--- conflicted
+++ resolved
@@ -502,25 +502,6 @@
 #endif /* CONFIG_MMU */
 
 #ifdef CONFIG_STRICT_KERNEL_RWX
-<<<<<<< HEAD
-void set_kernel_text_rw(void)
-{
-	unsigned long text_start = (unsigned long)_text;
-	unsigned long text_end = (unsigned long)_etext;
-
-	set_memory_rw(text_start, (text_end - text_start) >> PAGE_SHIFT);
-}
-
-void set_kernel_text_ro(void)
-{
-	unsigned long text_start = (unsigned long)_text;
-	unsigned long text_end = (unsigned long)_etext;
-
-	set_memory_ro(text_start, (text_end - text_start) >> PAGE_SHIFT);
-}
-
-=======
->>>>>>> 358c7c61
 void mark_rodata_ro(void)
 {
 	unsigned long text_start = (unsigned long)_text;
