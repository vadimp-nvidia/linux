--- conflicted
+++ resolved
@@ -180,16 +180,10 @@
 			(void *)kasan_mem_to_shadow((void *)VMALLOC_START),
 			(void *)kasan_mem_to_shadow((void *)VMALLOC_END));
 
-<<<<<<< HEAD
-	for_each_mem_range(i, &_start, &_end) {
-		void *start = (void *)__va(_start);
-		void *end = (void *)__va(_end);
-=======
 	/* Populate the linear mapping */
 	for_each_mem_range(i, &p_start, &p_end) {
 		void *start = (void *)__va(p_start);
 		void *end = (void *)__va(p_end);
->>>>>>> 3b17187f
 
 		if (start >= end)
 			break;
