--- conflicted
+++ resolved
@@ -53,28 +53,6 @@
 #define __ALTERNATIVE_CFG(...)		ALTERNATIVE_CFG __VA_ARGS__
 #define __ALTERNATIVE_CFG_2(...)	ALTERNATIVE_CFG_2 __VA_ARGS__
 
-.macro __ALTERNATIVE_CFG_2 old_c, new_c_1, vendor_id_1, errata_id_1, enable_1, \
-				  new_c_2, vendor_id_2, errata_id_2, enable_2
-886 :
-	.option push
-	.option norvc
-	.option norelax
-	\old_c
-	.option pop
-887 :
-	ALT_NEW_CONTENT \vendor_id_1, \errata_id_1, \enable_1, \new_c_1
-	ALT_NEW_CONTENT \vendor_id_2, \errata_id_2, \enable_2, \new_c_2
-.endm
-
-#define _ALTERNATIVE_CFG_2(old_c, new_c_1, vendor_id_1, errata_id_1,	\
-					CONFIG_k_1,			\
-				  new_c_2, vendor_id_2, errata_id_2,	\
-					CONFIG_k_2)			\
-	__ALTERNATIVE_CFG_2 old_c, new_c_1, vendor_id_1, errata_id_1,	\
-					IS_ENABLED(CONFIG_k_1),		\
-				   new_c_2, vendor_id_2, errata_id_2,	\
-					IS_ENABLED(CONFIG_k_2)
-
 #else /* !__ASSEMBLY__ */
 
 #include <asm/asm.h>
@@ -114,8 +92,6 @@
 	".option pop\n"							\
 	"887 :\n"							\
 	ALT_NEW_CONTENT(vendor_id, errata_id, enable, new_c)
-<<<<<<< HEAD
-=======
 
 #define __ALTERNATIVE_CFG_2(old_c, new_c_1, vendor_id_1, errata_id_1, enable_1,	\
 				   new_c_2, vendor_id_2, errata_id_2, enable_2)	\
@@ -123,42 +99,14 @@
 	ALT_NEW_CONTENT(vendor_id_2, errata_id_2, enable_2, new_c_2)
 
 #endif /* __ASSEMBLY__ */
->>>>>>> 6e66e96e
 
 #define _ALTERNATIVE_CFG(old_c, new_c, vendor_id, errata_id, CONFIG_k)	\
 	__ALTERNATIVE_CFG(old_c, new_c, vendor_id, errata_id, IS_ENABLED(CONFIG_k))
 
-<<<<<<< HEAD
-#define __ALTERNATIVE_CFG_2(old_c, new_c_1, vendor_id_1, errata_id_1,	\
-					enable_1,			\
-				   new_c_2, vendor_id_2, errata_id_2,	\
-					enable_2)			\
-	"886 :\n"							\
-	".option push\n"						\
-	".option norvc\n"						\
-	".option norelax\n"						\
-	old_c "\n"							\
-	".option pop\n"							\
-	"887 :\n"							\
-	ALT_NEW_CONTENT(vendor_id_1, errata_id_1, enable_1, new_c_1)	\
-	ALT_NEW_CONTENT(vendor_id_2, errata_id_2, enable_2, new_c_2)
-
-#define _ALTERNATIVE_CFG_2(old_c, new_c_1, vendor_id_1, errata_id_1,	\
-					CONFIG_k_1,			\
-				  new_c_2, vendor_id_2, errata_id_2,	\
-					CONFIG_k_2)			\
-	__ALTERNATIVE_CFG_2(old_c, new_c_1, vendor_id_1, errata_id_1,	\
-					IS_ENABLED(CONFIG_k_1),		\
-				   new_c_2, vendor_id_2, errata_id_2,	\
-					IS_ENABLED(CONFIG_k_2))
-
-#endif /* __ASSEMBLY__ */
-=======
 #define _ALTERNATIVE_CFG_2(old_c, new_c_1, vendor_id_1, errata_id_1, CONFIG_k_1,		\
 				  new_c_2, vendor_id_2, errata_id_2, CONFIG_k_2)		\
 	__ALTERNATIVE_CFG_2(old_c, new_c_1, vendor_id_1, errata_id_1, IS_ENABLED(CONFIG_k_1),	\
 				   new_c_2, vendor_id_2, errata_id_2, IS_ENABLED(CONFIG_k_2))
->>>>>>> 6e66e96e
 
 #else /* CONFIG_RISCV_ALTERNATIVE */
 #ifdef __ASSEMBLY__
@@ -173,12 +121,6 @@
 #define _ALTERNATIVE_CFG_2(old_c, ...)	\
 	ALTERNATIVE_CFG old_c
 
-#define _ALTERNATIVE_CFG_2(old_c, new_c_1, vendor_id_1, errata_id_1,	\
-					CONFIG_k_1,			\
-				  new_c_2, vendor_id_2, errata_id_2,	\
-					CONFIG_k_2)			\
-       __ALTERNATIVE_CFG old_c
-
 #else /* !__ASSEMBLY__ */
 
 #define __ALTERNATIVE_CFG(old_c)	\
@@ -189,12 +131,6 @@
 
 #define _ALTERNATIVE_CFG_2(old_c, ...)	\
 	__ALTERNATIVE_CFG(old_c)
-
-#define _ALTERNATIVE_CFG_2(old_c, new_c_1, vendor_id_1, errata_id_1,	\
-					CONFIG_k_1,			\
-				  new_c_2, vendor_id_2, errata_id_2,	\
-					CONFIG_k_2) \
-       __ALTERNATIVE_CFG(old_c)
 
 #endif /* __ASSEMBLY__ */
 #endif /* CONFIG_RISCV_ALTERNATIVE */
@@ -222,20 +158,9 @@
  * on the following sample code and then replace ALTERNATIVE() with
  * ALTERNATIVE_2() to append its customized content.
  */
-<<<<<<< HEAD
-#define ALTERNATIVE_2(old_content, new_content_1, vendor_id_1,		\
-					errata_id_1, CONFIG_k_1,	\
-				   new_content_2, vendor_id_2,		\
-					errata_id_2, CONFIG_k_2)	\
-	_ALTERNATIVE_CFG_2(old_content, new_content_1, vendor_id_1,	\
-					    errata_id_1, CONFIG_k_1,	\
-					new_content_2, vendor_id_2,	\
-					    errata_id_2, CONFIG_k_2)
-=======
 #define ALTERNATIVE_2(old_content, new_content_1, vendor_id_1, errata_id_1, CONFIG_k_1,		\
 				   new_content_2, vendor_id_2, errata_id_2, CONFIG_k_2)		\
 	_ALTERNATIVE_CFG_2(old_content, new_content_1, vendor_id_1, errata_id_1, CONFIG_k_1,	\
 					new_content_2, vendor_id_2, errata_id_2, CONFIG_k_2)
->>>>>>> 6e66e96e
 
 #endif