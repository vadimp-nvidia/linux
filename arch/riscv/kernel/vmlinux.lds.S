--- conflicted
+++ resolved
@@ -135,8 +135,6 @@
 
 	.got : { *(.got*) }
 
-<<<<<<< HEAD
-=======
 #ifdef CONFIG_RELOCATABLE
 	.data.rel : { *(.data.rel*) }
 	.plt : { *(.plt) }
@@ -147,7 +145,6 @@
 	.gnu.hash : { *(.gnu.hash) }
 #endif
 
->>>>>>> 160f4124
 #ifdef CONFIG_EFI
 	.pecoff_edata_padding : { BYTE(0); . = ALIGN(PECOFF_FILE_ALIGNMENT); }
 	__pecoff_data_raw_size = ABSOLUTE(. - __pecoff_text_end);
