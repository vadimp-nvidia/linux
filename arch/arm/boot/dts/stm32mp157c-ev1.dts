--- conflicted
+++ resolved
@@ -7,10 +7,7 @@
 
 #include "stm32mp157c-ed1.dts"
 #include <dt-bindings/gpio/gpio.h>
-<<<<<<< HEAD
-=======
 #include <dt-bindings/input/input.h>
->>>>>>> f7688b48
 
 / {
 	model = "STMicroelectronics STM32MP157C eval daughter on eval mother";
@@ -25,8 +22,6 @@
 		ethernet0 = &ethernet0;
 	};
 
-<<<<<<< HEAD
-=======
 	clocks {
 		clk_ext_camera: clk-ext-camera {
 			#clock-cells = <0>;
@@ -72,7 +67,6 @@
 		};
 	};
 
->>>>>>> f7688b48
 	panel_backlight: panel-backlight {
 		compatible = "gpio-backlight";
 		gpios = <&gpiod 13 GPIO_ACTIVE_LOW>;
@@ -87,11 +81,6 @@
 	status = "okay";
 };
 
-<<<<<<< HEAD
-&dsi {
-	#address-cells = <1>;
-	#size-cells = <0>;
-=======
 &dcmi {
 	status = "okay";
 	pinctrl-names = "default", "sleep";
@@ -113,7 +102,6 @@
 	#address-cells = <1>;
 	#size-cells = <0>;
 	phy-dsi-supply = <&reg18>;
->>>>>>> f7688b48
 	status = "okay";
 
 	ports {
@@ -140,10 +128,7 @@
 		reg = <0>;
 		reset-gpios = <&gpiof 15 GPIO_ACTIVE_LOW>;
 		backlight = <&panel_backlight>;
-<<<<<<< HEAD
-=======
 		power-supply = <&v3v3>;
->>>>>>> f7688b48
 		status = "okay";
 
 		port {
@@ -173,8 +158,6 @@
 	};
 };
 
-<<<<<<< HEAD
-=======
 &fmc {
 	pinctrl-names = "default", "sleep";
 	pinctrl-0 = <&fmc_pins_a>;
@@ -191,7 +174,6 @@
 	};
 };
 
->>>>>>> f7688b48
 &i2c2 {
 	pinctrl-names = "default";
 	pinctrl-0 = <&i2c2_pins_a>;
