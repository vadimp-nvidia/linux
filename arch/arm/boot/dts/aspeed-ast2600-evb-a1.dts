// SPDX-License-Identifier: GPL-2.0-or-later
// Copyright 2021 IBM Corp.

#include "aspeed-ast2600-evb.dts"

/ {
	model = "AST2600 A1 EVB";
<<<<<<< HEAD
	compatible = "aspeed,ast2600-evb-a1", "aspeed,ast2600";
=======
	compatible = "aspeed,ast2600-evb-a1", "aspeed,ast2600-evb", "aspeed,ast2600";
>>>>>>> d60c95ef

	/delete-node/regulator-vcc-sdhci0;
	/delete-node/regulator-vcc-sdhci1;
	/delete-node/regulator-vccq-sdhci0;
	/delete-node/regulator-vccq-sdhci1;
};

/delete-node/ &sdc;<|MERGE_RESOLUTION|>--- conflicted
+++ resolved
@@ -5,11 +5,7 @@
 
 / {
 	model = "AST2600 A1 EVB";
-<<<<<<< HEAD
-	compatible = "aspeed,ast2600-evb-a1", "aspeed,ast2600";
-=======
 	compatible = "aspeed,ast2600-evb-a1", "aspeed,ast2600-evb", "aspeed,ast2600";
->>>>>>> d60c95ef
 
 	/delete-node/regulator-vcc-sdhci0;
 	/delete-node/regulator-vcc-sdhci1;
