// SPDX-License-Identifier: GPL-2.0-or-later OR MIT
/*
 * Copyright 2016-2022 Toradex
 */

/ {
	/* Fixed crystal dedicated to MCP2515. */
	clk16m: clk16m {
		compatible = "fixed-clock";
		#clock-cells = <0>;
		clock-frequency = <16000000>;
	};
<<<<<<< HEAD

	reg_3v3: regulator-3v3 {
		compatible = "regulator-fixed";
		regulator-name = "3.3V";
		regulator-min-microvolt = <3300000>;
		regulator-max-microvolt = <3300000>;
	};

	reg_5v0: regulator-5v0 {
		compatible = "regulator-fixed";
		regulator-name = "5V";
		regulator-min-microvolt = <5000000>;
		regulator-max-microvolt = <5000000>;
	};

	reg_usbh_vbus: regulator-usbh-vbus {
		compatible = "regulator-fixed";
		pinctrl-names = "default";
		pinctrl-0 = <&pinctrl_usbh_reg>;
		regulator-name = "VCC_USB[1-4]";
		regulator-min-microvolt = <5000000>;
		regulator-max-microvolt = <5000000>;
		gpio = <&gpio4 7 GPIO_ACTIVE_LOW>;
		vin-supply = <&reg_5v0>;
	};
};

=======
};

/* Colibri AD0 to AD3 */
>>>>>>> e6f4ff3f
&adc1 {
	status = "okay";
};

/*
 * The Atmel maxtouch controller uses SODIMM 28/30, also used for PWM<B>, PWM<C>, aka pwm2, pwm3.
 * So if you enable following capacitive touch controller, disable pwm2/pwm3 first.
 */
&atmel_mxt_ts {
	interrupt-parent = <&gpio1>;
	interrupts = <9 IRQ_TYPE_EDGE_FALLING>;		/* SODIMM 28 / INT */
	pinctrl-0 = <&pinctrl_atmel_adapter>;
	reset-gpios = <&gpio1 10 GPIO_ACTIVE_LOW>;	/* SODIMM 30 / RST */
	status = "disabled";
};

<<<<<<< HEAD
/*
 * The Atmel maxtouch controller uses SODIMM 28/30, also used for PWM<B>, PWM<C>, aka pwm2, pwm3.
 * So if you enable following capacitive touch controller, disable pwm2/pwm3 first.
 */
&atmel_mxt_ts {
	interrupt-parent = <&gpio1>;
	interrupts = <9 IRQ_TYPE_EDGE_FALLING>;		/* SODIMM 28 / INT */
	pinctrl-0 = <&pinctrl_atmel_adapter>;
	reset-gpios = <&gpio1 10 GPIO_ACTIVE_LOW>;	/* SODIMM 30 / RST */
	status = "disabled";
};

=======
/* Colibri SSP */
>>>>>>> e6f4ff3f
&ecspi3 {
	status = "okay";

	mcp2515: can@0 {
		clocks = <&clk16m>;
		compatible = "microchip,mcp2515";
		interrupt-parent = <&gpio5>;
		interrupts = <2 IRQ_TYPE_EDGE_FALLING>;
		pinctrl-names = "default";
		pinctrl-0 = <&pinctrl_can_int>;
		reg = <0>;
		spi-max-frequency = <10000000>;
		vdd-supply = <&reg_3v3>;
		xceiver-supply = <&reg_5v0>;
	};
};

/* Colibri Fast Ethernet */
&fec1 {
	status = "okay";
};

/* Colibri I2C: I2C3_SDA/SCL on SODIMM 194/196 */
&i2c4 {
	status = "okay";
<<<<<<< HEAD

	/* M41T0M6 real time clock on carrier board */
	rtc: rtc@68 {
		compatible = "st,m41t0";
		reg = <0x68>;
	};
};

=======
};

/* Colibri PWM<A> */
>>>>>>> e6f4ff3f
&pwm1 {
	status = "okay";
};

/* Colibri PWM<B> */
&pwm2 {
	/* The pwm2 should be disabled to enable atmel_mxt_ts touchscreen for adapter. */
	status = "okay";
};

/* Colibri PWM<C> */
&pwm3 {
	/* The pwm3 should be disabled to enable atmel_mxt_ts touchscreen for adapter. */
	status = "okay";
};

/* Colibri PWM<D> */
&pwm4 {
	status = "okay";
};

/* M41T0M6 real time clock */
&rtc {
	status = "okay";
};

/* Colibri UART_A */
&uart1 {
	status = "okay";
};

/* Colibri UART_B */
&uart2 {
	status = "okay";
};

/* Colibri UART_C */
&uart3 {
	status = "okay";
};

/* Colibri USBC */
&usbotg1 {
	status = "okay";
};

/* Colibri MMC/SD */
&usdhc1 {
	status = "okay";
};<|MERGE_RESOLUTION|>--- conflicted
+++ resolved
@@ -10,39 +10,9 @@
 		#clock-cells = <0>;
 		clock-frequency = <16000000>;
 	};
-<<<<<<< HEAD
-
-	reg_3v3: regulator-3v3 {
-		compatible = "regulator-fixed";
-		regulator-name = "3.3V";
-		regulator-min-microvolt = <3300000>;
-		regulator-max-microvolt = <3300000>;
-	};
-
-	reg_5v0: regulator-5v0 {
-		compatible = "regulator-fixed";
-		regulator-name = "5V";
-		regulator-min-microvolt = <5000000>;
-		regulator-max-microvolt = <5000000>;
-	};
-
-	reg_usbh_vbus: regulator-usbh-vbus {
-		compatible = "regulator-fixed";
-		pinctrl-names = "default";
-		pinctrl-0 = <&pinctrl_usbh_reg>;
-		regulator-name = "VCC_USB[1-4]";
-		regulator-min-microvolt = <5000000>;
-		regulator-max-microvolt = <5000000>;
-		gpio = <&gpio4 7 GPIO_ACTIVE_LOW>;
-		vin-supply = <&reg_5v0>;
-	};
-};
-
-=======
 };
 
 /* Colibri AD0 to AD3 */
->>>>>>> e6f4ff3f
 &adc1 {
 	status = "okay";
 };
@@ -59,22 +29,7 @@
 	status = "disabled";
 };
 
-<<<<<<< HEAD
-/*
- * The Atmel maxtouch controller uses SODIMM 28/30, also used for PWM<B>, PWM<C>, aka pwm2, pwm3.
- * So if you enable following capacitive touch controller, disable pwm2/pwm3 first.
- */
-&atmel_mxt_ts {
-	interrupt-parent = <&gpio1>;
-	interrupts = <9 IRQ_TYPE_EDGE_FALLING>;		/* SODIMM 28 / INT */
-	pinctrl-0 = <&pinctrl_atmel_adapter>;
-	reset-gpios = <&gpio1 10 GPIO_ACTIVE_LOW>;	/* SODIMM 30 / RST */
-	status = "disabled";
-};
-
-=======
 /* Colibri SSP */
->>>>>>> e6f4ff3f
 &ecspi3 {
 	status = "okay";
 
@@ -100,20 +55,9 @@
 /* Colibri I2C: I2C3_SDA/SCL on SODIMM 194/196 */
 &i2c4 {
 	status = "okay";
-<<<<<<< HEAD
-
-	/* M41T0M6 real time clock on carrier board */
-	rtc: rtc@68 {
-		compatible = "st,m41t0";
-		reg = <0x68>;
-	};
-};
-
-=======
 };
 
 /* Colibri PWM<A> */
->>>>>>> e6f4ff3f
 &pwm1 {
 	status = "okay";
 };
