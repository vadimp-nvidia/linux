--- conflicted
+++ resolved
@@ -259,11 +259,7 @@
 		samsung,pin-drv = <EXYNOS4_PIN_DRV_LV1>;
 	};
 
-<<<<<<< HEAD
-	uart3_data: uart3-data {
-=======
 	uart3_data: uart3-data-pins {
->>>>>>> 3a82f341
 		samsung,pins = "gpa1-4", "gpa1-5";
 		samsung,pin-function = <EXYNOS_PIN_FUNC_2>;
 		samsung,pin-pud = <EXYNOS_PIN_PULL_NONE>;
