--- conflicted
+++ resolved
@@ -78,11 +78,6 @@
 };
 
 &mmc0 {
-<<<<<<< HEAD
-	pinctrl-0 = <&mmc0_pins>;
-	pinctrl-names = "default";
-=======
->>>>>>> f7688b48
 	broken-cd;
 	bus-width = <4>;
 	vmmc-supply = <&reg_vcc3v3>;
