--- conflicted
+++ resolved
@@ -634,15 +634,9 @@
 				#size-cells = <0>;
 				clocks = <&pmc PMC_TYPE_PERIPHERAL 39>;
 				atmel,fifo-size = <32>;
-<<<<<<< HEAD
-				dmas = <&dma0 AT91_XDMAC_DT_PERID(7)>,
-					<&dma0 AT91_XDMAC_DT_PERID(8)>;
-				dma-names = "rx", "tx";
-=======
 				dmas = <&dma0 AT91_XDMAC_DT_PERID(8)>,
 					<&dma0 AT91_XDMAC_DT_PERID(7)>;
 				dma-names = "tx", "rx";
->>>>>>> d60c95ef
 				status = "disabled";
 			};
 		};
@@ -828,15 +822,9 @@
 				#size-cells = <0>;
 				clocks = <&pmc PMC_TYPE_PERIPHERAL 46>;
 				atmel,fifo-size = <32>;
-<<<<<<< HEAD
-				dmas = <&dma0 AT91_XDMAC_DT_PERID(21)>,
-					<&dma0 AT91_XDMAC_DT_PERID(22)>;
-				dma-names = "rx", "tx";
-=======
 				dmas = <&dma0 AT91_XDMAC_DT_PERID(22)>,
 					<&dma0 AT91_XDMAC_DT_PERID(21)>;
 				dma-names = "tx", "rx";
->>>>>>> d60c95ef
 				status = "disabled";
 			};
 		};
@@ -858,15 +846,9 @@
 				#size-cells = <0>;
 				clocks = <&pmc PMC_TYPE_PERIPHERAL 47>;
 				atmel,fifo-size = <32>;
-<<<<<<< HEAD
-				dmas = <&dma0 AT91_XDMAC_DT_PERID(23)>,
-					<&dma0 AT91_XDMAC_DT_PERID(24)>;
-				dma-names = "rx", "tx";
-=======
 				dmas = <&dma0 AT91_XDMAC_DT_PERID(24)>,
 					<&dma0 AT91_XDMAC_DT_PERID(23)>;
 				dma-names = "tx", "rx";
->>>>>>> d60c95ef
 				status = "disabled";
 			};
 		};
