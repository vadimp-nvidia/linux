--- conflicted
+++ resolved
@@ -138,21 +138,7 @@
 	select CRYPTO_HASH
 	depends on !CPU_V7M
 	help
-<<<<<<< HEAD
-	  SHA-512 secure hash standard (DFIPS 180-2) implemented
-	  using optimized ARM assembler and NEON, when available.
-
-config CRYPTO_BLAKE2S_ARM
-	bool "BLAKE2s digest algorithm (ARM)"
-	select CRYPTO_ARCH_HAVE_LIB_BLAKE2S
-	help
-	  BLAKE2s digest algorithm optimized with ARM scalar instructions.  This
-	  is faster than the generic implementations of BLAKE2s and BLAKE2b, but
-	  slower than the NEON implementation of BLAKE2b.  (There is no NEON
-	  implementation of BLAKE2s, since NEON doesn't really help with it.)
-=======
 	  SHA-384 and SHA-512 secure hash algorithms (FIPS 180)
->>>>>>> d60c95ef
 
 	  Architecture: arm using
 	  - NEON (Advanced SIMD) extensions
