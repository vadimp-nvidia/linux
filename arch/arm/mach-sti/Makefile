--- conflicted
+++ resolved
@@ -1,6 +1,3 @@
-<<<<<<< HEAD
-=======
 # SPDX-License-Identifier: GPL-2.0-only
->>>>>>> 0ecfebd2
 obj-$(CONFIG_SMP)		+= platsmp.o
 obj-$(CONFIG_ARCH_STI) 		+= board-dt.o