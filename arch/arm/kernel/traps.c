// SPDX-License-Identifier: GPL-2.0-only
/*
 *  linux/arch/arm/kernel/traps.c
 *
 *  Copyright (C) 1995-2009 Russell King
 *  Fragments that appear the same as linux/arch/i386/kernel/traps.c (C) Linus Torvalds
 *
 *  'traps.c' handles hardware exceptions after we have saved some state in
 *  'linux/arch/arm/lib/traps.S'.  Mostly a debugging aid, but will probably
 *  kill the offending process.
 */
#include <linux/signal.h>
#include <linux/personality.h>
#include <linux/kallsyms.h>
#include <linux/spinlock.h>
#include <linux/uaccess.h>
#include <linux/hardirq.h>
#include <linux/kdebug.h>
#include <linux/kprobes.h>
#include <linux/module.h>
#include <linux/kexec.h>
#include <linux/bug.h>
#include <linux/delay.h>
#include <linux/init.h>
#include <linux/sched/signal.h>
#include <linux/sched/debug.h>
#include <linux/sched/task_stack.h>
#include <linux/irq.h>

#include <linux/atomic.h>
#include <asm/cacheflush.h>
#include <asm/exception.h>
#include <asm/spectre.h>
#include <asm/unistd.h>
#include <asm/traps.h>
#include <asm/ptrace.h>
#include <asm/unwind.h>
#include <asm/tls.h>
#include <asm/stacktrace.h>
#include <asm/system_misc.h>
#include <asm/opcodes.h>


static const char *handler[]= {
	"prefetch abort",
	"data abort",
	"address exception",
	"interrupt",
	"undefined instruction",
};

void *vectors_page;

#ifdef CONFIG_DEBUG_USER
unsigned int user_debug;

static int __init user_debug_setup(char *str)
{
	get_option(&str, &user_debug);
	return 1;
}
__setup("user_debug=", user_debug_setup);
#endif

void dump_backtrace_entry(unsigned long where, unsigned long from,
			  unsigned long frame, const char *loglvl)
{
	unsigned long end = frame + 4 + sizeof(struct pt_regs);

	if (IS_ENABLED(CONFIG_UNWINDER_FRAME_POINTER) &&
	    IS_ENABLED(CONFIG_CC_IS_GCC) &&
	    end > ALIGN(frame, THREAD_SIZE)) {
		/*
		 * If we are walking past the end of the stack, it may be due
		 * to the fact that we are on an IRQ or overflow stack. In this
		 * case, we can load the address of the other stack from the
		 * frame record.
		 */
		frame = ((unsigned long *)frame)[-2] - 4;
		end = frame + 4 + sizeof(struct pt_regs);
	}

#ifndef CONFIG_KALLSYMS
	printk("%sFunction entered at [<%08lx>] from [<%08lx>]\n",
		loglvl, where, from);
#elif defined CONFIG_BACKTRACE_VERBOSE
	printk("%s[<%08lx>] (%ps) from [<%08lx>] (%pS)\n",
		loglvl, where, (void *)where, from, (void *)from);
#else
	printk("%s %ps from %pS\n", loglvl, (void *)where, (void *)from);
#endif

	if (in_entry_text(from) && end <= ALIGN(frame, THREAD_SIZE))
		dump_mem(loglvl, "Exception stack", frame + 4, end);
}

void dump_backtrace_stm(u32 *stack, u32 instruction, const char *loglvl)
{
	char str[80], *p;
	unsigned int x;
	int reg;

	for (reg = 10, x = 0, p = str; reg >= 0; reg--) {
		if (instruction & BIT(reg)) {
			p += sprintf(p, " r%d:%08x", reg, *stack--);
			if (++x == 6) {
				x = 0;
				p = str;
				printk("%s%s\n", loglvl, str);
			}
		}
	}
	if (p != str)
		printk("%s%s\n", loglvl, str);
}

#ifndef CONFIG_ARM_UNWIND
/*
 * Stack pointers should always be within the kernels view of
 * physical memory.  If it is not there, then we can't dump
 * out any information relating to the stack.
 */
static int verify_stack(unsigned long sp)
{
	if (sp < PAGE_OFFSET ||
	    (!IS_ENABLED(CONFIG_VMAP_STACK) &&
	     sp > (unsigned long)high_memory && high_memory != NULL))
		return -EFAULT;

	return 0;
}
#endif

/*
 * Dump out the contents of some memory nicely...
 */
void dump_mem(const char *lvl, const char *str, unsigned long bottom,
	      unsigned long top)
{
	unsigned long first;
	int i;

	printk("%s%s(0x%08lx to 0x%08lx)\n", lvl, str, bottom, top);

	for (first = bottom & ~31; first < top; first += 32) {
		unsigned long p;
		char str[sizeof(" 12345678") * 8 + 1];

		memset(str, ' ', sizeof(str));
		str[sizeof(str) - 1] = '\0';

		for (p = first, i = 0; i < 8 && p < top; i++, p += 4) {
			if (p >= bottom && p < top) {
				unsigned long val;
				if (!get_kernel_nofault(val, (unsigned long *)p))
					sprintf(str + i * 9, " %08lx", val);
				else
					sprintf(str + i * 9, " ????????");
			}
		}
		printk("%s%04lx:%s\n", lvl, first & 0xffff, str);
	}
}

static void dump_instr(const char *lvl, struct pt_regs *regs)
{
	unsigned long addr = instruction_pointer(regs);
	const int thumb = thumb_mode(regs);
	const int width = thumb ? 4 : 8;
	char str[sizeof("00000000 ") * 5 + 2 + 1], *p = str;
	int i;

	/*
	 * Note that we now dump the code first, just in case the backtrace
	 * kills us.
	 */

	for (i = -4; i < 1 + !!thumb; i++) {
		unsigned int val, bad;

		if (!user_mode(regs)) {
			if (thumb) {
				u16 val16;
				bad = get_kernel_nofault(val16, &((u16 *)addr)[i]);
				val = val16;
			} else {
				bad = get_kernel_nofault(val, &((u32 *)addr)[i]);
			}
		} else {
			if (thumb)
				bad = get_user(val, &((u16 *)addr)[i]);
			else
				bad = get_user(val, &((u32 *)addr)[i]);
		}

		if (!bad)
			p += sprintf(p, i == 0 ? "(%0*x) " : "%0*x ",
					width, val);
		else {
			p += sprintf(p, "bad PC value");
			break;
		}
	}
	printk("%sCode: %s\n", lvl, str);
}

#ifdef CONFIG_ARM_UNWIND
void dump_backtrace(struct pt_regs *regs, struct task_struct *tsk,
		    const char *loglvl)
{
	unwind_backtrace(regs, tsk, loglvl);
}
#else
void dump_backtrace(struct pt_regs *regs, struct task_struct *tsk,
		    const char *loglvl)
{
	unsigned int fp, mode;
	int ok = 1;

	printk("%sBacktrace: ", loglvl);

	if (!tsk)
		tsk = current;

	if (regs) {
		fp = frame_pointer(regs);
		mode = processor_mode(regs);
	} else if (tsk != current) {
		fp = thread_saved_fp(tsk);
		mode = 0x10;
	} else {
		asm("mov %0, fp" : "=r" (fp) : : "cc");
		mode = 0x10;
	}

	if (!fp) {
		pr_cont("no frame pointer");
		ok = 0;
	} else if (verify_stack(fp)) {
		pr_cont("invalid frame pointer 0x%08x", fp);
		ok = 0;
	} else if (fp < (unsigned long)end_of_stack(tsk))
		pr_cont("frame pointer underflow");
	pr_cont("\n");

	if (ok)
		c_backtrace(fp, mode, loglvl);
}
#endif

void show_stack(struct task_struct *tsk, unsigned long *sp, const char *loglvl)
{
	dump_backtrace(NULL, tsk, loglvl);
	barrier();
}

#ifdef CONFIG_PREEMPT
#define S_PREEMPT " PREEMPT"
#elif defined(CONFIG_PREEMPT_RT)
#define S_PREEMPT " PREEMPT_RT"
#else
#define S_PREEMPT ""
#endif
#ifdef CONFIG_SMP
#define S_SMP " SMP"
#else
#define S_SMP ""
#endif
#ifdef CONFIG_THUMB2_KERNEL
#define S_ISA " THUMB2"
#else
#define S_ISA " ARM"
#endif

static int __die(const char *str, int err, struct pt_regs *regs)
{
	struct task_struct *tsk = current;
	static int die_counter;
	int ret;

	pr_emerg("Internal error: %s: %x [#%d]" S_PREEMPT S_SMP S_ISA "\n",
	         str, err, ++die_counter);

	/* trap and error numbers are mostly meaningless on ARM */
	ret = notify_die(DIE_OOPS, str, regs, err, tsk->thread.trap_no, SIGSEGV);
	if (ret == NOTIFY_STOP)
		return 1;

	print_modules();
	__show_regs(regs);
	__show_regs_alloc_free(regs);
	pr_emerg("Process %.*s (pid: %d, stack limit = 0x%p)\n",
		 TASK_COMM_LEN, tsk->comm, task_pid_nr(tsk), end_of_stack(tsk));

	if (!user_mode(regs) || in_interrupt()) {
		dump_mem(KERN_EMERG, "Stack: ", regs->ARM_sp,
			 ALIGN(regs->ARM_sp - THREAD_SIZE, THREAD_ALIGN)
			 + THREAD_SIZE);
		dump_backtrace(regs, tsk, KERN_EMERG);
		dump_instr(KERN_EMERG, regs);
	}

	return 0;
}

static arch_spinlock_t die_lock = __ARCH_SPIN_LOCK_UNLOCKED;
static int die_owner = -1;
static unsigned int die_nest_count;

static unsigned long oops_begin(void)
{
	int cpu;
	unsigned long flags;

	oops_enter();

	/* racy, but better than risking deadlock. */
	raw_local_irq_save(flags);
	cpu = smp_processor_id();
	if (!arch_spin_trylock(&die_lock)) {
		if (cpu == die_owner)
			/* nested oops. should stop eventually */;
		else
			arch_spin_lock(&die_lock);
	}
	die_nest_count++;
	die_owner = cpu;
	console_verbose();
	bust_spinlocks(1);
	return flags;
}

static void oops_end(unsigned long flags, struct pt_regs *regs, int signr)
{
	if (regs && kexec_should_crash(current))
		crash_kexec(regs);

	bust_spinlocks(0);
	die_owner = -1;
	add_taint(TAINT_DIE, LOCKDEP_NOW_UNRELIABLE);
	die_nest_count--;
	if (!die_nest_count)
		/* Nest count reaches zero, release the lock. */
		arch_spin_unlock(&die_lock);
	raw_local_irq_restore(flags);
	oops_exit();

	if (in_interrupt())
		panic("Fatal exception in interrupt");
	if (panic_on_oops)
		panic("Fatal exception");
	if (signr)
		make_task_dead(signr);
}

/*
 * This function is protected against re-entrancy.
 */
void die(const char *str, struct pt_regs *regs, int err)
{
	enum bug_trap_type bug_type = BUG_TRAP_TYPE_NONE;
	unsigned long flags = oops_begin();
	int sig = SIGSEGV;

	if (!user_mode(regs))
		bug_type = report_bug(regs->ARM_pc, regs);
	if (bug_type != BUG_TRAP_TYPE_NONE)
		str = "Oops - BUG";

	if (__die(str, err, regs))
		sig = 0;

	oops_end(flags, regs, sig);
}

void arm_notify_die(const char *str, struct pt_regs *regs,
		int signo, int si_code, void __user *addr,
		unsigned long err, unsigned long trap)
{
	if (user_mode(regs)) {
		current->thread.error_code = err;
		current->thread.trap_no = trap;

		force_sig_fault(signo, si_code, addr);
	} else {
		die(str, regs, err);
	}
}

#ifdef CONFIG_GENERIC_BUG

int is_valid_bugaddr(unsigned long pc)
{
#ifdef CONFIG_THUMB2_KERNEL
	u16 bkpt;
	u16 insn = __opcode_to_mem_thumb16(BUG_INSTR_VALUE);
#else
	u32 bkpt;
	u32 insn = __opcode_to_mem_arm(BUG_INSTR_VALUE);
#endif

	if (get_kernel_nofault(bkpt, (void *)pc))
		return 0;

	return bkpt == insn;
}

#endif

static LIST_HEAD(undef_hook);
static DEFINE_RAW_SPINLOCK(undef_lock);

void register_undef_hook(struct undef_hook *hook)
{
	unsigned long flags;

	raw_spin_lock_irqsave(&undef_lock, flags);
	list_add(&hook->node, &undef_hook);
	raw_spin_unlock_irqrestore(&undef_lock, flags);
}

void unregister_undef_hook(struct undef_hook *hook)
{
	unsigned long flags;

	raw_spin_lock_irqsave(&undef_lock, flags);
	list_del(&hook->node);
	raw_spin_unlock_irqrestore(&undef_lock, flags);
}

static nokprobe_inline
int call_undef_hook(struct pt_regs *regs, unsigned int instr)
{
	struct undef_hook *hook;
	unsigned long flags;
	int (*fn)(struct pt_regs *regs, unsigned int instr) = NULL;

	raw_spin_lock_irqsave(&undef_lock, flags);
	list_for_each_entry(hook, &undef_hook, node)
		if ((instr & hook->instr_mask) == hook->instr_val &&
		    (regs->ARM_cpsr & hook->cpsr_mask) == hook->cpsr_val)
			fn = hook->fn;
	raw_spin_unlock_irqrestore(&undef_lock, flags);

	return fn ? fn(regs, instr) : 1;
}

asmlinkage void do_undefinstr(struct pt_regs *regs)
{
	unsigned int instr;
	void __user *pc;

	pc = (void __user *)instruction_pointer(regs);

	if (processor_mode(regs) == SVC_MODE) {
#ifdef CONFIG_THUMB2_KERNEL
		if (thumb_mode(regs)) {
			instr = __mem_to_opcode_thumb16(((u16 *)pc)[0]);
			if (is_wide_instruction(instr)) {
				u16 inst2;
				inst2 = __mem_to_opcode_thumb16(((u16 *)pc)[1]);
				instr = __opcode_thumb32_compose(instr, inst2);
			}
		} else
#endif
			instr = __mem_to_opcode_arm(*(u32 *) pc);
	} else if (thumb_mode(regs)) {
		if (get_user(instr, (u16 __user *)pc))
			goto die_sig;
		instr = __mem_to_opcode_thumb16(instr);
		if (is_wide_instruction(instr)) {
			unsigned int instr2;
			if (get_user(instr2, (u16 __user *)pc+1))
				goto die_sig;
			instr2 = __mem_to_opcode_thumb16(instr2);
			instr = __opcode_thumb32_compose(instr, instr2);
		}
	} else {
		if (get_user(instr, (u32 __user *)pc))
			goto die_sig;
		instr = __mem_to_opcode_arm(instr);
	}

	if (call_undef_hook(regs, instr) == 0)
		return;

die_sig:
#ifdef CONFIG_DEBUG_USER
	if (user_debug & UDBG_UNDEFINED) {
		pr_info("%s (%d): undefined instruction: pc=%px\n",
			current->comm, task_pid_nr(current), pc);
		__show_regs(regs);
		dump_instr(KERN_INFO, regs);
	}
#endif
	arm_notify_die("Oops - undefined instruction", regs,
		       SIGILL, ILL_ILLOPC, pc, 0, 6);
}
NOKPROBE_SYMBOL(do_undefinstr)

/*
 * Handle FIQ similarly to NMI on x86 systems.
 *
 * The runtime environment for NMIs is extremely restrictive
 * (NMIs can pre-empt critical sections meaning almost all locking is
 * forbidden) meaning this default FIQ handling must only be used in
 * circumstances where non-maskability improves robustness, such as
 * watchdog or debug logic.
 *
 * This handler is not appropriate for general purpose use in drivers
 * platform code and can be overrideen using set_fiq_handler.
 */
asmlinkage void __exception_irq_entry handle_fiq_as_nmi(struct pt_regs *regs)
{
	struct pt_regs *old_regs = set_irq_regs(regs);

	nmi_enter();

	/* nop. FIQ handlers for special arch/arm features can be added here. */

	nmi_exit();

	set_irq_regs(old_regs);
}

/*
 * bad_mode handles the impossible case in the vectors.  If you see one of
 * these, then it's extremely serious, and could mean you have buggy hardware.
 * It never returns, and never tries to sync.  We hope that we can at least
 * dump out some state information...
 */
asmlinkage void bad_mode(struct pt_regs *regs, int reason)
{
	console_verbose();

	pr_crit("Bad mode in %s handler detected\n", handler[reason]);

	die("Oops - bad mode", regs, 0);
	local_irq_disable();
	panic("bad mode");
}

static int bad_syscall(int n, struct pt_regs *regs)
{
	if ((current->personality & PER_MASK) != PER_LINUX) {
		send_sig(SIGSEGV, current, 1);
		return regs->ARM_r0;
	}

#ifdef CONFIG_DEBUG_USER
	if (user_debug & UDBG_SYSCALL) {
		pr_err("[%d] %s: obsolete system call %08x.\n",
			task_pid_nr(current), current->comm, n);
		dump_instr(KERN_ERR, regs);
	}
#endif

	arm_notify_die("Oops - bad syscall", regs, SIGILL, ILL_ILLTRP,
		       (void __user *)instruction_pointer(regs) -
			 (thumb_mode(regs) ? 2 : 4),
		       n, 0);

	return regs->ARM_r0;
}

static inline int
__do_cache_op(unsigned long start, unsigned long end)
{
	int ret;

	do {
		unsigned long chunk = min(PAGE_SIZE, end - start);

		if (fatal_signal_pending(current))
			return 0;

		ret = flush_icache_user_range(start, start + chunk);
		if (ret)
			return ret;

		cond_resched();
		start += chunk;
	} while (start < end);

	return 0;
}

static inline int
do_cache_op(unsigned long start, unsigned long end, int flags)
{
	if (end < start || flags)
		return -EINVAL;

	if (!access_ok((void __user *)start, end - start))
		return -EFAULT;

	return __do_cache_op(start, end);
}

/*
 * Handle all unrecognised system calls.
 *  0x9f0000 - 0x9fffff are some more esoteric system calls
 */
#define NR(x) ((__ARM_NR_##x) - __ARM_NR_BASE)
asmlinkage int arm_syscall(int no, struct pt_regs *regs)
{
	if ((no >> 16) != (__ARM_NR_BASE>> 16))
		return bad_syscall(no, regs);

	switch (no & 0xffff) {
	case 0: /* branch through 0 */
		arm_notify_die("branch through zero", regs,
			       SIGSEGV, SEGV_MAPERR, NULL, 0, 0);
		return 0;

	case NR(breakpoint): /* SWI BREAK_POINT */
		regs->ARM_pc -= thumb_mode(regs) ? 2 : 4;
		ptrace_break(regs);
		return regs->ARM_r0;

	/*
	 * Flush a region from virtual address 'r0' to virtual address 'r1'
	 * _exclusive_.  There is no alignment requirement on either address;
	 * user space does not need to know the hardware cache layout.
	 *
	 * r2 contains flags.  It should ALWAYS be passed as ZERO until it
	 * is defined to be something else.  For now we ignore it, but may
	 * the fires of hell burn in your belly if you break this rule. ;)
	 *
	 * (at a later date, we may want to allow this call to not flush
	 * various aspects of the cache.  Passing '0' will guarantee that
	 * everything necessary gets flushed to maintain consistency in
	 * the specified region).
	 */
	case NR(cacheflush):
		return do_cache_op(regs->ARM_r0, regs->ARM_r1, regs->ARM_r2);

	case NR(usr26):
		if (!(elf_hwcap & HWCAP_26BIT))
			break;
		regs->ARM_cpsr &= ~MODE32_BIT;
		return regs->ARM_r0;

	case NR(usr32):
		if (!(elf_hwcap & HWCAP_26BIT))
			break;
		regs->ARM_cpsr |= MODE32_BIT;
		return regs->ARM_r0;

	case NR(set_tls):
		set_tls(regs->ARM_r0);
		return 0;

	case NR(get_tls):
		return current_thread_info()->tp_value[0];

	default:
		/* Calls 9f00xx..9f07ff are defined to return -ENOSYS
		   if not implemented, rather than raising SIGILL.  This
		   way the calling program can gracefully determine whether
		   a feature is supported.  */
		if ((no & 0xffff) <= 0x7ff)
			return -ENOSYS;
		break;
	}
#ifdef CONFIG_DEBUG_USER
	/*
	 * experience shows that these seem to indicate that
	 * something catastrophic has happened
	 */
	if (user_debug & UDBG_SYSCALL) {
		pr_err("[%d] %s: arm syscall %d\n",
		       task_pid_nr(current), current->comm, no);
		dump_instr(KERN_ERR, regs);
		if (user_mode(regs)) {
			__show_regs(regs);
			c_backtrace(frame_pointer(regs), processor_mode(regs), KERN_ERR);
		}
	}
#endif
	arm_notify_die("Oops - bad syscall(2)", regs, SIGILL, ILL_ILLTRP,
		       (void __user *)instruction_pointer(regs) -
			 (thumb_mode(regs) ? 2 : 4),
		       no, 0);
	return 0;
}

#ifdef CONFIG_TLS_REG_EMUL

/*
 * We might be running on an ARMv6+ processor which should have the TLS
 * register but for some reason we can't use it, or maybe an SMP system
 * using a pre-ARMv6 processor (there are apparently a few prototypes like
 * that in existence) and therefore access to that register must be
 * emulated.
 */

static int get_tp_trap(struct pt_regs *regs, unsigned int instr)
{
	int reg = (instr >> 12) & 15;
	if (reg == 15)
		return 1;
	regs->uregs[reg] = current_thread_info()->tp_value[0];
	regs->ARM_pc += 4;
	return 0;
}

static struct undef_hook arm_mrc_hook = {
	.instr_mask	= 0x0fff0fff,
	.instr_val	= 0x0e1d0f70,
	.cpsr_mask	= PSR_T_BIT,
	.cpsr_val	= 0,
	.fn		= get_tp_trap,
};

static int __init arm_mrc_hook_init(void)
{
	register_undef_hook(&arm_mrc_hook);
	return 0;
}

late_initcall(arm_mrc_hook_init);

#endif

/*
 * A data abort trap was taken, but we did not handle the instruction.
 * Try to abort the user program, or panic if it was the kernel.
 */
asmlinkage void
baddataabort(int code, unsigned long instr, struct pt_regs *regs)
{
	unsigned long addr = instruction_pointer(regs);

#ifdef CONFIG_DEBUG_USER
	if (user_debug & UDBG_BADABORT) {
		pr_err("8<--- cut here ---\n");
		pr_err("[%d] %s: bad data abort: code %d instr 0x%08lx\n",
		       task_pid_nr(current), current->comm, code, instr);
		dump_instr(KERN_ERR, regs);
		show_pte(KERN_ERR, current->mm, addr);
	}
#endif

	arm_notify_die("unknown data abort code", regs,
		       SIGILL, ILL_ILLOPC, (void __user *)addr, instr, 0);
}

void __readwrite_bug(const char *fn)
{
	pr_err("%s called, but not implemented\n", fn);
	BUG();
}
EXPORT_SYMBOL(__readwrite_bug);

void __pte_error(const char *file, int line, pte_t pte)
{
	pr_err("%s:%d: bad pte %08llx.\n", file, line, (long long)pte_val(pte));
}

void __pmd_error(const char *file, int line, pmd_t pmd)
{
	pr_err("%s:%d: bad pmd %08llx.\n", file, line, (long long)pmd_val(pmd));
}

void __pgd_error(const char *file, int line, pgd_t pgd)
{
	pr_err("%s:%d: bad pgd %08llx.\n", file, line, (long long)pgd_val(pgd));
}

asmlinkage void __div0(void)
{
	pr_err("Division by zero in kernel.\n");
	dump_stack();
}
EXPORT_SYMBOL(__div0);

void abort(void)
{
	BUG();

	/* if that doesn't kill us, halt */
	panic("Oops failed to kill thread");
}

#ifdef CONFIG_KUSER_HELPERS
static void __init kuser_init(void *vectors)
{
	extern char __kuser_helper_start[], __kuser_helper_end[];
	int kuser_sz = __kuser_helper_end - __kuser_helper_start;

	memcpy(vectors + 0x1000 - kuser_sz, __kuser_helper_start, kuser_sz);

	/*
	 * vectors + 0xfe0 = __kuser_get_tls
	 * vectors + 0xfe8 = hardware TLS instruction at 0xffff0fe8
	 */
	if (tls_emu || has_tls_reg)
		memcpy(vectors + 0xfe0, vectors + 0xfe8, 4);
}
#else
static inline void __init kuser_init(void *vectors)
{
}
#endif

#ifndef CONFIG_CPU_V7M
static void copy_from_lma(void *vma, void *lma_start, void *lma_end)
{
	memcpy(vma, lma_start, lma_end - lma_start);
}

static void flush_vectors(void *vma, size_t offset, size_t size)
{
	unsigned long start = (unsigned long)vma + offset;
	unsigned long end = start + size;

	flush_icache_range(start, end);
}

#ifdef CONFIG_HARDEN_BRANCH_HISTORY
int spectre_bhb_update_vectors(unsigned int method)
{
	extern char __vectors_bhb_bpiall_start[], __vectors_bhb_bpiall_end[];
	extern char __vectors_bhb_loop8_start[], __vectors_bhb_loop8_end[];
	void *vec_start, *vec_end;

<<<<<<< HEAD
	if (system_state > SYSTEM_SCHEDULING) {
=======
	if (system_state >= SYSTEM_FREEING_INITMEM) {
>>>>>>> d60c95ef
		pr_err("CPU%u: Spectre BHB workaround too late - system vulnerable\n",
		       smp_processor_id());
		return SPECTRE_VULNERABLE;
	}

	switch (method) {
	case SPECTRE_V2_METHOD_LOOP8:
		vec_start = __vectors_bhb_loop8_start;
		vec_end = __vectors_bhb_loop8_end;
		break;

	case SPECTRE_V2_METHOD_BPIALL:
		vec_start = __vectors_bhb_bpiall_start;
		vec_end = __vectors_bhb_bpiall_end;
		break;

	default:
		pr_err("CPU%u: unknown Spectre BHB state %d\n",
		       smp_processor_id(), method);
		return SPECTRE_VULNERABLE;
	}

	copy_from_lma(vectors_page, vec_start, vec_end);
	flush_vectors(vectors_page, 0, vec_end - vec_start);

	return SPECTRE_MITIGATED;
}
#endif

void __init early_trap_init(void *vectors_base)
{
	extern char __stubs_start[], __stubs_end[];
	extern char __vectors_start[], __vectors_end[];
	unsigned i;

	vectors_page = vectors_base;

	/*
	 * Poison the vectors page with an undefined instruction.  This
	 * instruction is chosen to be undefined for both ARM and Thumb
	 * ISAs.  The Thumb version is an undefined instruction with a
	 * branch back to the undefined instruction.
	 */
	for (i = 0; i < PAGE_SIZE / sizeof(u32); i++)
		((u32 *)vectors_base)[i] = 0xe7fddef1;

	/*
	 * Copy the vectors, stubs and kuser helpers (in entry-armv.S)
	 * into the vector page, mapped at 0xffff0000, and ensure these
	 * are visible to the instruction stream.
	 */
	copy_from_lma(vectors_base, __vectors_start, __vectors_end);
	copy_from_lma(vectors_base + 0x1000, __stubs_start, __stubs_end);

	kuser_init(vectors_base);

	flush_vectors(vectors_base, 0, PAGE_SIZE * 2);
}
#else /* ifndef CONFIG_CPU_V7M */
void __init early_trap_init(void *vectors_base)
{
	/*
	 * on V7-M there is no need to copy the vector table to a dedicated
	 * memory area. The address is configurable and so a table in the kernel
	 * image can be used.
	 */
}
<<<<<<< HEAD
=======
#endif

#ifdef CONFIG_VMAP_STACK

DECLARE_PER_CPU(u8 *, irq_stack_ptr);

asmlinkage DEFINE_PER_CPU(u8 *, overflow_stack_ptr);

static int __init allocate_overflow_stacks(void)
{
	u8 *stack;
	int cpu;

	for_each_possible_cpu(cpu) {
		stack = (u8 *)__get_free_page(GFP_KERNEL);
		if (WARN_ON(!stack))
			return -ENOMEM;
		per_cpu(overflow_stack_ptr, cpu) = &stack[OVERFLOW_STACK_SIZE];
	}
	return 0;
}
early_initcall(allocate_overflow_stacks);

asmlinkage void handle_bad_stack(struct pt_regs *regs)
{
	unsigned long tsk_stk = (unsigned long)current->stack;
#ifdef CONFIG_IRQSTACKS
	unsigned long irq_stk = (unsigned long)raw_cpu_read(irq_stack_ptr);
#endif
	unsigned long ovf_stk = (unsigned long)raw_cpu_read(overflow_stack_ptr);

	console_verbose();
	pr_emerg("Insufficient stack space to handle exception!");

	pr_emerg("Task stack:     [0x%08lx..0x%08lx]\n",
		 tsk_stk, tsk_stk + THREAD_SIZE);
#ifdef CONFIG_IRQSTACKS
	pr_emerg("IRQ stack:      [0x%08lx..0x%08lx]\n",
		 irq_stk - THREAD_SIZE, irq_stk);
#endif
	pr_emerg("Overflow stack: [0x%08lx..0x%08lx]\n",
		 ovf_stk - OVERFLOW_STACK_SIZE, ovf_stk);

	die("kernel stack overflow", regs, 0);
}

#ifndef CONFIG_ARM_LPAE
/*
 * Normally, we rely on the logic in do_translation_fault() to update stale PMD
 * entries covering the vmalloc space in a task's page tables when it first
 * accesses the region in question. Unfortunately, this is not sufficient when
 * the task stack resides in the vmalloc region, as do_translation_fault() is a
 * C function that needs a stack to run.
 *
 * So we need to ensure that these PMD entries are up to date *before* the MM
 * switch. As we already have some logic in the MM switch path that takes care
 * of this, let's trigger it by bumping the counter every time the core vmalloc
 * code modifies a PMD entry in the vmalloc region. Use release semantics on
 * the store so that other CPUs observing the counter's new value are
 * guaranteed to see the updated page table entries as well.
 */
void arch_sync_kernel_mappings(unsigned long start, unsigned long end)
{
	if (start < VMALLOC_END && end > VMALLOC_START)
		atomic_inc_return_release(&init_mm.context.vmalloc_seq);
}
#endif
>>>>>>> d60c95ef
#endif<|MERGE_RESOLUTION|>--- conflicted
+++ resolved
@@ -825,11 +825,7 @@
 	extern char __vectors_bhb_loop8_start[], __vectors_bhb_loop8_end[];
 	void *vec_start, *vec_end;
 
-<<<<<<< HEAD
-	if (system_state > SYSTEM_SCHEDULING) {
-=======
 	if (system_state >= SYSTEM_FREEING_INITMEM) {
->>>>>>> d60c95ef
 		pr_err("CPU%u: Spectre BHB workaround too late - system vulnerable\n",
 		       smp_processor_id());
 		return SPECTRE_VULNERABLE;
@@ -897,8 +893,6 @@
 	 * image can be used.
 	 */
 }
-<<<<<<< HEAD
-=======
 #endif
 
 #ifdef CONFIG_VMAP_STACK
@@ -966,5 +960,4 @@
 		atomic_inc_return_release(&init_mm.context.vmalloc_seq);
 }
 #endif
->>>>>>> d60c95ef
 #endif