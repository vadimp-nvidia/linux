--- conflicted
+++ resolved
@@ -156,13 +156,7 @@
 			} else {
 				len = count;
 			}
-<<<<<<< HEAD
-			rc = copy_to_user_real(dst, src, len);
-			if (rc)
-				return rc;
-=======
 			copied = copy_to_iter_real(iter, src, len);
->>>>>>> e6f4ff3f
 		}
 		count -= copied;
 		src += copied;
