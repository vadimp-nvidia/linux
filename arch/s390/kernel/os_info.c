// SPDX-License-Identifier: GPL-2.0
/*
 * OS info memory interface
 *
 * Copyright IBM Corp. 2012
 * Author(s): Michael Holzheu <holzheu@linux.vnet.ibm.com>
 */

#define KMSG_COMPONENT "os_info"
#define pr_fmt(fmt) KMSG_COMPONENT ": " fmt

#include <linux/crash_dump.h>
#include <linux/kernel.h>
#include <linux/slab.h>
#include <asm/checksum.h>
#include <asm/abs_lowcore.h>
#include <asm/os_info.h>
<<<<<<< HEAD
=======
#include <asm/maccess.h>
>>>>>>> d60c95ef
#include <asm/asm-offsets.h>

/*
 * OS info structure has to be page aligned
 */
static struct os_info os_info __page_aligned_data;

/*
 * Compute checksum over OS info structure
 */
u32 os_info_csum(struct os_info *os_info)
{
	int size = sizeof(*os_info) - offsetof(struct os_info, version_major);
	return (__force u32)csum_partial(&os_info->version_major, size, 0);
}

/*
 * Add crashkernel info to OS info and update checksum
 */
void os_info_crashkernel_add(unsigned long base, unsigned long size)
{
	os_info.crashkernel_addr = (u64)(unsigned long)base;
	os_info.crashkernel_size = (u64)(unsigned long)size;
	os_info.csum = os_info_csum(&os_info);
}

/*
 * Add OS info entry and update checksum
 */
void os_info_entry_add(int nr, void *ptr, u64 size)
{
	os_info.entry[nr].addr = __pa(ptr);
	os_info.entry[nr].size = size;
	os_info.entry[nr].csum = (__force u32)csum_partial(ptr, size, 0);
	os_info.csum = os_info_csum(&os_info);
}

/*
 * Initialize OS info structure and set lowcore pointer
 */
void __init os_info_init(void)
{
	struct lowcore *abs_lc;
	unsigned long flags;

	os_info.version_major = OS_INFO_VERSION_MAJOR;
	os_info.version_minor = OS_INFO_VERSION_MINOR;
	os_info.magic = OS_INFO_MAGIC;
	os_info.csum = os_info_csum(&os_info);
<<<<<<< HEAD
	put_abs_lowcore(os_info, __pa(ptr));
=======
	abs_lc = get_abs_lowcore(&flags);
	abs_lc->os_info = __pa(&os_info);
	put_abs_lowcore(abs_lc, flags);
>>>>>>> d60c95ef
}

#ifdef CONFIG_CRASH_DUMP

static struct os_info *os_info_old;

/*
 * Allocate and copy OS info entry from oldmem
 */
static void os_info_old_alloc(int nr, int align)
{
	unsigned long addr, size = 0;
	char *buf, *buf_align, *msg;
	u32 csum;

	addr = os_info_old->entry[nr].addr;
	if (!addr) {
		msg = "not available";
		goto fail;
	}
	size = os_info_old->entry[nr].size;
	buf = kmalloc(size + align - 1, GFP_KERNEL);
	if (!buf) {
		msg = "alloc failed";
		goto fail;
	}
	buf_align = PTR_ALIGN(buf, align);
	if (copy_oldmem_kernel(buf_align, addr, size)) {
		msg = "copy failed";
		goto fail_free;
	}
	csum = (__force u32)csum_partial(buf_align, size, 0);
	if (csum != os_info_old->entry[nr].csum) {
		msg = "checksum failed";
		goto fail_free;
	}
	os_info_old->entry[nr].addr = (u64)(unsigned long)buf_align;
	msg = "copied";
	goto out;
fail_free:
	kfree(buf);
fail:
	os_info_old->entry[nr].addr = 0;
out:
	pr_info("entry %i: %s (addr=0x%lx size=%lu)\n",
		nr, msg, addr, size);
}

/*
 * Initialize os info and os info entries from oldmem
 */
static void os_info_old_init(void)
{
	static int os_info_init;
	unsigned long addr;

	if (os_info_init)
		return;
	if (!oldmem_data.start)
		goto fail;
	if (copy_oldmem_kernel(&addr, __LC_OS_INFO, sizeof(addr)))
		goto fail;
	if (addr == 0 || addr % PAGE_SIZE)
		goto fail;
	os_info_old = kzalloc(sizeof(*os_info_old), GFP_KERNEL);
	if (!os_info_old)
		goto fail;
	if (copy_oldmem_kernel(os_info_old, addr, sizeof(*os_info_old)))
		goto fail_free;
	if (os_info_old->magic != OS_INFO_MAGIC)
		goto fail_free;
	if (os_info_old->csum != os_info_csum(os_info_old))
		goto fail_free;
	if (os_info_old->version_major > OS_INFO_VERSION_MAJOR)
		goto fail_free;
	os_info_old_alloc(OS_INFO_VMCOREINFO, 1);
	os_info_old_alloc(OS_INFO_REIPL_BLOCK, 1);
	pr_info("crashkernel: addr=0x%lx size=%lu\n",
		(unsigned long) os_info_old->crashkernel_addr,
		(unsigned long) os_info_old->crashkernel_size);
	os_info_init = 1;
	return;
fail_free:
	kfree(os_info_old);
fail:
	os_info_init = 1;
	os_info_old = NULL;
}

/*
 * Return pointer to os infor entry and its size
 */
void *os_info_old_entry(int nr, unsigned long *size)
{
	os_info_old_init();

	if (!os_info_old)
		return NULL;
	if (!os_info_old->entry[nr].addr)
		return NULL;
	*size = (unsigned long) os_info_old->entry[nr].size;
	return (void *)(unsigned long)os_info_old->entry[nr].addr;
}
#endif<|MERGE_RESOLUTION|>--- conflicted
+++ resolved
@@ -15,10 +15,7 @@
 #include <asm/checksum.h>
 #include <asm/abs_lowcore.h>
 #include <asm/os_info.h>
-<<<<<<< HEAD
-=======
 #include <asm/maccess.h>
->>>>>>> d60c95ef
 #include <asm/asm-offsets.h>
 
 /*
@@ -68,13 +65,9 @@
 	os_info.version_minor = OS_INFO_VERSION_MINOR;
 	os_info.magic = OS_INFO_MAGIC;
 	os_info.csum = os_info_csum(&os_info);
-<<<<<<< HEAD
-	put_abs_lowcore(os_info, __pa(ptr));
-=======
 	abs_lc = get_abs_lowcore(&flags);
 	abs_lc->os_info = __pa(&os_info);
 	put_abs_lowcore(abs_lc, flags);
->>>>>>> d60c95ef
 }
 
 #ifdef CONFIG_CRASH_DUMP
