--- conflicted
+++ resolved
@@ -18,8 +18,6 @@
 UBSAN_SANITIZE_early.o		:= n
 KASAN_SANITIZE_ipl.o		:= n
 KASAN_SANITIZE_machine_kexec.o	:= n
-
-KASAN_SANITIZE_early_nobss.o	:= n
 
 #
 # Passing null pointers is ok for smp code, since we access the lowcore here.
@@ -42,11 +40,7 @@
 
 obj-y	:= traps.o time.o process.o base.o early.o setup.o idle.o vtime.o
 obj-y	+= processor.o sys_s390.o ptrace.o signal.o cpcmd.o ebcdic.o nmi.o
-<<<<<<< HEAD
-obj-y	+= debug.o irq.o ipl.o dis.o diag.o vdso.o early_nobss.o
-=======
 obj-y	+= debug.o irq.o ipl.o dis.o diag.o vdso.o
->>>>>>> f7688b48
 obj-y	+= sysinfo.o lgr.o os_info.o machine_kexec.o pgm_check.o
 obj-y	+= runtime_instr.o cache.o fpu.o dumpstack.o guarded_storage.o sthyi.o
 obj-y	+= entry.o reipl.o relocate_kernel.o kdebugfs.o alternative.o
