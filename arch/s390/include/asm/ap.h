--- conflicted
+++ resolved
@@ -252,18 +252,7 @@
 					     phys_addr_t pa_ind)
 {
 	unsigned long reg0 = qid | (3UL << 24);  /* fc 3UL is AQIC */
-<<<<<<< HEAD
-	union {
-		unsigned long value;
-		struct ap_qirq_ctrl qirqctrl;
-		struct {
-			u32 _pad;
-			struct ap_queue_status status;
-		};
-	} reg1;
-=======
-	union ap_queue_status_reg reg1;
->>>>>>> 5729a900
+	union ap_queue_status_reg reg1;
 	unsigned long reg2 = pa_ind;
 
 	reg1.value = qirqctrl.value;
@@ -311,17 +300,7 @@
 					     union ap_qact_ap_info *apinfo)
 {
 	unsigned long reg0 = qid | (5UL << 24) | ((ifbit & 0x01) << 22);
-<<<<<<< HEAD
-	union {
-		unsigned long value;
-		struct {
-			u32 _pad;
-			struct ap_queue_status status;
-		};
-	} reg1;
-=======
-	union ap_queue_status_reg reg1;
->>>>>>> 5729a900
+	union ap_queue_status_reg reg1;
 	unsigned long reg2;
 
 	reg1.value = apinfo->val;
