--- conflicted
+++ resolved
@@ -432,13 +432,10 @@
 	os_check_bugs();
 }
 
-<<<<<<< HEAD
-=======
 void apply_ibt_endbr(s32 *start, s32 *end)
 {
 }
 
->>>>>>> d60c95ef
 void apply_retpolines(s32 *start, s32 *end)
 {
 }
