# For a description of the syntax of this configuration file,
# see Documentation/kbuild/kconfig-language.txt.

config TILE
	def_bool y
	select HAVE_KVM if !TILEGX
	select GENERIC_FIND_FIRST_BIT
	select GENERIC_FIND_NEXT_BIT
	select USE_GENERIC_SMP_HELPERS
	select CC_OPTIMIZE_FOR_SIZE
	select HAVE_GENERIC_HARDIRQS
	select GENERIC_IRQ_PROBE
	select GENERIC_PENDING_IRQ if SMP
<<<<<<< HEAD
	select GENERIC_HARDIRQS_NO_DEPRECATED
=======
>>>>>>> 5d2cd909
	select GENERIC_IRQ_SHOW

# FIXME: investigate whether we need/want these options.
#	select HAVE_IOREMAP_PROT
#	select HAVE_OPTPROBES
#	select HAVE_REGS_AND_STACK_ACCESS_API
#	select HAVE_HW_BREAKPOINT
#	select PERF_EVENTS
#	select HAVE_USER_RETURN_NOTIFIER
#	config NO_BOOTMEM
#	config ARCH_SUPPORTS_DEBUG_PAGEALLOC
#	config HUGETLB_PAGE_SIZE_VARIABLE

config MMU
	def_bool y

config GENERIC_CSUM
	def_bool y

config SEMAPHORE_SLEEPERS
	def_bool y

config HAVE_ARCH_ALLOC_REMAP
	def_bool y

config HAVE_SETUP_PER_CPU_AREA
	def_bool y

config NEED_PER_CPU_PAGE_FIRST_CHUNK
	def_bool y

config SYS_SUPPORTS_HUGETLBFS
	def_bool y

config GENERIC_TIME
	def_bool y

config GENERIC_CLOCKEVENTS
	def_bool y

# FIXME: tilegx can implement a more efficient rwsem.
config RWSEM_GENERIC_SPINLOCK
	def_bool y

# We have a very flat architecture from a migration point of view,
# so save boot time by presetting this (particularly useful on tile-sim).
config DEFAULT_MIGRATION_COST
	int
	default "10000000"

# We only support gcc 4.4 and above, so this should work.
config ARCH_SUPPORTS_OPTIMIZED_INLINING
	def_bool y

config ARCH_PHYS_ADDR_T_64BIT
	def_bool y

config ARCH_DMA_ADDR_T_64BIT
	def_bool y

config LOCKDEP_SUPPORT
	def_bool y

config STACKTRACE_SUPPORT
	def_bool y
	select STACKTRACE

# We use discontigmem for now; at some point we may want to switch
# to sparsemem (Tilera bug 7996).
config ARCH_DISCONTIGMEM_ENABLE
	def_bool y

config ARCH_DISCONTIGMEM_DEFAULT
	def_bool y

config TRACE_IRQFLAGS_SUPPORT
	def_bool y

config STRICT_DEVMEM
	def_bool y

# SMP is required for Tilera Linux.
config SMP
	def_bool y

# Allow checking for compile-time determined overflow errors in
# copy_from_user().  There are still unprovable places in the
# generic code as of 2.6.34, so this option is not really compatible
# with -Werror, which is more useful in general.
config DEBUG_COPY_FROM_USER
	def_bool n

config HVC_TILE
	select HVC_DRIVER
	def_bool y

# Please note: TILE-Gx support is not yet finalized; this is
# the preliminary support.  TILE-Gx drivers are only provided
# with the alpha or beta test versions for Tilera customers.
config TILEGX
	depends on EXPERIMENTAL
	bool "Building with TILE-Gx (64-bit) compiler and toolchain"

config 64BIT
	depends on TILEGX
	def_bool y

config ARCH_DEFCONFIG
	string
	default "arch/tile/configs/tile_defconfig" if !TILEGX
	default "arch/tile/configs/tilegx_defconfig" if TILEGX

source "init/Kconfig"

menu "Tilera-specific configuration"

config NR_CPUS
	int "Maximum number of tiles (2-255)"
	range 2 255
	depends on SMP
	default "64"
	---help---
	  Building with 64 is the recommended value, but a slightly
	  smaller kernel memory footprint results from using a smaller
	  value on chips with fewer tiles.

source "kernel/time/Kconfig"

source "kernel/Kconfig.hz"

config KEXEC
	bool "kexec system call"
	---help---
	  kexec is a system call that implements the ability to shutdown your
	  current kernel, and to start another kernel.  It is like a reboot
	  but it is independent of the system firmware.   It is used
	  to implement the "mboot" Tilera booter.

	  The name comes from the similarity to the exec system call.

config COMPAT
	bool "Support 32-bit TILE-Gx binaries in addition to 64-bit"
	depends on TILEGX
	select COMPAT_BINFMT_ELF
	default y
	---help---
	  If enabled, the kernel will support running TILE-Gx binaries
	  that were built with the -m32 option.

config SYSVIPC_COMPAT
	def_bool y
	depends on COMPAT && SYSVIPC

# We do not currently support disabling HIGHMEM on tile64 and tilepro.
config HIGHMEM
	bool # "Support for more than 512 MB of RAM"
	default !TILEGX
	---help---
	  Linux can use the full amount of RAM in the system by
	  default.  However, the address space of TILE processors is
	  only 4 Gigabytes large. That means that, if you have a large
	  amount of physical memory, not all of it can be "permanently
	  mapped" by the kernel. The physical memory that's not
	  permanently mapped is called "high memory".

	  If you are compiling a kernel which will never run on a
	  machine with more than 512 MB total physical RAM, answer
	  "false" here. This will result in the kernel mapping all of
	  physical memory into the top 1 GB of virtual memory space.

	  If unsure, say "true".

# We do not currently support disabling NUMA.
config NUMA
	bool # "NUMA Memory Allocation and Scheduler Support"
	depends on SMP && DISCONTIGMEM
	default y
	---help---
	  NUMA memory allocation is required for TILE processors
	  unless booting with memory striping enabled in the
	  hypervisor, or with only a single memory controller.
	  It is recommended that this option always be enabled.

config NODES_SHIFT
	int "Log base 2 of the max number of memory controllers"
	default 2
	depends on NEED_MULTIPLE_NODES
	---help---
	  By default, 2, i.e. 2^2 == 4 DDR2 controllers.
	  In a system with more controllers, this value should be raised.

choice
	depends on !TILEGX
	prompt "Memory split" if EXPERT
	default VMSPLIT_3G
	---help---
	  Select the desired split between kernel and user memory.

	  If the address range available to the kernel is less than the
	  physical memory installed, the remaining memory will be available
	  as "high memory". Accessing high memory is a little more costly
	  than low memory, as it needs to be mapped into the kernel first.
	  Note that increasing the kernel address space limits the range
	  available to user programs, making the address space there
	  tighter.  Selecting anything other than the default 3G/1G split
	  will also likely make your kernel incompatible with binary-only
	  kernel modules.

	  If you are not absolutely sure what you are doing, leave this
	  option alone!

	config VMSPLIT_3_75G
		bool "3.75G/0.25G user/kernel split (no kernel networking)"
	config VMSPLIT_3_5G
		bool "3.5G/0.5G user/kernel split"
	config VMSPLIT_3G
		bool "3G/1G user/kernel split"
	config VMSPLIT_2_75G
		bool "2.75G/1.25G user/kernel split (for full 1G low memory)"
	config VMSPLIT_2_5G
		bool "2.5G/1.5G user/kernel split"
	config VMSPLIT_2_25G
		bool "2.25G/1.75G user/kernel split"
	config VMSPLIT_2G
		bool "2G/2G user/kernel split"
	config VMSPLIT_1G
		bool "1G/3G user/kernel split"
endchoice

config PAGE_OFFSET
	hex
	default 0xF0000000 if VMSPLIT_3_75G
	default 0xE0000000 if VMSPLIT_3_5G
	default 0xB0000000 if VMSPLIT_2_75G
	default 0xA0000000 if VMSPLIT_2_5G
	default 0x90000000 if VMSPLIT_2_25G
	default 0x80000000 if VMSPLIT_2G
	default 0x40000000 if VMSPLIT_1G
	default 0xC0000000

source "mm/Kconfig"

config CMDLINE_BOOL
	bool "Built-in kernel command line"
	default n
	---help---
	  Allow for specifying boot arguments to the kernel at
	  build time.  On some systems (e.g. embedded ones), it is
	  necessary or convenient to provide some or all of the
	  kernel boot arguments with the kernel itself (that is,
	  to not rely on the boot loader to provide them.)

	  To compile command line arguments into the kernel,
	  set this option to 'Y', then fill in the
	  the boot arguments in CONFIG_CMDLINE.

	  Systems with fully functional boot loaders (e.g. mboot, or
	  if booting over PCI) should leave this option set to 'N'.

config CMDLINE
	string "Built-in kernel command string"
	depends on CMDLINE_BOOL
	default ""
	---help---
	  Enter arguments here that should be compiled into the kernel
	  image and used at boot time.  If the boot loader provides a
	  command line at boot time, it is appended to this string to
	  form the full kernel command line, when the system boots.

	  However, you can use the CONFIG_CMDLINE_OVERRIDE option to
	  change this behavior.

	  In most cases, the command line (whether built-in or provided
	  by the boot loader) should specify the device for the root
	  file system.

config CMDLINE_OVERRIDE
	bool "Built-in command line overrides boot loader arguments"
	default n
	depends on CMDLINE_BOOL
	---help---
	  Set this option to 'Y' to have the kernel ignore the boot loader
	  command line, and use ONLY the built-in command line.

	  This is used to work around broken boot loaders.  This should
	  be set to 'N' under normal conditions.

config VMALLOC_RESERVE
	hex
	default 0x1000000

config HARDWALL
	bool "Hardwall support to allow access to user dynamic network"
	default y

config KERNEL_PL
	int "Processor protection level for kernel"
	range 1 2
	default "1"
	---help---
	  This setting determines the processor protection level the
	  kernel will be built to run at.  Generally you should use
	  the default value here.

endmenu  # Tilera-specific configuration

menu "Bus options"

config PCI
	bool "PCI support"
	default y
	select PCI_DOMAINS
	---help---
	  Enable PCI root complex support, so PCIe endpoint devices can
	  be attached to the Tile chip.  Many, but not all, PCI devices
	  are supported under Tilera's root complex driver.

config PCI_DOMAINS
	bool

config NO_IOMEM
	def_bool !PCI

config NO_IOPORT
	def_bool !PCI

source "drivers/pci/Kconfig"

source "drivers/pci/hotplug/Kconfig"

endmenu

menu "Executable file formats"

# only elf supported
config KCORE_ELF
	def_bool y
	depends on PROC_FS

source "fs/Kconfig.binfmt"

endmenu

source "net/Kconfig"

source "drivers/Kconfig"

source "fs/Kconfig"

source "arch/tile/Kconfig.debug"

source "security/Kconfig"

source "crypto/Kconfig"

source "lib/Kconfig"

source "arch/tile/kvm/Kconfig"<|MERGE_RESOLUTION|>--- conflicted
+++ resolved
@@ -11,10 +11,6 @@
 	select HAVE_GENERIC_HARDIRQS
 	select GENERIC_IRQ_PROBE
 	select GENERIC_PENDING_IRQ if SMP
-<<<<<<< HEAD
-	select GENERIC_HARDIRQS_NO_DEPRECATED
-=======
->>>>>>> 5d2cd909
 	select GENERIC_IRQ_SHOW
 
 # FIXME: investigate whether we need/want these options.
