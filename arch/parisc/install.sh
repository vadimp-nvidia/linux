--- conflicted
+++ resolved
@@ -15,35 +15,6 @@
 #   $2 - kernel image file
 #   $3 - kernel map file
 #   $4 - default install path (blank if root directory)
-<<<<<<< HEAD
-#
-
-verify () {
-	if [ ! -f "$1" ]; then
-		echo ""                                                   1>&2
-		echo " *** Missing file: $1"                              1>&2
-		echo ' *** You need to run "make" before "make install".' 1>&2
-		echo ""                                                   1>&2
-		exit 1
-	fi
-}
-
-# Make sure the files actually exist
-
-verify "$2"
-verify "$3"
-
-# User may have a custom install script
-
-if [ -n "${INSTALLKERNEL}" ]; then
-  if [ -x ~/bin/${INSTALLKERNEL} ]; then exec ~/bin/${INSTALLKERNEL} "$@"; fi
-  if [ -x /sbin/${INSTALLKERNEL} ]; then exec /sbin/${INSTALLKERNEL} "$@"; fi
-  if [ -x /usr/sbin/${INSTALLKERNEL} ]; then exec /usr/sbin/${INSTALLKERNEL} "$@"; fi
-fi
-
-# Default install
-=======
->>>>>>> d60c95ef
 
 if [ "$(basename $2)" = "vmlinuz" ]; then
 # Compressed install
