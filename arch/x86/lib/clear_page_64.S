/* SPDX-License-Identifier: GPL-2.0-only */
#include <linux/linkage.h>
#include <asm/asm.h>
#include <asm/export.h>

/*
 * Most CPUs support enhanced REP MOVSB/STOSB instructions. It is
 * recommended to use this when possible and we do use them by default.
 * If enhanced REP MOVSB/STOSB is not available, try to use fast string.
 * Otherwise, use original.
 */

/*
 * Zero a page.
 * %rdi	- page
 */
SYM_FUNC_START(clear_page_rep)
	movl $4096/8,%ecx
	xorl %eax,%eax
	rep stosq
	RET
SYM_FUNC_END(clear_page_rep)
EXPORT_SYMBOL_GPL(clear_page_rep)

SYM_FUNC_START(clear_page_orig)
	xorl   %eax,%eax
	movl   $4096/64,%ecx
	.p2align 4
.Lloop:
	decl	%ecx
#define PUT(x) movq %rax,x*8(%rdi)
	movq %rax,(%rdi)
	PUT(1)
	PUT(2)
	PUT(3)
	PUT(4)
	PUT(5)
	PUT(6)
	PUT(7)
	leaq	64(%rdi),%rdi
	jnz	.Lloop
	nop
	RET
SYM_FUNC_END(clear_page_orig)
EXPORT_SYMBOL_GPL(clear_page_orig)

SYM_FUNC_START(clear_page_erms)
	movl $4096,%ecx
	xorl %eax,%eax
	rep stosb
	RET
SYM_FUNC_END(clear_page_erms)
EXPORT_SYMBOL_GPL(clear_page_erms)

/*
 * Default clear user-space.
 * Input:
 * rdi destination
 * rcx count
 * rax is zero
 *
 * Output:
 * rcx: uncleared bytes or 0 if successful.
 */
SYM_FUNC_START(rep_stos_alternative)
	cmpq $64,%rcx
	jae .Lunrolled

	cmp $8,%ecx
	jae .Lword

	testl %ecx,%ecx
	je .Lexit

.Lclear_user_tail:
0:	movb %al,(%rdi)
	inc %rdi
	dec %rcx
	jnz .Lclear_user_tail
.Lexit:
<<<<<<< HEAD
	/*
	 * %rax still needs to be cleared in the exception case because this function is called
	 * from inline asm and the compiler expects %rax to be zero when exiting the inline asm,
	 * in case it might reuse it somewhere.
	 */
        xor %eax,%eax
        RET

.Lqwords_exception:
        # convert remaining qwords back into bytes to return to caller
        shl $3, %rcx
        and $7, %eax
        add %rax,%rcx
        jmp .Lexit

.Lbytes_exception:
        mov %eax,%ecx
        jmp .Lexit

        _ASM_EXTABLE_UA(.Lqwords, .Lqwords_exception)
        _ASM_EXTABLE_UA(.Lbytes, .Lbytes_exception)
SYM_FUNC_END(clear_user_original)
EXPORT_SYMBOL(clear_user_original)

/*
 * Alternative clear user-space when CPU feature X86_FEATURE_REP_GOOD is
 * present.
 * Input:
 * rdi destination
 * rcx count
 *
 * Output:
 * rcx: uncleared bytes or 0 if successful.
 */
SYM_FUNC_START(clear_user_rep_good)
	# call the original thing for less than a cacheline
	cmp $64, %rcx
	jb clear_user_original

.Lprep:
	# copy lower 32-bits for rest bytes
	mov %ecx, %edx
	shr $3, %rcx
	jz .Lrep_good_rest_bytes

.Lrep_good_qwords:
	rep stosq

.Lrep_good_rest_bytes:
	and $7, %edx
	jz .Lrep_good_exit

	mov %edx, %ecx
.Lrep_good_bytes:
	rep stosb

.Lrep_good_exit:
	# see .Lexit comment above
	xor %eax, %eax
=======
>>>>>>> 160f4124
	RET

	_ASM_EXTABLE_UA( 0b, .Lexit)

.Lword:
1:	movq %rax,(%rdi)
	addq $8,%rdi
	sub $8,%ecx
	je .Lexit
	cmp $8,%ecx
	jae .Lword
	jmp .Lclear_user_tail

	.p2align 4
.Lunrolled:
10:	movq %rax,(%rdi)
11:	movq %rax,8(%rdi)
12:	movq %rax,16(%rdi)
13:	movq %rax,24(%rdi)
14:	movq %rax,32(%rdi)
15:	movq %rax,40(%rdi)
16:	movq %rax,48(%rdi)
17:	movq %rax,56(%rdi)
	addq $64,%rdi
	subq $64,%rcx
	cmpq $64,%rcx
	jae .Lunrolled
	cmpl $8,%ecx
	jae .Lword
	testl %ecx,%ecx
	jne .Lclear_user_tail
	RET

	/*
	 * If we take an exception on any of the
	 * word stores, we know that %rcx isn't zero,
	 * so we can just go to the tail clearing to
	 * get the exact count.
	 *
	 * The unrolled case might end up clearing
	 * some bytes twice. Don't care.
	 *
	 * We could use the value in %rdi to avoid
	 * a second fault on the exact count case,
	 * but do we really care? No.
	 *
	 * Finally, we could try to align %rdi at the
	 * top of the unrolling. But unaligned stores
	 * just aren't that common or expensive.
	 */
	_ASM_EXTABLE_UA( 1b, .Lclear_user_tail)
	_ASM_EXTABLE_UA(10b, .Lclear_user_tail)
	_ASM_EXTABLE_UA(11b, .Lclear_user_tail)
	_ASM_EXTABLE_UA(12b, .Lclear_user_tail)
	_ASM_EXTABLE_UA(13b, .Lclear_user_tail)
	_ASM_EXTABLE_UA(14b, .Lclear_user_tail)
	_ASM_EXTABLE_UA(15b, .Lclear_user_tail)
	_ASM_EXTABLE_UA(16b, .Lclear_user_tail)
	_ASM_EXTABLE_UA(17b, .Lclear_user_tail)
SYM_FUNC_END(rep_stos_alternative)
EXPORT_SYMBOL(rep_stos_alternative)<|MERGE_RESOLUTION|>--- conflicted
+++ resolved
@@ -78,68 +78,6 @@
 	dec %rcx
 	jnz .Lclear_user_tail
 .Lexit:
-<<<<<<< HEAD
-	/*
-	 * %rax still needs to be cleared in the exception case because this function is called
-	 * from inline asm and the compiler expects %rax to be zero when exiting the inline asm,
-	 * in case it might reuse it somewhere.
-	 */
-        xor %eax,%eax
-        RET
-
-.Lqwords_exception:
-        # convert remaining qwords back into bytes to return to caller
-        shl $3, %rcx
-        and $7, %eax
-        add %rax,%rcx
-        jmp .Lexit
-
-.Lbytes_exception:
-        mov %eax,%ecx
-        jmp .Lexit
-
-        _ASM_EXTABLE_UA(.Lqwords, .Lqwords_exception)
-        _ASM_EXTABLE_UA(.Lbytes, .Lbytes_exception)
-SYM_FUNC_END(clear_user_original)
-EXPORT_SYMBOL(clear_user_original)
-
-/*
- * Alternative clear user-space when CPU feature X86_FEATURE_REP_GOOD is
- * present.
- * Input:
- * rdi destination
- * rcx count
- *
- * Output:
- * rcx: uncleared bytes or 0 if successful.
- */
-SYM_FUNC_START(clear_user_rep_good)
-	# call the original thing for less than a cacheline
-	cmp $64, %rcx
-	jb clear_user_original
-
-.Lprep:
-	# copy lower 32-bits for rest bytes
-	mov %ecx, %edx
-	shr $3, %rcx
-	jz .Lrep_good_rest_bytes
-
-.Lrep_good_qwords:
-	rep stosq
-
-.Lrep_good_rest_bytes:
-	and $7, %edx
-	jz .Lrep_good_exit
-
-	mov %edx, %ecx
-.Lrep_good_bytes:
-	rep stosb
-
-.Lrep_good_exit:
-	# see .Lexit comment above
-	xor %eax, %eax
-=======
->>>>>>> 160f4124
 	RET
 
 	_ASM_EXTABLE_UA( 0b, .Lexit)
