// SPDX-License-Identifier: GPL-2.0-or-later
/*
 * Support for Intel AES-NI instructions. This file contains glue
 * code, the real AES implementation is in intel-aes_asm.S.
 *
 * Copyright (C) 2008, Intel Corp.
 *    Author: Huang Ying <ying.huang@intel.com>
 *
 * Added RFC4106 AES-GCM support for 128-bit keys under the AEAD
 * interface for 64-bit kernels.
 *    Authors: Adrian Hoban <adrian.hoban@intel.com>
 *             Gabriele Paoloni <gabriele.paoloni@intel.com>
 *             Tadeusz Struk (tadeusz.struk@intel.com)
 *             Aidan O'Mahony (aidan.o.mahony@intel.com)
 *    Copyright (c) 2010, Intel Corporation.
 */

#include <linux/hardirq.h>
#include <linux/types.h>
#include <linux/module.h>
#include <linux/err.h>
#include <crypto/algapi.h>
#include <crypto/aes.h>
#include <crypto/ctr.h>
#include <crypto/b128ops.h>
#include <crypto/gcm.h>
#include <crypto/xts.h>
#include <asm/cpu_device_id.h>
#include <asm/simd.h>
#include <crypto/scatterwalk.h>
#include <crypto/internal/aead.h>
#include <crypto/internal/simd.h>
#include <crypto/internal/skcipher.h>
#include <linux/jump_label.h>
#include <linux/workqueue.h>
#include <linux/spinlock.h>
#include <linux/static_call.h>


#define AESNI_ALIGN	16
#define AESNI_ALIGN_ATTR __attribute__ ((__aligned__(AESNI_ALIGN)))
#define AES_BLOCK_MASK	(~(AES_BLOCK_SIZE - 1))
#define RFC4106_HASH_SUBKEY_SIZE 16
#define AESNI_ALIGN_EXTRA ((AESNI_ALIGN - 1) & ~(CRYPTO_MINALIGN - 1))
#define CRYPTO_AES_CTX_SIZE (sizeof(struct crypto_aes_ctx) + AESNI_ALIGN_EXTRA)
#define XTS_AES_CTX_SIZE (sizeof(struct aesni_xts_ctx) + AESNI_ALIGN_EXTRA)

/* This data is stored at the end of the crypto_tfm struct.
 * It's a type of per "session" data storage location.
 * This needs to be 16 byte aligned.
 */
struct aesni_rfc4106_gcm_ctx {
	u8 hash_subkey[16] AESNI_ALIGN_ATTR;
	struct crypto_aes_ctx aes_key_expanded AESNI_ALIGN_ATTR;
	u8 nonce[4];
};

struct generic_gcmaes_ctx {
	u8 hash_subkey[16] AESNI_ALIGN_ATTR;
	struct crypto_aes_ctx aes_key_expanded AESNI_ALIGN_ATTR;
};

struct aesni_xts_ctx {
	u8 raw_tweak_ctx[sizeof(struct crypto_aes_ctx)] AESNI_ALIGN_ATTR;
	u8 raw_crypt_ctx[sizeof(struct crypto_aes_ctx)] AESNI_ALIGN_ATTR;
};

#define GCM_BLOCK_LEN 16

struct gcm_context_data {
	/* init, update and finalize context data */
	u8 aad_hash[GCM_BLOCK_LEN];
	u64 aad_length;
	u64 in_length;
	u8 partial_block_enc_key[GCM_BLOCK_LEN];
	u8 orig_IV[GCM_BLOCK_LEN];
	u8 current_counter[GCM_BLOCK_LEN];
	u64 partial_block_len;
	u64 unused;
	u8 hash_keys[GCM_BLOCK_LEN * 16];
};

asmlinkage int aesni_set_key(struct crypto_aes_ctx *ctx, const u8 *in_key,
			     unsigned int key_len);
asmlinkage void aesni_enc(const void *ctx, u8 *out, const u8 *in);
asmlinkage void aesni_dec(const void *ctx, u8 *out, const u8 *in);
asmlinkage void aesni_ecb_enc(struct crypto_aes_ctx *ctx, u8 *out,
			      const u8 *in, unsigned int len);
asmlinkage void aesni_ecb_dec(struct crypto_aes_ctx *ctx, u8 *out,
			      const u8 *in, unsigned int len);
asmlinkage void aesni_cbc_enc(struct crypto_aes_ctx *ctx, u8 *out,
			      const u8 *in, unsigned int len, u8 *iv);
asmlinkage void aesni_cbc_dec(struct crypto_aes_ctx *ctx, u8 *out,
			      const u8 *in, unsigned int len, u8 *iv);
asmlinkage void aesni_cts_cbc_enc(struct crypto_aes_ctx *ctx, u8 *out,
				  const u8 *in, unsigned int len, u8 *iv);
asmlinkage void aesni_cts_cbc_dec(struct crypto_aes_ctx *ctx, u8 *out,
				  const u8 *in, unsigned int len, u8 *iv);

#define AVX_GEN2_OPTSIZE 640
#define AVX_GEN4_OPTSIZE 4096

asmlinkage void aesni_xts_encrypt(const struct crypto_aes_ctx *ctx, u8 *out,
				  const u8 *in, unsigned int len, u8 *iv);

asmlinkage void aesni_xts_decrypt(const struct crypto_aes_ctx *ctx, u8 *out,
				  const u8 *in, unsigned int len, u8 *iv);

#ifdef CONFIG_X86_64

asmlinkage void aesni_ctr_enc(struct crypto_aes_ctx *ctx, u8 *out,
			      const u8 *in, unsigned int len, u8 *iv);
<<<<<<< HEAD

/* asmlinkage void aesni_gcm_enc()
 * void *ctx,  AES Key schedule. Starts on a 16 byte boundary.
 * struct gcm_context_data.  May be uninitialized.
 * u8 *out, Ciphertext output. Encrypt in-place is allowed.
 * const u8 *in, Plaintext input
 * unsigned long plaintext_len, Length of data in bytes for encryption.
 * u8 *iv, Pre-counter block j0: 12 byte IV concatenated with 0x00000001.
 *         16-byte aligned pointer.
 * u8 *hash_subkey, the Hash sub key input. Data starts on a 16-byte boundary.
 * const u8 *aad, Additional Authentication Data (AAD)
 * unsigned long aad_len, Length of AAD in bytes.
 * u8 *auth_tag, Authenticated Tag output.
 * unsigned long auth_tag_len), Authenticated Tag Length in bytes.
 *          Valid values are 16 (most likely), 12 or 8.
 */
asmlinkage void aesni_gcm_enc(void *ctx,
			struct gcm_context_data *gdata, u8 *out,
			const u8 *in, unsigned long plaintext_len, u8 *iv,
			u8 *hash_subkey, const u8 *aad, unsigned long aad_len,
			u8 *auth_tag, unsigned long auth_tag_len);

/* asmlinkage void aesni_gcm_dec()
 * void *ctx, AES Key schedule. Starts on a 16 byte boundary.
 * struct gcm_context_data.  May be uninitialized.
 * u8 *out, Plaintext output. Decrypt in-place is allowed.
 * const u8 *in, Ciphertext input
 * unsigned long ciphertext_len, Length of data in bytes for decryption.
 * u8 *iv, Pre-counter block j0: 12 byte IV concatenated with 0x00000001.
 *         16-byte aligned pointer.
 * u8 *hash_subkey, the Hash sub key input. Data starts on a 16-byte boundary.
 * const u8 *aad, Additional Authentication Data (AAD)
 * unsigned long aad_len, Length of AAD in bytes. With RFC4106 this is going
 * to be 8 or 12 bytes
 * u8 *auth_tag, Authenticated Tag output.
 * unsigned long auth_tag_len) Authenticated Tag Length in bytes.
 * Valid values are 16 (most likely), 12 or 8.
 */
asmlinkage void aesni_gcm_dec(void *ctx,
			struct gcm_context_data *gdata, u8 *out,
			const u8 *in, unsigned long ciphertext_len, u8 *iv,
			u8 *hash_subkey, const u8 *aad, unsigned long aad_len,
			u8 *auth_tag, unsigned long auth_tag_len);
=======
DEFINE_STATIC_CALL(aesni_ctr_enc_tfm, aesni_ctr_enc);
>>>>>>> 4bcf3b75

/* Scatter / Gather routines, with args similar to above */
asmlinkage void aesni_gcm_init(void *ctx,
			       struct gcm_context_data *gdata,
			       u8 *iv,
			       u8 *hash_subkey, const u8 *aad,
			       unsigned long aad_len);
asmlinkage void aesni_gcm_enc_update(void *ctx,
				     struct gcm_context_data *gdata, u8 *out,
				     const u8 *in, unsigned long plaintext_len);
asmlinkage void aesni_gcm_dec_update(void *ctx,
				     struct gcm_context_data *gdata, u8 *out,
				     const u8 *in,
				     unsigned long ciphertext_len);
asmlinkage void aesni_gcm_finalize(void *ctx,
				   struct gcm_context_data *gdata,
				   u8 *auth_tag, unsigned long auth_tag_len);

asmlinkage void aes_ctr_enc_128_avx_by8(const u8 *in, u8 *iv,
		void *keys, u8 *out, unsigned int num_bytes);
asmlinkage void aes_ctr_enc_192_avx_by8(const u8 *in, u8 *iv,
		void *keys, u8 *out, unsigned int num_bytes);
asmlinkage void aes_ctr_enc_256_avx_by8(const u8 *in, u8 *iv,
		void *keys, u8 *out, unsigned int num_bytes);
/*
 * asmlinkage void aesni_gcm_init_avx_gen2()
 * gcm_data *my_ctx_data, context data
 * u8 *hash_subkey,  the Hash sub key input. Data starts on a 16-byte boundary.
 */
asmlinkage void aesni_gcm_init_avx_gen2(void *my_ctx_data,
					struct gcm_context_data *gdata,
					u8 *iv,
					u8 *hash_subkey,
					const u8 *aad,
					unsigned long aad_len);

asmlinkage void aesni_gcm_enc_update_avx_gen2(void *ctx,
				     struct gcm_context_data *gdata, u8 *out,
				     const u8 *in, unsigned long plaintext_len);
asmlinkage void aesni_gcm_dec_update_avx_gen2(void *ctx,
				     struct gcm_context_data *gdata, u8 *out,
				     const u8 *in,
				     unsigned long ciphertext_len);
asmlinkage void aesni_gcm_finalize_avx_gen2(void *ctx,
				   struct gcm_context_data *gdata,
				   u8 *auth_tag, unsigned long auth_tag_len);

/*
 * asmlinkage void aesni_gcm_init_avx_gen4()
 * gcm_data *my_ctx_data, context data
 * u8 *hash_subkey,  the Hash sub key input. Data starts on a 16-byte boundary.
 */
asmlinkage void aesni_gcm_init_avx_gen4(void *my_ctx_data,
					struct gcm_context_data *gdata,
					u8 *iv,
					u8 *hash_subkey,
					const u8 *aad,
					unsigned long aad_len);

asmlinkage void aesni_gcm_enc_update_avx_gen4(void *ctx,
				     struct gcm_context_data *gdata, u8 *out,
				     const u8 *in, unsigned long plaintext_len);
asmlinkage void aesni_gcm_dec_update_avx_gen4(void *ctx,
				     struct gcm_context_data *gdata, u8 *out,
				     const u8 *in,
				     unsigned long ciphertext_len);
asmlinkage void aesni_gcm_finalize_avx_gen4(void *ctx,
				   struct gcm_context_data *gdata,
				   u8 *auth_tag, unsigned long auth_tag_len);

static __ro_after_init DEFINE_STATIC_KEY_FALSE(gcm_use_avx);
static __ro_after_init DEFINE_STATIC_KEY_FALSE(gcm_use_avx2);

static inline struct
aesni_rfc4106_gcm_ctx *aesni_rfc4106_gcm_ctx_get(struct crypto_aead *tfm)
{
	unsigned long align = AESNI_ALIGN;

	if (align <= crypto_tfm_ctx_alignment())
		align = 1;
	return PTR_ALIGN(crypto_aead_ctx(tfm), align);
}

static inline struct
generic_gcmaes_ctx *generic_gcmaes_ctx_get(struct crypto_aead *tfm)
{
	unsigned long align = AESNI_ALIGN;

	if (align <= crypto_tfm_ctx_alignment())
		align = 1;
	return PTR_ALIGN(crypto_aead_ctx(tfm), align);
}
#endif

static inline struct crypto_aes_ctx *aes_ctx(void *raw_ctx)
{
	unsigned long addr = (unsigned long)raw_ctx;
	unsigned long align = AESNI_ALIGN;

	if (align <= crypto_tfm_ctx_alignment())
		align = 1;
	return (struct crypto_aes_ctx *)ALIGN(addr, align);
}

static int aes_set_key_common(struct crypto_tfm *tfm, void *raw_ctx,
			      const u8 *in_key, unsigned int key_len)
{
	struct crypto_aes_ctx *ctx = aes_ctx(raw_ctx);
	int err;

	if (key_len != AES_KEYSIZE_128 && key_len != AES_KEYSIZE_192 &&
	    key_len != AES_KEYSIZE_256)
		return -EINVAL;

	if (!crypto_simd_usable())
		err = aes_expandkey(ctx, in_key, key_len);
	else {
		kernel_fpu_begin();
		err = aesni_set_key(ctx, in_key, key_len);
		kernel_fpu_end();
	}

	return err;
}

static int aes_set_key(struct crypto_tfm *tfm, const u8 *in_key,
		       unsigned int key_len)
{
	return aes_set_key_common(tfm, crypto_tfm_ctx(tfm), in_key, key_len);
}

static void aesni_encrypt(struct crypto_tfm *tfm, u8 *dst, const u8 *src)
{
	struct crypto_aes_ctx *ctx = aes_ctx(crypto_tfm_ctx(tfm));

	if (!crypto_simd_usable()) {
		aes_encrypt(ctx, dst, src);
	} else {
		kernel_fpu_begin();
		aesni_enc(ctx, dst, src);
		kernel_fpu_end();
	}
}

static void aesni_decrypt(struct crypto_tfm *tfm, u8 *dst, const u8 *src)
{
	struct crypto_aes_ctx *ctx = aes_ctx(crypto_tfm_ctx(tfm));

	if (!crypto_simd_usable()) {
		aes_decrypt(ctx, dst, src);
	} else {
		kernel_fpu_begin();
		aesni_dec(ctx, dst, src);
		kernel_fpu_end();
	}
}

static int aesni_skcipher_setkey(struct crypto_skcipher *tfm, const u8 *key,
			         unsigned int len)
{
	return aes_set_key_common(crypto_skcipher_tfm(tfm),
				  crypto_skcipher_ctx(tfm), key, len);
}

static int ecb_encrypt(struct skcipher_request *req)
{
	struct crypto_skcipher *tfm = crypto_skcipher_reqtfm(req);
	struct crypto_aes_ctx *ctx = aes_ctx(crypto_skcipher_ctx(tfm));
	struct skcipher_walk walk;
	unsigned int nbytes;
	int err;

	err = skcipher_walk_virt(&walk, req, false);

	while ((nbytes = walk.nbytes)) {
		kernel_fpu_begin();
		aesni_ecb_enc(ctx, walk.dst.virt.addr, walk.src.virt.addr,
			      nbytes & AES_BLOCK_MASK);
		kernel_fpu_end();
		nbytes &= AES_BLOCK_SIZE - 1;
		err = skcipher_walk_done(&walk, nbytes);
	}

	return err;
}

static int ecb_decrypt(struct skcipher_request *req)
{
	struct crypto_skcipher *tfm = crypto_skcipher_reqtfm(req);
	struct crypto_aes_ctx *ctx = aes_ctx(crypto_skcipher_ctx(tfm));
	struct skcipher_walk walk;
	unsigned int nbytes;
	int err;

	err = skcipher_walk_virt(&walk, req, false);

	while ((nbytes = walk.nbytes)) {
		kernel_fpu_begin();
		aesni_ecb_dec(ctx, walk.dst.virt.addr, walk.src.virt.addr,
			      nbytes & AES_BLOCK_MASK);
		kernel_fpu_end();
		nbytes &= AES_BLOCK_SIZE - 1;
		err = skcipher_walk_done(&walk, nbytes);
	}

	return err;
}

static int cbc_encrypt(struct skcipher_request *req)
{
	struct crypto_skcipher *tfm = crypto_skcipher_reqtfm(req);
	struct crypto_aes_ctx *ctx = aes_ctx(crypto_skcipher_ctx(tfm));
	struct skcipher_walk walk;
	unsigned int nbytes;
	int err;

	err = skcipher_walk_virt(&walk, req, false);

	while ((nbytes = walk.nbytes)) {
		kernel_fpu_begin();
		aesni_cbc_enc(ctx, walk.dst.virt.addr, walk.src.virt.addr,
			      nbytes & AES_BLOCK_MASK, walk.iv);
		kernel_fpu_end();
		nbytes &= AES_BLOCK_SIZE - 1;
		err = skcipher_walk_done(&walk, nbytes);
	}

	return err;
}

static int cbc_decrypt(struct skcipher_request *req)
{
	struct crypto_skcipher *tfm = crypto_skcipher_reqtfm(req);
	struct crypto_aes_ctx *ctx = aes_ctx(crypto_skcipher_ctx(tfm));
	struct skcipher_walk walk;
	unsigned int nbytes;
	int err;

	err = skcipher_walk_virt(&walk, req, false);

	while ((nbytes = walk.nbytes)) {
		kernel_fpu_begin();
		aesni_cbc_dec(ctx, walk.dst.virt.addr, walk.src.virt.addr,
			      nbytes & AES_BLOCK_MASK, walk.iv);
		kernel_fpu_end();
		nbytes &= AES_BLOCK_SIZE - 1;
		err = skcipher_walk_done(&walk, nbytes);
	}

	return err;
}

static int cts_cbc_encrypt(struct skcipher_request *req)
{
	struct crypto_skcipher *tfm = crypto_skcipher_reqtfm(req);
	struct crypto_aes_ctx *ctx = aes_ctx(crypto_skcipher_ctx(tfm));
	int cbc_blocks = DIV_ROUND_UP(req->cryptlen, AES_BLOCK_SIZE) - 2;
	struct scatterlist *src = req->src, *dst = req->dst;
	struct scatterlist sg_src[2], sg_dst[2];
	struct skcipher_request subreq;
	struct skcipher_walk walk;
	int err;

	skcipher_request_set_tfm(&subreq, tfm);
	skcipher_request_set_callback(&subreq, skcipher_request_flags(req),
				      NULL, NULL);

	if (req->cryptlen <= AES_BLOCK_SIZE) {
		if (req->cryptlen < AES_BLOCK_SIZE)
			return -EINVAL;
		cbc_blocks = 1;
	}

	if (cbc_blocks > 0) {
		skcipher_request_set_crypt(&subreq, req->src, req->dst,
					   cbc_blocks * AES_BLOCK_SIZE,
					   req->iv);

		err = cbc_encrypt(&subreq);
		if (err)
			return err;

		if (req->cryptlen == AES_BLOCK_SIZE)
			return 0;

		dst = src = scatterwalk_ffwd(sg_src, req->src, subreq.cryptlen);
		if (req->dst != req->src)
			dst = scatterwalk_ffwd(sg_dst, req->dst,
					       subreq.cryptlen);
	}

	/* handle ciphertext stealing */
	skcipher_request_set_crypt(&subreq, src, dst,
				   req->cryptlen - cbc_blocks * AES_BLOCK_SIZE,
				   req->iv);

	err = skcipher_walk_virt(&walk, &subreq, false);
	if (err)
		return err;

	kernel_fpu_begin();
	aesni_cts_cbc_enc(ctx, walk.dst.virt.addr, walk.src.virt.addr,
			  walk.nbytes, walk.iv);
	kernel_fpu_end();

	return skcipher_walk_done(&walk, 0);
}

static int cts_cbc_decrypt(struct skcipher_request *req)
{
	struct crypto_skcipher *tfm = crypto_skcipher_reqtfm(req);
	struct crypto_aes_ctx *ctx = aes_ctx(crypto_skcipher_ctx(tfm));
	int cbc_blocks = DIV_ROUND_UP(req->cryptlen, AES_BLOCK_SIZE) - 2;
	struct scatterlist *src = req->src, *dst = req->dst;
	struct scatterlist sg_src[2], sg_dst[2];
	struct skcipher_request subreq;
	struct skcipher_walk walk;
	int err;

	skcipher_request_set_tfm(&subreq, tfm);
	skcipher_request_set_callback(&subreq, skcipher_request_flags(req),
				      NULL, NULL);

	if (req->cryptlen <= AES_BLOCK_SIZE) {
		if (req->cryptlen < AES_BLOCK_SIZE)
			return -EINVAL;
		cbc_blocks = 1;
	}

	if (cbc_blocks > 0) {
		skcipher_request_set_crypt(&subreq, req->src, req->dst,
					   cbc_blocks * AES_BLOCK_SIZE,
					   req->iv);

		err = cbc_decrypt(&subreq);
		if (err)
			return err;

		if (req->cryptlen == AES_BLOCK_SIZE)
			return 0;

		dst = src = scatterwalk_ffwd(sg_src, req->src, subreq.cryptlen);
		if (req->dst != req->src)
			dst = scatterwalk_ffwd(sg_dst, req->dst,
					       subreq.cryptlen);
	}

	/* handle ciphertext stealing */
	skcipher_request_set_crypt(&subreq, src, dst,
				   req->cryptlen - cbc_blocks * AES_BLOCK_SIZE,
				   req->iv);

	err = skcipher_walk_virt(&walk, &subreq, false);
	if (err)
		return err;

	kernel_fpu_begin();
	aesni_cts_cbc_dec(ctx, walk.dst.virt.addr, walk.src.virt.addr,
			  walk.nbytes, walk.iv);
	kernel_fpu_end();

	return skcipher_walk_done(&walk, 0);
}

#ifdef CONFIG_X86_64
static void aesni_ctr_enc_avx_tfm(struct crypto_aes_ctx *ctx, u8 *out,
			      const u8 *in, unsigned int len, u8 *iv)
{
	/*
	 * based on key length, override with the by8 version
	 * of ctr mode encryption/decryption for improved performance
	 * aes_set_key_common() ensures that key length is one of
	 * {128,192,256}
	 */
	if (ctx->key_length == AES_KEYSIZE_128)
		aes_ctr_enc_128_avx_by8(in, iv, (void *)ctx, out, len);
	else if (ctx->key_length == AES_KEYSIZE_192)
		aes_ctr_enc_192_avx_by8(in, iv, (void *)ctx, out, len);
	else
		aes_ctr_enc_256_avx_by8(in, iv, (void *)ctx, out, len);
}

static int ctr_crypt(struct skcipher_request *req)
{
	struct crypto_skcipher *tfm = crypto_skcipher_reqtfm(req);
	struct crypto_aes_ctx *ctx = aes_ctx(crypto_skcipher_ctx(tfm));
	u8 keystream[AES_BLOCK_SIZE];
	struct skcipher_walk walk;
	unsigned int nbytes;
	int err;

	err = skcipher_walk_virt(&walk, req, false);

	while ((nbytes = walk.nbytes) > 0) {
		kernel_fpu_begin();
		if (nbytes & AES_BLOCK_MASK)
			static_call(aesni_ctr_enc_tfm)(ctx, walk.dst.virt.addr,
						       walk.src.virt.addr,
						       nbytes & AES_BLOCK_MASK,
						       walk.iv);
		nbytes &= ~AES_BLOCK_MASK;

		if (walk.nbytes == walk.total && nbytes > 0) {
			aesni_enc(ctx, keystream, walk.iv);
			crypto_xor_cpy(walk.dst.virt.addr + walk.nbytes - nbytes,
				       walk.src.virt.addr + walk.nbytes - nbytes,
				       keystream, nbytes);
			crypto_inc(walk.iv, AES_BLOCK_SIZE);
			nbytes = 0;
		}
		kernel_fpu_end();
		err = skcipher_walk_done(&walk, nbytes);
	}
	return err;
}

<<<<<<< HEAD
static int xts_aesni_setkey(struct crypto_skcipher *tfm, const u8 *key,
			    unsigned int keylen)
{
	struct aesni_xts_ctx *ctx = crypto_skcipher_ctx(tfm);
	int err;

	err = xts_verify_key(tfm, key, keylen);
	if (err)
		return err;

	keylen /= 2;

	/* first half of xts-key is for crypt */
	err = aes_set_key_common(crypto_skcipher_tfm(tfm), ctx->raw_crypt_ctx,
				 key, keylen);
	if (err)
		return err;

	/* second half of xts-key is for tweak */
	return aes_set_key_common(crypto_skcipher_tfm(tfm), ctx->raw_tweak_ctx,
				  key + keylen, keylen);
}


static void aesni_xts_enc(const void *ctx, u8 *dst, const u8 *src, le128 *iv)
{
	glue_xts_crypt_128bit_one(ctx, dst, src, iv, aesni_enc);
}

static void aesni_xts_dec(const void *ctx, u8 *dst, const u8 *src, le128 *iv)
{
	glue_xts_crypt_128bit_one(ctx, dst, src, iv, aesni_dec);
}

static void aesni_xts_enc32(const void *ctx, u8 *dst, const u8 *src, le128 *iv)
{
	aesni_xts_encrypt(ctx, dst, src, 32 * AES_BLOCK_SIZE, (u8 *)iv);
}

static void aesni_xts_dec32(const void *ctx, u8 *dst, const u8 *src, le128 *iv)
{
	aesni_xts_decrypt(ctx, dst, src, 32 * AES_BLOCK_SIZE, (u8 *)iv);
}

static const struct common_glue_ctx aesni_enc_xts = {
	.num_funcs = 2,
	.fpu_blocks_limit = 1,

	.funcs = { {
		.num_blocks = 32,
		.fn_u = { .xts = aesni_xts_enc32 }
	}, {
		.num_blocks = 1,
		.fn_u = { .xts = aesni_xts_enc }
	} }
};

static const struct common_glue_ctx aesni_dec_xts = {
	.num_funcs = 2,
	.fpu_blocks_limit = 1,

	.funcs = { {
		.num_blocks = 32,
		.fn_u = { .xts = aesni_xts_dec32 }
	}, {
		.num_blocks = 1,
		.fn_u = { .xts = aesni_xts_dec }
	} }
};

static int xts_encrypt(struct skcipher_request *req)
{
	struct crypto_skcipher *tfm = crypto_skcipher_reqtfm(req);
	struct aesni_xts_ctx *ctx = crypto_skcipher_ctx(tfm);

	return glue_xts_req_128bit(&aesni_enc_xts, req, aesni_enc,
				   aes_ctx(ctx->raw_tweak_ctx),
				   aes_ctx(ctx->raw_crypt_ctx),
				   false);
}

static int xts_decrypt(struct skcipher_request *req)
{
	struct crypto_skcipher *tfm = crypto_skcipher_reqtfm(req);
	struct aesni_xts_ctx *ctx = crypto_skcipher_ctx(tfm);

	return glue_xts_req_128bit(&aesni_dec_xts, req, aesni_enc,
				   aes_ctx(ctx->raw_tweak_ctx),
				   aes_ctx(ctx->raw_crypt_ctx),
				   true);
}

=======
>>>>>>> 4bcf3b75
static int
rfc4106_set_hash_subkey(u8 *hash_subkey, const u8 *key, unsigned int key_len)
{
	struct crypto_aes_ctx ctx;
	int ret;

	ret = aes_expandkey(&ctx, key, key_len);
	if (ret)
		return ret;

	/* Clear the data in the hash sub key container to zero.*/
	/* We want to cipher all zeros to create the hash sub key. */
	memset(hash_subkey, 0, RFC4106_HASH_SUBKEY_SIZE);

	aes_encrypt(&ctx, hash_subkey, hash_subkey);

	memzero_explicit(&ctx, sizeof(ctx));
	return 0;
}

static int common_rfc4106_set_key(struct crypto_aead *aead, const u8 *key,
				  unsigned int key_len)
{
	struct aesni_rfc4106_gcm_ctx *ctx = aesni_rfc4106_gcm_ctx_get(aead);

	if (key_len < 4)
		return -EINVAL;

	/*Account for 4 byte nonce at the end.*/
	key_len -= 4;

	memcpy(ctx->nonce, key + key_len, sizeof(ctx->nonce));

	return aes_set_key_common(crypto_aead_tfm(aead),
				  &ctx->aes_key_expanded, key, key_len) ?:
	       rfc4106_set_hash_subkey(ctx->hash_subkey, key, key_len);
}

/* This is the Integrity Check Value (aka the authentication tag) length and can
 * be 8, 12 or 16 bytes long. */
static int common_rfc4106_set_authsize(struct crypto_aead *aead,
				       unsigned int authsize)
{
	switch (authsize) {
	case 8:
	case 12:
	case 16:
		break;
	default:
		return -EINVAL;
	}

	return 0;
}

static int generic_gcmaes_set_authsize(struct crypto_aead *tfm,
				       unsigned int authsize)
{
	switch (authsize) {
	case 4:
	case 8:
	case 12:
	case 13:
	case 14:
	case 15:
	case 16:
		break;
	default:
		return -EINVAL;
	}

	return 0;
}

static int gcmaes_crypt_by_sg(bool enc, struct aead_request *req,
			      unsigned int assoclen, u8 *hash_subkey,
			      u8 *iv, void *aes_ctx, u8 *auth_tag,
			      unsigned long auth_tag_len)
{
<<<<<<< HEAD
	struct crypto_aead *tfm = crypto_aead_reqtfm(req);
	unsigned long auth_tag_len = crypto_aead_authsize(tfm);
	const struct aesni_gcm_tfm_s *gcm_tfm = aesni_gcm_tfm;
	u8 databuf[sizeof(struct gcm_context_data) + (AESNI_ALIGN - 8)] __aligned(8);
	struct gcm_context_data *data = PTR_ALIGN((void *)databuf, AESNI_ALIGN);
	struct scatter_walk dst_sg_walk = {};
=======
	u8 databuf[sizeof(struct gcm_context_data) + (AESNI_ALIGN - 8)] __aligned(8);
	struct gcm_context_data *data = PTR_ALIGN((void *)databuf, AESNI_ALIGN);
>>>>>>> 4bcf3b75
	unsigned long left = req->cryptlen;
	struct scatter_walk assoc_sg_walk;
	struct skcipher_walk walk;
	bool do_avx, do_avx2;
	u8 *assocmem = NULL;
	u8 *assoc;
	int err;

	if (!enc)
		left -= auth_tag_len;

	do_avx = (left >= AVX_GEN2_OPTSIZE);
	do_avx2 = (left >= AVX_GEN4_OPTSIZE);

	/* Linearize assoc, if not already linear */
	if (req->src->length >= assoclen && req->src->length) {
		scatterwalk_start(&assoc_sg_walk, req->src);
		assoc = scatterwalk_map(&assoc_sg_walk);
	} else {
		gfp_t flags = (req->base.flags & CRYPTO_TFM_REQ_MAY_SLEEP) ?
			      GFP_KERNEL : GFP_ATOMIC;

		/* assoc can be any length, so must be on heap */
		assocmem = kmalloc(assoclen, flags);
		if (unlikely(!assocmem))
			return -ENOMEM;
		assoc = assocmem;

		scatterwalk_map_and_copy(assoc, req->src, 0, assoclen, 0);
	}

	kernel_fpu_begin();
<<<<<<< HEAD
	gcm_tfm->init(aes_ctx, data, iv, hash_subkey, assoc, assoclen);
	if (req->src != req->dst) {
		while (left) {
			src = scatterwalk_map(&src_sg_walk);
			dst = scatterwalk_map(&dst_sg_walk);
			srclen = scatterwalk_clamp(&src_sg_walk, left);
			dstlen = scatterwalk_clamp(&dst_sg_walk, left);
			len = min(srclen, dstlen);
			if (len) {
				if (enc)
					gcm_tfm->enc_update(aes_ctx, data,
							     dst, src, len);
				else
					gcm_tfm->dec_update(aes_ctx, data,
							     dst, src, len);
			}
			left -= len;

			scatterwalk_unmap(src);
			scatterwalk_unmap(dst);
			scatterwalk_advance(&src_sg_walk, len);
			scatterwalk_advance(&dst_sg_walk, len);
			scatterwalk_done(&src_sg_walk, 0, left);
			scatterwalk_done(&dst_sg_walk, 1, left);
		}
	} else {
		while (left) {
			dst = src = scatterwalk_map(&src_sg_walk);
			len = scatterwalk_clamp(&src_sg_walk, left);
			if (len) {
				if (enc)
					gcm_tfm->enc_update(aes_ctx, data,
							     src, src, len);
				else
					gcm_tfm->dec_update(aes_ctx, data,
							     src, src, len);
			}
			left -= len;
			scatterwalk_unmap(src);
			scatterwalk_advance(&src_sg_walk, len);
			scatterwalk_done(&src_sg_walk, 1, left);
		}
	}
	gcm_tfm->finalize(aes_ctx, data, authTag, auth_tag_len);
=======
	if (static_branch_likely(&gcm_use_avx2) && do_avx2)
		aesni_gcm_init_avx_gen4(aes_ctx, data, iv, hash_subkey, assoc,
					assoclen);
	else if (static_branch_likely(&gcm_use_avx) && do_avx)
		aesni_gcm_init_avx_gen2(aes_ctx, data, iv, hash_subkey, assoc,
					assoclen);
	else
		aesni_gcm_init(aes_ctx, data, iv, hash_subkey, assoc, assoclen);
>>>>>>> 4bcf3b75
	kernel_fpu_end();

	if (!assocmem)
		scatterwalk_unmap(assoc);
	else
		kfree(assocmem);

	err = enc ? skcipher_walk_aead_encrypt(&walk, req, false)
		  : skcipher_walk_aead_decrypt(&walk, req, false);

	while (walk.nbytes > 0) {
		kernel_fpu_begin();
		if (static_branch_likely(&gcm_use_avx2) && do_avx2) {
			if (enc)
				aesni_gcm_enc_update_avx_gen4(aes_ctx, data,
							      walk.dst.virt.addr,
							      walk.src.virt.addr,
							      walk.nbytes);
			else
				aesni_gcm_dec_update_avx_gen4(aes_ctx, data,
							      walk.dst.virt.addr,
							      walk.src.virt.addr,
							      walk.nbytes);
		} else if (static_branch_likely(&gcm_use_avx) && do_avx) {
			if (enc)
				aesni_gcm_enc_update_avx_gen2(aes_ctx, data,
							      walk.dst.virt.addr,
							      walk.src.virt.addr,
							      walk.nbytes);
			else
				aesni_gcm_dec_update_avx_gen2(aes_ctx, data,
							      walk.dst.virt.addr,
							      walk.src.virt.addr,
							      walk.nbytes);
		} else if (enc) {
			aesni_gcm_enc_update(aes_ctx, data, walk.dst.virt.addr,
					     walk.src.virt.addr, walk.nbytes);
		} else {
			aesni_gcm_dec_update(aes_ctx, data, walk.dst.virt.addr,
					     walk.src.virt.addr, walk.nbytes);
		}
		kernel_fpu_end();

		err = skcipher_walk_done(&walk, 0);
	}

	if (err)
		return err;

	kernel_fpu_begin();
	if (static_branch_likely(&gcm_use_avx2) && do_avx2)
		aesni_gcm_finalize_avx_gen4(aes_ctx, data, auth_tag,
					    auth_tag_len);
	else if (static_branch_likely(&gcm_use_avx) && do_avx)
		aesni_gcm_finalize_avx_gen2(aes_ctx, data, auth_tag,
					    auth_tag_len);
	else
		aesni_gcm_finalize(aes_ctx, data, auth_tag, auth_tag_len);
	kernel_fpu_end();

	return 0;
}

static int gcmaes_encrypt(struct aead_request *req, unsigned int assoclen,
			  u8 *hash_subkey, u8 *iv, void *aes_ctx)
{
	struct crypto_aead *tfm = crypto_aead_reqtfm(req);
	unsigned long auth_tag_len = crypto_aead_authsize(tfm);
	u8 auth_tag[16];
	int err;

	err = gcmaes_crypt_by_sg(true, req, assoclen, hash_subkey, iv, aes_ctx,
				 auth_tag, auth_tag_len);
	if (err)
		return err;

	scatterwalk_map_and_copy(auth_tag, req->dst,
				 req->assoclen + req->cryptlen,
				 auth_tag_len, 1);
	return 0;
}

static int gcmaes_decrypt(struct aead_request *req, unsigned int assoclen,
			  u8 *hash_subkey, u8 *iv, void *aes_ctx)
{
	struct crypto_aead *tfm = crypto_aead_reqtfm(req);
	unsigned long auth_tag_len = crypto_aead_authsize(tfm);
	u8 auth_tag_msg[16];
	u8 auth_tag[16];
	int err;

	err = gcmaes_crypt_by_sg(false, req, assoclen, hash_subkey, iv, aes_ctx,
				 auth_tag, auth_tag_len);
	if (err)
		return err;

	/* Copy out original auth_tag */
	scatterwalk_map_and_copy(auth_tag_msg, req->src,
				 req->assoclen + req->cryptlen - auth_tag_len,
				 auth_tag_len, 0);

	/* Compare generated tag with passed in tag. */
	if (crypto_memneq(auth_tag_msg, auth_tag, auth_tag_len)) {
		memzero_explicit(auth_tag, sizeof(auth_tag));
		return -EBADMSG;
	}
	return 0;
}

static int helper_rfc4106_encrypt(struct aead_request *req)
{
	struct crypto_aead *tfm = crypto_aead_reqtfm(req);
	struct aesni_rfc4106_gcm_ctx *ctx = aesni_rfc4106_gcm_ctx_get(tfm);
	void *aes_ctx = &(ctx->aes_key_expanded);
	u8 ivbuf[16 + (AESNI_ALIGN - 8)] __aligned(8);
	u8 *iv = PTR_ALIGN(&ivbuf[0], AESNI_ALIGN);
	unsigned int i;
	__be32 counter = cpu_to_be32(1);

	/* Assuming we are supporting rfc4106 64-bit extended */
	/* sequence numbers We need to have the AAD length equal */
	/* to 16 or 20 bytes */
	if (unlikely(req->assoclen != 16 && req->assoclen != 20))
		return -EINVAL;

	/* IV below built */
	for (i = 0; i < 4; i++)
		*(iv+i) = ctx->nonce[i];
	for (i = 0; i < 8; i++)
		*(iv+4+i) = req->iv[i];
	*((__be32 *)(iv+12)) = counter;

	return gcmaes_encrypt(req, req->assoclen - 8, ctx->hash_subkey, iv,
			      aes_ctx);
}

static int helper_rfc4106_decrypt(struct aead_request *req)
{
	__be32 counter = cpu_to_be32(1);
	struct crypto_aead *tfm = crypto_aead_reqtfm(req);
	struct aesni_rfc4106_gcm_ctx *ctx = aesni_rfc4106_gcm_ctx_get(tfm);
	void *aes_ctx = &(ctx->aes_key_expanded);
	u8 ivbuf[16 + (AESNI_ALIGN - 8)] __aligned(8);
	u8 *iv = PTR_ALIGN(&ivbuf[0], AESNI_ALIGN);
	unsigned int i;

	if (unlikely(req->assoclen != 16 && req->assoclen != 20))
		return -EINVAL;

	/* Assuming we are supporting rfc4106 64-bit extended */
	/* sequence numbers We need to have the AAD length */
	/* equal to 16 or 20 bytes */

	/* IV below built */
	for (i = 0; i < 4; i++)
		*(iv+i) = ctx->nonce[i];
	for (i = 0; i < 8; i++)
		*(iv+4+i) = req->iv[i];
	*((__be32 *)(iv+12)) = counter;

	return gcmaes_decrypt(req, req->assoclen - 8, ctx->hash_subkey, iv,
			      aes_ctx);
}
#endif

static int xts_aesni_setkey(struct crypto_skcipher *tfm, const u8 *key,
			    unsigned int keylen)
{
	struct aesni_xts_ctx *ctx = crypto_skcipher_ctx(tfm);
	int err;

	err = xts_verify_key(tfm, key, keylen);
	if (err)
		return err;

	keylen /= 2;

	/* first half of xts-key is for crypt */
	err = aes_set_key_common(crypto_skcipher_tfm(tfm), ctx->raw_crypt_ctx,
				 key, keylen);
	if (err)
		return err;

	/* second half of xts-key is for tweak */
	return aes_set_key_common(crypto_skcipher_tfm(tfm), ctx->raw_tweak_ctx,
				  key + keylen, keylen);
}

static int xts_crypt(struct skcipher_request *req, bool encrypt)
{
	struct crypto_skcipher *tfm = crypto_skcipher_reqtfm(req);
	struct aesni_xts_ctx *ctx = crypto_skcipher_ctx(tfm);
	int tail = req->cryptlen % AES_BLOCK_SIZE;
	struct skcipher_request subreq;
	struct skcipher_walk walk;
	int err;

	if (req->cryptlen < AES_BLOCK_SIZE)
		return -EINVAL;

	err = skcipher_walk_virt(&walk, req, false);

	if (unlikely(tail > 0 && walk.nbytes < walk.total)) {
		int blocks = DIV_ROUND_UP(req->cryptlen, AES_BLOCK_SIZE) - 2;

		skcipher_walk_abort(&walk);

		skcipher_request_set_tfm(&subreq, tfm);
		skcipher_request_set_callback(&subreq,
					      skcipher_request_flags(req),
					      NULL, NULL);
		skcipher_request_set_crypt(&subreq, req->src, req->dst,
					   blocks * AES_BLOCK_SIZE, req->iv);
		req = &subreq;
		err = skcipher_walk_virt(&walk, req, false);
	} else {
		tail = 0;
	}

	kernel_fpu_begin();

	/* calculate first value of T */
	aesni_enc(aes_ctx(ctx->raw_tweak_ctx), walk.iv, walk.iv);

	while (walk.nbytes > 0) {
		int nbytes = walk.nbytes;

		if (nbytes < walk.total)
			nbytes &= ~(AES_BLOCK_SIZE - 1);

		if (encrypt)
			aesni_xts_encrypt(aes_ctx(ctx->raw_crypt_ctx),
					  walk.dst.virt.addr, walk.src.virt.addr,
					  nbytes, walk.iv);
		else
			aesni_xts_decrypt(aes_ctx(ctx->raw_crypt_ctx),
					  walk.dst.virt.addr, walk.src.virt.addr,
					  nbytes, walk.iv);
		kernel_fpu_end();

		err = skcipher_walk_done(&walk, walk.nbytes - nbytes);

		if (walk.nbytes > 0)
			kernel_fpu_begin();
	}

	if (unlikely(tail > 0 && !err)) {
		struct scatterlist sg_src[2], sg_dst[2];
		struct scatterlist *src, *dst;

		dst = src = scatterwalk_ffwd(sg_src, req->src, req->cryptlen);
		if (req->dst != req->src)
			dst = scatterwalk_ffwd(sg_dst, req->dst, req->cryptlen);

		skcipher_request_set_crypt(req, src, dst, AES_BLOCK_SIZE + tail,
					   req->iv);

		err = skcipher_walk_virt(&walk, &subreq, false);
		if (err)
			return err;

		kernel_fpu_begin();
		if (encrypt)
			aesni_xts_encrypt(aes_ctx(ctx->raw_crypt_ctx),
					  walk.dst.virt.addr, walk.src.virt.addr,
					  walk.nbytes, walk.iv);
		else
			aesni_xts_decrypt(aes_ctx(ctx->raw_crypt_ctx),
					  walk.dst.virt.addr, walk.src.virt.addr,
					  walk.nbytes, walk.iv);
		kernel_fpu_end();

		err = skcipher_walk_done(&walk, 0);
	}
	return err;
}

static int xts_encrypt(struct skcipher_request *req)
{
	return xts_crypt(req, true);
}

static int xts_decrypt(struct skcipher_request *req)
{
	return xts_crypt(req, false);
}

static struct crypto_alg aesni_cipher_alg = {
	.cra_name		= "aes",
	.cra_driver_name	= "aes-aesni",
	.cra_priority		= 300,
	.cra_flags		= CRYPTO_ALG_TYPE_CIPHER,
	.cra_blocksize		= AES_BLOCK_SIZE,
	.cra_ctxsize		= CRYPTO_AES_CTX_SIZE,
	.cra_module		= THIS_MODULE,
	.cra_u	= {
		.cipher	= {
			.cia_min_keysize	= AES_MIN_KEY_SIZE,
			.cia_max_keysize	= AES_MAX_KEY_SIZE,
			.cia_setkey		= aes_set_key,
			.cia_encrypt		= aesni_encrypt,
			.cia_decrypt		= aesni_decrypt
		}
	}
};

static struct skcipher_alg aesni_skciphers[] = {
	{
		.base = {
			.cra_name		= "__ecb(aes)",
			.cra_driver_name	= "__ecb-aes-aesni",
			.cra_priority		= 400,
			.cra_flags		= CRYPTO_ALG_INTERNAL,
			.cra_blocksize		= AES_BLOCK_SIZE,
			.cra_ctxsize		= CRYPTO_AES_CTX_SIZE,
			.cra_module		= THIS_MODULE,
		},
		.min_keysize	= AES_MIN_KEY_SIZE,
		.max_keysize	= AES_MAX_KEY_SIZE,
		.setkey		= aesni_skcipher_setkey,
		.encrypt	= ecb_encrypt,
		.decrypt	= ecb_decrypt,
	}, {
		.base = {
			.cra_name		= "__cbc(aes)",
			.cra_driver_name	= "__cbc-aes-aesni",
			.cra_priority		= 400,
			.cra_flags		= CRYPTO_ALG_INTERNAL,
			.cra_blocksize		= AES_BLOCK_SIZE,
			.cra_ctxsize		= CRYPTO_AES_CTX_SIZE,
			.cra_module		= THIS_MODULE,
		},
		.min_keysize	= AES_MIN_KEY_SIZE,
		.max_keysize	= AES_MAX_KEY_SIZE,
		.ivsize		= AES_BLOCK_SIZE,
		.setkey		= aesni_skcipher_setkey,
		.encrypt	= cbc_encrypt,
		.decrypt	= cbc_decrypt,
	}, {
		.base = {
			.cra_name		= "__cts(cbc(aes))",
			.cra_driver_name	= "__cts-cbc-aes-aesni",
			.cra_priority		= 400,
			.cra_flags		= CRYPTO_ALG_INTERNAL,
			.cra_blocksize		= AES_BLOCK_SIZE,
			.cra_ctxsize		= CRYPTO_AES_CTX_SIZE,
			.cra_module		= THIS_MODULE,
		},
		.min_keysize	= AES_MIN_KEY_SIZE,
		.max_keysize	= AES_MAX_KEY_SIZE,
		.ivsize		= AES_BLOCK_SIZE,
		.walksize	= 2 * AES_BLOCK_SIZE,
		.setkey		= aesni_skcipher_setkey,
		.encrypt	= cts_cbc_encrypt,
		.decrypt	= cts_cbc_decrypt,
#ifdef CONFIG_X86_64
	}, {
		.base = {
			.cra_name		= "__ctr(aes)",
			.cra_driver_name	= "__ctr-aes-aesni",
			.cra_priority		= 400,
			.cra_flags		= CRYPTO_ALG_INTERNAL,
			.cra_blocksize		= 1,
			.cra_ctxsize		= CRYPTO_AES_CTX_SIZE,
			.cra_module		= THIS_MODULE,
		},
		.min_keysize	= AES_MIN_KEY_SIZE,
		.max_keysize	= AES_MAX_KEY_SIZE,
		.ivsize		= AES_BLOCK_SIZE,
		.chunksize	= AES_BLOCK_SIZE,
		.setkey		= aesni_skcipher_setkey,
		.encrypt	= ctr_crypt,
		.decrypt	= ctr_crypt,
#endif
	}, {
		.base = {
			.cra_name		= "__xts(aes)",
			.cra_driver_name	= "__xts-aes-aesni",
			.cra_priority		= 401,
			.cra_flags		= CRYPTO_ALG_INTERNAL,
			.cra_blocksize		= AES_BLOCK_SIZE,
			.cra_ctxsize		= XTS_AES_CTX_SIZE,
			.cra_module		= THIS_MODULE,
		},
		.min_keysize	= 2 * AES_MIN_KEY_SIZE,
		.max_keysize	= 2 * AES_MAX_KEY_SIZE,
		.ivsize		= AES_BLOCK_SIZE,
		.walksize	= 2 * AES_BLOCK_SIZE,
		.setkey		= xts_aesni_setkey,
		.encrypt	= xts_encrypt,
		.decrypt	= xts_decrypt,
	}
};

static
struct simd_skcipher_alg *aesni_simd_skciphers[ARRAY_SIZE(aesni_skciphers)];

#ifdef CONFIG_X86_64
static int generic_gcmaes_set_key(struct crypto_aead *aead, const u8 *key,
				  unsigned int key_len)
{
	struct generic_gcmaes_ctx *ctx = generic_gcmaes_ctx_get(aead);

	return aes_set_key_common(crypto_aead_tfm(aead),
				  &ctx->aes_key_expanded, key, key_len) ?:
	       rfc4106_set_hash_subkey(ctx->hash_subkey, key, key_len);
}

static int generic_gcmaes_encrypt(struct aead_request *req)
{
	struct crypto_aead *tfm = crypto_aead_reqtfm(req);
	struct generic_gcmaes_ctx *ctx = generic_gcmaes_ctx_get(tfm);
	void *aes_ctx = &(ctx->aes_key_expanded);
	u8 ivbuf[16 + (AESNI_ALIGN - 8)] __aligned(8);
	u8 *iv = PTR_ALIGN(&ivbuf[0], AESNI_ALIGN);
	__be32 counter = cpu_to_be32(1);

	memcpy(iv, req->iv, 12);
	*((__be32 *)(iv+12)) = counter;

	return gcmaes_encrypt(req, req->assoclen, ctx->hash_subkey, iv,
			      aes_ctx);
}

static int generic_gcmaes_decrypt(struct aead_request *req)
{
	__be32 counter = cpu_to_be32(1);
	struct crypto_aead *tfm = crypto_aead_reqtfm(req);
	struct generic_gcmaes_ctx *ctx = generic_gcmaes_ctx_get(tfm);
	void *aes_ctx = &(ctx->aes_key_expanded);
	u8 ivbuf[16 + (AESNI_ALIGN - 8)] __aligned(8);
	u8 *iv = PTR_ALIGN(&ivbuf[0], AESNI_ALIGN);

	memcpy(iv, req->iv, 12);
	*((__be32 *)(iv+12)) = counter;

	return gcmaes_decrypt(req, req->assoclen, ctx->hash_subkey, iv,
			      aes_ctx);
}

static struct aead_alg aesni_aeads[] = { {
	.setkey			= common_rfc4106_set_key,
	.setauthsize		= common_rfc4106_set_authsize,
	.encrypt		= helper_rfc4106_encrypt,
	.decrypt		= helper_rfc4106_decrypt,
	.ivsize			= GCM_RFC4106_IV_SIZE,
	.maxauthsize		= 16,
	.base = {
		.cra_name		= "__rfc4106(gcm(aes))",
		.cra_driver_name	= "__rfc4106-gcm-aesni",
		.cra_priority		= 400,
		.cra_flags		= CRYPTO_ALG_INTERNAL,
		.cra_blocksize		= 1,
		.cra_ctxsize		= sizeof(struct aesni_rfc4106_gcm_ctx),
		.cra_alignmask		= AESNI_ALIGN - 1,
		.cra_module		= THIS_MODULE,
	},
}, {
	.setkey			= generic_gcmaes_set_key,
	.setauthsize		= generic_gcmaes_set_authsize,
	.encrypt		= generic_gcmaes_encrypt,
	.decrypt		= generic_gcmaes_decrypt,
	.ivsize			= GCM_AES_IV_SIZE,
	.maxauthsize		= 16,
	.base = {
		.cra_name		= "__gcm(aes)",
		.cra_driver_name	= "__generic-gcm-aesni",
		.cra_priority		= 400,
		.cra_flags		= CRYPTO_ALG_INTERNAL,
		.cra_blocksize		= 1,
		.cra_ctxsize		= sizeof(struct generic_gcmaes_ctx),
		.cra_alignmask		= AESNI_ALIGN - 1,
		.cra_module		= THIS_MODULE,
	},
} };
#else
static struct aead_alg aesni_aeads[0];
#endif

static struct simd_aead_alg *aesni_simd_aeads[ARRAY_SIZE(aesni_aeads)];

static const struct x86_cpu_id aesni_cpu_id[] = {
	X86_MATCH_FEATURE(X86_FEATURE_AES, NULL),
	{}
};
MODULE_DEVICE_TABLE(x86cpu, aesni_cpu_id);

static int __init aesni_init(void)
{
	int err;

	if (!x86_match_cpu(aesni_cpu_id))
		return -ENODEV;
#ifdef CONFIG_X86_64
	if (boot_cpu_has(X86_FEATURE_AVX2)) {
		pr_info("AVX2 version of gcm_enc/dec engaged.\n");
		static_branch_enable(&gcm_use_avx);
		static_branch_enable(&gcm_use_avx2);
	} else
	if (boot_cpu_has(X86_FEATURE_AVX)) {
		pr_info("AVX version of gcm_enc/dec engaged.\n");
		static_branch_enable(&gcm_use_avx);
	} else {
		pr_info("SSE version of gcm_enc/dec engaged.\n");
	}
	if (boot_cpu_has(X86_FEATURE_AVX)) {
		/* optimize performance of ctr mode encryption transform */
		static_call_update(aesni_ctr_enc_tfm, aesni_ctr_enc_avx_tfm);
		pr_info("AES CTR mode by8 optimization enabled\n");
	}
#endif

	err = crypto_register_alg(&aesni_cipher_alg);
	if (err)
		return err;

	err = simd_register_skciphers_compat(aesni_skciphers,
					     ARRAY_SIZE(aesni_skciphers),
					     aesni_simd_skciphers);
	if (err)
		goto unregister_cipher;

	err = simd_register_aeads_compat(aesni_aeads, ARRAY_SIZE(aesni_aeads),
					 aesni_simd_aeads);
	if (err)
		goto unregister_skciphers;

	return 0;

unregister_skciphers:
	simd_unregister_skciphers(aesni_skciphers, ARRAY_SIZE(aesni_skciphers),
				  aesni_simd_skciphers);
unregister_cipher:
	crypto_unregister_alg(&aesni_cipher_alg);
	return err;
}

static void __exit aesni_exit(void)
{
	simd_unregister_aeads(aesni_aeads, ARRAY_SIZE(aesni_aeads),
			      aesni_simd_aeads);
	simd_unregister_skciphers(aesni_skciphers, ARRAY_SIZE(aesni_skciphers),
				  aesni_simd_skciphers);
	crypto_unregister_alg(&aesni_cipher_alg);
}

late_initcall(aesni_init);
module_exit(aesni_exit);

MODULE_DESCRIPTION("Rijndael (AES) Cipher Algorithm, Intel AES-NI instructions optimized");
MODULE_LICENSE("GPL");
MODULE_ALIAS_CRYPTO("aes");<|MERGE_RESOLUTION|>--- conflicted
+++ resolved
@@ -110,53 +110,7 @@
 
 asmlinkage void aesni_ctr_enc(struct crypto_aes_ctx *ctx, u8 *out,
 			      const u8 *in, unsigned int len, u8 *iv);
-<<<<<<< HEAD
-
-/* asmlinkage void aesni_gcm_enc()
- * void *ctx,  AES Key schedule. Starts on a 16 byte boundary.
- * struct gcm_context_data.  May be uninitialized.
- * u8 *out, Ciphertext output. Encrypt in-place is allowed.
- * const u8 *in, Plaintext input
- * unsigned long plaintext_len, Length of data in bytes for encryption.
- * u8 *iv, Pre-counter block j0: 12 byte IV concatenated with 0x00000001.
- *         16-byte aligned pointer.
- * u8 *hash_subkey, the Hash sub key input. Data starts on a 16-byte boundary.
- * const u8 *aad, Additional Authentication Data (AAD)
- * unsigned long aad_len, Length of AAD in bytes.
- * u8 *auth_tag, Authenticated Tag output.
- * unsigned long auth_tag_len), Authenticated Tag Length in bytes.
- *          Valid values are 16 (most likely), 12 or 8.
- */
-asmlinkage void aesni_gcm_enc(void *ctx,
-			struct gcm_context_data *gdata, u8 *out,
-			const u8 *in, unsigned long plaintext_len, u8 *iv,
-			u8 *hash_subkey, const u8 *aad, unsigned long aad_len,
-			u8 *auth_tag, unsigned long auth_tag_len);
-
-/* asmlinkage void aesni_gcm_dec()
- * void *ctx, AES Key schedule. Starts on a 16 byte boundary.
- * struct gcm_context_data.  May be uninitialized.
- * u8 *out, Plaintext output. Decrypt in-place is allowed.
- * const u8 *in, Ciphertext input
- * unsigned long ciphertext_len, Length of data in bytes for decryption.
- * u8 *iv, Pre-counter block j0: 12 byte IV concatenated with 0x00000001.
- *         16-byte aligned pointer.
- * u8 *hash_subkey, the Hash sub key input. Data starts on a 16-byte boundary.
- * const u8 *aad, Additional Authentication Data (AAD)
- * unsigned long aad_len, Length of AAD in bytes. With RFC4106 this is going
- * to be 8 or 12 bytes
- * u8 *auth_tag, Authenticated Tag output.
- * unsigned long auth_tag_len) Authenticated Tag Length in bytes.
- * Valid values are 16 (most likely), 12 or 8.
- */
-asmlinkage void aesni_gcm_dec(void *ctx,
-			struct gcm_context_data *gdata, u8 *out,
-			const u8 *in, unsigned long ciphertext_len, u8 *iv,
-			u8 *hash_subkey, const u8 *aad, unsigned long aad_len,
-			u8 *auth_tag, unsigned long auth_tag_len);
-=======
 DEFINE_STATIC_CALL(aesni_ctr_enc_tfm, aesni_ctr_enc);
->>>>>>> 4bcf3b75
 
 /* Scatter / Gather routines, with args similar to above */
 asmlinkage void aesni_gcm_init(void *ctx,
@@ -573,101 +527,6 @@
 	return err;
 }
 
-<<<<<<< HEAD
-static int xts_aesni_setkey(struct crypto_skcipher *tfm, const u8 *key,
-			    unsigned int keylen)
-{
-	struct aesni_xts_ctx *ctx = crypto_skcipher_ctx(tfm);
-	int err;
-
-	err = xts_verify_key(tfm, key, keylen);
-	if (err)
-		return err;
-
-	keylen /= 2;
-
-	/* first half of xts-key is for crypt */
-	err = aes_set_key_common(crypto_skcipher_tfm(tfm), ctx->raw_crypt_ctx,
-				 key, keylen);
-	if (err)
-		return err;
-
-	/* second half of xts-key is for tweak */
-	return aes_set_key_common(crypto_skcipher_tfm(tfm), ctx->raw_tweak_ctx,
-				  key + keylen, keylen);
-}
-
-
-static void aesni_xts_enc(const void *ctx, u8 *dst, const u8 *src, le128 *iv)
-{
-	glue_xts_crypt_128bit_one(ctx, dst, src, iv, aesni_enc);
-}
-
-static void aesni_xts_dec(const void *ctx, u8 *dst, const u8 *src, le128 *iv)
-{
-	glue_xts_crypt_128bit_one(ctx, dst, src, iv, aesni_dec);
-}
-
-static void aesni_xts_enc32(const void *ctx, u8 *dst, const u8 *src, le128 *iv)
-{
-	aesni_xts_encrypt(ctx, dst, src, 32 * AES_BLOCK_SIZE, (u8 *)iv);
-}
-
-static void aesni_xts_dec32(const void *ctx, u8 *dst, const u8 *src, le128 *iv)
-{
-	aesni_xts_decrypt(ctx, dst, src, 32 * AES_BLOCK_SIZE, (u8 *)iv);
-}
-
-static const struct common_glue_ctx aesni_enc_xts = {
-	.num_funcs = 2,
-	.fpu_blocks_limit = 1,
-
-	.funcs = { {
-		.num_blocks = 32,
-		.fn_u = { .xts = aesni_xts_enc32 }
-	}, {
-		.num_blocks = 1,
-		.fn_u = { .xts = aesni_xts_enc }
-	} }
-};
-
-static const struct common_glue_ctx aesni_dec_xts = {
-	.num_funcs = 2,
-	.fpu_blocks_limit = 1,
-
-	.funcs = { {
-		.num_blocks = 32,
-		.fn_u = { .xts = aesni_xts_dec32 }
-	}, {
-		.num_blocks = 1,
-		.fn_u = { .xts = aesni_xts_dec }
-	} }
-};
-
-static int xts_encrypt(struct skcipher_request *req)
-{
-	struct crypto_skcipher *tfm = crypto_skcipher_reqtfm(req);
-	struct aesni_xts_ctx *ctx = crypto_skcipher_ctx(tfm);
-
-	return glue_xts_req_128bit(&aesni_enc_xts, req, aesni_enc,
-				   aes_ctx(ctx->raw_tweak_ctx),
-				   aes_ctx(ctx->raw_crypt_ctx),
-				   false);
-}
-
-static int xts_decrypt(struct skcipher_request *req)
-{
-	struct crypto_skcipher *tfm = crypto_skcipher_reqtfm(req);
-	struct aesni_xts_ctx *ctx = crypto_skcipher_ctx(tfm);
-
-	return glue_xts_req_128bit(&aesni_dec_xts, req, aesni_enc,
-				   aes_ctx(ctx->raw_tweak_ctx),
-				   aes_ctx(ctx->raw_crypt_ctx),
-				   true);
-}
-
-=======
->>>>>>> 4bcf3b75
 static int
 rfc4106_set_hash_subkey(u8 *hash_subkey, const u8 *key, unsigned int key_len)
 {
@@ -747,17 +606,8 @@
 			      u8 *iv, void *aes_ctx, u8 *auth_tag,
 			      unsigned long auth_tag_len)
 {
-<<<<<<< HEAD
-	struct crypto_aead *tfm = crypto_aead_reqtfm(req);
-	unsigned long auth_tag_len = crypto_aead_authsize(tfm);
-	const struct aesni_gcm_tfm_s *gcm_tfm = aesni_gcm_tfm;
 	u8 databuf[sizeof(struct gcm_context_data) + (AESNI_ALIGN - 8)] __aligned(8);
 	struct gcm_context_data *data = PTR_ALIGN((void *)databuf, AESNI_ALIGN);
-	struct scatter_walk dst_sg_walk = {};
-=======
-	u8 databuf[sizeof(struct gcm_context_data) + (AESNI_ALIGN - 8)] __aligned(8);
-	struct gcm_context_data *data = PTR_ALIGN((void *)databuf, AESNI_ALIGN);
->>>>>>> 4bcf3b75
 	unsigned long left = req->cryptlen;
 	struct scatter_walk assoc_sg_walk;
 	struct skcipher_walk walk;
@@ -790,52 +640,6 @@
 	}
 
 	kernel_fpu_begin();
-<<<<<<< HEAD
-	gcm_tfm->init(aes_ctx, data, iv, hash_subkey, assoc, assoclen);
-	if (req->src != req->dst) {
-		while (left) {
-			src = scatterwalk_map(&src_sg_walk);
-			dst = scatterwalk_map(&dst_sg_walk);
-			srclen = scatterwalk_clamp(&src_sg_walk, left);
-			dstlen = scatterwalk_clamp(&dst_sg_walk, left);
-			len = min(srclen, dstlen);
-			if (len) {
-				if (enc)
-					gcm_tfm->enc_update(aes_ctx, data,
-							     dst, src, len);
-				else
-					gcm_tfm->dec_update(aes_ctx, data,
-							     dst, src, len);
-			}
-			left -= len;
-
-			scatterwalk_unmap(src);
-			scatterwalk_unmap(dst);
-			scatterwalk_advance(&src_sg_walk, len);
-			scatterwalk_advance(&dst_sg_walk, len);
-			scatterwalk_done(&src_sg_walk, 0, left);
-			scatterwalk_done(&dst_sg_walk, 1, left);
-		}
-	} else {
-		while (left) {
-			dst = src = scatterwalk_map(&src_sg_walk);
-			len = scatterwalk_clamp(&src_sg_walk, left);
-			if (len) {
-				if (enc)
-					gcm_tfm->enc_update(aes_ctx, data,
-							     src, src, len);
-				else
-					gcm_tfm->dec_update(aes_ctx, data,
-							     src, src, len);
-			}
-			left -= len;
-			scatterwalk_unmap(src);
-			scatterwalk_advance(&src_sg_walk, len);
-			scatterwalk_done(&src_sg_walk, 1, left);
-		}
-	}
-	gcm_tfm->finalize(aes_ctx, data, authTag, auth_tag_len);
-=======
 	if (static_branch_likely(&gcm_use_avx2) && do_avx2)
 		aesni_gcm_init_avx_gen4(aes_ctx, data, iv, hash_subkey, assoc,
 					assoclen);
@@ -844,7 +648,6 @@
 					assoclen);
 	else
 		aesni_gcm_init(aes_ctx, data, iv, hash_subkey, assoc, assoclen);
->>>>>>> 4bcf3b75
 	kernel_fpu_end();
 
 	if (!assocmem)
