/*
 * Intel SHA Extensions optimized implementation of a SHA-256 update function
 *
 * This file is provided under a dual BSD/GPLv2 license.  When using or
 * redistributing this file, you may do so under either license.
 *
 * GPL LICENSE SUMMARY
 *
 * Copyright(c) 2015 Intel Corporation.
 *
 * This program is free software; you can redistribute it and/or modify
 * it under the terms of version 2 of the GNU General Public License as
 * published by the Free Software Foundation.
 *
 * This program is distributed in the hope that it will be useful, but
 * WITHOUT ANY WARRANTY; without even the implied warranty of
 * MERCHANTABILITY or FITNESS FOR A PARTICULAR PURPOSE.  See the GNU
 * General Public License for more details.
 *
 * Contact Information:
 * 	Sean Gulley <sean.m.gulley@intel.com>
 * 	Tim Chen <tim.c.chen@linux.intel.com>
 *
 * BSD LICENSE
 *
 * Copyright(c) 2015 Intel Corporation.
 *
 * Redistribution and use in source and binary forms, with or without
 * modification, are permitted provided that the following conditions
 * are met:
 *
 * 	* Redistributions of source code must retain the above copyright
 * 	  notice, this list of conditions and the following disclaimer.
 * 	* Redistributions in binary form must reproduce the above copyright
 * 	  notice, this list of conditions and the following disclaimer in
 * 	  the documentation and/or other materials provided with the
 * 	  distribution.
 * 	* Neither the name of Intel Corporation nor the names of its
 * 	  contributors may be used to endorse or promote products derived
 * 	  from this software without specific prior written permission.
 *
 * THIS SOFTWARE IS PROVIDED BY THE COPYRIGHT HOLDERS AND CONTRIBUTORS
 * "AS IS" AND ANY EXPRESS OR IMPLIED WARRANTIES, INCLUDING, BUT NOT
 * LIMITED TO, THE IMPLIED WARRANTIES OF MERCHANTABILITY AND FITNESS FOR
 * A PARTICULAR PURPOSE ARE DISCLAIMED. IN NO EVENT SHALL THE COPYRIGHT
 * OWNER OR CONTRIBUTORS BE LIABLE FOR ANY DIRECT, INDIRECT, INCIDENTAL,
 * SPECIAL, EXEMPLARY, OR CONSEQUENTIAL DAMAGES (INCLUDING, BUT NOT
 * LIMITED TO, PROCUREMENT OF SUBSTITUTE GOODS OR SERVICES; LOSS OF USE,
 * DATA, OR PROFITS; OR BUSINESS INTERRUPTION) HOWEVER CAUSED AND ON ANY
 * THEORY OF LIABILITY, WHETHER IN CONTRACT, STRICT LIABILITY, OR TORT
 * (INCLUDING NEGLIGENCE OR OTHERWISE) ARISING IN ANY WAY OUT OF THE USE
 * OF THIS SOFTWARE, EVEN IF ADVISED OF THE POSSIBILITY OF SUCH DAMAGE.
 *
 */

#include <linux/linkage.h>
#include <linux/cfi_types.h>

#define DIGEST_PTR	%rdi	/* 1st arg */
#define DATA_PTR	%rsi	/* 2nd arg */
#define NUM_BLKS	%rdx	/* 3rd arg */

#define SHA256CONSTANTS	%rax

#define MSG		%xmm0
#define STATE0		%xmm1
#define STATE1		%xmm2
#define MSGTMP0		%xmm3
#define MSGTMP1		%xmm4
#define MSGTMP2		%xmm5
#define MSGTMP3		%xmm6
#define MSGTMP4		%xmm7

#define SHUF_MASK	%xmm8

#define ABEF_SAVE	%xmm9
#define CDGH_SAVE	%xmm10

/*
 * Intel SHA Extensions optimized implementation of a SHA-256 update function
 *
 * The function takes a pointer to the current hash values, a pointer to the
 * input data, and a number of 64 byte blocks to process.  Once all blocks have
 * been processed, the digest pointer is  updated with the resulting hash value.
 * The function only processes complete blocks, there is no functionality to
 * store partial blocks.  All message padding and hash value initialization must
 * be done outside the update function.
 *
 * The indented lines in the loop are instructions related to rounds processing.
 * The non-indented lines are instructions related to the message schedule.
 *
 * void sha256_ni_transform(uint32_t *digest, const void *data,
		uint32_t numBlocks);
 * digest : pointer to digest
 * data: pointer to input data
 * numBlocks: Number of blocks to process
 */

.text
<<<<<<< HEAD
.align 32
=======
>>>>>>> 6ab3eda1
SYM_TYPED_FUNC_START(sha256_ni_transform)

	shl		$6, NUM_BLKS		/*  convert to bytes */
	jz		.Ldone_hash
	add		DATA_PTR, NUM_BLKS	/* pointer to end of data */

	/*
	 * load initial hash values
	 * Need to reorder these appropriately
	 * DCBA, HGFE -> ABEF, CDGH
	 */
	movdqu		0*16(DIGEST_PTR), STATE0
	movdqu		1*16(DIGEST_PTR), STATE1

	pshufd		$0xB1, STATE0,  STATE0		/* CDAB */
	pshufd		$0x1B, STATE1,  STATE1		/* EFGH */
	movdqa		STATE0, MSGTMP4
	palignr		$8, STATE1,  STATE0		/* ABEF */
	pblendw		$0xF0, MSGTMP4, STATE1		/* CDGH */

	movdqa		PSHUFFLE_BYTE_FLIP_MASK(%rip), SHUF_MASK
	lea		K256(%rip), SHA256CONSTANTS

.Lloop0:
	/* Save hash values for addition after rounds */
	movdqa		STATE0, ABEF_SAVE
	movdqa		STATE1, CDGH_SAVE

	/* Rounds 0-3 */
	movdqu		0*16(DATA_PTR), MSG
	pshufb		SHUF_MASK, MSG
	movdqa		MSG, MSGTMP0
		paddd		0*16(SHA256CONSTANTS), MSG
		sha256rnds2	STATE0, STATE1
		pshufd 		$0x0E, MSG, MSG
		sha256rnds2	STATE1, STATE0

	/* Rounds 4-7 */
	movdqu		1*16(DATA_PTR), MSG
	pshufb		SHUF_MASK, MSG
	movdqa		MSG, MSGTMP1
		paddd		1*16(SHA256CONSTANTS), MSG
		sha256rnds2	STATE0, STATE1
		pshufd 		$0x0E, MSG, MSG
		sha256rnds2	STATE1, STATE0
	sha256msg1	MSGTMP1, MSGTMP0

	/* Rounds 8-11 */
	movdqu		2*16(DATA_PTR), MSG
	pshufb		SHUF_MASK, MSG
	movdqa		MSG, MSGTMP2
		paddd		2*16(SHA256CONSTANTS), MSG
		sha256rnds2	STATE0, STATE1
		pshufd 		$0x0E, MSG, MSG
		sha256rnds2	STATE1, STATE0
	sha256msg1	MSGTMP2, MSGTMP1

	/* Rounds 12-15 */
	movdqu		3*16(DATA_PTR), MSG
	pshufb		SHUF_MASK, MSG
	movdqa		MSG, MSGTMP3
		paddd		3*16(SHA256CONSTANTS), MSG
		sha256rnds2	STATE0, STATE1
	movdqa		MSGTMP3, MSGTMP4
	palignr		$4, MSGTMP2, MSGTMP4
	paddd		MSGTMP4, MSGTMP0
	sha256msg2	MSGTMP3, MSGTMP0
		pshufd 		$0x0E, MSG, MSG
		sha256rnds2	STATE1, STATE0
	sha256msg1	MSGTMP3, MSGTMP2

	/* Rounds 16-19 */
	movdqa		MSGTMP0, MSG
		paddd		4*16(SHA256CONSTANTS), MSG
		sha256rnds2	STATE0, STATE1
	movdqa		MSGTMP0, MSGTMP4
	palignr		$4, MSGTMP3, MSGTMP4
	paddd		MSGTMP4, MSGTMP1
	sha256msg2	MSGTMP0, MSGTMP1
		pshufd 		$0x0E, MSG, MSG
		sha256rnds2	STATE1, STATE0
	sha256msg1	MSGTMP0, MSGTMP3

	/* Rounds 20-23 */
	movdqa		MSGTMP1, MSG
		paddd		5*16(SHA256CONSTANTS), MSG
		sha256rnds2	STATE0, STATE1
	movdqa		MSGTMP1, MSGTMP4
	palignr		$4, MSGTMP0, MSGTMP4
	paddd		MSGTMP4, MSGTMP2
	sha256msg2	MSGTMP1, MSGTMP2
		pshufd 		$0x0E, MSG, MSG
		sha256rnds2	STATE1, STATE0
	sha256msg1	MSGTMP1, MSGTMP0

	/* Rounds 24-27 */
	movdqa		MSGTMP2, MSG
		paddd		6*16(SHA256CONSTANTS), MSG
		sha256rnds2	STATE0, STATE1
	movdqa		MSGTMP2, MSGTMP4
	palignr		$4, MSGTMP1, MSGTMP4
	paddd		MSGTMP4, MSGTMP3
	sha256msg2	MSGTMP2, MSGTMP3
		pshufd 		$0x0E, MSG, MSG
		sha256rnds2	STATE1, STATE0
	sha256msg1	MSGTMP2, MSGTMP1

	/* Rounds 28-31 */
	movdqa		MSGTMP3, MSG
		paddd		7*16(SHA256CONSTANTS), MSG
		sha256rnds2	STATE0, STATE1
	movdqa		MSGTMP3, MSGTMP4
	palignr		$4, MSGTMP2, MSGTMP4
	paddd		MSGTMP4, MSGTMP0
	sha256msg2	MSGTMP3, MSGTMP0
		pshufd 		$0x0E, MSG, MSG
		sha256rnds2	STATE1, STATE0
	sha256msg1	MSGTMP3, MSGTMP2

	/* Rounds 32-35 */
	movdqa		MSGTMP0, MSG
		paddd		8*16(SHA256CONSTANTS), MSG
		sha256rnds2	STATE0, STATE1
	movdqa		MSGTMP0, MSGTMP4
	palignr		$4, MSGTMP3, MSGTMP4
	paddd		MSGTMP4, MSGTMP1
	sha256msg2	MSGTMP0, MSGTMP1
		pshufd 		$0x0E, MSG, MSG
		sha256rnds2	STATE1, STATE0
	sha256msg1	MSGTMP0, MSGTMP3

	/* Rounds 36-39 */
	movdqa		MSGTMP1, MSG
		paddd		9*16(SHA256CONSTANTS), MSG
		sha256rnds2	STATE0, STATE1
	movdqa		MSGTMP1, MSGTMP4
	palignr		$4, MSGTMP0, MSGTMP4
	paddd		MSGTMP4, MSGTMP2
	sha256msg2	MSGTMP1, MSGTMP2
		pshufd 		$0x0E, MSG, MSG
		sha256rnds2	STATE1, STATE0
	sha256msg1	MSGTMP1, MSGTMP0

	/* Rounds 40-43 */
	movdqa		MSGTMP2, MSG
		paddd		10*16(SHA256CONSTANTS), MSG
		sha256rnds2	STATE0, STATE1
	movdqa		MSGTMP2, MSGTMP4
	palignr		$4, MSGTMP1, MSGTMP4
	paddd		MSGTMP4, MSGTMP3
	sha256msg2	MSGTMP2, MSGTMP3
		pshufd 		$0x0E, MSG, MSG
		sha256rnds2	STATE1, STATE0
	sha256msg1	MSGTMP2, MSGTMP1

	/* Rounds 44-47 */
	movdqa		MSGTMP3, MSG
		paddd		11*16(SHA256CONSTANTS), MSG
		sha256rnds2	STATE0, STATE1
	movdqa		MSGTMP3, MSGTMP4
	palignr		$4, MSGTMP2, MSGTMP4
	paddd		MSGTMP4, MSGTMP0
	sha256msg2	MSGTMP3, MSGTMP0
		pshufd 		$0x0E, MSG, MSG
		sha256rnds2	STATE1, STATE0
	sha256msg1	MSGTMP3, MSGTMP2

	/* Rounds 48-51 */
	movdqa		MSGTMP0, MSG
		paddd		12*16(SHA256CONSTANTS), MSG
		sha256rnds2	STATE0, STATE1
	movdqa		MSGTMP0, MSGTMP4
	palignr		$4, MSGTMP3, MSGTMP4
	paddd		MSGTMP4, MSGTMP1
	sha256msg2	MSGTMP0, MSGTMP1
		pshufd 		$0x0E, MSG, MSG
		sha256rnds2	STATE1, STATE0
	sha256msg1	MSGTMP0, MSGTMP3

	/* Rounds 52-55 */
	movdqa		MSGTMP1, MSG
		paddd		13*16(SHA256CONSTANTS), MSG
		sha256rnds2	STATE0, STATE1
	movdqa		MSGTMP1, MSGTMP4
	palignr		$4, MSGTMP0, MSGTMP4
	paddd		MSGTMP4, MSGTMP2
	sha256msg2	MSGTMP1, MSGTMP2
		pshufd 		$0x0E, MSG, MSG
		sha256rnds2	STATE1, STATE0

	/* Rounds 56-59 */
	movdqa		MSGTMP2, MSG
		paddd		14*16(SHA256CONSTANTS), MSG
		sha256rnds2	STATE0, STATE1
	movdqa		MSGTMP2, MSGTMP4
	palignr		$4, MSGTMP1, MSGTMP4
	paddd		MSGTMP4, MSGTMP3
	sha256msg2	MSGTMP2, MSGTMP3
		pshufd 		$0x0E, MSG, MSG
		sha256rnds2	STATE1, STATE0

	/* Rounds 60-63 */
	movdqa		MSGTMP3, MSG
		paddd		15*16(SHA256CONSTANTS), MSG
		sha256rnds2	STATE0, STATE1
		pshufd 		$0x0E, MSG, MSG
		sha256rnds2	STATE1, STATE0

	/* Add current hash values with previously saved */
	paddd		ABEF_SAVE, STATE0
	paddd		CDGH_SAVE, STATE1

	/* Increment data pointer and loop if more to process */
	add		$64, DATA_PTR
	cmp		NUM_BLKS, DATA_PTR
	jne		.Lloop0

	/* Write hash values back in the correct order */
	pshufd		$0x1B, STATE0,  STATE0		/* FEBA */
	pshufd		$0xB1, STATE1,  STATE1		/* DCHG */
	movdqa		STATE0, MSGTMP4
	pblendw		$0xF0, STATE1,  STATE0		/* DCBA */
	palignr		$8, MSGTMP4, STATE1		/* HGFE */

	movdqu		STATE0, 0*16(DIGEST_PTR)
	movdqu		STATE1, 1*16(DIGEST_PTR)

.Ldone_hash:

	RET
SYM_FUNC_END(sha256_ni_transform)

.section	.rodata.cst256.K256, "aM", @progbits, 256
.align 64
K256:
	.long	0x428a2f98,0x71374491,0xb5c0fbcf,0xe9b5dba5
	.long	0x3956c25b,0x59f111f1,0x923f82a4,0xab1c5ed5
	.long	0xd807aa98,0x12835b01,0x243185be,0x550c7dc3
	.long	0x72be5d74,0x80deb1fe,0x9bdc06a7,0xc19bf174
	.long	0xe49b69c1,0xefbe4786,0x0fc19dc6,0x240ca1cc
	.long	0x2de92c6f,0x4a7484aa,0x5cb0a9dc,0x76f988da
	.long	0x983e5152,0xa831c66d,0xb00327c8,0xbf597fc7
	.long	0xc6e00bf3,0xd5a79147,0x06ca6351,0x14292967
	.long	0x27b70a85,0x2e1b2138,0x4d2c6dfc,0x53380d13
	.long	0x650a7354,0x766a0abb,0x81c2c92e,0x92722c85
	.long	0xa2bfe8a1,0xa81a664b,0xc24b8b70,0xc76c51a3
	.long	0xd192e819,0xd6990624,0xf40e3585,0x106aa070
	.long	0x19a4c116,0x1e376c08,0x2748774c,0x34b0bcb5
	.long	0x391c0cb3,0x4ed8aa4a,0x5b9cca4f,0x682e6ff3
	.long	0x748f82ee,0x78a5636f,0x84c87814,0x8cc70208
	.long	0x90befffa,0xa4506ceb,0xbef9a3f7,0xc67178f2

.section	.rodata.cst16.PSHUFFLE_BYTE_FLIP_MASK, "aM", @progbits, 16
.align 16
PSHUFFLE_BYTE_FLIP_MASK:
	.octa 0x0c0d0e0f08090a0b0405060700010203<|MERGE_RESOLUTION|>--- conflicted
+++ resolved
@@ -97,10 +97,6 @@
  */
 
 .text
-<<<<<<< HEAD
-.align 32
-=======
->>>>>>> 6ab3eda1
 SYM_TYPED_FUNC_START(sha256_ni_transform)
 
 	shl		$6, NUM_BLKS		/*  convert to bytes */
