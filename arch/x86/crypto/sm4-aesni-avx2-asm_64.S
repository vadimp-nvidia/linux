--- conflicted
+++ resolved
@@ -279,10 +279,6 @@
  * void sm4_aesni_avx2_ctr_enc_blk16(const u32 *rk, u8 *dst,
  *                                   const u8 *src, u8 *iv)
  */
-<<<<<<< HEAD
-.align 8
-=======
->>>>>>> 6ab3eda1
 SYM_TYPED_FUNC_START(sm4_aesni_avx2_ctr_enc_blk16)
 	/* input:
 	 *	%rdi: round key array, CTX
@@ -395,10 +391,6 @@
  * void sm4_aesni_avx2_cbc_dec_blk16(const u32 *rk, u8 *dst,
  *                                   const u8 *src, u8 *iv)
  */
-<<<<<<< HEAD
-.align 8
-=======
->>>>>>> 6ab3eda1
 SYM_TYPED_FUNC_START(sm4_aesni_avx2_cbc_dec_blk16)
 	/* input:
 	 *	%rdi: round key array, CTX
@@ -452,10 +444,6 @@
  * void sm4_aesni_avx2_cfb_dec_blk16(const u32 *rk, u8 *dst,
  *                                   const u8 *src, u8 *iv)
  */
-<<<<<<< HEAD
-.align 8
-=======
->>>>>>> 6ab3eda1
 SYM_TYPED_FUNC_START(sm4_aesni_avx2_cfb_dec_blk16)
 	/* input:
 	 *	%rdi: round key array, CTX
