--- conflicted
+++ resolved
@@ -317,18 +317,6 @@
 	src.val = val;
 	src.mem_op = P(OP,STORE);
 
-<<<<<<< HEAD
-	val |= P(BLK, NA);
-
-	/*
-	 * the pebs_data_source table is only for loads
-	 * so override the mem_op to say STORE instead
-	 */
-	src.val = val;
-	src.mem_op = P(OP,STORE);
-
-=======
->>>>>>> d60c95ef
 	return src.val;
 }
 
