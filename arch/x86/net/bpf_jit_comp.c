--- conflicted
+++ resolved
@@ -1172,8 +1172,6 @@
 	return 0;
 }
 
-<<<<<<< HEAD
-=======
 static int emit_atomic_index(u8 **pprog, u8 atomic_op, u32 size,
 			     u32 dst_reg, u32 src_reg, u32 index_reg, int off)
 {
@@ -1222,7 +1220,6 @@
 	return 0;
 }
 
->>>>>>> 0c383648
 #define DONT_CLEAR 1
 
 bool ex_handler_bpf(const struct exception_table_entry *x, struct pt_regs *regs)
@@ -1405,12 +1402,7 @@
 			break;
 
 		case BPF_ALU64 | BPF_MOV | BPF_X:
-<<<<<<< HEAD
-			if (insn->off == BPF_ADDR_SPACE_CAST &&
-			    insn->imm == 1U << 16) {
-=======
 			if (insn_is_cast_user(insn)) {
->>>>>>> 0c383648
 				if (dst_reg != src_reg)
 					/* 32-bit mov */
 					emit_mov_reg(&prog, false, dst_reg, src_reg);
@@ -1441,8 +1433,6 @@
 				maybe_emit_mod(&prog, AUX_REG, dst_reg, true);
 				EMIT3(0x0F, 0x44, add_2reg(0xC0, AUX_REG, dst_reg));
 				break;
-<<<<<<< HEAD
-=======
 			} else if (insn_is_mov_percpu_addr(insn)) {
 				/* mov <dst>, <src> (if necessary) */
 				EMIT_mov(dst_reg, src_reg);
@@ -1453,7 +1443,6 @@
 				EMIT((u32)(unsigned long)&this_cpu_off, 4);
 #endif
 				break;
->>>>>>> 0c383648
 			}
 			fallthrough;
 		case BPF_ALU | BPF_MOV | BPF_X:
@@ -1574,7 +1563,6 @@
 				 * equivalent to 'xor rdx, rdx', but one byte less
 				 */
 				EMIT2(0x31, 0xd2);
-<<<<<<< HEAD
 
 				/* div src_reg */
 				maybe_emit_1mod(&prog, src_reg, is64);
@@ -1585,18 +1573,6 @@
 				else
 					EMIT2(0x48, 0x99); /* cqo */
 
-=======
-
-				/* div src_reg */
-				maybe_emit_1mod(&prog, src_reg, is64);
-				EMIT2(0xF7, add_1reg(0xF0, src_reg));
-			} else {
-				if (BPF_CLASS(insn->code) == BPF_ALU)
-					EMIT1(0x99); /* cdq */
-				else
-					EMIT2(0x48, 0x99); /* cqo */
-
->>>>>>> 0c383648
 				/* idiv src_reg */
 				maybe_emit_1mod(&prog, src_reg, is64);
 				EMIT2(0xF7, add_1reg(0xF8, src_reg));
@@ -2396,7 +2372,6 @@
 static void clean_stack_garbage(const struct btf_func_model *m,
 				u8 **pprog, int nr_stack_slots,
 				int stack_size)
-<<<<<<< HEAD
 {
 	int arg_size, off;
 	u8 *prog;
@@ -2445,56 +2420,6 @@
 /* get the count of the regs that are used to pass arguments */
 static int get_nr_used_regs(const struct btf_func_model *m)
 {
-=======
-{
-	int arg_size, off;
-	u8 *prog;
-
-	/* Generally speaking, the compiler will pass the arguments
-	 * on-stack with "push" instruction, which will take 8-byte
-	 * on the stack. In this case, there won't be garbage values
-	 * while we copy the arguments from origin stack frame to current
-	 * in BPF_DW.
-	 *
-	 * However, sometimes the compiler will only allocate 4-byte on
-	 * the stack for the arguments. For now, this case will only
-	 * happen if there is only one argument on-stack and its size
-	 * not more than 4 byte. In this case, there will be garbage
-	 * values on the upper 4-byte where we store the argument on
-	 * current stack frame.
-	 *
-	 * arguments on origin stack:
-	 *
-	 * stack_arg_1(4-byte) xxx(4-byte)
-	 *
-	 * what we copy:
-	 *
-	 * stack_arg_1(8-byte): stack_arg_1(origin) xxx
-	 *
-	 * and the xxx is the garbage values which we should clean here.
-	 */
-	if (nr_stack_slots != 1)
-		return;
-
-	/* the size of the last argument */
-	arg_size = m->arg_size[m->nr_args - 1];
-	if (arg_size <= 4) {
-		off = -(stack_size - 4);
-		prog = *pprog;
-		/* mov DWORD PTR [rbp + off], 0 */
-		if (!is_imm8(off))
-			EMIT2_off32(0xC7, 0x85, off);
-		else
-			EMIT3(0xC7, 0x45, off);
-		EMIT(0, 4);
-		*pprog = prog;
-	}
-}
-
-/* get the count of the regs that are used to pass arguments */
-static int get_nr_used_regs(const struct btf_func_model *m)
-{
->>>>>>> 0c383648
 	int i, arg_regs, nr_used_regs = 0;
 
 	for (i = 0; i < min_t(int, m->nr_args, MAX_BPF_FUNC_ARGS); i++) {
@@ -3138,18 +3063,9 @@
 	bpf_prog_pack_free(image, size);
 }
 
-<<<<<<< HEAD
-void arch_protect_bpf_trampoline(void *image, unsigned int size)
-{
-}
-
-void arch_unprotect_bpf_trampoline(void *image, unsigned int size)
-{
-=======
 int arch_protect_bpf_trampoline(void *image, unsigned int size)
 {
 	return 0;
->>>>>>> 0c383648
 }
 
 int arch_prepare_bpf_trampoline(struct bpf_tramp_image *im, void *image, void *image_end,
@@ -3617,8 +3533,6 @@
 	return true;
 }
 
-<<<<<<< HEAD
-=======
 bool bpf_jit_supports_insn(struct bpf_insn *insn, bool in_arena)
 {
 	if (!in_arena)
@@ -3634,7 +3548,6 @@
 	return true;
 }
 
->>>>>>> 0c383648
 bool bpf_jit_supports_ptr_xchg(void)
 {
 	return true;
