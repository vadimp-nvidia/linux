// SPDX-License-Identifier: GPL-2.0-only
/* cpu_feature_enabled() cannot be used this early */
#define USE_EARLY_PGTABLE_L5

#include <linux/memblock.h>
#include <linux/linkage.h>
#include <linux/bitops.h>
#include <linux/kernel.h>
#include <linux/export.h>
#include <linux/percpu.h>
#include <linux/string.h>
#include <linux/ctype.h>
#include <linux/delay.h>
#include <linux/sched/mm.h>
#include <linux/sched/clock.h>
#include <linux/sched/task.h>
#include <linux/sched/smt.h>
#include <linux/init.h>
#include <linux/kprobes.h>
#include <linux/kgdb.h>
#include <linux/smp.h>
#include <linux/io.h>
#include <linux/syscore_ops.h>
#include <linux/pgtable.h>

#include <asm/cmdline.h>
#include <asm/stackprotector.h>
#include <asm/perf_event.h>
#include <asm/mmu_context.h>
#include <asm/doublefault.h>
#include <asm/archrandom.h>
#include <asm/hypervisor.h>
#include <asm/processor.h>
#include <asm/tlbflush.h>
#include <asm/debugreg.h>
#include <asm/sections.h>
#include <asm/vsyscall.h>
#include <linux/topology.h>
#include <linux/cpumask.h>
#include <linux/atomic.h>
#include <asm/proto.h>
#include <asm/setup.h>
#include <asm/apic.h>
#include <asm/desc.h>
#include <asm/fpu/internal.h>
#include <asm/mtrr.h>
#include <asm/hwcap2.h>
#include <linux/numa.h>
#include <asm/numa.h>
#include <asm/asm.h>
#include <asm/bugs.h>
#include <asm/cpu.h>
#include <asm/mce.h>
#include <asm/msr.h>
#include <asm/memtype.h>
#include <asm/microcode.h>
#include <asm/microcode_intel.h>
#include <asm/intel-family.h>
#include <asm/cpu_device_id.h>
#include <asm/uv/uv.h>
#include <asm/sigframe.h>

#include "cpu.h"

u32 elf_hwcap2 __read_mostly;

/* all of these masks are initialized in setup_cpu_local_masks() */
cpumask_var_t cpu_initialized_mask;
cpumask_var_t cpu_callout_mask;
cpumask_var_t cpu_callin_mask;

/* representing cpus for which sibling maps can be computed */
cpumask_var_t cpu_sibling_setup_mask;

/* Number of siblings per CPU package */
int smp_num_siblings = 1;
EXPORT_SYMBOL(smp_num_siblings);

/* Last level cache ID of each logical CPU */
DEFINE_PER_CPU_READ_MOSTLY(u16, cpu_llc_id) = BAD_APICID;

u16 get_llc_id(unsigned int cpu)
{
	return per_cpu(cpu_llc_id, cpu);
}
EXPORT_SYMBOL_GPL(get_llc_id);

/* correctly size the local cpu masks */
void __init setup_cpu_local_masks(void)
{
	alloc_bootmem_cpumask_var(&cpu_initialized_mask);
	alloc_bootmem_cpumask_var(&cpu_callin_mask);
	alloc_bootmem_cpumask_var(&cpu_callout_mask);
	alloc_bootmem_cpumask_var(&cpu_sibling_setup_mask);
}

static void default_init(struct cpuinfo_x86 *c)
{
#ifdef CONFIG_X86_64
	cpu_detect_cache_sizes(c);
#else
	/* Not much we can do here... */
	/* Check if at least it has cpuid */
	if (c->cpuid_level == -1) {
		/* No cpuid. It must be an ancient CPU */
		if (c->x86 == 4)
			strcpy(c->x86_model_id, "486");
		else if (c->x86 == 3)
			strcpy(c->x86_model_id, "386");
	}
#endif
}

static const struct cpu_dev default_cpu = {
	.c_init		= default_init,
	.c_vendor	= "Unknown",
	.c_x86_vendor	= X86_VENDOR_UNKNOWN,
};

static const struct cpu_dev *this_cpu = &default_cpu;

DEFINE_PER_CPU_PAGE_ALIGNED(struct gdt_page, gdt_page) = { .gdt = {
#ifdef CONFIG_X86_64
	/*
	 * We need valid kernel segments for data and code in long mode too
	 * IRET will check the segment types  kkeil 2000/10/28
	 * Also sysret mandates a special GDT layout
	 *
	 * TLS descriptors are currently at a different place compared to i386.
	 * Hopefully nobody expects them at a fixed place (Wine?)
	 */
	[GDT_ENTRY_KERNEL32_CS]		= GDT_ENTRY_INIT(0xc09b, 0, 0xfffff),
	[GDT_ENTRY_KERNEL_CS]		= GDT_ENTRY_INIT(0xa09b, 0, 0xfffff),
	[GDT_ENTRY_KERNEL_DS]		= GDT_ENTRY_INIT(0xc093, 0, 0xfffff),
	[GDT_ENTRY_DEFAULT_USER32_CS]	= GDT_ENTRY_INIT(0xc0fb, 0, 0xfffff),
	[GDT_ENTRY_DEFAULT_USER_DS]	= GDT_ENTRY_INIT(0xc0f3, 0, 0xfffff),
	[GDT_ENTRY_DEFAULT_USER_CS]	= GDT_ENTRY_INIT(0xa0fb, 0, 0xfffff),
#else
	[GDT_ENTRY_KERNEL_CS]		= GDT_ENTRY_INIT(0xc09a, 0, 0xfffff),
	[GDT_ENTRY_KERNEL_DS]		= GDT_ENTRY_INIT(0xc092, 0, 0xfffff),
	[GDT_ENTRY_DEFAULT_USER_CS]	= GDT_ENTRY_INIT(0xc0fa, 0, 0xfffff),
	[GDT_ENTRY_DEFAULT_USER_DS]	= GDT_ENTRY_INIT(0xc0f2, 0, 0xfffff),
	/*
	 * Segments used for calling PnP BIOS have byte granularity.
	 * They code segments and data segments have fixed 64k limits,
	 * the transfer segment sizes are set at run time.
	 */
	/* 32-bit code */
	[GDT_ENTRY_PNPBIOS_CS32]	= GDT_ENTRY_INIT(0x409a, 0, 0xffff),
	/* 16-bit code */
	[GDT_ENTRY_PNPBIOS_CS16]	= GDT_ENTRY_INIT(0x009a, 0, 0xffff),
	/* 16-bit data */
	[GDT_ENTRY_PNPBIOS_DS]		= GDT_ENTRY_INIT(0x0092, 0, 0xffff),
	/* 16-bit data */
	[GDT_ENTRY_PNPBIOS_TS1]		= GDT_ENTRY_INIT(0x0092, 0, 0),
	/* 16-bit data */
	[GDT_ENTRY_PNPBIOS_TS2]		= GDT_ENTRY_INIT(0x0092, 0, 0),
	/*
	 * The APM segments have byte granularity and their bases
	 * are set at run time.  All have 64k limits.
	 */
	/* 32-bit code */
	[GDT_ENTRY_APMBIOS_BASE]	= GDT_ENTRY_INIT(0x409a, 0, 0xffff),
	/* 16-bit code */
	[GDT_ENTRY_APMBIOS_BASE+1]	= GDT_ENTRY_INIT(0x009a, 0, 0xffff),
	/* data */
	[GDT_ENTRY_APMBIOS_BASE+2]	= GDT_ENTRY_INIT(0x4092, 0, 0xffff),

	[GDT_ENTRY_ESPFIX_SS]		= GDT_ENTRY_INIT(0xc092, 0, 0xfffff),
	[GDT_ENTRY_PERCPU]		= GDT_ENTRY_INIT(0xc092, 0, 0xfffff),
#endif
} };
EXPORT_PER_CPU_SYMBOL_GPL(gdt_page);

#ifdef CONFIG_X86_64
static int __init x86_nopcid_setup(char *s)
{
	/* nopcid doesn't accept parameters */
	if (s)
		return -EINVAL;

	/* do not emit a message if the feature is not present */
	if (!boot_cpu_has(X86_FEATURE_PCID))
		return 0;

	setup_clear_cpu_cap(X86_FEATURE_PCID);
	pr_info("nopcid: PCID feature disabled\n");
	return 0;
}
early_param("nopcid", x86_nopcid_setup);
#endif

static int __init x86_noinvpcid_setup(char *s)
{
	/* noinvpcid doesn't accept parameters */
	if (s)
		return -EINVAL;

	/* do not emit a message if the feature is not present */
	if (!boot_cpu_has(X86_FEATURE_INVPCID))
		return 0;

	setup_clear_cpu_cap(X86_FEATURE_INVPCID);
	pr_info("noinvpcid: INVPCID feature disabled\n");
	return 0;
}
early_param("noinvpcid", x86_noinvpcid_setup);

#ifdef CONFIG_X86_32
static int cachesize_override = -1;
static int disable_x86_serial_nr = 1;

static int __init cachesize_setup(char *str)
{
	get_option(&str, &cachesize_override);
	return 1;
}
__setup("cachesize=", cachesize_setup);

static int __init x86_sep_setup(char *s)
{
	setup_clear_cpu_cap(X86_FEATURE_SEP);
	return 1;
}
__setup("nosep", x86_sep_setup);

/* Standard macro to see if a specific flag is changeable */
static inline int flag_is_changeable_p(u32 flag)
{
	u32 f1, f2;

	/*
	 * Cyrix and IDT cpus allow disabling of CPUID
	 * so the code below may return different results
	 * when it is executed before and after enabling
	 * the CPUID. Add "volatile" to not allow gcc to
	 * optimize the subsequent calls to this function.
	 */
	asm volatile ("pushfl		\n\t"
		      "pushfl		\n\t"
		      "popl %0		\n\t"
		      "movl %0, %1	\n\t"
		      "xorl %2, %0	\n\t"
		      "pushl %0		\n\t"
		      "popfl		\n\t"
		      "pushfl		\n\t"
		      "popl %0		\n\t"
		      "popfl		\n\t"

		      : "=&r" (f1), "=&r" (f2)
		      : "ir" (flag));

	return ((f1^f2) & flag) != 0;
}

/* Probe for the CPUID instruction */
int have_cpuid_p(void)
{
	return flag_is_changeable_p(X86_EFLAGS_ID);
}

static void squash_the_stupid_serial_number(struct cpuinfo_x86 *c)
{
	unsigned long lo, hi;

	if (!cpu_has(c, X86_FEATURE_PN) || !disable_x86_serial_nr)
		return;

	/* Disable processor serial number: */

	rdmsr(MSR_IA32_BBL_CR_CTL, lo, hi);
	lo |= 0x200000;
	wrmsr(MSR_IA32_BBL_CR_CTL, lo, hi);

	pr_notice("CPU serial number disabled.\n");
	clear_cpu_cap(c, X86_FEATURE_PN);

	/* Disabling the serial number may affect the cpuid level */
	c->cpuid_level = cpuid_eax(0);
}

static int __init x86_serial_nr_setup(char *s)
{
	disable_x86_serial_nr = 0;
	return 1;
}
__setup("serialnumber", x86_serial_nr_setup);
#else
static inline int flag_is_changeable_p(u32 flag)
{
	return 1;
}
static inline void squash_the_stupid_serial_number(struct cpuinfo_x86 *c)
{
}
#endif

static __init int setup_disable_smep(char *arg)
{
	setup_clear_cpu_cap(X86_FEATURE_SMEP);
	return 1;
}
__setup("nosmep", setup_disable_smep);

static __always_inline void setup_smep(struct cpuinfo_x86 *c)
{
	if (cpu_has(c, X86_FEATURE_SMEP))
		cr4_set_bits(X86_CR4_SMEP);
}

static __init int setup_disable_smap(char *arg)
{
	setup_clear_cpu_cap(X86_FEATURE_SMAP);
	return 1;
}
__setup("nosmap", setup_disable_smap);

static __always_inline void setup_smap(struct cpuinfo_x86 *c)
{
	unsigned long eflags = native_save_fl();

	/* This should have been cleared long ago */
	BUG_ON(eflags & X86_EFLAGS_AC);

	if (cpu_has(c, X86_FEATURE_SMAP)) {
#ifdef CONFIG_X86_SMAP
		cr4_set_bits(X86_CR4_SMAP);
#else
		clear_cpu_cap(c, X86_FEATURE_SMAP);
		cr4_clear_bits(X86_CR4_SMAP);
#endif
	}
}

static __always_inline void setup_umip(struct cpuinfo_x86 *c)
{
	/* Check the boot processor, plus build option for UMIP. */
	if (!cpu_feature_enabled(X86_FEATURE_UMIP))
		goto out;

	/* Check the current processor's cpuid bits. */
	if (!cpu_has(c, X86_FEATURE_UMIP))
		goto out;

	cr4_set_bits(X86_CR4_UMIP);

	pr_info_once("x86/cpu: User Mode Instruction Prevention (UMIP) activated\n");

	return;

out:
	/*
	 * Make sure UMIP is disabled in case it was enabled in a
	 * previous boot (e.g., via kexec).
	 */
	cr4_clear_bits(X86_CR4_UMIP);
}

/* These bits should not change their value after CPU init is finished. */
static const unsigned long cr4_pinned_mask =
	X86_CR4_SMEP | X86_CR4_SMAP | X86_CR4_UMIP | X86_CR4_FSGSBASE;
static DEFINE_STATIC_KEY_FALSE_RO(cr_pinning);
static unsigned long cr4_pinned_bits __ro_after_init;

void native_write_cr0(unsigned long val)
{
	unsigned long bits_missing = 0;

set_register:
	asm volatile("mov %0,%%cr0": "+r" (val) : : "memory");

	if (static_branch_likely(&cr_pinning)) {
		if (unlikely((val & X86_CR0_WP) != X86_CR0_WP)) {
			bits_missing = X86_CR0_WP;
			val |= bits_missing;
			goto set_register;
		}
		/* Warn after we've set the missing bits. */
		WARN_ONCE(bits_missing, "CR0 WP bit went missing!?\n");
	}
}
EXPORT_SYMBOL(native_write_cr0);

void native_write_cr4(unsigned long val)
{
	unsigned long bits_changed = 0;

set_register:
	asm volatile("mov %0,%%cr4": "+r" (val) : : "memory");

	if (static_branch_likely(&cr_pinning)) {
		if (unlikely((val & cr4_pinned_mask) != cr4_pinned_bits)) {
			bits_changed = (val & cr4_pinned_mask) ^ cr4_pinned_bits;
			val = (val & ~cr4_pinned_mask) | cr4_pinned_bits;
			goto set_register;
		}
		/* Warn after we've corrected the changed bits. */
		WARN_ONCE(bits_changed, "pinned CR4 bits changed: 0x%lx!?\n",
			  bits_changed);
	}
}
#if IS_MODULE(CONFIG_LKDTM)
EXPORT_SYMBOL_GPL(native_write_cr4);
#endif

void cr4_update_irqsoff(unsigned long set, unsigned long clear)
{
	unsigned long newval, cr4 = this_cpu_read(cpu_tlbstate.cr4);

	lockdep_assert_irqs_disabled();

	newval = (cr4 & ~clear) | set;
	if (newval != cr4) {
		this_cpu_write(cpu_tlbstate.cr4, newval);
		__write_cr4(newval);
	}
}
EXPORT_SYMBOL(cr4_update_irqsoff);

/* Read the CR4 shadow. */
unsigned long cr4_read_shadow(void)
{
	return this_cpu_read(cpu_tlbstate.cr4);
}
EXPORT_SYMBOL_GPL(cr4_read_shadow);

void cr4_init(void)
{
	unsigned long cr4 = __read_cr4();

	if (boot_cpu_has(X86_FEATURE_PCID))
		cr4 |= X86_CR4_PCIDE;
	if (static_branch_likely(&cr_pinning))
		cr4 = (cr4 & ~cr4_pinned_mask) | cr4_pinned_bits;

	__write_cr4(cr4);

	/* Initialize cr4 shadow for this CPU. */
	this_cpu_write(cpu_tlbstate.cr4, cr4);
}

/*
 * Once CPU feature detection is finished (and boot params have been
 * parsed), record any of the sensitive CR bits that are set, and
 * enable CR pinning.
 */
static void __init setup_cr_pinning(void)
{
	cr4_pinned_bits = this_cpu_read(cpu_tlbstate.cr4) & cr4_pinned_mask;
	static_key_enable(&cr_pinning.key);
}

static __init int x86_nofsgsbase_setup(char *arg)
{
	/* Require an exact match without trailing characters. */
	if (strlen(arg))
		return 0;

	/* Do not emit a message if the feature is not present. */
	if (!boot_cpu_has(X86_FEATURE_FSGSBASE))
		return 1;

	setup_clear_cpu_cap(X86_FEATURE_FSGSBASE);
	pr_info("FSGSBASE disabled via kernel command line\n");
	return 1;
}
__setup("nofsgsbase", x86_nofsgsbase_setup);

/*
 * Protection Keys are not available in 32-bit mode.
 */
static bool pku_disabled;

static __always_inline void setup_pku(struct cpuinfo_x86 *c)
{
	if (c == &boot_cpu_data) {
		if (pku_disabled || !cpu_feature_enabled(X86_FEATURE_PKU))
			return;
		/*
		 * Setting CR4.PKE will cause the X86_FEATURE_OSPKE cpuid
		 * bit to be set.  Enforce it.
		 */
		setup_force_cpu_cap(X86_FEATURE_OSPKE);

	} else if (!cpu_feature_enabled(X86_FEATURE_OSPKE)) {
		return;
	}

	cr4_set_bits(X86_CR4_PKE);
	/* Load the default PKRU value */
	pkru_write_default();
}

#ifdef CONFIG_X86_INTEL_MEMORY_PROTECTION_KEYS
static __init int setup_disable_pku(char *arg)
{
	/*
	 * Do not clear the X86_FEATURE_PKU bit.  All of the
	 * runtime checks are against OSPKE so clearing the
	 * bit does nothing.
	 *
	 * This way, we will see "pku" in cpuinfo, but not
	 * "ospke", which is exactly what we want.  It shows
	 * that the CPU has PKU, but the OS has not enabled it.
	 * This happens to be exactly how a system would look
	 * if we disabled the config option.
	 */
	pr_info("x86: 'nopku' specified, disabling Memory Protection Keys\n");
	pku_disabled = true;
	return 1;
}
__setup("nopku", setup_disable_pku);
#endif /* CONFIG_X86_64 */

/*
 * Some CPU features depend on higher CPUID levels, which may not always
 * be available due to CPUID level capping or broken virtualization
 * software.  Add those features to this table to auto-disable them.
 */
struct cpuid_dependent_feature {
	u32 feature;
	u32 level;
};

static const struct cpuid_dependent_feature
cpuid_dependent_features[] = {
	{ X86_FEATURE_MWAIT,		0x00000005 },
	{ X86_FEATURE_DCA,		0x00000009 },
	{ X86_FEATURE_XSAVE,		0x0000000d },
	{ 0, 0 }
};

static void filter_cpuid_features(struct cpuinfo_x86 *c, bool warn)
{
	const struct cpuid_dependent_feature *df;

	for (df = cpuid_dependent_features; df->feature; df++) {

		if (!cpu_has(c, df->feature))
			continue;
		/*
		 * Note: cpuid_level is set to -1 if unavailable, but
		 * extended_extended_level is set to 0 if unavailable
		 * and the legitimate extended levels are all negative
		 * when signed; hence the weird messing around with
		 * signs here...
		 */
		if (!((s32)df->level < 0 ?
		     (u32)df->level > (u32)c->extended_cpuid_level :
		     (s32)df->level > (s32)c->cpuid_level))
			continue;

		clear_cpu_cap(c, df->feature);
		if (!warn)
			continue;

		pr_warn("CPU: CPU feature " X86_CAP_FMT " disabled, no CPUID level 0x%x\n",
			x86_cap_flag(df->feature), df->level);
	}
}

/*
 * Naming convention should be: <Name> [(<Codename>)]
 * This table only is used unless init_<vendor>() below doesn't set it;
 * in particular, if CPUID levels 0x80000002..4 are supported, this
 * isn't used
 */

/* Look up CPU names by table lookup. */
static const char *table_lookup_model(struct cpuinfo_x86 *c)
{
#ifdef CONFIG_X86_32
	const struct legacy_cpu_model_info *info;

	if (c->x86_model >= 16)
		return NULL;	/* Range check */

	if (!this_cpu)
		return NULL;

	info = this_cpu->legacy_models;

	while (info->family) {
		if (info->family == c->x86)
			return info->model_names[c->x86_model];
		info++;
	}
#endif
	return NULL;		/* Not found */
}

/* Aligned to unsigned long to avoid split lock in atomic bitmap ops */
__u32 cpu_caps_cleared[NCAPINTS + NBUGINTS] __aligned(sizeof(unsigned long));
__u32 cpu_caps_set[NCAPINTS + NBUGINTS] __aligned(sizeof(unsigned long));

void load_percpu_segment(int cpu)
{
#ifdef CONFIG_X86_32
	loadsegment(fs, __KERNEL_PERCPU);
#else
	__loadsegment_simple(gs, 0);
	wrmsrl(MSR_GS_BASE, cpu_kernelmode_gs_base(cpu));
#endif
}

#ifdef CONFIG_X86_32
/* The 32-bit entry code needs to find cpu_entry_area. */
DEFINE_PER_CPU(struct cpu_entry_area *, cpu_entry_area);
#endif

/* Load the original GDT from the per-cpu structure */
void load_direct_gdt(int cpu)
{
	struct desc_ptr gdt_descr;

	gdt_descr.address = (long)get_cpu_gdt_rw(cpu);
	gdt_descr.size = GDT_SIZE - 1;
	load_gdt(&gdt_descr);
}
EXPORT_SYMBOL_GPL(load_direct_gdt);

/* Load a fixmap remapping of the per-cpu GDT */
void load_fixmap_gdt(int cpu)
{
	struct desc_ptr gdt_descr;

	gdt_descr.address = (long)get_cpu_gdt_ro(cpu);
	gdt_descr.size = GDT_SIZE - 1;
	load_gdt(&gdt_descr);
}
EXPORT_SYMBOL_GPL(load_fixmap_gdt);

/*
 * Current gdt points %fs at the "master" per-cpu area: after this,
 * it's on the real one.
 */
void switch_to_new_gdt(int cpu)
{
	/* Load the original GDT */
	load_direct_gdt(cpu);
	/* Reload the per-cpu base */
	load_percpu_segment(cpu);
}

static const struct cpu_dev *cpu_devs[X86_VENDOR_NUM] = {};

static void get_model_name(struct cpuinfo_x86 *c)
{
	unsigned int *v;
	char *p, *q, *s;

	if (c->extended_cpuid_level < 0x80000004)
		return;

	v = (unsigned int *)c->x86_model_id;
	cpuid(0x80000002, &v[0], &v[1], &v[2], &v[3]);
	cpuid(0x80000003, &v[4], &v[5], &v[6], &v[7]);
	cpuid(0x80000004, &v[8], &v[9], &v[10], &v[11]);
	c->x86_model_id[48] = 0;

	/* Trim whitespace */
	p = q = s = &c->x86_model_id[0];

	while (*p == ' ')
		p++;

	while (*p) {
		/* Note the last non-whitespace index */
		if (!isspace(*p))
			s = q;

		*q++ = *p++;
	}

	*(s + 1) = '\0';
}

void detect_num_cpu_cores(struct cpuinfo_x86 *c)
{
	unsigned int eax, ebx, ecx, edx;

	c->x86_max_cores = 1;
	if (!IS_ENABLED(CONFIG_SMP) || c->cpuid_level < 4)
		return;

	cpuid_count(4, 0, &eax, &ebx, &ecx, &edx);
	if (eax & 0x1f)
		c->x86_max_cores = (eax >> 26) + 1;
}

void cpu_detect_cache_sizes(struct cpuinfo_x86 *c)
{
	unsigned int n, dummy, ebx, ecx, edx, l2size;

	n = c->extended_cpuid_level;

	if (n >= 0x80000005) {
		cpuid(0x80000005, &dummy, &ebx, &ecx, &edx);
		c->x86_cache_size = (ecx>>24) + (edx>>24);
#ifdef CONFIG_X86_64
		/* On K8 L1 TLB is inclusive, so don't count it */
		c->x86_tlbsize = 0;
#endif
	}

	if (n < 0x80000006)	/* Some chips just has a large L1. */
		return;

	cpuid(0x80000006, &dummy, &ebx, &ecx, &edx);
	l2size = ecx >> 16;

#ifdef CONFIG_X86_64
	c->x86_tlbsize += ((ebx >> 16) & 0xfff) + (ebx & 0xfff);
#else
	/* do processor-specific cache resizing */
	if (this_cpu->legacy_cache_size)
		l2size = this_cpu->legacy_cache_size(c, l2size);

	/* Allow user to override all this if necessary. */
	if (cachesize_override != -1)
		l2size = cachesize_override;

	if (l2size == 0)
		return;		/* Again, no L2 cache is possible */
#endif

	c->x86_cache_size = l2size;
}

u16 __read_mostly tlb_lli_4k[NR_INFO];
u16 __read_mostly tlb_lli_2m[NR_INFO];
u16 __read_mostly tlb_lli_4m[NR_INFO];
u16 __read_mostly tlb_lld_4k[NR_INFO];
u16 __read_mostly tlb_lld_2m[NR_INFO];
u16 __read_mostly tlb_lld_4m[NR_INFO];
u16 __read_mostly tlb_lld_1g[NR_INFO];

static void cpu_detect_tlb(struct cpuinfo_x86 *c)
{
	if (this_cpu->c_detect_tlb)
		this_cpu->c_detect_tlb(c);

	pr_info("Last level iTLB entries: 4KB %d, 2MB %d, 4MB %d\n",
		tlb_lli_4k[ENTRIES], tlb_lli_2m[ENTRIES],
		tlb_lli_4m[ENTRIES]);

	pr_info("Last level dTLB entries: 4KB %d, 2MB %d, 4MB %d, 1GB %d\n",
		tlb_lld_4k[ENTRIES], tlb_lld_2m[ENTRIES],
		tlb_lld_4m[ENTRIES], tlb_lld_1g[ENTRIES]);
}

int detect_ht_early(struct cpuinfo_x86 *c)
{
#ifdef CONFIG_SMP
	u32 eax, ebx, ecx, edx;

	if (!cpu_has(c, X86_FEATURE_HT))
		return -1;

	if (cpu_has(c, X86_FEATURE_CMP_LEGACY))
		return -1;

	if (cpu_has(c, X86_FEATURE_XTOPOLOGY))
		return -1;

	cpuid(1, &eax, &ebx, &ecx, &edx);

	smp_num_siblings = (ebx & 0xff0000) >> 16;
	if (smp_num_siblings == 1)
		pr_info_once("CPU0: Hyper-Threading is disabled\n");
#endif
	return 0;
}

void detect_ht(struct cpuinfo_x86 *c)
{
#ifdef CONFIG_SMP
	int index_msb, core_bits;

	if (detect_ht_early(c) < 0)
		return;

	index_msb = get_count_order(smp_num_siblings);
	c->phys_proc_id = apic->phys_pkg_id(c->initial_apicid, index_msb);

	smp_num_siblings = smp_num_siblings / c->x86_max_cores;

	index_msb = get_count_order(smp_num_siblings);

	core_bits = get_count_order(c->x86_max_cores);

	c->cpu_core_id = apic->phys_pkg_id(c->initial_apicid, index_msb) &
				       ((1 << core_bits) - 1);
#endif
}

static void get_cpu_vendor(struct cpuinfo_x86 *c)
{
	char *v = c->x86_vendor_id;
	int i;

	for (i = 0; i < X86_VENDOR_NUM; i++) {
		if (!cpu_devs[i])
			break;

		if (!strcmp(v, cpu_devs[i]->c_ident[0]) ||
		    (cpu_devs[i]->c_ident[1] &&
		     !strcmp(v, cpu_devs[i]->c_ident[1]))) {

			this_cpu = cpu_devs[i];
			c->x86_vendor = this_cpu->c_x86_vendor;
			return;
		}
	}

	pr_err_once("CPU: vendor_id '%s' unknown, using generic init.\n" \
		    "CPU: Your system may be unstable.\n", v);

	c->x86_vendor = X86_VENDOR_UNKNOWN;
	this_cpu = &default_cpu;
}

void cpu_detect(struct cpuinfo_x86 *c)
{
	/* Get vendor name */
	cpuid(0x00000000, (unsigned int *)&c->cpuid_level,
	      (unsigned int *)&c->x86_vendor_id[0],
	      (unsigned int *)&c->x86_vendor_id[8],
	      (unsigned int *)&c->x86_vendor_id[4]);

	c->x86 = 4;
	/* Intel-defined flags: level 0x00000001 */
	if (c->cpuid_level >= 0x00000001) {
		u32 junk, tfms, cap0, misc;

		cpuid(0x00000001, &tfms, &misc, &junk, &cap0);
		c->x86		= x86_family(tfms);
		c->x86_model	= x86_model(tfms);
		c->x86_stepping	= x86_stepping(tfms);

		if (cap0 & (1<<19)) {
			c->x86_clflush_size = ((misc >> 8) & 0xff) * 8;
			c->x86_cache_alignment = c->x86_clflush_size;
		}
	}
}

static void apply_forced_caps(struct cpuinfo_x86 *c)
{
	int i;

	for (i = 0; i < NCAPINTS + NBUGINTS; i++) {
		c->x86_capability[i] &= ~cpu_caps_cleared[i];
		c->x86_capability[i] |= cpu_caps_set[i];
	}
}

static void init_speculation_control(struct cpuinfo_x86 *c)
{
	/*
	 * The Intel SPEC_CTRL CPUID bit implies IBRS and IBPB support,
	 * and they also have a different bit for STIBP support. Also,
	 * a hypervisor might have set the individual AMD bits even on
	 * Intel CPUs, for finer-grained selection of what's available.
	 */
	if (cpu_has(c, X86_FEATURE_SPEC_CTRL)) {
		set_cpu_cap(c, X86_FEATURE_IBRS);
		set_cpu_cap(c, X86_FEATURE_IBPB);
		set_cpu_cap(c, X86_FEATURE_MSR_SPEC_CTRL);
	}

	if (cpu_has(c, X86_FEATURE_INTEL_STIBP))
		set_cpu_cap(c, X86_FEATURE_STIBP);

	if (cpu_has(c, X86_FEATURE_SPEC_CTRL_SSBD) ||
	    cpu_has(c, X86_FEATURE_VIRT_SSBD))
		set_cpu_cap(c, X86_FEATURE_SSBD);

	if (cpu_has(c, X86_FEATURE_AMD_IBRS)) {
		set_cpu_cap(c, X86_FEATURE_IBRS);
		set_cpu_cap(c, X86_FEATURE_MSR_SPEC_CTRL);
	}

	if (cpu_has(c, X86_FEATURE_AMD_IBPB))
		set_cpu_cap(c, X86_FEATURE_IBPB);

	if (cpu_has(c, X86_FEATURE_AMD_STIBP)) {
		set_cpu_cap(c, X86_FEATURE_STIBP);
		set_cpu_cap(c, X86_FEATURE_MSR_SPEC_CTRL);
	}

	if (cpu_has(c, X86_FEATURE_AMD_SSBD)) {
		set_cpu_cap(c, X86_FEATURE_SSBD);
		set_cpu_cap(c, X86_FEATURE_MSR_SPEC_CTRL);
		clear_cpu_cap(c, X86_FEATURE_VIRT_SSBD);
	}
}

void get_cpu_cap(struct cpuinfo_x86 *c)
{
	u32 eax, ebx, ecx, edx;

	/* Intel-defined flags: level 0x00000001 */
	if (c->cpuid_level >= 0x00000001) {
		cpuid(0x00000001, &eax, &ebx, &ecx, &edx);

		c->x86_capability[CPUID_1_ECX] = ecx;
		c->x86_capability[CPUID_1_EDX] = edx;
	}

	/* Thermal and Power Management Leaf: level 0x00000006 (eax) */
	if (c->cpuid_level >= 0x00000006)
		c->x86_capability[CPUID_6_EAX] = cpuid_eax(0x00000006);

	/* Additional Intel-defined flags: level 0x00000007 */
	if (c->cpuid_level >= 0x00000007) {
		cpuid_count(0x00000007, 0, &eax, &ebx, &ecx, &edx);
		c->x86_capability[CPUID_7_0_EBX] = ebx;
		c->x86_capability[CPUID_7_ECX] = ecx;
		c->x86_capability[CPUID_7_EDX] = edx;

		/* Check valid sub-leaf index before accessing it */
		if (eax >= 1) {
			cpuid_count(0x00000007, 1, &eax, &ebx, &ecx, &edx);
			c->x86_capability[CPUID_7_1_EAX] = eax;
		}
	}

	/* Extended state features: level 0x0000000d */
	if (c->cpuid_level >= 0x0000000d) {
		cpuid_count(0x0000000d, 1, &eax, &ebx, &ecx, &edx);

		c->x86_capability[CPUID_D_1_EAX] = eax;
	}

	/* AMD-defined flags: level 0x80000001 */
	eax = cpuid_eax(0x80000000);
	c->extended_cpuid_level = eax;

	if ((eax & 0xffff0000) == 0x80000000) {
		if (eax >= 0x80000001) {
			cpuid(0x80000001, &eax, &ebx, &ecx, &edx);

			c->x86_capability[CPUID_8000_0001_ECX] = ecx;
			c->x86_capability[CPUID_8000_0001_EDX] = edx;
		}
	}

	if (c->extended_cpuid_level >= 0x80000007) {
		cpuid(0x80000007, &eax, &ebx, &ecx, &edx);

		c->x86_capability[CPUID_8000_0007_EBX] = ebx;
		c->x86_power = edx;
	}

	if (c->extended_cpuid_level >= 0x80000008) {
		cpuid(0x80000008, &eax, &ebx, &ecx, &edx);
		c->x86_capability[CPUID_8000_0008_EBX] = ebx;
	}

	if (c->extended_cpuid_level >= 0x8000000a)
		c->x86_capability[CPUID_8000_000A_EDX] = cpuid_edx(0x8000000a);

	if (c->extended_cpuid_level >= 0x8000001f)
		c->x86_capability[CPUID_8000_001F_EAX] = cpuid_eax(0x8000001f);

	init_scattered_cpuid_features(c);
	init_speculation_control(c);

	/*
	 * Clear/Set all flags overridden by options, after probe.
	 * This needs to happen each time we re-probe, which may happen
	 * several times during CPU initialization.
	 */
	apply_forced_caps(c);
}

void get_cpu_address_sizes(struct cpuinfo_x86 *c)
{
	u32 eax, ebx, ecx, edx;

	if (c->extended_cpuid_level >= 0x80000008) {
		cpuid(0x80000008, &eax, &ebx, &ecx, &edx);

		c->x86_virt_bits = (eax >> 8) & 0xff;
		c->x86_phys_bits = eax & 0xff;
	}
#ifdef CONFIG_X86_32
	else if (cpu_has(c, X86_FEATURE_PAE) || cpu_has(c, X86_FEATURE_PSE36))
		c->x86_phys_bits = 36;
#endif
	c->x86_cache_bits = c->x86_phys_bits;
}

static void identify_cpu_without_cpuid(struct cpuinfo_x86 *c)
{
#ifdef CONFIG_X86_32
	int i;

	/*
	 * First of all, decide if this is a 486 or higher
	 * It's a 486 if we can modify the AC flag
	 */
	if (flag_is_changeable_p(X86_EFLAGS_AC))
		c->x86 = 4;
	else
		c->x86 = 3;

	for (i = 0; i < X86_VENDOR_NUM; i++)
		if (cpu_devs[i] && cpu_devs[i]->c_identify) {
			c->x86_vendor_id[0] = 0;
			cpu_devs[i]->c_identify(c);
			if (c->x86_vendor_id[0]) {
				get_cpu_vendor(c);
				break;
			}
		}
#endif
}

#define NO_SPECULATION		BIT(0)
#define NO_MELTDOWN		BIT(1)
#define NO_SSB			BIT(2)
#define NO_L1TF			BIT(3)
#define NO_MDS			BIT(4)
#define MSBDS_ONLY		BIT(5)
#define NO_SWAPGS		BIT(6)
#define NO_ITLB_MULTIHIT	BIT(7)
#define NO_SPECTRE_V2		BIT(8)

#define VULNWL(vendor, family, model, whitelist)	\
	X86_MATCH_VENDOR_FAM_MODEL(vendor, family, model, whitelist)

#define VULNWL_INTEL(model, whitelist)		\
	VULNWL(INTEL, 6, INTEL_FAM6_##model, whitelist)

#define VULNWL_AMD(family, whitelist)		\
	VULNWL(AMD, family, X86_MODEL_ANY, whitelist)

#define VULNWL_HYGON(family, whitelist)		\
	VULNWL(HYGON, family, X86_MODEL_ANY, whitelist)

static const __initconst struct x86_cpu_id cpu_vuln_whitelist[] = {
	VULNWL(ANY,	4, X86_MODEL_ANY,	NO_SPECULATION),
	VULNWL(CENTAUR,	5, X86_MODEL_ANY,	NO_SPECULATION),
	VULNWL(INTEL,	5, X86_MODEL_ANY,	NO_SPECULATION),
	VULNWL(NSC,	5, X86_MODEL_ANY,	NO_SPECULATION),

	/* Intel Family 6 */
	VULNWL_INTEL(ATOM_SALTWELL,		NO_SPECULATION | NO_ITLB_MULTIHIT),
	VULNWL_INTEL(ATOM_SALTWELL_TABLET,	NO_SPECULATION | NO_ITLB_MULTIHIT),
	VULNWL_INTEL(ATOM_SALTWELL_MID,		NO_SPECULATION | NO_ITLB_MULTIHIT),
	VULNWL_INTEL(ATOM_BONNELL,		NO_SPECULATION | NO_ITLB_MULTIHIT),
	VULNWL_INTEL(ATOM_BONNELL_MID,		NO_SPECULATION | NO_ITLB_MULTIHIT),

	VULNWL_INTEL(ATOM_SILVERMONT,		NO_SSB | NO_L1TF | MSBDS_ONLY | NO_SWAPGS | NO_ITLB_MULTIHIT),
	VULNWL_INTEL(ATOM_SILVERMONT_D,		NO_SSB | NO_L1TF | MSBDS_ONLY | NO_SWAPGS | NO_ITLB_MULTIHIT),
	VULNWL_INTEL(ATOM_SILVERMONT_MID,	NO_SSB | NO_L1TF | MSBDS_ONLY | NO_SWAPGS | NO_ITLB_MULTIHIT),
	VULNWL_INTEL(ATOM_AIRMONT,		NO_SSB | NO_L1TF | MSBDS_ONLY | NO_SWAPGS | NO_ITLB_MULTIHIT),
	VULNWL_INTEL(XEON_PHI_KNL,		NO_SSB | NO_L1TF | MSBDS_ONLY | NO_SWAPGS | NO_ITLB_MULTIHIT),
	VULNWL_INTEL(XEON_PHI_KNM,		NO_SSB | NO_L1TF | MSBDS_ONLY | NO_SWAPGS | NO_ITLB_MULTIHIT),

	VULNWL_INTEL(CORE_YONAH,		NO_SSB),

	VULNWL_INTEL(ATOM_AIRMONT_MID,		NO_L1TF | MSBDS_ONLY | NO_SWAPGS | NO_ITLB_MULTIHIT),
	VULNWL_INTEL(ATOM_AIRMONT_NP,		NO_L1TF | NO_SWAPGS | NO_ITLB_MULTIHIT),

	VULNWL_INTEL(ATOM_GOLDMONT,		NO_MDS | NO_L1TF | NO_SWAPGS | NO_ITLB_MULTIHIT),
	VULNWL_INTEL(ATOM_GOLDMONT_D,		NO_MDS | NO_L1TF | NO_SWAPGS | NO_ITLB_MULTIHIT),
	VULNWL_INTEL(ATOM_GOLDMONT_PLUS,	NO_MDS | NO_L1TF | NO_SWAPGS | NO_ITLB_MULTIHIT),

	/*
	 * Technically, swapgs isn't serializing on AMD (despite it previously
	 * being documented as such in the APM).  But according to AMD, %gs is
	 * updated non-speculatively, and the issuing of %gs-relative memory
	 * operands will be blocked until the %gs update completes, which is
	 * good enough for our purposes.
	 */

	VULNWL_INTEL(ATOM_TREMONT_D,		NO_ITLB_MULTIHIT),

	/* AMD Family 0xf - 0x12 */
	VULNWL_AMD(0x0f,	NO_MELTDOWN | NO_SSB | NO_L1TF | NO_MDS | NO_SWAPGS | NO_ITLB_MULTIHIT),
	VULNWL_AMD(0x10,	NO_MELTDOWN | NO_SSB | NO_L1TF | NO_MDS | NO_SWAPGS | NO_ITLB_MULTIHIT),
	VULNWL_AMD(0x11,	NO_MELTDOWN | NO_SSB | NO_L1TF | NO_MDS | NO_SWAPGS | NO_ITLB_MULTIHIT),
	VULNWL_AMD(0x12,	NO_MELTDOWN | NO_SSB | NO_L1TF | NO_MDS | NO_SWAPGS | NO_ITLB_MULTIHIT),

	/* FAMILY_ANY must be last, otherwise 0x0f - 0x12 matches won't work */
	VULNWL_AMD(X86_FAMILY_ANY,	NO_MELTDOWN | NO_L1TF | NO_MDS | NO_SWAPGS | NO_ITLB_MULTIHIT),
	VULNWL_HYGON(X86_FAMILY_ANY,	NO_MELTDOWN | NO_L1TF | NO_MDS | NO_SWAPGS | NO_ITLB_MULTIHIT),

	/* Zhaoxin Family 7 */
	VULNWL(CENTAUR,	7, X86_MODEL_ANY,	NO_SPECTRE_V2 | NO_SWAPGS),
	VULNWL(ZHAOXIN,	7, X86_MODEL_ANY,	NO_SPECTRE_V2 | NO_SWAPGS),
	{}
};

#define VULNBL_INTEL_STEPPINGS(model, steppings, issues)		   \
	X86_MATCH_VENDOR_FAM_MODEL_STEPPINGS_FEATURE(INTEL, 6,		   \
					    INTEL_FAM6_##model, steppings, \
					    X86_FEATURE_ANY, issues)

#define SRBDS		BIT(0)

static const struct x86_cpu_id cpu_vuln_blacklist[] __initconst = {
	VULNBL_INTEL_STEPPINGS(IVYBRIDGE,	X86_STEPPING_ANY,		SRBDS),
	VULNBL_INTEL_STEPPINGS(HASWELL,		X86_STEPPING_ANY,		SRBDS),
	VULNBL_INTEL_STEPPINGS(HASWELL_L,	X86_STEPPING_ANY,		SRBDS),
	VULNBL_INTEL_STEPPINGS(HASWELL_G,	X86_STEPPING_ANY,		SRBDS),
	VULNBL_INTEL_STEPPINGS(BROADWELL_G,	X86_STEPPING_ANY,		SRBDS),
	VULNBL_INTEL_STEPPINGS(BROADWELL,	X86_STEPPING_ANY,		SRBDS),
	VULNBL_INTEL_STEPPINGS(SKYLAKE_L,	X86_STEPPING_ANY,		SRBDS),
	VULNBL_INTEL_STEPPINGS(SKYLAKE,		X86_STEPPING_ANY,		SRBDS),
	VULNBL_INTEL_STEPPINGS(KABYLAKE_L,	X86_STEPPINGS(0x0, 0xC),	SRBDS),
	VULNBL_INTEL_STEPPINGS(KABYLAKE,	X86_STEPPINGS(0x0, 0xD),	SRBDS),
	{}
};

static bool __init cpu_matches(const struct x86_cpu_id *table, unsigned long which)
{
	const struct x86_cpu_id *m = x86_match_cpu(table);

	return m && !!(m->driver_data & which);
}

u64 x86_read_arch_cap_msr(void)
{
	u64 ia32_cap = 0;

	if (boot_cpu_has(X86_FEATURE_ARCH_CAPABILITIES))
		rdmsrl(MSR_IA32_ARCH_CAPABILITIES, ia32_cap);

	return ia32_cap;
}

static void __init cpu_set_bug_bits(struct cpuinfo_x86 *c)
{
	u64 ia32_cap = x86_read_arch_cap_msr();

	/* Set ITLB_MULTIHIT bug if cpu is not in the whitelist and not mitigated */
	if (!cpu_matches(cpu_vuln_whitelist, NO_ITLB_MULTIHIT) &&
	    !(ia32_cap & ARCH_CAP_PSCHANGE_MC_NO))
		setup_force_cpu_bug(X86_BUG_ITLB_MULTIHIT);

	if (cpu_matches(cpu_vuln_whitelist, NO_SPECULATION))
		return;

	setup_force_cpu_bug(X86_BUG_SPECTRE_V1);

	if (!cpu_matches(cpu_vuln_whitelist, NO_SPECTRE_V2))
		setup_force_cpu_bug(X86_BUG_SPECTRE_V2);

	if (!cpu_matches(cpu_vuln_whitelist, NO_SSB) &&
	    !(ia32_cap & ARCH_CAP_SSB_NO) &&
	   !cpu_has(c, X86_FEATURE_AMD_SSB_NO))
		setup_force_cpu_bug(X86_BUG_SPEC_STORE_BYPASS);

	if (ia32_cap & ARCH_CAP_IBRS_ALL)
		setup_force_cpu_cap(X86_FEATURE_IBRS_ENHANCED);

	if (!cpu_matches(cpu_vuln_whitelist, NO_MDS) &&
	    !(ia32_cap & ARCH_CAP_MDS_NO)) {
		setup_force_cpu_bug(X86_BUG_MDS);
		if (cpu_matches(cpu_vuln_whitelist, MSBDS_ONLY))
			setup_force_cpu_bug(X86_BUG_MSBDS_ONLY);
	}

	if (!cpu_matches(cpu_vuln_whitelist, NO_SWAPGS))
		setup_force_cpu_bug(X86_BUG_SWAPGS);

	/*
	 * When the CPU is not mitigated for TAA (TAA_NO=0) set TAA bug when:
	 *	- TSX is supported or
	 *	- TSX_CTRL is present
	 *
	 * TSX_CTRL check is needed for cases when TSX could be disabled before
	 * the kernel boot e.g. kexec.
	 * TSX_CTRL check alone is not sufficient for cases when the microcode
	 * update is not present or running as guest that don't get TSX_CTRL.
	 */
	if (!(ia32_cap & ARCH_CAP_TAA_NO) &&
	    (cpu_has(c, X86_FEATURE_RTM) ||
	     (ia32_cap & ARCH_CAP_TSX_CTRL_MSR)))
		setup_force_cpu_bug(X86_BUG_TAA);

	/*
	 * SRBDS affects CPUs which support RDRAND or RDSEED and are listed
	 * in the vulnerability blacklist.
	 */
	if ((cpu_has(c, X86_FEATURE_RDRAND) ||
	     cpu_has(c, X86_FEATURE_RDSEED)) &&
	    cpu_matches(cpu_vuln_blacklist, SRBDS))
		    setup_force_cpu_bug(X86_BUG_SRBDS);

	if (cpu_matches(cpu_vuln_whitelist, NO_MELTDOWN))
		return;

	/* Rogue Data Cache Load? No! */
	if (ia32_cap & ARCH_CAP_RDCL_NO)
		return;

	setup_force_cpu_bug(X86_BUG_CPU_MELTDOWN);

	if (cpu_matches(cpu_vuln_whitelist, NO_L1TF))
		return;

	setup_force_cpu_bug(X86_BUG_L1TF);
}

/*
 * The NOPL instruction is supposed to exist on all CPUs of family >= 6;
 * unfortunately, that's not true in practice because of early VIA
 * chips and (more importantly) broken virtualizers that are not easy
 * to detect. In the latter case it doesn't even *fail* reliably, so
 * probing for it doesn't even work. Disable it completely on 32-bit
 * unless we can find a reliable way to detect all the broken cases.
 * Enable it explicitly on 64-bit for non-constant inputs of cpu_has().
 */
static void detect_nopl(void)
{
#ifdef CONFIG_X86_32
	setup_clear_cpu_cap(X86_FEATURE_NOPL);
#else
	setup_force_cpu_cap(X86_FEATURE_NOPL);
#endif
}

/*
 * We parse cpu parameters early because fpu__init_system() is executed
 * before parse_early_param().
 */
static void __init cpu_parse_early_param(void)
{
	char arg[128];
	char *argptr = arg;
	int arglen, res, bit;

#ifdef CONFIG_X86_32
	if (cmdline_find_option_bool(boot_command_line, "no387"))
#ifdef CONFIG_MATH_EMULATION
		setup_clear_cpu_cap(X86_FEATURE_FPU);
#else
		pr_err("Option 'no387' required CONFIG_MATH_EMULATION enabled.\n");
#endif

	if (cmdline_find_option_bool(boot_command_line, "nofxsr"))
		setup_clear_cpu_cap(X86_FEATURE_FXSR);
#endif

	if (cmdline_find_option_bool(boot_command_line, "noxsave"))
		setup_clear_cpu_cap(X86_FEATURE_XSAVE);

	if (cmdline_find_option_bool(boot_command_line, "noxsaveopt"))
		setup_clear_cpu_cap(X86_FEATURE_XSAVEOPT);

	if (cmdline_find_option_bool(boot_command_line, "noxsaves"))
		setup_clear_cpu_cap(X86_FEATURE_XSAVES);

	arglen = cmdline_find_option(boot_command_line, "clearcpuid", arg, sizeof(arg));
	if (arglen <= 0)
		return;

	pr_info("Clearing CPUID bits:");
	do {
		res = get_option(&argptr, &bit);
		if (res == 0 || res == 3)
			break;

		/* If the argument was too long, the last bit may be cut off */
		if (res == 1 && arglen >= sizeof(arg))
			break;

		if (bit >= 0 && bit < NCAPINTS * 32) {
			pr_cont(" " X86_CAP_FMT, x86_cap_flag(bit));
			setup_clear_cpu_cap(bit);
		}
	} while (res == 2);
	pr_cont("\n");
}

/*
 * Do minimum CPU detection early.
 * Fields really needed: vendor, cpuid_level, family, model, mask,
 * cache alignment.
 * The others are not touched to avoid unwanted side effects.
 *
 * WARNING: this function is only called on the boot CPU.  Don't add code
 * here that is supposed to run on all CPUs.
 */
static void __init early_identify_cpu(struct cpuinfo_x86 *c)
{
#ifdef CONFIG_X86_64
	c->x86_clflush_size = 64;
	c->x86_phys_bits = 36;
	c->x86_virt_bits = 48;
#else
	c->x86_clflush_size = 32;
	c->x86_phys_bits = 32;
	c->x86_virt_bits = 32;
#endif
	c->x86_cache_alignment = c->x86_clflush_size;

	memset(&c->x86_capability, 0, sizeof(c->x86_capability));
	c->extended_cpuid_level = 0;

	if (!have_cpuid_p())
		identify_cpu_without_cpuid(c);

	/* cyrix could have cpuid enabled via c_identify()*/
	if (have_cpuid_p()) {
		cpu_detect(c);
		get_cpu_vendor(c);
		get_cpu_cap(c);
		get_cpu_address_sizes(c);
		setup_force_cpu_cap(X86_FEATURE_CPUID);
		cpu_parse_early_param();

		if (this_cpu->c_early_init)
			this_cpu->c_early_init(c);

		c->cpu_index = 0;
		filter_cpuid_features(c, false);

		if (this_cpu->c_bsp_init)
			this_cpu->c_bsp_init(c);
	} else {
		setup_clear_cpu_cap(X86_FEATURE_CPUID);
	}

	setup_force_cpu_cap(X86_FEATURE_ALWAYS);

	cpu_set_bug_bits(c);

	sld_setup(c);

	fpu__init_system(c);

	init_sigframe_size();

#ifdef CONFIG_X86_32
	/*
	 * Regardless of whether PCID is enumerated, the SDM says
	 * that it can't be enabled in 32-bit mode.
	 */
	setup_clear_cpu_cap(X86_FEATURE_PCID);
#endif

	/*
	 * Later in the boot process pgtable_l5_enabled() relies on
	 * cpu_feature_enabled(X86_FEATURE_LA57). If 5-level paging is not
	 * enabled by this point we need to clear the feature bit to avoid
	 * false-positives at the later stage.
	 *
	 * pgtable_l5_enabled() can be false here for several reasons:
	 *  - 5-level paging is disabled compile-time;
	 *  - it's 32-bit kernel;
	 *  - machine doesn't support 5-level paging;
	 *  - user specified 'no5lvl' in kernel command line.
	 */
	if (!pgtable_l5_enabled())
		setup_clear_cpu_cap(X86_FEATURE_LA57);

	detect_nopl();
}

void __init early_cpu_init(void)
{
	const struct cpu_dev *const *cdev;
	int count = 0;

#ifdef CONFIG_PROCESSOR_SELECT
	pr_info("KERNEL supported cpus:\n");
#endif

	for (cdev = __x86_cpu_dev_start; cdev < __x86_cpu_dev_end; cdev++) {
		const struct cpu_dev *cpudev = *cdev;

		if (count >= X86_VENDOR_NUM)
			break;
		cpu_devs[count] = cpudev;
		count++;

#ifdef CONFIG_PROCESSOR_SELECT
		{
			unsigned int j;

			for (j = 0; j < 2; j++) {
				if (!cpudev->c_ident[j])
					continue;
				pr_info("  %s %s\n", cpudev->c_vendor,
					cpudev->c_ident[j]);
			}
		}
#endif
	}
	early_identify_cpu(&boot_cpu_data);
}

static bool detect_null_seg_behavior(void)
{
	/*
	 * Empirically, writing zero to a segment selector on AMD does
	 * not clear the base, whereas writing zero to a segment
	 * selector on Intel does clear the base.  Intel's behavior
	 * allows slightly faster context switches in the common case
	 * where GS is unused by the prev and next threads.
	 *
	 * Since neither vendor documents this anywhere that I can see,
	 * detect it directly instead of hard-coding the choice by
	 * vendor.
	 *
	 * I've designated AMD's behavior as the "bug" because it's
	 * counterintuitive and less friendly.
	 */

	unsigned long old_base, tmp;
	rdmsrl(MSR_FS_BASE, old_base);
	wrmsrl(MSR_FS_BASE, 1);
	loadsegment(fs, 0);
	rdmsrl(MSR_FS_BASE, tmp);
	wrmsrl(MSR_FS_BASE, old_base);
	return tmp == 0;
}

void check_null_seg_clears_base(struct cpuinfo_x86 *c)
{
	/* BUG_NULL_SEG is only relevant with 64bit userspace */
	if (!IS_ENABLED(CONFIG_X86_64))
		return;

	/* Zen3 CPUs advertise Null Selector Clears Base in CPUID. */
	if (c->extended_cpuid_level >= 0x80000021 &&
	    cpuid_eax(0x80000021) & BIT(6))
		return;

	/*
	 * CPUID bit above wasn't set. If this kernel is still running
	 * as a HV guest, then the HV has decided not to advertize
	 * that CPUID bit for whatever reason.	For example, one
	 * member of the migration pool might be vulnerable.  Which
	 * means, the bug is present: set the BUG flag and return.
	 */
	if (cpu_has(c, X86_FEATURE_HYPERVISOR)) {
		set_cpu_bug(c, X86_BUG_NULL_SEG);
		return;
	}

	/*
	 * Zen2 CPUs also have this behaviour, but no CPUID bit.
	 * 0x18 is the respective family for Hygon.
	 */
	if ((c->x86 == 0x17 || c->x86 == 0x18) &&
	    detect_null_seg_behavior())
		return;

	/* All the remaining ones are affected */
	set_cpu_bug(c, X86_BUG_NULL_SEG);
}

static void generic_identify(struct cpuinfo_x86 *c)
{
	c->extended_cpuid_level = 0;

	if (!have_cpuid_p())
		identify_cpu_without_cpuid(c);

	/* cyrix could have cpuid enabled via c_identify()*/
	if (!have_cpuid_p())
		return;

	cpu_detect(c);

	get_cpu_vendor(c);

	get_cpu_cap(c);

	get_cpu_address_sizes(c);

	if (c->cpuid_level >= 0x00000001) {
		c->initial_apicid = (cpuid_ebx(1) >> 24) & 0xFF;
#ifdef CONFIG_X86_32
# ifdef CONFIG_SMP
		c->apicid = apic->phys_pkg_id(c->initial_apicid, 0);
# else
		c->apicid = c->initial_apicid;
# endif
#endif
		c->phys_proc_id = c->initial_apicid;
	}

	get_model_name(c); /* Default name */

	/*
	 * ESPFIX is a strange bug.  All real CPUs have it.  Paravirt
	 * systems that run Linux at CPL > 0 may or may not have the
	 * issue, but, even if they have the issue, there's absolutely
	 * nothing we can do about it because we can't use the real IRET
	 * instruction.
	 *
	 * NB: For the time being, only 32-bit kernels support
	 * X86_BUG_ESPFIX as such.  64-bit kernels directly choose
	 * whether to apply espfix using paravirt hooks.  If any
	 * non-paravirt system ever shows up that does *not* have the
	 * ESPFIX issue, we can change this.
	 */
#ifdef CONFIG_X86_32
	set_cpu_bug(c, X86_BUG_ESPFIX);
#endif
}

/*
 * Validate that ACPI/mptables have the same information about the
 * effective APIC id and update the package map.
 */
static void validate_apic_and_package_id(struct cpuinfo_x86 *c)
{
#ifdef CONFIG_SMP
	unsigned int apicid, cpu = smp_processor_id();

	apicid = apic->cpu_present_to_apicid(cpu);

	if (apicid != c->apicid) {
		pr_err(FW_BUG "CPU%u: APIC id mismatch. Firmware: %x APIC: %x\n",
		       cpu, apicid, c->initial_apicid);
	}
	BUG_ON(topology_update_package_map(c->phys_proc_id, cpu));
	BUG_ON(topology_update_die_map(c->cpu_die_id, cpu));
#else
	c->logical_proc_id = 0;
#endif
}

/*
 * This does the hard work of actually picking apart the CPU stuff...
 */
static void identify_cpu(struct cpuinfo_x86 *c)
{
	int i;

	c->loops_per_jiffy = loops_per_jiffy;
	c->x86_cache_size = 0;
	c->x86_vendor = X86_VENDOR_UNKNOWN;
	c->x86_model = c->x86_stepping = 0;	/* So far unknown... */
	c->x86_vendor_id[0] = '\0'; /* Unset */
	c->x86_model_id[0] = '\0';  /* Unset */
	c->x86_max_cores = 1;
	c->x86_coreid_bits = 0;
	c->cu_id = 0xff;
#ifdef CONFIG_X86_64
	c->x86_clflush_size = 64;
	c->x86_phys_bits = 36;
	c->x86_virt_bits = 48;
#else
	c->cpuid_level = -1;	/* CPUID not detected */
	c->x86_clflush_size = 32;
	c->x86_phys_bits = 32;
	c->x86_virt_bits = 32;
#endif
	c->x86_cache_alignment = c->x86_clflush_size;
	memset(&c->x86_capability, 0, sizeof(c->x86_capability));
#ifdef CONFIG_X86_VMX_FEATURE_NAMES
	memset(&c->vmx_capability, 0, sizeof(c->vmx_capability));
#endif

	generic_identify(c);

	if (this_cpu->c_identify)
		this_cpu->c_identify(c);

	/* Clear/Set all flags overridden by options, after probe */
	apply_forced_caps(c);

#ifdef CONFIG_X86_64
	c->apicid = apic->phys_pkg_id(c->initial_apicid, 0);
#endif

	/*
	 * Vendor-specific initialization.  In this section we
	 * canonicalize the feature flags, meaning if there are
	 * features a certain CPU supports which CPUID doesn't
	 * tell us, CPUID claiming incorrect flags, or other bugs,
	 * we handle them here.
	 *
	 * At the end of this section, c->x86_capability better
	 * indicate the features this CPU genuinely supports!
	 */
	if (this_cpu->c_init)
		this_cpu->c_init(c);

	/* Disable the PN if appropriate */
	squash_the_stupid_serial_number(c);

	/* Set up SMEP/SMAP/UMIP */
	setup_smep(c);
	setup_smap(c);
	setup_umip(c);

	/* Enable FSGSBASE instructions if available. */
	if (cpu_has(c, X86_FEATURE_FSGSBASE)) {
		cr4_set_bits(X86_CR4_FSGSBASE);
		elf_hwcap2 |= HWCAP2_FSGSBASE;
	}

	/*
	 * The vendor-specific functions might have changed features.
	 * Now we do "generic changes."
	 */

	/* Filter out anything that depends on CPUID levels we don't have */
	filter_cpuid_features(c, true);

	/* If the model name is still unset, do table lookup. */
	if (!c->x86_model_id[0]) {
		const char *p;
		p = table_lookup_model(c);
		if (p)
			strcpy(c->x86_model_id, p);
		else
			/* Last resort... */
			sprintf(c->x86_model_id, "%02x/%02x",
				c->x86, c->x86_model);
	}

#ifdef CONFIG_X86_64
	detect_ht(c);
#endif

	x86_init_rdrand(c);
	setup_pku(c);

	/*
	 * Clear/Set all flags overridden by options, need do it
	 * before following smp all cpus cap AND.
	 */
	apply_forced_caps(c);

	/*
	 * On SMP, boot_cpu_data holds the common feature set between
	 * all CPUs; so make sure that we indicate which features are
	 * common between the CPUs.  The first time this routine gets
	 * executed, c == &boot_cpu_data.
	 */
	if (c != &boot_cpu_data) {
		/* AND the already accumulated flags with these */
		for (i = 0; i < NCAPINTS; i++)
			boot_cpu_data.x86_capability[i] &= c->x86_capability[i];

		/* OR, i.e. replicate the bug flags */
		for (i = NCAPINTS; i < NCAPINTS + NBUGINTS; i++)
			c->x86_capability[i] |= boot_cpu_data.x86_capability[i];
	}

	/* Init Machine Check Exception if available. */
	mcheck_cpu_init(c);

	select_idle_routine(c);

#ifdef CONFIG_NUMA
	numa_add_cpu(smp_processor_id());
#endif
}

/*
 * Set up the CPU state needed to execute SYSENTER/SYSEXIT instructions
 * on 32-bit kernels:
 */
#ifdef CONFIG_X86_32
void enable_sep_cpu(void)
{
	struct tss_struct *tss;
	int cpu;

	if (!boot_cpu_has(X86_FEATURE_SEP))
		return;

	cpu = get_cpu();
	tss = &per_cpu(cpu_tss_rw, cpu);

	/*
	 * We cache MSR_IA32_SYSENTER_CS's value in the TSS's ss1 field --
	 * see the big comment in struct x86_hw_tss's definition.
	 */

	tss->x86_tss.ss1 = __KERNEL_CS;
	wrmsr(MSR_IA32_SYSENTER_CS, tss->x86_tss.ss1, 0);
	wrmsr(MSR_IA32_SYSENTER_ESP, (unsigned long)(cpu_entry_stack(cpu) + 1), 0);
	wrmsr(MSR_IA32_SYSENTER_EIP, (unsigned long)entry_SYSENTER_32, 0);

	put_cpu();
}
#endif

void __init identify_boot_cpu(void)
{
	identify_cpu(&boot_cpu_data);
#ifdef CONFIG_X86_32
	sysenter_setup();
	enable_sep_cpu();
#endif
	cpu_detect_tlb(&boot_cpu_data);
	setup_cr_pinning();

	tsx_init();
}

void identify_secondary_cpu(struct cpuinfo_x86 *c)
{
	BUG_ON(c == &boot_cpu_data);
	identify_cpu(c);
#ifdef CONFIG_X86_32
	enable_sep_cpu();
#endif
	mtrr_ap_init();
	validate_apic_and_package_id(c);
	x86_spec_ctrl_setup_ap();
	update_srbds_msr();
}

static __init int setup_noclflush(char *arg)
{
	setup_clear_cpu_cap(X86_FEATURE_CLFLUSH);
	setup_clear_cpu_cap(X86_FEATURE_CLFLUSHOPT);
	return 1;
}
__setup("noclflush", setup_noclflush);

void print_cpu_info(struct cpuinfo_x86 *c)
{
	const char *vendor = NULL;

	if (c->x86_vendor < X86_VENDOR_NUM) {
		vendor = this_cpu->c_vendor;
	} else {
		if (c->cpuid_level >= 0)
			vendor = c->x86_vendor_id;
	}

	if (vendor && !strstr(c->x86_model_id, vendor))
		pr_cont("%s ", vendor);

	if (c->x86_model_id[0])
		pr_cont("%s", c->x86_model_id);
	else
		pr_cont("%d86", c->x86);

	pr_cont(" (family: 0x%x, model: 0x%x", c->x86, c->x86_model);

	if (c->x86_stepping || c->cpuid_level >= 0)
		pr_cont(", stepping: 0x%x)\n", c->x86_stepping);
	else
		pr_cont(")\n");
}

/*
 * clearcpuid= was already parsed in cpu_parse_early_param().  This dummy
 * function prevents it from becoming an environment variable for init.
 */
static __init int setup_clearcpuid(char *arg)
{
	return 1;
}
__setup("clearcpuid=", setup_clearcpuid);

#ifdef CONFIG_X86_64
DEFINE_PER_CPU_FIRST(struct fixed_percpu_data,
		     fixed_percpu_data) __aligned(PAGE_SIZE) __visible;
EXPORT_PER_CPU_SYMBOL_GPL(fixed_percpu_data);

/*
 * The following percpu variables are hot.  Align current_task to
 * cacheline size such that they fall in the same cacheline.
 */
DEFINE_PER_CPU(struct task_struct *, current_task) ____cacheline_aligned =
	&init_task;
EXPORT_PER_CPU_SYMBOL(current_task);

DEFINE_PER_CPU(void *, hardirq_stack_ptr);
DEFINE_PER_CPU(bool, hardirq_stack_inuse);

DEFINE_PER_CPU(int, __preempt_count) = INIT_PREEMPT_COUNT;
EXPORT_PER_CPU_SYMBOL(__preempt_count);

DEFINE_PER_CPU(unsigned long, cpu_current_top_of_stack) = TOP_OF_INIT_STACK;

/* May not be marked __init: used by software suspend */
void syscall_init(void)
{
	wrmsr(MSR_STAR, 0, (__USER32_CS << 16) | __KERNEL_CS);
	wrmsrl(MSR_LSTAR, (unsigned long)entry_SYSCALL_64);

#ifdef CONFIG_IA32_EMULATION
	wrmsrl(MSR_CSTAR, (unsigned long)entry_SYSCALL_compat);
	/*
	 * This only works on Intel CPUs.
	 * On AMD CPUs these MSRs are 32-bit, CPU truncates MSR_IA32_SYSENTER_EIP.
	 * This does not cause SYSENTER to jump to the wrong location, because
	 * AMD doesn't allow SYSENTER in long mode (either 32- or 64-bit).
	 */
	wrmsrl_safe(MSR_IA32_SYSENTER_CS, (u64)__KERNEL_CS);
	wrmsrl_safe(MSR_IA32_SYSENTER_ESP,
		    (unsigned long)(cpu_entry_stack(smp_processor_id()) + 1));
	wrmsrl_safe(MSR_IA32_SYSENTER_EIP, (u64)entry_SYSENTER_compat);
#else
	wrmsrl(MSR_CSTAR, (unsigned long)ignore_sysret);
	wrmsrl_safe(MSR_IA32_SYSENTER_CS, (u64)GDT_ENTRY_INVALID_SEG);
	wrmsrl_safe(MSR_IA32_SYSENTER_ESP, 0ULL);
	wrmsrl_safe(MSR_IA32_SYSENTER_EIP, 0ULL);
#endif

	/*
	 * Flags to clear on syscall; clear as much as possible
	 * to minimize user space-kernel interference.
	 */
	wrmsrl(MSR_SYSCALL_MASK,
	       X86_EFLAGS_CF|X86_EFLAGS_PF|X86_EFLAGS_AF|
	       X86_EFLAGS_ZF|X86_EFLAGS_SF|X86_EFLAGS_TF|
	       X86_EFLAGS_IF|X86_EFLAGS_DF|X86_EFLAGS_OF|
	       X86_EFLAGS_IOPL|X86_EFLAGS_NT|X86_EFLAGS_RF|
	       X86_EFLAGS_AC|X86_EFLAGS_ID);
}

#else	/* CONFIG_X86_64 */

DEFINE_PER_CPU(struct task_struct *, current_task) = &init_task;
EXPORT_PER_CPU_SYMBOL(current_task);
DEFINE_PER_CPU(int, __preempt_count) = INIT_PREEMPT_COUNT;
EXPORT_PER_CPU_SYMBOL(__preempt_count);

/*
 * On x86_32, vm86 modifies tss.sp0, so sp0 isn't a reliable way to find
 * the top of the kernel stack.  Use an extra percpu variable to track the
 * top of the kernel stack directly.
 */
DEFINE_PER_CPU(unsigned long, cpu_current_top_of_stack) =
	(unsigned long)&init_thread_union + THREAD_SIZE;
EXPORT_PER_CPU_SYMBOL(cpu_current_top_of_stack);

#ifdef CONFIG_STACKPROTECTOR
DEFINE_PER_CPU(unsigned long, __stack_chk_guard);
EXPORT_PER_CPU_SYMBOL(__stack_chk_guard);
#endif

#endif	/* CONFIG_X86_64 */

/*
 * Clear all 6 debug registers:
 */
static void clear_all_debug_regs(void)
{
	int i;

	for (i = 0; i < 8; i++) {
		/* Ignore db4, db5 */
		if ((i == 4) || (i == 5))
			continue;

		set_debugreg(0, i);
	}
}

#ifdef CONFIG_KGDB
/*
 * Restore debug regs if using kgdbwait and you have a kernel debugger
 * connection established.
 */
static void dbg_restore_debug_regs(void)
{
	if (unlikely(kgdb_connected && arch_kgdb_ops.correct_hw_break))
		arch_kgdb_ops.correct_hw_break();
}
#else /* ! CONFIG_KGDB */
#define dbg_restore_debug_regs()
#endif /* ! CONFIG_KGDB */

static void wait_for_master_cpu(int cpu)
{
#ifdef CONFIG_SMP
	/*
	 * wait for ACK from master CPU before continuing
	 * with AP initialization
	 */
	WARN_ON(cpumask_test_and_set_cpu(cpu, cpu_initialized_mask));
	while (!cpumask_test_cpu(cpu, cpu_callout_mask))
		cpu_relax();
#endif
}

#ifdef CONFIG_X86_64
static inline void setup_getcpu(int cpu)
{
	unsigned long cpudata = vdso_encode_cpunode(cpu, early_cpu_to_node(cpu));
	struct desc_struct d = { };

	if (boot_cpu_has(X86_FEATURE_RDTSCP) || boot_cpu_has(X86_FEATURE_RDPID))
<<<<<<< HEAD
		write_rdtscp_aux(cpudata);
=======
		wrmsr(MSR_TSC_AUX, cpudata, 0);
>>>>>>> 3b17187f

	/* Store CPU and node number in limit. */
	d.limit0 = cpudata;
	d.limit1 = cpudata >> 16;

	d.type = 5;		/* RO data, expand down, accessed */
	d.dpl = 3;		/* Visible to user code */
	d.s = 1;		/* Not a system segment */
	d.p = 1;		/* Present */
	d.d = 1;		/* 32-bit */

	write_gdt_entry(get_cpu_gdt_rw(cpu), GDT_ENTRY_CPUNODE, &d, DESCTYPE_S);
}

static inline void ucode_cpu_init(int cpu)
{
	if (cpu)
		load_ucode_ap();
}

static inline void tss_setup_ist(struct tss_struct *tss)
{
	/* Set up the per-CPU TSS IST stacks */
	tss->x86_tss.ist[IST_INDEX_DF] = __this_cpu_ist_top_va(DF);
	tss->x86_tss.ist[IST_INDEX_NMI] = __this_cpu_ist_top_va(NMI);
	tss->x86_tss.ist[IST_INDEX_DB] = __this_cpu_ist_top_va(DB);
	tss->x86_tss.ist[IST_INDEX_MCE] = __this_cpu_ist_top_va(MCE);
	/* Only mapped when SEV-ES is active */
	tss->x86_tss.ist[IST_INDEX_VC] = __this_cpu_ist_top_va(VC);
}

#else /* CONFIG_X86_64 */

static inline void setup_getcpu(int cpu) { }

static inline void ucode_cpu_init(int cpu)
{
	show_ucode_info_early();
}

static inline void tss_setup_ist(struct tss_struct *tss) { }

#endif /* !CONFIG_X86_64 */

static inline void tss_setup_io_bitmap(struct tss_struct *tss)
{
	tss->x86_tss.io_bitmap_base = IO_BITMAP_OFFSET_INVALID;

#ifdef CONFIG_X86_IOPL_IOPERM
	tss->io_bitmap.prev_max = 0;
	tss->io_bitmap.prev_sequence = 0;
	memset(tss->io_bitmap.bitmap, 0xff, sizeof(tss->io_bitmap.bitmap));
	/*
	 * Invalidate the extra array entry past the end of the all
	 * permission bitmap as required by the hardware.
	 */
	tss->io_bitmap.mapall[IO_BITMAP_LONGS] = ~0UL;
#endif
}

/*
 * Setup everything needed to handle exceptions from the IDT, including the IST
 * exceptions which use paranoid_entry().
 */
void cpu_init_exception_handling(void)
{
	struct tss_struct *tss = this_cpu_ptr(&cpu_tss_rw);
	int cpu = raw_smp_processor_id();

	/* paranoid_entry() gets the CPU number from the GDT */
	setup_getcpu(cpu);

	/* IST vectors need TSS to be set up. */
	tss_setup_ist(tss);
	tss_setup_io_bitmap(tss);
	set_tss_desc(cpu, &get_cpu_entry_area(cpu)->tss.x86_tss);

	load_TR_desc();

	/* Finally load the IDT */
	load_current_idt();
}

/*
 * cpu_init() initializes state that is per-CPU. Some data is already
 * initialized (naturally) in the bootstrap process, such as the GDT.  We
 * reload it nevertheless, this function acts as a 'CPU state barrier',
 * nothing should get across.
 */
void cpu_init(void)
{
	struct task_struct *cur = current;
	int cpu = raw_smp_processor_id();

	wait_for_master_cpu(cpu);

	ucode_cpu_init(cpu);

#ifdef CONFIG_NUMA
	if (this_cpu_read(numa_node) == 0 &&
	    early_cpu_to_node(cpu) != NUMA_NO_NODE)
		set_numa_node(early_cpu_to_node(cpu));
#endif
	pr_debug("Initializing CPU#%d\n", cpu);

	if (IS_ENABLED(CONFIG_X86_64) || cpu_feature_enabled(X86_FEATURE_VME) ||
	    boot_cpu_has(X86_FEATURE_TSC) || boot_cpu_has(X86_FEATURE_DE))
		cr4_clear_bits(X86_CR4_VME|X86_CR4_PVI|X86_CR4_TSD|X86_CR4_DE);

	/*
	 * Initialize the per-CPU GDT with the boot GDT,
	 * and set up the GDT descriptor:
	 */
	switch_to_new_gdt(cpu);

	if (IS_ENABLED(CONFIG_X86_64)) {
		loadsegment(fs, 0);
		memset(cur->thread.tls_array, 0, GDT_ENTRY_TLS_ENTRIES * 8);
		syscall_init();

		wrmsrl(MSR_FS_BASE, 0);
		wrmsrl(MSR_KERNEL_GS_BASE, 0);
		barrier();

		x2apic_setup();
	}

	mmgrab(&init_mm);
	cur->active_mm = &init_mm;
	BUG_ON(cur->mm);
	initialize_tlbstate_and_flush();
	enter_lazy_tlb(&init_mm, cur);

	/*
	 * sp0 points to the entry trampoline stack regardless of what task
	 * is running.
	 */
	load_sp0((unsigned long)(cpu_entry_stack(cpu) + 1));

	load_mm_ldt(&init_mm);

	clear_all_debug_regs();
	dbg_restore_debug_regs();

	doublefault_init_cpu_tss();

	fpu__init_cpu();

	if (is_uv_system())
		uv_cpu_init();

	load_fixmap_gdt(cpu);
}

#ifdef CONFIG_SMP
void cpu_init_secondary(void)
{
	/*
	 * Relies on the BP having set-up the IDT tables, which are loaded
	 * on this CPU in cpu_init_exception_handling().
	 */
	cpu_init_exception_handling();
	cpu_init();
}
#endif

/*
 * The microcode loader calls this upon late microcode load to recheck features,
 * only when microcode has been updated. Caller holds microcode_mutex and CPU
 * hotplug lock.
 */
void microcode_check(void)
{
	struct cpuinfo_x86 info;

	perf_check_microcode();

	/* Reload CPUID max function as it might've changed. */
	info.cpuid_level = cpuid_eax(0);

	/*
	 * Copy all capability leafs to pick up the synthetic ones so that
	 * memcmp() below doesn't fail on that. The ones coming from CPUID will
	 * get overwritten in get_cpu_cap().
	 */
	memcpy(&info.x86_capability, &boot_cpu_data.x86_capability, sizeof(info.x86_capability));

	get_cpu_cap(&info);

	if (!memcmp(&info.x86_capability, &boot_cpu_data.x86_capability, sizeof(info.x86_capability)))
		return;

	pr_warn("x86/CPU: CPU features have changed after loading microcode, but might not take effect.\n");
	pr_warn("x86/CPU: Please consider either early loading through initrd/built-in or a potential BIOS update.\n");
}

/*
 * Invoked from core CPU hotplug code after hotplug operations
 */
void arch_smt_update(void)
{
	/* Handle the speculative execution misfeatures */
	cpu_bugs_smt_update();
	/* Check whether IPI broadcasting can be enabled */
	apic_smt_update();
}<|MERGE_RESOLUTION|>--- conflicted
+++ resolved
@@ -1892,11 +1892,7 @@
 	struct desc_struct d = { };
 
 	if (boot_cpu_has(X86_FEATURE_RDTSCP) || boot_cpu_has(X86_FEATURE_RDPID))
-<<<<<<< HEAD
-		write_rdtscp_aux(cpudata);
-=======
 		wrmsr(MSR_TSC_AUX, cpudata, 0);
->>>>>>> 3b17187f
 
 	/* Store CPU and node number in limit. */
 	d.limit0 = cpudata;
