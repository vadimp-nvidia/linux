--- conflicted
+++ resolved
@@ -566,19 +566,11 @@
 	 */
 
 	if (rdtgrp->type == RDTCTRL_GROUP) {
-<<<<<<< HEAD
-		tsk->closid = rdtgrp->closid;
-		tsk->rmid = rdtgrp->mon.rmid;
-	} else if (rdtgrp->type == RDTMON_GROUP) {
-		if (rdtgrp->mon.parent->closid == tsk->closid) {
-			tsk->rmid = rdtgrp->mon.rmid;
-=======
 		WRITE_ONCE(tsk->closid, rdtgrp->closid);
 		WRITE_ONCE(tsk->rmid, rdtgrp->mon.rmid);
 	} else if (rdtgrp->type == RDTMON_GROUP) {
 		if (rdtgrp->mon.parent->closid == tsk->closid) {
 			WRITE_ONCE(tsk->rmid, rdtgrp->mon.rmid);
->>>>>>> 3b17187f
 		} else {
 			rdt_last_cmd_puts("Can't move task to different control group\n");
 			return -EINVAL;
