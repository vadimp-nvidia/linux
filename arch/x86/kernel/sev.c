// SPDX-License-Identifier: GPL-2.0-only
/*
 * AMD Memory Encryption Support
 *
 * Copyright (C) 2019 SUSE
 *
 * Author: Joerg Roedel <jroedel@suse.de>
 */

#define pr_fmt(fmt)	"SEV: " fmt

#include <linux/sched/debug.h>	/* For show_regs() */
#include <linux/percpu-defs.h>
#include <linux/cc_platform.h>
#include <linux/printk.h>
#include <linux/mm_types.h>
#include <linux/set_memory.h>
#include <linux/memblock.h>
#include <linux/kernel.h>
#include <linux/mm.h>
#include <linux/cpumask.h>
#include <linux/efi.h>
#include <linux/platform_device.h>
#include <linux/io.h>

#include <asm/cpu_entry_area.h>
#include <asm/stacktrace.h>
#include <asm/sev.h>
#include <asm/insn-eval.h>
#include <asm/fpu/xcr.h>
#include <asm/processor.h>
#include <asm/realmode.h>
#include <asm/setup.h>
#include <asm/traps.h>
#include <asm/svm.h>
#include <asm/smp.h>
#include <asm/cpu.h>
#include <asm/apic.h>
#include <asm/cpuid.h>
#include <asm/cmdline.h>

#define DR7_RESET_VALUE        0x400

/* AP INIT values as documented in the APM2  section "Processor Initialization State" */
#define AP_INIT_CS_LIMIT		0xffff
#define AP_INIT_DS_LIMIT		0xffff
#define AP_INIT_LDTR_LIMIT		0xffff
#define AP_INIT_GDTR_LIMIT		0xffff
#define AP_INIT_IDTR_LIMIT		0xffff
#define AP_INIT_TR_LIMIT		0xffff
#define AP_INIT_RFLAGS_DEFAULT		0x2
#define AP_INIT_DR6_DEFAULT		0xffff0ff0
#define AP_INIT_GPAT_DEFAULT		0x0007040600070406ULL
#define AP_INIT_XCR0_DEFAULT		0x1
#define AP_INIT_X87_FTW_DEFAULT		0x5555
#define AP_INIT_X87_FCW_DEFAULT		0x0040
#define AP_INIT_CR0_DEFAULT		0x60000010
#define AP_INIT_MXCSR_DEFAULT		0x1f80

/* For early boot hypervisor communication in SEV-ES enabled guests */
static struct ghcb boot_ghcb_page __bss_decrypted __aligned(PAGE_SIZE);

/*
 * Needs to be in the .data section because we need it NULL before bss is
 * cleared
 */
static struct ghcb *boot_ghcb __section(".data");

/* Bitmap of SEV features supported by the hypervisor */
static u64 sev_hv_features __ro_after_init;

/* #VC handler runtime per-CPU data */
struct sev_es_runtime_data {
	struct ghcb ghcb_page;

	/*
	 * Reserve one page per CPU as backup storage for the unencrypted GHCB.
	 * It is needed when an NMI happens while the #VC handler uses the real
	 * GHCB, and the NMI handler itself is causing another #VC exception. In
	 * that case the GHCB content of the first handler needs to be backed up
	 * and restored.
	 */
	struct ghcb backup_ghcb;

	/*
	 * Mark the per-cpu GHCBs as in-use to detect nested #VC exceptions.
	 * There is no need for it to be atomic, because nothing is written to
	 * the GHCB between the read and the write of ghcb_active. So it is safe
	 * to use it when a nested #VC exception happens before the write.
	 *
	 * This is necessary for example in the #VC->NMI->#VC case when the NMI
	 * happens while the first #VC handler uses the GHCB. When the NMI code
	 * raises a second #VC handler it might overwrite the contents of the
	 * GHCB written by the first handler. To avoid this the content of the
	 * GHCB is saved and restored when the GHCB is detected to be in use
	 * already.
	 */
	bool ghcb_active;
	bool backup_ghcb_active;

	/*
	 * Cached DR7 value - write it on DR7 writes and return it on reads.
	 * That value will never make it to the real hardware DR7 as debugging
	 * is currently unsupported in SEV-ES guests.
	 */
	unsigned long dr7;
};

struct ghcb_state {
	struct ghcb *ghcb;
};

static DEFINE_PER_CPU(struct sev_es_runtime_data*, runtime_data);
DEFINE_STATIC_KEY_FALSE(sev_es_enable_key);

<<<<<<< HEAD
/* Needed in vc_early_forward_exception */
void do_early_exception(struct pt_regs *regs, int trapnr);
=======
static DEFINE_PER_CPU(struct sev_es_save_area *, sev_vmsa);

struct sev_config {
	__u64 debug		: 1,
	      __reserved	: 63;
};

static struct sev_config sev_cfg __read_mostly;
>>>>>>> d60c95ef

static __always_inline bool on_vc_stack(struct pt_regs *regs)
{
	unsigned long sp = regs->sp;

	/* User-mode RSP is not trusted */
	if (user_mode(regs))
		return false;

	/* SYSCALL gap still has user-mode RSP */
	if (ip_within_syscall_gap(regs))
		return false;

	return ((sp >= __this_cpu_ist_bottom_va(VC)) && (sp < __this_cpu_ist_top_va(VC)));
}

/*
 * This function handles the case when an NMI is raised in the #VC
 * exception handler entry code, before the #VC handler has switched off
 * its IST stack. In this case, the IST entry for #VC must be adjusted,
 * so that any nested #VC exception will not overwrite the stack
 * contents of the interrupted #VC handler.
 *
 * The IST entry is adjusted unconditionally so that it can be also be
 * unconditionally adjusted back in __sev_es_ist_exit(). Otherwise a
 * nested sev_es_ist_exit() call may adjust back the IST entry too
 * early.
 *
 * The __sev_es_ist_enter() and __sev_es_ist_exit() functions always run
 * on the NMI IST stack, as they are only called from NMI handling code
 * right now.
 */
void noinstr __sev_es_ist_enter(struct pt_regs *regs)
{
	unsigned long old_ist, new_ist;

	/* Read old IST entry */
	new_ist = old_ist = __this_cpu_read(cpu_tss_rw.x86_tss.ist[IST_INDEX_VC]);

	/*
	 * If NMI happened while on the #VC IST stack, set the new IST
	 * value below regs->sp, so that the interrupted stack frame is
	 * not overwritten by subsequent #VC exceptions.
	 */
	if (on_vc_stack(regs))
		new_ist = regs->sp;

	/*
	 * Reserve additional 8 bytes and store old IST value so this
	 * adjustment can be unrolled in __sev_es_ist_exit().
	 */
	new_ist -= sizeof(old_ist);
	*(unsigned long *)new_ist = old_ist;

	/* Set new IST entry */
	this_cpu_write(cpu_tss_rw.x86_tss.ist[IST_INDEX_VC], new_ist);
}

void noinstr __sev_es_ist_exit(void)
{
	unsigned long ist;

	/* Read IST entry */
	ist = __this_cpu_read(cpu_tss_rw.x86_tss.ist[IST_INDEX_VC]);

	if (WARN_ON(ist == __this_cpu_ist_top_va(VC)))
		return;

	/* Read back old IST entry and write it to the TSS */
	this_cpu_write(cpu_tss_rw.x86_tss.ist[IST_INDEX_VC], *(unsigned long *)ist);
}

/*
 * Nothing shall interrupt this code path while holding the per-CPU
 * GHCB. The backup GHCB is only for NMIs interrupting this path.
 *
 * Callers must disable local interrupts around it.
 */
static noinstr struct ghcb *__sev_get_ghcb(struct ghcb_state *state)
{
	struct sev_es_runtime_data *data;
	struct ghcb *ghcb;

	WARN_ON(!irqs_disabled());

	data = this_cpu_read(runtime_data);
	ghcb = &data->ghcb_page;

	if (unlikely(data->ghcb_active)) {
		/* GHCB is already in use - save its contents */

		if (unlikely(data->backup_ghcb_active)) {
			/*
			 * Backup-GHCB is also already in use. There is no way
			 * to continue here so just kill the machine. To make
			 * panic() work, mark GHCBs inactive so that messages
			 * can be printed out.
			 */
			data->ghcb_active        = false;
			data->backup_ghcb_active = false;

			instrumentation_begin();
			panic("Unable to handle #VC exception! GHCB and Backup GHCB are already in use");
			instrumentation_end();
		}

		/* Mark backup_ghcb active before writing to it */
		data->backup_ghcb_active = true;

		state->ghcb = &data->backup_ghcb;

		/* Backup GHCB content */
		*state->ghcb = *ghcb;
	} else {
		state->ghcb = NULL;
		data->ghcb_active = true;
	}

	return ghcb;
}

static inline u64 sev_es_rd_ghcb_msr(void)
{
	return __rdmsr(MSR_AMD64_SEV_ES_GHCB);
}

static __always_inline void sev_es_wr_ghcb_msr(u64 val)
{
	u32 low, high;

	low  = (u32)(val);
	high = (u32)(val >> 32);

	native_wrmsr(MSR_AMD64_SEV_ES_GHCB, low, high);
}

static int vc_fetch_insn_kernel(struct es_em_ctxt *ctxt,
				unsigned char *buffer)
{
	return copy_from_kernel_nofault(buffer, (unsigned char *)ctxt->regs->ip, MAX_INSN_SIZE);
}

static enum es_result __vc_decode_user_insn(struct es_em_ctxt *ctxt)
{
	char buffer[MAX_INSN_SIZE];
	int insn_bytes;

	insn_bytes = insn_fetch_from_user_inatomic(ctxt->regs, buffer);
	if (insn_bytes == 0) {
		/* Nothing could be copied */
		ctxt->fi.vector     = X86_TRAP_PF;
		ctxt->fi.error_code = X86_PF_INSTR | X86_PF_USER;
		ctxt->fi.cr2        = ctxt->regs->ip;
		return ES_EXCEPTION;
	} else if (insn_bytes == -EINVAL) {
		/* Effective RIP could not be calculated */
		ctxt->fi.vector     = X86_TRAP_GP;
		ctxt->fi.error_code = 0;
		ctxt->fi.cr2        = 0;
		return ES_EXCEPTION;
	}

	if (!insn_decode_from_regs(&ctxt->insn, ctxt->regs, buffer, insn_bytes))
		return ES_DECODE_FAILED;

	if (ctxt->insn.immediate.got)
		return ES_OK;
	else
		return ES_DECODE_FAILED;
}

static enum es_result __vc_decode_kern_insn(struct es_em_ctxt *ctxt)
{
	char buffer[MAX_INSN_SIZE];
	int res, ret;

	res = vc_fetch_insn_kernel(ctxt, buffer);
	if (res) {
		ctxt->fi.vector     = X86_TRAP_PF;
		ctxt->fi.error_code = X86_PF_INSTR;
		ctxt->fi.cr2        = ctxt->regs->ip;
		return ES_EXCEPTION;
	}

	ret = insn_decode(&ctxt->insn, buffer, MAX_INSN_SIZE, INSN_MODE_64);
	if (ret < 0)
		return ES_DECODE_FAILED;
	else
		return ES_OK;
}

static enum es_result vc_decode_insn(struct es_em_ctxt *ctxt)
{
	if (user_mode(ctxt->regs))
		return __vc_decode_user_insn(ctxt);
	else
		return __vc_decode_kern_insn(ctxt);
}

static enum es_result vc_write_mem(struct es_em_ctxt *ctxt,
				   char *dst, char *buf, size_t size)
{
	unsigned long error_code = X86_PF_PROT | X86_PF_WRITE;

	/*
	 * This function uses __put_user() independent of whether kernel or user
	 * memory is accessed. This works fine because __put_user() does no
	 * sanity checks of the pointer being accessed. All that it does is
	 * to report when the access failed.
	 *
	 * Also, this function runs in atomic context, so __put_user() is not
	 * allowed to sleep. The page-fault handler detects that it is running
	 * in atomic context and will not try to take mmap_sem and handle the
	 * fault, so additional pagefault_enable()/disable() calls are not
	 * needed.
	 *
	 * The access can't be done via copy_to_user() here because
	 * vc_write_mem() must not use string instructions to access unsafe
	 * memory. The reason is that MOVS is emulated by the #VC handler by
	 * splitting the move up into a read and a write and taking a nested #VC
	 * exception on whatever of them is the MMIO access. Using string
	 * instructions here would cause infinite nesting.
	 */
	switch (size) {
	case 1: {
		u8 d1;
		u8 __user *target = (u8 __user *)dst;

		memcpy(&d1, buf, 1);
		if (__put_user(d1, target))
			goto fault;
		break;
	}
	case 2: {
		u16 d2;
		u16 __user *target = (u16 __user *)dst;

		memcpy(&d2, buf, 2);
		if (__put_user(d2, target))
			goto fault;
		break;
	}
	case 4: {
		u32 d4;
		u32 __user *target = (u32 __user *)dst;

		memcpy(&d4, buf, 4);
		if (__put_user(d4, target))
			goto fault;
		break;
	}
	case 8: {
		u64 d8;
		u64 __user *target = (u64 __user *)dst;

		memcpy(&d8, buf, 8);
		if (__put_user(d8, target))
			goto fault;
		break;
	}
	default:
		WARN_ONCE(1, "%s: Invalid size: %zu\n", __func__, size);
		return ES_UNSUPPORTED;
	}

	return ES_OK;

fault:
	if (user_mode(ctxt->regs))
		error_code |= X86_PF_USER;

	ctxt->fi.vector = X86_TRAP_PF;
	ctxt->fi.error_code = error_code;
	ctxt->fi.cr2 = (unsigned long)dst;

	return ES_EXCEPTION;
}

static enum es_result vc_read_mem(struct es_em_ctxt *ctxt,
				  char *src, char *buf, size_t size)
{
	unsigned long error_code = X86_PF_PROT;

	/*
	 * This function uses __get_user() independent of whether kernel or user
	 * memory is accessed. This works fine because __get_user() does no
	 * sanity checks of the pointer being accessed. All that it does is
	 * to report when the access failed.
	 *
	 * Also, this function runs in atomic context, so __get_user() is not
	 * allowed to sleep. The page-fault handler detects that it is running
	 * in atomic context and will not try to take mmap_sem and handle the
	 * fault, so additional pagefault_enable()/disable() calls are not
	 * needed.
	 *
	 * The access can't be done via copy_from_user() here because
	 * vc_read_mem() must not use string instructions to access unsafe
	 * memory. The reason is that MOVS is emulated by the #VC handler by
	 * splitting the move up into a read and a write and taking a nested #VC
	 * exception on whatever of them is the MMIO access. Using string
	 * instructions here would cause infinite nesting.
	 */
	switch (size) {
	case 1: {
		u8 d1;
		u8 __user *s = (u8 __user *)src;

		if (__get_user(d1, s))
			goto fault;
		memcpy(buf, &d1, 1);
		break;
	}
	case 2: {
		u16 d2;
		u16 __user *s = (u16 __user *)src;

		if (__get_user(d2, s))
			goto fault;
		memcpy(buf, &d2, 2);
		break;
	}
	case 4: {
		u32 d4;
		u32 __user *s = (u32 __user *)src;

		if (__get_user(d4, s))
			goto fault;
		memcpy(buf, &d4, 4);
		break;
	}
	case 8: {
		u64 d8;
		u64 __user *s = (u64 __user *)src;
		if (__get_user(d8, s))
			goto fault;
		memcpy(buf, &d8, 8);
		break;
	}
	default:
		WARN_ONCE(1, "%s: Invalid size: %zu\n", __func__, size);
		return ES_UNSUPPORTED;
	}

	return ES_OK;

fault:
	if (user_mode(ctxt->regs))
		error_code |= X86_PF_USER;

	ctxt->fi.vector = X86_TRAP_PF;
	ctxt->fi.error_code = error_code;
	ctxt->fi.cr2 = (unsigned long)src;

	return ES_EXCEPTION;
}

static enum es_result vc_slow_virt_to_phys(struct ghcb *ghcb, struct es_em_ctxt *ctxt,
					   unsigned long vaddr, phys_addr_t *paddr)
{
	unsigned long va = (unsigned long)vaddr;
	unsigned int level;
	phys_addr_t pa;
	pgd_t *pgd;
	pte_t *pte;

	pgd = __va(read_cr3_pa());
	pgd = &pgd[pgd_index(va)];
	pte = lookup_address_in_pgd(pgd, va, &level);
	if (!pte) {
		ctxt->fi.vector     = X86_TRAP_PF;
		ctxt->fi.cr2        = vaddr;
		ctxt->fi.error_code = 0;

		if (user_mode(ctxt->regs))
			ctxt->fi.error_code |= X86_PF_USER;

		return ES_EXCEPTION;
	}

	if (WARN_ON_ONCE(pte_val(*pte) & _PAGE_ENC))
		/* Emulated MMIO to/from encrypted memory not supported */
		return ES_UNSUPPORTED;

	pa = (phys_addr_t)pte_pfn(*pte) << PAGE_SHIFT;
	pa |= va & ~page_level_mask(level);

	*paddr = pa;

	return ES_OK;
}

/* Include code shared with pre-decompression boot stage */
#include "sev-shared.c"

static noinstr void __sev_put_ghcb(struct ghcb_state *state)
{
	struct sev_es_runtime_data *data;
	struct ghcb *ghcb;

	WARN_ON(!irqs_disabled());

	data = this_cpu_read(runtime_data);
	ghcb = &data->ghcb_page;

	if (state->ghcb) {
		/* Restore GHCB from Backup */
		*ghcb = *state->ghcb;
		data->backup_ghcb_active = false;
		state->ghcb = NULL;
	} else {
		/*
		 * Invalidate the GHCB so a VMGEXIT instruction issued
		 * from userspace won't appear to be valid.
		 */
		vc_ghcb_invalidate(ghcb);
		data->ghcb_active = false;
	}
}

void noinstr __sev_es_nmi_complete(void)
{
	struct ghcb_state state;
	struct ghcb *ghcb;

	ghcb = __sev_get_ghcb(&state);

	vc_ghcb_invalidate(ghcb);
	ghcb_set_sw_exit_code(ghcb, SVM_VMGEXIT_NMI_COMPLETE);
	ghcb_set_sw_exit_info_1(ghcb, 0);
	ghcb_set_sw_exit_info_2(ghcb, 0);

	sev_es_wr_ghcb_msr(__pa_nodebug(ghcb));
	VMGEXIT();

	__sev_put_ghcb(&state);
}

static u64 __init get_secrets_page(void)
{
	u64 pa_data = boot_params.cc_blob_address;
	struct cc_blob_sev_info info;
	void *map;

	/*
	 * The CC blob contains the address of the secrets page, check if the
	 * blob is present.
	 */
	if (!pa_data)
		return 0;

	map = early_memremap(pa_data, sizeof(info));
	if (!map) {
		pr_err("Unable to locate SNP secrets page: failed to map the Confidential Computing blob.\n");
		return 0;
	}
	memcpy(&info, map, sizeof(info));
	early_memunmap(map, sizeof(info));

	/* smoke-test the secrets page passed */
	if (!info.secrets_phys || info.secrets_len != PAGE_SIZE)
		return 0;

	return info.secrets_phys;
}

static u64 __init get_snp_jump_table_addr(void)
{
	struct snp_secrets_page_layout *layout;
	void __iomem *mem;
	u64 pa, addr;

	pa = get_secrets_page();
	if (!pa)
		return 0;

	mem = ioremap_encrypted(pa, PAGE_SIZE);
	if (!mem) {
		pr_err("Unable to locate AP jump table address: failed to map the SNP secrets page.\n");
		return 0;
	}

	layout = (__force struct snp_secrets_page_layout *)mem;

	addr = layout->os_area.ap_jump_table_pa;
	iounmap(mem);

	return addr;
}

static u64 __init get_jump_table_addr(void)
{
	struct ghcb_state state;
	unsigned long flags;
	struct ghcb *ghcb;
	u64 ret = 0;

	if (cc_platform_has(CC_ATTR_GUEST_SEV_SNP))
		return get_snp_jump_table_addr();

	local_irq_save(flags);

	ghcb = __sev_get_ghcb(&state);

	vc_ghcb_invalidate(ghcb);
	ghcb_set_sw_exit_code(ghcb, SVM_VMGEXIT_AP_JUMP_TABLE);
	ghcb_set_sw_exit_info_1(ghcb, SVM_VMGEXIT_GET_AP_JUMP_TABLE);
	ghcb_set_sw_exit_info_2(ghcb, 0);

	sev_es_wr_ghcb_msr(__pa(ghcb));
	VMGEXIT();

	if (ghcb_sw_exit_info_1_is_valid(ghcb) &&
	    ghcb_sw_exit_info_2_is_valid(ghcb))
		ret = ghcb->save.sw_exit_info_2;

	__sev_put_ghcb(&state);

	local_irq_restore(flags);

	return ret;
}

static void pvalidate_pages(unsigned long vaddr, unsigned int npages, bool validate)
{
	unsigned long vaddr_end;
	int rc;

	vaddr = vaddr & PAGE_MASK;
	vaddr_end = vaddr + (npages << PAGE_SHIFT);

	while (vaddr < vaddr_end) {
		rc = pvalidate(vaddr, RMP_PG_SIZE_4K, validate);
		if (WARN(rc, "Failed to validate address 0x%lx ret %d", vaddr, rc))
			sev_es_terminate(SEV_TERM_SET_LINUX, GHCB_TERM_PVALIDATE);

		vaddr = vaddr + PAGE_SIZE;
	}
}

static void __init early_set_pages_state(unsigned long paddr, unsigned int npages, enum psc_op op)
{
	unsigned long paddr_end;
	u64 val;

	paddr = paddr & PAGE_MASK;
	paddr_end = paddr + (npages << PAGE_SHIFT);

	while (paddr < paddr_end) {
		/*
		 * Use the MSR protocol because this function can be called before
		 * the GHCB is established.
		 */
		sev_es_wr_ghcb_msr(GHCB_MSR_PSC_REQ_GFN(paddr >> PAGE_SHIFT, op));
		VMGEXIT();

		val = sev_es_rd_ghcb_msr();

		if (WARN(GHCB_RESP_CODE(val) != GHCB_MSR_PSC_RESP,
			 "Wrong PSC response code: 0x%x\n",
			 (unsigned int)GHCB_RESP_CODE(val)))
			goto e_term;

		if (WARN(GHCB_MSR_PSC_RESP_VAL(val),
			 "Failed to change page state to '%s' paddr 0x%lx error 0x%llx\n",
			 op == SNP_PAGE_STATE_PRIVATE ? "private" : "shared",
			 paddr, GHCB_MSR_PSC_RESP_VAL(val)))
			goto e_term;

		paddr = paddr + PAGE_SIZE;
	}

	return;

e_term:
	sev_es_terminate(SEV_TERM_SET_LINUX, GHCB_TERM_PSC);
}

void __init early_snp_set_memory_private(unsigned long vaddr, unsigned long paddr,
					 unsigned int npages)
{
	/*
	 * This can be invoked in early boot while running identity mapped, so
	 * use an open coded check for SNP instead of using cc_platform_has().
	 * This eliminates worries about jump tables or checking boot_cpu_data
	 * in the cc_platform_has() function.
	 */
	if (!(sev_status & MSR_AMD64_SEV_SNP_ENABLED))
		return;

	 /*
	  * Ask the hypervisor to mark the memory pages as private in the RMP
	  * table.
	  */
	early_set_pages_state(paddr, npages, SNP_PAGE_STATE_PRIVATE);

	/* Validate the memory pages after they've been added in the RMP table. */
	pvalidate_pages(vaddr, npages, true);
}

void __init early_snp_set_memory_shared(unsigned long vaddr, unsigned long paddr,
					unsigned int npages)
{
	/*
	 * This can be invoked in early boot while running identity mapped, so
	 * use an open coded check for SNP instead of using cc_platform_has().
	 * This eliminates worries about jump tables or checking boot_cpu_data
	 * in the cc_platform_has() function.
	 */
	if (!(sev_status & MSR_AMD64_SEV_SNP_ENABLED))
		return;

	/* Invalidate the memory pages before they are marked shared in the RMP table. */
	pvalidate_pages(vaddr, npages, false);

	 /* Ask hypervisor to mark the memory pages shared in the RMP table. */
	early_set_pages_state(paddr, npages, SNP_PAGE_STATE_SHARED);
}

void __init snp_prep_memory(unsigned long paddr, unsigned int sz, enum psc_op op)
{
	unsigned long vaddr, npages;

	vaddr = (unsigned long)__va(paddr);
	npages = PAGE_ALIGN(sz) >> PAGE_SHIFT;

	if (op == SNP_PAGE_STATE_PRIVATE)
		early_snp_set_memory_private(vaddr, paddr, npages);
	else if (op == SNP_PAGE_STATE_SHARED)
		early_snp_set_memory_shared(vaddr, paddr, npages);
	else
		WARN(1, "invalid memory op %d\n", op);
}

static int vmgexit_psc(struct snp_psc_desc *desc)
{
	int cur_entry, end_entry, ret = 0;
	struct snp_psc_desc *data;
	struct ghcb_state state;
	struct es_em_ctxt ctxt;
	unsigned long flags;
	struct ghcb *ghcb;

	/*
	 * __sev_get_ghcb() needs to run with IRQs disabled because it is using
	 * a per-CPU GHCB.
	 */
	local_irq_save(flags);

	ghcb = __sev_get_ghcb(&state);
	if (!ghcb) {
		ret = 1;
		goto out_unlock;
	}

	/* Copy the input desc into GHCB shared buffer */
	data = (struct snp_psc_desc *)ghcb->shared_buffer;
	memcpy(ghcb->shared_buffer, desc, min_t(int, GHCB_SHARED_BUF_SIZE, sizeof(*desc)));

	/*
	 * As per the GHCB specification, the hypervisor can resume the guest
	 * before processing all the entries. Check whether all the entries
	 * are processed. If not, then keep retrying. Note, the hypervisor
	 * will update the data memory directly to indicate the status, so
	 * reference the data->hdr everywhere.
	 *
	 * The strategy here is to wait for the hypervisor to change the page
	 * state in the RMP table before guest accesses the memory pages. If the
	 * page state change was not successful, then later memory access will
	 * result in a crash.
	 */
	cur_entry = data->hdr.cur_entry;
	end_entry = data->hdr.end_entry;

	while (data->hdr.cur_entry <= data->hdr.end_entry) {
		ghcb_set_sw_scratch(ghcb, (u64)__pa(data));

		/* This will advance the shared buffer data points to. */
		ret = sev_es_ghcb_hv_call(ghcb, &ctxt, SVM_VMGEXIT_PSC, 0, 0);

		/*
		 * Page State Change VMGEXIT can pass error code through
		 * exit_info_2.
		 */
		if (WARN(ret || ghcb->save.sw_exit_info_2,
			 "SNP: PSC failed ret=%d exit_info_2=%llx\n",
			 ret, ghcb->save.sw_exit_info_2)) {
			ret = 1;
			goto out;
		}

		/* Verify that reserved bit is not set */
		if (WARN(data->hdr.reserved, "Reserved bit is set in the PSC header\n")) {
			ret = 1;
			goto out;
		}

		/*
		 * Sanity check that entry processing is not going backwards.
		 * This will happen only if hypervisor is tricking us.
		 */
		if (WARN(data->hdr.end_entry > end_entry || cur_entry > data->hdr.cur_entry,
"SNP: PSC processing going backward, end_entry %d (got %d) cur_entry %d (got %d)\n",
			 end_entry, data->hdr.end_entry, cur_entry, data->hdr.cur_entry)) {
			ret = 1;
			goto out;
		}
	}

out:
	__sev_put_ghcb(&state);

out_unlock:
	local_irq_restore(flags);

	return ret;
}

static void __set_pages_state(struct snp_psc_desc *data, unsigned long vaddr,
			      unsigned long vaddr_end, int op)
{
	struct psc_hdr *hdr;
	struct psc_entry *e;
	unsigned long pfn;
	int i;

	hdr = &data->hdr;
	e = data->entries;

	memset(data, 0, sizeof(*data));
	i = 0;

	while (vaddr < vaddr_end) {
		if (is_vmalloc_addr((void *)vaddr))
			pfn = vmalloc_to_pfn((void *)vaddr);
		else
			pfn = __pa(vaddr) >> PAGE_SHIFT;

		e->gfn = pfn;
		e->operation = op;
		hdr->end_entry = i;

		/*
		 * Current SNP implementation doesn't keep track of the RMP page
		 * size so use 4K for simplicity.
		 */
		e->pagesize = RMP_PG_SIZE_4K;

		vaddr = vaddr + PAGE_SIZE;
		e++;
		i++;
	}

	if (vmgexit_psc(data))
		sev_es_terminate(SEV_TERM_SET_LINUX, GHCB_TERM_PSC);
}

static void set_pages_state(unsigned long vaddr, unsigned int npages, int op)
{
	unsigned long vaddr_end, next_vaddr;
	struct snp_psc_desc *desc;

	desc = kmalloc(sizeof(*desc), GFP_KERNEL_ACCOUNT);
	if (!desc)
		panic("SNP: failed to allocate memory for PSC descriptor\n");

	vaddr = vaddr & PAGE_MASK;
	vaddr_end = vaddr + (npages << PAGE_SHIFT);

	while (vaddr < vaddr_end) {
		/* Calculate the last vaddr that fits in one struct snp_psc_desc. */
		next_vaddr = min_t(unsigned long, vaddr_end,
				   (VMGEXIT_PSC_MAX_ENTRY * PAGE_SIZE) + vaddr);

		__set_pages_state(desc, vaddr, next_vaddr, op);

		vaddr = next_vaddr;
	}

	kfree(desc);
}

void snp_set_memory_shared(unsigned long vaddr, unsigned int npages)
{
	if (!cc_platform_has(CC_ATTR_GUEST_SEV_SNP))
		return;

	pvalidate_pages(vaddr, npages, false);

	set_pages_state(vaddr, npages, SNP_PAGE_STATE_SHARED);
}

void snp_set_memory_private(unsigned long vaddr, unsigned int npages)
{
	if (!cc_platform_has(CC_ATTR_GUEST_SEV_SNP))
		return;

	set_pages_state(vaddr, npages, SNP_PAGE_STATE_PRIVATE);

	pvalidate_pages(vaddr, npages, true);
}

static int snp_set_vmsa(void *va, bool vmsa)
{
	u64 attrs;

	/*
	 * Running at VMPL0 allows the kernel to change the VMSA bit for a page
	 * using the RMPADJUST instruction. However, for the instruction to
	 * succeed it must target the permissions of a lesser privileged
	 * (higher numbered) VMPL level, so use VMPL1 (refer to the RMPADJUST
	 * instruction in the AMD64 APM Volume 3).
	 */
	attrs = 1;
	if (vmsa)
		attrs |= RMPADJUST_VMSA_PAGE_BIT;

	return rmpadjust((unsigned long)va, RMP_PG_SIZE_4K, attrs);
}

#define __ATTR_BASE		(SVM_SELECTOR_P_MASK | SVM_SELECTOR_S_MASK)
#define INIT_CS_ATTRIBS		(__ATTR_BASE | SVM_SELECTOR_READ_MASK | SVM_SELECTOR_CODE_MASK)
#define INIT_DS_ATTRIBS		(__ATTR_BASE | SVM_SELECTOR_WRITE_MASK)

#define INIT_LDTR_ATTRIBS	(SVM_SELECTOR_P_MASK | 2)
#define INIT_TR_ATTRIBS		(SVM_SELECTOR_P_MASK | 3)

static void *snp_alloc_vmsa_page(void)
{
	struct page *p;

	/*
	 * Allocate VMSA page to work around the SNP erratum where the CPU will
	 * incorrectly signal an RMP violation #PF if a large page (2MB or 1GB)
	 * collides with the RMP entry of VMSA page. The recommended workaround
	 * is to not use a large page.
	 *
	 * Allocate an 8k page which is also 8k-aligned.
	 */
	p = alloc_pages(GFP_KERNEL_ACCOUNT | __GFP_ZERO, 1);
	if (!p)
		return NULL;

	split_page(p, 1);

	/* Free the first 4k. This page may be 2M/1G aligned and cannot be used. */
	__free_page(p);

	return page_address(p + 1);
}

static void snp_cleanup_vmsa(struct sev_es_save_area *vmsa)
{
	int err;

	err = snp_set_vmsa(vmsa, false);
	if (err)
		pr_err("clear VMSA page failed (%u), leaking page\n", err);
	else
		free_page((unsigned long)vmsa);
}

static int wakeup_cpu_via_vmgexit(int apic_id, unsigned long start_ip)
{
	struct sev_es_save_area *cur_vmsa, *vmsa;
	struct ghcb_state state;
	unsigned long flags;
	struct ghcb *ghcb;
	u8 sipi_vector;
	int cpu, ret;
	u64 cr4;

	/*
	 * The hypervisor SNP feature support check has happened earlier, just check
	 * the AP_CREATION one here.
	 */
	if (!(sev_hv_features & GHCB_HV_FT_SNP_AP_CREATION))
		return -EOPNOTSUPP;

	/*
	 * Verify the desired start IP against the known trampoline start IP
	 * to catch any future new trampolines that may be introduced that
	 * would require a new protected guest entry point.
	 */
	if (WARN_ONCE(start_ip != real_mode_header->trampoline_start,
		      "Unsupported SNP start_ip: %lx\n", start_ip))
		return -EINVAL;

	/* Override start_ip with known protected guest start IP */
	start_ip = real_mode_header->sev_es_trampoline_start;

	/* Find the logical CPU for the APIC ID */
	for_each_present_cpu(cpu) {
		if (arch_match_cpu_phys_id(cpu, apic_id))
			break;
	}
	if (cpu >= nr_cpu_ids)
		return -EINVAL;

	cur_vmsa = per_cpu(sev_vmsa, cpu);

	/*
	 * A new VMSA is created each time because there is no guarantee that
	 * the current VMSA is the kernels or that the vCPU is not running. If
	 * an attempt was done to use the current VMSA with a running vCPU, a
	 * #VMEXIT of that vCPU would wipe out all of the settings being done
	 * here.
	 */
	vmsa = (struct sev_es_save_area *)snp_alloc_vmsa_page();
	if (!vmsa)
		return -ENOMEM;

	/* CR4 should maintain the MCE value */
	cr4 = native_read_cr4() & X86_CR4_MCE;

	/* Set the CS value based on the start_ip converted to a SIPI vector */
	sipi_vector		= (start_ip >> 12);
	vmsa->cs.base		= sipi_vector << 12;
	vmsa->cs.limit		= AP_INIT_CS_LIMIT;
	vmsa->cs.attrib		= INIT_CS_ATTRIBS;
	vmsa->cs.selector	= sipi_vector << 8;

	/* Set the RIP value based on start_ip */
	vmsa->rip		= start_ip & 0xfff;

	/* Set AP INIT defaults as documented in the APM */
	vmsa->ds.limit		= AP_INIT_DS_LIMIT;
	vmsa->ds.attrib		= INIT_DS_ATTRIBS;
	vmsa->es		= vmsa->ds;
	vmsa->fs		= vmsa->ds;
	vmsa->gs		= vmsa->ds;
	vmsa->ss		= vmsa->ds;

	vmsa->gdtr.limit	= AP_INIT_GDTR_LIMIT;
	vmsa->ldtr.limit	= AP_INIT_LDTR_LIMIT;
	vmsa->ldtr.attrib	= INIT_LDTR_ATTRIBS;
	vmsa->idtr.limit	= AP_INIT_IDTR_LIMIT;
	vmsa->tr.limit		= AP_INIT_TR_LIMIT;
	vmsa->tr.attrib		= INIT_TR_ATTRIBS;

	vmsa->cr4		= cr4;
	vmsa->cr0		= AP_INIT_CR0_DEFAULT;
	vmsa->dr7		= DR7_RESET_VALUE;
	vmsa->dr6		= AP_INIT_DR6_DEFAULT;
	vmsa->rflags		= AP_INIT_RFLAGS_DEFAULT;
	vmsa->g_pat		= AP_INIT_GPAT_DEFAULT;
	vmsa->xcr0		= AP_INIT_XCR0_DEFAULT;
	vmsa->mxcsr		= AP_INIT_MXCSR_DEFAULT;
	vmsa->x87_ftw		= AP_INIT_X87_FTW_DEFAULT;
	vmsa->x87_fcw		= AP_INIT_X87_FCW_DEFAULT;

	/* SVME must be set. */
	vmsa->efer		= EFER_SVME;

	/*
	 * Set the SNP-specific fields for this VMSA:
	 *   VMPL level
	 *   SEV_FEATURES (matches the SEV STATUS MSR right shifted 2 bits)
	 */
	vmsa->vmpl		= 0;
	vmsa->sev_features	= sev_status >> 2;

	/* Switch the page over to a VMSA page now that it is initialized */
	ret = snp_set_vmsa(vmsa, true);
	if (ret) {
		pr_err("set VMSA page failed (%u)\n", ret);
		free_page((unsigned long)vmsa);

		return -EINVAL;
	}

	/* Issue VMGEXIT AP Creation NAE event */
	local_irq_save(flags);

	ghcb = __sev_get_ghcb(&state);

	vc_ghcb_invalidate(ghcb);
	ghcb_set_rax(ghcb, vmsa->sev_features);
	ghcb_set_sw_exit_code(ghcb, SVM_VMGEXIT_AP_CREATION);
	ghcb_set_sw_exit_info_1(ghcb, ((u64)apic_id << 32) | SVM_VMGEXIT_AP_CREATE);
	ghcb_set_sw_exit_info_2(ghcb, __pa(vmsa));

	sev_es_wr_ghcb_msr(__pa(ghcb));
	VMGEXIT();

	if (!ghcb_sw_exit_info_1_is_valid(ghcb) ||
	    lower_32_bits(ghcb->save.sw_exit_info_1)) {
		pr_err("SNP AP Creation error\n");
		ret = -EINVAL;
	}

	__sev_put_ghcb(&state);

	local_irq_restore(flags);

	/* Perform cleanup if there was an error */
	if (ret) {
		snp_cleanup_vmsa(vmsa);
		vmsa = NULL;
	}

	/* Free up any previous VMSA page */
	if (cur_vmsa)
		snp_cleanup_vmsa(cur_vmsa);

	/* Record the current VMSA page */
	per_cpu(sev_vmsa, cpu) = vmsa;

	return ret;
}

void snp_set_wakeup_secondary_cpu(void)
{
	if (!cc_platform_has(CC_ATTR_GUEST_SEV_SNP))
		return;

	/*
	 * Always set this override if SNP is enabled. This makes it the
	 * required method to start APs under SNP. If the hypervisor does
	 * not support AP creation, then no APs will be started.
	 */
	apic->wakeup_secondary_cpu = wakeup_cpu_via_vmgexit;
}

int __init sev_es_setup_ap_jump_table(struct real_mode_header *rmh)
{
	u16 startup_cs, startup_ip;
	phys_addr_t jump_table_pa;
	u64 jump_table_addr;
	u16 __iomem *jump_table;

	jump_table_addr = get_jump_table_addr();

	/* On UP guests there is no jump table so this is not a failure */
	if (!jump_table_addr)
		return 0;

	/* Check if AP Jump Table is page-aligned */
	if (jump_table_addr & ~PAGE_MASK)
		return -EINVAL;

	jump_table_pa = jump_table_addr & PAGE_MASK;

	startup_cs = (u16)(rmh->trampoline_start >> 4);
	startup_ip = (u16)(rmh->sev_es_trampoline_start -
			   rmh->trampoline_start);

	jump_table = ioremap_encrypted(jump_table_pa, PAGE_SIZE);
	if (!jump_table)
		return -EIO;

	writew(startup_ip, &jump_table[0]);
	writew(startup_cs, &jump_table[1]);

	iounmap(jump_table);

	return 0;
}

/*
 * This is needed by the OVMF UEFI firmware which will use whatever it finds in
 * the GHCB MSR as its GHCB to talk to the hypervisor. So make sure the per-cpu
 * runtime GHCBs used by the kernel are also mapped in the EFI page-table.
 */
int __init sev_es_efi_map_ghcbs(pgd_t *pgd)
{
	struct sev_es_runtime_data *data;
	unsigned long address, pflags;
	int cpu;
	u64 pfn;

	if (!cc_platform_has(CC_ATTR_GUEST_STATE_ENCRYPT))
		return 0;

	pflags = _PAGE_NX | _PAGE_RW;

	for_each_possible_cpu(cpu) {
		data = per_cpu(runtime_data, cpu);

		address = __pa(&data->ghcb_page);
		pfn = address >> PAGE_SHIFT;

		if (kernel_map_pages_in_pgd(pgd, pfn, address, 1, pflags))
			return 1;
	}

	return 0;
}

static enum es_result vc_handle_msr(struct ghcb *ghcb, struct es_em_ctxt *ctxt)
{
	struct pt_regs *regs = ctxt->regs;
	enum es_result ret;
	u64 exit_info_1;

	/* Is it a WRMSR? */
	exit_info_1 = (ctxt->insn.opcode.bytes[1] == 0x30) ? 1 : 0;

	ghcb_set_rcx(ghcb, regs->cx);
	if (exit_info_1) {
		ghcb_set_rax(ghcb, regs->ax);
		ghcb_set_rdx(ghcb, regs->dx);
	}

	ret = sev_es_ghcb_hv_call(ghcb, ctxt, SVM_EXIT_MSR, exit_info_1, 0);

	if ((ret == ES_OK) && (!exit_info_1)) {
		regs->ax = ghcb->save.rax;
		regs->dx = ghcb->save.rdx;
	}

	return ret;
}

static void snp_register_per_cpu_ghcb(void)
{
	struct sev_es_runtime_data *data;
	struct ghcb *ghcb;

	data = this_cpu_read(runtime_data);
	ghcb = &data->ghcb_page;

	snp_register_ghcb_early(__pa(ghcb));
}

void setup_ghcb(void)
{
	if (!cc_platform_has(CC_ATTR_GUEST_STATE_ENCRYPT))
		return;

	/* First make sure the hypervisor talks a supported protocol. */
	if (!sev_es_negotiate_protocol())
		sev_es_terminate(SEV_TERM_SET_GEN, GHCB_SEV_ES_GEN_REQ);

	/*
	 * Check whether the runtime #VC exception handler is active. It uses
	 * the per-CPU GHCB page which is set up by sev_es_init_vc_handling().
	 *
	 * If SNP is active, register the per-CPU GHCB page so that the runtime
	 * exception handler can use it.
	 */
	if (initial_vc_handler == (unsigned long)kernel_exc_vmm_communication) {
		if (cc_platform_has(CC_ATTR_GUEST_SEV_SNP))
			snp_register_per_cpu_ghcb();

		return;
	}

	/*
	 * Clear the boot_ghcb. The first exception comes in before the bss
	 * section is cleared.
	 */
	memset(&boot_ghcb_page, 0, PAGE_SIZE);

	/* Alright - Make the boot-ghcb public */
	boot_ghcb = &boot_ghcb_page;

	/* SNP guest requires that GHCB GPA must be registered. */
	if (cc_platform_has(CC_ATTR_GUEST_SEV_SNP))
		snp_register_ghcb_early(__pa(&boot_ghcb_page));
}

#ifdef CONFIG_HOTPLUG_CPU
static void sev_es_ap_hlt_loop(void)
{
	struct ghcb_state state;
	struct ghcb *ghcb;

	ghcb = __sev_get_ghcb(&state);

	while (true) {
		vc_ghcb_invalidate(ghcb);
		ghcb_set_sw_exit_code(ghcb, SVM_VMGEXIT_AP_HLT_LOOP);
		ghcb_set_sw_exit_info_1(ghcb, 0);
		ghcb_set_sw_exit_info_2(ghcb, 0);

		sev_es_wr_ghcb_msr(__pa(ghcb));
		VMGEXIT();

		/* Wakeup signal? */
		if (ghcb_sw_exit_info_2_is_valid(ghcb) &&
		    ghcb->save.sw_exit_info_2)
			break;
	}

	__sev_put_ghcb(&state);
}

/*
 * Play_dead handler when running under SEV-ES. This is needed because
 * the hypervisor can't deliver an SIPI request to restart the AP.
 * Instead the kernel has to issue a VMGEXIT to halt the VCPU until the
 * hypervisor wakes it up again.
 */
static void sev_es_play_dead(void)
{
	play_dead_common();

	/* IRQs now disabled */

	sev_es_ap_hlt_loop();

	/*
	 * If we get here, the VCPU was woken up again. Jump to CPU
	 * startup code to get it back online.
	 */
	start_cpu0();
}
#else  /* CONFIG_HOTPLUG_CPU */
#define sev_es_play_dead	native_play_dead
#endif /* CONFIG_HOTPLUG_CPU */

#ifdef CONFIG_SMP
static void __init sev_es_setup_play_dead(void)
{
	smp_ops.play_dead = sev_es_play_dead;
}
#else
static inline void sev_es_setup_play_dead(void) { }
#endif

static void __init alloc_runtime_data(int cpu)
{
	struct sev_es_runtime_data *data;

	data = memblock_alloc(sizeof(*data), PAGE_SIZE);
	if (!data)
		panic("Can't allocate SEV-ES runtime data");

	per_cpu(runtime_data, cpu) = data;
}

static void __init init_ghcb(int cpu)
{
	struct sev_es_runtime_data *data;
	int err;

	data = per_cpu(runtime_data, cpu);

	err = early_set_memory_decrypted((unsigned long)&data->ghcb_page,
					 sizeof(data->ghcb_page));
	if (err)
		panic("Can't map GHCBs unencrypted");

	memset(&data->ghcb_page, 0, sizeof(data->ghcb_page));

	data->ghcb_active = false;
	data->backup_ghcb_active = false;
}

void __init sev_es_init_vc_handling(void)
{
	int cpu;

	BUILD_BUG_ON(offsetof(struct sev_es_runtime_data, ghcb_page) % PAGE_SIZE);

	if (!cc_platform_has(CC_ATTR_GUEST_STATE_ENCRYPT))
		return;

	if (!sev_es_check_cpu_features())
		panic("SEV-ES CPU Features missing");

	/*
	 * SNP is supported in v2 of the GHCB spec which mandates support for HV
	 * features.
	 */
	if (cc_platform_has(CC_ATTR_GUEST_SEV_SNP)) {
		sev_hv_features = get_hv_features();

		if (!(sev_hv_features & GHCB_HV_FT_SNP))
			sev_es_terminate(SEV_TERM_SET_GEN, GHCB_SNP_UNSUPPORTED);
	}

	/* Enable SEV-ES special handling */
	static_branch_enable(&sev_es_enable_key);

	/* Initialize per-cpu GHCB pages */
	for_each_possible_cpu(cpu) {
		alloc_runtime_data(cpu);
		init_ghcb(cpu);
	}

	sev_es_setup_play_dead();

	/* Secondary CPUs use the runtime #VC handler */
	initial_vc_handler = (unsigned long)kernel_exc_vmm_communication;
}

static void __init vc_early_forward_exception(struct es_em_ctxt *ctxt)
{
	int trapnr = ctxt->fi.vector;

	if (trapnr == X86_TRAP_PF)
		native_write_cr2(ctxt->fi.cr2);

	ctxt->regs->orig_ax = ctxt->fi.error_code;
	do_early_exception(ctxt->regs, trapnr);
}

static long *vc_insn_get_rm(struct es_em_ctxt *ctxt)
{
	long *reg_array;
	int offset;

	reg_array = (long *)ctxt->regs;
	offset    = insn_get_modrm_rm_off(&ctxt->insn, ctxt->regs);

	if (offset < 0)
		return NULL;

	offset /= sizeof(long);

	return reg_array + offset;
}
static enum es_result vc_do_mmio(struct ghcb *ghcb, struct es_em_ctxt *ctxt,
				 unsigned int bytes, bool read)
{
	u64 exit_code, exit_info_1, exit_info_2;
	unsigned long ghcb_pa = __pa(ghcb);
	enum es_result res;
	phys_addr_t paddr;
	void __user *ref;

	ref = insn_get_addr_ref(&ctxt->insn, ctxt->regs);
	if (ref == (void __user *)-1L)
		return ES_UNSUPPORTED;

	exit_code = read ? SVM_VMGEXIT_MMIO_READ : SVM_VMGEXIT_MMIO_WRITE;

	res = vc_slow_virt_to_phys(ghcb, ctxt, (unsigned long)ref, &paddr);
	if (res != ES_OK) {
		if (res == ES_EXCEPTION && !read)
			ctxt->fi.error_code |= X86_PF_WRITE;

		return res;
	}

	exit_info_1 = paddr;
	/* Can never be greater than 8 */
	exit_info_2 = bytes;

	ghcb_set_sw_scratch(ghcb, ghcb_pa + offsetof(struct ghcb, shared_buffer));

	return sev_es_ghcb_hv_call(ghcb, ctxt, exit_code, exit_info_1, exit_info_2);
}

/*
 * The MOVS instruction has two memory operands, which raises the
 * problem that it is not known whether the access to the source or the
 * destination caused the #VC exception (and hence whether an MMIO read
 * or write operation needs to be emulated).
 *
 * Instead of playing games with walking page-tables and trying to guess
 * whether the source or destination is an MMIO range, split the move
 * into two operations, a read and a write with only one memory operand.
 * This will cause a nested #VC exception on the MMIO address which can
 * then be handled.
 *
 * This implementation has the benefit that it also supports MOVS where
 * source _and_ destination are MMIO regions.
 *
 * It will slow MOVS on MMIO down a lot, but in SEV-ES guests it is a
 * rare operation. If it turns out to be a performance problem the split
 * operations can be moved to memcpy_fromio() and memcpy_toio().
 */
static enum es_result vc_handle_mmio_movs(struct es_em_ctxt *ctxt,
					  unsigned int bytes)
{
	unsigned long ds_base, es_base;
	unsigned char *src, *dst;
	unsigned char buffer[8];
	enum es_result ret;
	bool rep;
	int off;

	ds_base = insn_get_seg_base(ctxt->regs, INAT_SEG_REG_DS);
	es_base = insn_get_seg_base(ctxt->regs, INAT_SEG_REG_ES);

	if (ds_base == -1L || es_base == -1L) {
		ctxt->fi.vector = X86_TRAP_GP;
		ctxt->fi.error_code = 0;
		return ES_EXCEPTION;
	}

	src = ds_base + (unsigned char *)ctxt->regs->si;
	dst = es_base + (unsigned char *)ctxt->regs->di;

	ret = vc_read_mem(ctxt, src, buffer, bytes);
	if (ret != ES_OK)
		return ret;

	ret = vc_write_mem(ctxt, dst, buffer, bytes);
	if (ret != ES_OK)
		return ret;

	if (ctxt->regs->flags & X86_EFLAGS_DF)
		off = -bytes;
	else
		off =  bytes;

	ctxt->regs->si += off;
	ctxt->regs->di += off;

	rep = insn_has_rep_prefix(&ctxt->insn);
	if (rep)
		ctxt->regs->cx -= 1;

	if (!rep || ctxt->regs->cx == 0)
		return ES_OK;
	else
		return ES_RETRY;
}

static enum es_result vc_handle_mmio(struct ghcb *ghcb, struct es_em_ctxt *ctxt)
{
	struct insn *insn = &ctxt->insn;
	unsigned int bytes = 0;
	enum mmio_type mmio;
	enum es_result ret;
	u8 sign_byte;
	long *reg_data;

	mmio = insn_decode_mmio(insn, &bytes);
	if (mmio == MMIO_DECODE_FAILED)
		return ES_DECODE_FAILED;

	if (mmio != MMIO_WRITE_IMM && mmio != MMIO_MOVS) {
		reg_data = insn_get_modrm_reg_ptr(insn, ctxt->regs);
		if (!reg_data)
			return ES_DECODE_FAILED;
	}

	switch (mmio) {
	case MMIO_WRITE:
		memcpy(ghcb->shared_buffer, reg_data, bytes);
		ret = vc_do_mmio(ghcb, ctxt, bytes, false);
		break;
	case MMIO_WRITE_IMM:
		memcpy(ghcb->shared_buffer, insn->immediate1.bytes, bytes);
		ret = vc_do_mmio(ghcb, ctxt, bytes, false);
		break;
	case MMIO_READ:
		ret = vc_do_mmio(ghcb, ctxt, bytes, true);
		if (ret)
			break;

		/* Zero-extend for 32-bit operation */
		if (bytes == 4)
			*reg_data = 0;

		memcpy(reg_data, ghcb->shared_buffer, bytes);
		break;
	case MMIO_READ_ZERO_EXTEND:
		ret = vc_do_mmio(ghcb, ctxt, bytes, true);
		if (ret)
			break;

		/* Zero extend based on operand size */
		memset(reg_data, 0, insn->opnd_bytes);
		memcpy(reg_data, ghcb->shared_buffer, bytes);
		break;
	case MMIO_READ_SIGN_EXTEND:
		ret = vc_do_mmio(ghcb, ctxt, bytes, true);
		if (ret)
			break;

		if (bytes == 1) {
			u8 *val = (u8 *)ghcb->shared_buffer;

			sign_byte = (*val & 0x80) ? 0xff : 0x00;
		} else {
			u16 *val = (u16 *)ghcb->shared_buffer;

			sign_byte = (*val & 0x8000) ? 0xff : 0x00;
		}

		/* Sign extend based on operand size */
		memset(reg_data, sign_byte, insn->opnd_bytes);
		memcpy(reg_data, ghcb->shared_buffer, bytes);
		break;
	case MMIO_MOVS:
		ret = vc_handle_mmio_movs(ctxt, bytes);
		break;
	default:
		ret = ES_UNSUPPORTED;
		break;
	}

	return ret;
}

static enum es_result vc_handle_dr7_write(struct ghcb *ghcb,
					  struct es_em_ctxt *ctxt)
{
	struct sev_es_runtime_data *data = this_cpu_read(runtime_data);
	long val, *reg = vc_insn_get_rm(ctxt);
	enum es_result ret;

	if (!reg)
		return ES_DECODE_FAILED;

	val = *reg;

	/* Upper 32 bits must be written as zeroes */
	if (val >> 32) {
		ctxt->fi.vector = X86_TRAP_GP;
		ctxt->fi.error_code = 0;
		return ES_EXCEPTION;
	}

	/* Clear out other reserved bits and set bit 10 */
	val = (val & 0xffff23ffL) | BIT(10);

	/* Early non-zero writes to DR7 are not supported */
	if (!data && (val & ~DR7_RESET_VALUE))
		return ES_UNSUPPORTED;

	/* Using a value of 0 for ExitInfo1 means RAX holds the value */
	ghcb_set_rax(ghcb, val);
	ret = sev_es_ghcb_hv_call(ghcb, ctxt, SVM_EXIT_WRITE_DR7, 0, 0);
	if (ret != ES_OK)
		return ret;

	if (data)
		data->dr7 = val;

	return ES_OK;
}

static enum es_result vc_handle_dr7_read(struct ghcb *ghcb,
					 struct es_em_ctxt *ctxt)
{
	struct sev_es_runtime_data *data = this_cpu_read(runtime_data);
	long *reg = vc_insn_get_rm(ctxt);

	if (!reg)
		return ES_DECODE_FAILED;

	if (data)
		*reg = data->dr7;
	else
		*reg = DR7_RESET_VALUE;

	return ES_OK;
}

static enum es_result vc_handle_wbinvd(struct ghcb *ghcb,
				       struct es_em_ctxt *ctxt)
{
	return sev_es_ghcb_hv_call(ghcb, ctxt, SVM_EXIT_WBINVD, 0, 0);
}

static enum es_result vc_handle_rdpmc(struct ghcb *ghcb, struct es_em_ctxt *ctxt)
{
	enum es_result ret;

	ghcb_set_rcx(ghcb, ctxt->regs->cx);

	ret = sev_es_ghcb_hv_call(ghcb, ctxt, SVM_EXIT_RDPMC, 0, 0);
	if (ret != ES_OK)
		return ret;

	if (!(ghcb_rax_is_valid(ghcb) && ghcb_rdx_is_valid(ghcb)))
		return ES_VMM_ERROR;

	ctxt->regs->ax = ghcb->save.rax;
	ctxt->regs->dx = ghcb->save.rdx;

	return ES_OK;
}

static enum es_result vc_handle_monitor(struct ghcb *ghcb,
					struct es_em_ctxt *ctxt)
{
	/*
	 * Treat it as a NOP and do not leak a physical address to the
	 * hypervisor.
	 */
	return ES_OK;
}

static enum es_result vc_handle_mwait(struct ghcb *ghcb,
				      struct es_em_ctxt *ctxt)
{
	/* Treat the same as MONITOR/MONITORX */
	return ES_OK;
}

static enum es_result vc_handle_vmmcall(struct ghcb *ghcb,
					struct es_em_ctxt *ctxt)
{
	enum es_result ret;

	ghcb_set_rax(ghcb, ctxt->regs->ax);
	ghcb_set_cpl(ghcb, user_mode(ctxt->regs) ? 3 : 0);

	if (x86_platform.hyper.sev_es_hcall_prepare)
		x86_platform.hyper.sev_es_hcall_prepare(ghcb, ctxt->regs);

	ret = sev_es_ghcb_hv_call(ghcb, ctxt, SVM_EXIT_VMMCALL, 0, 0);
	if (ret != ES_OK)
		return ret;

	if (!ghcb_rax_is_valid(ghcb))
		return ES_VMM_ERROR;

	ctxt->regs->ax = ghcb->save.rax;

	/*
	 * Call sev_es_hcall_finish() after regs->ax is already set.
	 * This allows the hypervisor handler to overwrite it again if
	 * necessary.
	 */
	if (x86_platform.hyper.sev_es_hcall_finish &&
	    !x86_platform.hyper.sev_es_hcall_finish(ghcb, ctxt->regs))
		return ES_VMM_ERROR;

	return ES_OK;
}

static enum es_result vc_handle_trap_ac(struct ghcb *ghcb,
					struct es_em_ctxt *ctxt)
{
	/*
	 * Calling ecx_alignment_check() directly does not work, because it
	 * enables IRQs and the GHCB is active. Forward the exception and call
	 * it later from vc_forward_exception().
	 */
	ctxt->fi.vector = X86_TRAP_AC;
	ctxt->fi.error_code = 0;
	return ES_EXCEPTION;
}

static enum es_result vc_handle_exitcode(struct es_em_ctxt *ctxt,
					 struct ghcb *ghcb,
					 unsigned long exit_code)
{
	enum es_result result;

	switch (exit_code) {
	case SVM_EXIT_READ_DR7:
		result = vc_handle_dr7_read(ghcb, ctxt);
		break;
	case SVM_EXIT_WRITE_DR7:
		result = vc_handle_dr7_write(ghcb, ctxt);
		break;
	case SVM_EXIT_EXCP_BASE + X86_TRAP_AC:
		result = vc_handle_trap_ac(ghcb, ctxt);
		break;
	case SVM_EXIT_RDTSC:
	case SVM_EXIT_RDTSCP:
		result = vc_handle_rdtsc(ghcb, ctxt, exit_code);
		break;
	case SVM_EXIT_RDPMC:
		result = vc_handle_rdpmc(ghcb, ctxt);
		break;
	case SVM_EXIT_INVD:
		pr_err_ratelimited("#VC exception for INVD??? Seriously???\n");
		result = ES_UNSUPPORTED;
		break;
	case SVM_EXIT_CPUID:
		result = vc_handle_cpuid(ghcb, ctxt);
		break;
	case SVM_EXIT_IOIO:
		result = vc_handle_ioio(ghcb, ctxt);
		break;
	case SVM_EXIT_MSR:
		result = vc_handle_msr(ghcb, ctxt);
		break;
	case SVM_EXIT_VMMCALL:
		result = vc_handle_vmmcall(ghcb, ctxt);
		break;
	case SVM_EXIT_WBINVD:
		result = vc_handle_wbinvd(ghcb, ctxt);
		break;
	case SVM_EXIT_MONITOR:
		result = vc_handle_monitor(ghcb, ctxt);
		break;
	case SVM_EXIT_MWAIT:
		result = vc_handle_mwait(ghcb, ctxt);
		break;
	case SVM_EXIT_NPF:
		result = vc_handle_mmio(ghcb, ctxt);
		break;
	default:
		/*
		 * Unexpected #VC exception
		 */
		result = ES_UNSUPPORTED;
	}

	return result;
}

static __always_inline void vc_forward_exception(struct es_em_ctxt *ctxt)
{
	long error_code = ctxt->fi.error_code;
	int trapnr = ctxt->fi.vector;

	ctxt->regs->orig_ax = ctxt->fi.error_code;

	switch (trapnr) {
	case X86_TRAP_GP:
		exc_general_protection(ctxt->regs, error_code);
		break;
	case X86_TRAP_UD:
		exc_invalid_op(ctxt->regs);
		break;
	case X86_TRAP_PF:
		write_cr2(ctxt->fi.cr2);
		exc_page_fault(ctxt->regs, error_code);
		break;
	case X86_TRAP_AC:
		exc_alignment_check(ctxt->regs, error_code);
		break;
	default:
		pr_emerg("Unsupported exception in #VC instruction emulation - can't continue\n");
		BUG();
	}
}

static __always_inline bool is_vc2_stack(unsigned long sp)
{
	return (sp >= __this_cpu_ist_bottom_va(VC2) && sp < __this_cpu_ist_top_va(VC2));
}

static __always_inline bool vc_from_invalid_context(struct pt_regs *regs)
{
	unsigned long sp, prev_sp;

	sp      = (unsigned long)regs;
	prev_sp = regs->sp;

	/*
	 * If the code was already executing on the VC2 stack when the #VC
	 * happened, let it proceed to the normal handling routine. This way the
	 * code executing on the VC2 stack can cause #VC exceptions to get handled.
	 */
	return is_vc2_stack(sp) && !is_vc2_stack(prev_sp);
}

static bool vc_raw_handle_exception(struct pt_regs *regs, unsigned long error_code)
{
	struct ghcb_state state;
	struct es_em_ctxt ctxt;
	enum es_result result;
	struct ghcb *ghcb;
	bool ret = true;

	ghcb = __sev_get_ghcb(&state);

	vc_ghcb_invalidate(ghcb);
	result = vc_init_em_ctxt(&ctxt, regs, error_code);

	if (result == ES_OK)
		result = vc_handle_exitcode(&ctxt, ghcb, error_code);

	__sev_put_ghcb(&state);

	/* Done - now check the result */
	switch (result) {
	case ES_OK:
		vc_finish_insn(&ctxt);
		break;
	case ES_UNSUPPORTED:
		pr_err_ratelimited("Unsupported exit-code 0x%02lx in #VC exception (IP: 0x%lx)\n",
				   error_code, regs->ip);
		ret = false;
		break;
	case ES_VMM_ERROR:
		pr_err_ratelimited("Failure in communication with VMM (exit-code 0x%02lx IP: 0x%lx)\n",
				   error_code, regs->ip);
		ret = false;
		break;
	case ES_DECODE_FAILED:
		pr_err_ratelimited("Failed to decode instruction (exit-code 0x%02lx IP: 0x%lx)\n",
				   error_code, regs->ip);
		ret = false;
		break;
	case ES_EXCEPTION:
		vc_forward_exception(&ctxt);
		break;
	case ES_RETRY:
		/* Nothing to do */
		break;
	default:
		pr_emerg("Unknown result in %s():%d\n", __func__, result);
		/*
		 * Emulating the instruction which caused the #VC exception
		 * failed - can't continue so print debug information
		 */
		BUG();
	}

	return ret;
}

static __always_inline bool vc_is_db(unsigned long error_code)
{
	return error_code == SVM_EXIT_EXCP_BASE + X86_TRAP_DB;
}

/*
 * Runtime #VC exception handler when raised from kernel mode. Runs in NMI mode
 * and will panic when an error happens.
 */
DEFINE_IDTENTRY_VC_KERNEL(exc_vmm_communication)
{
	irqentry_state_t irq_state;

	/*
	 * With the current implementation it is always possible to switch to a
	 * safe stack because #VC exceptions only happen at known places, like
	 * intercepted instructions or accesses to MMIO areas/IO ports. They can
	 * also happen with code instrumentation when the hypervisor intercepts
	 * #DB, but the critical paths are forbidden to be instrumented, so #DB
	 * exceptions currently also only happen in safe places.
	 *
	 * But keep this here in case the noinstr annotations are violated due
	 * to bug elsewhere.
	 */
	if (unlikely(vc_from_invalid_context(regs))) {
		instrumentation_begin();
		panic("Can't handle #VC exception from unsupported context\n");
		instrumentation_end();
	}

	/*
	 * Handle #DB before calling into !noinstr code to avoid recursive #DB.
	 */
	if (vc_is_db(error_code)) {
		exc_debug(regs);
		return;
	}

	irq_state = irqentry_nmi_enter(regs);

	instrumentation_begin();

	if (!vc_raw_handle_exception(regs, error_code)) {
		/* Show some debug info */
		show_regs(regs);

		/* Ask hypervisor to sev_es_terminate */
		sev_es_terminate(SEV_TERM_SET_GEN, GHCB_SEV_ES_GEN_REQ);

		/* If that fails and we get here - just panic */
		panic("Returned from Terminate-Request to Hypervisor\n");
	}

	instrumentation_end();
	irqentry_nmi_exit(regs, irq_state);
}

/*
 * Runtime #VC exception handler when raised from user mode. Runs in IRQ mode
 * and will kill the current task with SIGBUS when an error happens.
 */
DEFINE_IDTENTRY_VC_USER(exc_vmm_communication)
{
	/*
	 * Handle #DB before calling into !noinstr code to avoid recursive #DB.
	 */
	if (vc_is_db(error_code)) {
		noist_exc_debug(regs);
		return;
	}

	irqentry_enter_from_user_mode(regs);
	instrumentation_begin();

	if (!vc_raw_handle_exception(regs, error_code)) {
		/*
		 * Do not kill the machine if user-space triggered the
		 * exception. Send SIGBUS instead and let user-space deal with
		 * it.
		 */
		force_sig_fault(SIGBUS, BUS_OBJERR, (void __user *)0);
	}

	instrumentation_end();
	irqentry_exit_to_user_mode(regs);
}

bool __init handle_vc_boot_ghcb(struct pt_regs *regs)
{
	unsigned long exit_code = regs->orig_ax;
	struct es_em_ctxt ctxt;
	enum es_result result;

	vc_ghcb_invalidate(boot_ghcb);

	result = vc_init_em_ctxt(&ctxt, regs, exit_code);
	if (result == ES_OK)
		result = vc_handle_exitcode(&ctxt, boot_ghcb, exit_code);

	/* Done - now check the result */
	switch (result) {
	case ES_OK:
		vc_finish_insn(&ctxt);
		break;
	case ES_UNSUPPORTED:
		early_printk("PANIC: Unsupported exit-code 0x%02lx in early #VC exception (IP: 0x%lx)\n",
				exit_code, regs->ip);
		goto fail;
	case ES_VMM_ERROR:
		early_printk("PANIC: Failure in communication with VMM (exit-code 0x%02lx IP: 0x%lx)\n",
				exit_code, regs->ip);
		goto fail;
	case ES_DECODE_FAILED:
		early_printk("PANIC: Failed to decode instruction (exit-code 0x%02lx IP: 0x%lx)\n",
				exit_code, regs->ip);
		goto fail;
	case ES_EXCEPTION:
		vc_early_forward_exception(&ctxt);
		break;
	case ES_RETRY:
		/* Nothing to do */
		break;
	default:
		BUG();
	}

	return true;

fail:
	show_regs(regs);

	sev_es_terminate(SEV_TERM_SET_GEN, GHCB_SEV_ES_GEN_REQ);
}

/*
 * Initial set up of SNP relies on information provided by the
 * Confidential Computing blob, which can be passed to the kernel
 * in the following ways, depending on how it is booted:
 *
 * - when booted via the boot/decompress kernel:
 *   - via boot_params
 *
 * - when booted directly by firmware/bootloader (e.g. CONFIG_PVH):
 *   - via a setup_data entry, as defined by the Linux Boot Protocol
 *
 * Scan for the blob in that order.
 */
static __init struct cc_blob_sev_info *find_cc_blob(struct boot_params *bp)
{
	struct cc_blob_sev_info *cc_info;

	/* Boot kernel would have passed the CC blob via boot_params. */
	if (bp->cc_blob_address) {
		cc_info = (struct cc_blob_sev_info *)(unsigned long)bp->cc_blob_address;
		goto found_cc_info;
	}

	/*
	 * If kernel was booted directly, without the use of the
	 * boot/decompression kernel, the CC blob may have been passed via
	 * setup_data instead.
	 */
	cc_info = find_cc_blob_setup_data(bp);
	if (!cc_info)
		return NULL;

found_cc_info:
	if (cc_info->magic != CC_BLOB_SEV_HDR_MAGIC)
		snp_abort();

	return cc_info;
}

bool __init snp_init(struct boot_params *bp)
{
	struct cc_blob_sev_info *cc_info;

	if (!bp)
		return false;

	cc_info = find_cc_blob(bp);
	if (!cc_info)
		return false;

	setup_cpuid_table(cc_info);

	/*
	 * The CC blob will be used later to access the secrets page. Cache
	 * it here like the boot kernel does.
	 */
	bp->cc_blob_address = (u32)(unsigned long)cc_info;

	return true;
}

void __init __noreturn snp_abort(void)
{
	sev_es_terminate(SEV_TERM_SET_GEN, GHCB_SNP_UNSUPPORTED);
}

static void dump_cpuid_table(void)
{
	const struct snp_cpuid_table *cpuid_table = snp_cpuid_get_table();
	int i = 0;

	pr_info("count=%d reserved=0x%x reserved2=0x%llx\n",
		cpuid_table->count, cpuid_table->__reserved1, cpuid_table->__reserved2);

	for (i = 0; i < SNP_CPUID_COUNT_MAX; i++) {
		const struct snp_cpuid_fn *fn = &cpuid_table->fn[i];

		pr_info("index=%3d fn=0x%08x subfn=0x%08x: eax=0x%08x ebx=0x%08x ecx=0x%08x edx=0x%08x xcr0_in=0x%016llx xss_in=0x%016llx reserved=0x%016llx\n",
			i, fn->eax_in, fn->ecx_in, fn->eax, fn->ebx, fn->ecx,
			fn->edx, fn->xcr0_in, fn->xss_in, fn->__reserved);
	}
}

/*
 * It is useful from an auditing/testing perspective to provide an easy way
 * for the guest owner to know that the CPUID table has been initialized as
 * expected, but that initialization happens too early in boot to print any
 * sort of indicator, and there's not really any other good place to do it,
 * so do it here.
 */
static int __init report_cpuid_table(void)
{
	const struct snp_cpuid_table *cpuid_table = snp_cpuid_get_table();

	if (!cpuid_table->count)
		return 0;

	pr_info("Using SNP CPUID table, %d entries present.\n",
		cpuid_table->count);

	if (sev_cfg.debug)
		dump_cpuid_table();

	return 0;
}
arch_initcall(report_cpuid_table);

static int __init init_sev_config(char *str)
{
	char *s;

	while ((s = strsep(&str, ","))) {
		if (!strcmp(s, "debug")) {
			sev_cfg.debug = true;
			continue;
		}

		pr_info("SEV command-line option '%s' was not recognized\n", s);
	}

	return 1;
}
__setup("sev=", init_sev_config);

int snp_issue_guest_request(u64 exit_code, struct snp_req_data *input, unsigned long *fw_err)
{
	struct ghcb_state state;
	struct es_em_ctxt ctxt;
	unsigned long flags;
	struct ghcb *ghcb;
	int ret;

	if (!cc_platform_has(CC_ATTR_GUEST_SEV_SNP))
		return -ENODEV;

	if (!fw_err)
		return -EINVAL;

	/*
	 * __sev_get_ghcb() needs to run with IRQs disabled because it is using
	 * a per-CPU GHCB.
	 */
	local_irq_save(flags);

	ghcb = __sev_get_ghcb(&state);
	if (!ghcb) {
		ret = -EIO;
		goto e_restore_irq;
	}

	vc_ghcb_invalidate(ghcb);

	if (exit_code == SVM_VMGEXIT_EXT_GUEST_REQUEST) {
		ghcb_set_rax(ghcb, input->data_gpa);
		ghcb_set_rbx(ghcb, input->data_npages);
	}

	ret = sev_es_ghcb_hv_call(ghcb, &ctxt, exit_code, input->req_gpa, input->resp_gpa);
	if (ret)
		goto e_put;

	if (ghcb->save.sw_exit_info_2) {
		/* Number of expected pages are returned in RBX */
		if (exit_code == SVM_VMGEXIT_EXT_GUEST_REQUEST &&
		    ghcb->save.sw_exit_info_2 == SNP_GUEST_REQ_INVALID_LEN)
			input->data_npages = ghcb_get_rbx(ghcb);

		*fw_err = ghcb->save.sw_exit_info_2;

		ret = -EIO;
	}

e_put:
	__sev_put_ghcb(&state);
e_restore_irq:
	local_irq_restore(flags);

	return ret;
}
EXPORT_SYMBOL_GPL(snp_issue_guest_request);

static struct platform_device sev_guest_device = {
	.name		= "sev-guest",
	.id		= -1,
};

static int __init snp_init_platform_device(void)
{
	struct sev_guest_platform_data data;
	u64 gpa;

	if (!cc_platform_has(CC_ATTR_GUEST_SEV_SNP))
		return -ENODEV;

	gpa = get_secrets_page();
	if (!gpa)
		return -ENODEV;

	data.secrets_gpa = gpa;
	if (platform_device_add_data(&sev_guest_device, &data, sizeof(data)))
		return -ENODEV;

	if (platform_device_register(&sev_guest_device))
		return -ENODEV;

	pr_info("SNP guest platform device initialized.\n");
	return 0;
}
device_initcall(snp_init_platform_device);<|MERGE_RESOLUTION|>--- conflicted
+++ resolved
@@ -113,10 +113,6 @@
 static DEFINE_PER_CPU(struct sev_es_runtime_data*, runtime_data);
 DEFINE_STATIC_KEY_FALSE(sev_es_enable_key);
 
-<<<<<<< HEAD
-/* Needed in vc_early_forward_exception */
-void do_early_exception(struct pt_regs *regs, int trapnr);
-=======
 static DEFINE_PER_CPU(struct sev_es_save_area *, sev_vmsa);
 
 struct sev_config {
@@ -125,7 +121,6 @@
 };
 
 static struct sev_config sev_cfg __read_mostly;
->>>>>>> d60c95ef
 
 static __always_inline bool on_vc_stack(struct pt_regs *regs)
 {
