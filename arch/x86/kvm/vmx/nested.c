// SPDX-License-Identifier: GPL-2.0

#include <linux/objtool.h>
#include <linux/percpu.h>

#include <asm/debugreg.h>
#include <asm/mmu_context.h>

#include "cpuid.h"
#include "hyperv.h"
#include "mmu.h"
#include "nested.h"
#include "pmu.h"
#include "sgx.h"
#include "trace.h"
#include "vmx.h"
#include "x86.h"

static bool __read_mostly enable_shadow_vmcs = 1;
module_param_named(enable_shadow_vmcs, enable_shadow_vmcs, bool, S_IRUGO);

static bool __read_mostly nested_early_check = 0;
module_param(nested_early_check, bool, S_IRUGO);

#define CC KVM_NESTED_VMENTER_CONSISTENCY_CHECK

/*
 * Hyper-V requires all of these, so mark them as supported even though
 * they are just treated the same as all-context.
 */
#define VMX_VPID_EXTENT_SUPPORTED_MASK		\
	(VMX_VPID_EXTENT_INDIVIDUAL_ADDR_BIT |	\
	VMX_VPID_EXTENT_SINGLE_CONTEXT_BIT |	\
	VMX_VPID_EXTENT_GLOBAL_CONTEXT_BIT |	\
	VMX_VPID_EXTENT_SINGLE_NON_GLOBAL_BIT)

#define VMX_MISC_EMULATED_PREEMPTION_TIMER_RATE 5

enum {
	VMX_VMREAD_BITMAP,
	VMX_VMWRITE_BITMAP,
	VMX_BITMAP_NR
};
static unsigned long *vmx_bitmap[VMX_BITMAP_NR];

#define vmx_vmread_bitmap                    (vmx_bitmap[VMX_VMREAD_BITMAP])
#define vmx_vmwrite_bitmap                   (vmx_bitmap[VMX_VMWRITE_BITMAP])

struct shadow_vmcs_field {
	u16	encoding;
	u16	offset;
};
static struct shadow_vmcs_field shadow_read_only_fields[] = {
#define SHADOW_FIELD_RO(x, y) { x, offsetof(struct vmcs12, y) },
#include "vmcs_shadow_fields.h"
};
static int max_shadow_read_only_fields =
	ARRAY_SIZE(shadow_read_only_fields);

static struct shadow_vmcs_field shadow_read_write_fields[] = {
#define SHADOW_FIELD_RW(x, y) { x, offsetof(struct vmcs12, y) },
#include "vmcs_shadow_fields.h"
};
static int max_shadow_read_write_fields =
	ARRAY_SIZE(shadow_read_write_fields);

static void init_vmcs_shadow_fields(void)
{
	int i, j;

	memset(vmx_vmread_bitmap, 0xff, PAGE_SIZE);
	memset(vmx_vmwrite_bitmap, 0xff, PAGE_SIZE);

	for (i = j = 0; i < max_shadow_read_only_fields; i++) {
		struct shadow_vmcs_field entry = shadow_read_only_fields[i];
		u16 field = entry.encoding;

		if (vmcs_field_width(field) == VMCS_FIELD_WIDTH_U64 &&
		    (i + 1 == max_shadow_read_only_fields ||
		     shadow_read_only_fields[i + 1].encoding != field + 1))
			pr_err("Missing field from shadow_read_only_field %x\n",
			       field + 1);

		clear_bit(field, vmx_vmread_bitmap);
		if (field & 1)
#ifdef CONFIG_X86_64
			continue;
#else
			entry.offset += sizeof(u32);
#endif
		shadow_read_only_fields[j++] = entry;
	}
	max_shadow_read_only_fields = j;

	for (i = j = 0; i < max_shadow_read_write_fields; i++) {
		struct shadow_vmcs_field entry = shadow_read_write_fields[i];
		u16 field = entry.encoding;

		if (vmcs_field_width(field) == VMCS_FIELD_WIDTH_U64 &&
		    (i + 1 == max_shadow_read_write_fields ||
		     shadow_read_write_fields[i + 1].encoding != field + 1))
			pr_err("Missing field from shadow_read_write_field %x\n",
			       field + 1);

		WARN_ONCE(field >= GUEST_ES_AR_BYTES &&
			  field <= GUEST_TR_AR_BYTES,
			  "Update vmcs12_write_any() to drop reserved bits from AR_BYTES");

		/*
		 * PML and the preemption timer can be emulated, but the
		 * processor cannot vmwrite to fields that don't exist
		 * on bare metal.
		 */
		switch (field) {
		case GUEST_PML_INDEX:
			if (!cpu_has_vmx_pml())
				continue;
			break;
		case VMX_PREEMPTION_TIMER_VALUE:
			if (!cpu_has_vmx_preemption_timer())
				continue;
			break;
		case GUEST_INTR_STATUS:
			if (!cpu_has_vmx_apicv())
				continue;
			break;
		default:
			break;
		}

		clear_bit(field, vmx_vmwrite_bitmap);
		clear_bit(field, vmx_vmread_bitmap);
		if (field & 1)
#ifdef CONFIG_X86_64
			continue;
#else
			entry.offset += sizeof(u32);
#endif
		shadow_read_write_fields[j++] = entry;
	}
	max_shadow_read_write_fields = j;
}

/*
 * The following 3 functions, nested_vmx_succeed()/failValid()/failInvalid(),
 * set the success or error code of an emulated VMX instruction (as specified
 * by Vol 2B, VMX Instruction Reference, "Conventions"), and skip the emulated
 * instruction.
 */
static int nested_vmx_succeed(struct kvm_vcpu *vcpu)
{
	vmx_set_rflags(vcpu, vmx_get_rflags(vcpu)
			& ~(X86_EFLAGS_CF | X86_EFLAGS_PF | X86_EFLAGS_AF |
			    X86_EFLAGS_ZF | X86_EFLAGS_SF | X86_EFLAGS_OF));
	return kvm_skip_emulated_instruction(vcpu);
}

static int nested_vmx_failInvalid(struct kvm_vcpu *vcpu)
{
	vmx_set_rflags(vcpu, (vmx_get_rflags(vcpu)
			& ~(X86_EFLAGS_PF | X86_EFLAGS_AF | X86_EFLAGS_ZF |
			    X86_EFLAGS_SF | X86_EFLAGS_OF))
			| X86_EFLAGS_CF);
	return kvm_skip_emulated_instruction(vcpu);
}

static int nested_vmx_failValid(struct kvm_vcpu *vcpu,
				u32 vm_instruction_error)
{
	vmx_set_rflags(vcpu, (vmx_get_rflags(vcpu)
			& ~(X86_EFLAGS_CF | X86_EFLAGS_PF | X86_EFLAGS_AF |
			    X86_EFLAGS_SF | X86_EFLAGS_OF))
			| X86_EFLAGS_ZF);
	get_vmcs12(vcpu)->vm_instruction_error = vm_instruction_error;
	/*
	 * We don't need to force sync to shadow VMCS because
	 * VM_INSTRUCTION_ERROR is not shadowed. Enlightened VMCS 'shadows' all
	 * fields and thus must be synced.
	 */
	if (to_vmx(vcpu)->nested.hv_evmcs_vmptr != EVMPTR_INVALID)
		to_vmx(vcpu)->nested.need_vmcs12_to_shadow_sync = true;

	return kvm_skip_emulated_instruction(vcpu);
}

static int nested_vmx_fail(struct kvm_vcpu *vcpu, u32 vm_instruction_error)
{
	struct vcpu_vmx *vmx = to_vmx(vcpu);

	/*
	 * failValid writes the error number to the current VMCS, which
	 * can't be done if there isn't a current VMCS.
	 */
	if (vmx->nested.current_vmptr == -1ull &&
	    !evmptr_is_valid(vmx->nested.hv_evmcs_vmptr))
		return nested_vmx_failInvalid(vcpu);

	return nested_vmx_failValid(vcpu, vm_instruction_error);
}

static void nested_vmx_abort(struct kvm_vcpu *vcpu, u32 indicator)
{
	/* TODO: not to reset guest simply here. */
	kvm_make_request(KVM_REQ_TRIPLE_FAULT, vcpu);
	pr_debug_ratelimited("kvm: nested vmx abort, indicator %d\n", indicator);
}

static inline bool vmx_control_verify(u32 control, u32 low, u32 high)
{
	return fixed_bits_valid(control, low, high);
}

static inline u64 vmx_control_msr(u32 low, u32 high)
{
	return low | ((u64)high << 32);
}

static void vmx_disable_shadow_vmcs(struct vcpu_vmx *vmx)
{
	secondary_exec_controls_clearbit(vmx, SECONDARY_EXEC_SHADOW_VMCS);
	vmcs_write64(VMCS_LINK_POINTER, -1ull);
	vmx->nested.need_vmcs12_to_shadow_sync = false;
}

static inline void nested_release_evmcs(struct kvm_vcpu *vcpu)
{
	struct vcpu_vmx *vmx = to_vmx(vcpu);

	if (evmptr_is_valid(vmx->nested.hv_evmcs_vmptr)) {
		kvm_vcpu_unmap(vcpu, &vmx->nested.hv_evmcs_map, true);
		vmx->nested.hv_evmcs = NULL;
	}

	vmx->nested.hv_evmcs_vmptr = EVMPTR_INVALID;
}

static void vmx_sync_vmcs_host_state(struct vcpu_vmx *vmx,
				     struct loaded_vmcs *prev)
{
	struct vmcs_host_state *dest, *src;

	if (unlikely(!vmx->guest_state_loaded))
		return;

	src = &prev->host_state;
	dest = &vmx->loaded_vmcs->host_state;

	vmx_set_host_fs_gs(dest, src->fs_sel, src->gs_sel, src->fs_base, src->gs_base);
	dest->ldt_sel = src->ldt_sel;
#ifdef CONFIG_X86_64
	dest->ds_sel = src->ds_sel;
	dest->es_sel = src->es_sel;
#endif
}

static void vmx_switch_vmcs(struct kvm_vcpu *vcpu, struct loaded_vmcs *vmcs)
{
	struct vcpu_vmx *vmx = to_vmx(vcpu);
	struct loaded_vmcs *prev;
	int cpu;

	if (WARN_ON_ONCE(vmx->loaded_vmcs == vmcs))
		return;

	cpu = get_cpu();
	prev = vmx->loaded_vmcs;
	vmx->loaded_vmcs = vmcs;
	vmx_vcpu_load_vmcs(vcpu, cpu, prev);
	vmx_sync_vmcs_host_state(vmx, prev);
	put_cpu();

	vmx_register_cache_reset(vcpu);
}

/*
 * Free whatever needs to be freed from vmx->nested when L1 goes down, or
 * just stops using VMX.
 */
static void free_nested(struct kvm_vcpu *vcpu)
{
	struct vcpu_vmx *vmx = to_vmx(vcpu);

	if (WARN_ON_ONCE(vmx->loaded_vmcs != &vmx->vmcs01))
		vmx_switch_vmcs(vcpu, &vmx->vmcs01);

	if (!vmx->nested.vmxon && !vmx->nested.smm.vmxon)
		return;

	kvm_clear_request(KVM_REQ_GET_NESTED_STATE_PAGES, vcpu);

	vmx->nested.vmxon = false;
	vmx->nested.smm.vmxon = false;
	free_vpid(vmx->nested.vpid02);
	vmx->nested.posted_intr_nv = -1;
	vmx->nested.current_vmptr = -1ull;
	if (enable_shadow_vmcs) {
		vmx_disable_shadow_vmcs(vmx);
		vmcs_clear(vmx->vmcs01.shadow_vmcs);
		free_vmcs(vmx->vmcs01.shadow_vmcs);
		vmx->vmcs01.shadow_vmcs = NULL;
	}
	kfree(vmx->nested.cached_vmcs12);
	vmx->nested.cached_vmcs12 = NULL;
	kfree(vmx->nested.cached_shadow_vmcs12);
	vmx->nested.cached_shadow_vmcs12 = NULL;
	/* Unpin physical memory we referred to in the vmcs02 */
	if (vmx->nested.apic_access_page) {
		kvm_release_page_clean(vmx->nested.apic_access_page);
		vmx->nested.apic_access_page = NULL;
	}
	kvm_vcpu_unmap(vcpu, &vmx->nested.virtual_apic_map, true);
	kvm_vcpu_unmap(vcpu, &vmx->nested.pi_desc_map, true);
	vmx->nested.pi_desc = NULL;

	kvm_mmu_free_roots(vcpu, &vcpu->arch.guest_mmu, KVM_MMU_ROOTS_ALL);

	nested_release_evmcs(vcpu);

	free_loaded_vmcs(&vmx->nested.vmcs02);
}

/*
 * Ensure that the current vmcs of the logical processor is the
 * vmcs01 of the vcpu before calling free_nested().
 */
void nested_vmx_free_vcpu(struct kvm_vcpu *vcpu)
{
	vcpu_load(vcpu);
	vmx_leave_nested(vcpu);
	vcpu_put(vcpu);
}

#define EPTP_PA_MASK   GENMASK_ULL(51, 12)

static bool nested_ept_root_matches(hpa_t root_hpa, u64 root_eptp, u64 eptp)
{
	return VALID_PAGE(root_hpa) &&
	       ((root_eptp & EPTP_PA_MASK) == (eptp & EPTP_PA_MASK));
}

static void nested_ept_invalidate_addr(struct kvm_vcpu *vcpu, gpa_t eptp,
				       gpa_t addr)
{
	uint i;
	struct kvm_mmu_root_info *cached_root;

	WARN_ON_ONCE(!mmu_is_nested(vcpu));

	for (i = 0; i < KVM_MMU_NUM_PREV_ROOTS; i++) {
		cached_root = &vcpu->arch.mmu->prev_roots[i];

		if (nested_ept_root_matches(cached_root->hpa, cached_root->pgd,
					    eptp))
			vcpu->arch.mmu->invlpg(vcpu, addr, cached_root->hpa);
	}
}

static void nested_ept_inject_page_fault(struct kvm_vcpu *vcpu,
		struct x86_exception *fault)
{
	struct vmcs12 *vmcs12 = get_vmcs12(vcpu);
	struct vcpu_vmx *vmx = to_vmx(vcpu);
	u32 vm_exit_reason;
	unsigned long exit_qualification = vcpu->arch.exit_qualification;

	if (vmx->nested.pml_full) {
		vm_exit_reason = EXIT_REASON_PML_FULL;
		vmx->nested.pml_full = false;
		exit_qualification &= INTR_INFO_UNBLOCK_NMI;
	} else {
		if (fault->error_code & PFERR_RSVD_MASK)
			vm_exit_reason = EXIT_REASON_EPT_MISCONFIG;
		else
			vm_exit_reason = EXIT_REASON_EPT_VIOLATION;

		/*
		 * Although the caller (kvm_inject_emulated_page_fault) would
		 * have already synced the faulting address in the shadow EPT
		 * tables for the current EPTP12, we also need to sync it for
		 * any other cached EPTP02s based on the same EP4TA, since the
		 * TLB associates mappings to the EP4TA rather than the full EPTP.
		 */
		nested_ept_invalidate_addr(vcpu, vmcs12->ept_pointer,
					   fault->address);
	}

	nested_vmx_vmexit(vcpu, vm_exit_reason, 0, exit_qualification);
	vmcs12->guest_physical_address = fault->address;
}

static void nested_ept_new_eptp(struct kvm_vcpu *vcpu)
{
	kvm_init_shadow_ept_mmu(vcpu,
				to_vmx(vcpu)->nested.msrs.ept_caps &
				VMX_EPT_EXECUTE_ONLY_BIT,
				nested_ept_ad_enabled(vcpu),
				nested_ept_get_eptp(vcpu));
}

static void nested_ept_init_mmu_context(struct kvm_vcpu *vcpu)
{
	WARN_ON(mmu_is_nested(vcpu));

	vcpu->arch.mmu = &vcpu->arch.guest_mmu;
	nested_ept_new_eptp(vcpu);
	vcpu->arch.mmu->get_guest_pgd     = nested_ept_get_eptp;
	vcpu->arch.mmu->inject_page_fault = nested_ept_inject_page_fault;
	vcpu->arch.mmu->get_pdptr         = kvm_pdptr_read;

	vcpu->arch.walk_mmu              = &vcpu->arch.nested_mmu;
}

static void nested_ept_uninit_mmu_context(struct kvm_vcpu *vcpu)
{
	vcpu->arch.mmu = &vcpu->arch.root_mmu;
	vcpu->arch.walk_mmu = &vcpu->arch.root_mmu;
}

static bool nested_vmx_is_page_fault_vmexit(struct vmcs12 *vmcs12,
					    u16 error_code)
{
	bool inequality, bit;

	bit = (vmcs12->exception_bitmap & (1u << PF_VECTOR)) != 0;
	inequality =
		(error_code & vmcs12->page_fault_error_code_mask) !=
		 vmcs12->page_fault_error_code_match;
	return inequality ^ bit;
}


/*
 * KVM wants to inject page-faults which it got to the guest. This function
 * checks whether in a nested guest, we need to inject them to L1 or L2.
 */
static int nested_vmx_check_exception(struct kvm_vcpu *vcpu, unsigned long *exit_qual)
{
	struct vmcs12 *vmcs12 = get_vmcs12(vcpu);
	unsigned int nr = vcpu->arch.exception.nr;
	bool has_payload = vcpu->arch.exception.has_payload;
	unsigned long payload = vcpu->arch.exception.payload;

	if (nr == PF_VECTOR) {
		if (vcpu->arch.exception.nested_apf) {
			*exit_qual = vcpu->arch.apf.nested_apf_token;
			return 1;
		}
		if (nested_vmx_is_page_fault_vmexit(vmcs12,
						    vcpu->arch.exception.error_code)) {
			*exit_qual = has_payload ? payload : vcpu->arch.cr2;
			return 1;
		}
	} else if (vmcs12->exception_bitmap & (1u << nr)) {
		if (nr == DB_VECTOR) {
			if (!has_payload) {
				payload = vcpu->arch.dr6;
				payload &= ~DR6_BT;
				payload ^= DR6_ACTIVE_LOW;
			}
			*exit_qual = payload;
		} else
			*exit_qual = 0;
		return 1;
	}

	return 0;
}


static void vmx_inject_page_fault_nested(struct kvm_vcpu *vcpu,
		struct x86_exception *fault)
{
	struct vmcs12 *vmcs12 = get_vmcs12(vcpu);

	WARN_ON(!is_guest_mode(vcpu));

	if (nested_vmx_is_page_fault_vmexit(vmcs12, fault->error_code) &&
		!to_vmx(vcpu)->nested.nested_run_pending) {
		vmcs12->vm_exit_intr_error_code = fault->error_code;
		nested_vmx_vmexit(vcpu, EXIT_REASON_EXCEPTION_NMI,
				  PF_VECTOR | INTR_TYPE_HARD_EXCEPTION |
				  INTR_INFO_DELIVER_CODE_MASK | INTR_INFO_VALID_MASK,
				  fault->address);
	} else {
		kvm_inject_page_fault(vcpu, fault);
	}
}

static int nested_vmx_check_io_bitmap_controls(struct kvm_vcpu *vcpu,
					       struct vmcs12 *vmcs12)
{
	if (!nested_cpu_has(vmcs12, CPU_BASED_USE_IO_BITMAPS))
		return 0;

	if (CC(!page_address_valid(vcpu, vmcs12->io_bitmap_a)) ||
	    CC(!page_address_valid(vcpu, vmcs12->io_bitmap_b)))
		return -EINVAL;

	return 0;
}

static int nested_vmx_check_msr_bitmap_controls(struct kvm_vcpu *vcpu,
						struct vmcs12 *vmcs12)
{
	if (!nested_cpu_has(vmcs12, CPU_BASED_USE_MSR_BITMAPS))
		return 0;

	if (CC(!page_address_valid(vcpu, vmcs12->msr_bitmap)))
		return -EINVAL;

	return 0;
}

static int nested_vmx_check_tpr_shadow_controls(struct kvm_vcpu *vcpu,
						struct vmcs12 *vmcs12)
{
	if (!nested_cpu_has(vmcs12, CPU_BASED_TPR_SHADOW))
		return 0;

	if (CC(!page_address_valid(vcpu, vmcs12->virtual_apic_page_addr)))
		return -EINVAL;

	return 0;
}

/*
 * If a msr is allowed by L0, we should check whether it is allowed by L1.
 * The corresponding bit will be cleared unless both of L0 and L1 allow it.
 */
static void nested_vmx_disable_intercept_for_msr(unsigned long *msr_bitmap_l1,
					       unsigned long *msr_bitmap_nested,
					       u32 msr, int type)
{
	int f = sizeof(unsigned long);

	/*
	 * See Intel PRM Vol. 3, 20.6.9 (MSR-Bitmap Address). Early manuals
	 * have the write-low and read-high bitmap offsets the wrong way round.
	 * We can control MSRs 0x00000000-0x00001fff and 0xc0000000-0xc0001fff.
	 */
	if (msr <= 0x1fff) {
		if (type & MSR_TYPE_R &&
		   !test_bit(msr, msr_bitmap_l1 + 0x000 / f))
			/* read-low */
			__clear_bit(msr, msr_bitmap_nested + 0x000 / f);

		if (type & MSR_TYPE_W &&
		   !test_bit(msr, msr_bitmap_l1 + 0x800 / f))
			/* write-low */
			__clear_bit(msr, msr_bitmap_nested + 0x800 / f);

	} else if ((msr >= 0xc0000000) && (msr <= 0xc0001fff)) {
		msr &= 0x1fff;
		if (type & MSR_TYPE_R &&
		   !test_bit(msr, msr_bitmap_l1 + 0x400 / f))
			/* read-high */
			__clear_bit(msr, msr_bitmap_nested + 0x400 / f);

		if (type & MSR_TYPE_W &&
		   !test_bit(msr, msr_bitmap_l1 + 0xc00 / f))
			/* write-high */
			__clear_bit(msr, msr_bitmap_nested + 0xc00 / f);

	}
}

static inline void enable_x2apic_msr_intercepts(unsigned long *msr_bitmap)
{
	int msr;

	for (msr = 0x800; msr <= 0x8ff; msr += BITS_PER_LONG) {
		unsigned word = msr / BITS_PER_LONG;

		msr_bitmap[word] = ~0;
		msr_bitmap[word + (0x800 / sizeof(long))] = ~0;
	}
}

#define BUILD_NVMX_MSR_INTERCEPT_HELPER(rw)					\
static inline									\
void nested_vmx_set_msr_##rw##_intercept(struct vcpu_vmx *vmx,			\
					 unsigned long *msr_bitmap_l1,		\
					 unsigned long *msr_bitmap_l0, u32 msr)	\
{										\
	if (vmx_test_msr_bitmap_##rw(vmx->vmcs01.msr_bitmap, msr) ||		\
	    vmx_test_msr_bitmap_##rw(msr_bitmap_l1, msr))			\
		vmx_set_msr_bitmap_##rw(msr_bitmap_l0, msr);			\
	else									\
		vmx_clear_msr_bitmap_##rw(msr_bitmap_l0, msr);			\
}
BUILD_NVMX_MSR_INTERCEPT_HELPER(read)
BUILD_NVMX_MSR_INTERCEPT_HELPER(write)

static inline void nested_vmx_set_intercept_for_msr(struct vcpu_vmx *vmx,
						    unsigned long *msr_bitmap_l1,
						    unsigned long *msr_bitmap_l0,
						    u32 msr, int types)
{
	if (types & MSR_TYPE_R)
		nested_vmx_set_msr_read_intercept(vmx, msr_bitmap_l1,
						  msr_bitmap_l0, msr);
	if (types & MSR_TYPE_W)
		nested_vmx_set_msr_write_intercept(vmx, msr_bitmap_l1,
						   msr_bitmap_l0, msr);
}

/*
 * Merge L0's and L1's MSR bitmap, return false to indicate that
 * we do not use the hardware.
 */
static inline bool nested_vmx_prepare_msr_bitmap(struct kvm_vcpu *vcpu,
						 struct vmcs12 *vmcs12)
{
	struct vcpu_vmx *vmx = to_vmx(vcpu);
	int msr;
	unsigned long *msr_bitmap_l1;
	unsigned long *msr_bitmap_l0 = vmx->nested.vmcs02.msr_bitmap;
	struct kvm_host_map *map = &vmx->nested.msr_bitmap_map;

	/* Nothing to do if the MSR bitmap is not in use.  */
	if (!cpu_has_vmx_msr_bitmap() ||
	    !nested_cpu_has(vmcs12, CPU_BASED_USE_MSR_BITMAPS))
		return false;

	if (kvm_vcpu_map(vcpu, gpa_to_gfn(vmcs12->msr_bitmap), map))
		return false;

	msr_bitmap_l1 = (unsigned long *)map->hva;

	/*
	 * To keep the control flow simple, pay eight 8-byte writes (sixteen
	 * 4-byte writes on 32-bit systems) up front to enable intercepts for
	 * the x2APIC MSR range and selectively disable them below.
	 */
	enable_x2apic_msr_intercepts(msr_bitmap_l0);

	if (nested_cpu_has_virt_x2apic_mode(vmcs12)) {
		if (nested_cpu_has_apic_reg_virt(vmcs12)) {
			/*
			 * L0 need not intercept reads for MSRs between 0x800
			 * and 0x8ff, it just lets the processor take the value
			 * from the virtual-APIC page; take those 256 bits
			 * directly from the L1 bitmap.
			 */
			for (msr = 0x800; msr <= 0x8ff; msr += BITS_PER_LONG) {
				unsigned word = msr / BITS_PER_LONG;

				msr_bitmap_l0[word] = msr_bitmap_l1[word];
			}
		}

		nested_vmx_disable_intercept_for_msr(
			msr_bitmap_l1, msr_bitmap_l0,
			X2APIC_MSR(APIC_TASKPRI),
			MSR_TYPE_R | MSR_TYPE_W);

		if (nested_cpu_has_vid(vmcs12)) {
			nested_vmx_disable_intercept_for_msr(
				msr_bitmap_l1, msr_bitmap_l0,
				X2APIC_MSR(APIC_EOI),
				MSR_TYPE_W);
			nested_vmx_disable_intercept_for_msr(
				msr_bitmap_l1, msr_bitmap_l0,
				X2APIC_MSR(APIC_SELF_IPI),
				MSR_TYPE_W);
		}
	}

<<<<<<< HEAD
	/* KVM unconditionally exposes the FS/GS base MSRs to L1. */
#ifdef CONFIG_X86_64
	nested_vmx_disable_intercept_for_msr(msr_bitmap_l1, msr_bitmap_l0,
					     MSR_FS_BASE, MSR_TYPE_RW);

	nested_vmx_disable_intercept_for_msr(msr_bitmap_l1, msr_bitmap_l0,
					     MSR_GS_BASE, MSR_TYPE_RW);

	nested_vmx_disable_intercept_for_msr(msr_bitmap_l1, msr_bitmap_l0,
					     MSR_KERNEL_GS_BASE, MSR_TYPE_RW);
#endif

=======
>>>>>>> 3b17187f
	/*
	 * Always check vmcs01's bitmap to honor userspace MSR filters and any
	 * other runtime changes to vmcs01's bitmap, e.g. dynamic pass-through.
	 */
#ifdef CONFIG_X86_64
	nested_vmx_set_intercept_for_msr(vmx, msr_bitmap_l1, msr_bitmap_l0,
					 MSR_FS_BASE, MSR_TYPE_RW);

	nested_vmx_set_intercept_for_msr(vmx, msr_bitmap_l1, msr_bitmap_l0,
					 MSR_GS_BASE, MSR_TYPE_RW);

	nested_vmx_set_intercept_for_msr(vmx, msr_bitmap_l1, msr_bitmap_l0,
					 MSR_KERNEL_GS_BASE, MSR_TYPE_RW);
#endif
	nested_vmx_set_intercept_for_msr(vmx, msr_bitmap_l1, msr_bitmap_l0,
					 MSR_IA32_SPEC_CTRL, MSR_TYPE_RW);

	nested_vmx_set_intercept_for_msr(vmx, msr_bitmap_l1, msr_bitmap_l0,
					 MSR_IA32_PRED_CMD, MSR_TYPE_W);

	kvm_vcpu_unmap(vcpu, &vmx->nested.msr_bitmap_map, false);

	return true;
}

static void nested_cache_shadow_vmcs12(struct kvm_vcpu *vcpu,
				       struct vmcs12 *vmcs12)
{
	struct kvm_host_map map;
	struct vmcs12 *shadow;

	if (!nested_cpu_has_shadow_vmcs(vmcs12) ||
	    vmcs12->vmcs_link_pointer == -1ull)
		return;

	shadow = get_shadow_vmcs12(vcpu);

	if (kvm_vcpu_map(vcpu, gpa_to_gfn(vmcs12->vmcs_link_pointer), &map))
		return;

	memcpy(shadow, map.hva, VMCS12_SIZE);
	kvm_vcpu_unmap(vcpu, &map, false);
}

static void nested_flush_cached_shadow_vmcs12(struct kvm_vcpu *vcpu,
					      struct vmcs12 *vmcs12)
{
	struct vcpu_vmx *vmx = to_vmx(vcpu);

	if (!nested_cpu_has_shadow_vmcs(vmcs12) ||
	    vmcs12->vmcs_link_pointer == -1ull)
		return;

	kvm_write_guest(vmx->vcpu.kvm, vmcs12->vmcs_link_pointer,
			get_shadow_vmcs12(vcpu), VMCS12_SIZE);
}

/*
 * In nested virtualization, check if L1 has set
 * VM_EXIT_ACK_INTR_ON_EXIT
 */
static bool nested_exit_intr_ack_set(struct kvm_vcpu *vcpu)
{
	return get_vmcs12(vcpu)->vm_exit_controls &
		VM_EXIT_ACK_INTR_ON_EXIT;
}

static int nested_vmx_check_apic_access_controls(struct kvm_vcpu *vcpu,
					  struct vmcs12 *vmcs12)
{
	if (nested_cpu_has2(vmcs12, SECONDARY_EXEC_VIRTUALIZE_APIC_ACCESSES) &&
	    CC(!page_address_valid(vcpu, vmcs12->apic_access_addr)))
		return -EINVAL;
	else
		return 0;
}

static int nested_vmx_check_apicv_controls(struct kvm_vcpu *vcpu,
					   struct vmcs12 *vmcs12)
{
	if (!nested_cpu_has_virt_x2apic_mode(vmcs12) &&
	    !nested_cpu_has_apic_reg_virt(vmcs12) &&
	    !nested_cpu_has_vid(vmcs12) &&
	    !nested_cpu_has_posted_intr(vmcs12))
		return 0;

	/*
	 * If virtualize x2apic mode is enabled,
	 * virtualize apic access must be disabled.
	 */
	if (CC(nested_cpu_has_virt_x2apic_mode(vmcs12) &&
	       nested_cpu_has2(vmcs12, SECONDARY_EXEC_VIRTUALIZE_APIC_ACCESSES)))
		return -EINVAL;

	/*
	 * If virtual interrupt delivery is enabled,
	 * we must exit on external interrupts.
	 */
	if (CC(nested_cpu_has_vid(vmcs12) && !nested_exit_on_intr(vcpu)))
		return -EINVAL;

	/*
	 * bits 15:8 should be zero in posted_intr_nv,
	 * the descriptor address has been already checked
	 * in nested_get_vmcs12_pages.
	 *
	 * bits 5:0 of posted_intr_desc_addr should be zero.
	 */
	if (nested_cpu_has_posted_intr(vmcs12) &&
	   (CC(!nested_cpu_has_vid(vmcs12)) ||
	    CC(!nested_exit_intr_ack_set(vcpu)) ||
	    CC((vmcs12->posted_intr_nv & 0xff00)) ||
	    CC(!kvm_vcpu_is_legal_aligned_gpa(vcpu, vmcs12->posted_intr_desc_addr, 64))))
		return -EINVAL;

	/* tpr shadow is needed by all apicv features. */
	if (CC(!nested_cpu_has(vmcs12, CPU_BASED_TPR_SHADOW)))
		return -EINVAL;

	return 0;
}

static int nested_vmx_check_msr_switch(struct kvm_vcpu *vcpu,
				       u32 count, u64 addr)
{
	if (count == 0)
		return 0;

	if (!kvm_vcpu_is_legal_aligned_gpa(vcpu, addr, 16) ||
	    !kvm_vcpu_is_legal_gpa(vcpu, (addr + count * sizeof(struct vmx_msr_entry) - 1)))
		return -EINVAL;

	return 0;
}

static int nested_vmx_check_exit_msr_switch_controls(struct kvm_vcpu *vcpu,
						     struct vmcs12 *vmcs12)
{
	if (CC(nested_vmx_check_msr_switch(vcpu,
					   vmcs12->vm_exit_msr_load_count,
					   vmcs12->vm_exit_msr_load_addr)) ||
	    CC(nested_vmx_check_msr_switch(vcpu,
					   vmcs12->vm_exit_msr_store_count,
					   vmcs12->vm_exit_msr_store_addr)))
		return -EINVAL;

	return 0;
}

static int nested_vmx_check_entry_msr_switch_controls(struct kvm_vcpu *vcpu,
                                                      struct vmcs12 *vmcs12)
{
	if (CC(nested_vmx_check_msr_switch(vcpu,
					   vmcs12->vm_entry_msr_load_count,
					   vmcs12->vm_entry_msr_load_addr)))
                return -EINVAL;

	return 0;
}

static int nested_vmx_check_pml_controls(struct kvm_vcpu *vcpu,
					 struct vmcs12 *vmcs12)
{
	if (!nested_cpu_has_pml(vmcs12))
		return 0;

	if (CC(!nested_cpu_has_ept(vmcs12)) ||
	    CC(!page_address_valid(vcpu, vmcs12->pml_address)))
		return -EINVAL;

	return 0;
}

static int nested_vmx_check_unrestricted_guest_controls(struct kvm_vcpu *vcpu,
							struct vmcs12 *vmcs12)
{
	if (CC(nested_cpu_has2(vmcs12, SECONDARY_EXEC_UNRESTRICTED_GUEST) &&
	       !nested_cpu_has_ept(vmcs12)))
		return -EINVAL;
	return 0;
}

static int nested_vmx_check_mode_based_ept_exec_controls(struct kvm_vcpu *vcpu,
							 struct vmcs12 *vmcs12)
{
	if (CC(nested_cpu_has2(vmcs12, SECONDARY_EXEC_MODE_BASED_EPT_EXEC) &&
	       !nested_cpu_has_ept(vmcs12)))
		return -EINVAL;
	return 0;
}

static int nested_vmx_check_shadow_vmcs_controls(struct kvm_vcpu *vcpu,
						 struct vmcs12 *vmcs12)
{
	if (!nested_cpu_has_shadow_vmcs(vmcs12))
		return 0;

	if (CC(!page_address_valid(vcpu, vmcs12->vmread_bitmap)) ||
	    CC(!page_address_valid(vcpu, vmcs12->vmwrite_bitmap)))
		return -EINVAL;

	return 0;
}

static int nested_vmx_msr_check_common(struct kvm_vcpu *vcpu,
				       struct vmx_msr_entry *e)
{
	/* x2APIC MSR accesses are not allowed */
	if (CC(vcpu->arch.apic_base & X2APIC_ENABLE && e->index >> 8 == 0x8))
		return -EINVAL;
	if (CC(e->index == MSR_IA32_UCODE_WRITE) || /* SDM Table 35-2 */
	    CC(e->index == MSR_IA32_UCODE_REV))
		return -EINVAL;
	if (CC(e->reserved != 0))
		return -EINVAL;
	return 0;
}

static int nested_vmx_load_msr_check(struct kvm_vcpu *vcpu,
				     struct vmx_msr_entry *e)
{
	if (CC(e->index == MSR_FS_BASE) ||
	    CC(e->index == MSR_GS_BASE) ||
	    CC(e->index == MSR_IA32_SMM_MONITOR_CTL) || /* SMM is not supported */
	    nested_vmx_msr_check_common(vcpu, e))
		return -EINVAL;
	return 0;
}

static int nested_vmx_store_msr_check(struct kvm_vcpu *vcpu,
				      struct vmx_msr_entry *e)
{
	if (CC(e->index == MSR_IA32_SMBASE) || /* SMM is not supported */
	    nested_vmx_msr_check_common(vcpu, e))
		return -EINVAL;
	return 0;
}

static u32 nested_vmx_max_atomic_switch_msrs(struct kvm_vcpu *vcpu)
{
	struct vcpu_vmx *vmx = to_vmx(vcpu);
	u64 vmx_misc = vmx_control_msr(vmx->nested.msrs.misc_low,
				       vmx->nested.msrs.misc_high);

	return (vmx_misc_max_msr(vmx_misc) + 1) * VMX_MISC_MSR_LIST_MULTIPLIER;
}

/*
 * Load guest's/host's msr at nested entry/exit.
 * return 0 for success, entry index for failure.
 *
 * One of the failure modes for MSR load/store is when a list exceeds the
 * virtual hardware's capacity. To maintain compatibility with hardware inasmuch
 * as possible, process all valid entries before failing rather than precheck
 * for a capacity violation.
 */
static u32 nested_vmx_load_msr(struct kvm_vcpu *vcpu, u64 gpa, u32 count)
{
	u32 i;
	struct vmx_msr_entry e;
	u32 max_msr_list_size = nested_vmx_max_atomic_switch_msrs(vcpu);

	for (i = 0; i < count; i++) {
		if (unlikely(i >= max_msr_list_size))
			goto fail;

		if (kvm_vcpu_read_guest(vcpu, gpa + i * sizeof(e),
					&e, sizeof(e))) {
			pr_debug_ratelimited(
				"%s cannot read MSR entry (%u, 0x%08llx)\n",
				__func__, i, gpa + i * sizeof(e));
			goto fail;
		}
		if (nested_vmx_load_msr_check(vcpu, &e)) {
			pr_debug_ratelimited(
				"%s check failed (%u, 0x%x, 0x%x)\n",
				__func__, i, e.index, e.reserved);
			goto fail;
		}
		if (kvm_set_msr(vcpu, e.index, e.value)) {
			pr_debug_ratelimited(
				"%s cannot write MSR (%u, 0x%x, 0x%llx)\n",
				__func__, i, e.index, e.value);
			goto fail;
		}
	}
	return 0;
fail:
	/* Note, max_msr_list_size is at most 4096, i.e. this can't wrap. */
	return i + 1;
}

static bool nested_vmx_get_vmexit_msr_value(struct kvm_vcpu *vcpu,
					    u32 msr_index,
					    u64 *data)
{
	struct vcpu_vmx *vmx = to_vmx(vcpu);

	/*
	 * If the L0 hypervisor stored a more accurate value for the TSC that
	 * does not include the time taken for emulation of the L2->L1
	 * VM-exit in L0, use the more accurate value.
	 */
	if (msr_index == MSR_IA32_TSC) {
		int i = vmx_find_loadstore_msr_slot(&vmx->msr_autostore.guest,
						    MSR_IA32_TSC);

		if (i >= 0) {
			u64 val = vmx->msr_autostore.guest.val[i].value;

			*data = kvm_read_l1_tsc(vcpu, val);
			return true;
		}
	}

	if (kvm_get_msr(vcpu, msr_index, data)) {
		pr_debug_ratelimited("%s cannot read MSR (0x%x)\n", __func__,
			msr_index);
		return false;
	}
	return true;
}

static bool read_and_check_msr_entry(struct kvm_vcpu *vcpu, u64 gpa, int i,
				     struct vmx_msr_entry *e)
{
	if (kvm_vcpu_read_guest(vcpu,
				gpa + i * sizeof(*e),
				e, 2 * sizeof(u32))) {
		pr_debug_ratelimited(
			"%s cannot read MSR entry (%u, 0x%08llx)\n",
			__func__, i, gpa + i * sizeof(*e));
		return false;
	}
	if (nested_vmx_store_msr_check(vcpu, e)) {
		pr_debug_ratelimited(
			"%s check failed (%u, 0x%x, 0x%x)\n",
			__func__, i, e->index, e->reserved);
		return false;
	}
	return true;
}

static int nested_vmx_store_msr(struct kvm_vcpu *vcpu, u64 gpa, u32 count)
{
	u64 data;
	u32 i;
	struct vmx_msr_entry e;
	u32 max_msr_list_size = nested_vmx_max_atomic_switch_msrs(vcpu);

	for (i = 0; i < count; i++) {
		if (unlikely(i >= max_msr_list_size))
			return -EINVAL;

		if (!read_and_check_msr_entry(vcpu, gpa, i, &e))
			return -EINVAL;

		if (!nested_vmx_get_vmexit_msr_value(vcpu, e.index, &data))
			return -EINVAL;

		if (kvm_vcpu_write_guest(vcpu,
					 gpa + i * sizeof(e) +
					     offsetof(struct vmx_msr_entry, value),
					 &data, sizeof(data))) {
			pr_debug_ratelimited(
				"%s cannot write MSR (%u, 0x%x, 0x%llx)\n",
				__func__, i, e.index, data);
			return -EINVAL;
		}
	}
	return 0;
}

static bool nested_msr_store_list_has_msr(struct kvm_vcpu *vcpu, u32 msr_index)
{
	struct vmcs12 *vmcs12 = get_vmcs12(vcpu);
	u32 count = vmcs12->vm_exit_msr_store_count;
	u64 gpa = vmcs12->vm_exit_msr_store_addr;
	struct vmx_msr_entry e;
	u32 i;

	for (i = 0; i < count; i++) {
		if (!read_and_check_msr_entry(vcpu, gpa, i, &e))
			return false;

		if (e.index == msr_index)
			return true;
	}
	return false;
}

static void prepare_vmx_msr_autostore_list(struct kvm_vcpu *vcpu,
					   u32 msr_index)
{
	struct vcpu_vmx *vmx = to_vmx(vcpu);
	struct vmx_msrs *autostore = &vmx->msr_autostore.guest;
	bool in_vmcs12_store_list;
	int msr_autostore_slot;
	bool in_autostore_list;
	int last;

	msr_autostore_slot = vmx_find_loadstore_msr_slot(autostore, msr_index);
	in_autostore_list = msr_autostore_slot >= 0;
	in_vmcs12_store_list = nested_msr_store_list_has_msr(vcpu, msr_index);

	if (in_vmcs12_store_list && !in_autostore_list) {
		if (autostore->nr == MAX_NR_LOADSTORE_MSRS) {
			/*
			 * Emulated VMEntry does not fail here.  Instead a less
			 * accurate value will be returned by
			 * nested_vmx_get_vmexit_msr_value() using kvm_get_msr()
			 * instead of reading the value from the vmcs02 VMExit
			 * MSR-store area.
			 */
			pr_warn_ratelimited(
				"Not enough msr entries in msr_autostore.  Can't add msr %x\n",
				msr_index);
			return;
		}
		last = autostore->nr++;
		autostore->val[last].index = msr_index;
	} else if (!in_vmcs12_store_list && in_autostore_list) {
		last = --autostore->nr;
		autostore->val[msr_autostore_slot] = autostore->val[last];
	}
}

/*
 * Load guest's/host's cr3 at nested entry/exit.  @nested_ept is true if we are
 * emulating VM-Entry into a guest with EPT enabled.  On failure, the expected
 * Exit Qualification (for a VM-Entry consistency check VM-Exit) is assigned to
 * @entry_failure_code.
 */
static int nested_vmx_load_cr3(struct kvm_vcpu *vcpu, unsigned long cr3,
			       bool nested_ept, bool reload_pdptrs,
			       enum vm_entry_failure_code *entry_failure_code)
{
	if (CC(kvm_vcpu_is_illegal_gpa(vcpu, cr3))) {
		*entry_failure_code = ENTRY_FAIL_DEFAULT;
		return -EINVAL;
	}

	/*
	 * If PAE paging and EPT are both on, CR3 is not used by the CPU and
	 * must not be dereferenced.
	 */
	if (reload_pdptrs && !nested_ept && is_pae_paging(vcpu) &&
	    CC(!load_pdptrs(vcpu, vcpu->arch.walk_mmu, cr3))) {
		*entry_failure_code = ENTRY_FAIL_PDPTE;
		return -EINVAL;
	}

<<<<<<< HEAD
	/*
	 * Unconditionally skip the TLB flush on fast CR3 switch, all TLB
	 * flushes are handled by nested_vmx_transition_tlb_flush().
	 */
	if (!nested_ept) {
		kvm_mmu_new_pgd(vcpu, cr3, true, true);

		/*
		 * A TLB flush on VM-Enter/VM-Exit flushes all linear mappings
		 * across all PCIDs, i.e. all PGDs need to be synchronized.
		 * See nested_vmx_transition_mmu_sync() for more details.
		 */
		if (nested_vmx_transition_mmu_sync(vcpu))
			kvm_make_request(KVM_REQ_TLB_FLUSH_GUEST, vcpu);
	}
=======
	if (!nested_ept)
		kvm_mmu_new_pgd(vcpu, cr3);
>>>>>>> 3b17187f

	vcpu->arch.cr3 = cr3;
	kvm_register_mark_available(vcpu, VCPU_EXREG_CR3);

	/* Re-initialize the MMU, e.g. to pick up CR4 MMU role changes. */
	kvm_init_mmu(vcpu);

	return 0;
}

/*
 * Returns if KVM is able to config CPU to tag TLB entries
 * populated by L2 differently than TLB entries populated
 * by L1.
 *
 * If L0 uses EPT, L1 and L2 run with different EPTP because
 * guest_mode is part of kvm_mmu_page_role. Thus, TLB entries
 * are tagged with different EPTP.
 *
 * If L1 uses VPID and we allocated a vpid02, TLB entries are tagged
 * with different VPID (L1 entries are tagged with vmx->vpid
 * while L2 entries are tagged with vmx->nested.vpid02).
 */
static bool nested_has_guest_tlb_tag(struct kvm_vcpu *vcpu)
{
	struct vmcs12 *vmcs12 = get_vmcs12(vcpu);

	return enable_ept ||
	       (nested_cpu_has_vpid(vmcs12) && to_vmx(vcpu)->nested.vpid02);
}

static void nested_vmx_transition_tlb_flush(struct kvm_vcpu *vcpu,
					    struct vmcs12 *vmcs12,
					    bool is_vmenter)
{
	struct vcpu_vmx *vmx = to_vmx(vcpu);

	/*
	 * If vmcs12 doesn't use VPID, L1 expects linear and combined mappings
	 * for *all* contexts to be flushed on VM-Enter/VM-Exit, i.e. it's a
	 * full TLB flush from the guest's perspective.  This is required even
	 * if VPID is disabled in the host as KVM may need to synchronize the
	 * MMU in response to the guest TLB flush.
	 *
	 * Note, using TLB_FLUSH_GUEST is correct even if nested EPT is in use.
	 * EPT is a special snowflake, as guest-physical mappings aren't
	 * flushed on VPID invalidations, including VM-Enter or VM-Exit with
	 * VPID disabled.  As a result, KVM _never_ needs to sync nEPT
	 * entries on VM-Enter because L1 can't rely on VM-Enter to flush
	 * those mappings.
	 */
	if (!nested_cpu_has_vpid(vmcs12)) {
		kvm_make_request(KVM_REQ_TLB_FLUSH_GUEST, vcpu);
		return;
	}

	/* L2 should never have a VPID if VPID is disabled. */
	WARN_ON(!enable_vpid);

	/*
	 * If VPID is enabled and used by vmc12, but L2 does not have a unique
	 * TLB tag (ASID), i.e. EPT is disabled and KVM was unable to allocate
	 * a VPID for L2, flush the current context as the effective ASID is
	 * common to both L1 and L2.
	 *
	 * Defer the flush so that it runs after vmcs02.EPTP has been set by
	 * KVM_REQ_LOAD_MMU_PGD (if nested EPT is enabled) and to avoid
	 * redundant flushes further down the nested pipeline.
	 *
	 * If a TLB flush isn't required due to any of the above, and vpid12 is
	 * changing then the new "virtual" VPID (vpid12) will reuse the same
	 * "real" VPID (vpid02), and so needs to be flushed.  There's no direct
	 * mapping between vpid02 and vpid12, vpid02 is per-vCPU and reused for
	 * all nested vCPUs.  Remember, a flush on VM-Enter does not invalidate
	 * guest-physical mappings, so there is no need to sync the nEPT MMU.
	 */
	if (!nested_has_guest_tlb_tag(vcpu)) {
		kvm_make_request(KVM_REQ_TLB_FLUSH_CURRENT, vcpu);
	} else if (is_vmenter &&
		   vmcs12->virtual_processor_id != vmx->nested.last_vpid) {
		vmx->nested.last_vpid = vmcs12->virtual_processor_id;
		vpid_sync_context(nested_get_vpid02(vcpu));
	}
}

static bool is_bitwise_subset(u64 superset, u64 subset, u64 mask)
{
	superset &= mask;
	subset &= mask;

	return (superset | subset) == superset;
}

static int vmx_restore_vmx_basic(struct vcpu_vmx *vmx, u64 data)
{
	const u64 feature_and_reserved =
		/* feature (except bit 48; see below) */
		BIT_ULL(49) | BIT_ULL(54) | BIT_ULL(55) |
		/* reserved */
		BIT_ULL(31) | GENMASK_ULL(47, 45) | GENMASK_ULL(63, 56);
	u64 vmx_basic = vmx->nested.msrs.basic;

	if (!is_bitwise_subset(vmx_basic, data, feature_and_reserved))
		return -EINVAL;

	/*
	 * KVM does not emulate a version of VMX that constrains physical
	 * addresses of VMX structures (e.g. VMCS) to 32-bits.
	 */
	if (data & BIT_ULL(48))
		return -EINVAL;

	if (vmx_basic_vmcs_revision_id(vmx_basic) !=
	    vmx_basic_vmcs_revision_id(data))
		return -EINVAL;

	if (vmx_basic_vmcs_size(vmx_basic) > vmx_basic_vmcs_size(data))
		return -EINVAL;

	vmx->nested.msrs.basic = data;
	return 0;
}

static int
vmx_restore_control_msr(struct vcpu_vmx *vmx, u32 msr_index, u64 data)
{
	u64 supported;
	u32 *lowp, *highp;

	switch (msr_index) {
	case MSR_IA32_VMX_TRUE_PINBASED_CTLS:
		lowp = &vmx->nested.msrs.pinbased_ctls_low;
		highp = &vmx->nested.msrs.pinbased_ctls_high;
		break;
	case MSR_IA32_VMX_TRUE_PROCBASED_CTLS:
		lowp = &vmx->nested.msrs.procbased_ctls_low;
		highp = &vmx->nested.msrs.procbased_ctls_high;
		break;
	case MSR_IA32_VMX_TRUE_EXIT_CTLS:
		lowp = &vmx->nested.msrs.exit_ctls_low;
		highp = &vmx->nested.msrs.exit_ctls_high;
		break;
	case MSR_IA32_VMX_TRUE_ENTRY_CTLS:
		lowp = &vmx->nested.msrs.entry_ctls_low;
		highp = &vmx->nested.msrs.entry_ctls_high;
		break;
	case MSR_IA32_VMX_PROCBASED_CTLS2:
		lowp = &vmx->nested.msrs.secondary_ctls_low;
		highp = &vmx->nested.msrs.secondary_ctls_high;
		break;
	default:
		BUG();
	}

	supported = vmx_control_msr(*lowp, *highp);

	/* Check must-be-1 bits are still 1. */
	if (!is_bitwise_subset(data, supported, GENMASK_ULL(31, 0)))
		return -EINVAL;

	/* Check must-be-0 bits are still 0. */
	if (!is_bitwise_subset(supported, data, GENMASK_ULL(63, 32)))
		return -EINVAL;

	*lowp = data;
	*highp = data >> 32;
	return 0;
}

static int vmx_restore_vmx_misc(struct vcpu_vmx *vmx, u64 data)
{
	const u64 feature_and_reserved_bits =
		/* feature */
		BIT_ULL(5) | GENMASK_ULL(8, 6) | BIT_ULL(14) | BIT_ULL(15) |
		BIT_ULL(28) | BIT_ULL(29) | BIT_ULL(30) |
		/* reserved */
		GENMASK_ULL(13, 9) | BIT_ULL(31);
	u64 vmx_misc;

	vmx_misc = vmx_control_msr(vmx->nested.msrs.misc_low,
				   vmx->nested.msrs.misc_high);

	if (!is_bitwise_subset(vmx_misc, data, feature_and_reserved_bits))
		return -EINVAL;

	if ((vmx->nested.msrs.pinbased_ctls_high &
	     PIN_BASED_VMX_PREEMPTION_TIMER) &&
	    vmx_misc_preemption_timer_rate(data) !=
	    vmx_misc_preemption_timer_rate(vmx_misc))
		return -EINVAL;

	if (vmx_misc_cr3_count(data) > vmx_misc_cr3_count(vmx_misc))
		return -EINVAL;

	if (vmx_misc_max_msr(data) > vmx_misc_max_msr(vmx_misc))
		return -EINVAL;

	if (vmx_misc_mseg_revid(data) != vmx_misc_mseg_revid(vmx_misc))
		return -EINVAL;

	vmx->nested.msrs.misc_low = data;
	vmx->nested.msrs.misc_high = data >> 32;

	return 0;
}

static int vmx_restore_vmx_ept_vpid_cap(struct vcpu_vmx *vmx, u64 data)
{
	u64 vmx_ept_vpid_cap;

	vmx_ept_vpid_cap = vmx_control_msr(vmx->nested.msrs.ept_caps,
					   vmx->nested.msrs.vpid_caps);

	/* Every bit is either reserved or a feature bit. */
	if (!is_bitwise_subset(vmx_ept_vpid_cap, data, -1ULL))
		return -EINVAL;

	vmx->nested.msrs.ept_caps = data;
	vmx->nested.msrs.vpid_caps = data >> 32;
	return 0;
}

static int vmx_restore_fixed0_msr(struct vcpu_vmx *vmx, u32 msr_index, u64 data)
{
	u64 *msr;

	switch (msr_index) {
	case MSR_IA32_VMX_CR0_FIXED0:
		msr = &vmx->nested.msrs.cr0_fixed0;
		break;
	case MSR_IA32_VMX_CR4_FIXED0:
		msr = &vmx->nested.msrs.cr4_fixed0;
		break;
	default:
		BUG();
	}

	/*
	 * 1 bits (which indicates bits which "must-be-1" during VMX operation)
	 * must be 1 in the restored value.
	 */
	if (!is_bitwise_subset(data, *msr, -1ULL))
		return -EINVAL;

	*msr = data;
	return 0;
}

/*
 * Called when userspace is restoring VMX MSRs.
 *
 * Returns 0 on success, non-0 otherwise.
 */
int vmx_set_vmx_msr(struct kvm_vcpu *vcpu, u32 msr_index, u64 data)
{
	struct vcpu_vmx *vmx = to_vmx(vcpu);

	/*
	 * Don't allow changes to the VMX capability MSRs while the vCPU
	 * is in VMX operation.
	 */
	if (vmx->nested.vmxon)
		return -EBUSY;

	switch (msr_index) {
	case MSR_IA32_VMX_BASIC:
		return vmx_restore_vmx_basic(vmx, data);
	case MSR_IA32_VMX_PINBASED_CTLS:
	case MSR_IA32_VMX_PROCBASED_CTLS:
	case MSR_IA32_VMX_EXIT_CTLS:
	case MSR_IA32_VMX_ENTRY_CTLS:
		/*
		 * The "non-true" VMX capability MSRs are generated from the
		 * "true" MSRs, so we do not support restoring them directly.
		 *
		 * If userspace wants to emulate VMX_BASIC[55]=0, userspace
		 * should restore the "true" MSRs with the must-be-1 bits
		 * set according to the SDM Vol 3. A.2 "RESERVED CONTROLS AND
		 * DEFAULT SETTINGS".
		 */
		return -EINVAL;
	case MSR_IA32_VMX_TRUE_PINBASED_CTLS:
	case MSR_IA32_VMX_TRUE_PROCBASED_CTLS:
	case MSR_IA32_VMX_TRUE_EXIT_CTLS:
	case MSR_IA32_VMX_TRUE_ENTRY_CTLS:
	case MSR_IA32_VMX_PROCBASED_CTLS2:
		return vmx_restore_control_msr(vmx, msr_index, data);
	case MSR_IA32_VMX_MISC:
		return vmx_restore_vmx_misc(vmx, data);
	case MSR_IA32_VMX_CR0_FIXED0:
	case MSR_IA32_VMX_CR4_FIXED0:
		return vmx_restore_fixed0_msr(vmx, msr_index, data);
	case MSR_IA32_VMX_CR0_FIXED1:
	case MSR_IA32_VMX_CR4_FIXED1:
		/*
		 * These MSRs are generated based on the vCPU's CPUID, so we
		 * do not support restoring them directly.
		 */
		return -EINVAL;
	case MSR_IA32_VMX_EPT_VPID_CAP:
		return vmx_restore_vmx_ept_vpid_cap(vmx, data);
	case MSR_IA32_VMX_VMCS_ENUM:
		vmx->nested.msrs.vmcs_enum = data;
		return 0;
	case MSR_IA32_VMX_VMFUNC:
		if (data & ~vmx->nested.msrs.vmfunc_controls)
			return -EINVAL;
		vmx->nested.msrs.vmfunc_controls = data;
		return 0;
	default:
		/*
		 * The rest of the VMX capability MSRs do not support restore.
		 */
		return -EINVAL;
	}
}

/* Returns 0 on success, non-0 otherwise. */
int vmx_get_vmx_msr(struct nested_vmx_msrs *msrs, u32 msr_index, u64 *pdata)
{
	switch (msr_index) {
	case MSR_IA32_VMX_BASIC:
		*pdata = msrs->basic;
		break;
	case MSR_IA32_VMX_TRUE_PINBASED_CTLS:
	case MSR_IA32_VMX_PINBASED_CTLS:
		*pdata = vmx_control_msr(
			msrs->pinbased_ctls_low,
			msrs->pinbased_ctls_high);
		if (msr_index == MSR_IA32_VMX_PINBASED_CTLS)
			*pdata |= PIN_BASED_ALWAYSON_WITHOUT_TRUE_MSR;
		break;
	case MSR_IA32_VMX_TRUE_PROCBASED_CTLS:
	case MSR_IA32_VMX_PROCBASED_CTLS:
		*pdata = vmx_control_msr(
			msrs->procbased_ctls_low,
			msrs->procbased_ctls_high);
		if (msr_index == MSR_IA32_VMX_PROCBASED_CTLS)
			*pdata |= CPU_BASED_ALWAYSON_WITHOUT_TRUE_MSR;
		break;
	case MSR_IA32_VMX_TRUE_EXIT_CTLS:
	case MSR_IA32_VMX_EXIT_CTLS:
		*pdata = vmx_control_msr(
			msrs->exit_ctls_low,
			msrs->exit_ctls_high);
		if (msr_index == MSR_IA32_VMX_EXIT_CTLS)
			*pdata |= VM_EXIT_ALWAYSON_WITHOUT_TRUE_MSR;
		break;
	case MSR_IA32_VMX_TRUE_ENTRY_CTLS:
	case MSR_IA32_VMX_ENTRY_CTLS:
		*pdata = vmx_control_msr(
			msrs->entry_ctls_low,
			msrs->entry_ctls_high);
		if (msr_index == MSR_IA32_VMX_ENTRY_CTLS)
			*pdata |= VM_ENTRY_ALWAYSON_WITHOUT_TRUE_MSR;
		break;
	case MSR_IA32_VMX_MISC:
		*pdata = vmx_control_msr(
			msrs->misc_low,
			msrs->misc_high);
		break;
	case MSR_IA32_VMX_CR0_FIXED0:
		*pdata = msrs->cr0_fixed0;
		break;
	case MSR_IA32_VMX_CR0_FIXED1:
		*pdata = msrs->cr0_fixed1;
		break;
	case MSR_IA32_VMX_CR4_FIXED0:
		*pdata = msrs->cr4_fixed0;
		break;
	case MSR_IA32_VMX_CR4_FIXED1:
		*pdata = msrs->cr4_fixed1;
		break;
	case MSR_IA32_VMX_VMCS_ENUM:
		*pdata = msrs->vmcs_enum;
		break;
	case MSR_IA32_VMX_PROCBASED_CTLS2:
		*pdata = vmx_control_msr(
			msrs->secondary_ctls_low,
			msrs->secondary_ctls_high);
		break;
	case MSR_IA32_VMX_EPT_VPID_CAP:
		*pdata = msrs->ept_caps |
			((u64)msrs->vpid_caps << 32);
		break;
	case MSR_IA32_VMX_VMFUNC:
		*pdata = msrs->vmfunc_controls;
		break;
	default:
		return 1;
	}

	return 0;
}

/*
 * Copy the writable VMCS shadow fields back to the VMCS12, in case they have
 * been modified by the L1 guest.  Note, "writable" in this context means
 * "writable by the guest", i.e. tagged SHADOW_FIELD_RW; the set of
 * fields tagged SHADOW_FIELD_RO may or may not align with the "read-only"
 * VM-exit information fields (which are actually writable if the vCPU is
 * configured to support "VMWRITE to any supported field in the VMCS").
 */
static void copy_shadow_to_vmcs12(struct vcpu_vmx *vmx)
{
	struct vmcs *shadow_vmcs = vmx->vmcs01.shadow_vmcs;
	struct vmcs12 *vmcs12 = get_vmcs12(&vmx->vcpu);
	struct shadow_vmcs_field field;
	unsigned long val;
	int i;

	if (WARN_ON(!shadow_vmcs))
		return;

	preempt_disable();

	vmcs_load(shadow_vmcs);

	for (i = 0; i < max_shadow_read_write_fields; i++) {
		field = shadow_read_write_fields[i];
		val = __vmcs_readl(field.encoding);
		vmcs12_write_any(vmcs12, field.encoding, field.offset, val);
	}

	vmcs_clear(shadow_vmcs);
	vmcs_load(vmx->loaded_vmcs->vmcs);

	preempt_enable();
}

static void copy_vmcs12_to_shadow(struct vcpu_vmx *vmx)
{
	const struct shadow_vmcs_field *fields[] = {
		shadow_read_write_fields,
		shadow_read_only_fields
	};
	const int max_fields[] = {
		max_shadow_read_write_fields,
		max_shadow_read_only_fields
	};
	struct vmcs *shadow_vmcs = vmx->vmcs01.shadow_vmcs;
	struct vmcs12 *vmcs12 = get_vmcs12(&vmx->vcpu);
	struct shadow_vmcs_field field;
	unsigned long val;
	int i, q;

	if (WARN_ON(!shadow_vmcs))
		return;

	vmcs_load(shadow_vmcs);

	for (q = 0; q < ARRAY_SIZE(fields); q++) {
		for (i = 0; i < max_fields[q]; i++) {
			field = fields[q][i];
			val = vmcs12_read_any(vmcs12, field.encoding,
					      field.offset);
			__vmcs_writel(field.encoding, val);
		}
	}

	vmcs_clear(shadow_vmcs);
	vmcs_load(vmx->loaded_vmcs->vmcs);
}

static void copy_enlightened_to_vmcs12(struct vcpu_vmx *vmx, u32 hv_clean_fields)
{
	struct vmcs12 *vmcs12 = vmx->nested.cached_vmcs12;
	struct hv_enlightened_vmcs *evmcs = vmx->nested.hv_evmcs;

	/* HV_VMX_ENLIGHTENED_CLEAN_FIELD_NONE */
	vmcs12->tpr_threshold = evmcs->tpr_threshold;
	vmcs12->guest_rip = evmcs->guest_rip;

	if (unlikely(!(hv_clean_fields &
		       HV_VMX_ENLIGHTENED_CLEAN_FIELD_GUEST_BASIC))) {
		vmcs12->guest_rsp = evmcs->guest_rsp;
		vmcs12->guest_rflags = evmcs->guest_rflags;
		vmcs12->guest_interruptibility_info =
			evmcs->guest_interruptibility_info;
	}

	if (unlikely(!(hv_clean_fields &
		       HV_VMX_ENLIGHTENED_CLEAN_FIELD_CONTROL_PROC))) {
		vmcs12->cpu_based_vm_exec_control =
			evmcs->cpu_based_vm_exec_control;
	}

	if (unlikely(!(hv_clean_fields &
		       HV_VMX_ENLIGHTENED_CLEAN_FIELD_CONTROL_EXCPN))) {
		vmcs12->exception_bitmap = evmcs->exception_bitmap;
	}

	if (unlikely(!(hv_clean_fields &
		       HV_VMX_ENLIGHTENED_CLEAN_FIELD_CONTROL_ENTRY))) {
		vmcs12->vm_entry_controls = evmcs->vm_entry_controls;
	}

	if (unlikely(!(hv_clean_fields &
		       HV_VMX_ENLIGHTENED_CLEAN_FIELD_CONTROL_EVENT))) {
		vmcs12->vm_entry_intr_info_field =
			evmcs->vm_entry_intr_info_field;
		vmcs12->vm_entry_exception_error_code =
			evmcs->vm_entry_exception_error_code;
		vmcs12->vm_entry_instruction_len =
			evmcs->vm_entry_instruction_len;
	}

	if (unlikely(!(hv_clean_fields &
		       HV_VMX_ENLIGHTENED_CLEAN_FIELD_HOST_GRP1))) {
		vmcs12->host_ia32_pat = evmcs->host_ia32_pat;
		vmcs12->host_ia32_efer = evmcs->host_ia32_efer;
		vmcs12->host_cr0 = evmcs->host_cr0;
		vmcs12->host_cr3 = evmcs->host_cr3;
		vmcs12->host_cr4 = evmcs->host_cr4;
		vmcs12->host_ia32_sysenter_esp = evmcs->host_ia32_sysenter_esp;
		vmcs12->host_ia32_sysenter_eip = evmcs->host_ia32_sysenter_eip;
		vmcs12->host_rip = evmcs->host_rip;
		vmcs12->host_ia32_sysenter_cs = evmcs->host_ia32_sysenter_cs;
		vmcs12->host_es_selector = evmcs->host_es_selector;
		vmcs12->host_cs_selector = evmcs->host_cs_selector;
		vmcs12->host_ss_selector = evmcs->host_ss_selector;
		vmcs12->host_ds_selector = evmcs->host_ds_selector;
		vmcs12->host_fs_selector = evmcs->host_fs_selector;
		vmcs12->host_gs_selector = evmcs->host_gs_selector;
		vmcs12->host_tr_selector = evmcs->host_tr_selector;
	}

	if (unlikely(!(hv_clean_fields &
		       HV_VMX_ENLIGHTENED_CLEAN_FIELD_CONTROL_GRP1))) {
		vmcs12->pin_based_vm_exec_control =
			evmcs->pin_based_vm_exec_control;
		vmcs12->vm_exit_controls = evmcs->vm_exit_controls;
		vmcs12->secondary_vm_exec_control =
			evmcs->secondary_vm_exec_control;
	}

	if (unlikely(!(hv_clean_fields &
		       HV_VMX_ENLIGHTENED_CLEAN_FIELD_IO_BITMAP))) {
		vmcs12->io_bitmap_a = evmcs->io_bitmap_a;
		vmcs12->io_bitmap_b = evmcs->io_bitmap_b;
	}

	if (unlikely(!(hv_clean_fields &
		       HV_VMX_ENLIGHTENED_CLEAN_FIELD_MSR_BITMAP))) {
		vmcs12->msr_bitmap = evmcs->msr_bitmap;
	}

	if (unlikely(!(hv_clean_fields &
		       HV_VMX_ENLIGHTENED_CLEAN_FIELD_GUEST_GRP2))) {
		vmcs12->guest_es_base = evmcs->guest_es_base;
		vmcs12->guest_cs_base = evmcs->guest_cs_base;
		vmcs12->guest_ss_base = evmcs->guest_ss_base;
		vmcs12->guest_ds_base = evmcs->guest_ds_base;
		vmcs12->guest_fs_base = evmcs->guest_fs_base;
		vmcs12->guest_gs_base = evmcs->guest_gs_base;
		vmcs12->guest_ldtr_base = evmcs->guest_ldtr_base;
		vmcs12->guest_tr_base = evmcs->guest_tr_base;
		vmcs12->guest_gdtr_base = evmcs->guest_gdtr_base;
		vmcs12->guest_idtr_base = evmcs->guest_idtr_base;
		vmcs12->guest_es_limit = evmcs->guest_es_limit;
		vmcs12->guest_cs_limit = evmcs->guest_cs_limit;
		vmcs12->guest_ss_limit = evmcs->guest_ss_limit;
		vmcs12->guest_ds_limit = evmcs->guest_ds_limit;
		vmcs12->guest_fs_limit = evmcs->guest_fs_limit;
		vmcs12->guest_gs_limit = evmcs->guest_gs_limit;
		vmcs12->guest_ldtr_limit = evmcs->guest_ldtr_limit;
		vmcs12->guest_tr_limit = evmcs->guest_tr_limit;
		vmcs12->guest_gdtr_limit = evmcs->guest_gdtr_limit;
		vmcs12->guest_idtr_limit = evmcs->guest_idtr_limit;
		vmcs12->guest_es_ar_bytes = evmcs->guest_es_ar_bytes;
		vmcs12->guest_cs_ar_bytes = evmcs->guest_cs_ar_bytes;
		vmcs12->guest_ss_ar_bytes = evmcs->guest_ss_ar_bytes;
		vmcs12->guest_ds_ar_bytes = evmcs->guest_ds_ar_bytes;
		vmcs12->guest_fs_ar_bytes = evmcs->guest_fs_ar_bytes;
		vmcs12->guest_gs_ar_bytes = evmcs->guest_gs_ar_bytes;
		vmcs12->guest_ldtr_ar_bytes = evmcs->guest_ldtr_ar_bytes;
		vmcs12->guest_tr_ar_bytes = evmcs->guest_tr_ar_bytes;
		vmcs12->guest_es_selector = evmcs->guest_es_selector;
		vmcs12->guest_cs_selector = evmcs->guest_cs_selector;
		vmcs12->guest_ss_selector = evmcs->guest_ss_selector;
		vmcs12->guest_ds_selector = evmcs->guest_ds_selector;
		vmcs12->guest_fs_selector = evmcs->guest_fs_selector;
		vmcs12->guest_gs_selector = evmcs->guest_gs_selector;
		vmcs12->guest_ldtr_selector = evmcs->guest_ldtr_selector;
		vmcs12->guest_tr_selector = evmcs->guest_tr_selector;
	}

	if (unlikely(!(hv_clean_fields &
		       HV_VMX_ENLIGHTENED_CLEAN_FIELD_CONTROL_GRP2))) {
		vmcs12->tsc_offset = evmcs->tsc_offset;
		vmcs12->virtual_apic_page_addr = evmcs->virtual_apic_page_addr;
		vmcs12->xss_exit_bitmap = evmcs->xss_exit_bitmap;
	}

	if (unlikely(!(hv_clean_fields &
		       HV_VMX_ENLIGHTENED_CLEAN_FIELD_CRDR))) {
		vmcs12->cr0_guest_host_mask = evmcs->cr0_guest_host_mask;
		vmcs12->cr4_guest_host_mask = evmcs->cr4_guest_host_mask;
		vmcs12->cr0_read_shadow = evmcs->cr0_read_shadow;
		vmcs12->cr4_read_shadow = evmcs->cr4_read_shadow;
		vmcs12->guest_cr0 = evmcs->guest_cr0;
		vmcs12->guest_cr3 = evmcs->guest_cr3;
		vmcs12->guest_cr4 = evmcs->guest_cr4;
		vmcs12->guest_dr7 = evmcs->guest_dr7;
	}

	if (unlikely(!(hv_clean_fields &
		       HV_VMX_ENLIGHTENED_CLEAN_FIELD_HOST_POINTER))) {
		vmcs12->host_fs_base = evmcs->host_fs_base;
		vmcs12->host_gs_base = evmcs->host_gs_base;
		vmcs12->host_tr_base = evmcs->host_tr_base;
		vmcs12->host_gdtr_base = evmcs->host_gdtr_base;
		vmcs12->host_idtr_base = evmcs->host_idtr_base;
		vmcs12->host_rsp = evmcs->host_rsp;
	}

	if (unlikely(!(hv_clean_fields &
		       HV_VMX_ENLIGHTENED_CLEAN_FIELD_CONTROL_XLAT))) {
		vmcs12->ept_pointer = evmcs->ept_pointer;
		vmcs12->virtual_processor_id = evmcs->virtual_processor_id;
	}

	if (unlikely(!(hv_clean_fields &
		       HV_VMX_ENLIGHTENED_CLEAN_FIELD_GUEST_GRP1))) {
		vmcs12->vmcs_link_pointer = evmcs->vmcs_link_pointer;
		vmcs12->guest_ia32_debugctl = evmcs->guest_ia32_debugctl;
		vmcs12->guest_ia32_pat = evmcs->guest_ia32_pat;
		vmcs12->guest_ia32_efer = evmcs->guest_ia32_efer;
		vmcs12->guest_pdptr0 = evmcs->guest_pdptr0;
		vmcs12->guest_pdptr1 = evmcs->guest_pdptr1;
		vmcs12->guest_pdptr2 = evmcs->guest_pdptr2;
		vmcs12->guest_pdptr3 = evmcs->guest_pdptr3;
		vmcs12->guest_pending_dbg_exceptions =
			evmcs->guest_pending_dbg_exceptions;
		vmcs12->guest_sysenter_esp = evmcs->guest_sysenter_esp;
		vmcs12->guest_sysenter_eip = evmcs->guest_sysenter_eip;
		vmcs12->guest_bndcfgs = evmcs->guest_bndcfgs;
		vmcs12->guest_activity_state = evmcs->guest_activity_state;
		vmcs12->guest_sysenter_cs = evmcs->guest_sysenter_cs;
	}

	/*
	 * Not used?
	 * vmcs12->vm_exit_msr_store_addr = evmcs->vm_exit_msr_store_addr;
	 * vmcs12->vm_exit_msr_load_addr = evmcs->vm_exit_msr_load_addr;
	 * vmcs12->vm_entry_msr_load_addr = evmcs->vm_entry_msr_load_addr;
	 * vmcs12->page_fault_error_code_mask =
	 *		evmcs->page_fault_error_code_mask;
	 * vmcs12->page_fault_error_code_match =
	 *		evmcs->page_fault_error_code_match;
	 * vmcs12->cr3_target_count = evmcs->cr3_target_count;
	 * vmcs12->vm_exit_msr_store_count = evmcs->vm_exit_msr_store_count;
	 * vmcs12->vm_exit_msr_load_count = evmcs->vm_exit_msr_load_count;
	 * vmcs12->vm_entry_msr_load_count = evmcs->vm_entry_msr_load_count;
	 */

	/*
	 * Read only fields:
	 * vmcs12->guest_physical_address = evmcs->guest_physical_address;
	 * vmcs12->vm_instruction_error = evmcs->vm_instruction_error;
	 * vmcs12->vm_exit_reason = evmcs->vm_exit_reason;
	 * vmcs12->vm_exit_intr_info = evmcs->vm_exit_intr_info;
	 * vmcs12->vm_exit_intr_error_code = evmcs->vm_exit_intr_error_code;
	 * vmcs12->idt_vectoring_info_field = evmcs->idt_vectoring_info_field;
	 * vmcs12->idt_vectoring_error_code = evmcs->idt_vectoring_error_code;
	 * vmcs12->vm_exit_instruction_len = evmcs->vm_exit_instruction_len;
	 * vmcs12->vmx_instruction_info = evmcs->vmx_instruction_info;
	 * vmcs12->exit_qualification = evmcs->exit_qualification;
	 * vmcs12->guest_linear_address = evmcs->guest_linear_address;
	 *
	 * Not present in struct vmcs12:
	 * vmcs12->exit_io_instruction_ecx = evmcs->exit_io_instruction_ecx;
	 * vmcs12->exit_io_instruction_esi = evmcs->exit_io_instruction_esi;
	 * vmcs12->exit_io_instruction_edi = evmcs->exit_io_instruction_edi;
	 * vmcs12->exit_io_instruction_eip = evmcs->exit_io_instruction_eip;
	 */

	return;
}

static void copy_vmcs12_to_enlightened(struct vcpu_vmx *vmx)
{
	struct vmcs12 *vmcs12 = vmx->nested.cached_vmcs12;
	struct hv_enlightened_vmcs *evmcs = vmx->nested.hv_evmcs;

	/*
	 * Should not be changed by KVM:
	 *
	 * evmcs->host_es_selector = vmcs12->host_es_selector;
	 * evmcs->host_cs_selector = vmcs12->host_cs_selector;
	 * evmcs->host_ss_selector = vmcs12->host_ss_selector;
	 * evmcs->host_ds_selector = vmcs12->host_ds_selector;
	 * evmcs->host_fs_selector = vmcs12->host_fs_selector;
	 * evmcs->host_gs_selector = vmcs12->host_gs_selector;
	 * evmcs->host_tr_selector = vmcs12->host_tr_selector;
	 * evmcs->host_ia32_pat = vmcs12->host_ia32_pat;
	 * evmcs->host_ia32_efer = vmcs12->host_ia32_efer;
	 * evmcs->host_cr0 = vmcs12->host_cr0;
	 * evmcs->host_cr3 = vmcs12->host_cr3;
	 * evmcs->host_cr4 = vmcs12->host_cr4;
	 * evmcs->host_ia32_sysenter_esp = vmcs12->host_ia32_sysenter_esp;
	 * evmcs->host_ia32_sysenter_eip = vmcs12->host_ia32_sysenter_eip;
	 * evmcs->host_rip = vmcs12->host_rip;
	 * evmcs->host_ia32_sysenter_cs = vmcs12->host_ia32_sysenter_cs;
	 * evmcs->host_fs_base = vmcs12->host_fs_base;
	 * evmcs->host_gs_base = vmcs12->host_gs_base;
	 * evmcs->host_tr_base = vmcs12->host_tr_base;
	 * evmcs->host_gdtr_base = vmcs12->host_gdtr_base;
	 * evmcs->host_idtr_base = vmcs12->host_idtr_base;
	 * evmcs->host_rsp = vmcs12->host_rsp;
	 * sync_vmcs02_to_vmcs12() doesn't read these:
	 * evmcs->io_bitmap_a = vmcs12->io_bitmap_a;
	 * evmcs->io_bitmap_b = vmcs12->io_bitmap_b;
	 * evmcs->msr_bitmap = vmcs12->msr_bitmap;
	 * evmcs->ept_pointer = vmcs12->ept_pointer;
	 * evmcs->xss_exit_bitmap = vmcs12->xss_exit_bitmap;
	 * evmcs->vm_exit_msr_store_addr = vmcs12->vm_exit_msr_store_addr;
	 * evmcs->vm_exit_msr_load_addr = vmcs12->vm_exit_msr_load_addr;
	 * evmcs->vm_entry_msr_load_addr = vmcs12->vm_entry_msr_load_addr;
	 * evmcs->tpr_threshold = vmcs12->tpr_threshold;
	 * evmcs->virtual_processor_id = vmcs12->virtual_processor_id;
	 * evmcs->exception_bitmap = vmcs12->exception_bitmap;
	 * evmcs->vmcs_link_pointer = vmcs12->vmcs_link_pointer;
	 * evmcs->pin_based_vm_exec_control = vmcs12->pin_based_vm_exec_control;
	 * evmcs->vm_exit_controls = vmcs12->vm_exit_controls;
	 * evmcs->secondary_vm_exec_control = vmcs12->secondary_vm_exec_control;
	 * evmcs->page_fault_error_code_mask =
	 *		vmcs12->page_fault_error_code_mask;
	 * evmcs->page_fault_error_code_match =
	 *		vmcs12->page_fault_error_code_match;
	 * evmcs->cr3_target_count = vmcs12->cr3_target_count;
	 * evmcs->virtual_apic_page_addr = vmcs12->virtual_apic_page_addr;
	 * evmcs->tsc_offset = vmcs12->tsc_offset;
	 * evmcs->guest_ia32_debugctl = vmcs12->guest_ia32_debugctl;
	 * evmcs->cr0_guest_host_mask = vmcs12->cr0_guest_host_mask;
	 * evmcs->cr4_guest_host_mask = vmcs12->cr4_guest_host_mask;
	 * evmcs->cr0_read_shadow = vmcs12->cr0_read_shadow;
	 * evmcs->cr4_read_shadow = vmcs12->cr4_read_shadow;
	 * evmcs->vm_exit_msr_store_count = vmcs12->vm_exit_msr_store_count;
	 * evmcs->vm_exit_msr_load_count = vmcs12->vm_exit_msr_load_count;
	 * evmcs->vm_entry_msr_load_count = vmcs12->vm_entry_msr_load_count;
	 *
	 * Not present in struct vmcs12:
	 * evmcs->exit_io_instruction_ecx = vmcs12->exit_io_instruction_ecx;
	 * evmcs->exit_io_instruction_esi = vmcs12->exit_io_instruction_esi;
	 * evmcs->exit_io_instruction_edi = vmcs12->exit_io_instruction_edi;
	 * evmcs->exit_io_instruction_eip = vmcs12->exit_io_instruction_eip;
	 */

	evmcs->guest_es_selector = vmcs12->guest_es_selector;
	evmcs->guest_cs_selector = vmcs12->guest_cs_selector;
	evmcs->guest_ss_selector = vmcs12->guest_ss_selector;
	evmcs->guest_ds_selector = vmcs12->guest_ds_selector;
	evmcs->guest_fs_selector = vmcs12->guest_fs_selector;
	evmcs->guest_gs_selector = vmcs12->guest_gs_selector;
	evmcs->guest_ldtr_selector = vmcs12->guest_ldtr_selector;
	evmcs->guest_tr_selector = vmcs12->guest_tr_selector;

	evmcs->guest_es_limit = vmcs12->guest_es_limit;
	evmcs->guest_cs_limit = vmcs12->guest_cs_limit;
	evmcs->guest_ss_limit = vmcs12->guest_ss_limit;
	evmcs->guest_ds_limit = vmcs12->guest_ds_limit;
	evmcs->guest_fs_limit = vmcs12->guest_fs_limit;
	evmcs->guest_gs_limit = vmcs12->guest_gs_limit;
	evmcs->guest_ldtr_limit = vmcs12->guest_ldtr_limit;
	evmcs->guest_tr_limit = vmcs12->guest_tr_limit;
	evmcs->guest_gdtr_limit = vmcs12->guest_gdtr_limit;
	evmcs->guest_idtr_limit = vmcs12->guest_idtr_limit;

	evmcs->guest_es_ar_bytes = vmcs12->guest_es_ar_bytes;
	evmcs->guest_cs_ar_bytes = vmcs12->guest_cs_ar_bytes;
	evmcs->guest_ss_ar_bytes = vmcs12->guest_ss_ar_bytes;
	evmcs->guest_ds_ar_bytes = vmcs12->guest_ds_ar_bytes;
	evmcs->guest_fs_ar_bytes = vmcs12->guest_fs_ar_bytes;
	evmcs->guest_gs_ar_bytes = vmcs12->guest_gs_ar_bytes;
	evmcs->guest_ldtr_ar_bytes = vmcs12->guest_ldtr_ar_bytes;
	evmcs->guest_tr_ar_bytes = vmcs12->guest_tr_ar_bytes;

	evmcs->guest_es_base = vmcs12->guest_es_base;
	evmcs->guest_cs_base = vmcs12->guest_cs_base;
	evmcs->guest_ss_base = vmcs12->guest_ss_base;
	evmcs->guest_ds_base = vmcs12->guest_ds_base;
	evmcs->guest_fs_base = vmcs12->guest_fs_base;
	evmcs->guest_gs_base = vmcs12->guest_gs_base;
	evmcs->guest_ldtr_base = vmcs12->guest_ldtr_base;
	evmcs->guest_tr_base = vmcs12->guest_tr_base;
	evmcs->guest_gdtr_base = vmcs12->guest_gdtr_base;
	evmcs->guest_idtr_base = vmcs12->guest_idtr_base;

	evmcs->guest_ia32_pat = vmcs12->guest_ia32_pat;
	evmcs->guest_ia32_efer = vmcs12->guest_ia32_efer;

	evmcs->guest_pdptr0 = vmcs12->guest_pdptr0;
	evmcs->guest_pdptr1 = vmcs12->guest_pdptr1;
	evmcs->guest_pdptr2 = vmcs12->guest_pdptr2;
	evmcs->guest_pdptr3 = vmcs12->guest_pdptr3;

	evmcs->guest_pending_dbg_exceptions =
		vmcs12->guest_pending_dbg_exceptions;
	evmcs->guest_sysenter_esp = vmcs12->guest_sysenter_esp;
	evmcs->guest_sysenter_eip = vmcs12->guest_sysenter_eip;

	evmcs->guest_activity_state = vmcs12->guest_activity_state;
	evmcs->guest_sysenter_cs = vmcs12->guest_sysenter_cs;

	evmcs->guest_cr0 = vmcs12->guest_cr0;
	evmcs->guest_cr3 = vmcs12->guest_cr3;
	evmcs->guest_cr4 = vmcs12->guest_cr4;
	evmcs->guest_dr7 = vmcs12->guest_dr7;

	evmcs->guest_physical_address = vmcs12->guest_physical_address;

	evmcs->vm_instruction_error = vmcs12->vm_instruction_error;
	evmcs->vm_exit_reason = vmcs12->vm_exit_reason;
	evmcs->vm_exit_intr_info = vmcs12->vm_exit_intr_info;
	evmcs->vm_exit_intr_error_code = vmcs12->vm_exit_intr_error_code;
	evmcs->idt_vectoring_info_field = vmcs12->idt_vectoring_info_field;
	evmcs->idt_vectoring_error_code = vmcs12->idt_vectoring_error_code;
	evmcs->vm_exit_instruction_len = vmcs12->vm_exit_instruction_len;
	evmcs->vmx_instruction_info = vmcs12->vmx_instruction_info;

	evmcs->exit_qualification = vmcs12->exit_qualification;

	evmcs->guest_linear_address = vmcs12->guest_linear_address;
	evmcs->guest_rsp = vmcs12->guest_rsp;
	evmcs->guest_rflags = vmcs12->guest_rflags;

	evmcs->guest_interruptibility_info =
		vmcs12->guest_interruptibility_info;
	evmcs->cpu_based_vm_exec_control = vmcs12->cpu_based_vm_exec_control;
	evmcs->vm_entry_controls = vmcs12->vm_entry_controls;
	evmcs->vm_entry_intr_info_field = vmcs12->vm_entry_intr_info_field;
	evmcs->vm_entry_exception_error_code =
		vmcs12->vm_entry_exception_error_code;
	evmcs->vm_entry_instruction_len = vmcs12->vm_entry_instruction_len;

	evmcs->guest_rip = vmcs12->guest_rip;

	evmcs->guest_bndcfgs = vmcs12->guest_bndcfgs;

	return;
}

/*
 * This is an equivalent of the nested hypervisor executing the vmptrld
 * instruction.
 */
static enum nested_evmptrld_status nested_vmx_handle_enlightened_vmptrld(
	struct kvm_vcpu *vcpu, bool from_launch)
{
	struct vcpu_vmx *vmx = to_vmx(vcpu);
	bool evmcs_gpa_changed = false;
	u64 evmcs_gpa;

	if (likely(!vmx->nested.enlightened_vmcs_enabled))
		return EVMPTRLD_DISABLED;

	if (!nested_enlightened_vmentry(vcpu, &evmcs_gpa)) {
		nested_release_evmcs(vcpu);
		return EVMPTRLD_DISABLED;
	}

	if (unlikely(evmcs_gpa != vmx->nested.hv_evmcs_vmptr)) {
		vmx->nested.current_vmptr = -1ull;

		nested_release_evmcs(vcpu);

		if (kvm_vcpu_map(vcpu, gpa_to_gfn(evmcs_gpa),
				 &vmx->nested.hv_evmcs_map))
			return EVMPTRLD_ERROR;

		vmx->nested.hv_evmcs = vmx->nested.hv_evmcs_map.hva;

		/*
		 * Currently, KVM only supports eVMCS version 1
		 * (== KVM_EVMCS_VERSION) and thus we expect guest to set this
		 * value to first u32 field of eVMCS which should specify eVMCS
		 * VersionNumber.
		 *
		 * Guest should be aware of supported eVMCS versions by host by
		 * examining CPUID.0x4000000A.EAX[0:15]. Host userspace VMM is
		 * expected to set this CPUID leaf according to the value
		 * returned in vmcs_version from nested_enable_evmcs().
		 *
		 * However, it turns out that Microsoft Hyper-V fails to comply
		 * to their own invented interface: When Hyper-V use eVMCS, it
		 * just sets first u32 field of eVMCS to revision_id specified
		 * in MSR_IA32_VMX_BASIC. Instead of used eVMCS version number
		 * which is one of the supported versions specified in
		 * CPUID.0x4000000A.EAX[0:15].
		 *
		 * To overcome Hyper-V bug, we accept here either a supported
		 * eVMCS version or VMCS12 revision_id as valid values for first
		 * u32 field of eVMCS.
		 */
		if ((vmx->nested.hv_evmcs->revision_id != KVM_EVMCS_VERSION) &&
		    (vmx->nested.hv_evmcs->revision_id != VMCS12_REVISION)) {
			nested_release_evmcs(vcpu);
			return EVMPTRLD_VMFAIL;
		}

		vmx->nested.hv_evmcs_vmptr = evmcs_gpa;

		evmcs_gpa_changed = true;
		/*
		 * Unlike normal vmcs12, enlightened vmcs12 is not fully
		 * reloaded from guest's memory (read only fields, fields not
		 * present in struct hv_enlightened_vmcs, ...). Make sure there
		 * are no leftovers.
		 */
		if (from_launch) {
			struct vmcs12 *vmcs12 = get_vmcs12(vcpu);
			memset(vmcs12, 0, sizeof(*vmcs12));
			vmcs12->hdr.revision_id = VMCS12_REVISION;
		}

	}

	/*
	 * Clean fields data can't be used on VMLAUNCH and when we switch
	 * between different L2 guests as KVM keeps a single VMCS12 per L1.
	 */
	if (from_launch || evmcs_gpa_changed)
		vmx->nested.hv_evmcs->hv_clean_fields &=
			~HV_VMX_ENLIGHTENED_CLEAN_FIELD_ALL;

	return EVMPTRLD_SUCCEEDED;
}

void nested_sync_vmcs12_to_shadow(struct kvm_vcpu *vcpu)
{
	struct vcpu_vmx *vmx = to_vmx(vcpu);

	if (evmptr_is_valid(vmx->nested.hv_evmcs_vmptr))
		copy_vmcs12_to_enlightened(vmx);
	else
		copy_vmcs12_to_shadow(vmx);

	vmx->nested.need_vmcs12_to_shadow_sync = false;
}

static enum hrtimer_restart vmx_preemption_timer_fn(struct hrtimer *timer)
{
	struct vcpu_vmx *vmx =
		container_of(timer, struct vcpu_vmx, nested.preemption_timer);

	vmx->nested.preemption_timer_expired = true;
	kvm_make_request(KVM_REQ_EVENT, &vmx->vcpu);
	kvm_vcpu_kick(&vmx->vcpu);

	return HRTIMER_NORESTART;
}

static u64 vmx_calc_preemption_timer_value(struct kvm_vcpu *vcpu)
{
	struct vcpu_vmx *vmx = to_vmx(vcpu);
	struct vmcs12 *vmcs12 = get_vmcs12(vcpu);

	u64 l1_scaled_tsc = kvm_read_l1_tsc(vcpu, rdtsc()) >>
			    VMX_MISC_EMULATED_PREEMPTION_TIMER_RATE;

	if (!vmx->nested.has_preemption_timer_deadline) {
		vmx->nested.preemption_timer_deadline =
			vmcs12->vmx_preemption_timer_value + l1_scaled_tsc;
		vmx->nested.has_preemption_timer_deadline = true;
	}
	return vmx->nested.preemption_timer_deadline - l1_scaled_tsc;
}

static void vmx_start_preemption_timer(struct kvm_vcpu *vcpu,
					u64 preemption_timeout)
{
	struct vcpu_vmx *vmx = to_vmx(vcpu);

	/*
	 * A timer value of zero is architecturally guaranteed to cause
	 * a VMExit prior to executing any instructions in the guest.
	 */
	if (preemption_timeout == 0) {
		vmx_preemption_timer_fn(&vmx->nested.preemption_timer);
		return;
	}

	if (vcpu->arch.virtual_tsc_khz == 0)
		return;

	preemption_timeout <<= VMX_MISC_EMULATED_PREEMPTION_TIMER_RATE;
	preemption_timeout *= 1000000;
	do_div(preemption_timeout, vcpu->arch.virtual_tsc_khz);
	hrtimer_start(&vmx->nested.preemption_timer,
		      ktime_add_ns(ktime_get(), preemption_timeout),
		      HRTIMER_MODE_ABS_PINNED);
}

static u64 nested_vmx_calc_efer(struct vcpu_vmx *vmx, struct vmcs12 *vmcs12)
{
	if (vmx->nested.nested_run_pending &&
	    (vmcs12->vm_entry_controls & VM_ENTRY_LOAD_IA32_EFER))
		return vmcs12->guest_ia32_efer;
	else if (vmcs12->vm_entry_controls & VM_ENTRY_IA32E_MODE)
		return vmx->vcpu.arch.efer | (EFER_LMA | EFER_LME);
	else
		return vmx->vcpu.arch.efer & ~(EFER_LMA | EFER_LME);
}

static void prepare_vmcs02_constant_state(struct vcpu_vmx *vmx)
{
	/*
	 * If vmcs02 hasn't been initialized, set the constant vmcs02 state
	 * according to L0's settings (vmcs12 is irrelevant here).  Host
	 * fields that come from L0 and are not constant, e.g. HOST_CR3,
	 * will be set as needed prior to VMLAUNCH/VMRESUME.
	 */
	if (vmx->nested.vmcs02_initialized)
		return;
	vmx->nested.vmcs02_initialized = true;

	/*
	 * We don't care what the EPTP value is we just need to guarantee
	 * it's valid so we don't get a false positive when doing early
	 * consistency checks.
	 */
	if (enable_ept && nested_early_check)
		vmcs_write64(EPT_POINTER,
			     construct_eptp(&vmx->vcpu, 0, PT64_ROOT_4LEVEL));

	/* All VMFUNCs are currently emulated through L0 vmexits.  */
	if (cpu_has_vmx_vmfunc())
		vmcs_write64(VM_FUNCTION_CONTROL, 0);

	if (cpu_has_vmx_posted_intr())
		vmcs_write16(POSTED_INTR_NV, POSTED_INTR_NESTED_VECTOR);

	if (cpu_has_vmx_msr_bitmap())
		vmcs_write64(MSR_BITMAP, __pa(vmx->nested.vmcs02.msr_bitmap));

	/*
	 * PML is emulated for L2, but never enabled in hardware as the MMU
	 * handles A/D emulation.  Disabling PML for L2 also avoids having to
	 * deal with filtering out L2 GPAs from the buffer.
	 */
	if (enable_pml) {
		vmcs_write64(PML_ADDRESS, 0);
		vmcs_write16(GUEST_PML_INDEX, -1);
	}

	if (cpu_has_vmx_encls_vmexit())
		vmcs_write64(ENCLS_EXITING_BITMAP, -1ull);

	/*
	 * Set the MSR load/store lists to match L0's settings.  Only the
	 * addresses are constant (for vmcs02), the counts can change based
	 * on L2's behavior, e.g. switching to/from long mode.
	 */
	vmcs_write64(VM_EXIT_MSR_STORE_ADDR, __pa(vmx->msr_autostore.guest.val));
	vmcs_write64(VM_EXIT_MSR_LOAD_ADDR, __pa(vmx->msr_autoload.host.val));
	vmcs_write64(VM_ENTRY_MSR_LOAD_ADDR, __pa(vmx->msr_autoload.guest.val));

	vmx_set_constant_host_state(vmx);
}

static void prepare_vmcs02_early_rare(struct vcpu_vmx *vmx,
				      struct vmcs12 *vmcs12)
{
	prepare_vmcs02_constant_state(vmx);

	vmcs_write64(VMCS_LINK_POINTER, -1ull);

	if (enable_vpid) {
		if (nested_cpu_has_vpid(vmcs12) && vmx->nested.vpid02)
			vmcs_write16(VIRTUAL_PROCESSOR_ID, vmx->nested.vpid02);
		else
			vmcs_write16(VIRTUAL_PROCESSOR_ID, vmx->vpid);
	}
}

static void prepare_vmcs02_early(struct vcpu_vmx *vmx, struct loaded_vmcs *vmcs01,
				 struct vmcs12 *vmcs12)
{
	u32 exec_control;
	u64 guest_efer = nested_vmx_calc_efer(vmx, vmcs12);

	if (vmx->nested.dirty_vmcs12 || evmptr_is_valid(vmx->nested.hv_evmcs_vmptr))
		prepare_vmcs02_early_rare(vmx, vmcs12);

	/*
	 * PIN CONTROLS
	 */
	exec_control = __pin_controls_get(vmcs01);
	exec_control |= (vmcs12->pin_based_vm_exec_control &
			 ~PIN_BASED_VMX_PREEMPTION_TIMER);

	/* Posted interrupts setting is only taken from vmcs12.  */
	vmx->nested.pi_pending = false;
	if (nested_cpu_has_posted_intr(vmcs12))
		vmx->nested.posted_intr_nv = vmcs12->posted_intr_nv;
	else
		exec_control &= ~PIN_BASED_POSTED_INTR;
	pin_controls_set(vmx, exec_control);

	/*
	 * EXEC CONTROLS
	 */
	exec_control = __exec_controls_get(vmcs01); /* L0's desires */
	exec_control &= ~CPU_BASED_INTR_WINDOW_EXITING;
	exec_control &= ~CPU_BASED_NMI_WINDOW_EXITING;
	exec_control &= ~CPU_BASED_TPR_SHADOW;
	exec_control |= vmcs12->cpu_based_vm_exec_control;

	vmx->nested.l1_tpr_threshold = -1;
	if (exec_control & CPU_BASED_TPR_SHADOW)
		vmcs_write32(TPR_THRESHOLD, vmcs12->tpr_threshold);
#ifdef CONFIG_X86_64
	else
		exec_control |= CPU_BASED_CR8_LOAD_EXITING |
				CPU_BASED_CR8_STORE_EXITING;
#endif

	/*
	 * A vmexit (to either L1 hypervisor or L0 userspace) is always needed
	 * for I/O port accesses.
	 */
	exec_control |= CPU_BASED_UNCOND_IO_EXITING;
	exec_control &= ~CPU_BASED_USE_IO_BITMAPS;

	/*
	 * This bit will be computed in nested_get_vmcs12_pages, because
	 * we do not have access to L1's MSR bitmap yet.  For now, keep
	 * the same bit as before, hoping to avoid multiple VMWRITEs that
	 * only set/clear this bit.
	 */
	exec_control &= ~CPU_BASED_USE_MSR_BITMAPS;
	exec_control |= exec_controls_get(vmx) & CPU_BASED_USE_MSR_BITMAPS;

	exec_controls_set(vmx, exec_control);

	/*
	 * SECONDARY EXEC CONTROLS
	 */
	if (cpu_has_secondary_exec_ctrls()) {
		exec_control = __secondary_exec_controls_get(vmcs01);

		/* Take the following fields only from vmcs12 */
		exec_control &= ~(SECONDARY_EXEC_VIRTUALIZE_APIC_ACCESSES |
				  SECONDARY_EXEC_VIRTUALIZE_X2APIC_MODE |
				  SECONDARY_EXEC_ENABLE_INVPCID |
				  SECONDARY_EXEC_ENABLE_RDTSCP |
				  SECONDARY_EXEC_XSAVES |
				  SECONDARY_EXEC_ENABLE_USR_WAIT_PAUSE |
				  SECONDARY_EXEC_VIRTUAL_INTR_DELIVERY |
				  SECONDARY_EXEC_APIC_REGISTER_VIRT |
				  SECONDARY_EXEC_ENABLE_VMFUNC |
				  SECONDARY_EXEC_TSC_SCALING |
				  SECONDARY_EXEC_DESC);

		if (nested_cpu_has(vmcs12,
				   CPU_BASED_ACTIVATE_SECONDARY_CONTROLS))
			exec_control |= vmcs12->secondary_vm_exec_control;

		/* PML is emulated and never enabled in hardware for L2. */
		exec_control &= ~SECONDARY_EXEC_ENABLE_PML;

		/* VMCS shadowing for L2 is emulated for now */
		exec_control &= ~SECONDARY_EXEC_SHADOW_VMCS;

		/*
		 * Preset *DT exiting when emulating UMIP, so that vmx_set_cr4()
		 * will not have to rewrite the controls just for this bit.
		 */
		if (!boot_cpu_has(X86_FEATURE_UMIP) && vmx_umip_emulated() &&
		    (vmcs12->guest_cr4 & X86_CR4_UMIP))
			exec_control |= SECONDARY_EXEC_DESC;

		if (exec_control & SECONDARY_EXEC_VIRTUAL_INTR_DELIVERY)
			vmcs_write16(GUEST_INTR_STATUS,
				vmcs12->guest_intr_status);

		if (!nested_cpu_has2(vmcs12, SECONDARY_EXEC_UNRESTRICTED_GUEST))
		    exec_control &= ~SECONDARY_EXEC_UNRESTRICTED_GUEST;

		if (exec_control & SECONDARY_EXEC_ENCLS_EXITING)
			vmx_write_encls_bitmap(&vmx->vcpu, vmcs12);

		secondary_exec_controls_set(vmx, exec_control);
	}

	/*
	 * ENTRY CONTROLS
	 *
	 * vmcs12's VM_{ENTRY,EXIT}_LOAD_IA32_EFER and VM_ENTRY_IA32E_MODE
	 * are emulated by vmx_set_efer() in prepare_vmcs02(), but speculate
	 * on the related bits (if supported by the CPU) in the hope that
	 * we can avoid VMWrites during vmx_set_efer().
	 */
	exec_control = __vm_entry_controls_get(vmcs01);
	exec_control |= vmcs12->vm_entry_controls;
	exec_control &= ~(VM_ENTRY_IA32E_MODE | VM_ENTRY_LOAD_IA32_EFER);
	if (cpu_has_load_ia32_efer()) {
		if (guest_efer & EFER_LMA)
			exec_control |= VM_ENTRY_IA32E_MODE;
		if (guest_efer != host_efer)
			exec_control |= VM_ENTRY_LOAD_IA32_EFER;
	}
	vm_entry_controls_set(vmx, exec_control);

	/*
	 * EXIT CONTROLS
	 *
	 * L2->L1 exit controls are emulated - the hardware exit is to L0 so
	 * we should use its exit controls. Note that VM_EXIT_LOAD_IA32_EFER
	 * bits may be modified by vmx_set_efer() in prepare_vmcs02().
	 */
	exec_control = __vm_exit_controls_get(vmcs01);
	if (cpu_has_load_ia32_efer() && guest_efer != host_efer)
		exec_control |= VM_EXIT_LOAD_IA32_EFER;
	else
		exec_control &= ~VM_EXIT_LOAD_IA32_EFER;
	vm_exit_controls_set(vmx, exec_control);

	/*
	 * Interrupt/Exception Fields
	 */
	if (vmx->nested.nested_run_pending) {
		vmcs_write32(VM_ENTRY_INTR_INFO_FIELD,
			     vmcs12->vm_entry_intr_info_field);
		vmcs_write32(VM_ENTRY_EXCEPTION_ERROR_CODE,
			     vmcs12->vm_entry_exception_error_code);
		vmcs_write32(VM_ENTRY_INSTRUCTION_LEN,
			     vmcs12->vm_entry_instruction_len);
		vmcs_write32(GUEST_INTERRUPTIBILITY_INFO,
			     vmcs12->guest_interruptibility_info);
		vmx->loaded_vmcs->nmi_known_unmasked =
			!(vmcs12->guest_interruptibility_info & GUEST_INTR_STATE_NMI);
	} else {
		vmcs_write32(VM_ENTRY_INTR_INFO_FIELD, 0);
	}
}

static void prepare_vmcs02_rare(struct vcpu_vmx *vmx, struct vmcs12 *vmcs12)
{
	struct hv_enlightened_vmcs *hv_evmcs = vmx->nested.hv_evmcs;

	if (!hv_evmcs || !(hv_evmcs->hv_clean_fields &
			   HV_VMX_ENLIGHTENED_CLEAN_FIELD_GUEST_GRP2)) {
		vmcs_write16(GUEST_ES_SELECTOR, vmcs12->guest_es_selector);
		vmcs_write16(GUEST_CS_SELECTOR, vmcs12->guest_cs_selector);
		vmcs_write16(GUEST_SS_SELECTOR, vmcs12->guest_ss_selector);
		vmcs_write16(GUEST_DS_SELECTOR, vmcs12->guest_ds_selector);
		vmcs_write16(GUEST_FS_SELECTOR, vmcs12->guest_fs_selector);
		vmcs_write16(GUEST_GS_SELECTOR, vmcs12->guest_gs_selector);
		vmcs_write16(GUEST_LDTR_SELECTOR, vmcs12->guest_ldtr_selector);
		vmcs_write16(GUEST_TR_SELECTOR, vmcs12->guest_tr_selector);
		vmcs_write32(GUEST_ES_LIMIT, vmcs12->guest_es_limit);
		vmcs_write32(GUEST_CS_LIMIT, vmcs12->guest_cs_limit);
		vmcs_write32(GUEST_SS_LIMIT, vmcs12->guest_ss_limit);
		vmcs_write32(GUEST_DS_LIMIT, vmcs12->guest_ds_limit);
		vmcs_write32(GUEST_FS_LIMIT, vmcs12->guest_fs_limit);
		vmcs_write32(GUEST_GS_LIMIT, vmcs12->guest_gs_limit);
		vmcs_write32(GUEST_LDTR_LIMIT, vmcs12->guest_ldtr_limit);
		vmcs_write32(GUEST_TR_LIMIT, vmcs12->guest_tr_limit);
		vmcs_write32(GUEST_GDTR_LIMIT, vmcs12->guest_gdtr_limit);
		vmcs_write32(GUEST_IDTR_LIMIT, vmcs12->guest_idtr_limit);
		vmcs_write32(GUEST_CS_AR_BYTES, vmcs12->guest_cs_ar_bytes);
		vmcs_write32(GUEST_SS_AR_BYTES, vmcs12->guest_ss_ar_bytes);
		vmcs_write32(GUEST_ES_AR_BYTES, vmcs12->guest_es_ar_bytes);
		vmcs_write32(GUEST_DS_AR_BYTES, vmcs12->guest_ds_ar_bytes);
		vmcs_write32(GUEST_FS_AR_BYTES, vmcs12->guest_fs_ar_bytes);
		vmcs_write32(GUEST_GS_AR_BYTES, vmcs12->guest_gs_ar_bytes);
		vmcs_write32(GUEST_LDTR_AR_BYTES, vmcs12->guest_ldtr_ar_bytes);
		vmcs_write32(GUEST_TR_AR_BYTES, vmcs12->guest_tr_ar_bytes);
		vmcs_writel(GUEST_ES_BASE, vmcs12->guest_es_base);
		vmcs_writel(GUEST_CS_BASE, vmcs12->guest_cs_base);
		vmcs_writel(GUEST_SS_BASE, vmcs12->guest_ss_base);
		vmcs_writel(GUEST_DS_BASE, vmcs12->guest_ds_base);
		vmcs_writel(GUEST_FS_BASE, vmcs12->guest_fs_base);
		vmcs_writel(GUEST_GS_BASE, vmcs12->guest_gs_base);
		vmcs_writel(GUEST_LDTR_BASE, vmcs12->guest_ldtr_base);
		vmcs_writel(GUEST_TR_BASE, vmcs12->guest_tr_base);
		vmcs_writel(GUEST_GDTR_BASE, vmcs12->guest_gdtr_base);
		vmcs_writel(GUEST_IDTR_BASE, vmcs12->guest_idtr_base);

		vmx->segment_cache.bitmask = 0;
	}

	if (!hv_evmcs || !(hv_evmcs->hv_clean_fields &
			   HV_VMX_ENLIGHTENED_CLEAN_FIELD_GUEST_GRP1)) {
		vmcs_write32(GUEST_SYSENTER_CS, vmcs12->guest_sysenter_cs);
		vmcs_writel(GUEST_PENDING_DBG_EXCEPTIONS,
			    vmcs12->guest_pending_dbg_exceptions);
		vmcs_writel(GUEST_SYSENTER_ESP, vmcs12->guest_sysenter_esp);
		vmcs_writel(GUEST_SYSENTER_EIP, vmcs12->guest_sysenter_eip);

		/*
		 * L1 may access the L2's PDPTR, so save them to construct
		 * vmcs12
		 */
		if (enable_ept) {
			vmcs_write64(GUEST_PDPTR0, vmcs12->guest_pdptr0);
			vmcs_write64(GUEST_PDPTR1, vmcs12->guest_pdptr1);
			vmcs_write64(GUEST_PDPTR2, vmcs12->guest_pdptr2);
			vmcs_write64(GUEST_PDPTR3, vmcs12->guest_pdptr3);
		}

		if (kvm_mpx_supported() && vmx->nested.nested_run_pending &&
		    (vmcs12->vm_entry_controls & VM_ENTRY_LOAD_BNDCFGS))
			vmcs_write64(GUEST_BNDCFGS, vmcs12->guest_bndcfgs);
	}

	if (nested_cpu_has_xsaves(vmcs12))
		vmcs_write64(XSS_EXIT_BITMAP, vmcs12->xss_exit_bitmap);

	/*
	 * Whether page-faults are trapped is determined by a combination of
	 * 3 settings: PFEC_MASK, PFEC_MATCH and EXCEPTION_BITMAP.PF.  If L0
	 * doesn't care about page faults then we should set all of these to
	 * L1's desires. However, if L0 does care about (some) page faults, it
	 * is not easy (if at all possible?) to merge L0 and L1's desires, we
	 * simply ask to exit on each and every L2 page fault. This is done by
	 * setting MASK=MATCH=0 and (see below) EB.PF=1.
	 * Note that below we don't need special code to set EB.PF beyond the
	 * "or"ing of the EB of vmcs01 and vmcs12, because when enable_ept,
	 * vmcs01's EB.PF is 0 so the "or" will take vmcs12's value, and when
	 * !enable_ept, EB.PF is 1, so the "or" will always be 1.
	 */
	if (vmx_need_pf_intercept(&vmx->vcpu)) {
		/*
		 * TODO: if both L0 and L1 need the same MASK and MATCH,
		 * go ahead and use it?
		 */
		vmcs_write32(PAGE_FAULT_ERROR_CODE_MASK, 0);
		vmcs_write32(PAGE_FAULT_ERROR_CODE_MATCH, 0);
	} else {
		vmcs_write32(PAGE_FAULT_ERROR_CODE_MASK, vmcs12->page_fault_error_code_mask);
		vmcs_write32(PAGE_FAULT_ERROR_CODE_MATCH, vmcs12->page_fault_error_code_match);
	}

	if (cpu_has_vmx_apicv()) {
		vmcs_write64(EOI_EXIT_BITMAP0, vmcs12->eoi_exit_bitmap0);
		vmcs_write64(EOI_EXIT_BITMAP1, vmcs12->eoi_exit_bitmap1);
		vmcs_write64(EOI_EXIT_BITMAP2, vmcs12->eoi_exit_bitmap2);
		vmcs_write64(EOI_EXIT_BITMAP3, vmcs12->eoi_exit_bitmap3);
	}

	/*
	 * Make sure the msr_autostore list is up to date before we set the
	 * count in the vmcs02.
	 */
	prepare_vmx_msr_autostore_list(&vmx->vcpu, MSR_IA32_TSC);

	vmcs_write32(VM_EXIT_MSR_STORE_COUNT, vmx->msr_autostore.guest.nr);
	vmcs_write32(VM_EXIT_MSR_LOAD_COUNT, vmx->msr_autoload.host.nr);
	vmcs_write32(VM_ENTRY_MSR_LOAD_COUNT, vmx->msr_autoload.guest.nr);

	set_cr4_guest_host_mask(vmx);
}

/*
 * prepare_vmcs02 is called when the L1 guest hypervisor runs its nested
 * L2 guest. L1 has a vmcs for L2 (vmcs12), and this function "merges" it
 * with L0's requirements for its guest (a.k.a. vmcs01), so we can run the L2
 * guest in a way that will both be appropriate to L1's requests, and our
 * needs. In addition to modifying the active vmcs (which is vmcs02), this
 * function also has additional necessary side-effects, like setting various
 * vcpu->arch fields.
 * Returns 0 on success, 1 on failure. Invalid state exit qualification code
 * is assigned to entry_failure_code on failure.
 */
static int prepare_vmcs02(struct kvm_vcpu *vcpu, struct vmcs12 *vmcs12,
			  bool from_vmentry,
			  enum vm_entry_failure_code *entry_failure_code)
{
	struct vcpu_vmx *vmx = to_vmx(vcpu);
	bool load_guest_pdptrs_vmcs12 = false;

	if (vmx->nested.dirty_vmcs12 || evmptr_is_valid(vmx->nested.hv_evmcs_vmptr)) {
		prepare_vmcs02_rare(vmx, vmcs12);
		vmx->nested.dirty_vmcs12 = false;

		load_guest_pdptrs_vmcs12 = !evmptr_is_valid(vmx->nested.hv_evmcs_vmptr) ||
			!(vmx->nested.hv_evmcs->hv_clean_fields &
			  HV_VMX_ENLIGHTENED_CLEAN_FIELD_GUEST_GRP1);
	}

	if (vmx->nested.nested_run_pending &&
	    (vmcs12->vm_entry_controls & VM_ENTRY_LOAD_DEBUG_CONTROLS)) {
		kvm_set_dr(vcpu, 7, vmcs12->guest_dr7);
		vmcs_write64(GUEST_IA32_DEBUGCTL, vmcs12->guest_ia32_debugctl);
	} else {
		kvm_set_dr(vcpu, 7, vcpu->arch.dr7);
		vmcs_write64(GUEST_IA32_DEBUGCTL, vmx->nested.vmcs01_debugctl);
	}
	if (kvm_mpx_supported() && (!vmx->nested.nested_run_pending ||
	    !(vmcs12->vm_entry_controls & VM_ENTRY_LOAD_BNDCFGS)))
		vmcs_write64(GUEST_BNDCFGS, vmx->nested.vmcs01_guest_bndcfgs);
	vmx_set_rflags(vcpu, vmcs12->guest_rflags);

	/* EXCEPTION_BITMAP and CR0_GUEST_HOST_MASK should basically be the
	 * bitwise-or of what L1 wants to trap for L2, and what we want to
	 * trap. Note that CR0.TS also needs updating - we do this later.
	 */
	vmx_update_exception_bitmap(vcpu);
	vcpu->arch.cr0_guest_owned_bits &= ~vmcs12->cr0_guest_host_mask;
	vmcs_writel(CR0_GUEST_HOST_MASK, ~vcpu->arch.cr0_guest_owned_bits);

	if (vmx->nested.nested_run_pending &&
	    (vmcs12->vm_entry_controls & VM_ENTRY_LOAD_IA32_PAT)) {
		vmcs_write64(GUEST_IA32_PAT, vmcs12->guest_ia32_pat);
		vcpu->arch.pat = vmcs12->guest_ia32_pat;
	} else if (vmcs_config.vmentry_ctrl & VM_ENTRY_LOAD_IA32_PAT) {
		vmcs_write64(GUEST_IA32_PAT, vmx->vcpu.arch.pat);
	}

	vcpu->arch.tsc_offset = kvm_calc_nested_tsc_offset(
			vcpu->arch.l1_tsc_offset,
			vmx_get_l2_tsc_offset(vcpu),
			vmx_get_l2_tsc_multiplier(vcpu));

	vcpu->arch.tsc_scaling_ratio = kvm_calc_nested_tsc_multiplier(
			vcpu->arch.l1_tsc_scaling_ratio,
			vmx_get_l2_tsc_multiplier(vcpu));

	vmcs_write64(TSC_OFFSET, vcpu->arch.tsc_offset);
	if (kvm_has_tsc_control)
		vmcs_write64(TSC_MULTIPLIER, vcpu->arch.tsc_scaling_ratio);

	nested_vmx_transition_tlb_flush(vcpu, vmcs12, true);

	if (nested_cpu_has_ept(vmcs12))
		nested_ept_init_mmu_context(vcpu);

	/*
	 * This sets GUEST_CR0 to vmcs12->guest_cr0, possibly modifying those
	 * bits which we consider mandatory enabled.
	 * The CR0_READ_SHADOW is what L2 should have expected to read given
	 * the specifications by L1; It's not enough to take
	 * vmcs12->cr0_read_shadow because on our cr0_guest_host_mask we we
	 * have more bits than L1 expected.
	 */
	vmx_set_cr0(vcpu, vmcs12->guest_cr0);
	vmcs_writel(CR0_READ_SHADOW, nested_read_cr0(vmcs12));

	vmx_set_cr4(vcpu, vmcs12->guest_cr4);
	vmcs_writel(CR4_READ_SHADOW, nested_read_cr4(vmcs12));

	vcpu->arch.efer = nested_vmx_calc_efer(vmx, vmcs12);
	/* Note: may modify VM_ENTRY/EXIT_CONTROLS and GUEST/HOST_IA32_EFER */
	vmx_set_efer(vcpu, vcpu->arch.efer);

	/*
	 * Guest state is invalid and unrestricted guest is disabled,
	 * which means L1 attempted VMEntry to L2 with invalid state.
	 * Fail the VMEntry.
	 *
	 * However when force loading the guest state (SMM exit or
	 * loading nested state after migration, it is possible to
	 * have invalid guest state now, which will be later fixed by
	 * restoring L2 register state
	 */
	if (CC(from_vmentry && !vmx_guest_state_valid(vcpu))) {
		*entry_failure_code = ENTRY_FAIL_DEFAULT;
		return -EINVAL;
	}

	/* Shadow page tables on either EPT or shadow page tables. */
	if (nested_vmx_load_cr3(vcpu, vmcs12->guest_cr3, nested_cpu_has_ept(vmcs12),
				from_vmentry, entry_failure_code))
		return -EINVAL;

	/*
	 * Immediately write vmcs02.GUEST_CR3.  It will be propagated to vmcs12
	 * on nested VM-Exit, which can occur without actually running L2 and
	 * thus without hitting vmx_load_mmu_pgd(), e.g. if L1 is entering L2 with
	 * vmcs12.GUEST_ACTIVITYSTATE=HLT, in which case KVM will intercept the
	 * transition to HLT instead of running L2.
	 */
	if (enable_ept)
		vmcs_writel(GUEST_CR3, vmcs12->guest_cr3);

	/* Late preparation of GUEST_PDPTRs now that EFER and CRs are set. */
	if (load_guest_pdptrs_vmcs12 && nested_cpu_has_ept(vmcs12) &&
	    is_pae_paging(vcpu)) {
		vmcs_write64(GUEST_PDPTR0, vmcs12->guest_pdptr0);
		vmcs_write64(GUEST_PDPTR1, vmcs12->guest_pdptr1);
		vmcs_write64(GUEST_PDPTR2, vmcs12->guest_pdptr2);
		vmcs_write64(GUEST_PDPTR3, vmcs12->guest_pdptr3);
	}

	if (!enable_ept)
		vcpu->arch.walk_mmu->inject_page_fault = vmx_inject_page_fault_nested;

	if ((vmcs12->vm_entry_controls & VM_ENTRY_LOAD_IA32_PERF_GLOBAL_CTRL) &&
	    WARN_ON_ONCE(kvm_set_msr(vcpu, MSR_CORE_PERF_GLOBAL_CTRL,
				     vmcs12->guest_ia32_perf_global_ctrl)))
		return -EINVAL;

	kvm_rsp_write(vcpu, vmcs12->guest_rsp);
	kvm_rip_write(vcpu, vmcs12->guest_rip);

	/*
	 * It was observed that genuine Hyper-V running in L1 doesn't reset
	 * 'hv_clean_fields' by itself, it only sets the corresponding dirty
	 * bits when it changes a field in eVMCS. Mark all fields as clean
	 * here.
	 */
	if (evmptr_is_valid(vmx->nested.hv_evmcs_vmptr))
		vmx->nested.hv_evmcs->hv_clean_fields |=
			HV_VMX_ENLIGHTENED_CLEAN_FIELD_ALL;

	return 0;
}

static int nested_vmx_check_nmi_controls(struct vmcs12 *vmcs12)
{
	if (CC(!nested_cpu_has_nmi_exiting(vmcs12) &&
	       nested_cpu_has_virtual_nmis(vmcs12)))
		return -EINVAL;

	if (CC(!nested_cpu_has_virtual_nmis(vmcs12) &&
	       nested_cpu_has(vmcs12, CPU_BASED_NMI_WINDOW_EXITING)))
		return -EINVAL;

	return 0;
}

static bool nested_vmx_check_eptp(struct kvm_vcpu *vcpu, u64 new_eptp)
{
	struct vcpu_vmx *vmx = to_vmx(vcpu);

	/* Check for memory type validity */
	switch (new_eptp & VMX_EPTP_MT_MASK) {
	case VMX_EPTP_MT_UC:
		if (CC(!(vmx->nested.msrs.ept_caps & VMX_EPTP_UC_BIT)))
			return false;
		break;
	case VMX_EPTP_MT_WB:
		if (CC(!(vmx->nested.msrs.ept_caps & VMX_EPTP_WB_BIT)))
			return false;
		break;
	default:
		return false;
	}

	/* Page-walk levels validity. */
	switch (new_eptp & VMX_EPTP_PWL_MASK) {
	case VMX_EPTP_PWL_5:
		if (CC(!(vmx->nested.msrs.ept_caps & VMX_EPT_PAGE_WALK_5_BIT)))
			return false;
		break;
	case VMX_EPTP_PWL_4:
		if (CC(!(vmx->nested.msrs.ept_caps & VMX_EPT_PAGE_WALK_4_BIT)))
			return false;
		break;
	default:
		return false;
	}

	/* Reserved bits should not be set */
	if (CC(kvm_vcpu_is_illegal_gpa(vcpu, new_eptp) || ((new_eptp >> 7) & 0x1f)))
		return false;

	/* AD, if set, should be supported */
	if (new_eptp & VMX_EPTP_AD_ENABLE_BIT) {
		if (CC(!(vmx->nested.msrs.ept_caps & VMX_EPT_AD_BIT)))
			return false;
	}

	return true;
}

/*
 * Checks related to VM-Execution Control Fields
 */
static int nested_check_vm_execution_controls(struct kvm_vcpu *vcpu,
                                              struct vmcs12 *vmcs12)
{
	struct vcpu_vmx *vmx = to_vmx(vcpu);

	if (CC(!vmx_control_verify(vmcs12->pin_based_vm_exec_control,
				   vmx->nested.msrs.pinbased_ctls_low,
				   vmx->nested.msrs.pinbased_ctls_high)) ||
	    CC(!vmx_control_verify(vmcs12->cpu_based_vm_exec_control,
				   vmx->nested.msrs.procbased_ctls_low,
				   vmx->nested.msrs.procbased_ctls_high)))
		return -EINVAL;

	if (nested_cpu_has(vmcs12, CPU_BASED_ACTIVATE_SECONDARY_CONTROLS) &&
	    CC(!vmx_control_verify(vmcs12->secondary_vm_exec_control,
				   vmx->nested.msrs.secondary_ctls_low,
				   vmx->nested.msrs.secondary_ctls_high)))
		return -EINVAL;

	if (CC(vmcs12->cr3_target_count > nested_cpu_vmx_misc_cr3_count(vcpu)) ||
	    nested_vmx_check_io_bitmap_controls(vcpu, vmcs12) ||
	    nested_vmx_check_msr_bitmap_controls(vcpu, vmcs12) ||
	    nested_vmx_check_tpr_shadow_controls(vcpu, vmcs12) ||
	    nested_vmx_check_apic_access_controls(vcpu, vmcs12) ||
	    nested_vmx_check_apicv_controls(vcpu, vmcs12) ||
	    nested_vmx_check_nmi_controls(vmcs12) ||
	    nested_vmx_check_pml_controls(vcpu, vmcs12) ||
	    nested_vmx_check_unrestricted_guest_controls(vcpu, vmcs12) ||
	    nested_vmx_check_mode_based_ept_exec_controls(vcpu, vmcs12) ||
	    nested_vmx_check_shadow_vmcs_controls(vcpu, vmcs12) ||
	    CC(nested_cpu_has_vpid(vmcs12) && !vmcs12->virtual_processor_id))
		return -EINVAL;

	if (!nested_cpu_has_preemption_timer(vmcs12) &&
	    nested_cpu_has_save_preemption_timer(vmcs12))
		return -EINVAL;

	if (nested_cpu_has_ept(vmcs12) &&
	    CC(!nested_vmx_check_eptp(vcpu, vmcs12->ept_pointer)))
		return -EINVAL;

	if (nested_cpu_has_vmfunc(vmcs12)) {
		if (CC(vmcs12->vm_function_control &
		       ~vmx->nested.msrs.vmfunc_controls))
			return -EINVAL;

		if (nested_cpu_has_eptp_switching(vmcs12)) {
			if (CC(!nested_cpu_has_ept(vmcs12)) ||
			    CC(!page_address_valid(vcpu, vmcs12->eptp_list_address)))
				return -EINVAL;
		}
	}

	return 0;
}

/*
 * Checks related to VM-Exit Control Fields
 */
static int nested_check_vm_exit_controls(struct kvm_vcpu *vcpu,
                                         struct vmcs12 *vmcs12)
{
	struct vcpu_vmx *vmx = to_vmx(vcpu);

	if (CC(!vmx_control_verify(vmcs12->vm_exit_controls,
				    vmx->nested.msrs.exit_ctls_low,
				    vmx->nested.msrs.exit_ctls_high)) ||
	    CC(nested_vmx_check_exit_msr_switch_controls(vcpu, vmcs12)))
		return -EINVAL;

	return 0;
}

/*
 * Checks related to VM-Entry Control Fields
 */
static int nested_check_vm_entry_controls(struct kvm_vcpu *vcpu,
					  struct vmcs12 *vmcs12)
{
	struct vcpu_vmx *vmx = to_vmx(vcpu);

	if (CC(!vmx_control_verify(vmcs12->vm_entry_controls,
				    vmx->nested.msrs.entry_ctls_low,
				    vmx->nested.msrs.entry_ctls_high)))
		return -EINVAL;

	/*
	 * From the Intel SDM, volume 3:
	 * Fields relevant to VM-entry event injection must be set properly.
	 * These fields are the VM-entry interruption-information field, the
	 * VM-entry exception error code, and the VM-entry instruction length.
	 */
	if (vmcs12->vm_entry_intr_info_field & INTR_INFO_VALID_MASK) {
		u32 intr_info = vmcs12->vm_entry_intr_info_field;
		u8 vector = intr_info & INTR_INFO_VECTOR_MASK;
		u32 intr_type = intr_info & INTR_INFO_INTR_TYPE_MASK;
		bool has_error_code = intr_info & INTR_INFO_DELIVER_CODE_MASK;
		bool should_have_error_code;
		bool urg = nested_cpu_has2(vmcs12,
					   SECONDARY_EXEC_UNRESTRICTED_GUEST);
		bool prot_mode = !urg || vmcs12->guest_cr0 & X86_CR0_PE;

		/* VM-entry interruption-info field: interruption type */
		if (CC(intr_type == INTR_TYPE_RESERVED) ||
		    CC(intr_type == INTR_TYPE_OTHER_EVENT &&
		       !nested_cpu_supports_monitor_trap_flag(vcpu)))
			return -EINVAL;

		/* VM-entry interruption-info field: vector */
		if (CC(intr_type == INTR_TYPE_NMI_INTR && vector != NMI_VECTOR) ||
		    CC(intr_type == INTR_TYPE_HARD_EXCEPTION && vector > 31) ||
		    CC(intr_type == INTR_TYPE_OTHER_EVENT && vector != 0))
			return -EINVAL;

		/* VM-entry interruption-info field: deliver error code */
		should_have_error_code =
			intr_type == INTR_TYPE_HARD_EXCEPTION && prot_mode &&
			x86_exception_has_error_code(vector);
		if (CC(has_error_code != should_have_error_code))
			return -EINVAL;

		/* VM-entry exception error code */
		if (CC(has_error_code &&
		       vmcs12->vm_entry_exception_error_code & GENMASK(31, 16)))
			return -EINVAL;

		/* VM-entry interruption-info field: reserved bits */
		if (CC(intr_info & INTR_INFO_RESVD_BITS_MASK))
			return -EINVAL;

		/* VM-entry instruction length */
		switch (intr_type) {
		case INTR_TYPE_SOFT_EXCEPTION:
		case INTR_TYPE_SOFT_INTR:
		case INTR_TYPE_PRIV_SW_EXCEPTION:
			if (CC(vmcs12->vm_entry_instruction_len > 15) ||
			    CC(vmcs12->vm_entry_instruction_len == 0 &&
			    CC(!nested_cpu_has_zero_length_injection(vcpu))))
				return -EINVAL;
		}
	}

	if (nested_vmx_check_entry_msr_switch_controls(vcpu, vmcs12))
		return -EINVAL;

	return 0;
}

static int nested_vmx_check_controls(struct kvm_vcpu *vcpu,
				     struct vmcs12 *vmcs12)
{
	if (nested_check_vm_execution_controls(vcpu, vmcs12) ||
	    nested_check_vm_exit_controls(vcpu, vmcs12) ||
	    nested_check_vm_entry_controls(vcpu, vmcs12))
		return -EINVAL;

	if (to_vmx(vcpu)->nested.enlightened_vmcs_enabled)
		return nested_evmcs_check_controls(vmcs12);

	return 0;
}

static int nested_vmx_check_host_state(struct kvm_vcpu *vcpu,
				       struct vmcs12 *vmcs12)
{
	bool ia32e;

	if (CC(!nested_host_cr0_valid(vcpu, vmcs12->host_cr0)) ||
	    CC(!nested_host_cr4_valid(vcpu, vmcs12->host_cr4)) ||
	    CC(kvm_vcpu_is_illegal_gpa(vcpu, vmcs12->host_cr3)))
		return -EINVAL;

	if (CC(is_noncanonical_address(vmcs12->host_ia32_sysenter_esp, vcpu)) ||
	    CC(is_noncanonical_address(vmcs12->host_ia32_sysenter_eip, vcpu)))
		return -EINVAL;

	if ((vmcs12->vm_exit_controls & VM_EXIT_LOAD_IA32_PAT) &&
	    CC(!kvm_pat_valid(vmcs12->host_ia32_pat)))
		return -EINVAL;

	if ((vmcs12->vm_exit_controls & VM_EXIT_LOAD_IA32_PERF_GLOBAL_CTRL) &&
	    CC(!kvm_valid_perf_global_ctrl(vcpu_to_pmu(vcpu),
					   vmcs12->host_ia32_perf_global_ctrl)))
		return -EINVAL;

#ifdef CONFIG_X86_64
	ia32e = !!(vcpu->arch.efer & EFER_LMA);
#else
	ia32e = false;
#endif

	if (ia32e) {
		if (CC(!(vmcs12->vm_exit_controls & VM_EXIT_HOST_ADDR_SPACE_SIZE)) ||
		    CC(!(vmcs12->host_cr4 & X86_CR4_PAE)))
			return -EINVAL;
	} else {
		if (CC(vmcs12->vm_exit_controls & VM_EXIT_HOST_ADDR_SPACE_SIZE) ||
		    CC(vmcs12->vm_entry_controls & VM_ENTRY_IA32E_MODE) ||
		    CC(vmcs12->host_cr4 & X86_CR4_PCIDE) ||
		    CC((vmcs12->host_rip) >> 32))
			return -EINVAL;
	}

	if (CC(vmcs12->host_cs_selector & (SEGMENT_RPL_MASK | SEGMENT_TI_MASK)) ||
	    CC(vmcs12->host_ss_selector & (SEGMENT_RPL_MASK | SEGMENT_TI_MASK)) ||
	    CC(vmcs12->host_ds_selector & (SEGMENT_RPL_MASK | SEGMENT_TI_MASK)) ||
	    CC(vmcs12->host_es_selector & (SEGMENT_RPL_MASK | SEGMENT_TI_MASK)) ||
	    CC(vmcs12->host_fs_selector & (SEGMENT_RPL_MASK | SEGMENT_TI_MASK)) ||
	    CC(vmcs12->host_gs_selector & (SEGMENT_RPL_MASK | SEGMENT_TI_MASK)) ||
	    CC(vmcs12->host_tr_selector & (SEGMENT_RPL_MASK | SEGMENT_TI_MASK)) ||
	    CC(vmcs12->host_cs_selector == 0) ||
	    CC(vmcs12->host_tr_selector == 0) ||
	    CC(vmcs12->host_ss_selector == 0 && !ia32e))
		return -EINVAL;

	if (CC(is_noncanonical_address(vmcs12->host_fs_base, vcpu)) ||
	    CC(is_noncanonical_address(vmcs12->host_gs_base, vcpu)) ||
	    CC(is_noncanonical_address(vmcs12->host_gdtr_base, vcpu)) ||
	    CC(is_noncanonical_address(vmcs12->host_idtr_base, vcpu)) ||
	    CC(is_noncanonical_address(vmcs12->host_tr_base, vcpu)) ||
	    CC(is_noncanonical_address(vmcs12->host_rip, vcpu)))
		return -EINVAL;

	/*
	 * If the load IA32_EFER VM-exit control is 1, bits reserved in the
	 * IA32_EFER MSR must be 0 in the field for that register. In addition,
	 * the values of the LMA and LME bits in the field must each be that of
	 * the host address-space size VM-exit control.
	 */
	if (vmcs12->vm_exit_controls & VM_EXIT_LOAD_IA32_EFER) {
		if (CC(!kvm_valid_efer(vcpu, vmcs12->host_ia32_efer)) ||
		    CC(ia32e != !!(vmcs12->host_ia32_efer & EFER_LMA)) ||
		    CC(ia32e != !!(vmcs12->host_ia32_efer & EFER_LME)))
			return -EINVAL;
	}

	return 0;
}

static int nested_vmx_check_vmcs_link_ptr(struct kvm_vcpu *vcpu,
					  struct vmcs12 *vmcs12)
{
	int r = 0;
	struct vmcs12 *shadow;
	struct kvm_host_map map;

	if (vmcs12->vmcs_link_pointer == -1ull)
		return 0;

	if (CC(!page_address_valid(vcpu, vmcs12->vmcs_link_pointer)))
		return -EINVAL;

	if (CC(kvm_vcpu_map(vcpu, gpa_to_gfn(vmcs12->vmcs_link_pointer), &map)))
		return -EINVAL;

	shadow = map.hva;

	if (CC(shadow->hdr.revision_id != VMCS12_REVISION) ||
	    CC(shadow->hdr.shadow_vmcs != nested_cpu_has_shadow_vmcs(vmcs12)))
		r = -EINVAL;

	kvm_vcpu_unmap(vcpu, &map, false);
	return r;
}

/*
 * Checks related to Guest Non-register State
 */
static int nested_check_guest_non_reg_state(struct vmcs12 *vmcs12)
{
	if (CC(vmcs12->guest_activity_state != GUEST_ACTIVITY_ACTIVE &&
	       vmcs12->guest_activity_state != GUEST_ACTIVITY_HLT &&
	       vmcs12->guest_activity_state != GUEST_ACTIVITY_WAIT_SIPI))
		return -EINVAL;

	return 0;
}

static int nested_vmx_check_guest_state(struct kvm_vcpu *vcpu,
					struct vmcs12 *vmcs12,
					enum vm_entry_failure_code *entry_failure_code)
{
	bool ia32e;

	*entry_failure_code = ENTRY_FAIL_DEFAULT;

	if (CC(!nested_guest_cr0_valid(vcpu, vmcs12->guest_cr0)) ||
	    CC(!nested_guest_cr4_valid(vcpu, vmcs12->guest_cr4)))
		return -EINVAL;

	if ((vmcs12->vm_entry_controls & VM_ENTRY_LOAD_DEBUG_CONTROLS) &&
	    CC(!kvm_dr7_valid(vmcs12->guest_dr7)))
		return -EINVAL;

	if ((vmcs12->vm_entry_controls & VM_ENTRY_LOAD_IA32_PAT) &&
	    CC(!kvm_pat_valid(vmcs12->guest_ia32_pat)))
		return -EINVAL;

	if (nested_vmx_check_vmcs_link_ptr(vcpu, vmcs12)) {
		*entry_failure_code = ENTRY_FAIL_VMCS_LINK_PTR;
		return -EINVAL;
	}

	if ((vmcs12->vm_entry_controls & VM_ENTRY_LOAD_IA32_PERF_GLOBAL_CTRL) &&
	    CC(!kvm_valid_perf_global_ctrl(vcpu_to_pmu(vcpu),
					   vmcs12->guest_ia32_perf_global_ctrl)))
		return -EINVAL;

	/*
	 * If the load IA32_EFER VM-entry control is 1, the following checks
	 * are performed on the field for the IA32_EFER MSR:
	 * - Bits reserved in the IA32_EFER MSR must be 0.
	 * - Bit 10 (corresponding to IA32_EFER.LMA) must equal the value of
	 *   the IA-32e mode guest VM-exit control. It must also be identical
	 *   to bit 8 (LME) if bit 31 in the CR0 field (corresponding to
	 *   CR0.PG) is 1.
	 */
	if (to_vmx(vcpu)->nested.nested_run_pending &&
	    (vmcs12->vm_entry_controls & VM_ENTRY_LOAD_IA32_EFER)) {
		ia32e = (vmcs12->vm_entry_controls & VM_ENTRY_IA32E_MODE) != 0;
		if (CC(!kvm_valid_efer(vcpu, vmcs12->guest_ia32_efer)) ||
		    CC(ia32e != !!(vmcs12->guest_ia32_efer & EFER_LMA)) ||
		    CC(((vmcs12->guest_cr0 & X86_CR0_PG) &&
		     ia32e != !!(vmcs12->guest_ia32_efer & EFER_LME))))
			return -EINVAL;
	}

	if ((vmcs12->vm_entry_controls & VM_ENTRY_LOAD_BNDCFGS) &&
	    (CC(is_noncanonical_address(vmcs12->guest_bndcfgs & PAGE_MASK, vcpu)) ||
	     CC((vmcs12->guest_bndcfgs & MSR_IA32_BNDCFGS_RSVD))))
		return -EINVAL;

	if (nested_check_guest_non_reg_state(vmcs12))
		return -EINVAL;

	return 0;
}

static int nested_vmx_check_vmentry_hw(struct kvm_vcpu *vcpu)
{
	struct vcpu_vmx *vmx = to_vmx(vcpu);
	unsigned long cr3, cr4;
	bool vm_fail;

	if (!nested_early_check)
		return 0;

	if (vmx->msr_autoload.host.nr)
		vmcs_write32(VM_EXIT_MSR_LOAD_COUNT, 0);
	if (vmx->msr_autoload.guest.nr)
		vmcs_write32(VM_ENTRY_MSR_LOAD_COUNT, 0);

	preempt_disable();

	vmx_prepare_switch_to_guest(vcpu);

	/*
	 * Induce a consistency check VMExit by clearing bit 1 in GUEST_RFLAGS,
	 * which is reserved to '1' by hardware.  GUEST_RFLAGS is guaranteed to
	 * be written (by prepare_vmcs02()) before the "real" VMEnter, i.e.
	 * there is no need to preserve other bits or save/restore the field.
	 */
	vmcs_writel(GUEST_RFLAGS, 0);

	cr3 = __get_current_cr3_fast();
	if (unlikely(cr3 != vmx->loaded_vmcs->host_state.cr3)) {
		vmcs_writel(HOST_CR3, cr3);
		vmx->loaded_vmcs->host_state.cr3 = cr3;
	}

	cr4 = cr4_read_shadow();
	if (unlikely(cr4 != vmx->loaded_vmcs->host_state.cr4)) {
		vmcs_writel(HOST_CR4, cr4);
		vmx->loaded_vmcs->host_state.cr4 = cr4;
	}

	vm_fail = __vmx_vcpu_run(vmx, (unsigned long *)&vcpu->arch.regs,
				 vmx->loaded_vmcs->launched);

	if (vmx->msr_autoload.host.nr)
		vmcs_write32(VM_EXIT_MSR_LOAD_COUNT, vmx->msr_autoload.host.nr);
	if (vmx->msr_autoload.guest.nr)
		vmcs_write32(VM_ENTRY_MSR_LOAD_COUNT, vmx->msr_autoload.guest.nr);

	if (vm_fail) {
		u32 error = vmcs_read32(VM_INSTRUCTION_ERROR);

		preempt_enable();

		trace_kvm_nested_vmenter_failed(
			"early hardware check VM-instruction error: ", error);
		WARN_ON_ONCE(error != VMXERR_ENTRY_INVALID_CONTROL_FIELD);
		return 1;
	}

	/*
	 * VMExit clears RFLAGS.IF and DR7, even on a consistency check.
	 */
	if (hw_breakpoint_active())
		set_debugreg(__this_cpu_read(cpu_dr7), 7);
	local_irq_enable();
	preempt_enable();

	/*
	 * A non-failing VMEntry means we somehow entered guest mode with
	 * an illegal RIP, and that's just the tip of the iceberg.  There
	 * is no telling what memory has been modified or what state has
	 * been exposed to unknown code.  Hitting this all but guarantees
	 * a (very critical) hardware issue.
	 */
	WARN_ON(!(vmcs_read32(VM_EXIT_REASON) &
		VMX_EXIT_REASONS_FAILED_VMENTRY));

	return 0;
}

static bool nested_get_evmcs_page(struct kvm_vcpu *vcpu)
{
	struct vcpu_vmx *vmx = to_vmx(vcpu);

	/*
	 * hv_evmcs may end up being not mapped after migration (when
	 * L2 was running), map it here to make sure vmcs12 changes are
	 * properly reflected.
	 */
	if (vmx->nested.enlightened_vmcs_enabled &&
	    vmx->nested.hv_evmcs_vmptr == EVMPTR_MAP_PENDING) {
		enum nested_evmptrld_status evmptrld_status =
			nested_vmx_handle_enlightened_vmptrld(vcpu, false);

		if (evmptrld_status == EVMPTRLD_VMFAIL ||
		    evmptrld_status == EVMPTRLD_ERROR)
			return false;
<<<<<<< HEAD
=======

		/*
		 * Post migration VMCS12 always provides the most actual
		 * information, copy it to eVMCS upon entry.
		 */
		vmx->nested.need_vmcs12_to_shadow_sync = true;
>>>>>>> 3b17187f
	}

	return true;
}

static bool nested_get_vmcs12_pages(struct kvm_vcpu *vcpu)
{
	struct vmcs12 *vmcs12 = get_vmcs12(vcpu);
	struct vcpu_vmx *vmx = to_vmx(vcpu);
	struct kvm_host_map *map;
	struct page *page;
	u64 hpa;

<<<<<<< HEAD
=======
	if (!vcpu->arch.pdptrs_from_userspace &&
	    !nested_cpu_has_ept(vmcs12) && is_pae_paging(vcpu)) {
		/*
		 * Reload the guest's PDPTRs since after a migration
		 * the guest CR3 might be restored prior to setting the nested
		 * state which can lead to a load of wrong PDPTRs.
		 */
		if (CC(!load_pdptrs(vcpu, vcpu->arch.walk_mmu, vcpu->arch.cr3)))
			return false;
	}


>>>>>>> 3b17187f
	if (nested_cpu_has2(vmcs12, SECONDARY_EXEC_VIRTUALIZE_APIC_ACCESSES)) {
		/*
		 * Translate L1 physical address to host physical
		 * address for vmcs02. Keep the page pinned, so this
		 * physical address remains valid. We keep a reference
		 * to it so we can release it later.
		 */
		if (vmx->nested.apic_access_page) { /* shouldn't happen */
			kvm_release_page_clean(vmx->nested.apic_access_page);
			vmx->nested.apic_access_page = NULL;
		}
		page = kvm_vcpu_gpa_to_page(vcpu, vmcs12->apic_access_addr);
		if (!is_error_page(page)) {
			vmx->nested.apic_access_page = page;
			hpa = page_to_phys(vmx->nested.apic_access_page);
			vmcs_write64(APIC_ACCESS_ADDR, hpa);
		} else {
			pr_debug_ratelimited("%s: no backing 'struct page' for APIC-access address in vmcs12\n",
					     __func__);
			vcpu->run->exit_reason = KVM_EXIT_INTERNAL_ERROR;
			vcpu->run->internal.suberror =
				KVM_INTERNAL_ERROR_EMULATION;
			vcpu->run->internal.ndata = 0;
			return false;
		}
	}

	if (nested_cpu_has(vmcs12, CPU_BASED_TPR_SHADOW)) {
		map = &vmx->nested.virtual_apic_map;

		if (!kvm_vcpu_map(vcpu, gpa_to_gfn(vmcs12->virtual_apic_page_addr), map)) {
			vmcs_write64(VIRTUAL_APIC_PAGE_ADDR, pfn_to_hpa(map->pfn));
		} else if (nested_cpu_has(vmcs12, CPU_BASED_CR8_LOAD_EXITING) &&
		           nested_cpu_has(vmcs12, CPU_BASED_CR8_STORE_EXITING) &&
			   !nested_cpu_has2(vmcs12, SECONDARY_EXEC_VIRTUALIZE_APIC_ACCESSES)) {
			/*
			 * The processor will never use the TPR shadow, simply
			 * clear the bit from the execution control.  Such a
			 * configuration is useless, but it happens in tests.
			 * For any other configuration, failing the vm entry is
			 * _not_ what the processor does but it's basically the
			 * only possibility we have.
			 */
			exec_controls_clearbit(vmx, CPU_BASED_TPR_SHADOW);
		} else {
			/*
			 * Write an illegal value to VIRTUAL_APIC_PAGE_ADDR to
			 * force VM-Entry to fail.
			 */
			vmcs_write64(VIRTUAL_APIC_PAGE_ADDR, -1ull);
		}
	}

	if (nested_cpu_has_posted_intr(vmcs12)) {
		map = &vmx->nested.pi_desc_map;

		if (!kvm_vcpu_map(vcpu, gpa_to_gfn(vmcs12->posted_intr_desc_addr), map)) {
			vmx->nested.pi_desc =
				(struct pi_desc *)(((void *)map->hva) +
				offset_in_page(vmcs12->posted_intr_desc_addr));
			vmcs_write64(POSTED_INTR_DESC_ADDR,
				     pfn_to_hpa(map->pfn) + offset_in_page(vmcs12->posted_intr_desc_addr));
		} else {
			/*
			 * Defer the KVM_INTERNAL_EXIT until KVM tries to
			 * access the contents of the VMCS12 posted interrupt
			 * descriptor. (Note that KVM may do this when it
			 * should not, per the architectural specification.)
			 */
			vmx->nested.pi_desc = NULL;
			pin_controls_clearbit(vmx, PIN_BASED_POSTED_INTR);
		}
	}
	if (nested_vmx_prepare_msr_bitmap(vcpu, vmcs12))
		exec_controls_setbit(vmx, CPU_BASED_USE_MSR_BITMAPS);
	else
		exec_controls_clearbit(vmx, CPU_BASED_USE_MSR_BITMAPS);

	return true;
}

static bool vmx_get_nested_state_pages(struct kvm_vcpu *vcpu)
{
	if (!nested_get_evmcs_page(vcpu)) {
		pr_debug_ratelimited("%s: enlightened vmptrld failed\n",
				     __func__);
		vcpu->run->exit_reason = KVM_EXIT_INTERNAL_ERROR;
		vcpu->run->internal.suberror =
			KVM_INTERNAL_ERROR_EMULATION;
		vcpu->run->internal.ndata = 0;

		return false;
	}

	if (is_guest_mode(vcpu) && !nested_get_vmcs12_pages(vcpu))
		return false;

	return true;
}

static int nested_vmx_write_pml_buffer(struct kvm_vcpu *vcpu, gpa_t gpa)
{
	struct vmcs12 *vmcs12;
	struct vcpu_vmx *vmx = to_vmx(vcpu);
	gpa_t dst;

	if (WARN_ON_ONCE(!is_guest_mode(vcpu)))
		return 0;

	if (WARN_ON_ONCE(vmx->nested.pml_full))
		return 1;

	/*
	 * Check if PML is enabled for the nested guest. Whether eptp bit 6 is
	 * set is already checked as part of A/D emulation.
	 */
	vmcs12 = get_vmcs12(vcpu);
	if (!nested_cpu_has_pml(vmcs12))
		return 0;

	if (vmcs12->guest_pml_index >= PML_ENTITY_NUM) {
		vmx->nested.pml_full = true;
		return 1;
	}

	gpa &= ~0xFFFull;
	dst = vmcs12->pml_address + sizeof(u64) * vmcs12->guest_pml_index;

	if (kvm_write_guest_page(vcpu->kvm, gpa_to_gfn(dst), &gpa,
				 offset_in_page(dst), sizeof(gpa)))
		return 0;

	vmcs12->guest_pml_index--;

	return 0;
}

/*
 * Intel's VMX Instruction Reference specifies a common set of prerequisites
 * for running VMX instructions (except VMXON, whose prerequisites are
 * slightly different). It also specifies what exception to inject otherwise.
 * Note that many of these exceptions have priority over VM exits, so they
 * don't have to be checked again here.
 */
static int nested_vmx_check_permission(struct kvm_vcpu *vcpu)
{
	if (!to_vmx(vcpu)->nested.vmxon) {
		kvm_queue_exception(vcpu, UD_VECTOR);
		return 0;
	}

	if (vmx_get_cpl(vcpu)) {
		kvm_inject_gp(vcpu, 0);
		return 0;
	}

	return 1;
}

static u8 vmx_has_apicv_interrupt(struct kvm_vcpu *vcpu)
{
	u8 rvi = vmx_get_rvi();
	u8 vppr = kvm_lapic_get_reg(vcpu->arch.apic, APIC_PROCPRI);

	return ((rvi & 0xf0) > (vppr & 0xf0));
}

static void load_vmcs12_host_state(struct kvm_vcpu *vcpu,
				   struct vmcs12 *vmcs12);

/*
 * If from_vmentry is false, this is being called from state restore (either RSM
 * or KVM_SET_NESTED_STATE).  Otherwise it's called from vmlaunch/vmresume.
 *
 * Returns:
 *	NVMX_VMENTRY_SUCCESS: Entered VMX non-root mode
 *	NVMX_VMENTRY_VMFAIL:  Consistency check VMFail
 *	NVMX_VMENTRY_VMEXIT:  Consistency check VMExit
 *	NVMX_VMENTRY_KVM_INTERNAL_ERROR: KVM internal error
 */
enum nvmx_vmentry_status nested_vmx_enter_non_root_mode(struct kvm_vcpu *vcpu,
							bool from_vmentry)
{
	struct vcpu_vmx *vmx = to_vmx(vcpu);
	struct vmcs12 *vmcs12 = get_vmcs12(vcpu);
	enum vm_entry_failure_code entry_failure_code;
	bool evaluate_pending_interrupts;
	union vmx_exit_reason exit_reason = {
		.basic = EXIT_REASON_INVALID_STATE,
		.failed_vmentry = 1,
	};
	u32 failed_index;

	if (kvm_check_request(KVM_REQ_TLB_FLUSH_CURRENT, vcpu))
		kvm_vcpu_flush_tlb_current(vcpu);

	evaluate_pending_interrupts = exec_controls_get(vmx) &
		(CPU_BASED_INTR_WINDOW_EXITING | CPU_BASED_NMI_WINDOW_EXITING);
	if (likely(!evaluate_pending_interrupts) && kvm_vcpu_apicv_active(vcpu))
		evaluate_pending_interrupts |= vmx_has_apicv_interrupt(vcpu);

	if (!(vmcs12->vm_entry_controls & VM_ENTRY_LOAD_DEBUG_CONTROLS))
		vmx->nested.vmcs01_debugctl = vmcs_read64(GUEST_IA32_DEBUGCTL);
	if (kvm_mpx_supported() &&
		!(vmcs12->vm_entry_controls & VM_ENTRY_LOAD_BNDCFGS))
		vmx->nested.vmcs01_guest_bndcfgs = vmcs_read64(GUEST_BNDCFGS);

	/*
	 * Overwrite vmcs01.GUEST_CR3 with L1's CR3 if EPT is disabled *and*
	 * nested early checks are disabled.  In the event of a "late" VM-Fail,
	 * i.e. a VM-Fail detected by hardware but not KVM, KVM must unwind its
	 * software model to the pre-VMEntry host state.  When EPT is disabled,
	 * GUEST_CR3 holds KVM's shadow CR3, not L1's "real" CR3, which causes
	 * nested_vmx_restore_host_state() to corrupt vcpu->arch.cr3.  Stuffing
	 * vmcs01.GUEST_CR3 results in the unwind naturally setting arch.cr3 to
	 * the correct value.  Smashing vmcs01.GUEST_CR3 is safe because nested
	 * VM-Exits, and the unwind, reset KVM's MMU, i.e. vmcs01.GUEST_CR3 is
	 * guaranteed to be overwritten with a shadow CR3 prior to re-entering
	 * L1.  Don't stuff vmcs01.GUEST_CR3 when using nested early checks as
	 * KVM modifies vcpu->arch.cr3 if and only if the early hardware checks
	 * pass, and early VM-Fails do not reset KVM's MMU, i.e. the VM-Fail
	 * path would need to manually save/restore vmcs01.GUEST_CR3.
	 */
	if (!enable_ept && !nested_early_check)
		vmcs_writel(GUEST_CR3, vcpu->arch.cr3);

	vmx_switch_vmcs(vcpu, &vmx->nested.vmcs02);

	prepare_vmcs02_early(vmx, &vmx->vmcs01, vmcs12);

	if (from_vmentry) {
		if (unlikely(!nested_get_vmcs12_pages(vcpu))) {
			vmx_switch_vmcs(vcpu, &vmx->vmcs01);
			return NVMX_VMENTRY_KVM_INTERNAL_ERROR;
		}

		if (nested_vmx_check_vmentry_hw(vcpu)) {
			vmx_switch_vmcs(vcpu, &vmx->vmcs01);
			return NVMX_VMENTRY_VMFAIL;
		}

		if (nested_vmx_check_guest_state(vcpu, vmcs12,
						 &entry_failure_code)) {
			exit_reason.basic = EXIT_REASON_INVALID_STATE;
			vmcs12->exit_qualification = entry_failure_code;
			goto vmentry_fail_vmexit;
		}
	}

	enter_guest_mode(vcpu);

<<<<<<< HEAD
	if (prepare_vmcs02(vcpu, vmcs12, &entry_failure_code)) {
=======
	if (prepare_vmcs02(vcpu, vmcs12, from_vmentry, &entry_failure_code)) {
>>>>>>> 3b17187f
		exit_reason.basic = EXIT_REASON_INVALID_STATE;
		vmcs12->exit_qualification = entry_failure_code;
		goto vmentry_fail_vmexit_guest_mode;
	}

	if (from_vmentry) {
		failed_index = nested_vmx_load_msr(vcpu,
						   vmcs12->vm_entry_msr_load_addr,
						   vmcs12->vm_entry_msr_load_count);
		if (failed_index) {
			exit_reason.basic = EXIT_REASON_MSR_LOAD_FAIL;
			vmcs12->exit_qualification = failed_index;
			goto vmentry_fail_vmexit_guest_mode;
		}
	} else {
		/*
		 * The MMU is not initialized to point at the right entities yet and
		 * "get pages" would need to read data from the guest (i.e. we will
		 * need to perform gpa to hpa translation). Request a call
		 * to nested_get_vmcs12_pages before the next VM-entry.  The MSRs
		 * have already been set at vmentry time and should not be reset.
		 */
		kvm_make_request(KVM_REQ_GET_NESTED_STATE_PAGES, vcpu);
	}

	/*
	 * If L1 had a pending IRQ/NMI until it executed
	 * VMLAUNCH/VMRESUME which wasn't delivered because it was
	 * disallowed (e.g. interrupts disabled), L0 needs to
	 * evaluate if this pending event should cause an exit from L2
	 * to L1 or delivered directly to L2 (e.g. In case L1 don't
	 * intercept EXTERNAL_INTERRUPT).
	 *
	 * Usually this would be handled by the processor noticing an
	 * IRQ/NMI window request, or checking RVI during evaluation of
	 * pending virtual interrupts.  However, this setting was done
	 * on VMCS01 and now VMCS02 is active instead. Thus, we force L0
	 * to perform pending event evaluation by requesting a KVM_REQ_EVENT.
	 */
	if (unlikely(evaluate_pending_interrupts))
		kvm_make_request(KVM_REQ_EVENT, vcpu);

	/*
	 * Do not start the preemption timer hrtimer until after we know
	 * we are successful, so that only nested_vmx_vmexit needs to cancel
	 * the timer.
	 */
	vmx->nested.preemption_timer_expired = false;
	if (nested_cpu_has_preemption_timer(vmcs12)) {
		u64 timer_value = vmx_calc_preemption_timer_value(vcpu);
		vmx_start_preemption_timer(vcpu, timer_value);
	}

	/*
	 * Note no nested_vmx_succeed or nested_vmx_fail here. At this point
	 * we are no longer running L1, and VMLAUNCH/VMRESUME has not yet
	 * returned as far as L1 is concerned. It will only return (and set
	 * the success flag) when L2 exits (see nested_vmx_vmexit()).
	 */
	return NVMX_VMENTRY_SUCCESS;

	/*
	 * A failed consistency check that leads to a VMExit during L1's
	 * VMEnter to L2 is a variation of a normal VMexit, as explained in
	 * 26.7 "VM-entry failures during or after loading guest state".
	 */
vmentry_fail_vmexit_guest_mode:
	if (vmcs12->cpu_based_vm_exec_control & CPU_BASED_USE_TSC_OFFSETTING)
		vcpu->arch.tsc_offset -= vmcs12->tsc_offset;
	leave_guest_mode(vcpu);

vmentry_fail_vmexit:
	vmx_switch_vmcs(vcpu, &vmx->vmcs01);

	if (!from_vmentry)
		return NVMX_VMENTRY_VMEXIT;

	load_vmcs12_host_state(vcpu, vmcs12);
	vmcs12->vm_exit_reason = exit_reason.full;
<<<<<<< HEAD
	if (enable_shadow_vmcs || vmx->nested.hv_evmcs)
=======
	if (enable_shadow_vmcs || evmptr_is_valid(vmx->nested.hv_evmcs_vmptr))
>>>>>>> 3b17187f
		vmx->nested.need_vmcs12_to_shadow_sync = true;
	return NVMX_VMENTRY_VMEXIT;
}

/*
 * nested_vmx_run() handles a nested entry, i.e., a VMLAUNCH or VMRESUME on L1
 * for running an L2 nested guest.
 */
static int nested_vmx_run(struct kvm_vcpu *vcpu, bool launch)
{
	struct vmcs12 *vmcs12;
	enum nvmx_vmentry_status status;
	struct vcpu_vmx *vmx = to_vmx(vcpu);
	u32 interrupt_shadow = vmx_get_interrupt_shadow(vcpu);
	enum nested_evmptrld_status evmptrld_status;

	if (!nested_vmx_check_permission(vcpu))
		return 1;

	evmptrld_status = nested_vmx_handle_enlightened_vmptrld(vcpu, launch);
	if (evmptrld_status == EVMPTRLD_ERROR) {
		kvm_queue_exception(vcpu, UD_VECTOR);
		return 1;
	} else if (CC(evmptrld_status == EVMPTRLD_VMFAIL)) {
		return nested_vmx_failInvalid(vcpu);
	}

	if (CC(!evmptr_is_valid(vmx->nested.hv_evmcs_vmptr) &&
	       vmx->nested.current_vmptr == -1ull))
		return nested_vmx_failInvalid(vcpu);

	vmcs12 = get_vmcs12(vcpu);

	/*
	 * Can't VMLAUNCH or VMRESUME a shadow VMCS. Despite the fact
	 * that there *is* a valid VMCS pointer, RFLAGS.CF is set
	 * rather than RFLAGS.ZF, and no error number is stored to the
	 * VM-instruction error field.
	 */
	if (CC(vmcs12->hdr.shadow_vmcs))
		return nested_vmx_failInvalid(vcpu);

	if (evmptr_is_valid(vmx->nested.hv_evmcs_vmptr)) {
		copy_enlightened_to_vmcs12(vmx, vmx->nested.hv_evmcs->hv_clean_fields);
		/* Enlightened VMCS doesn't have launch state */
		vmcs12->launch_state = !launch;
	} else if (enable_shadow_vmcs) {
		copy_shadow_to_vmcs12(vmx);
	}

	/*
	 * The nested entry process starts with enforcing various prerequisites
	 * on vmcs12 as required by the Intel SDM, and act appropriately when
	 * they fail: As the SDM explains, some conditions should cause the
	 * instruction to fail, while others will cause the instruction to seem
	 * to succeed, but return an EXIT_REASON_INVALID_STATE.
	 * To speed up the normal (success) code path, we should avoid checking
	 * for misconfigurations which will anyway be caught by the processor
	 * when using the merged vmcs02.
	 */
	if (CC(interrupt_shadow & KVM_X86_SHADOW_INT_MOV_SS))
		return nested_vmx_fail(vcpu, VMXERR_ENTRY_EVENTS_BLOCKED_BY_MOV_SS);

	if (CC(vmcs12->launch_state == launch))
		return nested_vmx_fail(vcpu,
			launch ? VMXERR_VMLAUNCH_NONCLEAR_VMCS
			       : VMXERR_VMRESUME_NONLAUNCHED_VMCS);

	if (nested_vmx_check_controls(vcpu, vmcs12))
		return nested_vmx_fail(vcpu, VMXERR_ENTRY_INVALID_CONTROL_FIELD);

	if (nested_vmx_check_host_state(vcpu, vmcs12))
		return nested_vmx_fail(vcpu, VMXERR_ENTRY_INVALID_HOST_STATE_FIELD);

	/*
	 * We're finally done with prerequisite checking, and can start with
	 * the nested entry.
	 */
	vmx->nested.nested_run_pending = 1;
	vmx->nested.has_preemption_timer_deadline = false;
	status = nested_vmx_enter_non_root_mode(vcpu, true);
	if (unlikely(status != NVMX_VMENTRY_SUCCESS))
		goto vmentry_failed;

	/* Emulate processing of posted interrupts on VM-Enter. */
	if (nested_cpu_has_posted_intr(vmcs12) &&
	    kvm_apic_has_interrupt(vcpu) == vmx->nested.posted_intr_nv) {
		vmx->nested.pi_pending = true;
		kvm_make_request(KVM_REQ_EVENT, vcpu);
		kvm_apic_clear_irr(vcpu, vmx->nested.posted_intr_nv);
	}

	/* Hide L1D cache contents from the nested guest.  */
	vmx->vcpu.arch.l1tf_flush_l1d = true;

	/*
	 * Must happen outside of nested_vmx_enter_non_root_mode() as it will
	 * also be used as part of restoring nVMX state for
	 * snapshot restore (migration).
	 *
	 * In this flow, it is assumed that vmcs12 cache was
	 * transferred as part of captured nVMX state and should
	 * therefore not be read from guest memory (which may not
	 * exist on destination host yet).
	 */
	nested_cache_shadow_vmcs12(vcpu, vmcs12);

	switch (vmcs12->guest_activity_state) {
	case GUEST_ACTIVITY_HLT:
		/*
		 * If we're entering a halted L2 vcpu and the L2 vcpu won't be
		 * awakened by event injection or by an NMI-window VM-exit or
		 * by an interrupt-window VM-exit, halt the vcpu.
		 */
		if (!(vmcs12->vm_entry_intr_info_field & INTR_INFO_VALID_MASK) &&
		    !nested_cpu_has(vmcs12, CPU_BASED_NMI_WINDOW_EXITING) &&
		    !(nested_cpu_has(vmcs12, CPU_BASED_INTR_WINDOW_EXITING) &&
		      (vmcs12->guest_rflags & X86_EFLAGS_IF))) {
			vmx->nested.nested_run_pending = 0;
			return kvm_vcpu_halt(vcpu);
		}
		break;
	case GUEST_ACTIVITY_WAIT_SIPI:
		vmx->nested.nested_run_pending = 0;
		vcpu->arch.mp_state = KVM_MP_STATE_INIT_RECEIVED;
		break;
	default:
		break;
	}

	return 1;

vmentry_failed:
	vmx->nested.nested_run_pending = 0;
	if (status == NVMX_VMENTRY_KVM_INTERNAL_ERROR)
		return 0;
	if (status == NVMX_VMENTRY_VMEXIT)
		return 1;
	WARN_ON_ONCE(status != NVMX_VMENTRY_VMFAIL);
	return nested_vmx_fail(vcpu, VMXERR_ENTRY_INVALID_CONTROL_FIELD);
}

/*
 * On a nested exit from L2 to L1, vmcs12.guest_cr0 might not be up-to-date
 * because L2 may have changed some cr0 bits directly (CR0_GUEST_HOST_MASK).
 * This function returns the new value we should put in vmcs12.guest_cr0.
 * It's not enough to just return the vmcs02 GUEST_CR0. Rather,
 *  1. Bits that neither L0 nor L1 trapped, were set directly by L2 and are now
 *     available in vmcs02 GUEST_CR0. (Note: It's enough to check that L0
 *     didn't trap the bit, because if L1 did, so would L0).
 *  2. Bits that L1 asked to trap (and therefore L0 also did) could not have
 *     been modified by L2, and L1 knows it. So just leave the old value of
 *     the bit from vmcs12.guest_cr0. Note that the bit from vmcs02 GUEST_CR0
 *     isn't relevant, because if L0 traps this bit it can set it to anything.
 *  3. Bits that L1 didn't trap, but L0 did. L1 believes the guest could have
 *     changed these bits, and therefore they need to be updated, but L0
 *     didn't necessarily allow them to be changed in GUEST_CR0 - and rather
 *     put them in vmcs02 CR0_READ_SHADOW. So take these bits from there.
 */
static inline unsigned long
vmcs12_guest_cr0(struct kvm_vcpu *vcpu, struct vmcs12 *vmcs12)
{
	return
	/*1*/	(vmcs_readl(GUEST_CR0) & vcpu->arch.cr0_guest_owned_bits) |
	/*2*/	(vmcs12->guest_cr0 & vmcs12->cr0_guest_host_mask) |
	/*3*/	(vmcs_readl(CR0_READ_SHADOW) & ~(vmcs12->cr0_guest_host_mask |
			vcpu->arch.cr0_guest_owned_bits));
}

static inline unsigned long
vmcs12_guest_cr4(struct kvm_vcpu *vcpu, struct vmcs12 *vmcs12)
{
	return
	/*1*/	(vmcs_readl(GUEST_CR4) & vcpu->arch.cr4_guest_owned_bits) |
	/*2*/	(vmcs12->guest_cr4 & vmcs12->cr4_guest_host_mask) |
	/*3*/	(vmcs_readl(CR4_READ_SHADOW) & ~(vmcs12->cr4_guest_host_mask |
			vcpu->arch.cr4_guest_owned_bits));
}

static void vmcs12_save_pending_event(struct kvm_vcpu *vcpu,
				      struct vmcs12 *vmcs12)
{
	u32 idt_vectoring;
	unsigned int nr;

	if (vcpu->arch.exception.injected) {
		nr = vcpu->arch.exception.nr;
		idt_vectoring = nr | VECTORING_INFO_VALID_MASK;

		if (kvm_exception_is_soft(nr)) {
			vmcs12->vm_exit_instruction_len =
				vcpu->arch.event_exit_inst_len;
			idt_vectoring |= INTR_TYPE_SOFT_EXCEPTION;
		} else
			idt_vectoring |= INTR_TYPE_HARD_EXCEPTION;

		if (vcpu->arch.exception.has_error_code) {
			idt_vectoring |= VECTORING_INFO_DELIVER_CODE_MASK;
			vmcs12->idt_vectoring_error_code =
				vcpu->arch.exception.error_code;
		}

		vmcs12->idt_vectoring_info_field = idt_vectoring;
	} else if (vcpu->arch.nmi_injected) {
		vmcs12->idt_vectoring_info_field =
			INTR_TYPE_NMI_INTR | INTR_INFO_VALID_MASK | NMI_VECTOR;
	} else if (vcpu->arch.interrupt.injected) {
		nr = vcpu->arch.interrupt.nr;
		idt_vectoring = nr | VECTORING_INFO_VALID_MASK;

		if (vcpu->arch.interrupt.soft) {
			idt_vectoring |= INTR_TYPE_SOFT_INTR;
			vmcs12->vm_entry_instruction_len =
				vcpu->arch.event_exit_inst_len;
		} else
			idt_vectoring |= INTR_TYPE_EXT_INTR;

		vmcs12->idt_vectoring_info_field = idt_vectoring;
	}
}


void nested_mark_vmcs12_pages_dirty(struct kvm_vcpu *vcpu)
{
	struct vmcs12 *vmcs12 = get_vmcs12(vcpu);
	gfn_t gfn;

	/*
	 * Don't need to mark the APIC access page dirty; it is never
	 * written to by the CPU during APIC virtualization.
	 */

	if (nested_cpu_has(vmcs12, CPU_BASED_TPR_SHADOW)) {
		gfn = vmcs12->virtual_apic_page_addr >> PAGE_SHIFT;
		kvm_vcpu_mark_page_dirty(vcpu, gfn);
	}

	if (nested_cpu_has_posted_intr(vmcs12)) {
		gfn = vmcs12->posted_intr_desc_addr >> PAGE_SHIFT;
		kvm_vcpu_mark_page_dirty(vcpu, gfn);
	}
}

static int vmx_complete_nested_posted_interrupt(struct kvm_vcpu *vcpu)
{
	struct vcpu_vmx *vmx = to_vmx(vcpu);
	int max_irr;
	void *vapic_page;
	u16 status;

	if (!vmx->nested.pi_pending)
		return 0;

	if (!vmx->nested.pi_desc)
		goto mmio_needed;

	vmx->nested.pi_pending = false;

	if (!pi_test_and_clear_on(vmx->nested.pi_desc))
		return 0;

	max_irr = find_last_bit((unsigned long *)vmx->nested.pi_desc->pir, 256);
	if (max_irr != 256) {
		vapic_page = vmx->nested.virtual_apic_map.hva;
		if (!vapic_page)
			goto mmio_needed;

		__kvm_apic_update_irr(vmx->nested.pi_desc->pir,
			vapic_page, &max_irr);
		status = vmcs_read16(GUEST_INTR_STATUS);
		if ((u8)max_irr > ((u8)status & 0xff)) {
			status &= ~0xff;
			status |= (u8)max_irr;
			vmcs_write16(GUEST_INTR_STATUS, status);
		}
	}

	nested_mark_vmcs12_pages_dirty(vcpu);
	return 0;

mmio_needed:
	kvm_handle_memory_failure(vcpu, X86EMUL_IO_NEEDED, NULL);
	return -ENXIO;
}

static void nested_vmx_inject_exception_vmexit(struct kvm_vcpu *vcpu,
					       unsigned long exit_qual)
{
	struct vmcs12 *vmcs12 = get_vmcs12(vcpu);
	unsigned int nr = vcpu->arch.exception.nr;
	u32 intr_info = nr | INTR_INFO_VALID_MASK;

	if (vcpu->arch.exception.has_error_code) {
		vmcs12->vm_exit_intr_error_code = vcpu->arch.exception.error_code;
		intr_info |= INTR_INFO_DELIVER_CODE_MASK;
	}

	if (kvm_exception_is_soft(nr))
		intr_info |= INTR_TYPE_SOFT_EXCEPTION;
	else
		intr_info |= INTR_TYPE_HARD_EXCEPTION;

	if (!(vmcs12->idt_vectoring_info_field & VECTORING_INFO_VALID_MASK) &&
	    vmx_get_nmi_mask(vcpu))
		intr_info |= INTR_INFO_UNBLOCK_NMI;

	nested_vmx_vmexit(vcpu, EXIT_REASON_EXCEPTION_NMI, intr_info, exit_qual);
}

/*
 * Returns true if a debug trap is pending delivery.
 *
 * In KVM, debug traps bear an exception payload. As such, the class of a #DB
 * exception may be inferred from the presence of an exception payload.
 */
static inline bool vmx_pending_dbg_trap(struct kvm_vcpu *vcpu)
{
	return vcpu->arch.exception.pending &&
			vcpu->arch.exception.nr == DB_VECTOR &&
			vcpu->arch.exception.payload;
}

/*
 * Certain VM-exits set the 'pending debug exceptions' field to indicate a
 * recognized #DB (data or single-step) that has yet to be delivered. Since KVM
 * represents these debug traps with a payload that is said to be compatible
 * with the 'pending debug exceptions' field, write the payload to the VMCS
 * field if a VM-exit is delivered before the debug trap.
 */
static void nested_vmx_update_pending_dbg(struct kvm_vcpu *vcpu)
{
	if (vmx_pending_dbg_trap(vcpu))
		vmcs_writel(GUEST_PENDING_DBG_EXCEPTIONS,
			    vcpu->arch.exception.payload);
}

static bool nested_vmx_preemption_timer_pending(struct kvm_vcpu *vcpu)
{
	return nested_cpu_has_preemption_timer(get_vmcs12(vcpu)) &&
	       to_vmx(vcpu)->nested.preemption_timer_expired;
}

static int vmx_check_nested_events(struct kvm_vcpu *vcpu)
{
	struct vcpu_vmx *vmx = to_vmx(vcpu);
	unsigned long exit_qual;
	bool block_nested_events =
	    vmx->nested.nested_run_pending || kvm_event_needs_reinjection(vcpu);
	bool mtf_pending = vmx->nested.mtf_pending;
	struct kvm_lapic *apic = vcpu->arch.apic;

	/*
	 * Clear the MTF state. If a higher priority VM-exit is delivered first,
	 * this state is discarded.
	 */
	if (!block_nested_events)
		vmx->nested.mtf_pending = false;

	if (lapic_in_kernel(vcpu) &&
		test_bit(KVM_APIC_INIT, &apic->pending_events)) {
		if (block_nested_events)
			return -EBUSY;
		nested_vmx_update_pending_dbg(vcpu);
		clear_bit(KVM_APIC_INIT, &apic->pending_events);
		if (vcpu->arch.mp_state != KVM_MP_STATE_INIT_RECEIVED)
			nested_vmx_vmexit(vcpu, EXIT_REASON_INIT_SIGNAL, 0, 0);
		return 0;
	}

	if (lapic_in_kernel(vcpu) &&
	    test_bit(KVM_APIC_SIPI, &apic->pending_events)) {
		if (block_nested_events)
			return -EBUSY;

		clear_bit(KVM_APIC_SIPI, &apic->pending_events);
		if (vcpu->arch.mp_state == KVM_MP_STATE_INIT_RECEIVED)
			nested_vmx_vmexit(vcpu, EXIT_REASON_SIPI_SIGNAL, 0,
						apic->sipi_vector & 0xFFUL);
		return 0;
	}

	/*
	 * Process any exceptions that are not debug traps before MTF.
	 *
	 * Note that only a pending nested run can block a pending exception.
	 * Otherwise an injected NMI/interrupt should either be
	 * lost or delivered to the nested hypervisor in the IDT_VECTORING_INFO,
	 * while delivering the pending exception.
	 */

	if (vcpu->arch.exception.pending && !vmx_pending_dbg_trap(vcpu)) {
		if (vmx->nested.nested_run_pending)
			return -EBUSY;
		if (!nested_vmx_check_exception(vcpu, &exit_qual))
			goto no_vmexit;
		nested_vmx_inject_exception_vmexit(vcpu, exit_qual);
		return 0;
	}

	if (mtf_pending) {
		if (block_nested_events)
			return -EBUSY;
		nested_vmx_update_pending_dbg(vcpu);
		nested_vmx_vmexit(vcpu, EXIT_REASON_MONITOR_TRAP_FLAG, 0, 0);
		return 0;
	}

	if (vcpu->arch.exception.pending) {
		if (vmx->nested.nested_run_pending)
			return -EBUSY;
		if (!nested_vmx_check_exception(vcpu, &exit_qual))
			goto no_vmexit;
		nested_vmx_inject_exception_vmexit(vcpu, exit_qual);
		return 0;
	}

	if (nested_vmx_preemption_timer_pending(vcpu)) {
		if (block_nested_events)
			return -EBUSY;
		nested_vmx_vmexit(vcpu, EXIT_REASON_PREEMPTION_TIMER, 0, 0);
		return 0;
	}

	if (vcpu->arch.smi_pending && !is_smm(vcpu)) {
		if (block_nested_events)
			return -EBUSY;
		goto no_vmexit;
	}

	if (vcpu->arch.nmi_pending && !vmx_nmi_blocked(vcpu)) {
		if (block_nested_events)
			return -EBUSY;
		if (!nested_exit_on_nmi(vcpu))
			goto no_vmexit;

		nested_vmx_vmexit(vcpu, EXIT_REASON_EXCEPTION_NMI,
				  NMI_VECTOR | INTR_TYPE_NMI_INTR |
				  INTR_INFO_VALID_MASK, 0);
		/*
		 * The NMI-triggered VM exit counts as injection:
		 * clear this one and block further NMIs.
		 */
		vcpu->arch.nmi_pending = 0;
		vmx_set_nmi_mask(vcpu, true);
		return 0;
	}

	if (kvm_cpu_has_interrupt(vcpu) && !vmx_interrupt_blocked(vcpu)) {
		if (block_nested_events)
			return -EBUSY;
		if (!nested_exit_on_intr(vcpu))
			goto no_vmexit;
		nested_vmx_vmexit(vcpu, EXIT_REASON_EXTERNAL_INTERRUPT, 0, 0);
		return 0;
	}

no_vmexit:
	return vmx_complete_nested_posted_interrupt(vcpu);
}

static u32 vmx_get_preemption_timer_value(struct kvm_vcpu *vcpu)
{
	ktime_t remaining =
		hrtimer_get_remaining(&to_vmx(vcpu)->nested.preemption_timer);
	u64 value;

	if (ktime_to_ns(remaining) <= 0)
		return 0;

	value = ktime_to_ns(remaining) * vcpu->arch.virtual_tsc_khz;
	do_div(value, 1000000);
	return value >> VMX_MISC_EMULATED_PREEMPTION_TIMER_RATE;
}

static bool is_vmcs12_ext_field(unsigned long field)
{
	switch (field) {
	case GUEST_ES_SELECTOR:
	case GUEST_CS_SELECTOR:
	case GUEST_SS_SELECTOR:
	case GUEST_DS_SELECTOR:
	case GUEST_FS_SELECTOR:
	case GUEST_GS_SELECTOR:
	case GUEST_LDTR_SELECTOR:
	case GUEST_TR_SELECTOR:
	case GUEST_ES_LIMIT:
	case GUEST_CS_LIMIT:
	case GUEST_SS_LIMIT:
	case GUEST_DS_LIMIT:
	case GUEST_FS_LIMIT:
	case GUEST_GS_LIMIT:
	case GUEST_LDTR_LIMIT:
	case GUEST_TR_LIMIT:
	case GUEST_GDTR_LIMIT:
	case GUEST_IDTR_LIMIT:
	case GUEST_ES_AR_BYTES:
	case GUEST_DS_AR_BYTES:
	case GUEST_FS_AR_BYTES:
	case GUEST_GS_AR_BYTES:
	case GUEST_LDTR_AR_BYTES:
	case GUEST_TR_AR_BYTES:
	case GUEST_ES_BASE:
	case GUEST_CS_BASE:
	case GUEST_SS_BASE:
	case GUEST_DS_BASE:
	case GUEST_FS_BASE:
	case GUEST_GS_BASE:
	case GUEST_LDTR_BASE:
	case GUEST_TR_BASE:
	case GUEST_GDTR_BASE:
	case GUEST_IDTR_BASE:
	case GUEST_PENDING_DBG_EXCEPTIONS:
	case GUEST_BNDCFGS:
		return true;
	default:
		break;
	}

	return false;
}

static void sync_vmcs02_to_vmcs12_rare(struct kvm_vcpu *vcpu,
				       struct vmcs12 *vmcs12)
{
	struct vcpu_vmx *vmx = to_vmx(vcpu);

	vmcs12->guest_es_selector = vmcs_read16(GUEST_ES_SELECTOR);
	vmcs12->guest_cs_selector = vmcs_read16(GUEST_CS_SELECTOR);
	vmcs12->guest_ss_selector = vmcs_read16(GUEST_SS_SELECTOR);
	vmcs12->guest_ds_selector = vmcs_read16(GUEST_DS_SELECTOR);
	vmcs12->guest_fs_selector = vmcs_read16(GUEST_FS_SELECTOR);
	vmcs12->guest_gs_selector = vmcs_read16(GUEST_GS_SELECTOR);
	vmcs12->guest_ldtr_selector = vmcs_read16(GUEST_LDTR_SELECTOR);
	vmcs12->guest_tr_selector = vmcs_read16(GUEST_TR_SELECTOR);
	vmcs12->guest_es_limit = vmcs_read32(GUEST_ES_LIMIT);
	vmcs12->guest_cs_limit = vmcs_read32(GUEST_CS_LIMIT);
	vmcs12->guest_ss_limit = vmcs_read32(GUEST_SS_LIMIT);
	vmcs12->guest_ds_limit = vmcs_read32(GUEST_DS_LIMIT);
	vmcs12->guest_fs_limit = vmcs_read32(GUEST_FS_LIMIT);
	vmcs12->guest_gs_limit = vmcs_read32(GUEST_GS_LIMIT);
	vmcs12->guest_ldtr_limit = vmcs_read32(GUEST_LDTR_LIMIT);
	vmcs12->guest_tr_limit = vmcs_read32(GUEST_TR_LIMIT);
	vmcs12->guest_gdtr_limit = vmcs_read32(GUEST_GDTR_LIMIT);
	vmcs12->guest_idtr_limit = vmcs_read32(GUEST_IDTR_LIMIT);
	vmcs12->guest_es_ar_bytes = vmcs_read32(GUEST_ES_AR_BYTES);
	vmcs12->guest_ds_ar_bytes = vmcs_read32(GUEST_DS_AR_BYTES);
	vmcs12->guest_fs_ar_bytes = vmcs_read32(GUEST_FS_AR_BYTES);
	vmcs12->guest_gs_ar_bytes = vmcs_read32(GUEST_GS_AR_BYTES);
	vmcs12->guest_ldtr_ar_bytes = vmcs_read32(GUEST_LDTR_AR_BYTES);
	vmcs12->guest_tr_ar_bytes = vmcs_read32(GUEST_TR_AR_BYTES);
	vmcs12->guest_es_base = vmcs_readl(GUEST_ES_BASE);
	vmcs12->guest_cs_base = vmcs_readl(GUEST_CS_BASE);
	vmcs12->guest_ss_base = vmcs_readl(GUEST_SS_BASE);
	vmcs12->guest_ds_base = vmcs_readl(GUEST_DS_BASE);
	vmcs12->guest_fs_base = vmcs_readl(GUEST_FS_BASE);
	vmcs12->guest_gs_base = vmcs_readl(GUEST_GS_BASE);
	vmcs12->guest_ldtr_base = vmcs_readl(GUEST_LDTR_BASE);
	vmcs12->guest_tr_base = vmcs_readl(GUEST_TR_BASE);
	vmcs12->guest_gdtr_base = vmcs_readl(GUEST_GDTR_BASE);
	vmcs12->guest_idtr_base = vmcs_readl(GUEST_IDTR_BASE);
	vmcs12->guest_pending_dbg_exceptions =
		vmcs_readl(GUEST_PENDING_DBG_EXCEPTIONS);
	if (kvm_mpx_supported())
		vmcs12->guest_bndcfgs = vmcs_read64(GUEST_BNDCFGS);

	vmx->nested.need_sync_vmcs02_to_vmcs12_rare = false;
}

static void copy_vmcs02_to_vmcs12_rare(struct kvm_vcpu *vcpu,
				       struct vmcs12 *vmcs12)
{
	struct vcpu_vmx *vmx = to_vmx(vcpu);
	int cpu;

	if (!vmx->nested.need_sync_vmcs02_to_vmcs12_rare)
		return;


	WARN_ON_ONCE(vmx->loaded_vmcs != &vmx->vmcs01);

	cpu = get_cpu();
	vmx->loaded_vmcs = &vmx->nested.vmcs02;
	vmx_vcpu_load_vmcs(vcpu, cpu, &vmx->vmcs01);

	sync_vmcs02_to_vmcs12_rare(vcpu, vmcs12);

	vmx->loaded_vmcs = &vmx->vmcs01;
	vmx_vcpu_load_vmcs(vcpu, cpu, &vmx->nested.vmcs02);
	put_cpu();
}

/*
 * Update the guest state fields of vmcs12 to reflect changes that
 * occurred while L2 was running. (The "IA-32e mode guest" bit of the
 * VM-entry controls is also updated, since this is really a guest
 * state bit.)
 */
static void sync_vmcs02_to_vmcs12(struct kvm_vcpu *vcpu, struct vmcs12 *vmcs12)
{
	struct vcpu_vmx *vmx = to_vmx(vcpu);

	if (evmptr_is_valid(vmx->nested.hv_evmcs_vmptr))
		sync_vmcs02_to_vmcs12_rare(vcpu, vmcs12);

	vmx->nested.need_sync_vmcs02_to_vmcs12_rare =
		!evmptr_is_valid(vmx->nested.hv_evmcs_vmptr);

	vmcs12->guest_cr0 = vmcs12_guest_cr0(vcpu, vmcs12);
	vmcs12->guest_cr4 = vmcs12_guest_cr4(vcpu, vmcs12);

	vmcs12->guest_rsp = kvm_rsp_read(vcpu);
	vmcs12->guest_rip = kvm_rip_read(vcpu);
	vmcs12->guest_rflags = vmcs_readl(GUEST_RFLAGS);

	vmcs12->guest_cs_ar_bytes = vmcs_read32(GUEST_CS_AR_BYTES);
	vmcs12->guest_ss_ar_bytes = vmcs_read32(GUEST_SS_AR_BYTES);

	vmcs12->guest_interruptibility_info =
		vmcs_read32(GUEST_INTERRUPTIBILITY_INFO);

	if (vcpu->arch.mp_state == KVM_MP_STATE_HALTED)
		vmcs12->guest_activity_state = GUEST_ACTIVITY_HLT;
	else if (vcpu->arch.mp_state == KVM_MP_STATE_INIT_RECEIVED)
		vmcs12->guest_activity_state = GUEST_ACTIVITY_WAIT_SIPI;
	else
		vmcs12->guest_activity_state = GUEST_ACTIVITY_ACTIVE;

	if (nested_cpu_has_preemption_timer(vmcs12) &&
	    vmcs12->vm_exit_controls & VM_EXIT_SAVE_VMX_PREEMPTION_TIMER &&
	    !vmx->nested.nested_run_pending)
		vmcs12->vmx_preemption_timer_value =
			vmx_get_preemption_timer_value(vcpu);

	/*
	 * In some cases (usually, nested EPT), L2 is allowed to change its
	 * own CR3 without exiting. If it has changed it, we must keep it.
	 * Of course, if L0 is using shadow page tables, GUEST_CR3 was defined
	 * by L0, not L1 or L2, so we mustn't unconditionally copy it to vmcs12.
	 *
	 * Additionally, restore L2's PDPTR to vmcs12.
	 */
	if (enable_ept) {
		vmcs12->guest_cr3 = vmcs_readl(GUEST_CR3);
		if (nested_cpu_has_ept(vmcs12) && is_pae_paging(vcpu)) {
			vmcs12->guest_pdptr0 = vmcs_read64(GUEST_PDPTR0);
			vmcs12->guest_pdptr1 = vmcs_read64(GUEST_PDPTR1);
			vmcs12->guest_pdptr2 = vmcs_read64(GUEST_PDPTR2);
			vmcs12->guest_pdptr3 = vmcs_read64(GUEST_PDPTR3);
		}
	}

	vmcs12->guest_linear_address = vmcs_readl(GUEST_LINEAR_ADDRESS);

	if (nested_cpu_has_vid(vmcs12))
		vmcs12->guest_intr_status = vmcs_read16(GUEST_INTR_STATUS);

	vmcs12->vm_entry_controls =
		(vmcs12->vm_entry_controls & ~VM_ENTRY_IA32E_MODE) |
		(vm_entry_controls_get(to_vmx(vcpu)) & VM_ENTRY_IA32E_MODE);

	if (vmcs12->vm_exit_controls & VM_EXIT_SAVE_DEBUG_CONTROLS)
		kvm_get_dr(vcpu, 7, (unsigned long *)&vmcs12->guest_dr7);

	if (vmcs12->vm_exit_controls & VM_EXIT_SAVE_IA32_EFER)
		vmcs12->guest_ia32_efer = vcpu->arch.efer;
}

/*
 * prepare_vmcs12 is part of what we need to do when the nested L2 guest exits
 * and we want to prepare to run its L1 parent. L1 keeps a vmcs for L2 (vmcs12),
 * and this function updates it to reflect the changes to the guest state while
 * L2 was running (and perhaps made some exits which were handled directly by L0
 * without going back to L1), and to reflect the exit reason.
 * Note that we do not have to copy here all VMCS fields, just those that
 * could have changed by the L2 guest or the exit - i.e., the guest-state and
 * exit-information fields only. Other fields are modified by L1 with VMWRITE,
 * which already writes to vmcs12 directly.
 */
static void prepare_vmcs12(struct kvm_vcpu *vcpu, struct vmcs12 *vmcs12,
			   u32 vm_exit_reason, u32 exit_intr_info,
			   unsigned long exit_qualification)
{
	/* update exit information fields: */
	vmcs12->vm_exit_reason = vm_exit_reason;
	if (to_vmx(vcpu)->exit_reason.enclave_mode)
		vmcs12->vm_exit_reason |= VMX_EXIT_REASONS_SGX_ENCLAVE_MODE;
	vmcs12->exit_qualification = exit_qualification;
	vmcs12->vm_exit_intr_info = exit_intr_info;

	vmcs12->idt_vectoring_info_field = 0;
	vmcs12->vm_exit_instruction_len = vmcs_read32(VM_EXIT_INSTRUCTION_LEN);
	vmcs12->vmx_instruction_info = vmcs_read32(VMX_INSTRUCTION_INFO);

	if (!(vmcs12->vm_exit_reason & VMX_EXIT_REASONS_FAILED_VMENTRY)) {
		vmcs12->launch_state = 1;

		/* vm_entry_intr_info_field is cleared on exit. Emulate this
		 * instead of reading the real value. */
		vmcs12->vm_entry_intr_info_field &= ~INTR_INFO_VALID_MASK;

		/*
		 * Transfer the event that L0 or L1 may wanted to inject into
		 * L2 to IDT_VECTORING_INFO_FIELD.
		 */
		vmcs12_save_pending_event(vcpu, vmcs12);

		/*
		 * According to spec, there's no need to store the guest's
		 * MSRs if the exit is due to a VM-entry failure that occurs
		 * during or after loading the guest state. Since this exit
		 * does not fall in that category, we need to save the MSRs.
		 */
		if (nested_vmx_store_msr(vcpu,
					 vmcs12->vm_exit_msr_store_addr,
					 vmcs12->vm_exit_msr_store_count))
			nested_vmx_abort(vcpu,
					 VMX_ABORT_SAVE_GUEST_MSR_FAIL);
	}

	/*
	 * Drop what we picked up for L2 via vmx_complete_interrupts. It is
	 * preserved above and would only end up incorrectly in L1.
	 */
	vcpu->arch.nmi_injected = false;
	kvm_clear_exception_queue(vcpu);
	kvm_clear_interrupt_queue(vcpu);
}

/*
 * A part of what we need to when the nested L2 guest exits and we want to
 * run its L1 parent, is to reset L1's guest state to the host state specified
 * in vmcs12.
 * This function is to be called not only on normal nested exit, but also on
 * a nested entry failure, as explained in Intel's spec, 3B.23.7 ("VM-Entry
 * Failures During or After Loading Guest State").
 * This function should be called when the active VMCS is L1's (vmcs01).
 */
static void load_vmcs12_host_state(struct kvm_vcpu *vcpu,
				   struct vmcs12 *vmcs12)
{
	enum vm_entry_failure_code ignored;
	struct kvm_segment seg;

	if (vmcs12->vm_exit_controls & VM_EXIT_LOAD_IA32_EFER)
		vcpu->arch.efer = vmcs12->host_ia32_efer;
	else if (vmcs12->vm_exit_controls & VM_EXIT_HOST_ADDR_SPACE_SIZE)
		vcpu->arch.efer |= (EFER_LMA | EFER_LME);
	else
		vcpu->arch.efer &= ~(EFER_LMA | EFER_LME);
	vmx_set_efer(vcpu, vcpu->arch.efer);

	kvm_rsp_write(vcpu, vmcs12->host_rsp);
	kvm_rip_write(vcpu, vmcs12->host_rip);
	vmx_set_rflags(vcpu, X86_EFLAGS_FIXED);
	vmx_set_interrupt_shadow(vcpu, 0);

	/*
	 * Note that calling vmx_set_cr0 is important, even if cr0 hasn't
	 * actually changed, because vmx_set_cr0 refers to efer set above.
	 *
	 * CR0_GUEST_HOST_MASK is already set in the original vmcs01
	 * (KVM doesn't change it);
	 */
	vcpu->arch.cr0_guest_owned_bits = KVM_POSSIBLE_CR0_GUEST_BITS;
	vmx_set_cr0(vcpu, vmcs12->host_cr0);

	/* Same as above - no reason to call set_cr4_guest_host_mask().  */
	vcpu->arch.cr4_guest_owned_bits = ~vmcs_readl(CR4_GUEST_HOST_MASK);
	vmx_set_cr4(vcpu, vmcs12->host_cr4);

	nested_ept_uninit_mmu_context(vcpu);

	/*
	 * Only PDPTE load can fail as the value of cr3 was checked on entry and
	 * couldn't have changed.
	 */
	if (nested_vmx_load_cr3(vcpu, vmcs12->host_cr3, false, true, &ignored))
		nested_vmx_abort(vcpu, VMX_ABORT_LOAD_HOST_PDPTE_FAIL);

	nested_vmx_transition_tlb_flush(vcpu, vmcs12, false);

	vmcs_write32(GUEST_SYSENTER_CS, vmcs12->host_ia32_sysenter_cs);
	vmcs_writel(GUEST_SYSENTER_ESP, vmcs12->host_ia32_sysenter_esp);
	vmcs_writel(GUEST_SYSENTER_EIP, vmcs12->host_ia32_sysenter_eip);
	vmcs_writel(GUEST_IDTR_BASE, vmcs12->host_idtr_base);
	vmcs_writel(GUEST_GDTR_BASE, vmcs12->host_gdtr_base);
	vmcs_write32(GUEST_IDTR_LIMIT, 0xFFFF);
	vmcs_write32(GUEST_GDTR_LIMIT, 0xFFFF);

	/* If not VM_EXIT_CLEAR_BNDCFGS, the L2 value propagates to L1.  */
	if (vmcs12->vm_exit_controls & VM_EXIT_CLEAR_BNDCFGS)
		vmcs_write64(GUEST_BNDCFGS, 0);

	if (vmcs12->vm_exit_controls & VM_EXIT_LOAD_IA32_PAT) {
		vmcs_write64(GUEST_IA32_PAT, vmcs12->host_ia32_pat);
		vcpu->arch.pat = vmcs12->host_ia32_pat;
	}
	if (vmcs12->vm_exit_controls & VM_EXIT_LOAD_IA32_PERF_GLOBAL_CTRL)
		WARN_ON_ONCE(kvm_set_msr(vcpu, MSR_CORE_PERF_GLOBAL_CTRL,
					 vmcs12->host_ia32_perf_global_ctrl));

	/* Set L1 segment info according to Intel SDM
	    27.5.2 Loading Host Segment and Descriptor-Table Registers */
	seg = (struct kvm_segment) {
		.base = 0,
		.limit = 0xFFFFFFFF,
		.selector = vmcs12->host_cs_selector,
		.type = 11,
		.present = 1,
		.s = 1,
		.g = 1
	};
	if (vmcs12->vm_exit_controls & VM_EXIT_HOST_ADDR_SPACE_SIZE)
		seg.l = 1;
	else
		seg.db = 1;
	__vmx_set_segment(vcpu, &seg, VCPU_SREG_CS);
	seg = (struct kvm_segment) {
		.base = 0,
		.limit = 0xFFFFFFFF,
		.type = 3,
		.present = 1,
		.s = 1,
		.db = 1,
		.g = 1
	};
	seg.selector = vmcs12->host_ds_selector;
	__vmx_set_segment(vcpu, &seg, VCPU_SREG_DS);
	seg.selector = vmcs12->host_es_selector;
	__vmx_set_segment(vcpu, &seg, VCPU_SREG_ES);
	seg.selector = vmcs12->host_ss_selector;
	__vmx_set_segment(vcpu, &seg, VCPU_SREG_SS);
	seg.selector = vmcs12->host_fs_selector;
	seg.base = vmcs12->host_fs_base;
	__vmx_set_segment(vcpu, &seg, VCPU_SREG_FS);
	seg.selector = vmcs12->host_gs_selector;
	seg.base = vmcs12->host_gs_base;
	__vmx_set_segment(vcpu, &seg, VCPU_SREG_GS);
	seg = (struct kvm_segment) {
		.base = vmcs12->host_tr_base,
		.limit = 0x67,
		.selector = vmcs12->host_tr_selector,
		.type = 11,
		.present = 1
	};
	__vmx_set_segment(vcpu, &seg, VCPU_SREG_TR);

	memset(&seg, 0, sizeof(seg));
	seg.unusable = 1;
	__vmx_set_segment(vcpu, &seg, VCPU_SREG_LDTR);

	kvm_set_dr(vcpu, 7, 0x400);
	vmcs_write64(GUEST_IA32_DEBUGCTL, 0);

	if (nested_vmx_load_msr(vcpu, vmcs12->vm_exit_msr_load_addr,
				vmcs12->vm_exit_msr_load_count))
		nested_vmx_abort(vcpu, VMX_ABORT_LOAD_HOST_MSR_FAIL);

	to_vmx(vcpu)->emulation_required = vmx_emulation_required(vcpu);
}

static inline u64 nested_vmx_get_vmcs01_guest_efer(struct vcpu_vmx *vmx)
{
	struct vmx_uret_msr *efer_msr;
	unsigned int i;

	if (vm_entry_controls_get(vmx) & VM_ENTRY_LOAD_IA32_EFER)
		return vmcs_read64(GUEST_IA32_EFER);

	if (cpu_has_load_ia32_efer())
		return host_efer;

	for (i = 0; i < vmx->msr_autoload.guest.nr; ++i) {
		if (vmx->msr_autoload.guest.val[i].index == MSR_EFER)
			return vmx->msr_autoload.guest.val[i].value;
	}

	efer_msr = vmx_find_uret_msr(vmx, MSR_EFER);
	if (efer_msr)
		return efer_msr->data;

	return host_efer;
}

static void nested_vmx_restore_host_state(struct kvm_vcpu *vcpu)
{
	struct vmcs12 *vmcs12 = get_vmcs12(vcpu);
	struct vcpu_vmx *vmx = to_vmx(vcpu);
	struct vmx_msr_entry g, h;
	gpa_t gpa;
	u32 i, j;

	vcpu->arch.pat = vmcs_read64(GUEST_IA32_PAT);

	if (vmcs12->vm_entry_controls & VM_ENTRY_LOAD_DEBUG_CONTROLS) {
		/*
		 * L1's host DR7 is lost if KVM_GUESTDBG_USE_HW_BP is set
		 * as vmcs01.GUEST_DR7 contains a userspace defined value
		 * and vcpu->arch.dr7 is not squirreled away before the
		 * nested VMENTER (not worth adding a variable in nested_vmx).
		 */
		if (vcpu->guest_debug & KVM_GUESTDBG_USE_HW_BP)
			kvm_set_dr(vcpu, 7, DR7_FIXED_1);
		else
			WARN_ON(kvm_set_dr(vcpu, 7, vmcs_readl(GUEST_DR7)));
	}

	/*
	 * Note that calling vmx_set_{efer,cr0,cr4} is important as they
	 * handle a variety of side effects to KVM's software model.
	 */
	vmx_set_efer(vcpu, nested_vmx_get_vmcs01_guest_efer(vmx));

	vcpu->arch.cr0_guest_owned_bits = KVM_POSSIBLE_CR0_GUEST_BITS;
	vmx_set_cr0(vcpu, vmcs_readl(CR0_READ_SHADOW));

	vcpu->arch.cr4_guest_owned_bits = ~vmcs_readl(CR4_GUEST_HOST_MASK);
	vmx_set_cr4(vcpu, vmcs_readl(CR4_READ_SHADOW));

	nested_ept_uninit_mmu_context(vcpu);
	vcpu->arch.cr3 = vmcs_readl(GUEST_CR3);
	kvm_register_mark_available(vcpu, VCPU_EXREG_CR3);

	/*
	 * Use ept_save_pdptrs(vcpu) to load the MMU's cached PDPTRs
	 * from vmcs01 (if necessary).  The PDPTRs are not loaded on
	 * VMFail, like everything else we just need to ensure our
	 * software model is up-to-date.
	 */
	if (enable_ept && is_pae_paging(vcpu))
		ept_save_pdptrs(vcpu);

	kvm_mmu_reset_context(vcpu);

	/*
	 * This nasty bit of open coding is a compromise between blindly
	 * loading L1's MSRs using the exit load lists (incorrect emulation
	 * of VMFail), leaving the nested VM's MSRs in the software model
	 * (incorrect behavior) and snapshotting the modified MSRs (too
	 * expensive since the lists are unbound by hardware).  For each
	 * MSR that was (prematurely) loaded from the nested VMEntry load
	 * list, reload it from the exit load list if it exists and differs
	 * from the guest value.  The intent is to stuff host state as
	 * silently as possible, not to fully process the exit load list.
	 */
	for (i = 0; i < vmcs12->vm_entry_msr_load_count; i++) {
		gpa = vmcs12->vm_entry_msr_load_addr + (i * sizeof(g));
		if (kvm_vcpu_read_guest(vcpu, gpa, &g, sizeof(g))) {
			pr_debug_ratelimited(
				"%s read MSR index failed (%u, 0x%08llx)\n",
				__func__, i, gpa);
			goto vmabort;
		}

		for (j = 0; j < vmcs12->vm_exit_msr_load_count; j++) {
			gpa = vmcs12->vm_exit_msr_load_addr + (j * sizeof(h));
			if (kvm_vcpu_read_guest(vcpu, gpa, &h, sizeof(h))) {
				pr_debug_ratelimited(
					"%s read MSR failed (%u, 0x%08llx)\n",
					__func__, j, gpa);
				goto vmabort;
			}
			if (h.index != g.index)
				continue;
			if (h.value == g.value)
				break;

			if (nested_vmx_load_msr_check(vcpu, &h)) {
				pr_debug_ratelimited(
					"%s check failed (%u, 0x%x, 0x%x)\n",
					__func__, j, h.index, h.reserved);
				goto vmabort;
			}

			if (kvm_set_msr(vcpu, h.index, h.value)) {
				pr_debug_ratelimited(
					"%s WRMSR failed (%u, 0x%x, 0x%llx)\n",
					__func__, j, h.index, h.value);
				goto vmabort;
			}
		}
	}

	return;

vmabort:
	nested_vmx_abort(vcpu, VMX_ABORT_LOAD_HOST_MSR_FAIL);
}

/*
 * Emulate an exit from nested guest (L2) to L1, i.e., prepare to run L1
 * and modify vmcs12 to make it see what it would expect to see there if
 * L2 was its real guest. Must only be called when in L2 (is_guest_mode())
 */
void nested_vmx_vmexit(struct kvm_vcpu *vcpu, u32 vm_exit_reason,
		       u32 exit_intr_info, unsigned long exit_qualification)
{
	struct vcpu_vmx *vmx = to_vmx(vcpu);
	struct vmcs12 *vmcs12 = get_vmcs12(vcpu);

	/* trying to cancel vmlaunch/vmresume is a bug */
	WARN_ON_ONCE(vmx->nested.nested_run_pending);

<<<<<<< HEAD
=======
	/* Similarly, triple faults in L2 should never escape. */
	WARN_ON_ONCE(kvm_check_request(KVM_REQ_TRIPLE_FAULT, vcpu));

>>>>>>> 3b17187f
	if (kvm_check_request(KVM_REQ_GET_NESTED_STATE_PAGES, vcpu)) {
		/*
		 * KVM_REQ_GET_NESTED_STATE_PAGES is also used to map
		 * Enlightened VMCS after migration and we still need to
		 * do that when something is forcing L2->L1 exit prior to
		 * the first L2 run.
		 */
		(void)nested_get_evmcs_page(vcpu);
	}

	/* Service the TLB flush request for L2 before switching to L1. */
	if (kvm_check_request(KVM_REQ_TLB_FLUSH_CURRENT, vcpu))
		kvm_vcpu_flush_tlb_current(vcpu);

	/*
	 * VCPU_EXREG_PDPTR will be clobbered in arch/x86/kvm/vmx/vmx.h between
	 * now and the new vmentry.  Ensure that the VMCS02 PDPTR fields are
	 * up-to-date before switching to L1.
	 */
	if (enable_ept && is_pae_paging(vcpu))
		vmx_ept_load_pdptrs(vcpu);

	leave_guest_mode(vcpu);

	if (nested_cpu_has_preemption_timer(vmcs12))
		hrtimer_cancel(&to_vmx(vcpu)->nested.preemption_timer);

	if (nested_cpu_has(vmcs12, CPU_BASED_USE_TSC_OFFSETTING)) {
		vcpu->arch.tsc_offset = vcpu->arch.l1_tsc_offset;
		if (nested_cpu_has2(vmcs12, SECONDARY_EXEC_TSC_SCALING))
			vcpu->arch.tsc_scaling_ratio = vcpu->arch.l1_tsc_scaling_ratio;
	}

	if (likely(!vmx->fail)) {
		sync_vmcs02_to_vmcs12(vcpu, vmcs12);

		if (vm_exit_reason != -1)
			prepare_vmcs12(vcpu, vmcs12, vm_exit_reason,
				       exit_intr_info, exit_qualification);

		/*
		 * Must happen outside of sync_vmcs02_to_vmcs12() as it will
		 * also be used to capture vmcs12 cache as part of
		 * capturing nVMX state for snapshot (migration).
		 *
		 * Otherwise, this flush will dirty guest memory at a
		 * point it is already assumed by user-space to be
		 * immutable.
		 */
		nested_flush_cached_shadow_vmcs12(vcpu, vmcs12);
	} else {
		/*
		 * The only expected VM-instruction error is "VM entry with
		 * invalid control field(s)." Anything else indicates a
		 * problem with L0.  And we should never get here with a
		 * VMFail of any type if early consistency checks are enabled.
		 */
		WARN_ON_ONCE(vmcs_read32(VM_INSTRUCTION_ERROR) !=
			     VMXERR_ENTRY_INVALID_CONTROL_FIELD);
		WARN_ON_ONCE(nested_early_check);
	}

	vmx_switch_vmcs(vcpu, &vmx->vmcs01);

	/* Update any VMCS fields that might have changed while L2 ran */
	vmcs_write32(VM_EXIT_MSR_LOAD_COUNT, vmx->msr_autoload.host.nr);
	vmcs_write32(VM_ENTRY_MSR_LOAD_COUNT, vmx->msr_autoload.guest.nr);
	vmcs_write64(TSC_OFFSET, vcpu->arch.tsc_offset);
	if (kvm_has_tsc_control)
		vmcs_write64(TSC_MULTIPLIER, vcpu->arch.tsc_scaling_ratio);

	if (vmx->nested.l1_tpr_threshold != -1)
		vmcs_write32(TPR_THRESHOLD, vmx->nested.l1_tpr_threshold);

	if (vmx->nested.change_vmcs01_virtual_apic_mode) {
		vmx->nested.change_vmcs01_virtual_apic_mode = false;
		vmx_set_virtual_apic_mode(vcpu);
	}

	if (vmx->nested.update_vmcs01_cpu_dirty_logging) {
		vmx->nested.update_vmcs01_cpu_dirty_logging = false;
		vmx_update_cpu_dirty_logging(vcpu);
	}

	/* Unpin physical memory we referred to in vmcs02 */
	if (vmx->nested.apic_access_page) {
		kvm_release_page_clean(vmx->nested.apic_access_page);
		vmx->nested.apic_access_page = NULL;
	}
	kvm_vcpu_unmap(vcpu, &vmx->nested.virtual_apic_map, true);
	kvm_vcpu_unmap(vcpu, &vmx->nested.pi_desc_map, true);
	vmx->nested.pi_desc = NULL;

	if (vmx->nested.reload_vmcs01_apic_access_page) {
		vmx->nested.reload_vmcs01_apic_access_page = false;
		kvm_make_request(KVM_REQ_APIC_PAGE_RELOAD, vcpu);
	}

	if ((vm_exit_reason != -1) &&
	    (enable_shadow_vmcs || evmptr_is_valid(vmx->nested.hv_evmcs_vmptr)))
		vmx->nested.need_vmcs12_to_shadow_sync = true;

	/* in case we halted in L2 */
	vcpu->arch.mp_state = KVM_MP_STATE_RUNNABLE;

	if (likely(!vmx->fail)) {
		if ((u16)vm_exit_reason == EXIT_REASON_EXTERNAL_INTERRUPT &&
		    nested_exit_intr_ack_set(vcpu)) {
			int irq = kvm_cpu_get_interrupt(vcpu);
			WARN_ON(irq < 0);
			vmcs12->vm_exit_intr_info = irq |
				INTR_INFO_VALID_MASK | INTR_TYPE_EXT_INTR;
		}

		if (vm_exit_reason != -1)
			trace_kvm_nested_vmexit_inject(vmcs12->vm_exit_reason,
						       vmcs12->exit_qualification,
						       vmcs12->idt_vectoring_info_field,
						       vmcs12->vm_exit_intr_info,
						       vmcs12->vm_exit_intr_error_code,
						       KVM_ISA_VMX);

		load_vmcs12_host_state(vcpu, vmcs12);

		return;
	}

	/*
	 * After an early L2 VM-entry failure, we're now back
	 * in L1 which thinks it just finished a VMLAUNCH or
	 * VMRESUME instruction, so we need to set the failure
	 * flag and the VM-instruction error field of the VMCS
	 * accordingly, and skip the emulated instruction.
	 */
	(void)nested_vmx_fail(vcpu, VMXERR_ENTRY_INVALID_CONTROL_FIELD);

	/*
	 * Restore L1's host state to KVM's software model.  We're here
	 * because a consistency check was caught by hardware, which
	 * means some amount of guest state has been propagated to KVM's
	 * model and needs to be unwound to the host's state.
	 */
	nested_vmx_restore_host_state(vcpu);

	vmx->fail = 0;
}

static void nested_vmx_triple_fault(struct kvm_vcpu *vcpu)
{
	nested_vmx_vmexit(vcpu, EXIT_REASON_TRIPLE_FAULT, 0, 0);
}

/*
 * Decode the memory-address operand of a vmx instruction, as recorded on an
 * exit caused by such an instruction (run by a guest hypervisor).
 * On success, returns 0. When the operand is invalid, returns 1 and throws
 * #UD, #GP, or #SS.
 */
int get_vmx_mem_address(struct kvm_vcpu *vcpu, unsigned long exit_qualification,
			u32 vmx_instruction_info, bool wr, int len, gva_t *ret)
{
	gva_t off;
	bool exn;
	struct kvm_segment s;

	/*
	 * According to Vol. 3B, "Information for VM Exits Due to Instruction
	 * Execution", on an exit, vmx_instruction_info holds most of the
	 * addressing components of the operand. Only the displacement part
	 * is put in exit_qualification (see 3B, "Basic VM-Exit Information").
	 * For how an actual address is calculated from all these components,
	 * refer to Vol. 1, "Operand Addressing".
	 */
	int  scaling = vmx_instruction_info & 3;
	int  addr_size = (vmx_instruction_info >> 7) & 7;
	bool is_reg = vmx_instruction_info & (1u << 10);
	int  seg_reg = (vmx_instruction_info >> 15) & 7;
	int  index_reg = (vmx_instruction_info >> 18) & 0xf;
	bool index_is_valid = !(vmx_instruction_info & (1u << 22));
	int  base_reg       = (vmx_instruction_info >> 23) & 0xf;
	bool base_is_valid  = !(vmx_instruction_info & (1u << 27));

	if (is_reg) {
		kvm_queue_exception(vcpu, UD_VECTOR);
		return 1;
	}

	/* Addr = segment_base + offset */
	/* offset = base + [index * scale] + displacement */
	off = exit_qualification; /* holds the displacement */
	if (addr_size == 1)
		off = (gva_t)sign_extend64(off, 31);
	else if (addr_size == 0)
		off = (gva_t)sign_extend64(off, 15);
	if (base_is_valid)
		off += kvm_register_readl(vcpu, base_reg);
	if (index_is_valid)
		off += kvm_register_readl(vcpu, index_reg) << scaling;
	vmx_get_segment(vcpu, &s, seg_reg);

	/*
	 * The effective address, i.e. @off, of a memory operand is truncated
	 * based on the address size of the instruction.  Note that this is
	 * the *effective address*, i.e. the address prior to accounting for
	 * the segment's base.
	 */
	if (addr_size == 1) /* 32 bit */
		off &= 0xffffffff;
	else if (addr_size == 0) /* 16 bit */
		off &= 0xffff;

	/* Checks for #GP/#SS exceptions. */
	exn = false;
	if (is_long_mode(vcpu)) {
		/*
		 * The virtual/linear address is never truncated in 64-bit
		 * mode, e.g. a 32-bit address size can yield a 64-bit virtual
		 * address when using FS/GS with a non-zero base.
		 */
		if (seg_reg == VCPU_SREG_FS || seg_reg == VCPU_SREG_GS)
			*ret = s.base + off;
		else
			*ret = off;

		/* Long mode: #GP(0)/#SS(0) if the memory address is in a
		 * non-canonical form. This is the only check on the memory
		 * destination for long mode!
		 */
		exn = is_noncanonical_address(*ret, vcpu);
	} else {
		/*
		 * When not in long mode, the virtual/linear address is
		 * unconditionally truncated to 32 bits regardless of the
		 * address size.
		 */
		*ret = (s.base + off) & 0xffffffff;

		/* Protected mode: apply checks for segment validity in the
		 * following order:
		 * - segment type check (#GP(0) may be thrown)
		 * - usability check (#GP(0)/#SS(0))
		 * - limit check (#GP(0)/#SS(0))
		 */
		if (wr)
			/* #GP(0) if the destination operand is located in a
			 * read-only data segment or any code segment.
			 */
			exn = ((s.type & 0xa) == 0 || (s.type & 8));
		else
			/* #GP(0) if the source operand is located in an
			 * execute-only code segment
			 */
			exn = ((s.type & 0xa) == 8);
		if (exn) {
			kvm_queue_exception_e(vcpu, GP_VECTOR, 0);
			return 1;
		}
		/* Protected mode: #GP(0)/#SS(0) if the segment is unusable.
		 */
		exn = (s.unusable != 0);

		/*
		 * Protected mode: #GP(0)/#SS(0) if the memory operand is
		 * outside the segment limit.  All CPUs that support VMX ignore
		 * limit checks for flat segments, i.e. segments with base==0,
		 * limit==0xffffffff and of type expand-up data or code.
		 */
		if (!(s.base == 0 && s.limit == 0xffffffff &&
		     ((s.type & 8) || !(s.type & 4))))
			exn = exn || ((u64)off + len - 1 > s.limit);
	}
	if (exn) {
		kvm_queue_exception_e(vcpu,
				      seg_reg == VCPU_SREG_SS ?
						SS_VECTOR : GP_VECTOR,
				      0);
		return 1;
	}

	return 0;
}

void nested_vmx_pmu_entry_exit_ctls_update(struct kvm_vcpu *vcpu)
{
	struct vcpu_vmx *vmx;

	if (!nested_vmx_allowed(vcpu))
		return;

	vmx = to_vmx(vcpu);
	if (kvm_x86_ops.pmu_ops->is_valid_msr(vcpu, MSR_CORE_PERF_GLOBAL_CTRL)) {
		vmx->nested.msrs.entry_ctls_high |=
				VM_ENTRY_LOAD_IA32_PERF_GLOBAL_CTRL;
		vmx->nested.msrs.exit_ctls_high |=
				VM_EXIT_LOAD_IA32_PERF_GLOBAL_CTRL;
	} else {
		vmx->nested.msrs.entry_ctls_high &=
				~VM_ENTRY_LOAD_IA32_PERF_GLOBAL_CTRL;
		vmx->nested.msrs.exit_ctls_high &=
				~VM_EXIT_LOAD_IA32_PERF_GLOBAL_CTRL;
	}
}

static int nested_vmx_get_vmptr(struct kvm_vcpu *vcpu, gpa_t *vmpointer,
				int *ret)
{
	gva_t gva;
	struct x86_exception e;
	int r;

	if (get_vmx_mem_address(vcpu, vmx_get_exit_qual(vcpu),
				vmcs_read32(VMX_INSTRUCTION_INFO), false,
				sizeof(*vmpointer), &gva)) {
		*ret = 1;
		return -EINVAL;
	}

	r = kvm_read_guest_virt(vcpu, gva, vmpointer, sizeof(*vmpointer), &e);
	if (r != X86EMUL_CONTINUE) {
		*ret = kvm_handle_memory_failure(vcpu, r, &e);
		return -EINVAL;
	}

	return 0;
}

/*
 * Allocate a shadow VMCS and associate it with the currently loaded
 * VMCS, unless such a shadow VMCS already exists. The newly allocated
 * VMCS is also VMCLEARed, so that it is ready for use.
 */
static struct vmcs *alloc_shadow_vmcs(struct kvm_vcpu *vcpu)
{
	struct vcpu_vmx *vmx = to_vmx(vcpu);
	struct loaded_vmcs *loaded_vmcs = vmx->loaded_vmcs;

	/*
	 * We should allocate a shadow vmcs for vmcs01 only when L1
	 * executes VMXON and free it when L1 executes VMXOFF.
	 * As it is invalid to execute VMXON twice, we shouldn't reach
	 * here when vmcs01 already have an allocated shadow vmcs.
	 */
	WARN_ON(loaded_vmcs == &vmx->vmcs01 && loaded_vmcs->shadow_vmcs);

	if (!loaded_vmcs->shadow_vmcs) {
		loaded_vmcs->shadow_vmcs = alloc_vmcs(true);
		if (loaded_vmcs->shadow_vmcs)
			vmcs_clear(loaded_vmcs->shadow_vmcs);
	}
	return loaded_vmcs->shadow_vmcs;
}

static int enter_vmx_operation(struct kvm_vcpu *vcpu)
{
	struct vcpu_vmx *vmx = to_vmx(vcpu);
	int r;

	r = alloc_loaded_vmcs(&vmx->nested.vmcs02);
	if (r < 0)
		goto out_vmcs02;

	vmx->nested.cached_vmcs12 = kzalloc(VMCS12_SIZE, GFP_KERNEL_ACCOUNT);
	if (!vmx->nested.cached_vmcs12)
		goto out_cached_vmcs12;

	vmx->nested.cached_shadow_vmcs12 = kzalloc(VMCS12_SIZE, GFP_KERNEL_ACCOUNT);
	if (!vmx->nested.cached_shadow_vmcs12)
		goto out_cached_shadow_vmcs12;

	if (enable_shadow_vmcs && !alloc_shadow_vmcs(vcpu))
		goto out_shadow_vmcs;

	hrtimer_init(&vmx->nested.preemption_timer, CLOCK_MONOTONIC,
		     HRTIMER_MODE_ABS_PINNED);
	vmx->nested.preemption_timer.function = vmx_preemption_timer_fn;

	vmx->nested.vpid02 = allocate_vpid();

	vmx->nested.vmcs02_initialized = false;
	vmx->nested.vmxon = true;

	if (vmx_pt_mode_is_host_guest()) {
		vmx->pt_desc.guest.ctl = 0;
		pt_update_intercept_for_msr(vcpu);
	}

	return 0;

out_shadow_vmcs:
	kfree(vmx->nested.cached_shadow_vmcs12);

out_cached_shadow_vmcs12:
	kfree(vmx->nested.cached_vmcs12);

out_cached_vmcs12:
	free_loaded_vmcs(&vmx->nested.vmcs02);

out_vmcs02:
	return -ENOMEM;
}

/* Emulate the VMXON instruction. */
static int handle_vmon(struct kvm_vcpu *vcpu)
{
	int ret;
	gpa_t vmptr;
	uint32_t revision;
	struct vcpu_vmx *vmx = to_vmx(vcpu);
	const u64 VMXON_NEEDED_FEATURES = FEAT_CTL_LOCKED
		| FEAT_CTL_VMX_ENABLED_OUTSIDE_SMX;

	/*
	 * The Intel VMX Instruction Reference lists a bunch of bits that are
	 * prerequisite to running VMXON, most notably cr4.VMXE must be set to
	 * 1 (see vmx_is_valid_cr4() for when we allow the guest to set this).
	 * Otherwise, we should fail with #UD.  But most faulting conditions
	 * have already been checked by hardware, prior to the VM-exit for
	 * VMXON.  We do test guest cr4.VMXE because processor CR4 always has
	 * that bit set to 1 in non-root mode.
	 */
	if (!kvm_read_cr4_bits(vcpu, X86_CR4_VMXE)) {
		kvm_queue_exception(vcpu, UD_VECTOR);
		return 1;
	}

	/* CPL=0 must be checked manually. */
	if (vmx_get_cpl(vcpu)) {
		kvm_inject_gp(vcpu, 0);
		return 1;
	}

	if (vmx->nested.vmxon)
		return nested_vmx_fail(vcpu, VMXERR_VMXON_IN_VMX_ROOT_OPERATION);

	if ((vmx->msr_ia32_feature_control & VMXON_NEEDED_FEATURES)
			!= VMXON_NEEDED_FEATURES) {
		kvm_inject_gp(vcpu, 0);
		return 1;
	}

	if (nested_vmx_get_vmptr(vcpu, &vmptr, &ret))
		return ret;

	/*
	 * SDM 3: 24.11.5
	 * The first 4 bytes of VMXON region contain the supported
	 * VMCS revision identifier
	 *
	 * Note - IA32_VMX_BASIC[48] will never be 1 for the nested case;
	 * which replaces physical address width with 32
	 */
	if (!page_address_valid(vcpu, vmptr))
		return nested_vmx_failInvalid(vcpu);

	if (kvm_read_guest(vcpu->kvm, vmptr, &revision, sizeof(revision)) ||
	    revision != VMCS12_REVISION)
		return nested_vmx_failInvalid(vcpu);

	vmx->nested.vmxon_ptr = vmptr;
	ret = enter_vmx_operation(vcpu);
	if (ret)
		return ret;

	return nested_vmx_succeed(vcpu);
}

static inline void nested_release_vmcs12(struct kvm_vcpu *vcpu)
{
	struct vcpu_vmx *vmx = to_vmx(vcpu);

	if (vmx->nested.current_vmptr == -1ull)
		return;

	copy_vmcs02_to_vmcs12_rare(vcpu, get_vmcs12(vcpu));

	if (enable_shadow_vmcs) {
		/* copy to memory all shadowed fields in case
		   they were modified */
		copy_shadow_to_vmcs12(vmx);
		vmx_disable_shadow_vmcs(vmx);
	}
	vmx->nested.posted_intr_nv = -1;

	/* Flush VMCS12 to guest memory */
	kvm_vcpu_write_guest_page(vcpu,
				  vmx->nested.current_vmptr >> PAGE_SHIFT,
				  vmx->nested.cached_vmcs12, 0, VMCS12_SIZE);

	kvm_mmu_free_roots(vcpu, &vcpu->arch.guest_mmu, KVM_MMU_ROOTS_ALL);

	vmx->nested.current_vmptr = -1ull;
}

/* Emulate the VMXOFF instruction */
static int handle_vmoff(struct kvm_vcpu *vcpu)
{
	if (!nested_vmx_check_permission(vcpu))
		return 1;

	free_nested(vcpu);

	/* Process a latched INIT during time CPU was in VMX operation */
	kvm_make_request(KVM_REQ_EVENT, vcpu);

	return nested_vmx_succeed(vcpu);
}

/* Emulate the VMCLEAR instruction */
static int handle_vmclear(struct kvm_vcpu *vcpu)
{
	struct vcpu_vmx *vmx = to_vmx(vcpu);
	u32 zero = 0;
	gpa_t vmptr;
	u64 evmcs_gpa;
	int r;

	if (!nested_vmx_check_permission(vcpu))
		return 1;

	if (nested_vmx_get_vmptr(vcpu, &vmptr, &r))
		return r;

	if (!page_address_valid(vcpu, vmptr))
		return nested_vmx_fail(vcpu, VMXERR_VMCLEAR_INVALID_ADDRESS);

	if (vmptr == vmx->nested.vmxon_ptr)
		return nested_vmx_fail(vcpu, VMXERR_VMCLEAR_VMXON_POINTER);

	/*
	 * When Enlightened VMEntry is enabled on the calling CPU we treat
	 * memory area pointer by vmptr as Enlightened VMCS (as there's no good
	 * way to distinguish it from VMCS12) and we must not corrupt it by
	 * writing to the non-existent 'launch_state' field. The area doesn't
	 * have to be the currently active EVMCS on the calling CPU and there's
	 * nothing KVM has to do to transition it from 'active' to 'non-active'
	 * state. It is possible that the area will stay mapped as
	 * vmx->nested.hv_evmcs but this shouldn't be a problem.
	 */
	if (likely(!vmx->nested.enlightened_vmcs_enabled ||
		   !nested_enlightened_vmentry(vcpu, &evmcs_gpa))) {
		if (vmptr == vmx->nested.current_vmptr)
			nested_release_vmcs12(vcpu);

		kvm_vcpu_write_guest(vcpu,
				     vmptr + offsetof(struct vmcs12,
						      launch_state),
				     &zero, sizeof(zero));
	} else if (vmx->nested.hv_evmcs && vmptr == vmx->nested.hv_evmcs_vmptr) {
		nested_release_evmcs(vcpu);
	}

	return nested_vmx_succeed(vcpu);
}

/* Emulate the VMLAUNCH instruction */
static int handle_vmlaunch(struct kvm_vcpu *vcpu)
{
	return nested_vmx_run(vcpu, true);
}

/* Emulate the VMRESUME instruction */
static int handle_vmresume(struct kvm_vcpu *vcpu)
{

	return nested_vmx_run(vcpu, false);
}

static int handle_vmread(struct kvm_vcpu *vcpu)
{
	struct vmcs12 *vmcs12 = is_guest_mode(vcpu) ? get_shadow_vmcs12(vcpu)
						    : get_vmcs12(vcpu);
	unsigned long exit_qualification = vmx_get_exit_qual(vcpu);
	u32 instr_info = vmcs_read32(VMX_INSTRUCTION_INFO);
	struct vcpu_vmx *vmx = to_vmx(vcpu);
	struct x86_exception e;
	unsigned long field;
	u64 value;
	gva_t gva = 0;
	short offset;
	int len, r;

	if (!nested_vmx_check_permission(vcpu))
		return 1;

	/*
	 * In VMX non-root operation, when the VMCS-link pointer is -1ull,
	 * any VMREAD sets the ALU flags for VMfailInvalid.
	 */
	if (vmx->nested.current_vmptr == -1ull ||
	    (is_guest_mode(vcpu) &&
	     get_vmcs12(vcpu)->vmcs_link_pointer == -1ull))
		return nested_vmx_failInvalid(vcpu);

	/* Decode instruction info and find the field to read */
	field = kvm_register_read(vcpu, (((instr_info) >> 28) & 0xf));

	offset = vmcs_field_to_offset(field);
	if (offset < 0)
		return nested_vmx_fail(vcpu, VMXERR_UNSUPPORTED_VMCS_COMPONENT);

	if (!is_guest_mode(vcpu) && is_vmcs12_ext_field(field))
		copy_vmcs02_to_vmcs12_rare(vcpu, vmcs12);

	/* Read the field, zero-extended to a u64 value */
	value = vmcs12_read_any(vmcs12, field, offset);

	/*
	 * Now copy part of this value to register or memory, as requested.
	 * Note that the number of bits actually copied is 32 or 64 depending
	 * on the guest's mode (32 or 64 bit), not on the given field's length.
	 */
	if (instr_info & BIT(10)) {
		kvm_register_write(vcpu, (((instr_info) >> 3) & 0xf), value);
	} else {
		len = is_64_bit_mode(vcpu) ? 8 : 4;
		if (get_vmx_mem_address(vcpu, exit_qualification,
					instr_info, true, len, &gva))
			return 1;
		/* _system ok, nested_vmx_check_permission has verified cpl=0 */
		r = kvm_write_guest_virt_system(vcpu, gva, &value, len, &e);
		if (r != X86EMUL_CONTINUE)
			return kvm_handle_memory_failure(vcpu, r, &e);
	}

	return nested_vmx_succeed(vcpu);
}

static bool is_shadow_field_rw(unsigned long field)
{
	switch (field) {
#define SHADOW_FIELD_RW(x, y) case x:
#include "vmcs_shadow_fields.h"
		return true;
	default:
		break;
	}
	return false;
}

static bool is_shadow_field_ro(unsigned long field)
{
	switch (field) {
#define SHADOW_FIELD_RO(x, y) case x:
#include "vmcs_shadow_fields.h"
		return true;
	default:
		break;
	}
	return false;
}

static int handle_vmwrite(struct kvm_vcpu *vcpu)
{
	struct vmcs12 *vmcs12 = is_guest_mode(vcpu) ? get_shadow_vmcs12(vcpu)
						    : get_vmcs12(vcpu);
	unsigned long exit_qualification = vmx_get_exit_qual(vcpu);
	u32 instr_info = vmcs_read32(VMX_INSTRUCTION_INFO);
	struct vcpu_vmx *vmx = to_vmx(vcpu);
	struct x86_exception e;
	unsigned long field;
	short offset;
	gva_t gva;
	int len, r;

	/*
	 * The value to write might be 32 or 64 bits, depending on L1's long
	 * mode, and eventually we need to write that into a field of several
	 * possible lengths. The code below first zero-extends the value to 64
	 * bit (value), and then copies only the appropriate number of
	 * bits into the vmcs12 field.
	 */
	u64 value = 0;

	if (!nested_vmx_check_permission(vcpu))
		return 1;

	/*
	 * In VMX non-root operation, when the VMCS-link pointer is -1ull,
	 * any VMWRITE sets the ALU flags for VMfailInvalid.
	 */
	if (vmx->nested.current_vmptr == -1ull ||
	    (is_guest_mode(vcpu) &&
	     get_vmcs12(vcpu)->vmcs_link_pointer == -1ull))
		return nested_vmx_failInvalid(vcpu);

	if (instr_info & BIT(10))
		value = kvm_register_read(vcpu, (((instr_info) >> 3) & 0xf));
	else {
		len = is_64_bit_mode(vcpu) ? 8 : 4;
		if (get_vmx_mem_address(vcpu, exit_qualification,
					instr_info, false, len, &gva))
			return 1;
		r = kvm_read_guest_virt(vcpu, gva, &value, len, &e);
		if (r != X86EMUL_CONTINUE)
			return kvm_handle_memory_failure(vcpu, r, &e);
	}

	field = kvm_register_read(vcpu, (((instr_info) >> 28) & 0xf));

	offset = vmcs_field_to_offset(field);
	if (offset < 0)
		return nested_vmx_fail(vcpu, VMXERR_UNSUPPORTED_VMCS_COMPONENT);

	/*
	 * If the vCPU supports "VMWRITE to any supported field in the
	 * VMCS," then the "read-only" fields are actually read/write.
	 */
	if (vmcs_field_readonly(field) &&
	    !nested_cpu_has_vmwrite_any_field(vcpu))
		return nested_vmx_fail(vcpu, VMXERR_VMWRITE_READ_ONLY_VMCS_COMPONENT);

	/*
	 * Ensure vmcs12 is up-to-date before any VMWRITE that dirties
	 * vmcs12, else we may crush a field or consume a stale value.
	 */
	if (!is_guest_mode(vcpu) && !is_shadow_field_rw(field))
		copy_vmcs02_to_vmcs12_rare(vcpu, vmcs12);

	/*
	 * Some Intel CPUs intentionally drop the reserved bits of the AR byte
	 * fields on VMWRITE.  Emulate this behavior to ensure consistent KVM
	 * behavior regardless of the underlying hardware, e.g. if an AR_BYTE
	 * field is intercepted for VMWRITE but not VMREAD (in L1), then VMREAD
	 * from L1 will return a different value than VMREAD from L2 (L1 sees
	 * the stripped down value, L2 sees the full value as stored by KVM).
	 */
	if (field >= GUEST_ES_AR_BYTES && field <= GUEST_TR_AR_BYTES)
		value &= 0x1f0ff;

	vmcs12_write_any(vmcs12, field, offset, value);

	/*
	 * Do not track vmcs12 dirty-state if in guest-mode as we actually
	 * dirty shadow vmcs12 instead of vmcs12.  Fields that can be updated
	 * by L1 without a vmexit are always updated in the vmcs02, i.e. don't
	 * "dirty" vmcs12, all others go down the prepare_vmcs02() slow path.
	 */
	if (!is_guest_mode(vcpu) && !is_shadow_field_rw(field)) {
		/*
		 * L1 can read these fields without exiting, ensure the
		 * shadow VMCS is up-to-date.
		 */
		if (enable_shadow_vmcs && is_shadow_field_ro(field)) {
			preempt_disable();
			vmcs_load(vmx->vmcs01.shadow_vmcs);

			__vmcs_writel(field, value);

			vmcs_clear(vmx->vmcs01.shadow_vmcs);
			vmcs_load(vmx->loaded_vmcs->vmcs);
			preempt_enable();
		}
		vmx->nested.dirty_vmcs12 = true;
	}

	return nested_vmx_succeed(vcpu);
}

static void set_current_vmptr(struct vcpu_vmx *vmx, gpa_t vmptr)
{
	vmx->nested.current_vmptr = vmptr;
	if (enable_shadow_vmcs) {
		secondary_exec_controls_setbit(vmx, SECONDARY_EXEC_SHADOW_VMCS);
		vmcs_write64(VMCS_LINK_POINTER,
			     __pa(vmx->vmcs01.shadow_vmcs));
		vmx->nested.need_vmcs12_to_shadow_sync = true;
	}
	vmx->nested.dirty_vmcs12 = true;
}

/* Emulate the VMPTRLD instruction */
static int handle_vmptrld(struct kvm_vcpu *vcpu)
{
	struct vcpu_vmx *vmx = to_vmx(vcpu);
	gpa_t vmptr;
	int r;

	if (!nested_vmx_check_permission(vcpu))
		return 1;

	if (nested_vmx_get_vmptr(vcpu, &vmptr, &r))
		return r;

	if (!page_address_valid(vcpu, vmptr))
		return nested_vmx_fail(vcpu, VMXERR_VMPTRLD_INVALID_ADDRESS);

	if (vmptr == vmx->nested.vmxon_ptr)
		return nested_vmx_fail(vcpu, VMXERR_VMPTRLD_VMXON_POINTER);

	/* Forbid normal VMPTRLD if Enlightened version was used */
	if (evmptr_is_valid(vmx->nested.hv_evmcs_vmptr))
		return 1;

	if (vmx->nested.current_vmptr != vmptr) {
		struct kvm_host_map map;
		struct vmcs12 *new_vmcs12;

		if (kvm_vcpu_map(vcpu, gpa_to_gfn(vmptr), &map)) {
			/*
			 * Reads from an unbacked page return all 1s,
			 * which means that the 32 bits located at the
			 * given physical address won't match the required
			 * VMCS12_REVISION identifier.
			 */
			return nested_vmx_fail(vcpu,
				VMXERR_VMPTRLD_INCORRECT_VMCS_REVISION_ID);
		}

		new_vmcs12 = map.hva;

		if (new_vmcs12->hdr.revision_id != VMCS12_REVISION ||
		    (new_vmcs12->hdr.shadow_vmcs &&
		     !nested_cpu_has_vmx_shadow_vmcs(vcpu))) {
			kvm_vcpu_unmap(vcpu, &map, false);
			return nested_vmx_fail(vcpu,
				VMXERR_VMPTRLD_INCORRECT_VMCS_REVISION_ID);
		}

		nested_release_vmcs12(vcpu);

		/*
		 * Load VMCS12 from guest memory since it is not already
		 * cached.
		 */
		memcpy(vmx->nested.cached_vmcs12, new_vmcs12, VMCS12_SIZE);
		kvm_vcpu_unmap(vcpu, &map, false);

		set_current_vmptr(vmx, vmptr);
	}

	return nested_vmx_succeed(vcpu);
}

/* Emulate the VMPTRST instruction */
static int handle_vmptrst(struct kvm_vcpu *vcpu)
{
	unsigned long exit_qual = vmx_get_exit_qual(vcpu);
	u32 instr_info = vmcs_read32(VMX_INSTRUCTION_INFO);
	gpa_t current_vmptr = to_vmx(vcpu)->nested.current_vmptr;
	struct x86_exception e;
	gva_t gva;
	int r;

	if (!nested_vmx_check_permission(vcpu))
		return 1;

	if (unlikely(evmptr_is_valid(to_vmx(vcpu)->nested.hv_evmcs_vmptr)))
		return 1;

	if (get_vmx_mem_address(vcpu, exit_qual, instr_info,
				true, sizeof(gpa_t), &gva))
		return 1;
	/* *_system ok, nested_vmx_check_permission has verified cpl=0 */
	r = kvm_write_guest_virt_system(vcpu, gva, (void *)&current_vmptr,
					sizeof(gpa_t), &e);
	if (r != X86EMUL_CONTINUE)
		return kvm_handle_memory_failure(vcpu, r, &e);

	return nested_vmx_succeed(vcpu);
}

/* Emulate the INVEPT instruction */
static int handle_invept(struct kvm_vcpu *vcpu)
{
	struct vcpu_vmx *vmx = to_vmx(vcpu);
	u32 vmx_instruction_info, types;
	unsigned long type, roots_to_free;
	struct kvm_mmu *mmu;
	gva_t gva;
	struct x86_exception e;
	struct {
		u64 eptp, gpa;
	} operand;
	int i, r;

	if (!(vmx->nested.msrs.secondary_ctls_high &
	      SECONDARY_EXEC_ENABLE_EPT) ||
	    !(vmx->nested.msrs.ept_caps & VMX_EPT_INVEPT_BIT)) {
		kvm_queue_exception(vcpu, UD_VECTOR);
		return 1;
	}

	if (!nested_vmx_check_permission(vcpu))
		return 1;

	vmx_instruction_info = vmcs_read32(VMX_INSTRUCTION_INFO);
	type = kvm_register_read(vcpu, (vmx_instruction_info >> 28) & 0xf);

	types = (vmx->nested.msrs.ept_caps >> VMX_EPT_EXTENT_SHIFT) & 6;

	if (type >= 32 || !(types & (1 << type)))
		return nested_vmx_fail(vcpu, VMXERR_INVALID_OPERAND_TO_INVEPT_INVVPID);

	/* According to the Intel VMX instruction reference, the memory
	 * operand is read even if it isn't needed (e.g., for type==global)
	 */
	if (get_vmx_mem_address(vcpu, vmx_get_exit_qual(vcpu),
			vmx_instruction_info, false, sizeof(operand), &gva))
		return 1;
	r = kvm_read_guest_virt(vcpu, gva, &operand, sizeof(operand), &e);
	if (r != X86EMUL_CONTINUE)
		return kvm_handle_memory_failure(vcpu, r, &e);

	/*
	 * Nested EPT roots are always held through guest_mmu,
	 * not root_mmu.
	 */
	mmu = &vcpu->arch.guest_mmu;

	switch (type) {
	case VMX_EPT_EXTENT_CONTEXT:
		if (!nested_vmx_check_eptp(vcpu, operand.eptp))
			return nested_vmx_fail(vcpu,
				VMXERR_INVALID_OPERAND_TO_INVEPT_INVVPID);

		roots_to_free = 0;
		if (nested_ept_root_matches(mmu->root_hpa, mmu->root_pgd,
					    operand.eptp))
			roots_to_free |= KVM_MMU_ROOT_CURRENT;

		for (i = 0; i < KVM_MMU_NUM_PREV_ROOTS; i++) {
			if (nested_ept_root_matches(mmu->prev_roots[i].hpa,
						    mmu->prev_roots[i].pgd,
						    operand.eptp))
				roots_to_free |= KVM_MMU_ROOT_PREVIOUS(i);
		}
		break;
	case VMX_EPT_EXTENT_GLOBAL:
		roots_to_free = KVM_MMU_ROOTS_ALL;
		break;
	default:
		BUG();
		break;
	}

	if (roots_to_free)
		kvm_mmu_free_roots(vcpu, mmu, roots_to_free);

	return nested_vmx_succeed(vcpu);
}

static int handle_invvpid(struct kvm_vcpu *vcpu)
{
	struct vcpu_vmx *vmx = to_vmx(vcpu);
	u32 vmx_instruction_info;
	unsigned long type, types;
	gva_t gva;
	struct x86_exception e;
	struct {
		u64 vpid;
		u64 gla;
	} operand;
	u16 vpid02;
	int r;

	if (!(vmx->nested.msrs.secondary_ctls_high &
	      SECONDARY_EXEC_ENABLE_VPID) ||
			!(vmx->nested.msrs.vpid_caps & VMX_VPID_INVVPID_BIT)) {
		kvm_queue_exception(vcpu, UD_VECTOR);
		return 1;
	}

	if (!nested_vmx_check_permission(vcpu))
		return 1;

	vmx_instruction_info = vmcs_read32(VMX_INSTRUCTION_INFO);
	type = kvm_register_read(vcpu, (vmx_instruction_info >> 28) & 0xf);

	types = (vmx->nested.msrs.vpid_caps &
			VMX_VPID_EXTENT_SUPPORTED_MASK) >> 8;

	if (type >= 32 || !(types & (1 << type)))
		return nested_vmx_fail(vcpu,
			VMXERR_INVALID_OPERAND_TO_INVEPT_INVVPID);

	/* according to the intel vmx instruction reference, the memory
	 * operand is read even if it isn't needed (e.g., for type==global)
	 */
	if (get_vmx_mem_address(vcpu, vmx_get_exit_qual(vcpu),
			vmx_instruction_info, false, sizeof(operand), &gva))
		return 1;
	r = kvm_read_guest_virt(vcpu, gva, &operand, sizeof(operand), &e);
	if (r != X86EMUL_CONTINUE)
		return kvm_handle_memory_failure(vcpu, r, &e);

	if (operand.vpid >> 16)
		return nested_vmx_fail(vcpu,
			VMXERR_INVALID_OPERAND_TO_INVEPT_INVVPID);

	vpid02 = nested_get_vpid02(vcpu);
	switch (type) {
	case VMX_VPID_EXTENT_INDIVIDUAL_ADDR:
		if (!operand.vpid ||
		    is_noncanonical_address(operand.gla, vcpu))
			return nested_vmx_fail(vcpu,
				VMXERR_INVALID_OPERAND_TO_INVEPT_INVVPID);
		vpid_sync_vcpu_addr(vpid02, operand.gla);
		break;
	case VMX_VPID_EXTENT_SINGLE_CONTEXT:
	case VMX_VPID_EXTENT_SINGLE_NON_GLOBAL:
		if (!operand.vpid)
			return nested_vmx_fail(vcpu,
				VMXERR_INVALID_OPERAND_TO_INVEPT_INVVPID);
		vpid_sync_context(vpid02);
		break;
	case VMX_VPID_EXTENT_ALL_CONTEXT:
		vpid_sync_context(vpid02);
		break;
	default:
		WARN_ON_ONCE(1);
		return kvm_skip_emulated_instruction(vcpu);
	}

	/*
	 * Sync the shadow page tables if EPT is disabled, L1 is invalidating
	 * linear mappings for L2 (tagged with L2's VPID).  Free all guest
	 * roots as VPIDs are not tracked in the MMU role.
	 *
	 * Note, this operates on root_mmu, not guest_mmu, as L1 and L2 share
	 * an MMU when EPT is disabled.
	 *
	 * TODO: sync only the affected SPTEs for INVDIVIDUAL_ADDR.
	 */
	if (!enable_ept)
		kvm_mmu_free_guest_mode_roots(vcpu, &vcpu->arch.root_mmu);

	return nested_vmx_succeed(vcpu);
}

static int nested_vmx_eptp_switching(struct kvm_vcpu *vcpu,
				     struct vmcs12 *vmcs12)
{
	u32 index = kvm_rcx_read(vcpu);
	u64 new_eptp;

	if (WARN_ON_ONCE(!nested_cpu_has_ept(vmcs12)))
		return 1;
	if (index >= VMFUNC_EPTP_ENTRIES)
		return 1;

	if (kvm_vcpu_read_guest_page(vcpu, vmcs12->eptp_list_address >> PAGE_SHIFT,
				     &new_eptp, index * 8, 8))
		return 1;

	/*
	 * If the (L2) guest does a vmfunc to the currently
	 * active ept pointer, we don't have to do anything else
	 */
	if (vmcs12->ept_pointer != new_eptp) {
		if (!nested_vmx_check_eptp(vcpu, new_eptp))
			return 1;

		vmcs12->ept_pointer = new_eptp;
<<<<<<< HEAD

		kvm_make_request(KVM_REQ_MMU_RELOAD, vcpu);
=======
		nested_ept_new_eptp(vcpu);

		if (!nested_cpu_has_vpid(vmcs12))
			kvm_make_request(KVM_REQ_TLB_FLUSH_GUEST, vcpu);
>>>>>>> 3b17187f
	}

	return 0;
}

static int handle_vmfunc(struct kvm_vcpu *vcpu)
{
	struct vcpu_vmx *vmx = to_vmx(vcpu);
	struct vmcs12 *vmcs12;
	u32 function = kvm_rax_read(vcpu);

	/*
	 * VMFUNC is only supported for nested guests, but we always enable the
	 * secondary control for simplicity; for non-nested mode, fake that we
	 * didn't by injecting #UD.
	 */
	if (!is_guest_mode(vcpu)) {
		kvm_queue_exception(vcpu, UD_VECTOR);
		return 1;
	}

	vmcs12 = get_vmcs12(vcpu);
<<<<<<< HEAD
=======

	/*
	 * #UD on out-of-bounds function has priority over VM-Exit, and VMFUNC
	 * is enabled in vmcs02 if and only if it's enabled in vmcs12.
	 */
	if (WARN_ON_ONCE((function > 63) || !nested_cpu_has_vmfunc(vmcs12))) {
		kvm_queue_exception(vcpu, UD_VECTOR);
		return 1;
	}

>>>>>>> 3b17187f
	if (!(vmcs12->vm_function_control & BIT_ULL(function)))
		goto fail;

	switch (function) {
	case 0:
		if (nested_vmx_eptp_switching(vcpu, vmcs12))
			goto fail;
		break;
	default:
		goto fail;
	}
	return kvm_skip_emulated_instruction(vcpu);

fail:
	/*
	 * This is effectively a reflected VM-Exit, as opposed to a synthesized
	 * nested VM-Exit.  Pass the original exit reason, i.e. don't hardcode
	 * EXIT_REASON_VMFUNC as the exit reason.
	 */
	nested_vmx_vmexit(vcpu, vmx->exit_reason.full,
			  vmx_get_intr_info(vcpu),
			  vmx_get_exit_qual(vcpu));
	return 1;
}

/*
 * Return true if an IO instruction with the specified port and size should cause
 * a VM-exit into L1.
 */
bool nested_vmx_check_io_bitmaps(struct kvm_vcpu *vcpu, unsigned int port,
				 int size)
{
	struct vmcs12 *vmcs12 = get_vmcs12(vcpu);
	gpa_t bitmap, last_bitmap;
	u8 b;

	last_bitmap = (gpa_t)-1;
	b = -1;

	while (size > 0) {
		if (port < 0x8000)
			bitmap = vmcs12->io_bitmap_a;
		else if (port < 0x10000)
			bitmap = vmcs12->io_bitmap_b;
		else
			return true;
		bitmap += (port & 0x7fff) / 8;

		if (last_bitmap != bitmap)
			if (kvm_vcpu_read_guest(vcpu, bitmap, &b, 1))
				return true;
		if (b & (1 << (port & 7)))
			return true;

		port++;
		size--;
		last_bitmap = bitmap;
	}

	return false;
}

static bool nested_vmx_exit_handled_io(struct kvm_vcpu *vcpu,
				       struct vmcs12 *vmcs12)
{
	unsigned long exit_qualification;
	unsigned short port;
	int size;

	if (!nested_cpu_has(vmcs12, CPU_BASED_USE_IO_BITMAPS))
		return nested_cpu_has(vmcs12, CPU_BASED_UNCOND_IO_EXITING);

	exit_qualification = vmx_get_exit_qual(vcpu);

	port = exit_qualification >> 16;
	size = (exit_qualification & 7) + 1;

	return nested_vmx_check_io_bitmaps(vcpu, port, size);
}

/*
 * Return 1 if we should exit from L2 to L1 to handle an MSR access,
 * rather than handle it ourselves in L0. I.e., check whether L1 expressed
 * disinterest in the current event (read or write a specific MSR) by using an
 * MSR bitmap. This may be the case even when L0 doesn't use MSR bitmaps.
 */
static bool nested_vmx_exit_handled_msr(struct kvm_vcpu *vcpu,
					struct vmcs12 *vmcs12,
					union vmx_exit_reason exit_reason)
{
	u32 msr_index = kvm_rcx_read(vcpu);
	gpa_t bitmap;

	if (!nested_cpu_has(vmcs12, CPU_BASED_USE_MSR_BITMAPS))
		return true;

	/*
	 * The MSR_BITMAP page is divided into four 1024-byte bitmaps,
	 * for the four combinations of read/write and low/high MSR numbers.
	 * First we need to figure out which of the four to use:
	 */
	bitmap = vmcs12->msr_bitmap;
	if (exit_reason.basic == EXIT_REASON_MSR_WRITE)
		bitmap += 2048;
	if (msr_index >= 0xc0000000) {
		msr_index -= 0xc0000000;
		bitmap += 1024;
	}

	/* Then read the msr_index'th bit from this bitmap: */
	if (msr_index < 1024*8) {
		unsigned char b;
		if (kvm_vcpu_read_guest(vcpu, bitmap + msr_index/8, &b, 1))
			return true;
		return 1 & (b >> (msr_index & 7));
	} else
		return true; /* let L1 handle the wrong parameter */
}

/*
 * Return 1 if we should exit from L2 to L1 to handle a CR access exit,
 * rather than handle it ourselves in L0. I.e., check if L1 wanted to
 * intercept (via guest_host_mask etc.) the current event.
 */
static bool nested_vmx_exit_handled_cr(struct kvm_vcpu *vcpu,
	struct vmcs12 *vmcs12)
{
	unsigned long exit_qualification = vmx_get_exit_qual(vcpu);
	int cr = exit_qualification & 15;
	int reg;
	unsigned long val;

	switch ((exit_qualification >> 4) & 3) {
	case 0: /* mov to cr */
		reg = (exit_qualification >> 8) & 15;
		val = kvm_register_read(vcpu, reg);
		switch (cr) {
		case 0:
			if (vmcs12->cr0_guest_host_mask &
			    (val ^ vmcs12->cr0_read_shadow))
				return true;
			break;
		case 3:
			if (nested_cpu_has(vmcs12, CPU_BASED_CR3_LOAD_EXITING))
				return true;
			break;
		case 4:
			if (vmcs12->cr4_guest_host_mask &
			    (vmcs12->cr4_read_shadow ^ val))
				return true;
			break;
		case 8:
			if (nested_cpu_has(vmcs12, CPU_BASED_CR8_LOAD_EXITING))
				return true;
			break;
		}
		break;
	case 2: /* clts */
		if ((vmcs12->cr0_guest_host_mask & X86_CR0_TS) &&
		    (vmcs12->cr0_read_shadow & X86_CR0_TS))
			return true;
		break;
	case 1: /* mov from cr */
		switch (cr) {
		case 3:
			if (vmcs12->cpu_based_vm_exec_control &
			    CPU_BASED_CR3_STORE_EXITING)
				return true;
			break;
		case 8:
			if (vmcs12->cpu_based_vm_exec_control &
			    CPU_BASED_CR8_STORE_EXITING)
				return true;
			break;
		}
		break;
	case 3: /* lmsw */
		/*
		 * lmsw can change bits 1..3 of cr0, and only set bit 0 of
		 * cr0. Other attempted changes are ignored, with no exit.
		 */
		val = (exit_qualification >> LMSW_SOURCE_DATA_SHIFT) & 0x0f;
		if (vmcs12->cr0_guest_host_mask & 0xe &
		    (val ^ vmcs12->cr0_read_shadow))
			return true;
		if ((vmcs12->cr0_guest_host_mask & 0x1) &&
		    !(vmcs12->cr0_read_shadow & 0x1) &&
		    (val & 0x1))
			return true;
		break;
	}
	return false;
}

static bool nested_vmx_exit_handled_encls(struct kvm_vcpu *vcpu,
					  struct vmcs12 *vmcs12)
{
	u32 encls_leaf;

	if (!guest_cpuid_has(vcpu, X86_FEATURE_SGX) ||
	    !nested_cpu_has2(vmcs12, SECONDARY_EXEC_ENCLS_EXITING))
		return false;

	encls_leaf = kvm_rax_read(vcpu);
	if (encls_leaf > 62)
		encls_leaf = 63;
	return vmcs12->encls_exiting_bitmap & BIT_ULL(encls_leaf);
}

static bool nested_vmx_exit_handled_vmcs_access(struct kvm_vcpu *vcpu,
	struct vmcs12 *vmcs12, gpa_t bitmap)
{
	u32 vmx_instruction_info;
	unsigned long field;
	u8 b;

	if (!nested_cpu_has_shadow_vmcs(vmcs12))
		return true;

	/* Decode instruction info and find the field to access */
	vmx_instruction_info = vmcs_read32(VMX_INSTRUCTION_INFO);
	field = kvm_register_readl(vcpu, (((vmx_instruction_info) >> 28) & 0xf));

	/* Out-of-range fields always cause a VM exit from L2 to L1 */
	if (field >> 15)
		return true;

	if (kvm_vcpu_read_guest(vcpu, bitmap + field/8, &b, 1))
		return true;

	return 1 & (b >> (field & 7));
}

static bool nested_vmx_exit_handled_mtf(struct vmcs12 *vmcs12)
{
	u32 entry_intr_info = vmcs12->vm_entry_intr_info_field;

	if (nested_cpu_has_mtf(vmcs12))
		return true;

	/*
	 * An MTF VM-exit may be injected into the guest by setting the
	 * interruption-type to 7 (other event) and the vector field to 0. Such
	 * is the case regardless of the 'monitor trap flag' VM-execution
	 * control.
	 */
	return entry_intr_info == (INTR_INFO_VALID_MASK
				   | INTR_TYPE_OTHER_EVENT);
}

/*
 * Return true if L0 wants to handle an exit from L2 regardless of whether or not
 * L1 wants the exit.  Only call this when in is_guest_mode (L2).
 */
static bool nested_vmx_l0_wants_exit(struct kvm_vcpu *vcpu,
				     union vmx_exit_reason exit_reason)
{
	u32 intr_info;

	switch ((u16)exit_reason.basic) {
	case EXIT_REASON_EXCEPTION_NMI:
		intr_info = vmx_get_intr_info(vcpu);
		if (is_nmi(intr_info))
			return true;
		else if (is_page_fault(intr_info))
			return vcpu->arch.apf.host_apf_flags ||
			       vmx_need_pf_intercept(vcpu);
		else if (is_debug(intr_info) &&
			 vcpu->guest_debug &
			 (KVM_GUESTDBG_SINGLESTEP | KVM_GUESTDBG_USE_HW_BP))
			return true;
		else if (is_breakpoint(intr_info) &&
			 vcpu->guest_debug & KVM_GUESTDBG_USE_SW_BP)
			return true;
		else if (is_alignment_check(intr_info) &&
			 !vmx_guest_inject_ac(vcpu))
			return true;
		return false;
	case EXIT_REASON_EXTERNAL_INTERRUPT:
		return true;
	case EXIT_REASON_MCE_DURING_VMENTRY:
		return true;
	case EXIT_REASON_EPT_VIOLATION:
		/*
		 * L0 always deals with the EPT violation. If nested EPT is
		 * used, and the nested mmu code discovers that the address is
		 * missing in the guest EPT table (EPT12), the EPT violation
		 * will be injected with nested_ept_inject_page_fault()
		 */
		return true;
	case EXIT_REASON_EPT_MISCONFIG:
		/*
		 * L2 never uses directly L1's EPT, but rather L0's own EPT
		 * table (shadow on EPT) or a merged EPT table that L0 built
		 * (EPT on EPT). So any problems with the structure of the
		 * table is L0's fault.
		 */
		return true;
	case EXIT_REASON_PREEMPTION_TIMER:
		return true;
	case EXIT_REASON_PML_FULL:
		/*
		 * PML is emulated for an L1 VMM and should never be enabled in
		 * vmcs02, always "handle" PML_FULL by exiting to userspace.
		 */
		return true;
	case EXIT_REASON_VMFUNC:
		/* VM functions are emulated through L2->L0 vmexits. */
		return true;
	case EXIT_REASON_BUS_LOCK:
		/*
		 * At present, bus lock VM exit is never exposed to L1.
		 * Handle L2's bus locks in L0 directly.
		 */
		return true;
	default:
		break;
	}
	return false;
}

/*
 * Return 1 if L1 wants to intercept an exit from L2.  Only call this when in
 * is_guest_mode (L2).
 */
static bool nested_vmx_l1_wants_exit(struct kvm_vcpu *vcpu,
				     union vmx_exit_reason exit_reason)
{
	struct vmcs12 *vmcs12 = get_vmcs12(vcpu);
	u32 intr_info;

	switch ((u16)exit_reason.basic) {
	case EXIT_REASON_EXCEPTION_NMI:
		intr_info = vmx_get_intr_info(vcpu);
		if (is_nmi(intr_info))
			return true;
		else if (is_page_fault(intr_info))
			return true;
		return vmcs12->exception_bitmap &
				(1u << (intr_info & INTR_INFO_VECTOR_MASK));
	case EXIT_REASON_EXTERNAL_INTERRUPT:
		return nested_exit_on_intr(vcpu);
	case EXIT_REASON_TRIPLE_FAULT:
		return true;
	case EXIT_REASON_INTERRUPT_WINDOW:
		return nested_cpu_has(vmcs12, CPU_BASED_INTR_WINDOW_EXITING);
	case EXIT_REASON_NMI_WINDOW:
		return nested_cpu_has(vmcs12, CPU_BASED_NMI_WINDOW_EXITING);
	case EXIT_REASON_TASK_SWITCH:
		return true;
	case EXIT_REASON_CPUID:
		return true;
	case EXIT_REASON_HLT:
		return nested_cpu_has(vmcs12, CPU_BASED_HLT_EXITING);
	case EXIT_REASON_INVD:
		return true;
	case EXIT_REASON_INVLPG:
		return nested_cpu_has(vmcs12, CPU_BASED_INVLPG_EXITING);
	case EXIT_REASON_RDPMC:
		return nested_cpu_has(vmcs12, CPU_BASED_RDPMC_EXITING);
	case EXIT_REASON_RDRAND:
		return nested_cpu_has2(vmcs12, SECONDARY_EXEC_RDRAND_EXITING);
	case EXIT_REASON_RDSEED:
		return nested_cpu_has2(vmcs12, SECONDARY_EXEC_RDSEED_EXITING);
	case EXIT_REASON_RDTSC: case EXIT_REASON_RDTSCP:
		return nested_cpu_has(vmcs12, CPU_BASED_RDTSC_EXITING);
	case EXIT_REASON_VMREAD:
		return nested_vmx_exit_handled_vmcs_access(vcpu, vmcs12,
			vmcs12->vmread_bitmap);
	case EXIT_REASON_VMWRITE:
		return nested_vmx_exit_handled_vmcs_access(vcpu, vmcs12,
			vmcs12->vmwrite_bitmap);
	case EXIT_REASON_VMCALL: case EXIT_REASON_VMCLEAR:
	case EXIT_REASON_VMLAUNCH: case EXIT_REASON_VMPTRLD:
	case EXIT_REASON_VMPTRST: case EXIT_REASON_VMRESUME:
	case EXIT_REASON_VMOFF: case EXIT_REASON_VMON:
	case EXIT_REASON_INVEPT: case EXIT_REASON_INVVPID:
		/*
		 * VMX instructions trap unconditionally. This allows L1 to
		 * emulate them for its L2 guest, i.e., allows 3-level nesting!
		 */
		return true;
	case EXIT_REASON_CR_ACCESS:
		return nested_vmx_exit_handled_cr(vcpu, vmcs12);
	case EXIT_REASON_DR_ACCESS:
		return nested_cpu_has(vmcs12, CPU_BASED_MOV_DR_EXITING);
	case EXIT_REASON_IO_INSTRUCTION:
		return nested_vmx_exit_handled_io(vcpu, vmcs12);
	case EXIT_REASON_GDTR_IDTR: case EXIT_REASON_LDTR_TR:
		return nested_cpu_has2(vmcs12, SECONDARY_EXEC_DESC);
	case EXIT_REASON_MSR_READ:
	case EXIT_REASON_MSR_WRITE:
		return nested_vmx_exit_handled_msr(vcpu, vmcs12, exit_reason);
	case EXIT_REASON_INVALID_STATE:
		return true;
	case EXIT_REASON_MWAIT_INSTRUCTION:
		return nested_cpu_has(vmcs12, CPU_BASED_MWAIT_EXITING);
	case EXIT_REASON_MONITOR_TRAP_FLAG:
		return nested_vmx_exit_handled_mtf(vmcs12);
	case EXIT_REASON_MONITOR_INSTRUCTION:
		return nested_cpu_has(vmcs12, CPU_BASED_MONITOR_EXITING);
	case EXIT_REASON_PAUSE_INSTRUCTION:
		return nested_cpu_has(vmcs12, CPU_BASED_PAUSE_EXITING) ||
			nested_cpu_has2(vmcs12,
				SECONDARY_EXEC_PAUSE_LOOP_EXITING);
	case EXIT_REASON_MCE_DURING_VMENTRY:
		return true;
	case EXIT_REASON_TPR_BELOW_THRESHOLD:
		return nested_cpu_has(vmcs12, CPU_BASED_TPR_SHADOW);
	case EXIT_REASON_APIC_ACCESS:
	case EXIT_REASON_APIC_WRITE:
	case EXIT_REASON_EOI_INDUCED:
		/*
		 * The controls for "virtualize APIC accesses," "APIC-
		 * register virtualization," and "virtual-interrupt
		 * delivery" only come from vmcs12.
		 */
		return true;
	case EXIT_REASON_INVPCID:
		return
			nested_cpu_has2(vmcs12, SECONDARY_EXEC_ENABLE_INVPCID) &&
			nested_cpu_has(vmcs12, CPU_BASED_INVLPG_EXITING);
	case EXIT_REASON_WBINVD:
		return nested_cpu_has2(vmcs12, SECONDARY_EXEC_WBINVD_EXITING);
	case EXIT_REASON_XSETBV:
		return true;
	case EXIT_REASON_XSAVES: case EXIT_REASON_XRSTORS:
		/*
		 * This should never happen, since it is not possible to
		 * set XSS to a non-zero value---neither in L1 nor in L2.
		 * If if it were, XSS would have to be checked against
		 * the XSS exit bitmap in vmcs12.
		 */
		return nested_cpu_has2(vmcs12, SECONDARY_EXEC_XSAVES);
	case EXIT_REASON_UMWAIT:
	case EXIT_REASON_TPAUSE:
		return nested_cpu_has2(vmcs12,
			SECONDARY_EXEC_ENABLE_USR_WAIT_PAUSE);
	case EXIT_REASON_ENCLS:
		return nested_vmx_exit_handled_encls(vcpu, vmcs12);
	default:
		return true;
	}
}

/*
 * Conditionally reflect a VM-Exit into L1.  Returns %true if the VM-Exit was
 * reflected into L1.
 */
bool nested_vmx_reflect_vmexit(struct kvm_vcpu *vcpu)
{
	struct vcpu_vmx *vmx = to_vmx(vcpu);
	union vmx_exit_reason exit_reason = vmx->exit_reason;
	unsigned long exit_qual;
	u32 exit_intr_info;

	WARN_ON_ONCE(vmx->nested.nested_run_pending);

	/*
	 * Late nested VM-Fail shares the same flow as nested VM-Exit since KVM
	 * has already loaded L2's state.
	 */
	if (unlikely(vmx->fail)) {
		trace_kvm_nested_vmenter_failed(
			"hardware VM-instruction error: ",
			vmcs_read32(VM_INSTRUCTION_ERROR));
		exit_intr_info = 0;
		exit_qual = 0;
		goto reflect_vmexit;
	}

	trace_kvm_nested_vmexit(exit_reason.full, vcpu, KVM_ISA_VMX);

	/* If L0 (KVM) wants the exit, it trumps L1's desires. */
	if (nested_vmx_l0_wants_exit(vcpu, exit_reason))
		return false;

	/* If L1 doesn't want the exit, handle it in L0. */
	if (!nested_vmx_l1_wants_exit(vcpu, exit_reason))
		return false;

	/*
	 * vmcs.VM_EXIT_INTR_INFO is only valid for EXCEPTION_NMI exits.  For
	 * EXTERNAL_INTERRUPT, the value for vmcs12->vm_exit_intr_info would
	 * need to be synthesized by querying the in-kernel LAPIC, but external
	 * interrupts are never reflected to L1 so it's a non-issue.
	 */
	exit_intr_info = vmx_get_intr_info(vcpu);
	if (is_exception_with_error_code(exit_intr_info)) {
		struct vmcs12 *vmcs12 = get_vmcs12(vcpu);

		vmcs12->vm_exit_intr_error_code =
			vmcs_read32(VM_EXIT_INTR_ERROR_CODE);
	}
	exit_qual = vmx_get_exit_qual(vcpu);

reflect_vmexit:
	nested_vmx_vmexit(vcpu, exit_reason.full, exit_intr_info, exit_qual);
	return true;
}

static int vmx_get_nested_state(struct kvm_vcpu *vcpu,
				struct kvm_nested_state __user *user_kvm_nested_state,
				u32 user_data_size)
{
	struct vcpu_vmx *vmx;
	struct vmcs12 *vmcs12;
	struct kvm_nested_state kvm_state = {
		.flags = 0,
		.format = KVM_STATE_NESTED_FORMAT_VMX,
		.size = sizeof(kvm_state),
		.hdr.vmx.flags = 0,
		.hdr.vmx.vmxon_pa = -1ull,
		.hdr.vmx.vmcs12_pa = -1ull,
		.hdr.vmx.preemption_timer_deadline = 0,
	};
	struct kvm_vmx_nested_state_data __user *user_vmx_nested_state =
		&user_kvm_nested_state->data.vmx[0];

	if (!vcpu)
		return kvm_state.size + sizeof(*user_vmx_nested_state);

	vmx = to_vmx(vcpu);
	vmcs12 = get_vmcs12(vcpu);

	if (nested_vmx_allowed(vcpu) &&
	    (vmx->nested.vmxon || vmx->nested.smm.vmxon)) {
		kvm_state.hdr.vmx.vmxon_pa = vmx->nested.vmxon_ptr;
		kvm_state.hdr.vmx.vmcs12_pa = vmx->nested.current_vmptr;

		if (vmx_has_valid_vmcs12(vcpu)) {
			kvm_state.size += sizeof(user_vmx_nested_state->vmcs12);

			/* 'hv_evmcs_vmptr' can also be EVMPTR_MAP_PENDING here */
			if (vmx->nested.hv_evmcs_vmptr != EVMPTR_INVALID)
				kvm_state.flags |= KVM_STATE_NESTED_EVMCS;

			if (is_guest_mode(vcpu) &&
			    nested_cpu_has_shadow_vmcs(vmcs12) &&
			    vmcs12->vmcs_link_pointer != -1ull)
				kvm_state.size += sizeof(user_vmx_nested_state->shadow_vmcs12);
		}

		if (vmx->nested.smm.vmxon)
			kvm_state.hdr.vmx.smm.flags |= KVM_STATE_NESTED_SMM_VMXON;

		if (vmx->nested.smm.guest_mode)
			kvm_state.hdr.vmx.smm.flags |= KVM_STATE_NESTED_SMM_GUEST_MODE;

		if (is_guest_mode(vcpu)) {
			kvm_state.flags |= KVM_STATE_NESTED_GUEST_MODE;

			if (vmx->nested.nested_run_pending)
				kvm_state.flags |= KVM_STATE_NESTED_RUN_PENDING;

			if (vmx->nested.mtf_pending)
				kvm_state.flags |= KVM_STATE_NESTED_MTF_PENDING;

			if (nested_cpu_has_preemption_timer(vmcs12) &&
			    vmx->nested.has_preemption_timer_deadline) {
				kvm_state.hdr.vmx.flags |=
					KVM_STATE_VMX_PREEMPTION_TIMER_DEADLINE;
				kvm_state.hdr.vmx.preemption_timer_deadline =
					vmx->nested.preemption_timer_deadline;
			}
		}
	}

	if (user_data_size < kvm_state.size)
		goto out;

	if (copy_to_user(user_kvm_nested_state, &kvm_state, sizeof(kvm_state)))
		return -EFAULT;

	if (!vmx_has_valid_vmcs12(vcpu))
		goto out;

	/*
	 * When running L2, the authoritative vmcs12 state is in the
	 * vmcs02. When running L1, the authoritative vmcs12 state is
	 * in the shadow or enlightened vmcs linked to vmcs01, unless
	 * need_vmcs12_to_shadow_sync is set, in which case, the authoritative
	 * vmcs12 state is in the vmcs12 already.
	 */
	if (is_guest_mode(vcpu)) {
		sync_vmcs02_to_vmcs12(vcpu, vmcs12);
		sync_vmcs02_to_vmcs12_rare(vcpu, vmcs12);
	} else  {
		copy_vmcs02_to_vmcs12_rare(vcpu, get_vmcs12(vcpu));
		if (!vmx->nested.need_vmcs12_to_shadow_sync) {
<<<<<<< HEAD
			if (vmx->nested.hv_evmcs)
				copy_enlightened_to_vmcs12(vmx);
=======
			if (evmptr_is_valid(vmx->nested.hv_evmcs_vmptr))
				/*
				 * L1 hypervisor is not obliged to keep eVMCS
				 * clean fields data always up-to-date while
				 * not in guest mode, 'hv_clean_fields' is only
				 * supposed to be actual upon vmentry so we need
				 * to ignore it here and do full copy.
				 */
				copy_enlightened_to_vmcs12(vmx, 0);
>>>>>>> 3b17187f
			else if (enable_shadow_vmcs)
				copy_shadow_to_vmcs12(vmx);
		}
	}

	BUILD_BUG_ON(sizeof(user_vmx_nested_state->vmcs12) < VMCS12_SIZE);
	BUILD_BUG_ON(sizeof(user_vmx_nested_state->shadow_vmcs12) < VMCS12_SIZE);

	/*
	 * Copy over the full allocated size of vmcs12 rather than just the size
	 * of the struct.
	 */
	if (copy_to_user(user_vmx_nested_state->vmcs12, vmcs12, VMCS12_SIZE))
		return -EFAULT;

	if (nested_cpu_has_shadow_vmcs(vmcs12) &&
	    vmcs12->vmcs_link_pointer != -1ull) {
		if (copy_to_user(user_vmx_nested_state->shadow_vmcs12,
				 get_shadow_vmcs12(vcpu), VMCS12_SIZE))
			return -EFAULT;
	}
out:
	return kvm_state.size;
}

/*
 * Forcibly leave nested mode in order to be able to reset the VCPU later on.
 */
void vmx_leave_nested(struct kvm_vcpu *vcpu)
{
	if (is_guest_mode(vcpu)) {
		to_vmx(vcpu)->nested.nested_run_pending = 0;
		nested_vmx_vmexit(vcpu, -1, 0, 0);
	}
	free_nested(vcpu);
}

static int vmx_set_nested_state(struct kvm_vcpu *vcpu,
				struct kvm_nested_state __user *user_kvm_nested_state,
				struct kvm_nested_state *kvm_state)
{
	struct vcpu_vmx *vmx = to_vmx(vcpu);
	struct vmcs12 *vmcs12;
	enum vm_entry_failure_code ignored;
	struct kvm_vmx_nested_state_data __user *user_vmx_nested_state =
		&user_kvm_nested_state->data.vmx[0];
	int ret;

	if (kvm_state->format != KVM_STATE_NESTED_FORMAT_VMX)
		return -EINVAL;

	if (kvm_state->hdr.vmx.vmxon_pa == -1ull) {
		if (kvm_state->hdr.vmx.smm.flags)
			return -EINVAL;

		if (kvm_state->hdr.vmx.vmcs12_pa != -1ull)
			return -EINVAL;

		/*
		 * KVM_STATE_NESTED_EVMCS used to signal that KVM should
		 * enable eVMCS capability on vCPU. However, since then
		 * code was changed such that flag signals vmcs12 should
		 * be copied into eVMCS in guest memory.
		 *
		 * To preserve backwards compatability, allow user
		 * to set this flag even when there is no VMXON region.
		 */
		if (kvm_state->flags & ~KVM_STATE_NESTED_EVMCS)
			return -EINVAL;
	} else {
		if (!nested_vmx_allowed(vcpu))
			return -EINVAL;

		if (!page_address_valid(vcpu, kvm_state->hdr.vmx.vmxon_pa))
			return -EINVAL;
	}

	if ((kvm_state->hdr.vmx.smm.flags & KVM_STATE_NESTED_SMM_GUEST_MODE) &&
	    (kvm_state->flags & KVM_STATE_NESTED_GUEST_MODE))
		return -EINVAL;

	if (kvm_state->hdr.vmx.smm.flags &
	    ~(KVM_STATE_NESTED_SMM_GUEST_MODE | KVM_STATE_NESTED_SMM_VMXON))
		return -EINVAL;

	if (kvm_state->hdr.vmx.flags & ~KVM_STATE_VMX_PREEMPTION_TIMER_DEADLINE)
		return -EINVAL;

	/*
	 * SMM temporarily disables VMX, so we cannot be in guest mode,
	 * nor can VMLAUNCH/VMRESUME be pending.  Outside SMM, SMM flags
	 * must be zero.
	 */
	if (is_smm(vcpu) ?
		(kvm_state->flags &
		 (KVM_STATE_NESTED_GUEST_MODE | KVM_STATE_NESTED_RUN_PENDING))
		: kvm_state->hdr.vmx.smm.flags)
		return -EINVAL;

	if ((kvm_state->hdr.vmx.smm.flags & KVM_STATE_NESTED_SMM_GUEST_MODE) &&
	    !(kvm_state->hdr.vmx.smm.flags & KVM_STATE_NESTED_SMM_VMXON))
		return -EINVAL;

	if ((kvm_state->flags & KVM_STATE_NESTED_EVMCS) &&
		(!nested_vmx_allowed(vcpu) || !vmx->nested.enlightened_vmcs_enabled))
			return -EINVAL;

	vmx_leave_nested(vcpu);

	if (kvm_state->hdr.vmx.vmxon_pa == -1ull)
		return 0;

	vmx->nested.vmxon_ptr = kvm_state->hdr.vmx.vmxon_pa;
	ret = enter_vmx_operation(vcpu);
	if (ret)
		return ret;

	/* Empty 'VMXON' state is permitted if no VMCS loaded */
	if (kvm_state->size < sizeof(*kvm_state) + sizeof(*vmcs12)) {
		/* See vmx_has_valid_vmcs12.  */
		if ((kvm_state->flags & KVM_STATE_NESTED_GUEST_MODE) ||
		    (kvm_state->flags & KVM_STATE_NESTED_EVMCS) ||
		    (kvm_state->hdr.vmx.vmcs12_pa != -1ull))
			return -EINVAL;
		else
			return 0;
	}

	if (kvm_state->hdr.vmx.vmcs12_pa != -1ull) {
		if (kvm_state->hdr.vmx.vmcs12_pa == kvm_state->hdr.vmx.vmxon_pa ||
		    !page_address_valid(vcpu, kvm_state->hdr.vmx.vmcs12_pa))
			return -EINVAL;

		set_current_vmptr(vmx, kvm_state->hdr.vmx.vmcs12_pa);
	} else if (kvm_state->flags & KVM_STATE_NESTED_EVMCS) {
		/*
		 * nested_vmx_handle_enlightened_vmptrld() cannot be called
		 * directly from here as HV_X64_MSR_VP_ASSIST_PAGE may not be
		 * restored yet. EVMCS will be mapped from
		 * nested_get_vmcs12_pages().
		 */
		vmx->nested.hv_evmcs_vmptr = EVMPTR_MAP_PENDING;
		kvm_make_request(KVM_REQ_GET_NESTED_STATE_PAGES, vcpu);
	} else {
		return -EINVAL;
	}

	if (kvm_state->hdr.vmx.smm.flags & KVM_STATE_NESTED_SMM_VMXON) {
		vmx->nested.smm.vmxon = true;
		vmx->nested.vmxon = false;

		if (kvm_state->hdr.vmx.smm.flags & KVM_STATE_NESTED_SMM_GUEST_MODE)
			vmx->nested.smm.guest_mode = true;
	}

	vmcs12 = get_vmcs12(vcpu);
	if (copy_from_user(vmcs12, user_vmx_nested_state->vmcs12, sizeof(*vmcs12)))
		return -EFAULT;

	if (vmcs12->hdr.revision_id != VMCS12_REVISION)
		return -EINVAL;

	if (!(kvm_state->flags & KVM_STATE_NESTED_GUEST_MODE))
		return 0;

	vmx->nested.nested_run_pending =
		!!(kvm_state->flags & KVM_STATE_NESTED_RUN_PENDING);

	vmx->nested.mtf_pending =
		!!(kvm_state->flags & KVM_STATE_NESTED_MTF_PENDING);

	ret = -EINVAL;
	if (nested_cpu_has_shadow_vmcs(vmcs12) &&
	    vmcs12->vmcs_link_pointer != -1ull) {
		struct vmcs12 *shadow_vmcs12 = get_shadow_vmcs12(vcpu);

		if (kvm_state->size <
		    sizeof(*kvm_state) +
		    sizeof(user_vmx_nested_state->vmcs12) + sizeof(*shadow_vmcs12))
			goto error_guest_mode;

		if (copy_from_user(shadow_vmcs12,
				   user_vmx_nested_state->shadow_vmcs12,
				   sizeof(*shadow_vmcs12))) {
			ret = -EFAULT;
			goto error_guest_mode;
		}

		if (shadow_vmcs12->hdr.revision_id != VMCS12_REVISION ||
		    !shadow_vmcs12->hdr.shadow_vmcs)
			goto error_guest_mode;
	}

	vmx->nested.has_preemption_timer_deadline = false;
	if (kvm_state->hdr.vmx.flags & KVM_STATE_VMX_PREEMPTION_TIMER_DEADLINE) {
		vmx->nested.has_preemption_timer_deadline = true;
		vmx->nested.preemption_timer_deadline =
			kvm_state->hdr.vmx.preemption_timer_deadline;
	}

	if (nested_vmx_check_controls(vcpu, vmcs12) ||
	    nested_vmx_check_host_state(vcpu, vmcs12) ||
	    nested_vmx_check_guest_state(vcpu, vmcs12, &ignored))
		goto error_guest_mode;

	vmx->nested.dirty_vmcs12 = true;
	ret = nested_vmx_enter_non_root_mode(vcpu, false);
	if (ret)
		goto error_guest_mode;

	return 0;

error_guest_mode:
	vmx->nested.nested_run_pending = 0;
	return ret;
}

void nested_vmx_set_vmcs_shadowing_bitmap(void)
{
	if (enable_shadow_vmcs) {
		vmcs_write64(VMREAD_BITMAP, __pa(vmx_vmread_bitmap));
		vmcs_write64(VMWRITE_BITMAP, __pa(vmx_vmwrite_bitmap));
	}
}

/*
 * Indexing into the vmcs12 uses the VMCS encoding rotated left by 6.  Undo
 * that madness to get the encoding for comparison.
 */
#define VMCS12_IDX_TO_ENC(idx) ((u16)(((u16)(idx) >> 6) | ((u16)(idx) << 10)))

static u64 nested_vmx_calc_vmcs_enum_msr(void)
{
	/*
	 * Note these are the so called "index" of the VMCS field encoding, not
	 * the index into vmcs12.
	 */
	unsigned int max_idx, idx;
	int i;

	/*
	 * For better or worse, KVM allows VMREAD/VMWRITE to all fields in
	 * vmcs12, regardless of whether or not the associated feature is
	 * exposed to L1.  Simply find the field with the highest index.
	 */
	max_idx = 0;
	for (i = 0; i < nr_vmcs12_fields; i++) {
		/* The vmcs12 table is very, very sparsely populated. */
		if (!vmcs_field_to_offset_table[i])
			continue;

		idx = vmcs_field_index(VMCS12_IDX_TO_ENC(i));
		if (idx > max_idx)
			max_idx = idx;
	}

	return (u64)max_idx << VMCS_FIELD_INDEX_SHIFT;
}

/*
 * nested_vmx_setup_ctls_msrs() sets up variables containing the values to be
 * returned for the various VMX controls MSRs when nested VMX is enabled.
 * The same values should also be used to verify that vmcs12 control fields are
 * valid during nested entry from L1 to L2.
 * Each of these control msrs has a low and high 32-bit half: A low bit is on
 * if the corresponding bit in the (32-bit) control field *must* be on, and a
 * bit in the high half is on if the corresponding bit in the control field
 * may be on. See also vmx_control_verify().
 */
void nested_vmx_setup_ctls_msrs(struct nested_vmx_msrs *msrs, u32 ept_caps)
{
	/*
	 * Note that as a general rule, the high half of the MSRs (bits in
	 * the control fields which may be 1) should be initialized by the
	 * intersection of the underlying hardware's MSR (i.e., features which
	 * can be supported) and the list of features we want to expose -
	 * because they are known to be properly supported in our code.
	 * Also, usually, the low half of the MSRs (bits which must be 1) can
	 * be set to 0, meaning that L1 may turn off any of these bits. The
	 * reason is that if one of these bits is necessary, it will appear
	 * in vmcs01 and prepare_vmcs02, when it bitwise-or's the control
	 * fields of vmcs01 and vmcs02, will turn these bits off - and
	 * nested_vmx_l1_wants_exit() will not pass related exits to L1.
	 * These rules have exceptions below.
	 */

	/* pin-based controls */
	rdmsr(MSR_IA32_VMX_PINBASED_CTLS,
		msrs->pinbased_ctls_low,
		msrs->pinbased_ctls_high);
	msrs->pinbased_ctls_low |=
		PIN_BASED_ALWAYSON_WITHOUT_TRUE_MSR;
	msrs->pinbased_ctls_high &=
		PIN_BASED_EXT_INTR_MASK |
		PIN_BASED_NMI_EXITING |
		PIN_BASED_VIRTUAL_NMIS |
		(enable_apicv ? PIN_BASED_POSTED_INTR : 0);
	msrs->pinbased_ctls_high |=
		PIN_BASED_ALWAYSON_WITHOUT_TRUE_MSR |
		PIN_BASED_VMX_PREEMPTION_TIMER;

	/* exit controls */
	rdmsr(MSR_IA32_VMX_EXIT_CTLS,
		msrs->exit_ctls_low,
		msrs->exit_ctls_high);
	msrs->exit_ctls_low =
		VM_EXIT_ALWAYSON_WITHOUT_TRUE_MSR;

	msrs->exit_ctls_high &=
#ifdef CONFIG_X86_64
		VM_EXIT_HOST_ADDR_SPACE_SIZE |
#endif
		VM_EXIT_LOAD_IA32_PAT | VM_EXIT_SAVE_IA32_PAT |
		VM_EXIT_CLEAR_BNDCFGS | VM_EXIT_LOAD_IA32_PERF_GLOBAL_CTRL;
	msrs->exit_ctls_high |=
		VM_EXIT_ALWAYSON_WITHOUT_TRUE_MSR |
		VM_EXIT_LOAD_IA32_EFER | VM_EXIT_SAVE_IA32_EFER |
		VM_EXIT_SAVE_VMX_PREEMPTION_TIMER | VM_EXIT_ACK_INTR_ON_EXIT;

	/* We support free control of debug control saving. */
	msrs->exit_ctls_low &= ~VM_EXIT_SAVE_DEBUG_CONTROLS;

	/* entry controls */
	rdmsr(MSR_IA32_VMX_ENTRY_CTLS,
		msrs->entry_ctls_low,
		msrs->entry_ctls_high);
	msrs->entry_ctls_low =
		VM_ENTRY_ALWAYSON_WITHOUT_TRUE_MSR;
	msrs->entry_ctls_high &=
#ifdef CONFIG_X86_64
		VM_ENTRY_IA32E_MODE |
#endif
		VM_ENTRY_LOAD_IA32_PAT | VM_ENTRY_LOAD_BNDCFGS |
		VM_ENTRY_LOAD_IA32_PERF_GLOBAL_CTRL;
	msrs->entry_ctls_high |=
		(VM_ENTRY_ALWAYSON_WITHOUT_TRUE_MSR | VM_ENTRY_LOAD_IA32_EFER);

	/* We support free control of debug control loading. */
	msrs->entry_ctls_low &= ~VM_ENTRY_LOAD_DEBUG_CONTROLS;

	/* cpu-based controls */
	rdmsr(MSR_IA32_VMX_PROCBASED_CTLS,
		msrs->procbased_ctls_low,
		msrs->procbased_ctls_high);
	msrs->procbased_ctls_low =
		CPU_BASED_ALWAYSON_WITHOUT_TRUE_MSR;
	msrs->procbased_ctls_high &=
		CPU_BASED_INTR_WINDOW_EXITING |
		CPU_BASED_NMI_WINDOW_EXITING | CPU_BASED_USE_TSC_OFFSETTING |
		CPU_BASED_HLT_EXITING | CPU_BASED_INVLPG_EXITING |
		CPU_BASED_MWAIT_EXITING | CPU_BASED_CR3_LOAD_EXITING |
		CPU_BASED_CR3_STORE_EXITING |
#ifdef CONFIG_X86_64
		CPU_BASED_CR8_LOAD_EXITING | CPU_BASED_CR8_STORE_EXITING |
#endif
		CPU_BASED_MOV_DR_EXITING | CPU_BASED_UNCOND_IO_EXITING |
		CPU_BASED_USE_IO_BITMAPS | CPU_BASED_MONITOR_TRAP_FLAG |
		CPU_BASED_MONITOR_EXITING | CPU_BASED_RDPMC_EXITING |
		CPU_BASED_RDTSC_EXITING | CPU_BASED_PAUSE_EXITING |
		CPU_BASED_TPR_SHADOW | CPU_BASED_ACTIVATE_SECONDARY_CONTROLS;
	/*
	 * We can allow some features even when not supported by the
	 * hardware. For example, L1 can specify an MSR bitmap - and we
	 * can use it to avoid exits to L1 - even when L0 runs L2
	 * without MSR bitmaps.
	 */
	msrs->procbased_ctls_high |=
		CPU_BASED_ALWAYSON_WITHOUT_TRUE_MSR |
		CPU_BASED_USE_MSR_BITMAPS;

	/* We support free control of CR3 access interception. */
	msrs->procbased_ctls_low &=
		~(CPU_BASED_CR3_LOAD_EXITING | CPU_BASED_CR3_STORE_EXITING);

	/*
	 * secondary cpu-based controls.  Do not include those that
	 * depend on CPUID bits, they are added later by
	 * vmx_vcpu_after_set_cpuid.
	 */
	if (msrs->procbased_ctls_high & CPU_BASED_ACTIVATE_SECONDARY_CONTROLS)
		rdmsr(MSR_IA32_VMX_PROCBASED_CTLS2,
		      msrs->secondary_ctls_low,
		      msrs->secondary_ctls_high);

	msrs->secondary_ctls_low = 0;
	msrs->secondary_ctls_high &=
		SECONDARY_EXEC_DESC |
		SECONDARY_EXEC_ENABLE_RDTSCP |
		SECONDARY_EXEC_VIRTUALIZE_X2APIC_MODE |
		SECONDARY_EXEC_WBINVD_EXITING |
		SECONDARY_EXEC_APIC_REGISTER_VIRT |
		SECONDARY_EXEC_VIRTUAL_INTR_DELIVERY |
		SECONDARY_EXEC_RDRAND_EXITING |
		SECONDARY_EXEC_ENABLE_INVPCID |
		SECONDARY_EXEC_RDSEED_EXITING |
		SECONDARY_EXEC_XSAVES |
		SECONDARY_EXEC_TSC_SCALING;

	/*
	 * We can emulate "VMCS shadowing," even if the hardware
	 * doesn't support it.
	 */
	msrs->secondary_ctls_high |=
		SECONDARY_EXEC_SHADOW_VMCS;

	if (enable_ept) {
		/* nested EPT: emulate EPT also to L1 */
		msrs->secondary_ctls_high |=
			SECONDARY_EXEC_ENABLE_EPT;
		msrs->ept_caps =
			VMX_EPT_PAGE_WALK_4_BIT |
			VMX_EPT_PAGE_WALK_5_BIT |
			VMX_EPTP_WB_BIT |
			VMX_EPT_INVEPT_BIT |
			VMX_EPT_EXECUTE_ONLY_BIT;

		msrs->ept_caps &= ept_caps;
		msrs->ept_caps |= VMX_EPT_EXTENT_GLOBAL_BIT |
			VMX_EPT_EXTENT_CONTEXT_BIT | VMX_EPT_2MB_PAGE_BIT |
			VMX_EPT_1GB_PAGE_BIT;
		if (enable_ept_ad_bits) {
			msrs->secondary_ctls_high |=
				SECONDARY_EXEC_ENABLE_PML;
			msrs->ept_caps |= VMX_EPT_AD_BIT;
		}
	}

	if (cpu_has_vmx_vmfunc()) {
		msrs->secondary_ctls_high |=
			SECONDARY_EXEC_ENABLE_VMFUNC;
		/*
		 * Advertise EPTP switching unconditionally
		 * since we emulate it
		 */
		if (enable_ept)
			msrs->vmfunc_controls =
				VMX_VMFUNC_EPTP_SWITCHING;
	}

	/*
	 * Old versions of KVM use the single-context version without
	 * checking for support, so declare that it is supported even
	 * though it is treated as global context.  The alternative is
	 * not failing the single-context invvpid, and it is worse.
	 */
	if (enable_vpid) {
		msrs->secondary_ctls_high |=
			SECONDARY_EXEC_ENABLE_VPID;
		msrs->vpid_caps = VMX_VPID_INVVPID_BIT |
			VMX_VPID_EXTENT_SUPPORTED_MASK;
	}

	if (enable_unrestricted_guest)
		msrs->secondary_ctls_high |=
			SECONDARY_EXEC_UNRESTRICTED_GUEST;

	if (flexpriority_enabled)
		msrs->secondary_ctls_high |=
			SECONDARY_EXEC_VIRTUALIZE_APIC_ACCESSES;

	if (enable_sgx)
		msrs->secondary_ctls_high |= SECONDARY_EXEC_ENCLS_EXITING;

	/* miscellaneous data */
	rdmsr(MSR_IA32_VMX_MISC,
		msrs->misc_low,
		msrs->misc_high);
	msrs->misc_low &= VMX_MISC_SAVE_EFER_LMA;
	msrs->misc_low |=
		MSR_IA32_VMX_MISC_VMWRITE_SHADOW_RO_FIELDS |
		VMX_MISC_EMULATED_PREEMPTION_TIMER_RATE |
		VMX_MISC_ACTIVITY_HLT |
		VMX_MISC_ACTIVITY_WAIT_SIPI;
	msrs->misc_high = 0;

	/*
	 * This MSR reports some information about VMX support. We
	 * should return information about the VMX we emulate for the
	 * guest, and the VMCS structure we give it - not about the
	 * VMX support of the underlying hardware.
	 */
	msrs->basic =
		VMCS12_REVISION |
		VMX_BASIC_TRUE_CTLS |
		((u64)VMCS12_SIZE << VMX_BASIC_VMCS_SIZE_SHIFT) |
		(VMX_BASIC_MEM_TYPE_WB << VMX_BASIC_MEM_TYPE_SHIFT);

	if (cpu_has_vmx_basic_inout())
		msrs->basic |= VMX_BASIC_INOUT;

	/*
	 * These MSRs specify bits which the guest must keep fixed on
	 * while L1 is in VMXON mode (in L1's root mode, or running an L2).
	 * We picked the standard core2 setting.
	 */
#define VMXON_CR0_ALWAYSON     (X86_CR0_PE | X86_CR0_PG | X86_CR0_NE)
#define VMXON_CR4_ALWAYSON     X86_CR4_VMXE
	msrs->cr0_fixed0 = VMXON_CR0_ALWAYSON;
	msrs->cr4_fixed0 = VMXON_CR4_ALWAYSON;

	/* These MSRs specify bits which the guest must keep fixed off. */
	rdmsrl(MSR_IA32_VMX_CR0_FIXED1, msrs->cr0_fixed1);
	rdmsrl(MSR_IA32_VMX_CR4_FIXED1, msrs->cr4_fixed1);

	msrs->vmcs_enum = nested_vmx_calc_vmcs_enum_msr();
}

void nested_vmx_hardware_unsetup(void)
{
	int i;

	if (enable_shadow_vmcs) {
		for (i = 0; i < VMX_BITMAP_NR; i++)
			free_page((unsigned long)vmx_bitmap[i]);
	}
}

__init int nested_vmx_hardware_setup(int (*exit_handlers[])(struct kvm_vcpu *))
{
	int i;

	if (!cpu_has_vmx_shadow_vmcs())
		enable_shadow_vmcs = 0;
	if (enable_shadow_vmcs) {
		for (i = 0; i < VMX_BITMAP_NR; i++) {
			/*
			 * The vmx_bitmap is not tied to a VM and so should
			 * not be charged to a memcg.
			 */
			vmx_bitmap[i] = (unsigned long *)
				__get_free_page(GFP_KERNEL);
			if (!vmx_bitmap[i]) {
				nested_vmx_hardware_unsetup();
				return -ENOMEM;
			}
		}

		init_vmcs_shadow_fields();
	}

	exit_handlers[EXIT_REASON_VMCLEAR]	= handle_vmclear;
	exit_handlers[EXIT_REASON_VMLAUNCH]	= handle_vmlaunch;
	exit_handlers[EXIT_REASON_VMPTRLD]	= handle_vmptrld;
	exit_handlers[EXIT_REASON_VMPTRST]	= handle_vmptrst;
	exit_handlers[EXIT_REASON_VMREAD]	= handle_vmread;
	exit_handlers[EXIT_REASON_VMRESUME]	= handle_vmresume;
	exit_handlers[EXIT_REASON_VMWRITE]	= handle_vmwrite;
	exit_handlers[EXIT_REASON_VMOFF]	= handle_vmoff;
	exit_handlers[EXIT_REASON_VMON]		= handle_vmon;
	exit_handlers[EXIT_REASON_INVEPT]	= handle_invept;
	exit_handlers[EXIT_REASON_INVVPID]	= handle_invvpid;
	exit_handlers[EXIT_REASON_VMFUNC]	= handle_vmfunc;

	return 0;
}

struct kvm_x86_nested_ops vmx_nested_ops = {
	.check_events = vmx_check_nested_events,
	.hv_timer_pending = nested_vmx_preemption_timer_pending,
	.triple_fault = nested_vmx_triple_fault,
	.get_state = vmx_get_nested_state,
	.set_state = vmx_set_nested_state,
	.get_nested_state_pages = vmx_get_nested_state_pages,
	.write_log_dirty = nested_vmx_write_pml_buffer,
	.enable_evmcs = nested_enable_evmcs,
	.get_evmcs_version = nested_get_evmcs_version,
};<|MERGE_RESOLUTION|>--- conflicted
+++ resolved
@@ -666,21 +666,6 @@
 		}
 	}
 
-<<<<<<< HEAD
-	/* KVM unconditionally exposes the FS/GS base MSRs to L1. */
-#ifdef CONFIG_X86_64
-	nested_vmx_disable_intercept_for_msr(msr_bitmap_l1, msr_bitmap_l0,
-					     MSR_FS_BASE, MSR_TYPE_RW);
-
-	nested_vmx_disable_intercept_for_msr(msr_bitmap_l1, msr_bitmap_l0,
-					     MSR_GS_BASE, MSR_TYPE_RW);
-
-	nested_vmx_disable_intercept_for_msr(msr_bitmap_l1, msr_bitmap_l0,
-					     MSR_KERNEL_GS_BASE, MSR_TYPE_RW);
-#endif
-
-=======
->>>>>>> 3b17187f
 	/*
 	 * Always check vmcs01's bitmap to honor userspace MSR filters and any
 	 * other runtime changes to vmcs01's bitmap, e.g. dynamic pass-through.
@@ -1133,26 +1118,8 @@
 		return -EINVAL;
 	}
 
-<<<<<<< HEAD
-	/*
-	 * Unconditionally skip the TLB flush on fast CR3 switch, all TLB
-	 * flushes are handled by nested_vmx_transition_tlb_flush().
-	 */
-	if (!nested_ept) {
-		kvm_mmu_new_pgd(vcpu, cr3, true, true);
-
-		/*
-		 * A TLB flush on VM-Enter/VM-Exit flushes all linear mappings
-		 * across all PCIDs, i.e. all PGDs need to be synchronized.
-		 * See nested_vmx_transition_mmu_sync() for more details.
-		 */
-		if (nested_vmx_transition_mmu_sync(vcpu))
-			kvm_make_request(KVM_REQ_TLB_FLUSH_GUEST, vcpu);
-	}
-=======
 	if (!nested_ept)
 		kvm_mmu_new_pgd(vcpu, cr3);
->>>>>>> 3b17187f
 
 	vcpu->arch.cr3 = cr3;
 	kvm_register_mark_available(vcpu, VCPU_EXREG_CR3);
@@ -3158,15 +3125,12 @@
 		if (evmptrld_status == EVMPTRLD_VMFAIL ||
 		    evmptrld_status == EVMPTRLD_ERROR)
 			return false;
-<<<<<<< HEAD
-=======
 
 		/*
 		 * Post migration VMCS12 always provides the most actual
 		 * information, copy it to eVMCS upon entry.
 		 */
 		vmx->nested.need_vmcs12_to_shadow_sync = true;
->>>>>>> 3b17187f
 	}
 
 	return true;
@@ -3180,8 +3144,6 @@
 	struct page *page;
 	u64 hpa;
 
-<<<<<<< HEAD
-=======
 	if (!vcpu->arch.pdptrs_from_userspace &&
 	    !nested_cpu_has_ept(vmcs12) && is_pae_paging(vcpu)) {
 		/*
@@ -3194,7 +3156,6 @@
 	}
 
 
->>>>>>> 3b17187f
 	if (nested_cpu_has2(vmcs12, SECONDARY_EXEC_VIRTUALIZE_APIC_ACCESSES)) {
 		/*
 		 * Translate L1 physical address to host physical
@@ -3446,11 +3407,7 @@
 
 	enter_guest_mode(vcpu);
 
-<<<<<<< HEAD
-	if (prepare_vmcs02(vcpu, vmcs12, &entry_failure_code)) {
-=======
 	if (prepare_vmcs02(vcpu, vmcs12, from_vmentry, &entry_failure_code)) {
->>>>>>> 3b17187f
 		exit_reason.basic = EXIT_REASON_INVALID_STATE;
 		vmcs12->exit_qualification = entry_failure_code;
 		goto vmentry_fail_vmexit_guest_mode;
@@ -3530,11 +3487,7 @@
 
 	load_vmcs12_host_state(vcpu, vmcs12);
 	vmcs12->vm_exit_reason = exit_reason.full;
-<<<<<<< HEAD
-	if (enable_shadow_vmcs || vmx->nested.hv_evmcs)
-=======
 	if (enable_shadow_vmcs || evmptr_is_valid(vmx->nested.hv_evmcs_vmptr))
->>>>>>> 3b17187f
 		vmx->nested.need_vmcs12_to_shadow_sync = true;
 	return NVMX_VMENTRY_VMEXIT;
 }
@@ -4538,12 +4491,9 @@
 	/* trying to cancel vmlaunch/vmresume is a bug */
 	WARN_ON_ONCE(vmx->nested.nested_run_pending);
 
-<<<<<<< HEAD
-=======
 	/* Similarly, triple faults in L2 should never escape. */
 	WARN_ON_ONCE(kvm_check_request(KVM_REQ_TRIPLE_FAULT, vcpu));
 
->>>>>>> 3b17187f
 	if (kvm_check_request(KVM_REQ_GET_NESTED_STATE_PAGES, vcpu)) {
 		/*
 		 * KVM_REQ_GET_NESTED_STATE_PAGES is also used to map
@@ -4739,9 +4689,9 @@
 	else if (addr_size == 0)
 		off = (gva_t)sign_extend64(off, 15);
 	if (base_is_valid)
-		off += kvm_register_readl(vcpu, base_reg);
+		off += kvm_register_read(vcpu, base_reg);
 	if (index_is_valid)
-		off += kvm_register_readl(vcpu, index_reg) << scaling;
+		off += kvm_register_read(vcpu, index_reg) << scaling;
 	vmx_get_segment(vcpu, &s, seg_reg);
 
 	/*
@@ -5597,15 +5547,10 @@
 			return 1;
 
 		vmcs12->ept_pointer = new_eptp;
-<<<<<<< HEAD
-
-		kvm_make_request(KVM_REQ_MMU_RELOAD, vcpu);
-=======
 		nested_ept_new_eptp(vcpu);
 
 		if (!nested_cpu_has_vpid(vmcs12))
 			kvm_make_request(KVM_REQ_TLB_FLUSH_GUEST, vcpu);
->>>>>>> 3b17187f
 	}
 
 	return 0;
@@ -5628,8 +5573,6 @@
 	}
 
 	vmcs12 = get_vmcs12(vcpu);
-<<<<<<< HEAD
-=======
 
 	/*
 	 * #UD on out-of-bounds function has priority over VM-Exit, and VMFUNC
@@ -5640,7 +5583,6 @@
 		return 1;
 	}
 
->>>>>>> 3b17187f
 	if (!(vmcs12->vm_function_control & BIT_ULL(function)))
 		goto fail;
 
@@ -5862,7 +5804,7 @@
 
 	/* Decode instruction info and find the field to access */
 	vmx_instruction_info = vmcs_read32(VMX_INSTRUCTION_INFO);
-	field = kvm_register_readl(vcpu, (((vmx_instruction_info) >> 28) & 0xf));
+	field = kvm_register_read(vcpu, (((vmx_instruction_info) >> 28) & 0xf));
 
 	/* Out-of-range fields always cause a VM exit from L2 to L1 */
 	if (field >> 15)
@@ -6231,10 +6173,6 @@
 	} else  {
 		copy_vmcs02_to_vmcs12_rare(vcpu, get_vmcs12(vcpu));
 		if (!vmx->nested.need_vmcs12_to_shadow_sync) {
-<<<<<<< HEAD
-			if (vmx->nested.hv_evmcs)
-				copy_enlightened_to_vmcs12(vmx);
-=======
 			if (evmptr_is_valid(vmx->nested.hv_evmcs_vmptr))
 				/*
 				 * L1 hypervisor is not obliged to keep eVMCS
@@ -6244,7 +6182,6 @@
 				 * to ignore it here and do full copy.
 				 */
 				copy_enlightened_to_vmcs12(vmx, 0);
->>>>>>> 3b17187f
 			else if (enable_shadow_vmcs)
 				copy_shadow_to_vmcs12(vmx);
 		}
