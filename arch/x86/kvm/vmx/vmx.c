--- conflicted
+++ resolved
@@ -2742,7 +2742,6 @@
 		evmcs_sanitize_exec_ctrls(vmcs_conf);
 #endif
 
-<<<<<<< HEAD
 	return 0;
 }
 
@@ -2834,8 +2833,6 @@
 	if (enable_ept)
 		ept_sync_global();
 
-=======
->>>>>>> 72c70cee
 	return 0;
 }
 
