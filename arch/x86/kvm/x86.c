// SPDX-License-Identifier: GPL-2.0-only
/*
 * Kernel-based Virtual Machine driver for Linux
 *
 * derived from drivers/kvm/kvm_main.c
 *
 * Copyright (C) 2006 Qumranet, Inc.
 * Copyright (C) 2008 Qumranet, Inc.
 * Copyright IBM Corporation, 2008
 * Copyright 2010 Red Hat, Inc. and/or its affiliates.
 *
 * Authors:
 *   Avi Kivity   <avi@qumranet.com>
 *   Yaniv Kamay  <yaniv@qumranet.com>
 *   Amit Shah    <amit.shah@qumranet.com>
 *   Ben-Ami Yassour <benami@il.ibm.com>
 */
#define pr_fmt(fmt) KBUILD_MODNAME ": " fmt

#include <linux/kvm_host.h>
#include "irq.h"
#include "ioapic.h"
#include "mmu.h"
#include "i8254.h"
#include "tss.h"
#include "kvm_cache_regs.h"
#include "kvm_emulate.h"
#include "x86.h"
#include "cpuid.h"
#include "pmu.h"
#include "hyperv.h"
#include "lapic.h"
#include "xen.h"
#include "smm.h"

#include <linux/clocksource.h>
#include <linux/interrupt.h>
#include <linux/kvm.h>
#include <linux/fs.h>
#include <linux/vmalloc.h>
#include <linux/export.h>
#include <linux/moduleparam.h>
#include <linux/mman.h>
#include <linux/highmem.h>
#include <linux/iommu.h>
#include <linux/cpufreq.h>
#include <linux/user-return-notifier.h>
#include <linux/srcu.h>
#include <linux/slab.h>
#include <linux/perf_event.h>
#include <linux/uaccess.h>
#include <linux/hash.h>
#include <linux/pci.h>
#include <linux/timekeeper_internal.h>
#include <linux/pvclock_gtod.h>
#include <linux/kvm_irqfd.h>
#include <linux/irqbypass.h>
#include <linux/sched/stat.h>
#include <linux/sched/isolation.h>
#include <linux/mem_encrypt.h>
#include <linux/entry-kvm.h>
#include <linux/suspend.h>

#include <trace/events/kvm.h>

#include <asm/debugreg.h>
#include <asm/msr.h>
#include <asm/desc.h>
#include <asm/mce.h>
#include <asm/pkru.h>
#include <linux/kernel_stat.h>
#include <asm/fpu/api.h>
#include <asm/fpu/xcr.h>
#include <asm/fpu/xstate.h>
#include <asm/pvclock.h>
#include <asm/div64.h>
#include <asm/irq_remapping.h>
#include <asm/mshyperv.h>
#include <asm/hypervisor.h>
#include <asm/tlbflush.h>
#include <asm/intel_pt.h>
#include <asm/emulate_prefix.h>
#include <asm/sgx.h>
#include <clocksource/hyperv_timer.h>

#define CREATE_TRACE_POINTS
#include "trace.h"

#define MAX_IO_MSRS 256
#define KVM_MAX_MCE_BANKS 32

struct kvm_caps kvm_caps __read_mostly = {
	.supported_mce_cap = MCG_CTL_P | MCG_SER_P,
};
EXPORT_SYMBOL_GPL(kvm_caps);

#define  ERR_PTR_USR(e)  ((void __user *)ERR_PTR(e))

#define emul_to_vcpu(ctxt) \
	((struct kvm_vcpu *)(ctxt)->vcpu)

/* EFER defaults:
 * - enable syscall per default because its emulated by KVM
 * - enable LME and LMA per default on 64 bit KVM
 */
#ifdef CONFIG_X86_64
static
u64 __read_mostly efer_reserved_bits = ~((u64)(EFER_SCE | EFER_LME | EFER_LMA));
#else
static u64 __read_mostly efer_reserved_bits = ~((u64)EFER_SCE);
#endif

static u64 __read_mostly cr4_reserved_bits = CR4_RESERVED_BITS;

#define KVM_EXIT_HYPERCALL_VALID_MASK (1 << KVM_HC_MAP_GPA_RANGE)

#define KVM_CAP_PMU_VALID_MASK KVM_PMU_CAP_DISABLE

#define KVM_X2APIC_API_VALID_FLAGS (KVM_X2APIC_API_USE_32BIT_IDS | \
                                    KVM_X2APIC_API_DISABLE_BROADCAST_QUIRK)

static void update_cr8_intercept(struct kvm_vcpu *vcpu);
static void process_nmi(struct kvm_vcpu *vcpu);
static void __kvm_set_rflags(struct kvm_vcpu *vcpu, unsigned long rflags);
static void store_regs(struct kvm_vcpu *vcpu);
static int sync_regs(struct kvm_vcpu *vcpu);
static int kvm_vcpu_do_singlestep(struct kvm_vcpu *vcpu);

static int __set_sregs2(struct kvm_vcpu *vcpu, struct kvm_sregs2 *sregs2);
static void __get_sregs2(struct kvm_vcpu *vcpu, struct kvm_sregs2 *sregs2);

static DEFINE_MUTEX(vendor_module_lock);
struct kvm_x86_ops kvm_x86_ops __read_mostly;

#define KVM_X86_OP(func)					     \
	DEFINE_STATIC_CALL_NULL(kvm_x86_##func,			     \
				*(((struct kvm_x86_ops *)0)->func));
#define KVM_X86_OP_OPTIONAL KVM_X86_OP
#define KVM_X86_OP_OPTIONAL_RET0 KVM_X86_OP
#include <asm/kvm-x86-ops.h>
EXPORT_STATIC_CALL_GPL(kvm_x86_get_cs_db_l_bits);
EXPORT_STATIC_CALL_GPL(kvm_x86_cache_reg);

static bool __read_mostly ignore_msrs = 0;
module_param(ignore_msrs, bool, S_IRUGO | S_IWUSR);

bool __read_mostly report_ignored_msrs = true;
module_param(report_ignored_msrs, bool, S_IRUGO | S_IWUSR);
EXPORT_SYMBOL_GPL(report_ignored_msrs);

unsigned int min_timer_period_us = 200;
module_param(min_timer_period_us, uint, S_IRUGO | S_IWUSR);

static bool __read_mostly kvmclock_periodic_sync = true;
module_param(kvmclock_periodic_sync, bool, S_IRUGO);

/* tsc tolerance in parts per million - default to 1/2 of the NTP threshold */
static u32 __read_mostly tsc_tolerance_ppm = 250;
module_param(tsc_tolerance_ppm, uint, S_IRUGO | S_IWUSR);

/*
 * lapic timer advance (tscdeadline mode only) in nanoseconds.  '-1' enables
 * adaptive tuning starting from default advancement of 1000ns.  '0' disables
 * advancement entirely.  Any other value is used as-is and disables adaptive
 * tuning, i.e. allows privileged userspace to set an exact advancement time.
 */
static int __read_mostly lapic_timer_advance_ns = -1;
module_param(lapic_timer_advance_ns, int, S_IRUGO | S_IWUSR);

static bool __read_mostly vector_hashing = true;
module_param(vector_hashing, bool, S_IRUGO);

bool __read_mostly enable_vmware_backdoor = false;
module_param(enable_vmware_backdoor, bool, S_IRUGO);
EXPORT_SYMBOL_GPL(enable_vmware_backdoor);

/*
 * Flags to manipulate forced emulation behavior (any non-zero value will
 * enable forced emulation).
 */
#define KVM_FEP_CLEAR_RFLAGS_RF	BIT(1)
static int __read_mostly force_emulation_prefix;
module_param(force_emulation_prefix, int, 0644);

int __read_mostly pi_inject_timer = -1;
module_param(pi_inject_timer, bint, S_IRUGO | S_IWUSR);

/* Enable/disable PMU virtualization */
bool __read_mostly enable_pmu = true;
EXPORT_SYMBOL_GPL(enable_pmu);
module_param(enable_pmu, bool, 0444);

bool __read_mostly eager_page_split = true;
module_param(eager_page_split, bool, 0644);

/* Enable/disable SMT_RSB bug mitigation */
bool __read_mostly mitigate_smt_rsb;
module_param(mitigate_smt_rsb, bool, 0444);

/*
 * Restoring the host value for MSRs that are only consumed when running in
 * usermode, e.g. SYSCALL MSRs and TSC_AUX, can be deferred until the CPU
 * returns to userspace, i.e. the kernel can run with the guest's value.
 */
#define KVM_MAX_NR_USER_RETURN_MSRS 16

struct kvm_user_return_msrs {
	struct user_return_notifier urn;
	bool registered;
	struct kvm_user_return_msr_values {
		u64 host;
		u64 curr;
	} values[KVM_MAX_NR_USER_RETURN_MSRS];
};

u32 __read_mostly kvm_nr_uret_msrs;
EXPORT_SYMBOL_GPL(kvm_nr_uret_msrs);
static u32 __read_mostly kvm_uret_msrs_list[KVM_MAX_NR_USER_RETURN_MSRS];
static struct kvm_user_return_msrs __percpu *user_return_msrs;

#define KVM_SUPPORTED_XCR0     (XFEATURE_MASK_FP | XFEATURE_MASK_SSE \
				| XFEATURE_MASK_YMM | XFEATURE_MASK_BNDREGS \
				| XFEATURE_MASK_BNDCSR | XFEATURE_MASK_AVX512 \
				| XFEATURE_MASK_PKRU | XFEATURE_MASK_XTILE)

u64 __read_mostly host_efer;
EXPORT_SYMBOL_GPL(host_efer);

bool __read_mostly allow_smaller_maxphyaddr = 0;
EXPORT_SYMBOL_GPL(allow_smaller_maxphyaddr);

bool __read_mostly enable_apicv = true;
EXPORT_SYMBOL_GPL(enable_apicv);

u64 __read_mostly host_xss;
EXPORT_SYMBOL_GPL(host_xss);

const struct _kvm_stats_desc kvm_vm_stats_desc[] = {
	KVM_GENERIC_VM_STATS(),
	STATS_DESC_COUNTER(VM, mmu_shadow_zapped),
	STATS_DESC_COUNTER(VM, mmu_pte_write),
	STATS_DESC_COUNTER(VM, mmu_pde_zapped),
	STATS_DESC_COUNTER(VM, mmu_flooded),
	STATS_DESC_COUNTER(VM, mmu_recycled),
	STATS_DESC_COUNTER(VM, mmu_cache_miss),
	STATS_DESC_ICOUNTER(VM, mmu_unsync),
	STATS_DESC_ICOUNTER(VM, pages_4k),
	STATS_DESC_ICOUNTER(VM, pages_2m),
	STATS_DESC_ICOUNTER(VM, pages_1g),
	STATS_DESC_ICOUNTER(VM, nx_lpage_splits),
	STATS_DESC_PCOUNTER(VM, max_mmu_rmap_size),
	STATS_DESC_PCOUNTER(VM, max_mmu_page_hash_collisions)
};

const struct kvm_stats_header kvm_vm_stats_header = {
	.name_size = KVM_STATS_NAME_SIZE,
	.num_desc = ARRAY_SIZE(kvm_vm_stats_desc),
	.id_offset = sizeof(struct kvm_stats_header),
	.desc_offset = sizeof(struct kvm_stats_header) + KVM_STATS_NAME_SIZE,
	.data_offset = sizeof(struct kvm_stats_header) + KVM_STATS_NAME_SIZE +
		       sizeof(kvm_vm_stats_desc),
};

const struct _kvm_stats_desc kvm_vcpu_stats_desc[] = {
	KVM_GENERIC_VCPU_STATS(),
	STATS_DESC_COUNTER(VCPU, pf_taken),
	STATS_DESC_COUNTER(VCPU, pf_fixed),
	STATS_DESC_COUNTER(VCPU, pf_emulate),
	STATS_DESC_COUNTER(VCPU, pf_spurious),
	STATS_DESC_COUNTER(VCPU, pf_fast),
	STATS_DESC_COUNTER(VCPU, pf_mmio_spte_created),
	STATS_DESC_COUNTER(VCPU, pf_guest),
	STATS_DESC_COUNTER(VCPU, tlb_flush),
	STATS_DESC_COUNTER(VCPU, invlpg),
	STATS_DESC_COUNTER(VCPU, exits),
	STATS_DESC_COUNTER(VCPU, io_exits),
	STATS_DESC_COUNTER(VCPU, mmio_exits),
	STATS_DESC_COUNTER(VCPU, signal_exits),
	STATS_DESC_COUNTER(VCPU, irq_window_exits),
	STATS_DESC_COUNTER(VCPU, nmi_window_exits),
	STATS_DESC_COUNTER(VCPU, l1d_flush),
	STATS_DESC_COUNTER(VCPU, halt_exits),
	STATS_DESC_COUNTER(VCPU, request_irq_exits),
	STATS_DESC_COUNTER(VCPU, irq_exits),
	STATS_DESC_COUNTER(VCPU, host_state_reload),
	STATS_DESC_COUNTER(VCPU, fpu_reload),
	STATS_DESC_COUNTER(VCPU, insn_emulation),
	STATS_DESC_COUNTER(VCPU, insn_emulation_fail),
	STATS_DESC_COUNTER(VCPU, hypercalls),
	STATS_DESC_COUNTER(VCPU, irq_injections),
	STATS_DESC_COUNTER(VCPU, nmi_injections),
	STATS_DESC_COUNTER(VCPU, req_event),
	STATS_DESC_COUNTER(VCPU, nested_run),
	STATS_DESC_COUNTER(VCPU, directed_yield_attempted),
	STATS_DESC_COUNTER(VCPU, directed_yield_successful),
	STATS_DESC_COUNTER(VCPU, preemption_reported),
	STATS_DESC_COUNTER(VCPU, preemption_other),
	STATS_DESC_IBOOLEAN(VCPU, guest_mode),
	STATS_DESC_COUNTER(VCPU, notify_window_exits),
};

const struct kvm_stats_header kvm_vcpu_stats_header = {
	.name_size = KVM_STATS_NAME_SIZE,
	.num_desc = ARRAY_SIZE(kvm_vcpu_stats_desc),
	.id_offset = sizeof(struct kvm_stats_header),
	.desc_offset = sizeof(struct kvm_stats_header) + KVM_STATS_NAME_SIZE,
	.data_offset = sizeof(struct kvm_stats_header) + KVM_STATS_NAME_SIZE +
		       sizeof(kvm_vcpu_stats_desc),
};

u64 __read_mostly host_xcr0;

static struct kmem_cache *x86_emulator_cache;

/*
 * When called, it means the previous get/set msr reached an invalid msr.
 * Return true if we want to ignore/silent this failed msr access.
 */
static bool kvm_msr_ignored_check(u32 msr, u64 data, bool write)
{
	const char *op = write ? "wrmsr" : "rdmsr";

	if (ignore_msrs) {
		if (report_ignored_msrs)
			kvm_pr_unimpl("ignored %s: 0x%x data 0x%llx\n",
				      op, msr, data);
		/* Mask the error */
		return true;
	} else {
		kvm_debug_ratelimited("unhandled %s: 0x%x data 0x%llx\n",
				      op, msr, data);
		return false;
	}
}

static struct kmem_cache *kvm_alloc_emulator_cache(void)
{
	unsigned int useroffset = offsetof(struct x86_emulate_ctxt, src);
	unsigned int size = sizeof(struct x86_emulate_ctxt);

	return kmem_cache_create_usercopy("x86_emulator", size,
					  __alignof__(struct x86_emulate_ctxt),
					  SLAB_ACCOUNT, useroffset,
					  size - useroffset, NULL);
}

static int emulator_fix_hypercall(struct x86_emulate_ctxt *ctxt);

static inline void kvm_async_pf_hash_reset(struct kvm_vcpu *vcpu)
{
	int i;
	for (i = 0; i < ASYNC_PF_PER_VCPU; i++)
		vcpu->arch.apf.gfns[i] = ~0;
}

static void kvm_on_user_return(struct user_return_notifier *urn)
{
	unsigned slot;
	struct kvm_user_return_msrs *msrs
		= container_of(urn, struct kvm_user_return_msrs, urn);
	struct kvm_user_return_msr_values *values;
	unsigned long flags;

	/*
	 * Disabling irqs at this point since the following code could be
	 * interrupted and executed through kvm_arch_hardware_disable()
	 */
	local_irq_save(flags);
	if (msrs->registered) {
		msrs->registered = false;
		user_return_notifier_unregister(urn);
	}
	local_irq_restore(flags);
	for (slot = 0; slot < kvm_nr_uret_msrs; ++slot) {
		values = &msrs->values[slot];
		if (values->host != values->curr) {
			wrmsrl(kvm_uret_msrs_list[slot], values->host);
			values->curr = values->host;
		}
	}
}

static int kvm_probe_user_return_msr(u32 msr)
{
	u64 val;
	int ret;

	preempt_disable();
	ret = rdmsrl_safe(msr, &val);
	if (ret)
		goto out;
	ret = wrmsrl_safe(msr, val);
out:
	preempt_enable();
	return ret;
}

int kvm_add_user_return_msr(u32 msr)
{
	BUG_ON(kvm_nr_uret_msrs >= KVM_MAX_NR_USER_RETURN_MSRS);

	if (kvm_probe_user_return_msr(msr))
		return -1;

	kvm_uret_msrs_list[kvm_nr_uret_msrs] = msr;
	return kvm_nr_uret_msrs++;
}
EXPORT_SYMBOL_GPL(kvm_add_user_return_msr);

int kvm_find_user_return_msr(u32 msr)
{
	int i;

	for (i = 0; i < kvm_nr_uret_msrs; ++i) {
		if (kvm_uret_msrs_list[i] == msr)
			return i;
	}
	return -1;
}
EXPORT_SYMBOL_GPL(kvm_find_user_return_msr);

static void kvm_user_return_msr_cpu_online(void)
{
	unsigned int cpu = smp_processor_id();
	struct kvm_user_return_msrs *msrs = per_cpu_ptr(user_return_msrs, cpu);
	u64 value;
	int i;

	for (i = 0; i < kvm_nr_uret_msrs; ++i) {
		rdmsrl_safe(kvm_uret_msrs_list[i], &value);
		msrs->values[i].host = value;
		msrs->values[i].curr = value;
	}
}

int kvm_set_user_return_msr(unsigned slot, u64 value, u64 mask)
{
	unsigned int cpu = smp_processor_id();
	struct kvm_user_return_msrs *msrs = per_cpu_ptr(user_return_msrs, cpu);
	int err;

	value = (value & mask) | (msrs->values[slot].host & ~mask);
	if (value == msrs->values[slot].curr)
		return 0;
	err = wrmsrl_safe(kvm_uret_msrs_list[slot], value);
	if (err)
		return 1;

	msrs->values[slot].curr = value;
	if (!msrs->registered) {
		msrs->urn.on_user_return = kvm_on_user_return;
		user_return_notifier_register(&msrs->urn);
		msrs->registered = true;
	}
	return 0;
}
EXPORT_SYMBOL_GPL(kvm_set_user_return_msr);

static void drop_user_return_notifiers(void)
{
	unsigned int cpu = smp_processor_id();
	struct kvm_user_return_msrs *msrs = per_cpu_ptr(user_return_msrs, cpu);

	if (msrs->registered)
		kvm_on_user_return(&msrs->urn);
}

u64 kvm_get_apic_base(struct kvm_vcpu *vcpu)
{
	return vcpu->arch.apic_base;
}

enum lapic_mode kvm_get_apic_mode(struct kvm_vcpu *vcpu)
{
	return kvm_apic_mode(kvm_get_apic_base(vcpu));
}
EXPORT_SYMBOL_GPL(kvm_get_apic_mode);

int kvm_set_apic_base(struct kvm_vcpu *vcpu, struct msr_data *msr_info)
{
	enum lapic_mode old_mode = kvm_get_apic_mode(vcpu);
	enum lapic_mode new_mode = kvm_apic_mode(msr_info->data);
	u64 reserved_bits = kvm_vcpu_reserved_gpa_bits_raw(vcpu) | 0x2ff |
		(guest_cpuid_has(vcpu, X86_FEATURE_X2APIC) ? 0 : X2APIC_ENABLE);

	if ((msr_info->data & reserved_bits) != 0 || new_mode == LAPIC_MODE_INVALID)
		return 1;
	if (!msr_info->host_initiated) {
		if (old_mode == LAPIC_MODE_X2APIC && new_mode == LAPIC_MODE_XAPIC)
			return 1;
		if (old_mode == LAPIC_MODE_DISABLED && new_mode == LAPIC_MODE_X2APIC)
			return 1;
	}

	kvm_lapic_set_base(vcpu, msr_info->data);
	kvm_recalculate_apic_map(vcpu->kvm);
	return 0;
}

/*
 * Handle a fault on a hardware virtualization (VMX or SVM) instruction.
 *
 * Hardware virtualization extension instructions may fault if a reboot turns
 * off virtualization while processes are running.  Usually after catching the
 * fault we just panic; during reboot instead the instruction is ignored.
 */
noinstr void kvm_spurious_fault(void)
{
	/* Fault while not rebooting.  We want the trace. */
	BUG_ON(!kvm_rebooting);
}
EXPORT_SYMBOL_GPL(kvm_spurious_fault);

#define EXCPT_BENIGN		0
#define EXCPT_CONTRIBUTORY	1
#define EXCPT_PF		2

static int exception_class(int vector)
{
	switch (vector) {
	case PF_VECTOR:
		return EXCPT_PF;
	case DE_VECTOR:
	case TS_VECTOR:
	case NP_VECTOR:
	case SS_VECTOR:
	case GP_VECTOR:
		return EXCPT_CONTRIBUTORY;
	default:
		break;
	}
	return EXCPT_BENIGN;
}

#define EXCPT_FAULT		0
#define EXCPT_TRAP		1
#define EXCPT_ABORT		2
#define EXCPT_INTERRUPT		3
#define EXCPT_DB		4

static int exception_type(int vector)
{
	unsigned int mask;

	if (WARN_ON(vector > 31 || vector == NMI_VECTOR))
		return EXCPT_INTERRUPT;

	mask = 1 << vector;

	/*
	 * #DBs can be trap-like or fault-like, the caller must check other CPU
	 * state, e.g. DR6, to determine whether a #DB is a trap or fault.
	 */
	if (mask & (1 << DB_VECTOR))
		return EXCPT_DB;

	if (mask & ((1 << BP_VECTOR) | (1 << OF_VECTOR)))
		return EXCPT_TRAP;

	if (mask & ((1 << DF_VECTOR) | (1 << MC_VECTOR)))
		return EXCPT_ABORT;

	/* Reserved exceptions will result in fault */
	return EXCPT_FAULT;
}

void kvm_deliver_exception_payload(struct kvm_vcpu *vcpu,
				   struct kvm_queued_exception *ex)
{
	if (!ex->has_payload)
		return;

	switch (ex->vector) {
	case DB_VECTOR:
		/*
		 * "Certain debug exceptions may clear bit 0-3.  The
		 * remaining contents of the DR6 register are never
		 * cleared by the processor".
		 */
		vcpu->arch.dr6 &= ~DR_TRAP_BITS;
		/*
		 * In order to reflect the #DB exception payload in guest
		 * dr6, three components need to be considered: active low
		 * bit, FIXED_1 bits and active high bits (e.g. DR6_BD,
		 * DR6_BS and DR6_BT)
		 * DR6_ACTIVE_LOW contains the FIXED_1 and active low bits.
		 * In the target guest dr6:
		 * FIXED_1 bits should always be set.
		 * Active low bits should be cleared if 1-setting in payload.
		 * Active high bits should be set if 1-setting in payload.
		 *
		 * Note, the payload is compatible with the pending debug
		 * exceptions/exit qualification under VMX, that active_low bits
		 * are active high in payload.
		 * So they need to be flipped for DR6.
		 */
		vcpu->arch.dr6 |= DR6_ACTIVE_LOW;
		vcpu->arch.dr6 |= ex->payload;
		vcpu->arch.dr6 ^= ex->payload & DR6_ACTIVE_LOW;

		/*
		 * The #DB payload is defined as compatible with the 'pending
		 * debug exceptions' field under VMX, not DR6. While bit 12 is
		 * defined in the 'pending debug exceptions' field (enabled
		 * breakpoint), it is reserved and must be zero in DR6.
		 */
		vcpu->arch.dr6 &= ~BIT(12);
		break;
	case PF_VECTOR:
		vcpu->arch.cr2 = ex->payload;
		break;
	}

	ex->has_payload = false;
	ex->payload = 0;
}
EXPORT_SYMBOL_GPL(kvm_deliver_exception_payload);

static void kvm_queue_exception_vmexit(struct kvm_vcpu *vcpu, unsigned int vector,
				       bool has_error_code, u32 error_code,
				       bool has_payload, unsigned long payload)
{
	struct kvm_queued_exception *ex = &vcpu->arch.exception_vmexit;

	ex->vector = vector;
	ex->injected = false;
	ex->pending = true;
	ex->has_error_code = has_error_code;
	ex->error_code = error_code;
	ex->has_payload = has_payload;
	ex->payload = payload;
}

/* Forcibly leave the nested mode in cases like a vCPU reset */
static void kvm_leave_nested(struct kvm_vcpu *vcpu)
{
	kvm_x86_ops.nested_ops->leave_nested(vcpu);
}

static void kvm_multiple_exception(struct kvm_vcpu *vcpu,
		unsigned nr, bool has_error, u32 error_code,
	        bool has_payload, unsigned long payload, bool reinject)
{
	u32 prev_nr;
	int class1, class2;

	kvm_make_request(KVM_REQ_EVENT, vcpu);

	/*
	 * If the exception is destined for L2 and isn't being reinjected,
	 * morph it to a VM-Exit if L1 wants to intercept the exception.  A
	 * previously injected exception is not checked because it was checked
	 * when it was original queued, and re-checking is incorrect if _L1_
	 * injected the exception, in which case it's exempt from interception.
	 */
	if (!reinject && is_guest_mode(vcpu) &&
	    kvm_x86_ops.nested_ops->is_exception_vmexit(vcpu, nr, error_code)) {
		kvm_queue_exception_vmexit(vcpu, nr, has_error, error_code,
					   has_payload, payload);
		return;
	}

	if (!vcpu->arch.exception.pending && !vcpu->arch.exception.injected) {
	queue:
		if (reinject) {
			/*
			 * On VM-Entry, an exception can be pending if and only
			 * if event injection was blocked by nested_run_pending.
			 * In that case, however, vcpu_enter_guest() requests an
			 * immediate exit, and the guest shouldn't proceed far
			 * enough to need reinjection.
			 */
			WARN_ON_ONCE(kvm_is_exception_pending(vcpu));
			vcpu->arch.exception.injected = true;
			if (WARN_ON_ONCE(has_payload)) {
				/*
				 * A reinjected event has already
				 * delivered its payload.
				 */
				has_payload = false;
				payload = 0;
			}
		} else {
			vcpu->arch.exception.pending = true;
			vcpu->arch.exception.injected = false;
		}
		vcpu->arch.exception.has_error_code = has_error;
		vcpu->arch.exception.vector = nr;
		vcpu->arch.exception.error_code = error_code;
		vcpu->arch.exception.has_payload = has_payload;
		vcpu->arch.exception.payload = payload;
		if (!is_guest_mode(vcpu))
			kvm_deliver_exception_payload(vcpu,
						      &vcpu->arch.exception);
		return;
	}

	/* to check exception */
	prev_nr = vcpu->arch.exception.vector;
	if (prev_nr == DF_VECTOR) {
		/* triple fault -> shutdown */
		kvm_make_request(KVM_REQ_TRIPLE_FAULT, vcpu);
		return;
	}
	class1 = exception_class(prev_nr);
	class2 = exception_class(nr);
	if ((class1 == EXCPT_CONTRIBUTORY && class2 == EXCPT_CONTRIBUTORY) ||
	    (class1 == EXCPT_PF && class2 != EXCPT_BENIGN)) {
		/*
		 * Synthesize #DF.  Clear the previously injected or pending
		 * exception so as not to incorrectly trigger shutdown.
		 */
		vcpu->arch.exception.injected = false;
		vcpu->arch.exception.pending = false;

		kvm_queue_exception_e(vcpu, DF_VECTOR, 0);
	} else {
		/* replace previous exception with a new one in a hope
		   that instruction re-execution will regenerate lost
		   exception */
		goto queue;
	}
}

void kvm_queue_exception(struct kvm_vcpu *vcpu, unsigned nr)
{
	kvm_multiple_exception(vcpu, nr, false, 0, false, 0, false);
}
EXPORT_SYMBOL_GPL(kvm_queue_exception);

void kvm_requeue_exception(struct kvm_vcpu *vcpu, unsigned nr)
{
	kvm_multiple_exception(vcpu, nr, false, 0, false, 0, true);
}
EXPORT_SYMBOL_GPL(kvm_requeue_exception);

void kvm_queue_exception_p(struct kvm_vcpu *vcpu, unsigned nr,
			   unsigned long payload)
{
	kvm_multiple_exception(vcpu, nr, false, 0, true, payload, false);
}
EXPORT_SYMBOL_GPL(kvm_queue_exception_p);

static void kvm_queue_exception_e_p(struct kvm_vcpu *vcpu, unsigned nr,
				    u32 error_code, unsigned long payload)
{
	kvm_multiple_exception(vcpu, nr, true, error_code,
			       true, payload, false);
}

int kvm_complete_insn_gp(struct kvm_vcpu *vcpu, int err)
{
	if (err)
		kvm_inject_gp(vcpu, 0);
	else
		return kvm_skip_emulated_instruction(vcpu);

	return 1;
}
EXPORT_SYMBOL_GPL(kvm_complete_insn_gp);

static int complete_emulated_insn_gp(struct kvm_vcpu *vcpu, int err)
{
	if (err) {
		kvm_inject_gp(vcpu, 0);
		return 1;
	}

	return kvm_emulate_instruction(vcpu, EMULTYPE_NO_DECODE | EMULTYPE_SKIP |
				       EMULTYPE_COMPLETE_USER_EXIT);
}

void kvm_inject_page_fault(struct kvm_vcpu *vcpu, struct x86_exception *fault)
{
	++vcpu->stat.pf_guest;

	/*
	 * Async #PF in L2 is always forwarded to L1 as a VM-Exit regardless of
	 * whether or not L1 wants to intercept "regular" #PF.
	 */
	if (is_guest_mode(vcpu) && fault->async_page_fault)
		kvm_queue_exception_vmexit(vcpu, PF_VECTOR,
					   true, fault->error_code,
					   true, fault->address);
	else
		kvm_queue_exception_e_p(vcpu, PF_VECTOR, fault->error_code,
					fault->address);
}

void kvm_inject_emulated_page_fault(struct kvm_vcpu *vcpu,
				    struct x86_exception *fault)
{
	struct kvm_mmu *fault_mmu;
	WARN_ON_ONCE(fault->vector != PF_VECTOR);

	fault_mmu = fault->nested_page_fault ? vcpu->arch.mmu :
					       vcpu->arch.walk_mmu;

	/*
	 * Invalidate the TLB entry for the faulting address, if it exists,
	 * else the access will fault indefinitely (and to emulate hardware).
	 */
	if ((fault->error_code & PFERR_PRESENT_MASK) &&
	    !(fault->error_code & PFERR_RSVD_MASK))
		kvm_mmu_invalidate_gva(vcpu, fault_mmu, fault->address,
				       fault_mmu->root.hpa);

	fault_mmu->inject_page_fault(vcpu, fault);
}
EXPORT_SYMBOL_GPL(kvm_inject_emulated_page_fault);

void kvm_inject_nmi(struct kvm_vcpu *vcpu)
{
	atomic_inc(&vcpu->arch.nmi_queued);
	kvm_make_request(KVM_REQ_NMI, vcpu);
}

void kvm_queue_exception_e(struct kvm_vcpu *vcpu, unsigned nr, u32 error_code)
{
	kvm_multiple_exception(vcpu, nr, true, error_code, false, 0, false);
}
EXPORT_SYMBOL_GPL(kvm_queue_exception_e);

void kvm_requeue_exception_e(struct kvm_vcpu *vcpu, unsigned nr, u32 error_code)
{
	kvm_multiple_exception(vcpu, nr, true, error_code, false, 0, true);
}
EXPORT_SYMBOL_GPL(kvm_requeue_exception_e);

/*
 * Checks if cpl <= required_cpl; if true, return true.  Otherwise queue
 * a #GP and return false.
 */
bool kvm_require_cpl(struct kvm_vcpu *vcpu, int required_cpl)
{
	if (static_call(kvm_x86_get_cpl)(vcpu) <= required_cpl)
		return true;
	kvm_queue_exception_e(vcpu, GP_VECTOR, 0);
	return false;
}

bool kvm_require_dr(struct kvm_vcpu *vcpu, int dr)
{
	if ((dr != 4 && dr != 5) || !kvm_read_cr4_bits(vcpu, X86_CR4_DE))
		return true;

	kvm_queue_exception(vcpu, UD_VECTOR);
	return false;
}
EXPORT_SYMBOL_GPL(kvm_require_dr);

static inline u64 pdptr_rsvd_bits(struct kvm_vcpu *vcpu)
{
	return vcpu->arch.reserved_gpa_bits | rsvd_bits(5, 8) | rsvd_bits(1, 2);
}

/*
 * Load the pae pdptrs.  Return 1 if they are all valid, 0 otherwise.
 */
int load_pdptrs(struct kvm_vcpu *vcpu, unsigned long cr3)
{
	struct kvm_mmu *mmu = vcpu->arch.walk_mmu;
	gfn_t pdpt_gfn = cr3 >> PAGE_SHIFT;
	gpa_t real_gpa;
	int i;
	int ret;
	u64 pdpte[ARRAY_SIZE(mmu->pdptrs)];

	/*
	 * If the MMU is nested, CR3 holds an L2 GPA and needs to be translated
	 * to an L1 GPA.
	 */
	real_gpa = kvm_translate_gpa(vcpu, mmu, gfn_to_gpa(pdpt_gfn),
				     PFERR_USER_MASK | PFERR_WRITE_MASK, NULL);
	if (real_gpa == INVALID_GPA)
		return 0;

	/* Note the offset, PDPTRs are 32 byte aligned when using PAE paging. */
	ret = kvm_vcpu_read_guest_page(vcpu, gpa_to_gfn(real_gpa), pdpte,
				       cr3 & GENMASK(11, 5), sizeof(pdpte));
	if (ret < 0)
		return 0;

	for (i = 0; i < ARRAY_SIZE(pdpte); ++i) {
		if ((pdpte[i] & PT_PRESENT_MASK) &&
		    (pdpte[i] & pdptr_rsvd_bits(vcpu))) {
			return 0;
		}
	}

	/*
	 * Marking VCPU_EXREG_PDPTR dirty doesn't work for !tdp_enabled.
	 * Shadow page roots need to be reconstructed instead.
	 */
	if (!tdp_enabled && memcmp(mmu->pdptrs, pdpte, sizeof(mmu->pdptrs)))
		kvm_mmu_free_roots(vcpu->kvm, mmu, KVM_MMU_ROOT_CURRENT);

	memcpy(mmu->pdptrs, pdpte, sizeof(mmu->pdptrs));
	kvm_register_mark_dirty(vcpu, VCPU_EXREG_PDPTR);
	kvm_make_request(KVM_REQ_LOAD_MMU_PGD, vcpu);
	vcpu->arch.pdptrs_from_userspace = false;

	return 1;
}
EXPORT_SYMBOL_GPL(load_pdptrs);

void kvm_post_set_cr0(struct kvm_vcpu *vcpu, unsigned long old_cr0, unsigned long cr0)
{
	if ((cr0 ^ old_cr0) & X86_CR0_PG) {
		kvm_clear_async_pf_completion_queue(vcpu);
		kvm_async_pf_hash_reset(vcpu);

		/*
		 * Clearing CR0.PG is defined to flush the TLB from the guest's
		 * perspective.
		 */
		if (!(cr0 & X86_CR0_PG))
			kvm_make_request(KVM_REQ_TLB_FLUSH_GUEST, vcpu);
	}

	if ((cr0 ^ old_cr0) & KVM_MMU_CR0_ROLE_BITS)
		kvm_mmu_reset_context(vcpu);

	if (((cr0 ^ old_cr0) & X86_CR0_CD) &&
	    kvm_arch_has_noncoherent_dma(vcpu->kvm) &&
	    !kvm_check_has_quirk(vcpu->kvm, KVM_X86_QUIRK_CD_NW_CLEARED))
		kvm_zap_gfn_range(vcpu->kvm, 0, ~0ULL);
}
EXPORT_SYMBOL_GPL(kvm_post_set_cr0);

int kvm_set_cr0(struct kvm_vcpu *vcpu, unsigned long cr0)
{
	unsigned long old_cr0 = kvm_read_cr0(vcpu);

	cr0 |= X86_CR0_ET;

#ifdef CONFIG_X86_64
	if (cr0 & 0xffffffff00000000UL)
		return 1;
#endif

	cr0 &= ~CR0_RESERVED_BITS;

	if ((cr0 & X86_CR0_NW) && !(cr0 & X86_CR0_CD))
		return 1;

	if ((cr0 & X86_CR0_PG) && !(cr0 & X86_CR0_PE))
		return 1;

#ifdef CONFIG_X86_64
	if ((vcpu->arch.efer & EFER_LME) && !is_paging(vcpu) &&
	    (cr0 & X86_CR0_PG)) {
		int cs_db, cs_l;

		if (!is_pae(vcpu))
			return 1;
		static_call(kvm_x86_get_cs_db_l_bits)(vcpu, &cs_db, &cs_l);
		if (cs_l)
			return 1;
	}
#endif
	if (!(vcpu->arch.efer & EFER_LME) && (cr0 & X86_CR0_PG) &&
	    is_pae(vcpu) && ((cr0 ^ old_cr0) & X86_CR0_PDPTR_BITS) &&
	    !load_pdptrs(vcpu, kvm_read_cr3(vcpu)))
		return 1;

	if (!(cr0 & X86_CR0_PG) &&
	    (is_64_bit_mode(vcpu) || kvm_read_cr4_bits(vcpu, X86_CR4_PCIDE)))
		return 1;

	static_call(kvm_x86_set_cr0)(vcpu, cr0);

	kvm_post_set_cr0(vcpu, old_cr0, cr0);

	return 0;
}
EXPORT_SYMBOL_GPL(kvm_set_cr0);

void kvm_lmsw(struct kvm_vcpu *vcpu, unsigned long msw)
{
	(void)kvm_set_cr0(vcpu, kvm_read_cr0_bits(vcpu, ~0x0eul) | (msw & 0x0f));
}
EXPORT_SYMBOL_GPL(kvm_lmsw);

void kvm_load_guest_xsave_state(struct kvm_vcpu *vcpu)
{
	if (vcpu->arch.guest_state_protected)
		return;

	if (kvm_read_cr4_bits(vcpu, X86_CR4_OSXSAVE)) {

		if (vcpu->arch.xcr0 != host_xcr0)
			xsetbv(XCR_XFEATURE_ENABLED_MASK, vcpu->arch.xcr0);

		if (vcpu->arch.xsaves_enabled &&
		    vcpu->arch.ia32_xss != host_xss)
			wrmsrl(MSR_IA32_XSS, vcpu->arch.ia32_xss);
	}

#ifdef CONFIG_X86_INTEL_MEMORY_PROTECTION_KEYS
	if (static_cpu_has(X86_FEATURE_PKU) &&
	    vcpu->arch.pkru != vcpu->arch.host_pkru &&
	    ((vcpu->arch.xcr0 & XFEATURE_MASK_PKRU) ||
	     kvm_read_cr4_bits(vcpu, X86_CR4_PKE)))
		write_pkru(vcpu->arch.pkru);
#endif /* CONFIG_X86_INTEL_MEMORY_PROTECTION_KEYS */
}
EXPORT_SYMBOL_GPL(kvm_load_guest_xsave_state);

void kvm_load_host_xsave_state(struct kvm_vcpu *vcpu)
{
	if (vcpu->arch.guest_state_protected)
		return;

#ifdef CONFIG_X86_INTEL_MEMORY_PROTECTION_KEYS
	if (static_cpu_has(X86_FEATURE_PKU) &&
	    ((vcpu->arch.xcr0 & XFEATURE_MASK_PKRU) ||
	     kvm_read_cr4_bits(vcpu, X86_CR4_PKE))) {
		vcpu->arch.pkru = rdpkru();
		if (vcpu->arch.pkru != vcpu->arch.host_pkru)
			write_pkru(vcpu->arch.host_pkru);
	}
#endif /* CONFIG_X86_INTEL_MEMORY_PROTECTION_KEYS */

	if (kvm_read_cr4_bits(vcpu, X86_CR4_OSXSAVE)) {

		if (vcpu->arch.xcr0 != host_xcr0)
			xsetbv(XCR_XFEATURE_ENABLED_MASK, host_xcr0);

		if (vcpu->arch.xsaves_enabled &&
		    vcpu->arch.ia32_xss != host_xss)
			wrmsrl(MSR_IA32_XSS, host_xss);
	}

}
EXPORT_SYMBOL_GPL(kvm_load_host_xsave_state);

#ifdef CONFIG_X86_64
static inline u64 kvm_guest_supported_xfd(struct kvm_vcpu *vcpu)
{
	return vcpu->arch.guest_supported_xcr0 & XFEATURE_MASK_USER_DYNAMIC;
}
#endif

static int __kvm_set_xcr(struct kvm_vcpu *vcpu, u32 index, u64 xcr)
{
	u64 xcr0 = xcr;
	u64 old_xcr0 = vcpu->arch.xcr0;
	u64 valid_bits;

	/* Only support XCR_XFEATURE_ENABLED_MASK(xcr0) now  */
	if (index != XCR_XFEATURE_ENABLED_MASK)
		return 1;
	if (!(xcr0 & XFEATURE_MASK_FP))
		return 1;
	if ((xcr0 & XFEATURE_MASK_YMM) && !(xcr0 & XFEATURE_MASK_SSE))
		return 1;

	/*
	 * Do not allow the guest to set bits that we do not support
	 * saving.  However, xcr0 bit 0 is always set, even if the
	 * emulated CPU does not support XSAVE (see kvm_vcpu_reset()).
	 */
	valid_bits = vcpu->arch.guest_supported_xcr0 | XFEATURE_MASK_FP;
	if (xcr0 & ~valid_bits)
		return 1;

	if ((!(xcr0 & XFEATURE_MASK_BNDREGS)) !=
	    (!(xcr0 & XFEATURE_MASK_BNDCSR)))
		return 1;

	if (xcr0 & XFEATURE_MASK_AVX512) {
		if (!(xcr0 & XFEATURE_MASK_YMM))
			return 1;
		if ((xcr0 & XFEATURE_MASK_AVX512) != XFEATURE_MASK_AVX512)
			return 1;
	}

	if ((xcr0 & XFEATURE_MASK_XTILE) &&
	    ((xcr0 & XFEATURE_MASK_XTILE) != XFEATURE_MASK_XTILE))
		return 1;

	vcpu->arch.xcr0 = xcr0;

	if ((xcr0 ^ old_xcr0) & XFEATURE_MASK_EXTEND)
		kvm_update_cpuid_runtime(vcpu);
	return 0;
}

int kvm_emulate_xsetbv(struct kvm_vcpu *vcpu)
{
	/* Note, #UD due to CR4.OSXSAVE=0 has priority over the intercept. */
	if (static_call(kvm_x86_get_cpl)(vcpu) != 0 ||
	    __kvm_set_xcr(vcpu, kvm_rcx_read(vcpu), kvm_read_edx_eax(vcpu))) {
		kvm_inject_gp(vcpu, 0);
		return 1;
	}

	return kvm_skip_emulated_instruction(vcpu);
}
EXPORT_SYMBOL_GPL(kvm_emulate_xsetbv);

bool __kvm_is_valid_cr4(struct kvm_vcpu *vcpu, unsigned long cr4)
{
	if (cr4 & cr4_reserved_bits)
		return false;

	if (cr4 & vcpu->arch.cr4_guest_rsvd_bits)
		return false;

	return true;
}
EXPORT_SYMBOL_GPL(__kvm_is_valid_cr4);

static bool kvm_is_valid_cr4(struct kvm_vcpu *vcpu, unsigned long cr4)
{
	return __kvm_is_valid_cr4(vcpu, cr4) &&
	       static_call(kvm_x86_is_valid_cr4)(vcpu, cr4);
}

void kvm_post_set_cr4(struct kvm_vcpu *vcpu, unsigned long old_cr4, unsigned long cr4)
{
	if ((cr4 ^ old_cr4) & KVM_MMU_CR4_ROLE_BITS)
		kvm_mmu_reset_context(vcpu);

	/*
	 * If CR4.PCIDE is changed 0 -> 1, there is no need to flush the TLB
	 * according to the SDM; however, stale prev_roots could be reused
	 * incorrectly in the future after a MOV to CR3 with NOFLUSH=1, so we
	 * free them all.  This is *not* a superset of KVM_REQ_TLB_FLUSH_GUEST
	 * or KVM_REQ_TLB_FLUSH_CURRENT, because the hardware TLB is not flushed,
	 * so fall through.
	 */
	if (!tdp_enabled &&
	    (cr4 & X86_CR4_PCIDE) && !(old_cr4 & X86_CR4_PCIDE))
		kvm_mmu_unload(vcpu);

	/*
	 * The TLB has to be flushed for all PCIDs if any of the following
	 * (architecturally required) changes happen:
	 * - CR4.PCIDE is changed from 1 to 0
	 * - CR4.PGE is toggled
	 *
	 * This is a superset of KVM_REQ_TLB_FLUSH_CURRENT.
	 */
	if (((cr4 ^ old_cr4) & X86_CR4_PGE) ||
	    (!(cr4 & X86_CR4_PCIDE) && (old_cr4 & X86_CR4_PCIDE)))
		kvm_make_request(KVM_REQ_TLB_FLUSH_GUEST, vcpu);

	/*
	 * The TLB has to be flushed for the current PCID if any of the
	 * following (architecturally required) changes happen:
	 * - CR4.SMEP is changed from 0 to 1
	 * - CR4.PAE is toggled
	 */
	else if (((cr4 ^ old_cr4) & X86_CR4_PAE) ||
		 ((cr4 & X86_CR4_SMEP) && !(old_cr4 & X86_CR4_SMEP)))
		kvm_make_request(KVM_REQ_TLB_FLUSH_CURRENT, vcpu);

}
EXPORT_SYMBOL_GPL(kvm_post_set_cr4);

int kvm_set_cr4(struct kvm_vcpu *vcpu, unsigned long cr4)
{
	unsigned long old_cr4 = kvm_read_cr4(vcpu);

	if (!kvm_is_valid_cr4(vcpu, cr4))
		return 1;

	if (is_long_mode(vcpu)) {
		if (!(cr4 & X86_CR4_PAE))
			return 1;
		if ((cr4 ^ old_cr4) & X86_CR4_LA57)
			return 1;
	} else if (is_paging(vcpu) && (cr4 & X86_CR4_PAE)
		   && ((cr4 ^ old_cr4) & X86_CR4_PDPTR_BITS)
		   && !load_pdptrs(vcpu, kvm_read_cr3(vcpu)))
		return 1;

	if ((cr4 & X86_CR4_PCIDE) && !(old_cr4 & X86_CR4_PCIDE)) {
		if (!guest_cpuid_has(vcpu, X86_FEATURE_PCID))
			return 1;

		/* PCID can not be enabled when cr3[11:0]!=000H or EFER.LMA=0 */
		if ((kvm_read_cr3(vcpu) & X86_CR3_PCID_MASK) || !is_long_mode(vcpu))
			return 1;
	}

	static_call(kvm_x86_set_cr4)(vcpu, cr4);

	kvm_post_set_cr4(vcpu, old_cr4, cr4);

	return 0;
}
EXPORT_SYMBOL_GPL(kvm_set_cr4);

static void kvm_invalidate_pcid(struct kvm_vcpu *vcpu, unsigned long pcid)
{
	struct kvm_mmu *mmu = vcpu->arch.mmu;
	unsigned long roots_to_free = 0;
	int i;

	/*
	 * MOV CR3 and INVPCID are usually not intercepted when using TDP, but
	 * this is reachable when running EPT=1 and unrestricted_guest=0,  and
	 * also via the emulator.  KVM's TDP page tables are not in the scope of
	 * the invalidation, but the guest's TLB entries need to be flushed as
	 * the CPU may have cached entries in its TLB for the target PCID.
	 */
	if (unlikely(tdp_enabled)) {
		kvm_make_request(KVM_REQ_TLB_FLUSH_GUEST, vcpu);
		return;
	}

	/*
	 * If neither the current CR3 nor any of the prev_roots use the given
	 * PCID, then nothing needs to be done here because a resync will
	 * happen anyway before switching to any other CR3.
	 */
	if (kvm_get_active_pcid(vcpu) == pcid) {
		kvm_make_request(KVM_REQ_MMU_SYNC, vcpu);
		kvm_make_request(KVM_REQ_TLB_FLUSH_CURRENT, vcpu);
	}

	/*
	 * If PCID is disabled, there is no need to free prev_roots even if the
	 * PCIDs for them are also 0, because MOV to CR3 always flushes the TLB
	 * with PCIDE=0.
	 */
	if (!kvm_read_cr4_bits(vcpu, X86_CR4_PCIDE))
		return;

	for (i = 0; i < KVM_MMU_NUM_PREV_ROOTS; i++)
		if (kvm_get_pcid(vcpu, mmu->prev_roots[i].pgd) == pcid)
			roots_to_free |= KVM_MMU_ROOT_PREVIOUS(i);

	kvm_mmu_free_roots(vcpu->kvm, mmu, roots_to_free);
}

int kvm_set_cr3(struct kvm_vcpu *vcpu, unsigned long cr3)
{
	bool skip_tlb_flush = false;
	unsigned long pcid = 0;
#ifdef CONFIG_X86_64
	bool pcid_enabled = kvm_read_cr4_bits(vcpu, X86_CR4_PCIDE);

	if (pcid_enabled) {
		skip_tlb_flush = cr3 & X86_CR3_PCID_NOFLUSH;
		cr3 &= ~X86_CR3_PCID_NOFLUSH;
		pcid = cr3 & X86_CR3_PCID_MASK;
	}
#endif

	/* PDPTRs are always reloaded for PAE paging. */
	if (cr3 == kvm_read_cr3(vcpu) && !is_pae_paging(vcpu))
		goto handle_tlb_flush;

	/*
	 * Do not condition the GPA check on long mode, this helper is used to
	 * stuff CR3, e.g. for RSM emulation, and there is no guarantee that
	 * the current vCPU mode is accurate.
	 */
	if (kvm_vcpu_is_illegal_gpa(vcpu, cr3))
		return 1;

	if (is_pae_paging(vcpu) && !load_pdptrs(vcpu, cr3))
		return 1;

	if (cr3 != kvm_read_cr3(vcpu))
		kvm_mmu_new_pgd(vcpu, cr3);

	vcpu->arch.cr3 = cr3;
	kvm_register_mark_dirty(vcpu, VCPU_EXREG_CR3);
	/* Do not call post_set_cr3, we do not get here for confidential guests.  */

handle_tlb_flush:
	/*
	 * A load of CR3 that flushes the TLB flushes only the current PCID,
	 * even if PCID is disabled, in which case PCID=0 is flushed.  It's a
	 * moot point in the end because _disabling_ PCID will flush all PCIDs,
	 * and it's impossible to use a non-zero PCID when PCID is disabled,
	 * i.e. only PCID=0 can be relevant.
	 */
	if (!skip_tlb_flush)
		kvm_invalidate_pcid(vcpu, pcid);

	return 0;
}
EXPORT_SYMBOL_GPL(kvm_set_cr3);

int kvm_set_cr8(struct kvm_vcpu *vcpu, unsigned long cr8)
{
	if (cr8 & CR8_RESERVED_BITS)
		return 1;
	if (lapic_in_kernel(vcpu))
		kvm_lapic_set_tpr(vcpu, cr8);
	else
		vcpu->arch.cr8 = cr8;
	return 0;
}
EXPORT_SYMBOL_GPL(kvm_set_cr8);

unsigned long kvm_get_cr8(struct kvm_vcpu *vcpu)
{
	if (lapic_in_kernel(vcpu))
		return kvm_lapic_get_cr8(vcpu);
	else
		return vcpu->arch.cr8;
}
EXPORT_SYMBOL_GPL(kvm_get_cr8);

static void kvm_update_dr0123(struct kvm_vcpu *vcpu)
{
	int i;

	if (!(vcpu->guest_debug & KVM_GUESTDBG_USE_HW_BP)) {
		for (i = 0; i < KVM_NR_DB_REGS; i++)
			vcpu->arch.eff_db[i] = vcpu->arch.db[i];
	}
}

void kvm_update_dr7(struct kvm_vcpu *vcpu)
{
	unsigned long dr7;

	if (vcpu->guest_debug & KVM_GUESTDBG_USE_HW_BP)
		dr7 = vcpu->arch.guest_debug_dr7;
	else
		dr7 = vcpu->arch.dr7;
	static_call(kvm_x86_set_dr7)(vcpu, dr7);
	vcpu->arch.switch_db_regs &= ~KVM_DEBUGREG_BP_ENABLED;
	if (dr7 & DR7_BP_EN_MASK)
		vcpu->arch.switch_db_regs |= KVM_DEBUGREG_BP_ENABLED;
}
EXPORT_SYMBOL_GPL(kvm_update_dr7);

static u64 kvm_dr6_fixed(struct kvm_vcpu *vcpu)
{
	u64 fixed = DR6_FIXED_1;

	if (!guest_cpuid_has(vcpu, X86_FEATURE_RTM))
		fixed |= DR6_RTM;

	if (!guest_cpuid_has(vcpu, X86_FEATURE_BUS_LOCK_DETECT))
		fixed |= DR6_BUS_LOCK;
	return fixed;
}

int kvm_set_dr(struct kvm_vcpu *vcpu, int dr, unsigned long val)
{
	size_t size = ARRAY_SIZE(vcpu->arch.db);

	switch (dr) {
	case 0 ... 3:
		vcpu->arch.db[array_index_nospec(dr, size)] = val;
		if (!(vcpu->guest_debug & KVM_GUESTDBG_USE_HW_BP))
			vcpu->arch.eff_db[dr] = val;
		break;
	case 4:
	case 6:
		if (!kvm_dr6_valid(val))
			return 1; /* #GP */
		vcpu->arch.dr6 = (val & DR6_VOLATILE) | kvm_dr6_fixed(vcpu);
		break;
	case 5:
	default: /* 7 */
		if (!kvm_dr7_valid(val))
			return 1; /* #GP */
		vcpu->arch.dr7 = (val & DR7_VOLATILE) | DR7_FIXED_1;
		kvm_update_dr7(vcpu);
		break;
	}

	return 0;
}
EXPORT_SYMBOL_GPL(kvm_set_dr);

void kvm_get_dr(struct kvm_vcpu *vcpu, int dr, unsigned long *val)
{
	size_t size = ARRAY_SIZE(vcpu->arch.db);

	switch (dr) {
	case 0 ... 3:
		*val = vcpu->arch.db[array_index_nospec(dr, size)];
		break;
	case 4:
	case 6:
		*val = vcpu->arch.dr6;
		break;
	case 5:
	default: /* 7 */
		*val = vcpu->arch.dr7;
		break;
	}
}
EXPORT_SYMBOL_GPL(kvm_get_dr);

int kvm_emulate_rdpmc(struct kvm_vcpu *vcpu)
{
	u32 ecx = kvm_rcx_read(vcpu);
	u64 data;

	if (kvm_pmu_rdpmc(vcpu, ecx, &data)) {
		kvm_inject_gp(vcpu, 0);
		return 1;
	}

	kvm_rax_write(vcpu, (u32)data);
	kvm_rdx_write(vcpu, data >> 32);
	return kvm_skip_emulated_instruction(vcpu);
}
EXPORT_SYMBOL_GPL(kvm_emulate_rdpmc);

/*
 * List of msr numbers which we expose to userspace through KVM_GET_MSRS
 * and KVM_SET_MSRS, and KVM_GET_MSR_INDEX_LIST.
 *
 * The three MSR lists(msrs_to_save, emulated_msrs, msr_based_features)
 * extract the supported MSRs from the related const lists.
 * msrs_to_save is selected from the msrs_to_save_all to reflect the
 * capabilities of the host cpu. This capabilities test skips MSRs that are
 * kvm-specific. Those are put in emulated_msrs_all; filtering of emulated_msrs
 * may depend on host virtualization features rather than host cpu features.
 */

static const u32 msrs_to_save_base[] = {
	MSR_IA32_SYSENTER_CS, MSR_IA32_SYSENTER_ESP, MSR_IA32_SYSENTER_EIP,
	MSR_STAR,
#ifdef CONFIG_X86_64
	MSR_CSTAR, MSR_KERNEL_GS_BASE, MSR_SYSCALL_MASK, MSR_LSTAR,
#endif
	MSR_IA32_TSC, MSR_IA32_CR_PAT, MSR_VM_HSAVE_PA,
	MSR_IA32_FEAT_CTL, MSR_IA32_BNDCFGS, MSR_TSC_AUX,
	MSR_IA32_SPEC_CTRL,
	MSR_IA32_RTIT_CTL, MSR_IA32_RTIT_STATUS, MSR_IA32_RTIT_CR3_MATCH,
	MSR_IA32_RTIT_OUTPUT_BASE, MSR_IA32_RTIT_OUTPUT_MASK,
	MSR_IA32_RTIT_ADDR0_A, MSR_IA32_RTIT_ADDR0_B,
	MSR_IA32_RTIT_ADDR1_A, MSR_IA32_RTIT_ADDR1_B,
	MSR_IA32_RTIT_ADDR2_A, MSR_IA32_RTIT_ADDR2_B,
	MSR_IA32_RTIT_ADDR3_A, MSR_IA32_RTIT_ADDR3_B,
	MSR_IA32_UMWAIT_CONTROL,

	MSR_IA32_XFD, MSR_IA32_XFD_ERR,
};

static const u32 msrs_to_save_pmu[] = {
	MSR_ARCH_PERFMON_FIXED_CTR0, MSR_ARCH_PERFMON_FIXED_CTR1,
	MSR_ARCH_PERFMON_FIXED_CTR0 + 2,
	MSR_CORE_PERF_FIXED_CTR_CTRL, MSR_CORE_PERF_GLOBAL_STATUS,
	MSR_CORE_PERF_GLOBAL_CTRL, MSR_CORE_PERF_GLOBAL_OVF_CTRL,
	MSR_IA32_PEBS_ENABLE, MSR_IA32_DS_AREA, MSR_PEBS_DATA_CFG,

	/* This part of MSRs should match KVM_INTEL_PMC_MAX_GENERIC. */
	MSR_ARCH_PERFMON_PERFCTR0, MSR_ARCH_PERFMON_PERFCTR1,
	MSR_ARCH_PERFMON_PERFCTR0 + 2, MSR_ARCH_PERFMON_PERFCTR0 + 3,
	MSR_ARCH_PERFMON_PERFCTR0 + 4, MSR_ARCH_PERFMON_PERFCTR0 + 5,
	MSR_ARCH_PERFMON_PERFCTR0 + 6, MSR_ARCH_PERFMON_PERFCTR0 + 7,
	MSR_ARCH_PERFMON_EVENTSEL0, MSR_ARCH_PERFMON_EVENTSEL1,
	MSR_ARCH_PERFMON_EVENTSEL0 + 2, MSR_ARCH_PERFMON_EVENTSEL0 + 3,
	MSR_ARCH_PERFMON_EVENTSEL0 + 4, MSR_ARCH_PERFMON_EVENTSEL0 + 5,
	MSR_ARCH_PERFMON_EVENTSEL0 + 6, MSR_ARCH_PERFMON_EVENTSEL0 + 7,

	MSR_K7_EVNTSEL0, MSR_K7_EVNTSEL1, MSR_K7_EVNTSEL2, MSR_K7_EVNTSEL3,
	MSR_K7_PERFCTR0, MSR_K7_PERFCTR1, MSR_K7_PERFCTR2, MSR_K7_PERFCTR3,

	/* This part of MSRs should match KVM_AMD_PMC_MAX_GENERIC. */
	MSR_F15H_PERF_CTL0, MSR_F15H_PERF_CTL1, MSR_F15H_PERF_CTL2,
	MSR_F15H_PERF_CTL3, MSR_F15H_PERF_CTL4, MSR_F15H_PERF_CTL5,
	MSR_F15H_PERF_CTR0, MSR_F15H_PERF_CTR1, MSR_F15H_PERF_CTR2,
	MSR_F15H_PERF_CTR3, MSR_F15H_PERF_CTR4, MSR_F15H_PERF_CTR5,
};

static u32 msrs_to_save[ARRAY_SIZE(msrs_to_save_base) +
			ARRAY_SIZE(msrs_to_save_pmu)];
static unsigned num_msrs_to_save;

static const u32 emulated_msrs_all[] = {
	MSR_KVM_SYSTEM_TIME, MSR_KVM_WALL_CLOCK,
	MSR_KVM_SYSTEM_TIME_NEW, MSR_KVM_WALL_CLOCK_NEW,
	HV_X64_MSR_GUEST_OS_ID, HV_X64_MSR_HYPERCALL,
	HV_X64_MSR_TIME_REF_COUNT, HV_X64_MSR_REFERENCE_TSC,
	HV_X64_MSR_TSC_FREQUENCY, HV_X64_MSR_APIC_FREQUENCY,
	HV_X64_MSR_CRASH_P0, HV_X64_MSR_CRASH_P1, HV_X64_MSR_CRASH_P2,
	HV_X64_MSR_CRASH_P3, HV_X64_MSR_CRASH_P4, HV_X64_MSR_CRASH_CTL,
	HV_X64_MSR_RESET,
	HV_X64_MSR_VP_INDEX,
	HV_X64_MSR_VP_RUNTIME,
	HV_X64_MSR_SCONTROL,
	HV_X64_MSR_STIMER0_CONFIG,
	HV_X64_MSR_VP_ASSIST_PAGE,
	HV_X64_MSR_REENLIGHTENMENT_CONTROL, HV_X64_MSR_TSC_EMULATION_CONTROL,
	HV_X64_MSR_TSC_EMULATION_STATUS, HV_X64_MSR_TSC_INVARIANT_CONTROL,
	HV_X64_MSR_SYNDBG_OPTIONS,
	HV_X64_MSR_SYNDBG_CONTROL, HV_X64_MSR_SYNDBG_STATUS,
	HV_X64_MSR_SYNDBG_SEND_BUFFER, HV_X64_MSR_SYNDBG_RECV_BUFFER,
	HV_X64_MSR_SYNDBG_PENDING_BUFFER,

	MSR_KVM_ASYNC_PF_EN, MSR_KVM_STEAL_TIME,
	MSR_KVM_PV_EOI_EN, MSR_KVM_ASYNC_PF_INT, MSR_KVM_ASYNC_PF_ACK,

	MSR_IA32_TSC_ADJUST,
	MSR_IA32_TSC_DEADLINE,
	MSR_IA32_ARCH_CAPABILITIES,
	MSR_IA32_PERF_CAPABILITIES,
	MSR_IA32_MISC_ENABLE,
	MSR_IA32_MCG_STATUS,
	MSR_IA32_MCG_CTL,
	MSR_IA32_MCG_EXT_CTL,
	MSR_IA32_SMBASE,
	MSR_SMI_COUNT,
	MSR_PLATFORM_INFO,
	MSR_MISC_FEATURES_ENABLES,
	MSR_AMD64_VIRT_SPEC_CTRL,
	MSR_AMD64_TSC_RATIO,
	MSR_IA32_POWER_CTL,
	MSR_IA32_UCODE_REV,

	/*
	 * The following list leaves out MSRs whose values are determined
	 * by arch/x86/kvm/vmx/nested.c based on CPUID or other MSRs.
	 * We always support the "true" VMX control MSRs, even if the host
	 * processor does not, so I am putting these registers here rather
	 * than in msrs_to_save_all.
	 */
	MSR_IA32_VMX_BASIC,
	MSR_IA32_VMX_TRUE_PINBASED_CTLS,
	MSR_IA32_VMX_TRUE_PROCBASED_CTLS,
	MSR_IA32_VMX_TRUE_EXIT_CTLS,
	MSR_IA32_VMX_TRUE_ENTRY_CTLS,
	MSR_IA32_VMX_MISC,
	MSR_IA32_VMX_CR0_FIXED0,
	MSR_IA32_VMX_CR4_FIXED0,
	MSR_IA32_VMX_VMCS_ENUM,
	MSR_IA32_VMX_PROCBASED_CTLS2,
	MSR_IA32_VMX_EPT_VPID_CAP,
	MSR_IA32_VMX_VMFUNC,

	MSR_K7_HWCR,
	MSR_KVM_POLL_CONTROL,
};

static u32 emulated_msrs[ARRAY_SIZE(emulated_msrs_all)];
static unsigned num_emulated_msrs;

/*
 * List of msr numbers which are used to expose MSR-based features that
 * can be used by a hypervisor to validate requested CPU features.
 */
static const u32 msr_based_features_all[] = {
	MSR_IA32_VMX_BASIC,
	MSR_IA32_VMX_TRUE_PINBASED_CTLS,
	MSR_IA32_VMX_PINBASED_CTLS,
	MSR_IA32_VMX_TRUE_PROCBASED_CTLS,
	MSR_IA32_VMX_PROCBASED_CTLS,
	MSR_IA32_VMX_TRUE_EXIT_CTLS,
	MSR_IA32_VMX_EXIT_CTLS,
	MSR_IA32_VMX_TRUE_ENTRY_CTLS,
	MSR_IA32_VMX_ENTRY_CTLS,
	MSR_IA32_VMX_MISC,
	MSR_IA32_VMX_CR0_FIXED0,
	MSR_IA32_VMX_CR0_FIXED1,
	MSR_IA32_VMX_CR4_FIXED0,
	MSR_IA32_VMX_CR4_FIXED1,
	MSR_IA32_VMX_VMCS_ENUM,
	MSR_IA32_VMX_PROCBASED_CTLS2,
	MSR_IA32_VMX_EPT_VPID_CAP,
	MSR_IA32_VMX_VMFUNC,

	MSR_AMD64_DE_CFG,
	MSR_IA32_UCODE_REV,
	MSR_IA32_ARCH_CAPABILITIES,
	MSR_IA32_PERF_CAPABILITIES,
};

static u32 msr_based_features[ARRAY_SIZE(msr_based_features_all)];
static unsigned int num_msr_based_features;

/*
 * Some IA32_ARCH_CAPABILITIES bits have dependencies on MSRs that KVM
 * does not yet virtualize. These include:
 *   10 - MISC_PACKAGE_CTRLS
 *   11 - ENERGY_FILTERING_CTL
 *   12 - DOITM
 *   18 - FB_CLEAR_CTRL
 *   21 - XAPIC_DISABLE_STATUS
 *   23 - OVERCLOCKING_STATUS
 */

#define KVM_SUPPORTED_ARCH_CAP \
	(ARCH_CAP_RDCL_NO | ARCH_CAP_IBRS_ALL | ARCH_CAP_RSBA | \
	 ARCH_CAP_SKIP_VMENTRY_L1DFLUSH | ARCH_CAP_SSB_NO | ARCH_CAP_MDS_NO | \
	 ARCH_CAP_PSCHANGE_MC_NO | ARCH_CAP_TSX_CTRL_MSR | ARCH_CAP_TAA_NO | \
	 ARCH_CAP_SBDR_SSDP_NO | ARCH_CAP_FBSDP_NO | ARCH_CAP_PSDP_NO | \
	 ARCH_CAP_FB_CLEAR | ARCH_CAP_RRSBA | ARCH_CAP_PBRSB_NO)

static u64 kvm_get_arch_capabilities(void)
{
	u64 data = 0;

	if (boot_cpu_has(X86_FEATURE_ARCH_CAPABILITIES)) {
		rdmsrl(MSR_IA32_ARCH_CAPABILITIES, data);
		data &= KVM_SUPPORTED_ARCH_CAP;
	}

	/*
	 * If nx_huge_pages is enabled, KVM's shadow paging will ensure that
	 * the nested hypervisor runs with NX huge pages.  If it is not,
	 * L1 is anyway vulnerable to ITLB_MULTIHIT exploits from other
	 * L1 guests, so it need not worry about its own (L2) guests.
	 */
	data |= ARCH_CAP_PSCHANGE_MC_NO;

	/*
	 * If we're doing cache flushes (either "always" or "cond")
	 * we will do one whenever the guest does a vmlaunch/vmresume.
	 * If an outer hypervisor is doing the cache flush for us
	 * (VMENTER_L1D_FLUSH_NESTED_VM), we can safely pass that
	 * capability to the guest too, and if EPT is disabled we're not
	 * vulnerable.  Overall, only VMENTER_L1D_FLUSH_NEVER will
	 * require a nested hypervisor to do a flush of its own.
	 */
	if (l1tf_vmx_mitigation != VMENTER_L1D_FLUSH_NEVER)
		data |= ARCH_CAP_SKIP_VMENTRY_L1DFLUSH;

	if (!boot_cpu_has_bug(X86_BUG_CPU_MELTDOWN))
		data |= ARCH_CAP_RDCL_NO;
	if (!boot_cpu_has_bug(X86_BUG_SPEC_STORE_BYPASS))
		data |= ARCH_CAP_SSB_NO;
	if (!boot_cpu_has_bug(X86_BUG_MDS))
		data |= ARCH_CAP_MDS_NO;

	if (!boot_cpu_has(X86_FEATURE_RTM)) {
		/*
		 * If RTM=0 because the kernel has disabled TSX, the host might
		 * have TAA_NO or TSX_CTRL.  Clear TAA_NO (the guest sees RTM=0
		 * and therefore knows that there cannot be TAA) but keep
		 * TSX_CTRL: some buggy userspaces leave it set on tsx=on hosts,
		 * and we want to allow migrating those guests to tsx=off hosts.
		 */
		data &= ~ARCH_CAP_TAA_NO;
	} else if (!boot_cpu_has_bug(X86_BUG_TAA)) {
		data |= ARCH_CAP_TAA_NO;
	} else {
		/*
		 * Nothing to do here; we emulate TSX_CTRL if present on the
		 * host so the guest can choose between disabling TSX or
		 * using VERW to clear CPU buffers.
		 */
	}

	return data;
}

static int kvm_get_msr_feature(struct kvm_msr_entry *msr)
{
	switch (msr->index) {
	case MSR_IA32_ARCH_CAPABILITIES:
		msr->data = kvm_get_arch_capabilities();
		break;
	case MSR_IA32_PERF_CAPABILITIES:
		msr->data = kvm_caps.supported_perf_cap;
		break;
	case MSR_IA32_UCODE_REV:
		rdmsrl_safe(msr->index, &msr->data);
		break;
	default:
		return static_call(kvm_x86_get_msr_feature)(msr);
	}
	return 0;
}

static int do_get_msr_feature(struct kvm_vcpu *vcpu, unsigned index, u64 *data)
{
	struct kvm_msr_entry msr;
	int r;

	msr.index = index;
	r = kvm_get_msr_feature(&msr);

	if (r == KVM_MSR_RET_INVALID) {
		/* Unconditionally clear the output for simplicity */
		*data = 0;
		if (kvm_msr_ignored_check(index, 0, false))
			r = 0;
	}

	if (r)
		return r;

	*data = msr.data;

	return 0;
}

static bool __kvm_valid_efer(struct kvm_vcpu *vcpu, u64 efer)
{
	if (efer & EFER_AUTOIBRS && !guest_cpuid_has(vcpu, X86_FEATURE_AUTOIBRS))
		return false;

	if (efer & EFER_FFXSR && !guest_cpuid_has(vcpu, X86_FEATURE_FXSR_OPT))
		return false;

	if (efer & EFER_SVME && !guest_cpuid_has(vcpu, X86_FEATURE_SVM))
		return false;

	if (efer & (EFER_LME | EFER_LMA) &&
	    !guest_cpuid_has(vcpu, X86_FEATURE_LM))
		return false;

	if (efer & EFER_NX && !guest_cpuid_has(vcpu, X86_FEATURE_NX))
		return false;

	return true;

}
bool kvm_valid_efer(struct kvm_vcpu *vcpu, u64 efer)
{
	if (efer & efer_reserved_bits)
		return false;

	return __kvm_valid_efer(vcpu, efer);
}
EXPORT_SYMBOL_GPL(kvm_valid_efer);

static int set_efer(struct kvm_vcpu *vcpu, struct msr_data *msr_info)
{
	u64 old_efer = vcpu->arch.efer;
	u64 efer = msr_info->data;
	int r;

	if (efer & efer_reserved_bits)
		return 1;

	if (!msr_info->host_initiated) {
		if (!__kvm_valid_efer(vcpu, efer))
			return 1;

		if (is_paging(vcpu) &&
		    (vcpu->arch.efer & EFER_LME) != (efer & EFER_LME))
			return 1;
	}

	efer &= ~EFER_LMA;
	efer |= vcpu->arch.efer & EFER_LMA;

	r = static_call(kvm_x86_set_efer)(vcpu, efer);
	if (r) {
		WARN_ON(r > 0);
		return r;
	}

	if ((efer ^ old_efer) & KVM_MMU_EFER_ROLE_BITS)
		kvm_mmu_reset_context(vcpu);

	return 0;
}

void kvm_enable_efer_bits(u64 mask)
{
       efer_reserved_bits &= ~mask;
}
EXPORT_SYMBOL_GPL(kvm_enable_efer_bits);

bool kvm_msr_allowed(struct kvm_vcpu *vcpu, u32 index, u32 type)
{
	struct kvm_x86_msr_filter *msr_filter;
	struct msr_bitmap_range *ranges;
	struct kvm *kvm = vcpu->kvm;
	bool allowed;
	int idx;
	u32 i;

	/* x2APIC MSRs do not support filtering. */
	if (index >= 0x800 && index <= 0x8ff)
		return true;

	idx = srcu_read_lock(&kvm->srcu);

	msr_filter = srcu_dereference(kvm->arch.msr_filter, &kvm->srcu);
	if (!msr_filter) {
		allowed = true;
		goto out;
	}

	allowed = msr_filter->default_allow;
	ranges = msr_filter->ranges;

	for (i = 0; i < msr_filter->count; i++) {
		u32 start = ranges[i].base;
		u32 end = start + ranges[i].nmsrs;
		u32 flags = ranges[i].flags;
		unsigned long *bitmap = ranges[i].bitmap;

		if ((index >= start) && (index < end) && (flags & type)) {
			allowed = !!test_bit(index - start, bitmap);
			break;
		}
	}

out:
	srcu_read_unlock(&kvm->srcu, idx);

	return allowed;
}
EXPORT_SYMBOL_GPL(kvm_msr_allowed);

/*
 * Write @data into the MSR specified by @index.  Select MSR specific fault
 * checks are bypassed if @host_initiated is %true.
 * Returns 0 on success, non-0 otherwise.
 * Assumes vcpu_load() was already called.
 */
static int __kvm_set_msr(struct kvm_vcpu *vcpu, u32 index, u64 data,
			 bool host_initiated)
{
	struct msr_data msr;

	switch (index) {
	case MSR_FS_BASE:
	case MSR_GS_BASE:
	case MSR_KERNEL_GS_BASE:
	case MSR_CSTAR:
	case MSR_LSTAR:
		if (is_noncanonical_address(data, vcpu))
			return 1;
		break;
	case MSR_IA32_SYSENTER_EIP:
	case MSR_IA32_SYSENTER_ESP:
		/*
		 * IA32_SYSENTER_ESP and IA32_SYSENTER_EIP cause #GP if
		 * non-canonical address is written on Intel but not on
		 * AMD (which ignores the top 32-bits, because it does
		 * not implement 64-bit SYSENTER).
		 *
		 * 64-bit code should hence be able to write a non-canonical
		 * value on AMD.  Making the address canonical ensures that
		 * vmentry does not fail on Intel after writing a non-canonical
		 * value, and that something deterministic happens if the guest
		 * invokes 64-bit SYSENTER.
		 */
		data = __canonical_address(data, vcpu_virt_addr_bits(vcpu));
		break;
	case MSR_TSC_AUX:
		if (!kvm_is_supported_user_return_msr(MSR_TSC_AUX))
			return 1;

		if (!host_initiated &&
		    !guest_cpuid_has(vcpu, X86_FEATURE_RDTSCP) &&
		    !guest_cpuid_has(vcpu, X86_FEATURE_RDPID))
			return 1;

		/*
		 * Per Intel's SDM, bits 63:32 are reserved, but AMD's APM has
		 * incomplete and conflicting architectural behavior.  Current
		 * AMD CPUs completely ignore bits 63:32, i.e. they aren't
		 * reserved and always read as zeros.  Enforce Intel's reserved
		 * bits check if and only if the guest CPU is Intel, and clear
		 * the bits in all other cases.  This ensures cross-vendor
		 * migration will provide consistent behavior for the guest.
		 */
		if (guest_cpuid_is_intel(vcpu) && (data >> 32) != 0)
			return 1;

		data = (u32)data;
		break;
	}

	msr.data = data;
	msr.index = index;
	msr.host_initiated = host_initiated;

	return static_call(kvm_x86_set_msr)(vcpu, &msr);
}

static int kvm_set_msr_ignored_check(struct kvm_vcpu *vcpu,
				     u32 index, u64 data, bool host_initiated)
{
	int ret = __kvm_set_msr(vcpu, index, data, host_initiated);

	if (ret == KVM_MSR_RET_INVALID)
		if (kvm_msr_ignored_check(index, data, true))
			ret = 0;

	return ret;
}

/*
 * Read the MSR specified by @index into @data.  Select MSR specific fault
 * checks are bypassed if @host_initiated is %true.
 * Returns 0 on success, non-0 otherwise.
 * Assumes vcpu_load() was already called.
 */
int __kvm_get_msr(struct kvm_vcpu *vcpu, u32 index, u64 *data,
		  bool host_initiated)
{
	struct msr_data msr;
	int ret;

	switch (index) {
	case MSR_TSC_AUX:
		if (!kvm_is_supported_user_return_msr(MSR_TSC_AUX))
			return 1;

		if (!host_initiated &&
		    !guest_cpuid_has(vcpu, X86_FEATURE_RDTSCP) &&
		    !guest_cpuid_has(vcpu, X86_FEATURE_RDPID))
			return 1;
		break;
	}

	msr.index = index;
	msr.host_initiated = host_initiated;

	ret = static_call(kvm_x86_get_msr)(vcpu, &msr);
	if (!ret)
		*data = msr.data;
	return ret;
}

static int kvm_get_msr_ignored_check(struct kvm_vcpu *vcpu,
				     u32 index, u64 *data, bool host_initiated)
{
	int ret = __kvm_get_msr(vcpu, index, data, host_initiated);

	if (ret == KVM_MSR_RET_INVALID) {
		/* Unconditionally clear *data for simplicity */
		*data = 0;
		if (kvm_msr_ignored_check(index, 0, false))
			ret = 0;
	}

	return ret;
}

static int kvm_get_msr_with_filter(struct kvm_vcpu *vcpu, u32 index, u64 *data)
{
	if (!kvm_msr_allowed(vcpu, index, KVM_MSR_FILTER_READ))
		return KVM_MSR_RET_FILTERED;
	return kvm_get_msr_ignored_check(vcpu, index, data, false);
}

static int kvm_set_msr_with_filter(struct kvm_vcpu *vcpu, u32 index, u64 data)
{
	if (!kvm_msr_allowed(vcpu, index, KVM_MSR_FILTER_WRITE))
		return KVM_MSR_RET_FILTERED;
	return kvm_set_msr_ignored_check(vcpu, index, data, false);
}

int kvm_get_msr(struct kvm_vcpu *vcpu, u32 index, u64 *data)
{
	return kvm_get_msr_ignored_check(vcpu, index, data, false);
}
EXPORT_SYMBOL_GPL(kvm_get_msr);

int kvm_set_msr(struct kvm_vcpu *vcpu, u32 index, u64 data)
{
	return kvm_set_msr_ignored_check(vcpu, index, data, false);
}
EXPORT_SYMBOL_GPL(kvm_set_msr);

static void complete_userspace_rdmsr(struct kvm_vcpu *vcpu)
{
	if (!vcpu->run->msr.error) {
		kvm_rax_write(vcpu, (u32)vcpu->run->msr.data);
		kvm_rdx_write(vcpu, vcpu->run->msr.data >> 32);
	}
}

static int complete_emulated_msr_access(struct kvm_vcpu *vcpu)
{
	return complete_emulated_insn_gp(vcpu, vcpu->run->msr.error);
}

static int complete_emulated_rdmsr(struct kvm_vcpu *vcpu)
{
	complete_userspace_rdmsr(vcpu);
	return complete_emulated_msr_access(vcpu);
}

static int complete_fast_msr_access(struct kvm_vcpu *vcpu)
{
	return static_call(kvm_x86_complete_emulated_msr)(vcpu, vcpu->run->msr.error);
}

static int complete_fast_rdmsr(struct kvm_vcpu *vcpu)
{
	complete_userspace_rdmsr(vcpu);
	return complete_fast_msr_access(vcpu);
}

static u64 kvm_msr_reason(int r)
{
	switch (r) {
	case KVM_MSR_RET_INVALID:
		return KVM_MSR_EXIT_REASON_UNKNOWN;
	case KVM_MSR_RET_FILTERED:
		return KVM_MSR_EXIT_REASON_FILTER;
	default:
		return KVM_MSR_EXIT_REASON_INVAL;
	}
}

static int kvm_msr_user_space(struct kvm_vcpu *vcpu, u32 index,
			      u32 exit_reason, u64 data,
			      int (*completion)(struct kvm_vcpu *vcpu),
			      int r)
{
	u64 msr_reason = kvm_msr_reason(r);

	/* Check if the user wanted to know about this MSR fault */
	if (!(vcpu->kvm->arch.user_space_msr_mask & msr_reason))
		return 0;

	vcpu->run->exit_reason = exit_reason;
	vcpu->run->msr.error = 0;
	memset(vcpu->run->msr.pad, 0, sizeof(vcpu->run->msr.pad));
	vcpu->run->msr.reason = msr_reason;
	vcpu->run->msr.index = index;
	vcpu->run->msr.data = data;
	vcpu->arch.complete_userspace_io = completion;

	return 1;
}

int kvm_emulate_rdmsr(struct kvm_vcpu *vcpu)
{
	u32 ecx = kvm_rcx_read(vcpu);
	u64 data;
	int r;

	r = kvm_get_msr_with_filter(vcpu, ecx, &data);

	if (!r) {
		trace_kvm_msr_read(ecx, data);

		kvm_rax_write(vcpu, data & -1u);
		kvm_rdx_write(vcpu, (data >> 32) & -1u);
	} else {
		/* MSR read failed? See if we should ask user space */
		if (kvm_msr_user_space(vcpu, ecx, KVM_EXIT_X86_RDMSR, 0,
				       complete_fast_rdmsr, r))
			return 0;
		trace_kvm_msr_read_ex(ecx);
	}

	return static_call(kvm_x86_complete_emulated_msr)(vcpu, r);
}
EXPORT_SYMBOL_GPL(kvm_emulate_rdmsr);

int kvm_emulate_wrmsr(struct kvm_vcpu *vcpu)
{
	u32 ecx = kvm_rcx_read(vcpu);
	u64 data = kvm_read_edx_eax(vcpu);
	int r;

	r = kvm_set_msr_with_filter(vcpu, ecx, data);

	if (!r) {
		trace_kvm_msr_write(ecx, data);
	} else {
		/* MSR write failed? See if we should ask user space */
		if (kvm_msr_user_space(vcpu, ecx, KVM_EXIT_X86_WRMSR, data,
				       complete_fast_msr_access, r))
			return 0;
		/* Signal all other negative errors to userspace */
		if (r < 0)
			return r;
		trace_kvm_msr_write_ex(ecx, data);
	}

	return static_call(kvm_x86_complete_emulated_msr)(vcpu, r);
}
EXPORT_SYMBOL_GPL(kvm_emulate_wrmsr);

int kvm_emulate_as_nop(struct kvm_vcpu *vcpu)
{
	return kvm_skip_emulated_instruction(vcpu);
}

int kvm_emulate_invd(struct kvm_vcpu *vcpu)
{
	/* Treat an INVD instruction as a NOP and just skip it. */
	return kvm_emulate_as_nop(vcpu);
}
EXPORT_SYMBOL_GPL(kvm_emulate_invd);

int kvm_handle_invalid_op(struct kvm_vcpu *vcpu)
{
	kvm_queue_exception(vcpu, UD_VECTOR);
	return 1;
}
EXPORT_SYMBOL_GPL(kvm_handle_invalid_op);


static int kvm_emulate_monitor_mwait(struct kvm_vcpu *vcpu, const char *insn)
{
	if (!kvm_check_has_quirk(vcpu->kvm, KVM_X86_QUIRK_MWAIT_NEVER_UD_FAULTS) &&
	    !guest_cpuid_has(vcpu, X86_FEATURE_MWAIT))
		return kvm_handle_invalid_op(vcpu);

	pr_warn_once("%s instruction emulated as NOP!\n", insn);
	return kvm_emulate_as_nop(vcpu);
}
int kvm_emulate_mwait(struct kvm_vcpu *vcpu)
{
	return kvm_emulate_monitor_mwait(vcpu, "MWAIT");
}
EXPORT_SYMBOL_GPL(kvm_emulate_mwait);

int kvm_emulate_monitor(struct kvm_vcpu *vcpu)
{
	return kvm_emulate_monitor_mwait(vcpu, "MONITOR");
}
EXPORT_SYMBOL_GPL(kvm_emulate_monitor);

static inline bool kvm_vcpu_exit_request(struct kvm_vcpu *vcpu)
{
	xfer_to_guest_mode_prepare();
	return vcpu->mode == EXITING_GUEST_MODE || kvm_request_pending(vcpu) ||
		xfer_to_guest_mode_work_pending();
}

/*
 * The fast path for frequent and performance sensitive wrmsr emulation,
 * i.e. the sending of IPI, sending IPI early in the VM-Exit flow reduces
 * the latency of virtual IPI by avoiding the expensive bits of transitioning
 * from guest to host, e.g. reacquiring KVM's SRCU lock. In contrast to the
 * other cases which must be called after interrupts are enabled on the host.
 */
static int handle_fastpath_set_x2apic_icr_irqoff(struct kvm_vcpu *vcpu, u64 data)
{
	if (!lapic_in_kernel(vcpu) || !apic_x2apic_mode(vcpu->arch.apic))
		return 1;

	if (((data & APIC_SHORT_MASK) == APIC_DEST_NOSHORT) &&
	    ((data & APIC_DEST_MASK) == APIC_DEST_PHYSICAL) &&
	    ((data & APIC_MODE_MASK) == APIC_DM_FIXED) &&
	    ((u32)(data >> 32) != X2APIC_BROADCAST))
		return kvm_x2apic_icr_write(vcpu->arch.apic, data);

	return 1;
}

static int handle_fastpath_set_tscdeadline(struct kvm_vcpu *vcpu, u64 data)
{
	if (!kvm_can_use_hv_timer(vcpu))
		return 1;

	kvm_set_lapic_tscdeadline_msr(vcpu, data);
	return 0;
}

fastpath_t handle_fastpath_set_msr_irqoff(struct kvm_vcpu *vcpu)
{
	u32 msr = kvm_rcx_read(vcpu);
	u64 data;
	fastpath_t ret = EXIT_FASTPATH_NONE;

	switch (msr) {
	case APIC_BASE_MSR + (APIC_ICR >> 4):
		data = kvm_read_edx_eax(vcpu);
		if (!handle_fastpath_set_x2apic_icr_irqoff(vcpu, data)) {
			kvm_skip_emulated_instruction(vcpu);
			ret = EXIT_FASTPATH_EXIT_HANDLED;
		}
		break;
	case MSR_IA32_TSC_DEADLINE:
		data = kvm_read_edx_eax(vcpu);
		if (!handle_fastpath_set_tscdeadline(vcpu, data)) {
			kvm_skip_emulated_instruction(vcpu);
			ret = EXIT_FASTPATH_REENTER_GUEST;
		}
		break;
	default:
		break;
	}

	if (ret != EXIT_FASTPATH_NONE)
		trace_kvm_msr_write(msr, data);

	return ret;
}
EXPORT_SYMBOL_GPL(handle_fastpath_set_msr_irqoff);

/*
 * Adapt set_msr() to msr_io()'s calling convention
 */
static int do_get_msr(struct kvm_vcpu *vcpu, unsigned index, u64 *data)
{
	return kvm_get_msr_ignored_check(vcpu, index, data, true);
}

static int do_set_msr(struct kvm_vcpu *vcpu, unsigned index, u64 *data)
{
	return kvm_set_msr_ignored_check(vcpu, index, *data, true);
}

#ifdef CONFIG_X86_64
struct pvclock_clock {
	int vclock_mode;
	u64 cycle_last;
	u64 mask;
	u32 mult;
	u32 shift;
	u64 base_cycles;
	u64 offset;
};

struct pvclock_gtod_data {
	seqcount_t	seq;

	struct pvclock_clock clock; /* extract of a clocksource struct */
	struct pvclock_clock raw_clock; /* extract of a clocksource struct */

	ktime_t		offs_boot;
	u64		wall_time_sec;
};

static struct pvclock_gtod_data pvclock_gtod_data;

static void update_pvclock_gtod(struct timekeeper *tk)
{
	struct pvclock_gtod_data *vdata = &pvclock_gtod_data;

	write_seqcount_begin(&vdata->seq);

	/* copy pvclock gtod data */
	vdata->clock.vclock_mode	= tk->tkr_mono.clock->vdso_clock_mode;
	vdata->clock.cycle_last		= tk->tkr_mono.cycle_last;
	vdata->clock.mask		= tk->tkr_mono.mask;
	vdata->clock.mult		= tk->tkr_mono.mult;
	vdata->clock.shift		= tk->tkr_mono.shift;
	vdata->clock.base_cycles	= tk->tkr_mono.xtime_nsec;
	vdata->clock.offset		= tk->tkr_mono.base;

	vdata->raw_clock.vclock_mode	= tk->tkr_raw.clock->vdso_clock_mode;
	vdata->raw_clock.cycle_last	= tk->tkr_raw.cycle_last;
	vdata->raw_clock.mask		= tk->tkr_raw.mask;
	vdata->raw_clock.mult		= tk->tkr_raw.mult;
	vdata->raw_clock.shift		= tk->tkr_raw.shift;
	vdata->raw_clock.base_cycles	= tk->tkr_raw.xtime_nsec;
	vdata->raw_clock.offset		= tk->tkr_raw.base;

	vdata->wall_time_sec            = tk->xtime_sec;

	vdata->offs_boot		= tk->offs_boot;

	write_seqcount_end(&vdata->seq);
}

static s64 get_kvmclock_base_ns(void)
{
	/* Count up from boot time, but with the frequency of the raw clock.  */
	return ktime_to_ns(ktime_add(ktime_get_raw(), pvclock_gtod_data.offs_boot));
}
#else
static s64 get_kvmclock_base_ns(void)
{
	/* Master clock not used, so we can just use CLOCK_BOOTTIME.  */
	return ktime_get_boottime_ns();
}
#endif

static void kvm_write_wall_clock(struct kvm *kvm, gpa_t wall_clock, int sec_hi_ofs)
{
	int version;
	int r;
	struct pvclock_wall_clock wc;
	u32 wc_sec_hi;
	u64 wall_nsec;

	if (!wall_clock)
		return;

	r = kvm_read_guest(kvm, wall_clock, &version, sizeof(version));
	if (r)
		return;

	if (version & 1)
		++version;  /* first time write, random junk */

	++version;

	if (kvm_write_guest(kvm, wall_clock, &version, sizeof(version)))
		return;

	/*
	 * The guest calculates current wall clock time by adding
	 * system time (updated by kvm_guest_time_update below) to the
	 * wall clock specified here.  We do the reverse here.
	 */
	wall_nsec = ktime_get_real_ns() - get_kvmclock_ns(kvm);

	wc.nsec = do_div(wall_nsec, 1000000000);
	wc.sec = (u32)wall_nsec; /* overflow in 2106 guest time */
	wc.version = version;

	kvm_write_guest(kvm, wall_clock, &wc, sizeof(wc));

	if (sec_hi_ofs) {
		wc_sec_hi = wall_nsec >> 32;
		kvm_write_guest(kvm, wall_clock + sec_hi_ofs,
				&wc_sec_hi, sizeof(wc_sec_hi));
	}

	version++;
	kvm_write_guest(kvm, wall_clock, &version, sizeof(version));
}

static void kvm_write_system_time(struct kvm_vcpu *vcpu, gpa_t system_time,
				  bool old_msr, bool host_initiated)
{
	struct kvm_arch *ka = &vcpu->kvm->arch;

	if (vcpu->vcpu_id == 0 && !host_initiated) {
		if (ka->boot_vcpu_runs_old_kvmclock != old_msr)
			kvm_make_request(KVM_REQ_MASTERCLOCK_UPDATE, vcpu);

		ka->boot_vcpu_runs_old_kvmclock = old_msr;
	}

	vcpu->arch.time = system_time;
	kvm_make_request(KVM_REQ_GLOBAL_CLOCK_UPDATE, vcpu);

	/* we verify if the enable bit is set... */
	if (system_time & 1)
		kvm_gpc_activate(&vcpu->arch.pv_time, system_time & ~1ULL,
				 sizeof(struct pvclock_vcpu_time_info));
	else
		kvm_gpc_deactivate(&vcpu->arch.pv_time);

	return;
}

static uint32_t div_frac(uint32_t dividend, uint32_t divisor)
{
	do_shl32_div32(dividend, divisor);
	return dividend;
}

static void kvm_get_time_scale(uint64_t scaled_hz, uint64_t base_hz,
			       s8 *pshift, u32 *pmultiplier)
{
	uint64_t scaled64;
	int32_t  shift = 0;
	uint64_t tps64;
	uint32_t tps32;

	tps64 = base_hz;
	scaled64 = scaled_hz;
	while (tps64 > scaled64*2 || tps64 & 0xffffffff00000000ULL) {
		tps64 >>= 1;
		shift--;
	}

	tps32 = (uint32_t)tps64;
	while (tps32 <= scaled64 || scaled64 & 0xffffffff00000000ULL) {
		if (scaled64 & 0xffffffff00000000ULL || tps32 & 0x80000000)
			scaled64 >>= 1;
		else
			tps32 <<= 1;
		shift++;
	}

	*pshift = shift;
	*pmultiplier = div_frac(scaled64, tps32);
}

#ifdef CONFIG_X86_64
static atomic_t kvm_guest_has_master_clock = ATOMIC_INIT(0);
#endif

static DEFINE_PER_CPU(unsigned long, cpu_tsc_khz);
static unsigned long max_tsc_khz;

static u32 adjust_tsc_khz(u32 khz, s32 ppm)
{
	u64 v = (u64)khz * (1000000 + ppm);
	do_div(v, 1000000);
	return v;
}

static void kvm_vcpu_write_tsc_multiplier(struct kvm_vcpu *vcpu, u64 l1_multiplier);

static int set_tsc_khz(struct kvm_vcpu *vcpu, u32 user_tsc_khz, bool scale)
{
	u64 ratio;

	/* Guest TSC same frequency as host TSC? */
	if (!scale) {
		kvm_vcpu_write_tsc_multiplier(vcpu, kvm_caps.default_tsc_scaling_ratio);
		return 0;
	}

	/* TSC scaling supported? */
	if (!kvm_caps.has_tsc_control) {
		if (user_tsc_khz > tsc_khz) {
			vcpu->arch.tsc_catchup = 1;
			vcpu->arch.tsc_always_catchup = 1;
			return 0;
		} else {
			pr_warn_ratelimited("user requested TSC rate below hardware speed\n");
			return -1;
		}
	}

	/* TSC scaling required  - calculate ratio */
	ratio = mul_u64_u32_div(1ULL << kvm_caps.tsc_scaling_ratio_frac_bits,
				user_tsc_khz, tsc_khz);

	if (ratio == 0 || ratio >= kvm_caps.max_tsc_scaling_ratio) {
		pr_warn_ratelimited("Invalid TSC scaling ratio - virtual-tsc-khz=%u\n",
			            user_tsc_khz);
		return -1;
	}

	kvm_vcpu_write_tsc_multiplier(vcpu, ratio);
	return 0;
}

static int kvm_set_tsc_khz(struct kvm_vcpu *vcpu, u32 user_tsc_khz)
{
	u32 thresh_lo, thresh_hi;
	int use_scaling = 0;

	/* tsc_khz can be zero if TSC calibration fails */
	if (user_tsc_khz == 0) {
		/* set tsc_scaling_ratio to a safe value */
		kvm_vcpu_write_tsc_multiplier(vcpu, kvm_caps.default_tsc_scaling_ratio);
		return -1;
	}

	/* Compute a scale to convert nanoseconds in TSC cycles */
	kvm_get_time_scale(user_tsc_khz * 1000LL, NSEC_PER_SEC,
			   &vcpu->arch.virtual_tsc_shift,
			   &vcpu->arch.virtual_tsc_mult);
	vcpu->arch.virtual_tsc_khz = user_tsc_khz;

	/*
	 * Compute the variation in TSC rate which is acceptable
	 * within the range of tolerance and decide if the
	 * rate being applied is within that bounds of the hardware
	 * rate.  If so, no scaling or compensation need be done.
	 */
	thresh_lo = adjust_tsc_khz(tsc_khz, -tsc_tolerance_ppm);
	thresh_hi = adjust_tsc_khz(tsc_khz, tsc_tolerance_ppm);
	if (user_tsc_khz < thresh_lo || user_tsc_khz > thresh_hi) {
		pr_debug("requested TSC rate %u falls outside tolerance [%u,%u]\n",
			 user_tsc_khz, thresh_lo, thresh_hi);
		use_scaling = 1;
	}
	return set_tsc_khz(vcpu, user_tsc_khz, use_scaling);
}

static u64 compute_guest_tsc(struct kvm_vcpu *vcpu, s64 kernel_ns)
{
	u64 tsc = pvclock_scale_delta(kernel_ns-vcpu->arch.this_tsc_nsec,
				      vcpu->arch.virtual_tsc_mult,
				      vcpu->arch.virtual_tsc_shift);
	tsc += vcpu->arch.this_tsc_write;
	return tsc;
}

#ifdef CONFIG_X86_64
static inline int gtod_is_based_on_tsc(int mode)
{
	return mode == VDSO_CLOCKMODE_TSC || mode == VDSO_CLOCKMODE_HVCLOCK;
}
#endif

static void kvm_track_tsc_matching(struct kvm_vcpu *vcpu)
{
#ifdef CONFIG_X86_64
	bool vcpus_matched;
	struct kvm_arch *ka = &vcpu->kvm->arch;
	struct pvclock_gtod_data *gtod = &pvclock_gtod_data;

	vcpus_matched = (ka->nr_vcpus_matched_tsc + 1 ==
			 atomic_read(&vcpu->kvm->online_vcpus));

	/*
	 * Once the masterclock is enabled, always perform request in
	 * order to update it.
	 *
	 * In order to enable masterclock, the host clocksource must be TSC
	 * and the vcpus need to have matched TSCs.  When that happens,
	 * perform request to enable masterclock.
	 */
	if (ka->use_master_clock ||
	    (gtod_is_based_on_tsc(gtod->clock.vclock_mode) && vcpus_matched))
		kvm_make_request(KVM_REQ_MASTERCLOCK_UPDATE, vcpu);

	trace_kvm_track_tsc(vcpu->vcpu_id, ka->nr_vcpus_matched_tsc,
			    atomic_read(&vcpu->kvm->online_vcpus),
		            ka->use_master_clock, gtod->clock.vclock_mode);
#endif
}

/*
 * Multiply tsc by a fixed point number represented by ratio.
 *
 * The most significant 64-N bits (mult) of ratio represent the
 * integral part of the fixed point number; the remaining N bits
 * (frac) represent the fractional part, ie. ratio represents a fixed
 * point number (mult + frac * 2^(-N)).
 *
 * N equals to kvm_caps.tsc_scaling_ratio_frac_bits.
 */
static inline u64 __scale_tsc(u64 ratio, u64 tsc)
{
	return mul_u64_u64_shr(tsc, ratio, kvm_caps.tsc_scaling_ratio_frac_bits);
}

u64 kvm_scale_tsc(u64 tsc, u64 ratio)
{
	u64 _tsc = tsc;

	if (ratio != kvm_caps.default_tsc_scaling_ratio)
		_tsc = __scale_tsc(ratio, tsc);

	return _tsc;
}

static u64 kvm_compute_l1_tsc_offset(struct kvm_vcpu *vcpu, u64 target_tsc)
{
	u64 tsc;

	tsc = kvm_scale_tsc(rdtsc(), vcpu->arch.l1_tsc_scaling_ratio);

	return target_tsc - tsc;
}

u64 kvm_read_l1_tsc(struct kvm_vcpu *vcpu, u64 host_tsc)
{
	return vcpu->arch.l1_tsc_offset +
		kvm_scale_tsc(host_tsc, vcpu->arch.l1_tsc_scaling_ratio);
}
EXPORT_SYMBOL_GPL(kvm_read_l1_tsc);

u64 kvm_calc_nested_tsc_offset(u64 l1_offset, u64 l2_offset, u64 l2_multiplier)
{
	u64 nested_offset;

	if (l2_multiplier == kvm_caps.default_tsc_scaling_ratio)
		nested_offset = l1_offset;
	else
		nested_offset = mul_s64_u64_shr((s64) l1_offset, l2_multiplier,
						kvm_caps.tsc_scaling_ratio_frac_bits);

	nested_offset += l2_offset;
	return nested_offset;
}
EXPORT_SYMBOL_GPL(kvm_calc_nested_tsc_offset);

u64 kvm_calc_nested_tsc_multiplier(u64 l1_multiplier, u64 l2_multiplier)
{
	if (l2_multiplier != kvm_caps.default_tsc_scaling_ratio)
		return mul_u64_u64_shr(l1_multiplier, l2_multiplier,
				       kvm_caps.tsc_scaling_ratio_frac_bits);

	return l1_multiplier;
}
EXPORT_SYMBOL_GPL(kvm_calc_nested_tsc_multiplier);

static void kvm_vcpu_write_tsc_offset(struct kvm_vcpu *vcpu, u64 l1_offset)
{
	trace_kvm_write_tsc_offset(vcpu->vcpu_id,
				   vcpu->arch.l1_tsc_offset,
				   l1_offset);

	vcpu->arch.l1_tsc_offset = l1_offset;

	/*
	 * If we are here because L1 chose not to trap WRMSR to TSC then
	 * according to the spec this should set L1's TSC (as opposed to
	 * setting L1's offset for L2).
	 */
	if (is_guest_mode(vcpu))
		vcpu->arch.tsc_offset = kvm_calc_nested_tsc_offset(
			l1_offset,
			static_call(kvm_x86_get_l2_tsc_offset)(vcpu),
			static_call(kvm_x86_get_l2_tsc_multiplier)(vcpu));
	else
		vcpu->arch.tsc_offset = l1_offset;

	static_call(kvm_x86_write_tsc_offset)(vcpu, vcpu->arch.tsc_offset);
}

static void kvm_vcpu_write_tsc_multiplier(struct kvm_vcpu *vcpu, u64 l1_multiplier)
{
	vcpu->arch.l1_tsc_scaling_ratio = l1_multiplier;

	/* Userspace is changing the multiplier while L2 is active */
	if (is_guest_mode(vcpu))
		vcpu->arch.tsc_scaling_ratio = kvm_calc_nested_tsc_multiplier(
			l1_multiplier,
			static_call(kvm_x86_get_l2_tsc_multiplier)(vcpu));
	else
		vcpu->arch.tsc_scaling_ratio = l1_multiplier;

	if (kvm_caps.has_tsc_control)
		static_call(kvm_x86_write_tsc_multiplier)(
			vcpu, vcpu->arch.tsc_scaling_ratio);
}

static inline bool kvm_check_tsc_unstable(void)
{
#ifdef CONFIG_X86_64
	/*
	 * TSC is marked unstable when we're running on Hyper-V,
	 * 'TSC page' clocksource is good.
	 */
	if (pvclock_gtod_data.clock.vclock_mode == VDSO_CLOCKMODE_HVCLOCK)
		return false;
#endif
	return check_tsc_unstable();
}

/*
 * Infers attempts to synchronize the guest's tsc from host writes. Sets the
 * offset for the vcpu and tracks the TSC matching generation that the vcpu
 * participates in.
 */
static void __kvm_synchronize_tsc(struct kvm_vcpu *vcpu, u64 offset, u64 tsc,
				  u64 ns, bool matched)
{
	struct kvm *kvm = vcpu->kvm;

	lockdep_assert_held(&kvm->arch.tsc_write_lock);

	/*
	 * We also track th most recent recorded KHZ, write and time to
	 * allow the matching interval to be extended at each write.
	 */
	kvm->arch.last_tsc_nsec = ns;
	kvm->arch.last_tsc_write = tsc;
	kvm->arch.last_tsc_khz = vcpu->arch.virtual_tsc_khz;
	kvm->arch.last_tsc_offset = offset;

	vcpu->arch.last_guest_tsc = tsc;

	kvm_vcpu_write_tsc_offset(vcpu, offset);

	if (!matched) {
		/*
		 * We split periods of matched TSC writes into generations.
		 * For each generation, we track the original measured
		 * nanosecond time, offset, and write, so if TSCs are in
		 * sync, we can match exact offset, and if not, we can match
		 * exact software computation in compute_guest_tsc()
		 *
		 * These values are tracked in kvm->arch.cur_xxx variables.
		 */
		kvm->arch.cur_tsc_generation++;
		kvm->arch.cur_tsc_nsec = ns;
		kvm->arch.cur_tsc_write = tsc;
		kvm->arch.cur_tsc_offset = offset;
		kvm->arch.nr_vcpus_matched_tsc = 0;
	} else if (vcpu->arch.this_tsc_generation != kvm->arch.cur_tsc_generation) {
		kvm->arch.nr_vcpus_matched_tsc++;
	}

	/* Keep track of which generation this VCPU has synchronized to */
	vcpu->arch.this_tsc_generation = kvm->arch.cur_tsc_generation;
	vcpu->arch.this_tsc_nsec = kvm->arch.cur_tsc_nsec;
	vcpu->arch.this_tsc_write = kvm->arch.cur_tsc_write;

	kvm_track_tsc_matching(vcpu);
}

static void kvm_synchronize_tsc(struct kvm_vcpu *vcpu, u64 data)
{
	struct kvm *kvm = vcpu->kvm;
	u64 offset, ns, elapsed;
	unsigned long flags;
	bool matched = false;
	bool synchronizing = false;

	raw_spin_lock_irqsave(&kvm->arch.tsc_write_lock, flags);
	offset = kvm_compute_l1_tsc_offset(vcpu, data);
	ns = get_kvmclock_base_ns();
	elapsed = ns - kvm->arch.last_tsc_nsec;

	if (vcpu->arch.virtual_tsc_khz) {
		if (data == 0) {
			/*
			 * detection of vcpu initialization -- need to sync
			 * with other vCPUs. This particularly helps to keep
			 * kvm_clock stable after CPU hotplug
			 */
			synchronizing = true;
		} else {
			u64 tsc_exp = kvm->arch.last_tsc_write +
						nsec_to_cycles(vcpu, elapsed);
			u64 tsc_hz = vcpu->arch.virtual_tsc_khz * 1000LL;
			/*
			 * Special case: TSC write with a small delta (1 second)
			 * of virtual cycle time against real time is
			 * interpreted as an attempt to synchronize the CPU.
			 */
			synchronizing = data < tsc_exp + tsc_hz &&
					data + tsc_hz > tsc_exp;
		}
	}

	/*
	 * For a reliable TSC, we can match TSC offsets, and for an unstable
	 * TSC, we add elapsed time in this computation.  We could let the
	 * compensation code attempt to catch up if we fall behind, but
	 * it's better to try to match offsets from the beginning.
         */
	if (synchronizing &&
	    vcpu->arch.virtual_tsc_khz == kvm->arch.last_tsc_khz) {
		if (!kvm_check_tsc_unstable()) {
			offset = kvm->arch.cur_tsc_offset;
		} else {
			u64 delta = nsec_to_cycles(vcpu, elapsed);
			data += delta;
			offset = kvm_compute_l1_tsc_offset(vcpu, data);
		}
		matched = true;
	}

	__kvm_synchronize_tsc(vcpu, offset, data, ns, matched);
	raw_spin_unlock_irqrestore(&kvm->arch.tsc_write_lock, flags);
}

static inline void adjust_tsc_offset_guest(struct kvm_vcpu *vcpu,
					   s64 adjustment)
{
	u64 tsc_offset = vcpu->arch.l1_tsc_offset;
	kvm_vcpu_write_tsc_offset(vcpu, tsc_offset + adjustment);
}

static inline void adjust_tsc_offset_host(struct kvm_vcpu *vcpu, s64 adjustment)
{
	if (vcpu->arch.l1_tsc_scaling_ratio != kvm_caps.default_tsc_scaling_ratio)
		WARN_ON(adjustment < 0);
	adjustment = kvm_scale_tsc((u64) adjustment,
				   vcpu->arch.l1_tsc_scaling_ratio);
	adjust_tsc_offset_guest(vcpu, adjustment);
}

#ifdef CONFIG_X86_64

static u64 read_tsc(void)
{
	u64 ret = (u64)rdtsc_ordered();
	u64 last = pvclock_gtod_data.clock.cycle_last;

	if (likely(ret >= last))
		return ret;

	/*
	 * GCC likes to generate cmov here, but this branch is extremely
	 * predictable (it's just a function of time and the likely is
	 * very likely) and there's a data dependence, so force GCC
	 * to generate a branch instead.  I don't barrier() because
	 * we don't actually need a barrier, and if this function
	 * ever gets inlined it will generate worse code.
	 */
	asm volatile ("");
	return last;
}

static inline u64 vgettsc(struct pvclock_clock *clock, u64 *tsc_timestamp,
			  int *mode)
{
	long v;
	u64 tsc_pg_val;

	switch (clock->vclock_mode) {
	case VDSO_CLOCKMODE_HVCLOCK:
		tsc_pg_val = hv_read_tsc_page_tsc(hv_get_tsc_page(),
						  tsc_timestamp);
		if (tsc_pg_val != U64_MAX) {
			/* TSC page valid */
			*mode = VDSO_CLOCKMODE_HVCLOCK;
			v = (tsc_pg_val - clock->cycle_last) &
				clock->mask;
		} else {
			/* TSC page invalid */
			*mode = VDSO_CLOCKMODE_NONE;
		}
		break;
	case VDSO_CLOCKMODE_TSC:
		*mode = VDSO_CLOCKMODE_TSC;
		*tsc_timestamp = read_tsc();
		v = (*tsc_timestamp - clock->cycle_last) &
			clock->mask;
		break;
	default:
		*mode = VDSO_CLOCKMODE_NONE;
	}

	if (*mode == VDSO_CLOCKMODE_NONE)
		*tsc_timestamp = v = 0;

	return v * clock->mult;
}

static int do_monotonic_raw(s64 *t, u64 *tsc_timestamp)
{
	struct pvclock_gtod_data *gtod = &pvclock_gtod_data;
	unsigned long seq;
	int mode;
	u64 ns;

	do {
		seq = read_seqcount_begin(&gtod->seq);
		ns = gtod->raw_clock.base_cycles;
		ns += vgettsc(&gtod->raw_clock, tsc_timestamp, &mode);
		ns >>= gtod->raw_clock.shift;
		ns += ktime_to_ns(ktime_add(gtod->raw_clock.offset, gtod->offs_boot));
	} while (unlikely(read_seqcount_retry(&gtod->seq, seq)));
	*t = ns;

	return mode;
}

static int do_realtime(struct timespec64 *ts, u64 *tsc_timestamp)
{
	struct pvclock_gtod_data *gtod = &pvclock_gtod_data;
	unsigned long seq;
	int mode;
	u64 ns;

	do {
		seq = read_seqcount_begin(&gtod->seq);
		ts->tv_sec = gtod->wall_time_sec;
		ns = gtod->clock.base_cycles;
		ns += vgettsc(&gtod->clock, tsc_timestamp, &mode);
		ns >>= gtod->clock.shift;
	} while (unlikely(read_seqcount_retry(&gtod->seq, seq)));

	ts->tv_sec += __iter_div_u64_rem(ns, NSEC_PER_SEC, &ns);
	ts->tv_nsec = ns;

	return mode;
}

/* returns true if host is using TSC based clocksource */
static bool kvm_get_time_and_clockread(s64 *kernel_ns, u64 *tsc_timestamp)
{
	/* checked again under seqlock below */
	if (!gtod_is_based_on_tsc(pvclock_gtod_data.clock.vclock_mode))
		return false;

	return gtod_is_based_on_tsc(do_monotonic_raw(kernel_ns,
						      tsc_timestamp));
}

/* returns true if host is using TSC based clocksource */
static bool kvm_get_walltime_and_clockread(struct timespec64 *ts,
					   u64 *tsc_timestamp)
{
	/* checked again under seqlock below */
	if (!gtod_is_based_on_tsc(pvclock_gtod_data.clock.vclock_mode))
		return false;

	return gtod_is_based_on_tsc(do_realtime(ts, tsc_timestamp));
}
#endif

/*
 *
 * Assuming a stable TSC across physical CPUS, and a stable TSC
 * across virtual CPUs, the following condition is possible.
 * Each numbered line represents an event visible to both
 * CPUs at the next numbered event.
 *
 * "timespecX" represents host monotonic time. "tscX" represents
 * RDTSC value.
 *
 * 		VCPU0 on CPU0		|	VCPU1 on CPU1
 *
 * 1.  read timespec0,tsc0
 * 2.					| timespec1 = timespec0 + N
 * 					| tsc1 = tsc0 + M
 * 3. transition to guest		| transition to guest
 * 4. ret0 = timespec0 + (rdtsc - tsc0) |
 * 5.				        | ret1 = timespec1 + (rdtsc - tsc1)
 * 				        | ret1 = timespec0 + N + (rdtsc - (tsc0 + M))
 *
 * Since ret0 update is visible to VCPU1 at time 5, to obey monotonicity:
 *
 * 	- ret0 < ret1
 *	- timespec0 + (rdtsc - tsc0) < timespec0 + N + (rdtsc - (tsc0 + M))
 *		...
 *	- 0 < N - M => M < N
 *
 * That is, when timespec0 != timespec1, M < N. Unfortunately that is not
 * always the case (the difference between two distinct xtime instances
 * might be smaller then the difference between corresponding TSC reads,
 * when updating guest vcpus pvclock areas).
 *
 * To avoid that problem, do not allow visibility of distinct
 * system_timestamp/tsc_timestamp values simultaneously: use a master
 * copy of host monotonic time values. Update that master copy
 * in lockstep.
 *
 * Rely on synchronization of host TSCs and guest TSCs for monotonicity.
 *
 */

static void pvclock_update_vm_gtod_copy(struct kvm *kvm)
{
#ifdef CONFIG_X86_64
	struct kvm_arch *ka = &kvm->arch;
	int vclock_mode;
	bool host_tsc_clocksource, vcpus_matched;

	lockdep_assert_held(&kvm->arch.tsc_write_lock);
	vcpus_matched = (ka->nr_vcpus_matched_tsc + 1 ==
			atomic_read(&kvm->online_vcpus));

	/*
	 * If the host uses TSC clock, then passthrough TSC as stable
	 * to the guest.
	 */
	host_tsc_clocksource = kvm_get_time_and_clockread(
					&ka->master_kernel_ns,
					&ka->master_cycle_now);

	ka->use_master_clock = host_tsc_clocksource && vcpus_matched
				&& !ka->backwards_tsc_observed
				&& !ka->boot_vcpu_runs_old_kvmclock;

	if (ka->use_master_clock)
		atomic_set(&kvm_guest_has_master_clock, 1);

	vclock_mode = pvclock_gtod_data.clock.vclock_mode;
	trace_kvm_update_master_clock(ka->use_master_clock, vclock_mode,
					vcpus_matched);
#endif
}

static void kvm_make_mclock_inprogress_request(struct kvm *kvm)
{
	kvm_make_all_cpus_request(kvm, KVM_REQ_MCLOCK_INPROGRESS);
}

static void __kvm_start_pvclock_update(struct kvm *kvm)
{
	raw_spin_lock_irq(&kvm->arch.tsc_write_lock);
	write_seqcount_begin(&kvm->arch.pvclock_sc);
}

static void kvm_start_pvclock_update(struct kvm *kvm)
{
	kvm_make_mclock_inprogress_request(kvm);

	/* no guest entries from this point */
	__kvm_start_pvclock_update(kvm);
}

static void kvm_end_pvclock_update(struct kvm *kvm)
{
	struct kvm_arch *ka = &kvm->arch;
	struct kvm_vcpu *vcpu;
	unsigned long i;

	write_seqcount_end(&ka->pvclock_sc);
	raw_spin_unlock_irq(&ka->tsc_write_lock);
	kvm_for_each_vcpu(i, vcpu, kvm)
		kvm_make_request(KVM_REQ_CLOCK_UPDATE, vcpu);

	/* guest entries allowed */
	kvm_for_each_vcpu(i, vcpu, kvm)
		kvm_clear_request(KVM_REQ_MCLOCK_INPROGRESS, vcpu);
}

static void kvm_update_masterclock(struct kvm *kvm)
{
	kvm_hv_request_tsc_page_update(kvm);
	kvm_start_pvclock_update(kvm);
	pvclock_update_vm_gtod_copy(kvm);
	kvm_end_pvclock_update(kvm);
}

/*
 * Use the kernel's tsc_khz directly if the TSC is constant, otherwise use KVM's
 * per-CPU value (which may be zero if a CPU is going offline).  Note, tsc_khz
 * can change during boot even if the TSC is constant, as it's possible for KVM
 * to be loaded before TSC calibration completes.  Ideally, KVM would get a
 * notification when calibration completes, but practically speaking calibration
 * will complete before userspace is alive enough to create VMs.
 */
static unsigned long get_cpu_tsc_khz(void)
{
	if (static_cpu_has(X86_FEATURE_CONSTANT_TSC))
		return tsc_khz;
	else
		return __this_cpu_read(cpu_tsc_khz);
}

/* Called within read_seqcount_begin/retry for kvm->pvclock_sc.  */
static void __get_kvmclock(struct kvm *kvm, struct kvm_clock_data *data)
{
	struct kvm_arch *ka = &kvm->arch;
	struct pvclock_vcpu_time_info hv_clock;

	/* both __this_cpu_read() and rdtsc() should be on the same cpu */
	get_cpu();

	data->flags = 0;
	if (ka->use_master_clock &&
	    (static_cpu_has(X86_FEATURE_CONSTANT_TSC) || __this_cpu_read(cpu_tsc_khz))) {
#ifdef CONFIG_X86_64
		struct timespec64 ts;

		if (kvm_get_walltime_and_clockread(&ts, &data->host_tsc)) {
			data->realtime = ts.tv_nsec + NSEC_PER_SEC * ts.tv_sec;
			data->flags |= KVM_CLOCK_REALTIME | KVM_CLOCK_HOST_TSC;
		} else
#endif
		data->host_tsc = rdtsc();

		data->flags |= KVM_CLOCK_TSC_STABLE;
		hv_clock.tsc_timestamp = ka->master_cycle_now;
		hv_clock.system_time = ka->master_kernel_ns + ka->kvmclock_offset;
		kvm_get_time_scale(NSEC_PER_SEC, get_cpu_tsc_khz() * 1000LL,
				   &hv_clock.tsc_shift,
				   &hv_clock.tsc_to_system_mul);
		data->clock = __pvclock_read_cycles(&hv_clock, data->host_tsc);
	} else {
		data->clock = get_kvmclock_base_ns() + ka->kvmclock_offset;
	}

	put_cpu();
}

static void get_kvmclock(struct kvm *kvm, struct kvm_clock_data *data)
{
	struct kvm_arch *ka = &kvm->arch;
	unsigned seq;

	do {
		seq = read_seqcount_begin(&ka->pvclock_sc);
		__get_kvmclock(kvm, data);
	} while (read_seqcount_retry(&ka->pvclock_sc, seq));
}

u64 get_kvmclock_ns(struct kvm *kvm)
{
	struct kvm_clock_data data;

	get_kvmclock(kvm, &data);
	return data.clock;
}

static void kvm_setup_guest_pvclock(struct kvm_vcpu *v,
				    struct gfn_to_pfn_cache *gpc,
				    unsigned int offset)
{
	struct kvm_vcpu_arch *vcpu = &v->arch;
	struct pvclock_vcpu_time_info *guest_hv_clock;
	unsigned long flags;

	read_lock_irqsave(&gpc->lock, flags);
	while (!kvm_gpc_check(gpc, offset + sizeof(*guest_hv_clock))) {
		read_unlock_irqrestore(&gpc->lock, flags);

		if (kvm_gpc_refresh(gpc, offset + sizeof(*guest_hv_clock)))
			return;

		read_lock_irqsave(&gpc->lock, flags);
	}

	guest_hv_clock = (void *)(gpc->khva + offset);

	/*
	 * This VCPU is paused, but it's legal for a guest to read another
	 * VCPU's kvmclock, so we really have to follow the specification where
	 * it says that version is odd if data is being modified, and even after
	 * it is consistent.
	 */

	guest_hv_clock->version = vcpu->hv_clock.version = (guest_hv_clock->version + 1) | 1;
	smp_wmb();

	/* retain PVCLOCK_GUEST_STOPPED if set in guest copy */
	vcpu->hv_clock.flags |= (guest_hv_clock->flags & PVCLOCK_GUEST_STOPPED);

	if (vcpu->pvclock_set_guest_stopped_request) {
		vcpu->hv_clock.flags |= PVCLOCK_GUEST_STOPPED;
		vcpu->pvclock_set_guest_stopped_request = false;
	}

	memcpy(guest_hv_clock, &vcpu->hv_clock, sizeof(*guest_hv_clock));
	smp_wmb();

	guest_hv_clock->version = ++vcpu->hv_clock.version;

	mark_page_dirty_in_slot(v->kvm, gpc->memslot, gpc->gpa >> PAGE_SHIFT);
	read_unlock_irqrestore(&gpc->lock, flags);

	trace_kvm_pvclock_update(v->vcpu_id, &vcpu->hv_clock);
}

static int kvm_guest_time_update(struct kvm_vcpu *v)
{
	unsigned long flags, tgt_tsc_khz;
	unsigned seq;
	struct kvm_vcpu_arch *vcpu = &v->arch;
	struct kvm_arch *ka = &v->kvm->arch;
	s64 kernel_ns;
	u64 tsc_timestamp, host_tsc;
	u8 pvclock_flags;
	bool use_master_clock;

	kernel_ns = 0;
	host_tsc = 0;

	/*
	 * If the host uses TSC clock, then passthrough TSC as stable
	 * to the guest.
	 */
	do {
		seq = read_seqcount_begin(&ka->pvclock_sc);
		use_master_clock = ka->use_master_clock;
		if (use_master_clock) {
			host_tsc = ka->master_cycle_now;
			kernel_ns = ka->master_kernel_ns;
		}
	} while (read_seqcount_retry(&ka->pvclock_sc, seq));

	/* Keep irq disabled to prevent changes to the clock */
	local_irq_save(flags);
	tgt_tsc_khz = get_cpu_tsc_khz();
	if (unlikely(tgt_tsc_khz == 0)) {
		local_irq_restore(flags);
		kvm_make_request(KVM_REQ_CLOCK_UPDATE, v);
		return 1;
	}
	if (!use_master_clock) {
		host_tsc = rdtsc();
		kernel_ns = get_kvmclock_base_ns();
	}

	tsc_timestamp = kvm_read_l1_tsc(v, host_tsc);

	/*
	 * We may have to catch up the TSC to match elapsed wall clock
	 * time for two reasons, even if kvmclock is used.
	 *   1) CPU could have been running below the maximum TSC rate
	 *   2) Broken TSC compensation resets the base at each VCPU
	 *      entry to avoid unknown leaps of TSC even when running
	 *      again on the same CPU.  This may cause apparent elapsed
	 *      time to disappear, and the guest to stand still or run
	 *	very slowly.
	 */
	if (vcpu->tsc_catchup) {
		u64 tsc = compute_guest_tsc(v, kernel_ns);
		if (tsc > tsc_timestamp) {
			adjust_tsc_offset_guest(v, tsc - tsc_timestamp);
			tsc_timestamp = tsc;
		}
	}

	local_irq_restore(flags);

	/* With all the info we got, fill in the values */

	if (kvm_caps.has_tsc_control)
		tgt_tsc_khz = kvm_scale_tsc(tgt_tsc_khz,
					    v->arch.l1_tsc_scaling_ratio);

	if (unlikely(vcpu->hw_tsc_khz != tgt_tsc_khz)) {
		kvm_get_time_scale(NSEC_PER_SEC, tgt_tsc_khz * 1000LL,
				   &vcpu->hv_clock.tsc_shift,
				   &vcpu->hv_clock.tsc_to_system_mul);
		vcpu->hw_tsc_khz = tgt_tsc_khz;
		kvm_xen_update_tsc_info(v);
	}

	vcpu->hv_clock.tsc_timestamp = tsc_timestamp;
	vcpu->hv_clock.system_time = kernel_ns + v->kvm->arch.kvmclock_offset;
	vcpu->last_guest_tsc = tsc_timestamp;

	/* If the host uses TSC clocksource, then it is stable */
	pvclock_flags = 0;
	if (use_master_clock)
		pvclock_flags |= PVCLOCK_TSC_STABLE_BIT;

	vcpu->hv_clock.flags = pvclock_flags;

	if (vcpu->pv_time.active)
		kvm_setup_guest_pvclock(v, &vcpu->pv_time, 0);
	if (vcpu->xen.vcpu_info_cache.active)
		kvm_setup_guest_pvclock(v, &vcpu->xen.vcpu_info_cache,
					offsetof(struct compat_vcpu_info, time));
	if (vcpu->xen.vcpu_time_info_cache.active)
		kvm_setup_guest_pvclock(v, &vcpu->xen.vcpu_time_info_cache, 0);
	kvm_hv_setup_tsc_page(v->kvm, &vcpu->hv_clock);
	return 0;
}

/*
 * kvmclock updates which are isolated to a given vcpu, such as
 * vcpu->cpu migration, should not allow system_timestamp from
 * the rest of the vcpus to remain static. Otherwise ntp frequency
 * correction applies to one vcpu's system_timestamp but not
 * the others.
 *
 * So in those cases, request a kvmclock update for all vcpus.
 * We need to rate-limit these requests though, as they can
 * considerably slow guests that have a large number of vcpus.
 * The time for a remote vcpu to update its kvmclock is bound
 * by the delay we use to rate-limit the updates.
 */

#define KVMCLOCK_UPDATE_DELAY msecs_to_jiffies(100)

static void kvmclock_update_fn(struct work_struct *work)
{
	unsigned long i;
	struct delayed_work *dwork = to_delayed_work(work);
	struct kvm_arch *ka = container_of(dwork, struct kvm_arch,
					   kvmclock_update_work);
	struct kvm *kvm = container_of(ka, struct kvm, arch);
	struct kvm_vcpu *vcpu;

	kvm_for_each_vcpu(i, vcpu, kvm) {
		kvm_make_request(KVM_REQ_CLOCK_UPDATE, vcpu);
		kvm_vcpu_kick(vcpu);
	}
}

static void kvm_gen_kvmclock_update(struct kvm_vcpu *v)
{
	struct kvm *kvm = v->kvm;

	kvm_make_request(KVM_REQ_CLOCK_UPDATE, v);
	schedule_delayed_work(&kvm->arch.kvmclock_update_work,
					KVMCLOCK_UPDATE_DELAY);
}

#define KVMCLOCK_SYNC_PERIOD (300 * HZ)

static void kvmclock_sync_fn(struct work_struct *work)
{
	struct delayed_work *dwork = to_delayed_work(work);
	struct kvm_arch *ka = container_of(dwork, struct kvm_arch,
					   kvmclock_sync_work);
	struct kvm *kvm = container_of(ka, struct kvm, arch);

	if (!kvmclock_periodic_sync)
		return;

	schedule_delayed_work(&kvm->arch.kvmclock_update_work, 0);
	schedule_delayed_work(&kvm->arch.kvmclock_sync_work,
					KVMCLOCK_SYNC_PERIOD);
}

/* These helpers are safe iff @msr is known to be an MCx bank MSR. */
static bool is_mci_control_msr(u32 msr)
{
	return (msr & 3) == 0;
}
static bool is_mci_status_msr(u32 msr)
{
	return (msr & 3) == 1;
}

/*
 * On AMD, HWCR[McStatusWrEn] controls whether setting MCi_STATUS results in #GP.
 */
static bool can_set_mci_status(struct kvm_vcpu *vcpu)
{
	/* McStatusWrEn enabled? */
	if (guest_cpuid_is_amd_or_hygon(vcpu))
		return !!(vcpu->arch.msr_hwcr & BIT_ULL(18));

	return false;
}

static int set_msr_mce(struct kvm_vcpu *vcpu, struct msr_data *msr_info)
{
	u64 mcg_cap = vcpu->arch.mcg_cap;
	unsigned bank_num = mcg_cap & 0xff;
	u32 msr = msr_info->index;
	u64 data = msr_info->data;
	u32 offset, last_msr;

	switch (msr) {
	case MSR_IA32_MCG_STATUS:
		vcpu->arch.mcg_status = data;
		break;
	case MSR_IA32_MCG_CTL:
		if (!(mcg_cap & MCG_CTL_P) &&
		    (data || !msr_info->host_initiated))
			return 1;
		if (data != 0 && data != ~(u64)0)
			return 1;
		vcpu->arch.mcg_ctl = data;
		break;
	case MSR_IA32_MC0_CTL2 ... MSR_IA32_MCx_CTL2(KVM_MAX_MCE_BANKS) - 1:
		last_msr = MSR_IA32_MCx_CTL2(bank_num) - 1;
		if (msr > last_msr)
			return 1;

		if (!(mcg_cap & MCG_CMCI_P) && (data || !msr_info->host_initiated))
			return 1;
		/* An attempt to write a 1 to a reserved bit raises #GP */
		if (data & ~(MCI_CTL2_CMCI_EN | MCI_CTL2_CMCI_THRESHOLD_MASK))
			return 1;
		offset = array_index_nospec(msr - MSR_IA32_MC0_CTL2,
					    last_msr + 1 - MSR_IA32_MC0_CTL2);
		vcpu->arch.mci_ctl2_banks[offset] = data;
		break;
	case MSR_IA32_MC0_CTL ... MSR_IA32_MCx_CTL(KVM_MAX_MCE_BANKS) - 1:
		last_msr = MSR_IA32_MCx_CTL(bank_num) - 1;
		if (msr > last_msr)
			return 1;

		/*
		 * Only 0 or all 1s can be written to IA32_MCi_CTL, all other
		 * values are architecturally undefined.  But, some Linux
		 * kernels clear bit 10 in bank 4 to workaround a BIOS/GART TLB
		 * issue on AMD K8s, allow bit 10 to be clear when setting all
		 * other bits in order to avoid an uncaught #GP in the guest.
		 *
		 * UNIXWARE clears bit 0 of MC1_CTL to ignore correctable,
		 * single-bit ECC data errors.
		 */
		if (is_mci_control_msr(msr) &&
		    data != 0 && (data | (1 << 10) | 1) != ~(u64)0)
			return 1;

		/*
		 * All CPUs allow writing 0 to MCi_STATUS MSRs to clear the MSR.
		 * AMD-based CPUs allow non-zero values, but if and only if
		 * HWCR[McStatusWrEn] is set.
		 */
		if (!msr_info->host_initiated && is_mci_status_msr(msr) &&
		    data != 0 && !can_set_mci_status(vcpu))
			return 1;

		offset = array_index_nospec(msr - MSR_IA32_MC0_CTL,
					    last_msr + 1 - MSR_IA32_MC0_CTL);
		vcpu->arch.mce_banks[offset] = data;
		break;
	default:
		return 1;
	}
	return 0;
}

static inline bool kvm_pv_async_pf_enabled(struct kvm_vcpu *vcpu)
{
	u64 mask = KVM_ASYNC_PF_ENABLED | KVM_ASYNC_PF_DELIVERY_AS_INT;

	return (vcpu->arch.apf.msr_en_val & mask) == mask;
}

static int kvm_pv_enable_async_pf(struct kvm_vcpu *vcpu, u64 data)
{
	gpa_t gpa = data & ~0x3f;

	/* Bits 4:5 are reserved, Should be zero */
	if (data & 0x30)
		return 1;

	if (!guest_pv_has(vcpu, KVM_FEATURE_ASYNC_PF_VMEXIT) &&
	    (data & KVM_ASYNC_PF_DELIVERY_AS_PF_VMEXIT))
		return 1;

	if (!guest_pv_has(vcpu, KVM_FEATURE_ASYNC_PF_INT) &&
	    (data & KVM_ASYNC_PF_DELIVERY_AS_INT))
		return 1;

	if (!lapic_in_kernel(vcpu))
		return data ? 1 : 0;

	vcpu->arch.apf.msr_en_val = data;

	if (!kvm_pv_async_pf_enabled(vcpu)) {
		kvm_clear_async_pf_completion_queue(vcpu);
		kvm_async_pf_hash_reset(vcpu);
		return 0;
	}

	if (kvm_gfn_to_hva_cache_init(vcpu->kvm, &vcpu->arch.apf.data, gpa,
					sizeof(u64)))
		return 1;

	vcpu->arch.apf.send_user_only = !(data & KVM_ASYNC_PF_SEND_ALWAYS);
	vcpu->arch.apf.delivery_as_pf_vmexit = data & KVM_ASYNC_PF_DELIVERY_AS_PF_VMEXIT;

	kvm_async_pf_wakeup_all(vcpu);

	return 0;
}

static int kvm_pv_enable_async_pf_int(struct kvm_vcpu *vcpu, u64 data)
{
	/* Bits 8-63 are reserved */
	if (data >> 8)
		return 1;

	if (!lapic_in_kernel(vcpu))
		return 1;

	vcpu->arch.apf.msr_int_val = data;

	vcpu->arch.apf.vec = data & KVM_ASYNC_PF_VEC_MASK;

	return 0;
}

static void kvmclock_reset(struct kvm_vcpu *vcpu)
{
	kvm_gpc_deactivate(&vcpu->arch.pv_time);
	vcpu->arch.time = 0;
}

static void kvm_vcpu_flush_tlb_all(struct kvm_vcpu *vcpu)
{
	++vcpu->stat.tlb_flush;
	static_call(kvm_x86_flush_tlb_all)(vcpu);

	/* Flushing all ASIDs flushes the current ASID... */
	kvm_clear_request(KVM_REQ_TLB_FLUSH_CURRENT, vcpu);
}

static void kvm_vcpu_flush_tlb_guest(struct kvm_vcpu *vcpu)
{
	++vcpu->stat.tlb_flush;

	if (!tdp_enabled) {
		/*
		 * A TLB flush on behalf of the guest is equivalent to
		 * INVPCID(all), toggling CR4.PGE, etc., which requires
		 * a forced sync of the shadow page tables.  Ensure all the
		 * roots are synced and the guest TLB in hardware is clean.
		 */
		kvm_mmu_sync_roots(vcpu);
		kvm_mmu_sync_prev_roots(vcpu);
	}

	static_call(kvm_x86_flush_tlb_guest)(vcpu);

	/*
	 * Flushing all "guest" TLB is always a superset of Hyper-V's fine
	 * grained flushing.
	 */
	kvm_hv_vcpu_purge_flush_tlb(vcpu);
}


static inline void kvm_vcpu_flush_tlb_current(struct kvm_vcpu *vcpu)
{
	++vcpu->stat.tlb_flush;
	static_call(kvm_x86_flush_tlb_current)(vcpu);
}

/*
 * Service "local" TLB flush requests, which are specific to the current MMU
 * context.  In addition to the generic event handling in vcpu_enter_guest(),
 * TLB flushes that are targeted at an MMU context also need to be serviced
 * prior before nested VM-Enter/VM-Exit.
 */
void kvm_service_local_tlb_flush_requests(struct kvm_vcpu *vcpu)
{
	if (kvm_check_request(KVM_REQ_TLB_FLUSH_CURRENT, vcpu))
		kvm_vcpu_flush_tlb_current(vcpu);

	if (kvm_check_request(KVM_REQ_TLB_FLUSH_GUEST, vcpu))
		kvm_vcpu_flush_tlb_guest(vcpu);
}
EXPORT_SYMBOL_GPL(kvm_service_local_tlb_flush_requests);

static void record_steal_time(struct kvm_vcpu *vcpu)
{
	struct gfn_to_hva_cache *ghc = &vcpu->arch.st.cache;
	struct kvm_steal_time __user *st;
	struct kvm_memslots *slots;
	gpa_t gpa = vcpu->arch.st.msr_val & KVM_STEAL_VALID_BITS;
	u64 steal;
	u32 version;

	if (kvm_xen_msr_enabled(vcpu->kvm)) {
		kvm_xen_runstate_set_running(vcpu);
		return;
	}

	if (!(vcpu->arch.st.msr_val & KVM_MSR_ENABLED))
		return;

	if (WARN_ON_ONCE(current->mm != vcpu->kvm->mm))
		return;

	slots = kvm_memslots(vcpu->kvm);

	if (unlikely(slots->generation != ghc->generation ||
		     gpa != ghc->gpa ||
		     kvm_is_error_hva(ghc->hva) || !ghc->memslot)) {
		/* We rely on the fact that it fits in a single page. */
		BUILD_BUG_ON((sizeof(*st) - 1) & KVM_STEAL_VALID_BITS);

		if (kvm_gfn_to_hva_cache_init(vcpu->kvm, ghc, gpa, sizeof(*st)) ||
		    kvm_is_error_hva(ghc->hva) || !ghc->memslot)
			return;
	}

	st = (struct kvm_steal_time __user *)ghc->hva;
	/*
	 * Doing a TLB flush here, on the guest's behalf, can avoid
	 * expensive IPIs.
	 */
	if (guest_pv_has(vcpu, KVM_FEATURE_PV_TLB_FLUSH)) {
		u8 st_preempted = 0;
		int err = -EFAULT;

		if (!user_access_begin(st, sizeof(*st)))
			return;

		asm volatile("1: xchgb %0, %2\n"
			     "xor %1, %1\n"
			     "2:\n"
			     _ASM_EXTABLE_UA(1b, 2b)
			     : "+q" (st_preempted),
			       "+&r" (err),
			       "+m" (st->preempted));
		if (err)
			goto out;

		user_access_end();

		vcpu->arch.st.preempted = 0;

		trace_kvm_pv_tlb_flush(vcpu->vcpu_id,
				       st_preempted & KVM_VCPU_FLUSH_TLB);
		if (st_preempted & KVM_VCPU_FLUSH_TLB)
			kvm_vcpu_flush_tlb_guest(vcpu);

		if (!user_access_begin(st, sizeof(*st)))
			goto dirty;
	} else {
		if (!user_access_begin(st, sizeof(*st)))
			return;

		unsafe_put_user(0, &st->preempted, out);
		vcpu->arch.st.preempted = 0;
	}

	unsafe_get_user(version, &st->version, out);
	if (version & 1)
		version += 1;  /* first time write, random junk */

	version += 1;
	unsafe_put_user(version, &st->version, out);

	smp_wmb();

	unsafe_get_user(steal, &st->steal, out);
	steal += current->sched_info.run_delay -
		vcpu->arch.st.last_steal;
	vcpu->arch.st.last_steal = current->sched_info.run_delay;
	unsafe_put_user(steal, &st->steal, out);

	version += 1;
	unsafe_put_user(version, &st->version, out);

 out:
	user_access_end();
 dirty:
	mark_page_dirty_in_slot(vcpu->kvm, ghc->memslot, gpa_to_gfn(ghc->gpa));
}

static bool kvm_is_msr_to_save(u32 msr_index)
{
	unsigned int i;

	for (i = 0; i < num_msrs_to_save; i++) {
		if (msrs_to_save[i] == msr_index)
			return true;
	}

	return false;
}

int kvm_set_msr_common(struct kvm_vcpu *vcpu, struct msr_data *msr_info)
{
	u32 msr = msr_info->index;
	u64 data = msr_info->data;

	if (msr && msr == vcpu->kvm->arch.xen_hvm_config.msr)
		return kvm_xen_write_hypercall_page(vcpu, data);

	switch (msr) {
	case MSR_AMD64_NB_CFG:
	case MSR_IA32_UCODE_WRITE:
	case MSR_VM_HSAVE_PA:
	case MSR_AMD64_PATCH_LOADER:
	case MSR_AMD64_BU_CFG2:
	case MSR_AMD64_DC_CFG:
	case MSR_F15H_EX_CFG:
		break;

	case MSR_IA32_UCODE_REV:
		if (msr_info->host_initiated)
			vcpu->arch.microcode_version = data;
		break;
	case MSR_IA32_ARCH_CAPABILITIES:
		if (!msr_info->host_initiated)
			return 1;
		vcpu->arch.arch_capabilities = data;
		break;
	case MSR_IA32_PERF_CAPABILITIES:
		if (!msr_info->host_initiated)
			return 1;
		if (data & ~kvm_caps.supported_perf_cap)
			return 1;

		vcpu->arch.perf_capabilities = data;
		kvm_pmu_refresh(vcpu);
		return 0;
	case MSR_EFER:
		return set_efer(vcpu, msr_info);
	case MSR_K7_HWCR:
		data &= ~(u64)0x40;	/* ignore flush filter disable */
		data &= ~(u64)0x100;	/* ignore ignne emulation enable */
		data &= ~(u64)0x8;	/* ignore TLB cache disable */

		/* Handle McStatusWrEn */
		if (data == BIT_ULL(18)) {
			vcpu->arch.msr_hwcr = data;
		} else if (data != 0) {
			kvm_pr_unimpl_wrmsr(vcpu, msr, data);
			return 1;
		}
		break;
	case MSR_FAM10H_MMIO_CONF_BASE:
		if (data != 0) {
			kvm_pr_unimpl_wrmsr(vcpu, msr, data);
			return 1;
		}
		break;
	case 0x200 ... MSR_IA32_MC0_CTL2 - 1:
	case MSR_IA32_MCx_CTL2(KVM_MAX_MCE_BANKS) ... 0x2ff:
		return kvm_mtrr_set_msr(vcpu, msr, data);
	case MSR_IA32_APICBASE:
		return kvm_set_apic_base(vcpu, msr_info);
	case APIC_BASE_MSR ... APIC_BASE_MSR + 0xff:
		return kvm_x2apic_msr_write(vcpu, msr, data);
	case MSR_IA32_TSC_DEADLINE:
		kvm_set_lapic_tscdeadline_msr(vcpu, data);
		break;
	case MSR_IA32_TSC_ADJUST:
		if (guest_cpuid_has(vcpu, X86_FEATURE_TSC_ADJUST)) {
			if (!msr_info->host_initiated) {
				s64 adj = data - vcpu->arch.ia32_tsc_adjust_msr;
				adjust_tsc_offset_guest(vcpu, adj);
				/* Before back to guest, tsc_timestamp must be adjusted
				 * as well, otherwise guest's percpu pvclock time could jump.
				 */
				kvm_make_request(KVM_REQ_CLOCK_UPDATE, vcpu);
			}
			vcpu->arch.ia32_tsc_adjust_msr = data;
		}
		break;
	case MSR_IA32_MISC_ENABLE: {
		u64 old_val = vcpu->arch.ia32_misc_enable_msr;

		if (!msr_info->host_initiated) {
			/* RO bits */
			if ((old_val ^ data) & MSR_IA32_MISC_ENABLE_PMU_RO_MASK)
				return 1;

			/* R bits, i.e. writes are ignored, but don't fault. */
			data = data & ~MSR_IA32_MISC_ENABLE_EMON;
			data |= old_val & MSR_IA32_MISC_ENABLE_EMON;
		}

		if (!kvm_check_has_quirk(vcpu->kvm, KVM_X86_QUIRK_MISC_ENABLE_NO_MWAIT) &&
		    ((old_val ^ data)  & MSR_IA32_MISC_ENABLE_MWAIT)) {
			if (!guest_cpuid_has(vcpu, X86_FEATURE_XMM3))
				return 1;
			vcpu->arch.ia32_misc_enable_msr = data;
			kvm_update_cpuid_runtime(vcpu);
		} else {
			vcpu->arch.ia32_misc_enable_msr = data;
		}
		break;
	}
	case MSR_IA32_SMBASE:
		if (!IS_ENABLED(CONFIG_KVM_SMM) || !msr_info->host_initiated)
			return 1;
		vcpu->arch.smbase = data;
		break;
	case MSR_IA32_POWER_CTL:
		vcpu->arch.msr_ia32_power_ctl = data;
		break;
	case MSR_IA32_TSC:
		if (msr_info->host_initiated) {
			kvm_synchronize_tsc(vcpu, data);
		} else {
			u64 adj = kvm_compute_l1_tsc_offset(vcpu, data) - vcpu->arch.l1_tsc_offset;
			adjust_tsc_offset_guest(vcpu, adj);
			vcpu->arch.ia32_tsc_adjust_msr += adj;
		}
		break;
	case MSR_IA32_XSS:
		if (!msr_info->host_initiated &&
		    !guest_cpuid_has(vcpu, X86_FEATURE_XSAVES))
			return 1;
		/*
		 * KVM supports exposing PT to the guest, but does not support
		 * IA32_XSS[bit 8]. Guests have to use RDMSR/WRMSR rather than
		 * XSAVES/XRSTORS to save/restore PT MSRs.
		 */
		if (data & ~kvm_caps.supported_xss)
			return 1;
		vcpu->arch.ia32_xss = data;
		kvm_update_cpuid_runtime(vcpu);
		break;
	case MSR_SMI_COUNT:
		if (!msr_info->host_initiated)
			return 1;
		vcpu->arch.smi_count = data;
		break;
	case MSR_KVM_WALL_CLOCK_NEW:
		if (!guest_pv_has(vcpu, KVM_FEATURE_CLOCKSOURCE2))
			return 1;

		vcpu->kvm->arch.wall_clock = data;
		kvm_write_wall_clock(vcpu->kvm, data, 0);
		break;
	case MSR_KVM_WALL_CLOCK:
		if (!guest_pv_has(vcpu, KVM_FEATURE_CLOCKSOURCE))
			return 1;

		vcpu->kvm->arch.wall_clock = data;
		kvm_write_wall_clock(vcpu->kvm, data, 0);
		break;
	case MSR_KVM_SYSTEM_TIME_NEW:
		if (!guest_pv_has(vcpu, KVM_FEATURE_CLOCKSOURCE2))
			return 1;

		kvm_write_system_time(vcpu, data, false, msr_info->host_initiated);
		break;
	case MSR_KVM_SYSTEM_TIME:
		if (!guest_pv_has(vcpu, KVM_FEATURE_CLOCKSOURCE))
			return 1;

		kvm_write_system_time(vcpu, data, true,  msr_info->host_initiated);
		break;
	case MSR_KVM_ASYNC_PF_EN:
		if (!guest_pv_has(vcpu, KVM_FEATURE_ASYNC_PF))
			return 1;

		if (kvm_pv_enable_async_pf(vcpu, data))
			return 1;
		break;
	case MSR_KVM_ASYNC_PF_INT:
		if (!guest_pv_has(vcpu, KVM_FEATURE_ASYNC_PF_INT))
			return 1;

		if (kvm_pv_enable_async_pf_int(vcpu, data))
			return 1;
		break;
	case MSR_KVM_ASYNC_PF_ACK:
		if (!guest_pv_has(vcpu, KVM_FEATURE_ASYNC_PF_INT))
			return 1;
		if (data & 0x1) {
			vcpu->arch.apf.pageready_pending = false;
			kvm_check_async_pf_completion(vcpu);
		}
		break;
	case MSR_KVM_STEAL_TIME:
		if (!guest_pv_has(vcpu, KVM_FEATURE_STEAL_TIME))
			return 1;

		if (unlikely(!sched_info_on()))
			return 1;

		if (data & KVM_STEAL_RESERVED_MASK)
			return 1;

		vcpu->arch.st.msr_val = data;

		if (!(data & KVM_MSR_ENABLED))
			break;

		kvm_make_request(KVM_REQ_STEAL_UPDATE, vcpu);

		break;
	case MSR_KVM_PV_EOI_EN:
		if (!guest_pv_has(vcpu, KVM_FEATURE_PV_EOI))
			return 1;

		if (kvm_lapic_set_pv_eoi(vcpu, data, sizeof(u8)))
			return 1;
		break;

	case MSR_KVM_POLL_CONTROL:
		if (!guest_pv_has(vcpu, KVM_FEATURE_POLL_CONTROL))
			return 1;

		/* only enable bit supported */
		if (data & (-1ULL << 1))
			return 1;

		vcpu->arch.msr_kvm_poll_control = data;
		break;

	case MSR_IA32_MCG_CTL:
	case MSR_IA32_MCG_STATUS:
	case MSR_IA32_MC0_CTL ... MSR_IA32_MCx_CTL(KVM_MAX_MCE_BANKS) - 1:
	case MSR_IA32_MC0_CTL2 ... MSR_IA32_MCx_CTL2(KVM_MAX_MCE_BANKS) - 1:
		return set_msr_mce(vcpu, msr_info);

	case MSR_K7_PERFCTR0 ... MSR_K7_PERFCTR3:
	case MSR_P6_PERFCTR0 ... MSR_P6_PERFCTR1:
	case MSR_K7_EVNTSEL0 ... MSR_K7_EVNTSEL3:
	case MSR_P6_EVNTSEL0 ... MSR_P6_EVNTSEL1:
		if (kvm_pmu_is_valid_msr(vcpu, msr))
			return kvm_pmu_set_msr(vcpu, msr_info);

		if (data)
			kvm_pr_unimpl_wrmsr(vcpu, msr, data);
		break;
	case MSR_K7_CLK_CTL:
		/*
		 * Ignore all writes to this no longer documented MSR.
		 * Writes are only relevant for old K7 processors,
		 * all pre-dating SVM, but a recommended workaround from
		 * AMD for these chips. It is possible to specify the
		 * affected processor models on the command line, hence
		 * the need to ignore the workaround.
		 */
		break;
	case HV_X64_MSR_GUEST_OS_ID ... HV_X64_MSR_SINT15:
	case HV_X64_MSR_SYNDBG_CONTROL ... HV_X64_MSR_SYNDBG_PENDING_BUFFER:
	case HV_X64_MSR_SYNDBG_OPTIONS:
	case HV_X64_MSR_CRASH_P0 ... HV_X64_MSR_CRASH_P4:
	case HV_X64_MSR_CRASH_CTL:
	case HV_X64_MSR_STIMER0_CONFIG ... HV_X64_MSR_STIMER3_COUNT:
	case HV_X64_MSR_REENLIGHTENMENT_CONTROL:
	case HV_X64_MSR_TSC_EMULATION_CONTROL:
	case HV_X64_MSR_TSC_EMULATION_STATUS:
	case HV_X64_MSR_TSC_INVARIANT_CONTROL:
		return kvm_hv_set_msr_common(vcpu, msr, data,
					     msr_info->host_initiated);
	case MSR_IA32_BBL_CR_CTL3:
		/* Drop writes to this legacy MSR -- see rdmsr
		 * counterpart for further detail.
		 */
		kvm_pr_unimpl_wrmsr(vcpu, msr, data);
		break;
	case MSR_AMD64_OSVW_ID_LENGTH:
		if (!guest_cpuid_has(vcpu, X86_FEATURE_OSVW))
			return 1;
		vcpu->arch.osvw.length = data;
		break;
	case MSR_AMD64_OSVW_STATUS:
		if (!guest_cpuid_has(vcpu, X86_FEATURE_OSVW))
			return 1;
		vcpu->arch.osvw.status = data;
		break;
	case MSR_PLATFORM_INFO:
		if (!msr_info->host_initiated ||
		    (!(data & MSR_PLATFORM_INFO_CPUID_FAULT) &&
		     cpuid_fault_enabled(vcpu)))
			return 1;
		vcpu->arch.msr_platform_info = data;
		break;
	case MSR_MISC_FEATURES_ENABLES:
		if (data & ~MSR_MISC_FEATURES_ENABLES_CPUID_FAULT ||
		    (data & MSR_MISC_FEATURES_ENABLES_CPUID_FAULT &&
		     !supports_cpuid_fault(vcpu)))
			return 1;
		vcpu->arch.msr_misc_features_enables = data;
		break;
#ifdef CONFIG_X86_64
	case MSR_IA32_XFD:
		if (!msr_info->host_initiated &&
		    !guest_cpuid_has(vcpu, X86_FEATURE_XFD))
			return 1;

		if (data & ~kvm_guest_supported_xfd(vcpu))
			return 1;

		fpu_update_guest_xfd(&vcpu->arch.guest_fpu, data);
		break;
	case MSR_IA32_XFD_ERR:
		if (!msr_info->host_initiated &&
		    !guest_cpuid_has(vcpu, X86_FEATURE_XFD))
			return 1;

		if (data & ~kvm_guest_supported_xfd(vcpu))
			return 1;

		vcpu->arch.guest_fpu.xfd_err = data;
		break;
#endif
	default:
		if (kvm_pmu_is_valid_msr(vcpu, msr))
			return kvm_pmu_set_msr(vcpu, msr_info);

		/*
		 * Userspace is allowed to write '0' to MSRs that KVM reports
		 * as to-be-saved, even if an MSRs isn't fully supported.
		 */
		if (msr_info->host_initiated && !data &&
		    kvm_is_msr_to_save(msr))
			break;

		return KVM_MSR_RET_INVALID;
	}
	return 0;
}
EXPORT_SYMBOL_GPL(kvm_set_msr_common);

static int get_msr_mce(struct kvm_vcpu *vcpu, u32 msr, u64 *pdata, bool host)
{
	u64 data;
	u64 mcg_cap = vcpu->arch.mcg_cap;
	unsigned bank_num = mcg_cap & 0xff;
	u32 offset, last_msr;

	switch (msr) {
	case MSR_IA32_P5_MC_ADDR:
	case MSR_IA32_P5_MC_TYPE:
		data = 0;
		break;
	case MSR_IA32_MCG_CAP:
		data = vcpu->arch.mcg_cap;
		break;
	case MSR_IA32_MCG_CTL:
		if (!(mcg_cap & MCG_CTL_P) && !host)
			return 1;
		data = vcpu->arch.mcg_ctl;
		break;
	case MSR_IA32_MCG_STATUS:
		data = vcpu->arch.mcg_status;
		break;
	case MSR_IA32_MC0_CTL2 ... MSR_IA32_MCx_CTL2(KVM_MAX_MCE_BANKS) - 1:
		last_msr = MSR_IA32_MCx_CTL2(bank_num) - 1;
		if (msr > last_msr)
			return 1;

		if (!(mcg_cap & MCG_CMCI_P) && !host)
			return 1;
		offset = array_index_nospec(msr - MSR_IA32_MC0_CTL2,
					    last_msr + 1 - MSR_IA32_MC0_CTL2);
		data = vcpu->arch.mci_ctl2_banks[offset];
		break;
	case MSR_IA32_MC0_CTL ... MSR_IA32_MCx_CTL(KVM_MAX_MCE_BANKS) - 1:
		last_msr = MSR_IA32_MCx_CTL(bank_num) - 1;
		if (msr > last_msr)
			return 1;

		offset = array_index_nospec(msr - MSR_IA32_MC0_CTL,
					    last_msr + 1 - MSR_IA32_MC0_CTL);
		data = vcpu->arch.mce_banks[offset];
		break;
	default:
		return 1;
	}
	*pdata = data;
	return 0;
}

int kvm_get_msr_common(struct kvm_vcpu *vcpu, struct msr_data *msr_info)
{
	switch (msr_info->index) {
	case MSR_IA32_PLATFORM_ID:
	case MSR_IA32_EBL_CR_POWERON:
	case MSR_IA32_LASTBRANCHFROMIP:
	case MSR_IA32_LASTBRANCHTOIP:
	case MSR_IA32_LASTINTFROMIP:
	case MSR_IA32_LASTINTTOIP:
	case MSR_AMD64_SYSCFG:
	case MSR_K8_TSEG_ADDR:
	case MSR_K8_TSEG_MASK:
	case MSR_VM_HSAVE_PA:
	case MSR_K8_INT_PENDING_MSG:
	case MSR_AMD64_NB_CFG:
	case MSR_FAM10H_MMIO_CONF_BASE:
	case MSR_AMD64_BU_CFG2:
	case MSR_IA32_PERF_CTL:
	case MSR_AMD64_DC_CFG:
	case MSR_F15H_EX_CFG:
	/*
	 * Intel Sandy Bridge CPUs must support the RAPL (running average power
	 * limit) MSRs. Just return 0, as we do not want to expose the host
	 * data here. Do not conditionalize this on CPUID, as KVM does not do
	 * so for existing CPU-specific MSRs.
	 */
	case MSR_RAPL_POWER_UNIT:
	case MSR_PP0_ENERGY_STATUS:	/* Power plane 0 (core) */
	case MSR_PP1_ENERGY_STATUS:	/* Power plane 1 (graphics uncore) */
	case MSR_PKG_ENERGY_STATUS:	/* Total package */
	case MSR_DRAM_ENERGY_STATUS:	/* DRAM controller */
		msr_info->data = 0;
		break;
	case MSR_K7_EVNTSEL0 ... MSR_K7_EVNTSEL3:
	case MSR_K7_PERFCTR0 ... MSR_K7_PERFCTR3:
	case MSR_P6_PERFCTR0 ... MSR_P6_PERFCTR1:
	case MSR_P6_EVNTSEL0 ... MSR_P6_EVNTSEL1:
		if (kvm_pmu_is_valid_msr(vcpu, msr_info->index))
			return kvm_pmu_get_msr(vcpu, msr_info);
		msr_info->data = 0;
		break;
	case MSR_IA32_UCODE_REV:
		msr_info->data = vcpu->arch.microcode_version;
		break;
	case MSR_IA32_ARCH_CAPABILITIES:
		if (!msr_info->host_initiated &&
		    !guest_cpuid_has(vcpu, X86_FEATURE_ARCH_CAPABILITIES))
			return 1;
		msr_info->data = vcpu->arch.arch_capabilities;
		break;
	case MSR_IA32_PERF_CAPABILITIES:
		if (!msr_info->host_initiated &&
		    !guest_cpuid_has(vcpu, X86_FEATURE_PDCM))
			return 1;
		msr_info->data = vcpu->arch.perf_capabilities;
		break;
	case MSR_IA32_POWER_CTL:
		msr_info->data = vcpu->arch.msr_ia32_power_ctl;
		break;
	case MSR_IA32_TSC: {
		/*
		 * Intel SDM states that MSR_IA32_TSC read adds the TSC offset
		 * even when not intercepted. AMD manual doesn't explicitly
		 * state this but appears to behave the same.
		 *
		 * On userspace reads and writes, however, we unconditionally
		 * return L1's TSC value to ensure backwards-compatible
		 * behavior for migration.
		 */
		u64 offset, ratio;

		if (msr_info->host_initiated) {
			offset = vcpu->arch.l1_tsc_offset;
			ratio = vcpu->arch.l1_tsc_scaling_ratio;
		} else {
			offset = vcpu->arch.tsc_offset;
			ratio = vcpu->arch.tsc_scaling_ratio;
		}

		msr_info->data = kvm_scale_tsc(rdtsc(), ratio) + offset;
		break;
	}
	case MSR_MTRRcap:
	case 0x200 ... MSR_IA32_MC0_CTL2 - 1:
	case MSR_IA32_MCx_CTL2(KVM_MAX_MCE_BANKS) ... 0x2ff:
		return kvm_mtrr_get_msr(vcpu, msr_info->index, &msr_info->data);
	case 0xcd: /* fsb frequency */
		msr_info->data = 3;
		break;
		/*
		 * MSR_EBC_FREQUENCY_ID
		 * Conservative value valid for even the basic CPU models.
		 * Models 0,1: 000 in bits 23:21 indicating a bus speed of
		 * 100MHz, model 2 000 in bits 18:16 indicating 100MHz,
		 * and 266MHz for model 3, or 4. Set Core Clock
		 * Frequency to System Bus Frequency Ratio to 1 (bits
		 * 31:24) even though these are only valid for CPU
		 * models > 2, however guests may end up dividing or
		 * multiplying by zero otherwise.
		 */
	case MSR_EBC_FREQUENCY_ID:
		msr_info->data = 1 << 24;
		break;
	case MSR_IA32_APICBASE:
		msr_info->data = kvm_get_apic_base(vcpu);
		break;
	case APIC_BASE_MSR ... APIC_BASE_MSR + 0xff:
		return kvm_x2apic_msr_read(vcpu, msr_info->index, &msr_info->data);
	case MSR_IA32_TSC_DEADLINE:
		msr_info->data = kvm_get_lapic_tscdeadline_msr(vcpu);
		break;
	case MSR_IA32_TSC_ADJUST:
		msr_info->data = (u64)vcpu->arch.ia32_tsc_adjust_msr;
		break;
	case MSR_IA32_MISC_ENABLE:
		msr_info->data = vcpu->arch.ia32_misc_enable_msr;
		break;
	case MSR_IA32_SMBASE:
		if (!IS_ENABLED(CONFIG_KVM_SMM) || !msr_info->host_initiated)
			return 1;
		msr_info->data = vcpu->arch.smbase;
		break;
	case MSR_SMI_COUNT:
		msr_info->data = vcpu->arch.smi_count;
		break;
	case MSR_IA32_PERF_STATUS:
		/* TSC increment by tick */
		msr_info->data = 1000ULL;
		/* CPU multiplier */
		msr_info->data |= (((uint64_t)4ULL) << 40);
		break;
	case MSR_EFER:
		msr_info->data = vcpu->arch.efer;
		break;
	case MSR_KVM_WALL_CLOCK:
		if (!guest_pv_has(vcpu, KVM_FEATURE_CLOCKSOURCE))
			return 1;

		msr_info->data = vcpu->kvm->arch.wall_clock;
		break;
	case MSR_KVM_WALL_CLOCK_NEW:
		if (!guest_pv_has(vcpu, KVM_FEATURE_CLOCKSOURCE2))
			return 1;

		msr_info->data = vcpu->kvm->arch.wall_clock;
		break;
	case MSR_KVM_SYSTEM_TIME:
		if (!guest_pv_has(vcpu, KVM_FEATURE_CLOCKSOURCE))
			return 1;

		msr_info->data = vcpu->arch.time;
		break;
	case MSR_KVM_SYSTEM_TIME_NEW:
		if (!guest_pv_has(vcpu, KVM_FEATURE_CLOCKSOURCE2))
			return 1;

		msr_info->data = vcpu->arch.time;
		break;
	case MSR_KVM_ASYNC_PF_EN:
		if (!guest_pv_has(vcpu, KVM_FEATURE_ASYNC_PF))
			return 1;

		msr_info->data = vcpu->arch.apf.msr_en_val;
		break;
	case MSR_KVM_ASYNC_PF_INT:
		if (!guest_pv_has(vcpu, KVM_FEATURE_ASYNC_PF_INT))
			return 1;

		msr_info->data = vcpu->arch.apf.msr_int_val;
		break;
	case MSR_KVM_ASYNC_PF_ACK:
		if (!guest_pv_has(vcpu, KVM_FEATURE_ASYNC_PF_INT))
			return 1;

		msr_info->data = 0;
		break;
	case MSR_KVM_STEAL_TIME:
		if (!guest_pv_has(vcpu, KVM_FEATURE_STEAL_TIME))
			return 1;

		msr_info->data = vcpu->arch.st.msr_val;
		break;
	case MSR_KVM_PV_EOI_EN:
		if (!guest_pv_has(vcpu, KVM_FEATURE_PV_EOI))
			return 1;

		msr_info->data = vcpu->arch.pv_eoi.msr_val;
		break;
	case MSR_KVM_POLL_CONTROL:
		if (!guest_pv_has(vcpu, KVM_FEATURE_POLL_CONTROL))
			return 1;

		msr_info->data = vcpu->arch.msr_kvm_poll_control;
		break;
	case MSR_IA32_P5_MC_ADDR:
	case MSR_IA32_P5_MC_TYPE:
	case MSR_IA32_MCG_CAP:
	case MSR_IA32_MCG_CTL:
	case MSR_IA32_MCG_STATUS:
	case MSR_IA32_MC0_CTL ... MSR_IA32_MCx_CTL(KVM_MAX_MCE_BANKS) - 1:
	case MSR_IA32_MC0_CTL2 ... MSR_IA32_MCx_CTL2(KVM_MAX_MCE_BANKS) - 1:
		return get_msr_mce(vcpu, msr_info->index, &msr_info->data,
				   msr_info->host_initiated);
	case MSR_IA32_XSS:
		if (!msr_info->host_initiated &&
		    !guest_cpuid_has(vcpu, X86_FEATURE_XSAVES))
			return 1;
		msr_info->data = vcpu->arch.ia32_xss;
		break;
	case MSR_K7_CLK_CTL:
		/*
		 * Provide expected ramp-up count for K7. All other
		 * are set to zero, indicating minimum divisors for
		 * every field.
		 *
		 * This prevents guest kernels on AMD host with CPU
		 * type 6, model 8 and higher from exploding due to
		 * the rdmsr failing.
		 */
		msr_info->data = 0x20000000;
		break;
	case HV_X64_MSR_GUEST_OS_ID ... HV_X64_MSR_SINT15:
	case HV_X64_MSR_SYNDBG_CONTROL ... HV_X64_MSR_SYNDBG_PENDING_BUFFER:
	case HV_X64_MSR_SYNDBG_OPTIONS:
	case HV_X64_MSR_CRASH_P0 ... HV_X64_MSR_CRASH_P4:
	case HV_X64_MSR_CRASH_CTL:
	case HV_X64_MSR_STIMER0_CONFIG ... HV_X64_MSR_STIMER3_COUNT:
	case HV_X64_MSR_REENLIGHTENMENT_CONTROL:
	case HV_X64_MSR_TSC_EMULATION_CONTROL:
	case HV_X64_MSR_TSC_EMULATION_STATUS:
	case HV_X64_MSR_TSC_INVARIANT_CONTROL:
		return kvm_hv_get_msr_common(vcpu,
					     msr_info->index, &msr_info->data,
					     msr_info->host_initiated);
	case MSR_IA32_BBL_CR_CTL3:
		/* This legacy MSR exists but isn't fully documented in current
		 * silicon.  It is however accessed by winxp in very narrow
		 * scenarios where it sets bit #19, itself documented as
		 * a "reserved" bit.  Best effort attempt to source coherent
		 * read data here should the balance of the register be
		 * interpreted by the guest:
		 *
		 * L2 cache control register 3: 64GB range, 256KB size,
		 * enabled, latency 0x1, configured
		 */
		msr_info->data = 0xbe702111;
		break;
	case MSR_AMD64_OSVW_ID_LENGTH:
		if (!guest_cpuid_has(vcpu, X86_FEATURE_OSVW))
			return 1;
		msr_info->data = vcpu->arch.osvw.length;
		break;
	case MSR_AMD64_OSVW_STATUS:
		if (!guest_cpuid_has(vcpu, X86_FEATURE_OSVW))
			return 1;
		msr_info->data = vcpu->arch.osvw.status;
		break;
	case MSR_PLATFORM_INFO:
		if (!msr_info->host_initiated &&
		    !vcpu->kvm->arch.guest_can_read_msr_platform_info)
			return 1;
		msr_info->data = vcpu->arch.msr_platform_info;
		break;
	case MSR_MISC_FEATURES_ENABLES:
		msr_info->data = vcpu->arch.msr_misc_features_enables;
		break;
	case MSR_K7_HWCR:
		msr_info->data = vcpu->arch.msr_hwcr;
		break;
#ifdef CONFIG_X86_64
	case MSR_IA32_XFD:
		if (!msr_info->host_initiated &&
		    !guest_cpuid_has(vcpu, X86_FEATURE_XFD))
			return 1;

		msr_info->data = vcpu->arch.guest_fpu.fpstate->xfd;
		break;
	case MSR_IA32_XFD_ERR:
		if (!msr_info->host_initiated &&
		    !guest_cpuid_has(vcpu, X86_FEATURE_XFD))
			return 1;

		msr_info->data = vcpu->arch.guest_fpu.xfd_err;
		break;
#endif
	default:
		if (kvm_pmu_is_valid_msr(vcpu, msr_info->index))
			return kvm_pmu_get_msr(vcpu, msr_info);

		/*
		 * Userspace is allowed to read MSRs that KVM reports as
		 * to-be-saved, even if an MSR isn't fully supported.
		 */
		if (msr_info->host_initiated &&
		    kvm_is_msr_to_save(msr_info->index)) {
			msr_info->data = 0;
			break;
		}

		return KVM_MSR_RET_INVALID;
	}
	return 0;
}
EXPORT_SYMBOL_GPL(kvm_get_msr_common);

/*
 * Read or write a bunch of msrs. All parameters are kernel addresses.
 *
 * @return number of msrs set successfully.
 */
static int __msr_io(struct kvm_vcpu *vcpu, struct kvm_msrs *msrs,
		    struct kvm_msr_entry *entries,
		    int (*do_msr)(struct kvm_vcpu *vcpu,
				  unsigned index, u64 *data))
{
	int i;

	for (i = 0; i < msrs->nmsrs; ++i)
		if (do_msr(vcpu, entries[i].index, &entries[i].data))
			break;

	return i;
}

/*
 * Read or write a bunch of msrs. Parameters are user addresses.
 *
 * @return number of msrs set successfully.
 */
static int msr_io(struct kvm_vcpu *vcpu, struct kvm_msrs __user *user_msrs,
		  int (*do_msr)(struct kvm_vcpu *vcpu,
				unsigned index, u64 *data),
		  int writeback)
{
	struct kvm_msrs msrs;
	struct kvm_msr_entry *entries;
	unsigned size;
	int r;

	r = -EFAULT;
	if (copy_from_user(&msrs, user_msrs, sizeof(msrs)))
		goto out;

	r = -E2BIG;
	if (msrs.nmsrs >= MAX_IO_MSRS)
		goto out;

	size = sizeof(struct kvm_msr_entry) * msrs.nmsrs;
	entries = memdup_user(user_msrs->entries, size);
	if (IS_ERR(entries)) {
		r = PTR_ERR(entries);
		goto out;
	}

	r = __msr_io(vcpu, &msrs, entries, do_msr);

	if (writeback && copy_to_user(user_msrs->entries, entries, size))
		r = -EFAULT;

	kfree(entries);
out:
	return r;
}

static inline bool kvm_can_mwait_in_guest(void)
{
	return boot_cpu_has(X86_FEATURE_MWAIT) &&
		!boot_cpu_has_bug(X86_BUG_MONITOR) &&
		boot_cpu_has(X86_FEATURE_ARAT);
}

static int kvm_ioctl_get_supported_hv_cpuid(struct kvm_vcpu *vcpu,
					    struct kvm_cpuid2 __user *cpuid_arg)
{
	struct kvm_cpuid2 cpuid;
	int r;

	r = -EFAULT;
	if (copy_from_user(&cpuid, cpuid_arg, sizeof(cpuid)))
		return r;

	r = kvm_get_hv_cpuid(vcpu, &cpuid, cpuid_arg->entries);
	if (r)
		return r;

	r = -EFAULT;
	if (copy_to_user(cpuid_arg, &cpuid, sizeof(cpuid)))
		return r;

	return 0;
}

int kvm_vm_ioctl_check_extension(struct kvm *kvm, long ext)
{
	int r = 0;

	switch (ext) {
	case KVM_CAP_IRQCHIP:
	case KVM_CAP_HLT:
	case KVM_CAP_MMU_SHADOW_CACHE_CONTROL:
	case KVM_CAP_SET_TSS_ADDR:
	case KVM_CAP_EXT_CPUID:
	case KVM_CAP_EXT_EMUL_CPUID:
	case KVM_CAP_CLOCKSOURCE:
	case KVM_CAP_PIT:
	case KVM_CAP_NOP_IO_DELAY:
	case KVM_CAP_MP_STATE:
	case KVM_CAP_SYNC_MMU:
	case KVM_CAP_USER_NMI:
	case KVM_CAP_REINJECT_CONTROL:
	case KVM_CAP_IRQ_INJECT_STATUS:
	case KVM_CAP_IOEVENTFD:
	case KVM_CAP_IOEVENTFD_NO_LENGTH:
	case KVM_CAP_PIT2:
	case KVM_CAP_PIT_STATE2:
	case KVM_CAP_SET_IDENTITY_MAP_ADDR:
	case KVM_CAP_VCPU_EVENTS:
	case KVM_CAP_HYPERV:
	case KVM_CAP_HYPERV_VAPIC:
	case KVM_CAP_HYPERV_SPIN:
	case KVM_CAP_HYPERV_SYNIC:
	case KVM_CAP_HYPERV_SYNIC2:
	case KVM_CAP_HYPERV_VP_INDEX:
	case KVM_CAP_HYPERV_EVENTFD:
	case KVM_CAP_HYPERV_TLBFLUSH:
	case KVM_CAP_HYPERV_SEND_IPI:
	case KVM_CAP_HYPERV_CPUID:
	case KVM_CAP_HYPERV_ENFORCE_CPUID:
	case KVM_CAP_SYS_HYPERV_CPUID:
	case KVM_CAP_PCI_SEGMENT:
	case KVM_CAP_DEBUGREGS:
	case KVM_CAP_X86_ROBUST_SINGLESTEP:
	case KVM_CAP_XSAVE:
	case KVM_CAP_ASYNC_PF:
	case KVM_CAP_ASYNC_PF_INT:
	case KVM_CAP_GET_TSC_KHZ:
	case KVM_CAP_KVMCLOCK_CTRL:
	case KVM_CAP_READONLY_MEM:
	case KVM_CAP_HYPERV_TIME:
	case KVM_CAP_IOAPIC_POLARITY_IGNORED:
	case KVM_CAP_TSC_DEADLINE_TIMER:
	case KVM_CAP_DISABLE_QUIRKS:
	case KVM_CAP_SET_BOOT_CPU_ID:
 	case KVM_CAP_SPLIT_IRQCHIP:
	case KVM_CAP_IMMEDIATE_EXIT:
	case KVM_CAP_PMU_EVENT_FILTER:
	case KVM_CAP_PMU_EVENT_MASKED_EVENTS:
	case KVM_CAP_GET_MSR_FEATURES:
	case KVM_CAP_MSR_PLATFORM_INFO:
	case KVM_CAP_EXCEPTION_PAYLOAD:
	case KVM_CAP_X86_TRIPLE_FAULT_EVENT:
	case KVM_CAP_SET_GUEST_DEBUG:
	case KVM_CAP_LAST_CPU:
	case KVM_CAP_X86_USER_SPACE_MSR:
	case KVM_CAP_X86_MSR_FILTER:
	case KVM_CAP_ENFORCE_PV_FEATURE_CPUID:
#ifdef CONFIG_X86_SGX_KVM
	case KVM_CAP_SGX_ATTRIBUTE:
#endif
	case KVM_CAP_VM_COPY_ENC_CONTEXT_FROM:
	case KVM_CAP_VM_MOVE_ENC_CONTEXT_FROM:
	case KVM_CAP_SREGS2:
	case KVM_CAP_EXIT_ON_EMULATION_FAILURE:
	case KVM_CAP_VCPU_ATTRIBUTES:
	case KVM_CAP_SYS_ATTRIBUTES:
	case KVM_CAP_VAPIC:
	case KVM_CAP_ENABLE_CAP:
	case KVM_CAP_VM_DISABLE_NX_HUGE_PAGES:
	case KVM_CAP_IRQFD_RESAMPLE:
		r = 1;
		break;
	case KVM_CAP_EXIT_HYPERCALL:
		r = KVM_EXIT_HYPERCALL_VALID_MASK;
		break;
	case KVM_CAP_SET_GUEST_DEBUG2:
		return KVM_GUESTDBG_VALID_MASK;
#ifdef CONFIG_KVM_XEN
	case KVM_CAP_XEN_HVM:
		r = KVM_XEN_HVM_CONFIG_HYPERCALL_MSR |
		    KVM_XEN_HVM_CONFIG_INTERCEPT_HCALL |
		    KVM_XEN_HVM_CONFIG_SHARED_INFO |
		    KVM_XEN_HVM_CONFIG_EVTCHN_2LEVEL |
		    KVM_XEN_HVM_CONFIG_EVTCHN_SEND;
		if (sched_info_on())
			r |= KVM_XEN_HVM_CONFIG_RUNSTATE |
			     KVM_XEN_HVM_CONFIG_RUNSTATE_UPDATE_FLAG;
		break;
#endif
	case KVM_CAP_SYNC_REGS:
		r = KVM_SYNC_X86_VALID_FIELDS;
		break;
	case KVM_CAP_ADJUST_CLOCK:
		r = KVM_CLOCK_VALID_FLAGS;
		break;
	case KVM_CAP_X86_DISABLE_EXITS:
		r = KVM_X86_DISABLE_EXITS_PAUSE;

		if (!mitigate_smt_rsb) {
			r |= KVM_X86_DISABLE_EXITS_HLT |
			     KVM_X86_DISABLE_EXITS_CSTATE;

			if (kvm_can_mwait_in_guest())
				r |= KVM_X86_DISABLE_EXITS_MWAIT;
		}
		break;
	case KVM_CAP_X86_SMM:
		if (!IS_ENABLED(CONFIG_KVM_SMM))
			break;

		/* SMBASE is usually relocated above 1M on modern chipsets,
		 * and SMM handlers might indeed rely on 4G segment limits,
		 * so do not report SMM to be available if real mode is
		 * emulated via vm86 mode.  Still, do not go to great lengths
		 * to avoid userspace's usage of the feature, because it is a
		 * fringe case that is not enabled except via specific settings
		 * of the module parameters.
		 */
		r = static_call(kvm_x86_has_emulated_msr)(kvm, MSR_IA32_SMBASE);
		break;
	case KVM_CAP_NR_VCPUS:
		r = min_t(unsigned int, num_online_cpus(), KVM_MAX_VCPUS);
		break;
	case KVM_CAP_MAX_VCPUS:
		r = KVM_MAX_VCPUS;
		break;
	case KVM_CAP_MAX_VCPU_ID:
		r = KVM_MAX_VCPU_IDS;
		break;
	case KVM_CAP_PV_MMU:	/* obsolete */
		r = 0;
		break;
	case KVM_CAP_MCE:
		r = KVM_MAX_MCE_BANKS;
		break;
	case KVM_CAP_XCRS:
		r = boot_cpu_has(X86_FEATURE_XSAVE);
		break;
	case KVM_CAP_TSC_CONTROL:
	case KVM_CAP_VM_TSC_CONTROL:
		r = kvm_caps.has_tsc_control;
		break;
	case KVM_CAP_X2APIC_API:
		r = KVM_X2APIC_API_VALID_FLAGS;
		break;
	case KVM_CAP_NESTED_STATE:
		r = kvm_x86_ops.nested_ops->get_state ?
			kvm_x86_ops.nested_ops->get_state(NULL, NULL, 0) : 0;
		break;
	case KVM_CAP_HYPERV_DIRECT_TLBFLUSH:
		r = kvm_x86_ops.enable_l2_tlb_flush != NULL;
		break;
	case KVM_CAP_HYPERV_ENLIGHTENED_VMCS:
		r = kvm_x86_ops.nested_ops->enable_evmcs != NULL;
		break;
	case KVM_CAP_SMALLER_MAXPHYADDR:
		r = (int) allow_smaller_maxphyaddr;
		break;
	case KVM_CAP_STEAL_TIME:
		r = sched_info_on();
		break;
	case KVM_CAP_X86_BUS_LOCK_EXIT:
		if (kvm_caps.has_bus_lock_exit)
			r = KVM_BUS_LOCK_DETECTION_OFF |
			    KVM_BUS_LOCK_DETECTION_EXIT;
		else
			r = 0;
		break;
	case KVM_CAP_XSAVE2: {
		u64 guest_perm = xstate_get_guest_group_perm();

		r = xstate_required_size(kvm_caps.supported_xcr0 & guest_perm, false);
		if (r < sizeof(struct kvm_xsave))
			r = sizeof(struct kvm_xsave);
		break;
	}
	case KVM_CAP_PMU_CAPABILITY:
		r = enable_pmu ? KVM_CAP_PMU_VALID_MASK : 0;
		break;
	case KVM_CAP_DISABLE_QUIRKS2:
		r = KVM_X86_VALID_QUIRKS;
		break;
	case KVM_CAP_X86_NOTIFY_VMEXIT:
		r = kvm_caps.has_notify_vmexit;
		break;
	default:
		break;
	}
	return r;
}

static inline void __user *kvm_get_attr_addr(struct kvm_device_attr *attr)
{
	void __user *uaddr = (void __user*)(unsigned long)attr->addr;

	if ((u64)(unsigned long)uaddr != attr->addr)
		return ERR_PTR_USR(-EFAULT);
	return uaddr;
}

static int kvm_x86_dev_get_attr(struct kvm_device_attr *attr)
{
	u64 __user *uaddr = kvm_get_attr_addr(attr);

	if (attr->group)
		return -ENXIO;

	if (IS_ERR(uaddr))
		return PTR_ERR(uaddr);

	switch (attr->attr) {
	case KVM_X86_XCOMP_GUEST_SUPP:
		if (put_user(kvm_caps.supported_xcr0, uaddr))
			return -EFAULT;
		return 0;
	default:
		return -ENXIO;
		break;
	}
}

static int kvm_x86_dev_has_attr(struct kvm_device_attr *attr)
{
	if (attr->group)
		return -ENXIO;

	switch (attr->attr) {
	case KVM_X86_XCOMP_GUEST_SUPP:
		return 0;
	default:
		return -ENXIO;
	}
}

long kvm_arch_dev_ioctl(struct file *filp,
			unsigned int ioctl, unsigned long arg)
{
	void __user *argp = (void __user *)arg;
	long r;

	switch (ioctl) {
	case KVM_GET_MSR_INDEX_LIST: {
		struct kvm_msr_list __user *user_msr_list = argp;
		struct kvm_msr_list msr_list;
		unsigned n;

		r = -EFAULT;
		if (copy_from_user(&msr_list, user_msr_list, sizeof(msr_list)))
			goto out;
		n = msr_list.nmsrs;
		msr_list.nmsrs = num_msrs_to_save + num_emulated_msrs;
		if (copy_to_user(user_msr_list, &msr_list, sizeof(msr_list)))
			goto out;
		r = -E2BIG;
		if (n < msr_list.nmsrs)
			goto out;
		r = -EFAULT;
		if (copy_to_user(user_msr_list->indices, &msrs_to_save,
				 num_msrs_to_save * sizeof(u32)))
			goto out;
		if (copy_to_user(user_msr_list->indices + num_msrs_to_save,
				 &emulated_msrs,
				 num_emulated_msrs * sizeof(u32)))
			goto out;
		r = 0;
		break;
	}
	case KVM_GET_SUPPORTED_CPUID:
	case KVM_GET_EMULATED_CPUID: {
		struct kvm_cpuid2 __user *cpuid_arg = argp;
		struct kvm_cpuid2 cpuid;

		r = -EFAULT;
		if (copy_from_user(&cpuid, cpuid_arg, sizeof(cpuid)))
			goto out;

		r = kvm_dev_ioctl_get_cpuid(&cpuid, cpuid_arg->entries,
					    ioctl);
		if (r)
			goto out;

		r = -EFAULT;
		if (copy_to_user(cpuid_arg, &cpuid, sizeof(cpuid)))
			goto out;
		r = 0;
		break;
	}
	case KVM_X86_GET_MCE_CAP_SUPPORTED:
		r = -EFAULT;
		if (copy_to_user(argp, &kvm_caps.supported_mce_cap,
				 sizeof(kvm_caps.supported_mce_cap)))
			goto out;
		r = 0;
		break;
	case KVM_GET_MSR_FEATURE_INDEX_LIST: {
		struct kvm_msr_list __user *user_msr_list = argp;
		struct kvm_msr_list msr_list;
		unsigned int n;

		r = -EFAULT;
		if (copy_from_user(&msr_list, user_msr_list, sizeof(msr_list)))
			goto out;
		n = msr_list.nmsrs;
		msr_list.nmsrs = num_msr_based_features;
		if (copy_to_user(user_msr_list, &msr_list, sizeof(msr_list)))
			goto out;
		r = -E2BIG;
		if (n < msr_list.nmsrs)
			goto out;
		r = -EFAULT;
		if (copy_to_user(user_msr_list->indices, &msr_based_features,
				 num_msr_based_features * sizeof(u32)))
			goto out;
		r = 0;
		break;
	}
	case KVM_GET_MSRS:
		r = msr_io(NULL, argp, do_get_msr_feature, 1);
		break;
	case KVM_GET_SUPPORTED_HV_CPUID:
		r = kvm_ioctl_get_supported_hv_cpuid(NULL, argp);
		break;
	case KVM_GET_DEVICE_ATTR: {
		struct kvm_device_attr attr;
		r = -EFAULT;
		if (copy_from_user(&attr, (void __user *)arg, sizeof(attr)))
			break;
		r = kvm_x86_dev_get_attr(&attr);
		break;
	}
	case KVM_HAS_DEVICE_ATTR: {
		struct kvm_device_attr attr;
		r = -EFAULT;
		if (copy_from_user(&attr, (void __user *)arg, sizeof(attr)))
			break;
		r = kvm_x86_dev_has_attr(&attr);
		break;
	}
	default:
		r = -EINVAL;
		break;
	}
out:
	return r;
}

static void wbinvd_ipi(void *garbage)
{
	wbinvd();
}

static bool need_emulate_wbinvd(struct kvm_vcpu *vcpu)
{
	return kvm_arch_has_noncoherent_dma(vcpu->kvm);
}

void kvm_arch_vcpu_load(struct kvm_vcpu *vcpu, int cpu)
{
	/* Address WBINVD may be executed by guest */
	if (need_emulate_wbinvd(vcpu)) {
		if (static_call(kvm_x86_has_wbinvd_exit)())
			cpumask_set_cpu(cpu, vcpu->arch.wbinvd_dirty_mask);
		else if (vcpu->cpu != -1 && vcpu->cpu != cpu)
			smp_call_function_single(vcpu->cpu,
					wbinvd_ipi, NULL, 1);
	}

	static_call(kvm_x86_vcpu_load)(vcpu, cpu);

	/* Save host pkru register if supported */
	vcpu->arch.host_pkru = read_pkru();

	/* Apply any externally detected TSC adjustments (due to suspend) */
	if (unlikely(vcpu->arch.tsc_offset_adjustment)) {
		adjust_tsc_offset_host(vcpu, vcpu->arch.tsc_offset_adjustment);
		vcpu->arch.tsc_offset_adjustment = 0;
		kvm_make_request(KVM_REQ_CLOCK_UPDATE, vcpu);
	}

	if (unlikely(vcpu->cpu != cpu) || kvm_check_tsc_unstable()) {
		s64 tsc_delta = !vcpu->arch.last_host_tsc ? 0 :
				rdtsc() - vcpu->arch.last_host_tsc;
		if (tsc_delta < 0)
			mark_tsc_unstable("KVM discovered backwards TSC");

		if (kvm_check_tsc_unstable()) {
			u64 offset = kvm_compute_l1_tsc_offset(vcpu,
						vcpu->arch.last_guest_tsc);
			kvm_vcpu_write_tsc_offset(vcpu, offset);
			vcpu->arch.tsc_catchup = 1;
		}

		if (kvm_lapic_hv_timer_in_use(vcpu))
			kvm_lapic_restart_hv_timer(vcpu);

		/*
		 * On a host with synchronized TSC, there is no need to update
		 * kvmclock on vcpu->cpu migration
		 */
		if (!vcpu->kvm->arch.use_master_clock || vcpu->cpu == -1)
			kvm_make_request(KVM_REQ_GLOBAL_CLOCK_UPDATE, vcpu);
		if (vcpu->cpu != cpu)
			kvm_make_request(KVM_REQ_MIGRATE_TIMER, vcpu);
		vcpu->cpu = cpu;
	}

	kvm_make_request(KVM_REQ_STEAL_UPDATE, vcpu);
}

static void kvm_steal_time_set_preempted(struct kvm_vcpu *vcpu)
{
	struct gfn_to_hva_cache *ghc = &vcpu->arch.st.cache;
	struct kvm_steal_time __user *st;
	struct kvm_memslots *slots;
	static const u8 preempted = KVM_VCPU_PREEMPTED;
	gpa_t gpa = vcpu->arch.st.msr_val & KVM_STEAL_VALID_BITS;

	/*
	 * The vCPU can be marked preempted if and only if the VM-Exit was on
	 * an instruction boundary and will not trigger guest emulation of any
	 * kind (see vcpu_run).  Vendor specific code controls (conservatively)
	 * when this is true, for example allowing the vCPU to be marked
	 * preempted if and only if the VM-Exit was due to a host interrupt.
	 */
	if (!vcpu->arch.at_instruction_boundary) {
		vcpu->stat.preemption_other++;
		return;
	}

	vcpu->stat.preemption_reported++;
	if (!(vcpu->arch.st.msr_val & KVM_MSR_ENABLED))
		return;

	if (vcpu->arch.st.preempted)
		return;

	/* This happens on process exit */
	if (unlikely(current->mm != vcpu->kvm->mm))
		return;

	slots = kvm_memslots(vcpu->kvm);

	if (unlikely(slots->generation != ghc->generation ||
		     gpa != ghc->gpa ||
		     kvm_is_error_hva(ghc->hva) || !ghc->memslot))
		return;

	st = (struct kvm_steal_time __user *)ghc->hva;
	BUILD_BUG_ON(sizeof(st->preempted) != sizeof(preempted));

	if (!copy_to_user_nofault(&st->preempted, &preempted, sizeof(preempted)))
		vcpu->arch.st.preempted = KVM_VCPU_PREEMPTED;

	mark_page_dirty_in_slot(vcpu->kvm, ghc->memslot, gpa_to_gfn(ghc->gpa));
}

void kvm_arch_vcpu_put(struct kvm_vcpu *vcpu)
{
	int idx;

	if (vcpu->preempted) {
		if (!vcpu->arch.guest_state_protected)
			vcpu->arch.preempted_in_kernel = !static_call(kvm_x86_get_cpl)(vcpu);

		/*
		 * Take the srcu lock as memslots will be accessed to check the gfn
		 * cache generation against the memslots generation.
		 */
		idx = srcu_read_lock(&vcpu->kvm->srcu);
		if (kvm_xen_msr_enabled(vcpu->kvm))
			kvm_xen_runstate_set_preempted(vcpu);
		else
			kvm_steal_time_set_preempted(vcpu);
		srcu_read_unlock(&vcpu->kvm->srcu, idx);
	}

	static_call(kvm_x86_vcpu_put)(vcpu);
	vcpu->arch.last_host_tsc = rdtsc();
}

static int kvm_vcpu_ioctl_get_lapic(struct kvm_vcpu *vcpu,
				    struct kvm_lapic_state *s)
{
	static_call_cond(kvm_x86_sync_pir_to_irr)(vcpu);

	return kvm_apic_get_state(vcpu, s);
}

static int kvm_vcpu_ioctl_set_lapic(struct kvm_vcpu *vcpu,
				    struct kvm_lapic_state *s)
{
	int r;

	r = kvm_apic_set_state(vcpu, s);
	if (r)
		return r;
	update_cr8_intercept(vcpu);

	return 0;
}

static int kvm_cpu_accept_dm_intr(struct kvm_vcpu *vcpu)
{
	/*
	 * We can accept userspace's request for interrupt injection
	 * as long as we have a place to store the interrupt number.
	 * The actual injection will happen when the CPU is able to
	 * deliver the interrupt.
	 */
	if (kvm_cpu_has_extint(vcpu))
		return false;

	/* Acknowledging ExtINT does not happen if LINT0 is masked.  */
	return (!lapic_in_kernel(vcpu) ||
		kvm_apic_accept_pic_intr(vcpu));
}

static int kvm_vcpu_ready_for_interrupt_injection(struct kvm_vcpu *vcpu)
{
	/*
	 * Do not cause an interrupt window exit if an exception
	 * is pending or an event needs reinjection; userspace
	 * might want to inject the interrupt manually using KVM_SET_REGS
	 * or KVM_SET_SREGS.  For that to work, we must be at an
	 * instruction boundary and with no events half-injected.
	 */
	return (kvm_arch_interrupt_allowed(vcpu) &&
		kvm_cpu_accept_dm_intr(vcpu) &&
		!kvm_event_needs_reinjection(vcpu) &&
		!kvm_is_exception_pending(vcpu));
}

static int kvm_vcpu_ioctl_interrupt(struct kvm_vcpu *vcpu,
				    struct kvm_interrupt *irq)
{
	if (irq->irq >= KVM_NR_INTERRUPTS)
		return -EINVAL;

	if (!irqchip_in_kernel(vcpu->kvm)) {
		kvm_queue_interrupt(vcpu, irq->irq, false);
		kvm_make_request(KVM_REQ_EVENT, vcpu);
		return 0;
	}

	/*
	 * With in-kernel LAPIC, we only use this to inject EXTINT, so
	 * fail for in-kernel 8259.
	 */
	if (pic_in_kernel(vcpu->kvm))
		return -ENXIO;

	if (vcpu->arch.pending_external_vector != -1)
		return -EEXIST;

	vcpu->arch.pending_external_vector = irq->irq;
	kvm_make_request(KVM_REQ_EVENT, vcpu);
	return 0;
}

static int kvm_vcpu_ioctl_nmi(struct kvm_vcpu *vcpu)
{
	kvm_inject_nmi(vcpu);

	return 0;
}

static int vcpu_ioctl_tpr_access_reporting(struct kvm_vcpu *vcpu,
					   struct kvm_tpr_access_ctl *tac)
{
	if (tac->flags)
		return -EINVAL;
	vcpu->arch.tpr_access_reporting = !!tac->enabled;
	return 0;
}

static int kvm_vcpu_ioctl_x86_setup_mce(struct kvm_vcpu *vcpu,
					u64 mcg_cap)
{
	int r;
	unsigned bank_num = mcg_cap & 0xff, bank;

	r = -EINVAL;
	if (!bank_num || bank_num > KVM_MAX_MCE_BANKS)
		goto out;
	if (mcg_cap & ~(kvm_caps.supported_mce_cap | 0xff | 0xff0000))
		goto out;
	r = 0;
	vcpu->arch.mcg_cap = mcg_cap;
	/* Init IA32_MCG_CTL to all 1s */
	if (mcg_cap & MCG_CTL_P)
		vcpu->arch.mcg_ctl = ~(u64)0;
	/* Init IA32_MCi_CTL to all 1s, IA32_MCi_CTL2 to all 0s */
	for (bank = 0; bank < bank_num; bank++) {
		vcpu->arch.mce_banks[bank*4] = ~(u64)0;
		if (mcg_cap & MCG_CMCI_P)
			vcpu->arch.mci_ctl2_banks[bank] = 0;
	}

	kvm_apic_after_set_mcg_cap(vcpu);

	static_call(kvm_x86_setup_mce)(vcpu);
out:
	return r;
}

/*
 * Validate this is an UCNA (uncorrectable no action) error by checking the
 * MCG_STATUS and MCi_STATUS registers:
 * - none of the bits for Machine Check Exceptions are set
 * - both the VAL (valid) and UC (uncorrectable) bits are set
 * MCI_STATUS_PCC - Processor Context Corrupted
 * MCI_STATUS_S - Signaled as a Machine Check Exception
 * MCI_STATUS_AR - Software recoverable Action Required
 */
static bool is_ucna(struct kvm_x86_mce *mce)
{
	return	!mce->mcg_status &&
		!(mce->status & (MCI_STATUS_PCC | MCI_STATUS_S | MCI_STATUS_AR)) &&
		(mce->status & MCI_STATUS_VAL) &&
		(mce->status & MCI_STATUS_UC);
}

static int kvm_vcpu_x86_set_ucna(struct kvm_vcpu *vcpu, struct kvm_x86_mce *mce, u64* banks)
{
	u64 mcg_cap = vcpu->arch.mcg_cap;

	banks[1] = mce->status;
	banks[2] = mce->addr;
	banks[3] = mce->misc;
	vcpu->arch.mcg_status = mce->mcg_status;

	if (!(mcg_cap & MCG_CMCI_P) ||
	    !(vcpu->arch.mci_ctl2_banks[mce->bank] & MCI_CTL2_CMCI_EN))
		return 0;

	if (lapic_in_kernel(vcpu))
		kvm_apic_local_deliver(vcpu->arch.apic, APIC_LVTCMCI);

	return 0;
}

static int kvm_vcpu_ioctl_x86_set_mce(struct kvm_vcpu *vcpu,
				      struct kvm_x86_mce *mce)
{
	u64 mcg_cap = vcpu->arch.mcg_cap;
	unsigned bank_num = mcg_cap & 0xff;
	u64 *banks = vcpu->arch.mce_banks;

	if (mce->bank >= bank_num || !(mce->status & MCI_STATUS_VAL))
		return -EINVAL;

	banks += array_index_nospec(4 * mce->bank, 4 * bank_num);

	if (is_ucna(mce))
		return kvm_vcpu_x86_set_ucna(vcpu, mce, banks);

	/*
	 * if IA32_MCG_CTL is not all 1s, the uncorrected error
	 * reporting is disabled
	 */
	if ((mce->status & MCI_STATUS_UC) && (mcg_cap & MCG_CTL_P) &&
	    vcpu->arch.mcg_ctl != ~(u64)0)
		return 0;
	/*
	 * if IA32_MCi_CTL is not all 1s, the uncorrected error
	 * reporting is disabled for the bank
	 */
	if ((mce->status & MCI_STATUS_UC) && banks[0] != ~(u64)0)
		return 0;
	if (mce->status & MCI_STATUS_UC) {
		if ((vcpu->arch.mcg_status & MCG_STATUS_MCIP) ||
		    !kvm_read_cr4_bits(vcpu, X86_CR4_MCE)) {
			kvm_make_request(KVM_REQ_TRIPLE_FAULT, vcpu);
			return 0;
		}
		if (banks[1] & MCI_STATUS_VAL)
			mce->status |= MCI_STATUS_OVER;
		banks[2] = mce->addr;
		banks[3] = mce->misc;
		vcpu->arch.mcg_status = mce->mcg_status;
		banks[1] = mce->status;
		kvm_queue_exception(vcpu, MC_VECTOR);
	} else if (!(banks[1] & MCI_STATUS_VAL)
		   || !(banks[1] & MCI_STATUS_UC)) {
		if (banks[1] & MCI_STATUS_VAL)
			mce->status |= MCI_STATUS_OVER;
		banks[2] = mce->addr;
		banks[3] = mce->misc;
		banks[1] = mce->status;
	} else
		banks[1] |= MCI_STATUS_OVER;
	return 0;
}

static void kvm_vcpu_ioctl_x86_get_vcpu_events(struct kvm_vcpu *vcpu,
					       struct kvm_vcpu_events *events)
{
	struct kvm_queued_exception *ex;

	process_nmi(vcpu);

#ifdef CONFIG_KVM_SMM
	if (kvm_check_request(KVM_REQ_SMI, vcpu))
		process_smi(vcpu);
#endif

	/*
	 * KVM's ABI only allows for one exception to be migrated.  Luckily,
	 * the only time there can be two queued exceptions is if there's a
	 * non-exiting _injected_ exception, and a pending exiting exception.
	 * In that case, ignore the VM-Exiting exception as it's an extension
	 * of the injected exception.
	 */
	if (vcpu->arch.exception_vmexit.pending &&
	    !vcpu->arch.exception.pending &&
	    !vcpu->arch.exception.injected)
		ex = &vcpu->arch.exception_vmexit;
	else
		ex = &vcpu->arch.exception;

	/*
	 * In guest mode, payload delivery should be deferred if the exception
	 * will be intercepted by L1, e.g. KVM should not modifying CR2 if L1
	 * intercepts #PF, ditto for DR6 and #DBs.  If the per-VM capability,
	 * KVM_CAP_EXCEPTION_PAYLOAD, is not set, userspace may or may not
	 * propagate the payload and so it cannot be safely deferred.  Deliver
	 * the payload if the capability hasn't been requested.
	 */
	if (!vcpu->kvm->arch.exception_payload_enabled &&
	    ex->pending && ex->has_payload)
		kvm_deliver_exception_payload(vcpu, ex);

	memset(events, 0, sizeof(*events));

	/*
	 * The API doesn't provide the instruction length for software
	 * exceptions, so don't report them. As long as the guest RIP
	 * isn't advanced, we should expect to encounter the exception
	 * again.
	 */
	if (!kvm_exception_is_soft(ex->vector)) {
		events->exception.injected = ex->injected;
		events->exception.pending = ex->pending;
		/*
		 * For ABI compatibility, deliberately conflate
		 * pending and injected exceptions when
		 * KVM_CAP_EXCEPTION_PAYLOAD isn't enabled.
		 */
		if (!vcpu->kvm->arch.exception_payload_enabled)
			events->exception.injected |= ex->pending;
	}
	events->exception.nr = ex->vector;
	events->exception.has_error_code = ex->has_error_code;
	events->exception.error_code = ex->error_code;
	events->exception_has_payload = ex->has_payload;
	events->exception_payload = ex->payload;

	events->interrupt.injected =
		vcpu->arch.interrupt.injected && !vcpu->arch.interrupt.soft;
	events->interrupt.nr = vcpu->arch.interrupt.nr;
	events->interrupt.shadow = static_call(kvm_x86_get_interrupt_shadow)(vcpu);

	events->nmi.injected = vcpu->arch.nmi_injected;
	events->nmi.pending = vcpu->arch.nmi_pending != 0;
	events->nmi.masked = static_call(kvm_x86_get_nmi_mask)(vcpu);

	/* events->sipi_vector is never valid when reporting to user space */

#ifdef CONFIG_KVM_SMM
	events->smi.smm = is_smm(vcpu);
	events->smi.pending = vcpu->arch.smi_pending;
	events->smi.smm_inside_nmi =
		!!(vcpu->arch.hflags & HF_SMM_INSIDE_NMI_MASK);
#endif
	events->smi.latched_init = kvm_lapic_latched_init(vcpu);

	events->flags = (KVM_VCPUEVENT_VALID_NMI_PENDING
			 | KVM_VCPUEVENT_VALID_SHADOW
			 | KVM_VCPUEVENT_VALID_SMM);
	if (vcpu->kvm->arch.exception_payload_enabled)
		events->flags |= KVM_VCPUEVENT_VALID_PAYLOAD;
	if (vcpu->kvm->arch.triple_fault_event) {
		events->triple_fault.pending = kvm_test_request(KVM_REQ_TRIPLE_FAULT, vcpu);
		events->flags |= KVM_VCPUEVENT_VALID_TRIPLE_FAULT;
	}
}

static int kvm_vcpu_ioctl_x86_set_vcpu_events(struct kvm_vcpu *vcpu,
					      struct kvm_vcpu_events *events)
{
	if (events->flags & ~(KVM_VCPUEVENT_VALID_NMI_PENDING
			      | KVM_VCPUEVENT_VALID_SIPI_VECTOR
			      | KVM_VCPUEVENT_VALID_SHADOW
			      | KVM_VCPUEVENT_VALID_SMM
			      | KVM_VCPUEVENT_VALID_PAYLOAD
			      | KVM_VCPUEVENT_VALID_TRIPLE_FAULT))
		return -EINVAL;

	if (events->flags & KVM_VCPUEVENT_VALID_PAYLOAD) {
		if (!vcpu->kvm->arch.exception_payload_enabled)
			return -EINVAL;
		if (events->exception.pending)
			events->exception.injected = 0;
		else
			events->exception_has_payload = 0;
	} else {
		events->exception.pending = 0;
		events->exception_has_payload = 0;
	}

	if ((events->exception.injected || events->exception.pending) &&
	    (events->exception.nr > 31 || events->exception.nr == NMI_VECTOR))
		return -EINVAL;

	/* INITs are latched while in SMM */
	if (events->flags & KVM_VCPUEVENT_VALID_SMM &&
	    (events->smi.smm || events->smi.pending) &&
	    vcpu->arch.mp_state == KVM_MP_STATE_INIT_RECEIVED)
		return -EINVAL;

	process_nmi(vcpu);

	/*
	 * Flag that userspace is stuffing an exception, the next KVM_RUN will
	 * morph the exception to a VM-Exit if appropriate.  Do this only for
	 * pending exceptions, already-injected exceptions are not subject to
	 * intercpetion.  Note, userspace that conflates pending and injected
	 * is hosed, and will incorrectly convert an injected exception into a
	 * pending exception, which in turn may cause a spurious VM-Exit.
	 */
	vcpu->arch.exception_from_userspace = events->exception.pending;

	vcpu->arch.exception_vmexit.pending = false;

	vcpu->arch.exception.injected = events->exception.injected;
	vcpu->arch.exception.pending = events->exception.pending;
	vcpu->arch.exception.vector = events->exception.nr;
	vcpu->arch.exception.has_error_code = events->exception.has_error_code;
	vcpu->arch.exception.error_code = events->exception.error_code;
	vcpu->arch.exception.has_payload = events->exception_has_payload;
	vcpu->arch.exception.payload = events->exception_payload;

	vcpu->arch.interrupt.injected = events->interrupt.injected;
	vcpu->arch.interrupt.nr = events->interrupt.nr;
	vcpu->arch.interrupt.soft = events->interrupt.soft;
	if (events->flags & KVM_VCPUEVENT_VALID_SHADOW)
		static_call(kvm_x86_set_interrupt_shadow)(vcpu,
						events->interrupt.shadow);

	vcpu->arch.nmi_injected = events->nmi.injected;
	if (events->flags & KVM_VCPUEVENT_VALID_NMI_PENDING)
		vcpu->arch.nmi_pending = events->nmi.pending;
	static_call(kvm_x86_set_nmi_mask)(vcpu, events->nmi.masked);

	if (events->flags & KVM_VCPUEVENT_VALID_SIPI_VECTOR &&
	    lapic_in_kernel(vcpu))
		vcpu->arch.apic->sipi_vector = events->sipi_vector;

	if (events->flags & KVM_VCPUEVENT_VALID_SMM) {
#ifdef CONFIG_KVM_SMM
		if (!!(vcpu->arch.hflags & HF_SMM_MASK) != events->smi.smm) {
			kvm_leave_nested(vcpu);
			kvm_smm_changed(vcpu, events->smi.smm);
		}

		vcpu->arch.smi_pending = events->smi.pending;

		if (events->smi.smm) {
			if (events->smi.smm_inside_nmi)
				vcpu->arch.hflags |= HF_SMM_INSIDE_NMI_MASK;
			else
				vcpu->arch.hflags &= ~HF_SMM_INSIDE_NMI_MASK;
		}

#else
		if (events->smi.smm || events->smi.pending ||
		    events->smi.smm_inside_nmi)
			return -EINVAL;
#endif

		if (lapic_in_kernel(vcpu)) {
			if (events->smi.latched_init)
				set_bit(KVM_APIC_INIT, &vcpu->arch.apic->pending_events);
			else
				clear_bit(KVM_APIC_INIT, &vcpu->arch.apic->pending_events);
		}
	}

	if (events->flags & KVM_VCPUEVENT_VALID_TRIPLE_FAULT) {
		if (!vcpu->kvm->arch.triple_fault_event)
			return -EINVAL;
		if (events->triple_fault.pending)
			kvm_make_request(KVM_REQ_TRIPLE_FAULT, vcpu);
		else
			kvm_clear_request(KVM_REQ_TRIPLE_FAULT, vcpu);
	}

	kvm_make_request(KVM_REQ_EVENT, vcpu);

	return 0;
}

static void kvm_vcpu_ioctl_x86_get_debugregs(struct kvm_vcpu *vcpu,
					     struct kvm_debugregs *dbgregs)
{
	unsigned long val;

	memset(dbgregs, 0, sizeof(*dbgregs));
	memcpy(dbgregs->db, vcpu->arch.db, sizeof(vcpu->arch.db));
	kvm_get_dr(vcpu, 6, &val);
	dbgregs->dr6 = val;
	dbgregs->dr7 = vcpu->arch.dr7;
}

static int kvm_vcpu_ioctl_x86_set_debugregs(struct kvm_vcpu *vcpu,
					    struct kvm_debugregs *dbgregs)
{
	if (dbgregs->flags)
		return -EINVAL;

	if (!kvm_dr6_valid(dbgregs->dr6))
		return -EINVAL;
	if (!kvm_dr7_valid(dbgregs->dr7))
		return -EINVAL;

	memcpy(vcpu->arch.db, dbgregs->db, sizeof(vcpu->arch.db));
	kvm_update_dr0123(vcpu);
	vcpu->arch.dr6 = dbgregs->dr6;
	vcpu->arch.dr7 = dbgregs->dr7;
	kvm_update_dr7(vcpu);

	return 0;
}

static void kvm_vcpu_ioctl_x86_get_xsave(struct kvm_vcpu *vcpu,
					 struct kvm_xsave *guest_xsave)
{
	if (fpstate_is_confidential(&vcpu->arch.guest_fpu))
		return;

	fpu_copy_guest_fpstate_to_uabi(&vcpu->arch.guest_fpu,
				       guest_xsave->region,
				       sizeof(guest_xsave->region),
				       vcpu->arch.pkru);
}

static void kvm_vcpu_ioctl_x86_get_xsave2(struct kvm_vcpu *vcpu,
					  u8 *state, unsigned int size)
{
	if (fpstate_is_confidential(&vcpu->arch.guest_fpu))
		return;

	fpu_copy_guest_fpstate_to_uabi(&vcpu->arch.guest_fpu,
				       state, size, vcpu->arch.pkru);
}

static int kvm_vcpu_ioctl_x86_set_xsave(struct kvm_vcpu *vcpu,
					struct kvm_xsave *guest_xsave)
{
	if (fpstate_is_confidential(&vcpu->arch.guest_fpu))
		return 0;

	return fpu_copy_uabi_to_guest_fpstate(&vcpu->arch.guest_fpu,
					      guest_xsave->region,
					      kvm_caps.supported_xcr0,
					      &vcpu->arch.pkru);
}

static void kvm_vcpu_ioctl_x86_get_xcrs(struct kvm_vcpu *vcpu,
					struct kvm_xcrs *guest_xcrs)
{
	if (!boot_cpu_has(X86_FEATURE_XSAVE)) {
		guest_xcrs->nr_xcrs = 0;
		return;
	}

	guest_xcrs->nr_xcrs = 1;
	guest_xcrs->flags = 0;
	guest_xcrs->xcrs[0].xcr = XCR_XFEATURE_ENABLED_MASK;
	guest_xcrs->xcrs[0].value = vcpu->arch.xcr0;
}

static int kvm_vcpu_ioctl_x86_set_xcrs(struct kvm_vcpu *vcpu,
				       struct kvm_xcrs *guest_xcrs)
{
	int i, r = 0;

	if (!boot_cpu_has(X86_FEATURE_XSAVE))
		return -EINVAL;

	if (guest_xcrs->nr_xcrs > KVM_MAX_XCRS || guest_xcrs->flags)
		return -EINVAL;

	for (i = 0; i < guest_xcrs->nr_xcrs; i++)
		/* Only support XCR0 currently */
		if (guest_xcrs->xcrs[i].xcr == XCR_XFEATURE_ENABLED_MASK) {
			r = __kvm_set_xcr(vcpu, XCR_XFEATURE_ENABLED_MASK,
				guest_xcrs->xcrs[i].value);
			break;
		}
	if (r)
		r = -EINVAL;
	return r;
}

/*
 * kvm_set_guest_paused() indicates to the guest kernel that it has been
 * stopped by the hypervisor.  This function will be called from the host only.
 * EINVAL is returned when the host attempts to set the flag for a guest that
 * does not support pv clocks.
 */
static int kvm_set_guest_paused(struct kvm_vcpu *vcpu)
{
	if (!vcpu->arch.pv_time.active)
		return -EINVAL;
	vcpu->arch.pvclock_set_guest_stopped_request = true;
	kvm_make_request(KVM_REQ_CLOCK_UPDATE, vcpu);
	return 0;
}

static int kvm_arch_tsc_has_attr(struct kvm_vcpu *vcpu,
				 struct kvm_device_attr *attr)
{
	int r;

	switch (attr->attr) {
	case KVM_VCPU_TSC_OFFSET:
		r = 0;
		break;
	default:
		r = -ENXIO;
	}

	return r;
}

static int kvm_arch_tsc_get_attr(struct kvm_vcpu *vcpu,
				 struct kvm_device_attr *attr)
{
	u64 __user *uaddr = kvm_get_attr_addr(attr);
	int r;

	if (IS_ERR(uaddr))
		return PTR_ERR(uaddr);

	switch (attr->attr) {
	case KVM_VCPU_TSC_OFFSET:
		r = -EFAULT;
		if (put_user(vcpu->arch.l1_tsc_offset, uaddr))
			break;
		r = 0;
		break;
	default:
		r = -ENXIO;
	}

	return r;
}

static int kvm_arch_tsc_set_attr(struct kvm_vcpu *vcpu,
				 struct kvm_device_attr *attr)
{
	u64 __user *uaddr = kvm_get_attr_addr(attr);
	struct kvm *kvm = vcpu->kvm;
	int r;

	if (IS_ERR(uaddr))
		return PTR_ERR(uaddr);

	switch (attr->attr) {
	case KVM_VCPU_TSC_OFFSET: {
		u64 offset, tsc, ns;
		unsigned long flags;
		bool matched;

		r = -EFAULT;
		if (get_user(offset, uaddr))
			break;

		raw_spin_lock_irqsave(&kvm->arch.tsc_write_lock, flags);

		matched = (vcpu->arch.virtual_tsc_khz &&
			   kvm->arch.last_tsc_khz == vcpu->arch.virtual_tsc_khz &&
			   kvm->arch.last_tsc_offset == offset);

		tsc = kvm_scale_tsc(rdtsc(), vcpu->arch.l1_tsc_scaling_ratio) + offset;
		ns = get_kvmclock_base_ns();

		__kvm_synchronize_tsc(vcpu, offset, tsc, ns, matched);
		raw_spin_unlock_irqrestore(&kvm->arch.tsc_write_lock, flags);

		r = 0;
		break;
	}
	default:
		r = -ENXIO;
	}

	return r;
}

static int kvm_vcpu_ioctl_device_attr(struct kvm_vcpu *vcpu,
				      unsigned int ioctl,
				      void __user *argp)
{
	struct kvm_device_attr attr;
	int r;

	if (copy_from_user(&attr, argp, sizeof(attr)))
		return -EFAULT;

	if (attr.group != KVM_VCPU_TSC_CTRL)
		return -ENXIO;

	switch (ioctl) {
	case KVM_HAS_DEVICE_ATTR:
		r = kvm_arch_tsc_has_attr(vcpu, &attr);
		break;
	case KVM_GET_DEVICE_ATTR:
		r = kvm_arch_tsc_get_attr(vcpu, &attr);
		break;
	case KVM_SET_DEVICE_ATTR:
		r = kvm_arch_tsc_set_attr(vcpu, &attr);
		break;
	}

	return r;
}

static int kvm_vcpu_ioctl_enable_cap(struct kvm_vcpu *vcpu,
				     struct kvm_enable_cap *cap)
{
	int r;
	uint16_t vmcs_version;
	void __user *user_ptr;

	if (cap->flags)
		return -EINVAL;

	switch (cap->cap) {
	case KVM_CAP_HYPERV_SYNIC2:
		if (cap->args[0])
			return -EINVAL;
		fallthrough;

	case KVM_CAP_HYPERV_SYNIC:
		if (!irqchip_in_kernel(vcpu->kvm))
			return -EINVAL;
		return kvm_hv_activate_synic(vcpu, cap->cap ==
					     KVM_CAP_HYPERV_SYNIC2);
	case KVM_CAP_HYPERV_ENLIGHTENED_VMCS:
		if (!kvm_x86_ops.nested_ops->enable_evmcs)
			return -ENOTTY;
		r = kvm_x86_ops.nested_ops->enable_evmcs(vcpu, &vmcs_version);
		if (!r) {
			user_ptr = (void __user *)(uintptr_t)cap->args[0];
			if (copy_to_user(user_ptr, &vmcs_version,
					 sizeof(vmcs_version)))
				r = -EFAULT;
		}
		return r;
	case KVM_CAP_HYPERV_DIRECT_TLBFLUSH:
		if (!kvm_x86_ops.enable_l2_tlb_flush)
			return -ENOTTY;

		return static_call(kvm_x86_enable_l2_tlb_flush)(vcpu);

	case KVM_CAP_HYPERV_ENFORCE_CPUID:
		return kvm_hv_set_enforce_cpuid(vcpu, cap->args[0]);

	case KVM_CAP_ENFORCE_PV_FEATURE_CPUID:
		vcpu->arch.pv_cpuid.enforce = cap->args[0];
		if (vcpu->arch.pv_cpuid.enforce)
			kvm_update_pv_runtime(vcpu);

		return 0;
	default:
		return -EINVAL;
	}
}

long kvm_arch_vcpu_ioctl(struct file *filp,
			 unsigned int ioctl, unsigned long arg)
{
	struct kvm_vcpu *vcpu = filp->private_data;
	void __user *argp = (void __user *)arg;
	int r;
	union {
		struct kvm_sregs2 *sregs2;
		struct kvm_lapic_state *lapic;
		struct kvm_xsave *xsave;
		struct kvm_xcrs *xcrs;
		void *buffer;
	} u;

	vcpu_load(vcpu);

	u.buffer = NULL;
	switch (ioctl) {
	case KVM_GET_LAPIC: {
		r = -EINVAL;
		if (!lapic_in_kernel(vcpu))
			goto out;
		u.lapic = kzalloc(sizeof(struct kvm_lapic_state),
				GFP_KERNEL_ACCOUNT);

		r = -ENOMEM;
		if (!u.lapic)
			goto out;
		r = kvm_vcpu_ioctl_get_lapic(vcpu, u.lapic);
		if (r)
			goto out;
		r = -EFAULT;
		if (copy_to_user(argp, u.lapic, sizeof(struct kvm_lapic_state)))
			goto out;
		r = 0;
		break;
	}
	case KVM_SET_LAPIC: {
		r = -EINVAL;
		if (!lapic_in_kernel(vcpu))
			goto out;
		u.lapic = memdup_user(argp, sizeof(*u.lapic));
		if (IS_ERR(u.lapic)) {
			r = PTR_ERR(u.lapic);
			goto out_nofree;
		}

		r = kvm_vcpu_ioctl_set_lapic(vcpu, u.lapic);
		break;
	}
	case KVM_INTERRUPT: {
		struct kvm_interrupt irq;

		r = -EFAULT;
		if (copy_from_user(&irq, argp, sizeof(irq)))
			goto out;
		r = kvm_vcpu_ioctl_interrupt(vcpu, &irq);
		break;
	}
	case KVM_NMI: {
		r = kvm_vcpu_ioctl_nmi(vcpu);
		break;
	}
	case KVM_SMI: {
		r = kvm_inject_smi(vcpu);
		break;
	}
	case KVM_SET_CPUID: {
		struct kvm_cpuid __user *cpuid_arg = argp;
		struct kvm_cpuid cpuid;

		r = -EFAULT;
		if (copy_from_user(&cpuid, cpuid_arg, sizeof(cpuid)))
			goto out;
		r = kvm_vcpu_ioctl_set_cpuid(vcpu, &cpuid, cpuid_arg->entries);
		break;
	}
	case KVM_SET_CPUID2: {
		struct kvm_cpuid2 __user *cpuid_arg = argp;
		struct kvm_cpuid2 cpuid;

		r = -EFAULT;
		if (copy_from_user(&cpuid, cpuid_arg, sizeof(cpuid)))
			goto out;
		r = kvm_vcpu_ioctl_set_cpuid2(vcpu, &cpuid,
					      cpuid_arg->entries);
		break;
	}
	case KVM_GET_CPUID2: {
		struct kvm_cpuid2 __user *cpuid_arg = argp;
		struct kvm_cpuid2 cpuid;

		r = -EFAULT;
		if (copy_from_user(&cpuid, cpuid_arg, sizeof(cpuid)))
			goto out;
		r = kvm_vcpu_ioctl_get_cpuid2(vcpu, &cpuid,
					      cpuid_arg->entries);
		if (r)
			goto out;
		r = -EFAULT;
		if (copy_to_user(cpuid_arg, &cpuid, sizeof(cpuid)))
			goto out;
		r = 0;
		break;
	}
	case KVM_GET_MSRS: {
		int idx = srcu_read_lock(&vcpu->kvm->srcu);
		r = msr_io(vcpu, argp, do_get_msr, 1);
		srcu_read_unlock(&vcpu->kvm->srcu, idx);
		break;
	}
	case KVM_SET_MSRS: {
		int idx = srcu_read_lock(&vcpu->kvm->srcu);
		r = msr_io(vcpu, argp, do_set_msr, 0);
		srcu_read_unlock(&vcpu->kvm->srcu, idx);
		break;
	}
	case KVM_TPR_ACCESS_REPORTING: {
		struct kvm_tpr_access_ctl tac;

		r = -EFAULT;
		if (copy_from_user(&tac, argp, sizeof(tac)))
			goto out;
		r = vcpu_ioctl_tpr_access_reporting(vcpu, &tac);
		if (r)
			goto out;
		r = -EFAULT;
		if (copy_to_user(argp, &tac, sizeof(tac)))
			goto out;
		r = 0;
		break;
	};
	case KVM_SET_VAPIC_ADDR: {
		struct kvm_vapic_addr va;
		int idx;

		r = -EINVAL;
		if (!lapic_in_kernel(vcpu))
			goto out;
		r = -EFAULT;
		if (copy_from_user(&va, argp, sizeof(va)))
			goto out;
		idx = srcu_read_lock(&vcpu->kvm->srcu);
		r = kvm_lapic_set_vapic_addr(vcpu, va.vapic_addr);
		srcu_read_unlock(&vcpu->kvm->srcu, idx);
		break;
	}
	case KVM_X86_SETUP_MCE: {
		u64 mcg_cap;

		r = -EFAULT;
		if (copy_from_user(&mcg_cap, argp, sizeof(mcg_cap)))
			goto out;
		r = kvm_vcpu_ioctl_x86_setup_mce(vcpu, mcg_cap);
		break;
	}
	case KVM_X86_SET_MCE: {
		struct kvm_x86_mce mce;

		r = -EFAULT;
		if (copy_from_user(&mce, argp, sizeof(mce)))
			goto out;
		r = kvm_vcpu_ioctl_x86_set_mce(vcpu, &mce);
		break;
	}
	case KVM_GET_VCPU_EVENTS: {
		struct kvm_vcpu_events events;

		kvm_vcpu_ioctl_x86_get_vcpu_events(vcpu, &events);

		r = -EFAULT;
		if (copy_to_user(argp, &events, sizeof(struct kvm_vcpu_events)))
			break;
		r = 0;
		break;
	}
	case KVM_SET_VCPU_EVENTS: {
		struct kvm_vcpu_events events;

		r = -EFAULT;
		if (copy_from_user(&events, argp, sizeof(struct kvm_vcpu_events)))
			break;

		r = kvm_vcpu_ioctl_x86_set_vcpu_events(vcpu, &events);
		break;
	}
	case KVM_GET_DEBUGREGS: {
		struct kvm_debugregs dbgregs;

		kvm_vcpu_ioctl_x86_get_debugregs(vcpu, &dbgregs);

		r = -EFAULT;
		if (copy_to_user(argp, &dbgregs,
				 sizeof(struct kvm_debugregs)))
			break;
		r = 0;
		break;
	}
	case KVM_SET_DEBUGREGS: {
		struct kvm_debugregs dbgregs;

		r = -EFAULT;
		if (copy_from_user(&dbgregs, argp,
				   sizeof(struct kvm_debugregs)))
			break;

		r = kvm_vcpu_ioctl_x86_set_debugregs(vcpu, &dbgregs);
		break;
	}
	case KVM_GET_XSAVE: {
		r = -EINVAL;
		if (vcpu->arch.guest_fpu.uabi_size > sizeof(struct kvm_xsave))
			break;

		u.xsave = kzalloc(sizeof(struct kvm_xsave), GFP_KERNEL_ACCOUNT);
		r = -ENOMEM;
		if (!u.xsave)
			break;

		kvm_vcpu_ioctl_x86_get_xsave(vcpu, u.xsave);

		r = -EFAULT;
		if (copy_to_user(argp, u.xsave, sizeof(struct kvm_xsave)))
			break;
		r = 0;
		break;
	}
	case KVM_SET_XSAVE: {
		int size = vcpu->arch.guest_fpu.uabi_size;

		u.xsave = memdup_user(argp, size);
		if (IS_ERR(u.xsave)) {
			r = PTR_ERR(u.xsave);
			goto out_nofree;
		}

		r = kvm_vcpu_ioctl_x86_set_xsave(vcpu, u.xsave);
		break;
	}

	case KVM_GET_XSAVE2: {
		int size = vcpu->arch.guest_fpu.uabi_size;

		u.xsave = kzalloc(size, GFP_KERNEL_ACCOUNT);
		r = -ENOMEM;
		if (!u.xsave)
			break;

		kvm_vcpu_ioctl_x86_get_xsave2(vcpu, u.buffer, size);

		r = -EFAULT;
		if (copy_to_user(argp, u.xsave, size))
			break;

		r = 0;
		break;
	}

	case KVM_GET_XCRS: {
		u.xcrs = kzalloc(sizeof(struct kvm_xcrs), GFP_KERNEL_ACCOUNT);
		r = -ENOMEM;
		if (!u.xcrs)
			break;

		kvm_vcpu_ioctl_x86_get_xcrs(vcpu, u.xcrs);

		r = -EFAULT;
		if (copy_to_user(argp, u.xcrs,
				 sizeof(struct kvm_xcrs)))
			break;
		r = 0;
		break;
	}
	case KVM_SET_XCRS: {
		u.xcrs = memdup_user(argp, sizeof(*u.xcrs));
		if (IS_ERR(u.xcrs)) {
			r = PTR_ERR(u.xcrs);
			goto out_nofree;
		}

		r = kvm_vcpu_ioctl_x86_set_xcrs(vcpu, u.xcrs);
		break;
	}
	case KVM_SET_TSC_KHZ: {
		u32 user_tsc_khz;

		r = -EINVAL;
		user_tsc_khz = (u32)arg;

		if (kvm_caps.has_tsc_control &&
		    user_tsc_khz >= kvm_caps.max_guest_tsc_khz)
			goto out;

		if (user_tsc_khz == 0)
			user_tsc_khz = tsc_khz;

		if (!kvm_set_tsc_khz(vcpu, user_tsc_khz))
			r = 0;

		goto out;
	}
	case KVM_GET_TSC_KHZ: {
		r = vcpu->arch.virtual_tsc_khz;
		goto out;
	}
	case KVM_KVMCLOCK_CTRL: {
		r = kvm_set_guest_paused(vcpu);
		goto out;
	}
	case KVM_ENABLE_CAP: {
		struct kvm_enable_cap cap;

		r = -EFAULT;
		if (copy_from_user(&cap, argp, sizeof(cap)))
			goto out;
		r = kvm_vcpu_ioctl_enable_cap(vcpu, &cap);
		break;
	}
	case KVM_GET_NESTED_STATE: {
		struct kvm_nested_state __user *user_kvm_nested_state = argp;
		u32 user_data_size;

		r = -EINVAL;
		if (!kvm_x86_ops.nested_ops->get_state)
			break;

		BUILD_BUG_ON(sizeof(user_data_size) != sizeof(user_kvm_nested_state->size));
		r = -EFAULT;
		if (get_user(user_data_size, &user_kvm_nested_state->size))
			break;

		r = kvm_x86_ops.nested_ops->get_state(vcpu, user_kvm_nested_state,
						     user_data_size);
		if (r < 0)
			break;

		if (r > user_data_size) {
			if (put_user(r, &user_kvm_nested_state->size))
				r = -EFAULT;
			else
				r = -E2BIG;
			break;
		}

		r = 0;
		break;
	}
	case KVM_SET_NESTED_STATE: {
		struct kvm_nested_state __user *user_kvm_nested_state = argp;
		struct kvm_nested_state kvm_state;
		int idx;

		r = -EINVAL;
		if (!kvm_x86_ops.nested_ops->set_state)
			break;

		r = -EFAULT;
		if (copy_from_user(&kvm_state, user_kvm_nested_state, sizeof(kvm_state)))
			break;

		r = -EINVAL;
		if (kvm_state.size < sizeof(kvm_state))
			break;

		if (kvm_state.flags &
		    ~(KVM_STATE_NESTED_RUN_PENDING | KVM_STATE_NESTED_GUEST_MODE
		      | KVM_STATE_NESTED_EVMCS | KVM_STATE_NESTED_MTF_PENDING
		      | KVM_STATE_NESTED_GIF_SET))
			break;

		/* nested_run_pending implies guest_mode.  */
		if ((kvm_state.flags & KVM_STATE_NESTED_RUN_PENDING)
		    && !(kvm_state.flags & KVM_STATE_NESTED_GUEST_MODE))
			break;

		idx = srcu_read_lock(&vcpu->kvm->srcu);
		r = kvm_x86_ops.nested_ops->set_state(vcpu, user_kvm_nested_state, &kvm_state);
		srcu_read_unlock(&vcpu->kvm->srcu, idx);
		break;
	}
	case KVM_GET_SUPPORTED_HV_CPUID:
		r = kvm_ioctl_get_supported_hv_cpuid(vcpu, argp);
		break;
#ifdef CONFIG_KVM_XEN
	case KVM_XEN_VCPU_GET_ATTR: {
		struct kvm_xen_vcpu_attr xva;

		r = -EFAULT;
		if (copy_from_user(&xva, argp, sizeof(xva)))
			goto out;
		r = kvm_xen_vcpu_get_attr(vcpu, &xva);
		if (!r && copy_to_user(argp, &xva, sizeof(xva)))
			r = -EFAULT;
		break;
	}
	case KVM_XEN_VCPU_SET_ATTR: {
		struct kvm_xen_vcpu_attr xva;

		r = -EFAULT;
		if (copy_from_user(&xva, argp, sizeof(xva)))
			goto out;
		r = kvm_xen_vcpu_set_attr(vcpu, &xva);
		break;
	}
#endif
	case KVM_GET_SREGS2: {
		u.sregs2 = kzalloc(sizeof(struct kvm_sregs2), GFP_KERNEL);
		r = -ENOMEM;
		if (!u.sregs2)
			goto out;
		__get_sregs2(vcpu, u.sregs2);
		r = -EFAULT;
		if (copy_to_user(argp, u.sregs2, sizeof(struct kvm_sregs2)))
			goto out;
		r = 0;
		break;
	}
	case KVM_SET_SREGS2: {
		u.sregs2 = memdup_user(argp, sizeof(struct kvm_sregs2));
		if (IS_ERR(u.sregs2)) {
			r = PTR_ERR(u.sregs2);
			u.sregs2 = NULL;
			goto out;
		}
		r = __set_sregs2(vcpu, u.sregs2);
		break;
	}
	case KVM_HAS_DEVICE_ATTR:
	case KVM_GET_DEVICE_ATTR:
	case KVM_SET_DEVICE_ATTR:
		r = kvm_vcpu_ioctl_device_attr(vcpu, ioctl, argp);
		break;
	default:
		r = -EINVAL;
	}
out:
	kfree(u.buffer);
out_nofree:
	vcpu_put(vcpu);
	return r;
}

vm_fault_t kvm_arch_vcpu_fault(struct kvm_vcpu *vcpu, struct vm_fault *vmf)
{
	return VM_FAULT_SIGBUS;
}

static int kvm_vm_ioctl_set_tss_addr(struct kvm *kvm, unsigned long addr)
{
	int ret;

	if (addr > (unsigned int)(-3 * PAGE_SIZE))
		return -EINVAL;
	ret = static_call(kvm_x86_set_tss_addr)(kvm, addr);
	return ret;
}

static int kvm_vm_ioctl_set_identity_map_addr(struct kvm *kvm,
					      u64 ident_addr)
{
	return static_call(kvm_x86_set_identity_map_addr)(kvm, ident_addr);
}

static int kvm_vm_ioctl_set_nr_mmu_pages(struct kvm *kvm,
					 unsigned long kvm_nr_mmu_pages)
{
	if (kvm_nr_mmu_pages < KVM_MIN_ALLOC_MMU_PAGES)
		return -EINVAL;

	mutex_lock(&kvm->slots_lock);

	kvm_mmu_change_mmu_pages(kvm, kvm_nr_mmu_pages);
	kvm->arch.n_requested_mmu_pages = kvm_nr_mmu_pages;

	mutex_unlock(&kvm->slots_lock);
	return 0;
}

static unsigned long kvm_vm_ioctl_get_nr_mmu_pages(struct kvm *kvm)
{
	return kvm->arch.n_max_mmu_pages;
}

static int kvm_vm_ioctl_get_irqchip(struct kvm *kvm, struct kvm_irqchip *chip)
{
	struct kvm_pic *pic = kvm->arch.vpic;
	int r;

	r = 0;
	switch (chip->chip_id) {
	case KVM_IRQCHIP_PIC_MASTER:
		memcpy(&chip->chip.pic, &pic->pics[0],
			sizeof(struct kvm_pic_state));
		break;
	case KVM_IRQCHIP_PIC_SLAVE:
		memcpy(&chip->chip.pic, &pic->pics[1],
			sizeof(struct kvm_pic_state));
		break;
	case KVM_IRQCHIP_IOAPIC:
		kvm_get_ioapic(kvm, &chip->chip.ioapic);
		break;
	default:
		r = -EINVAL;
		break;
	}
	return r;
}

static int kvm_vm_ioctl_set_irqchip(struct kvm *kvm, struct kvm_irqchip *chip)
{
	struct kvm_pic *pic = kvm->arch.vpic;
	int r;

	r = 0;
	switch (chip->chip_id) {
	case KVM_IRQCHIP_PIC_MASTER:
		spin_lock(&pic->lock);
		memcpy(&pic->pics[0], &chip->chip.pic,
			sizeof(struct kvm_pic_state));
		spin_unlock(&pic->lock);
		break;
	case KVM_IRQCHIP_PIC_SLAVE:
		spin_lock(&pic->lock);
		memcpy(&pic->pics[1], &chip->chip.pic,
			sizeof(struct kvm_pic_state));
		spin_unlock(&pic->lock);
		break;
	case KVM_IRQCHIP_IOAPIC:
		kvm_set_ioapic(kvm, &chip->chip.ioapic);
		break;
	default:
		r = -EINVAL;
		break;
	}
	kvm_pic_update_irq(pic);
	return r;
}

static int kvm_vm_ioctl_get_pit(struct kvm *kvm, struct kvm_pit_state *ps)
{
	struct kvm_kpit_state *kps = &kvm->arch.vpit->pit_state;

	BUILD_BUG_ON(sizeof(*ps) != sizeof(kps->channels));

	mutex_lock(&kps->lock);
	memcpy(ps, &kps->channels, sizeof(*ps));
	mutex_unlock(&kps->lock);
	return 0;
}

static int kvm_vm_ioctl_set_pit(struct kvm *kvm, struct kvm_pit_state *ps)
{
	int i;
	struct kvm_pit *pit = kvm->arch.vpit;

	mutex_lock(&pit->pit_state.lock);
	memcpy(&pit->pit_state.channels, ps, sizeof(*ps));
	for (i = 0; i < 3; i++)
		kvm_pit_load_count(pit, i, ps->channels[i].count, 0);
	mutex_unlock(&pit->pit_state.lock);
	return 0;
}

static int kvm_vm_ioctl_get_pit2(struct kvm *kvm, struct kvm_pit_state2 *ps)
{
	mutex_lock(&kvm->arch.vpit->pit_state.lock);
	memcpy(ps->channels, &kvm->arch.vpit->pit_state.channels,
		sizeof(ps->channels));
	ps->flags = kvm->arch.vpit->pit_state.flags;
	mutex_unlock(&kvm->arch.vpit->pit_state.lock);
	memset(&ps->reserved, 0, sizeof(ps->reserved));
	return 0;
}

static int kvm_vm_ioctl_set_pit2(struct kvm *kvm, struct kvm_pit_state2 *ps)
{
	int start = 0;
	int i;
	u32 prev_legacy, cur_legacy;
	struct kvm_pit *pit = kvm->arch.vpit;

	mutex_lock(&pit->pit_state.lock);
	prev_legacy = pit->pit_state.flags & KVM_PIT_FLAGS_HPET_LEGACY;
	cur_legacy = ps->flags & KVM_PIT_FLAGS_HPET_LEGACY;
	if (!prev_legacy && cur_legacy)
		start = 1;
	memcpy(&pit->pit_state.channels, &ps->channels,
	       sizeof(pit->pit_state.channels));
	pit->pit_state.flags = ps->flags;
	for (i = 0; i < 3; i++)
		kvm_pit_load_count(pit, i, pit->pit_state.channels[i].count,
				   start && i == 0);
	mutex_unlock(&pit->pit_state.lock);
	return 0;
}

static int kvm_vm_ioctl_reinject(struct kvm *kvm,
				 struct kvm_reinject_control *control)
{
	struct kvm_pit *pit = kvm->arch.vpit;

	/* pit->pit_state.lock was overloaded to prevent userspace from getting
	 * an inconsistent state after running multiple KVM_REINJECT_CONTROL
	 * ioctls in parallel.  Use a separate lock if that ioctl isn't rare.
	 */
	mutex_lock(&pit->pit_state.lock);
	kvm_pit_set_reinject(pit, control->pit_reinject);
	mutex_unlock(&pit->pit_state.lock);

	return 0;
}

void kvm_arch_sync_dirty_log(struct kvm *kvm, struct kvm_memory_slot *memslot)
{

	/*
	 * Flush all CPUs' dirty log buffers to the  dirty_bitmap.  Called
	 * before reporting dirty_bitmap to userspace.  KVM flushes the buffers
	 * on all VM-Exits, thus we only need to kick running vCPUs to force a
	 * VM-Exit.
	 */
	struct kvm_vcpu *vcpu;
	unsigned long i;

	kvm_for_each_vcpu(i, vcpu, kvm)
		kvm_vcpu_kick(vcpu);
}

int kvm_vm_ioctl_irq_line(struct kvm *kvm, struct kvm_irq_level *irq_event,
			bool line_status)
{
	if (!irqchip_in_kernel(kvm))
		return -ENXIO;

	irq_event->status = kvm_set_irq(kvm, KVM_USERSPACE_IRQ_SOURCE_ID,
					irq_event->irq, irq_event->level,
					line_status);
	return 0;
}

int kvm_vm_ioctl_enable_cap(struct kvm *kvm,
			    struct kvm_enable_cap *cap)
{
	int r;

	if (cap->flags)
		return -EINVAL;

	switch (cap->cap) {
	case KVM_CAP_DISABLE_QUIRKS2:
		r = -EINVAL;
		if (cap->args[0] & ~KVM_X86_VALID_QUIRKS)
			break;
		fallthrough;
	case KVM_CAP_DISABLE_QUIRKS:
		kvm->arch.disabled_quirks = cap->args[0];
		r = 0;
		break;
	case KVM_CAP_SPLIT_IRQCHIP: {
		mutex_lock(&kvm->lock);
		r = -EINVAL;
		if (cap->args[0] > MAX_NR_RESERVED_IOAPIC_PINS)
			goto split_irqchip_unlock;
		r = -EEXIST;
		if (irqchip_in_kernel(kvm))
			goto split_irqchip_unlock;
		if (kvm->created_vcpus)
			goto split_irqchip_unlock;
		r = kvm_setup_empty_irq_routing(kvm);
		if (r)
			goto split_irqchip_unlock;
		/* Pairs with irqchip_in_kernel. */
		smp_wmb();
		kvm->arch.irqchip_mode = KVM_IRQCHIP_SPLIT;
		kvm->arch.nr_reserved_ioapic_pins = cap->args[0];
		kvm_clear_apicv_inhibit(kvm, APICV_INHIBIT_REASON_ABSENT);
		r = 0;
split_irqchip_unlock:
		mutex_unlock(&kvm->lock);
		break;
	}
	case KVM_CAP_X2APIC_API:
		r = -EINVAL;
		if (cap->args[0] & ~KVM_X2APIC_API_VALID_FLAGS)
			break;

		if (cap->args[0] & KVM_X2APIC_API_USE_32BIT_IDS)
			kvm->arch.x2apic_format = true;
		if (cap->args[0] & KVM_X2APIC_API_DISABLE_BROADCAST_QUIRK)
			kvm->arch.x2apic_broadcast_quirk_disabled = true;

		r = 0;
		break;
	case KVM_CAP_X86_DISABLE_EXITS:
		r = -EINVAL;
		if (cap->args[0] & ~KVM_X86_DISABLE_VALID_EXITS)
			break;

		if (cap->args[0] & KVM_X86_DISABLE_EXITS_PAUSE)
			kvm->arch.pause_in_guest = true;

#define SMT_RSB_MSG "This processor is affected by the Cross-Thread Return Predictions vulnerability. " \
		    "KVM_CAP_X86_DISABLE_EXITS should only be used with SMT disabled or trusted guests."

		if (!mitigate_smt_rsb) {
			if (boot_cpu_has_bug(X86_BUG_SMT_RSB) && cpu_smt_possible() &&
			    (cap->args[0] & ~KVM_X86_DISABLE_EXITS_PAUSE))
				pr_warn_once(SMT_RSB_MSG);

			if ((cap->args[0] & KVM_X86_DISABLE_EXITS_MWAIT) &&
			    kvm_can_mwait_in_guest())
				kvm->arch.mwait_in_guest = true;
			if (cap->args[0] & KVM_X86_DISABLE_EXITS_HLT)
				kvm->arch.hlt_in_guest = true;
			if (cap->args[0] & KVM_X86_DISABLE_EXITS_CSTATE)
				kvm->arch.cstate_in_guest = true;
		}

		r = 0;
		break;
	case KVM_CAP_MSR_PLATFORM_INFO:
		kvm->arch.guest_can_read_msr_platform_info = cap->args[0];
		r = 0;
		break;
	case KVM_CAP_EXCEPTION_PAYLOAD:
		kvm->arch.exception_payload_enabled = cap->args[0];
		r = 0;
		break;
	case KVM_CAP_X86_TRIPLE_FAULT_EVENT:
		kvm->arch.triple_fault_event = cap->args[0];
		r = 0;
		break;
	case KVM_CAP_X86_USER_SPACE_MSR:
		r = -EINVAL;
		if (cap->args[0] & ~KVM_MSR_EXIT_REASON_VALID_MASK)
			break;
		kvm->arch.user_space_msr_mask = cap->args[0];
		r = 0;
		break;
	case KVM_CAP_X86_BUS_LOCK_EXIT:
		r = -EINVAL;
		if (cap->args[0] & ~KVM_BUS_LOCK_DETECTION_VALID_MODE)
			break;

		if ((cap->args[0] & KVM_BUS_LOCK_DETECTION_OFF) &&
		    (cap->args[0] & KVM_BUS_LOCK_DETECTION_EXIT))
			break;

		if (kvm_caps.has_bus_lock_exit &&
		    cap->args[0] & KVM_BUS_LOCK_DETECTION_EXIT)
			kvm->arch.bus_lock_detection_enabled = true;
		r = 0;
		break;
#ifdef CONFIG_X86_SGX_KVM
	case KVM_CAP_SGX_ATTRIBUTE: {
		unsigned long allowed_attributes = 0;

		r = sgx_set_attribute(&allowed_attributes, cap->args[0]);
		if (r)
			break;

		/* KVM only supports the PROVISIONKEY privileged attribute. */
		if ((allowed_attributes & SGX_ATTR_PROVISIONKEY) &&
		    !(allowed_attributes & ~SGX_ATTR_PROVISIONKEY))
			kvm->arch.sgx_provisioning_allowed = true;
		else
			r = -EINVAL;
		break;
	}
#endif
	case KVM_CAP_VM_COPY_ENC_CONTEXT_FROM:
		r = -EINVAL;
		if (!kvm_x86_ops.vm_copy_enc_context_from)
			break;

		r = static_call(kvm_x86_vm_copy_enc_context_from)(kvm, cap->args[0]);
		break;
	case KVM_CAP_VM_MOVE_ENC_CONTEXT_FROM:
		r = -EINVAL;
		if (!kvm_x86_ops.vm_move_enc_context_from)
			break;

		r = static_call(kvm_x86_vm_move_enc_context_from)(kvm, cap->args[0]);
		break;
	case KVM_CAP_EXIT_HYPERCALL:
		if (cap->args[0] & ~KVM_EXIT_HYPERCALL_VALID_MASK) {
			r = -EINVAL;
			break;
		}
		kvm->arch.hypercall_exit_enabled = cap->args[0];
		r = 0;
		break;
	case KVM_CAP_EXIT_ON_EMULATION_FAILURE:
		r = -EINVAL;
		if (cap->args[0] & ~1)
			break;
		kvm->arch.exit_on_emulation_error = cap->args[0];
		r = 0;
		break;
	case KVM_CAP_PMU_CAPABILITY:
		r = -EINVAL;
		if (!enable_pmu || (cap->args[0] & ~KVM_CAP_PMU_VALID_MASK))
			break;

		mutex_lock(&kvm->lock);
		if (!kvm->created_vcpus) {
			kvm->arch.enable_pmu = !(cap->args[0] & KVM_PMU_CAP_DISABLE);
			r = 0;
		}
		mutex_unlock(&kvm->lock);
		break;
	case KVM_CAP_MAX_VCPU_ID:
		r = -EINVAL;
		if (cap->args[0] > KVM_MAX_VCPU_IDS)
			break;

		mutex_lock(&kvm->lock);
		if (kvm->arch.max_vcpu_ids == cap->args[0]) {
			r = 0;
		} else if (!kvm->arch.max_vcpu_ids) {
			kvm->arch.max_vcpu_ids = cap->args[0];
			r = 0;
		}
		mutex_unlock(&kvm->lock);
		break;
	case KVM_CAP_X86_NOTIFY_VMEXIT:
		r = -EINVAL;
		if ((u32)cap->args[0] & ~KVM_X86_NOTIFY_VMEXIT_VALID_BITS)
			break;
		if (!kvm_caps.has_notify_vmexit)
			break;
		if (!((u32)cap->args[0] & KVM_X86_NOTIFY_VMEXIT_ENABLED))
			break;
		mutex_lock(&kvm->lock);
		if (!kvm->created_vcpus) {
			kvm->arch.notify_window = cap->args[0] >> 32;
			kvm->arch.notify_vmexit_flags = (u32)cap->args[0];
			r = 0;
		}
		mutex_unlock(&kvm->lock);
		break;
	case KVM_CAP_VM_DISABLE_NX_HUGE_PAGES:
		r = -EINVAL;

		/*
		 * Since the risk of disabling NX hugepages is a guest crashing
		 * the system, ensure the userspace process has permission to
		 * reboot the system.
		 *
		 * Note that unlike the reboot() syscall, the process must have
		 * this capability in the root namespace because exposing
		 * /dev/kvm into a container does not limit the scope of the
		 * iTLB multihit bug to that container. In other words,
		 * this must use capable(), not ns_capable().
		 */
		if (!capable(CAP_SYS_BOOT)) {
			r = -EPERM;
			break;
		}

		if (cap->args[0])
			break;

		mutex_lock(&kvm->lock);
		if (!kvm->created_vcpus) {
			kvm->arch.disable_nx_huge_pages = true;
			r = 0;
		}
		mutex_unlock(&kvm->lock);
		break;
	default:
		r = -EINVAL;
		break;
	}
	return r;
}

static struct kvm_x86_msr_filter *kvm_alloc_msr_filter(bool default_allow)
{
	struct kvm_x86_msr_filter *msr_filter;

	msr_filter = kzalloc(sizeof(*msr_filter), GFP_KERNEL_ACCOUNT);
	if (!msr_filter)
		return NULL;

	msr_filter->default_allow = default_allow;
	return msr_filter;
}

static void kvm_free_msr_filter(struct kvm_x86_msr_filter *msr_filter)
{
	u32 i;

	if (!msr_filter)
		return;

	for (i = 0; i < msr_filter->count; i++)
		kfree(msr_filter->ranges[i].bitmap);

	kfree(msr_filter);
}

static int kvm_add_msr_filter(struct kvm_x86_msr_filter *msr_filter,
			      struct kvm_msr_filter_range *user_range)
{
	unsigned long *bitmap = NULL;
	size_t bitmap_size;

	if (!user_range->nmsrs)
		return 0;

	if (user_range->flags & ~KVM_MSR_FILTER_RANGE_VALID_MASK)
		return -EINVAL;

	if (!user_range->flags)
		return -EINVAL;

	bitmap_size = BITS_TO_LONGS(user_range->nmsrs) * sizeof(long);
	if (!bitmap_size || bitmap_size > KVM_MSR_FILTER_MAX_BITMAP_SIZE)
		return -EINVAL;

	bitmap = memdup_user((__user u8*)user_range->bitmap, bitmap_size);
	if (IS_ERR(bitmap))
		return PTR_ERR(bitmap);

	msr_filter->ranges[msr_filter->count] = (struct msr_bitmap_range) {
		.flags = user_range->flags,
		.base = user_range->base,
		.nmsrs = user_range->nmsrs,
		.bitmap = bitmap,
	};

	msr_filter->count++;
	return 0;
}

static int kvm_vm_ioctl_set_msr_filter(struct kvm *kvm,
				       struct kvm_msr_filter *filter)
{
	struct kvm_x86_msr_filter *new_filter, *old_filter;
	bool default_allow;
	bool empty = true;
	int r;
	u32 i;

	if (filter->flags & ~KVM_MSR_FILTER_VALID_MASK)
		return -EINVAL;

	for (i = 0; i < ARRAY_SIZE(filter->ranges); i++)
		empty &= !filter->ranges[i].nmsrs;

	default_allow = !(filter->flags & KVM_MSR_FILTER_DEFAULT_DENY);
	if (empty && !default_allow)
		return -EINVAL;

	new_filter = kvm_alloc_msr_filter(default_allow);
	if (!new_filter)
		return -ENOMEM;

	for (i = 0; i < ARRAY_SIZE(filter->ranges); i++) {
		r = kvm_add_msr_filter(new_filter, &filter->ranges[i]);
		if (r) {
			kvm_free_msr_filter(new_filter);
			return r;
		}
	}

	mutex_lock(&kvm->lock);
	old_filter = rcu_replace_pointer(kvm->arch.msr_filter, new_filter,
					 mutex_is_locked(&kvm->lock));
	mutex_unlock(&kvm->lock);
	synchronize_srcu(&kvm->srcu);

	kvm_free_msr_filter(old_filter);

	kvm_make_all_cpus_request(kvm, KVM_REQ_MSR_FILTER_CHANGED);

	return 0;
}

#ifdef CONFIG_KVM_COMPAT
/* for KVM_X86_SET_MSR_FILTER */
struct kvm_msr_filter_range_compat {
	__u32 flags;
	__u32 nmsrs;
	__u32 base;
	__u32 bitmap;
};

struct kvm_msr_filter_compat {
	__u32 flags;
	struct kvm_msr_filter_range_compat ranges[KVM_MSR_FILTER_MAX_RANGES];
};

#define KVM_X86_SET_MSR_FILTER_COMPAT _IOW(KVMIO, 0xc6, struct kvm_msr_filter_compat)

long kvm_arch_vm_compat_ioctl(struct file *filp, unsigned int ioctl,
			      unsigned long arg)
{
	void __user *argp = (void __user *)arg;
	struct kvm *kvm = filp->private_data;
	long r = -ENOTTY;

	switch (ioctl) {
	case KVM_X86_SET_MSR_FILTER_COMPAT: {
		struct kvm_msr_filter __user *user_msr_filter = argp;
		struct kvm_msr_filter_compat filter_compat;
		struct kvm_msr_filter filter;
		int i;

		if (copy_from_user(&filter_compat, user_msr_filter,
				   sizeof(filter_compat)))
			return -EFAULT;

		filter.flags = filter_compat.flags;
		for (i = 0; i < ARRAY_SIZE(filter.ranges); i++) {
			struct kvm_msr_filter_range_compat *cr;

			cr = &filter_compat.ranges[i];
			filter.ranges[i] = (struct kvm_msr_filter_range) {
				.flags = cr->flags,
				.nmsrs = cr->nmsrs,
				.base = cr->base,
				.bitmap = (__u8 *)(ulong)cr->bitmap,
			};
		}

		r = kvm_vm_ioctl_set_msr_filter(kvm, &filter);
		break;
	}
	}

	return r;
}
#endif

#ifdef CONFIG_HAVE_KVM_PM_NOTIFIER
static int kvm_arch_suspend_notifier(struct kvm *kvm)
{
	struct kvm_vcpu *vcpu;
	unsigned long i;
	int ret = 0;

	mutex_lock(&kvm->lock);
	kvm_for_each_vcpu(i, vcpu, kvm) {
		if (!vcpu->arch.pv_time.active)
			continue;

		ret = kvm_set_guest_paused(vcpu);
		if (ret) {
			kvm_err("Failed to pause guest VCPU%d: %d\n",
				vcpu->vcpu_id, ret);
			break;
		}
	}
	mutex_unlock(&kvm->lock);

	return ret ? NOTIFY_BAD : NOTIFY_DONE;
}

int kvm_arch_pm_notifier(struct kvm *kvm, unsigned long state)
{
	switch (state) {
	case PM_HIBERNATION_PREPARE:
	case PM_SUSPEND_PREPARE:
		return kvm_arch_suspend_notifier(kvm);
	}

	return NOTIFY_DONE;
}
#endif /* CONFIG_HAVE_KVM_PM_NOTIFIER */

static int kvm_vm_ioctl_get_clock(struct kvm *kvm, void __user *argp)
{
	struct kvm_clock_data data = { 0 };

	get_kvmclock(kvm, &data);
	if (copy_to_user(argp, &data, sizeof(data)))
		return -EFAULT;

	return 0;
}

static int kvm_vm_ioctl_set_clock(struct kvm *kvm, void __user *argp)
{
	struct kvm_arch *ka = &kvm->arch;
	struct kvm_clock_data data;
	u64 now_raw_ns;

	if (copy_from_user(&data, argp, sizeof(data)))
		return -EFAULT;

	/*
	 * Only KVM_CLOCK_REALTIME is used, but allow passing the
	 * result of KVM_GET_CLOCK back to KVM_SET_CLOCK.
	 */
	if (data.flags & ~KVM_CLOCK_VALID_FLAGS)
		return -EINVAL;

	kvm_hv_request_tsc_page_update(kvm);
	kvm_start_pvclock_update(kvm);
	pvclock_update_vm_gtod_copy(kvm);

	/*
	 * This pairs with kvm_guest_time_update(): when masterclock is
	 * in use, we use master_kernel_ns + kvmclock_offset to set
	 * unsigned 'system_time' so if we use get_kvmclock_ns() (which
	 * is slightly ahead) here we risk going negative on unsigned
	 * 'system_time' when 'data.clock' is very small.
	 */
	if (data.flags & KVM_CLOCK_REALTIME) {
		u64 now_real_ns = ktime_get_real_ns();

		/*
		 * Avoid stepping the kvmclock backwards.
		 */
		if (now_real_ns > data.realtime)
			data.clock += now_real_ns - data.realtime;
	}

	if (ka->use_master_clock)
		now_raw_ns = ka->master_kernel_ns;
	else
		now_raw_ns = get_kvmclock_base_ns();
	ka->kvmclock_offset = data.clock - now_raw_ns;
	kvm_end_pvclock_update(kvm);
	return 0;
}

long kvm_arch_vm_ioctl(struct file *filp,
		       unsigned int ioctl, unsigned long arg)
{
	struct kvm *kvm = filp->private_data;
	void __user *argp = (void __user *)arg;
	int r = -ENOTTY;
	/*
	 * This union makes it completely explicit to gcc-3.x
	 * that these two variables' stack usage should be
	 * combined, not added together.
	 */
	union {
		struct kvm_pit_state ps;
		struct kvm_pit_state2 ps2;
		struct kvm_pit_config pit_config;
	} u;

	switch (ioctl) {
	case KVM_SET_TSS_ADDR:
		r = kvm_vm_ioctl_set_tss_addr(kvm, arg);
		break;
	case KVM_SET_IDENTITY_MAP_ADDR: {
		u64 ident_addr;

		mutex_lock(&kvm->lock);
		r = -EINVAL;
		if (kvm->created_vcpus)
			goto set_identity_unlock;
		r = -EFAULT;
		if (copy_from_user(&ident_addr, argp, sizeof(ident_addr)))
			goto set_identity_unlock;
		r = kvm_vm_ioctl_set_identity_map_addr(kvm, ident_addr);
set_identity_unlock:
		mutex_unlock(&kvm->lock);
		break;
	}
	case KVM_SET_NR_MMU_PAGES:
		r = kvm_vm_ioctl_set_nr_mmu_pages(kvm, arg);
		break;
	case KVM_GET_NR_MMU_PAGES:
		r = kvm_vm_ioctl_get_nr_mmu_pages(kvm);
		break;
	case KVM_CREATE_IRQCHIP: {
		mutex_lock(&kvm->lock);

		r = -EEXIST;
		if (irqchip_in_kernel(kvm))
			goto create_irqchip_unlock;

		r = -EINVAL;
		if (kvm->created_vcpus)
			goto create_irqchip_unlock;

		r = kvm_pic_init(kvm);
		if (r)
			goto create_irqchip_unlock;

		r = kvm_ioapic_init(kvm);
		if (r) {
			kvm_pic_destroy(kvm);
			goto create_irqchip_unlock;
		}

		r = kvm_setup_default_irq_routing(kvm);
		if (r) {
			kvm_ioapic_destroy(kvm);
			kvm_pic_destroy(kvm);
			goto create_irqchip_unlock;
		}
		/* Write kvm->irq_routing before enabling irqchip_in_kernel. */
		smp_wmb();
		kvm->arch.irqchip_mode = KVM_IRQCHIP_KERNEL;
		kvm_clear_apicv_inhibit(kvm, APICV_INHIBIT_REASON_ABSENT);
	create_irqchip_unlock:
		mutex_unlock(&kvm->lock);
		break;
	}
	case KVM_CREATE_PIT:
		u.pit_config.flags = KVM_PIT_SPEAKER_DUMMY;
		goto create_pit;
	case KVM_CREATE_PIT2:
		r = -EFAULT;
		if (copy_from_user(&u.pit_config, argp,
				   sizeof(struct kvm_pit_config)))
			goto out;
	create_pit:
		mutex_lock(&kvm->lock);
		r = -EEXIST;
		if (kvm->arch.vpit)
			goto create_pit_unlock;
		r = -ENOMEM;
		kvm->arch.vpit = kvm_create_pit(kvm, u.pit_config.flags);
		if (kvm->arch.vpit)
			r = 0;
	create_pit_unlock:
		mutex_unlock(&kvm->lock);
		break;
	case KVM_GET_IRQCHIP: {
		/* 0: PIC master, 1: PIC slave, 2: IOAPIC */
		struct kvm_irqchip *chip;

		chip = memdup_user(argp, sizeof(*chip));
		if (IS_ERR(chip)) {
			r = PTR_ERR(chip);
			goto out;
		}

		r = -ENXIO;
		if (!irqchip_kernel(kvm))
			goto get_irqchip_out;
		r = kvm_vm_ioctl_get_irqchip(kvm, chip);
		if (r)
			goto get_irqchip_out;
		r = -EFAULT;
		if (copy_to_user(argp, chip, sizeof(*chip)))
			goto get_irqchip_out;
		r = 0;
	get_irqchip_out:
		kfree(chip);
		break;
	}
	case KVM_SET_IRQCHIP: {
		/* 0: PIC master, 1: PIC slave, 2: IOAPIC */
		struct kvm_irqchip *chip;

		chip = memdup_user(argp, sizeof(*chip));
		if (IS_ERR(chip)) {
			r = PTR_ERR(chip);
			goto out;
		}

		r = -ENXIO;
		if (!irqchip_kernel(kvm))
			goto set_irqchip_out;
		r = kvm_vm_ioctl_set_irqchip(kvm, chip);
	set_irqchip_out:
		kfree(chip);
		break;
	}
	case KVM_GET_PIT: {
		r = -EFAULT;
		if (copy_from_user(&u.ps, argp, sizeof(struct kvm_pit_state)))
			goto out;
		r = -ENXIO;
		if (!kvm->arch.vpit)
			goto out;
		r = kvm_vm_ioctl_get_pit(kvm, &u.ps);
		if (r)
			goto out;
		r = -EFAULT;
		if (copy_to_user(argp, &u.ps, sizeof(struct kvm_pit_state)))
			goto out;
		r = 0;
		break;
	}
	case KVM_SET_PIT: {
		r = -EFAULT;
		if (copy_from_user(&u.ps, argp, sizeof(u.ps)))
			goto out;
		mutex_lock(&kvm->lock);
		r = -ENXIO;
		if (!kvm->arch.vpit)
			goto set_pit_out;
		r = kvm_vm_ioctl_set_pit(kvm, &u.ps);
set_pit_out:
		mutex_unlock(&kvm->lock);
		break;
	}
	case KVM_GET_PIT2: {
		r = -ENXIO;
		if (!kvm->arch.vpit)
			goto out;
		r = kvm_vm_ioctl_get_pit2(kvm, &u.ps2);
		if (r)
			goto out;
		r = -EFAULT;
		if (copy_to_user(argp, &u.ps2, sizeof(u.ps2)))
			goto out;
		r = 0;
		break;
	}
	case KVM_SET_PIT2: {
		r = -EFAULT;
		if (copy_from_user(&u.ps2, argp, sizeof(u.ps2)))
			goto out;
		mutex_lock(&kvm->lock);
		r = -ENXIO;
		if (!kvm->arch.vpit)
			goto set_pit2_out;
		r = kvm_vm_ioctl_set_pit2(kvm, &u.ps2);
set_pit2_out:
		mutex_unlock(&kvm->lock);
		break;
	}
	case KVM_REINJECT_CONTROL: {
		struct kvm_reinject_control control;
		r =  -EFAULT;
		if (copy_from_user(&control, argp, sizeof(control)))
			goto out;
		r = -ENXIO;
		if (!kvm->arch.vpit)
			goto out;
		r = kvm_vm_ioctl_reinject(kvm, &control);
		break;
	}
	case KVM_SET_BOOT_CPU_ID:
		r = 0;
		mutex_lock(&kvm->lock);
		if (kvm->created_vcpus)
			r = -EBUSY;
		else
			kvm->arch.bsp_vcpu_id = arg;
		mutex_unlock(&kvm->lock);
		break;
#ifdef CONFIG_KVM_XEN
	case KVM_XEN_HVM_CONFIG: {
		struct kvm_xen_hvm_config xhc;
		r = -EFAULT;
		if (copy_from_user(&xhc, argp, sizeof(xhc)))
			goto out;
		r = kvm_xen_hvm_config(kvm, &xhc);
		break;
	}
	case KVM_XEN_HVM_GET_ATTR: {
		struct kvm_xen_hvm_attr xha;

		r = -EFAULT;
		if (copy_from_user(&xha, argp, sizeof(xha)))
			goto out;
		r = kvm_xen_hvm_get_attr(kvm, &xha);
		if (!r && copy_to_user(argp, &xha, sizeof(xha)))
			r = -EFAULT;
		break;
	}
	case KVM_XEN_HVM_SET_ATTR: {
		struct kvm_xen_hvm_attr xha;

		r = -EFAULT;
		if (copy_from_user(&xha, argp, sizeof(xha)))
			goto out;
		r = kvm_xen_hvm_set_attr(kvm, &xha);
		break;
	}
	case KVM_XEN_HVM_EVTCHN_SEND: {
		struct kvm_irq_routing_xen_evtchn uxe;

		r = -EFAULT;
		if (copy_from_user(&uxe, argp, sizeof(uxe)))
			goto out;
		r = kvm_xen_hvm_evtchn_send(kvm, &uxe);
		break;
	}
#endif
	case KVM_SET_CLOCK:
		r = kvm_vm_ioctl_set_clock(kvm, argp);
		break;
	case KVM_GET_CLOCK:
		r = kvm_vm_ioctl_get_clock(kvm, argp);
		break;
	case KVM_SET_TSC_KHZ: {
		u32 user_tsc_khz;

		r = -EINVAL;
		user_tsc_khz = (u32)arg;

		if (kvm_caps.has_tsc_control &&
		    user_tsc_khz >= kvm_caps.max_guest_tsc_khz)
			goto out;

		if (user_tsc_khz == 0)
			user_tsc_khz = tsc_khz;

		WRITE_ONCE(kvm->arch.default_tsc_khz, user_tsc_khz);
		r = 0;

		goto out;
	}
	case KVM_GET_TSC_KHZ: {
		r = READ_ONCE(kvm->arch.default_tsc_khz);
		goto out;
	}
	case KVM_MEMORY_ENCRYPT_OP: {
		r = -ENOTTY;
		if (!kvm_x86_ops.mem_enc_ioctl)
			goto out;

		r = static_call(kvm_x86_mem_enc_ioctl)(kvm, argp);
		break;
	}
	case KVM_MEMORY_ENCRYPT_REG_REGION: {
		struct kvm_enc_region region;

		r = -EFAULT;
		if (copy_from_user(&region, argp, sizeof(region)))
			goto out;

		r = -ENOTTY;
		if (!kvm_x86_ops.mem_enc_register_region)
			goto out;

		r = static_call(kvm_x86_mem_enc_register_region)(kvm, &region);
		break;
	}
	case KVM_MEMORY_ENCRYPT_UNREG_REGION: {
		struct kvm_enc_region region;

		r = -EFAULT;
		if (copy_from_user(&region, argp, sizeof(region)))
			goto out;

		r = -ENOTTY;
		if (!kvm_x86_ops.mem_enc_unregister_region)
			goto out;

		r = static_call(kvm_x86_mem_enc_unregister_region)(kvm, &region);
		break;
	}
	case KVM_HYPERV_EVENTFD: {
		struct kvm_hyperv_eventfd hvevfd;

		r = -EFAULT;
		if (copy_from_user(&hvevfd, argp, sizeof(hvevfd)))
			goto out;
		r = kvm_vm_ioctl_hv_eventfd(kvm, &hvevfd);
		break;
	}
	case KVM_SET_PMU_EVENT_FILTER:
		r = kvm_vm_ioctl_set_pmu_event_filter(kvm, argp);
		break;
	case KVM_X86_SET_MSR_FILTER: {
		struct kvm_msr_filter __user *user_msr_filter = argp;
		struct kvm_msr_filter filter;

		if (copy_from_user(&filter, user_msr_filter, sizeof(filter)))
			return -EFAULT;

		r = kvm_vm_ioctl_set_msr_filter(kvm, &filter);
		break;
	}
	default:
		r = -ENOTTY;
	}
out:
	return r;
}

static void kvm_probe_msr_to_save(u32 msr_index)
{
	u32 dummy[2];

	if (rdmsr_safe(msr_index, &dummy[0], &dummy[1]))
		return;

	/*
	 * Even MSRs that are valid in the host may not be exposed to guests in
	 * some cases.
	 */
	switch (msr_index) {
	case MSR_IA32_BNDCFGS:
		if (!kvm_mpx_supported())
			return;
		break;
	case MSR_TSC_AUX:
		if (!kvm_cpu_cap_has(X86_FEATURE_RDTSCP) &&
		    !kvm_cpu_cap_has(X86_FEATURE_RDPID))
			return;
		break;
	case MSR_IA32_UMWAIT_CONTROL:
		if (!kvm_cpu_cap_has(X86_FEATURE_WAITPKG))
			return;
		break;
	case MSR_IA32_RTIT_CTL:
	case MSR_IA32_RTIT_STATUS:
		if (!kvm_cpu_cap_has(X86_FEATURE_INTEL_PT))
			return;
		break;
	case MSR_IA32_RTIT_CR3_MATCH:
		if (!kvm_cpu_cap_has(X86_FEATURE_INTEL_PT) ||
		    !intel_pt_validate_hw_cap(PT_CAP_cr3_filtering))
			return;
		break;
	case MSR_IA32_RTIT_OUTPUT_BASE:
	case MSR_IA32_RTIT_OUTPUT_MASK:
		if (!kvm_cpu_cap_has(X86_FEATURE_INTEL_PT) ||
		    (!intel_pt_validate_hw_cap(PT_CAP_topa_output) &&
		     !intel_pt_validate_hw_cap(PT_CAP_single_range_output)))
			return;
		break;
	case MSR_IA32_RTIT_ADDR0_A ... MSR_IA32_RTIT_ADDR3_B:
		if (!kvm_cpu_cap_has(X86_FEATURE_INTEL_PT) ||
		    (msr_index - MSR_IA32_RTIT_ADDR0_A >=
		     intel_pt_validate_hw_cap(PT_CAP_num_address_ranges) * 2))
			return;
		break;
	case MSR_ARCH_PERFMON_PERFCTR0 ... MSR_ARCH_PERFMON_PERFCTR_MAX:
		if (msr_index - MSR_ARCH_PERFMON_PERFCTR0 >=
		    kvm_pmu_cap.num_counters_gp)
			return;
		break;
	case MSR_ARCH_PERFMON_EVENTSEL0 ... MSR_ARCH_PERFMON_EVENTSEL_MAX:
		if (msr_index - MSR_ARCH_PERFMON_EVENTSEL0 >=
		    kvm_pmu_cap.num_counters_gp)
			return;
		break;
	case MSR_ARCH_PERFMON_FIXED_CTR0 ... MSR_ARCH_PERFMON_FIXED_CTR_MAX:
		if (msr_index - MSR_ARCH_PERFMON_FIXED_CTR0 >=
		    kvm_pmu_cap.num_counters_fixed)
			return;
		break;
	case MSR_IA32_XFD:
	case MSR_IA32_XFD_ERR:
		if (!kvm_cpu_cap_has(X86_FEATURE_XFD))
			return;
		break;
	default:
		break;
	}

	msrs_to_save[num_msrs_to_save++] = msr_index;
}

static void kvm_init_msr_list(void)
{
	unsigned i;

	BUILD_BUG_ON_MSG(KVM_PMC_MAX_FIXED != 3,
			 "Please update the fixed PMCs in msrs_to_save_pmu[]");

	num_msrs_to_save = 0;
	num_emulated_msrs = 0;
	num_msr_based_features = 0;

	for (i = 0; i < ARRAY_SIZE(msrs_to_save_base); i++)
		kvm_probe_msr_to_save(msrs_to_save_base[i]);

	if (enable_pmu) {
		for (i = 0; i < ARRAY_SIZE(msrs_to_save_pmu); i++)
			kvm_probe_msr_to_save(msrs_to_save_pmu[i]);
	}

	for (i = 0; i < ARRAY_SIZE(emulated_msrs_all); i++) {
		if (!static_call(kvm_x86_has_emulated_msr)(NULL, emulated_msrs_all[i]))
			continue;

		emulated_msrs[num_emulated_msrs++] = emulated_msrs_all[i];
	}

	for (i = 0; i < ARRAY_SIZE(msr_based_features_all); i++) {
		struct kvm_msr_entry msr;

		msr.index = msr_based_features_all[i];
		if (kvm_get_msr_feature(&msr))
			continue;

		msr_based_features[num_msr_based_features++] = msr_based_features_all[i];
	}
}

static int vcpu_mmio_write(struct kvm_vcpu *vcpu, gpa_t addr, int len,
			   const void *v)
{
	int handled = 0;
	int n;

	do {
		n = min(len, 8);
		if (!(lapic_in_kernel(vcpu) &&
		      !kvm_iodevice_write(vcpu, &vcpu->arch.apic->dev, addr, n, v))
		    && kvm_io_bus_write(vcpu, KVM_MMIO_BUS, addr, n, v))
			break;
		handled += n;
		addr += n;
		len -= n;
		v += n;
	} while (len);

	return handled;
}

static int vcpu_mmio_read(struct kvm_vcpu *vcpu, gpa_t addr, int len, void *v)
{
	int handled = 0;
	int n;

	do {
		n = min(len, 8);
		if (!(lapic_in_kernel(vcpu) &&
		      !kvm_iodevice_read(vcpu, &vcpu->arch.apic->dev,
					 addr, n, v))
		    && kvm_io_bus_read(vcpu, KVM_MMIO_BUS, addr, n, v))
			break;
		trace_kvm_mmio(KVM_TRACE_MMIO_READ, n, addr, v);
		handled += n;
		addr += n;
		len -= n;
		v += n;
	} while (len);

	return handled;
}

void kvm_set_segment(struct kvm_vcpu *vcpu,
		     struct kvm_segment *var, int seg)
{
	static_call(kvm_x86_set_segment)(vcpu, var, seg);
}

void kvm_get_segment(struct kvm_vcpu *vcpu,
		     struct kvm_segment *var, int seg)
{
	static_call(kvm_x86_get_segment)(vcpu, var, seg);
}

gpa_t translate_nested_gpa(struct kvm_vcpu *vcpu, gpa_t gpa, u64 access,
			   struct x86_exception *exception)
{
	struct kvm_mmu *mmu = vcpu->arch.mmu;
	gpa_t t_gpa;

	BUG_ON(!mmu_is_nested(vcpu));

	/* NPT walks are always user-walks */
	access |= PFERR_USER_MASK;
	t_gpa  = mmu->gva_to_gpa(vcpu, mmu, gpa, access, exception);

	return t_gpa;
}

gpa_t kvm_mmu_gva_to_gpa_read(struct kvm_vcpu *vcpu, gva_t gva,
			      struct x86_exception *exception)
{
	struct kvm_mmu *mmu = vcpu->arch.walk_mmu;

	u64 access = (static_call(kvm_x86_get_cpl)(vcpu) == 3) ? PFERR_USER_MASK : 0;
	return mmu->gva_to_gpa(vcpu, mmu, gva, access, exception);
}
EXPORT_SYMBOL_GPL(kvm_mmu_gva_to_gpa_read);

gpa_t kvm_mmu_gva_to_gpa_write(struct kvm_vcpu *vcpu, gva_t gva,
			       struct x86_exception *exception)
{
	struct kvm_mmu *mmu = vcpu->arch.walk_mmu;

	u64 access = (static_call(kvm_x86_get_cpl)(vcpu) == 3) ? PFERR_USER_MASK : 0;
	access |= PFERR_WRITE_MASK;
	return mmu->gva_to_gpa(vcpu, mmu, gva, access, exception);
}
EXPORT_SYMBOL_GPL(kvm_mmu_gva_to_gpa_write);

/* uses this to access any guest's mapped memory without checking CPL */
gpa_t kvm_mmu_gva_to_gpa_system(struct kvm_vcpu *vcpu, gva_t gva,
				struct x86_exception *exception)
{
	struct kvm_mmu *mmu = vcpu->arch.walk_mmu;

	return mmu->gva_to_gpa(vcpu, mmu, gva, 0, exception);
}

static int kvm_read_guest_virt_helper(gva_t addr, void *val, unsigned int bytes,
				      struct kvm_vcpu *vcpu, u64 access,
				      struct x86_exception *exception)
{
	struct kvm_mmu *mmu = vcpu->arch.walk_mmu;
	void *data = val;
	int r = X86EMUL_CONTINUE;

	while (bytes) {
		gpa_t gpa = mmu->gva_to_gpa(vcpu, mmu, addr, access, exception);
		unsigned offset = addr & (PAGE_SIZE-1);
		unsigned toread = min(bytes, (unsigned)PAGE_SIZE - offset);
		int ret;

		if (gpa == INVALID_GPA)
			return X86EMUL_PROPAGATE_FAULT;
		ret = kvm_vcpu_read_guest_page(vcpu, gpa >> PAGE_SHIFT, data,
					       offset, toread);
		if (ret < 0) {
			r = X86EMUL_IO_NEEDED;
			goto out;
		}

		bytes -= toread;
		data += toread;
		addr += toread;
	}
out:
	return r;
}

/* used for instruction fetching */
static int kvm_fetch_guest_virt(struct x86_emulate_ctxt *ctxt,
				gva_t addr, void *val, unsigned int bytes,
				struct x86_exception *exception)
{
	struct kvm_vcpu *vcpu = emul_to_vcpu(ctxt);
	struct kvm_mmu *mmu = vcpu->arch.walk_mmu;
	u64 access = (static_call(kvm_x86_get_cpl)(vcpu) == 3) ? PFERR_USER_MASK : 0;
	unsigned offset;
	int ret;

	/* Inline kvm_read_guest_virt_helper for speed.  */
	gpa_t gpa = mmu->gva_to_gpa(vcpu, mmu, addr, access|PFERR_FETCH_MASK,
				    exception);
	if (unlikely(gpa == INVALID_GPA))
		return X86EMUL_PROPAGATE_FAULT;

	offset = addr & (PAGE_SIZE-1);
	if (WARN_ON(offset + bytes > PAGE_SIZE))
		bytes = (unsigned)PAGE_SIZE - offset;
	ret = kvm_vcpu_read_guest_page(vcpu, gpa >> PAGE_SHIFT, val,
				       offset, bytes);
	if (unlikely(ret < 0))
		return X86EMUL_IO_NEEDED;

	return X86EMUL_CONTINUE;
}

int kvm_read_guest_virt(struct kvm_vcpu *vcpu,
			       gva_t addr, void *val, unsigned int bytes,
			       struct x86_exception *exception)
{
	u64 access = (static_call(kvm_x86_get_cpl)(vcpu) == 3) ? PFERR_USER_MASK : 0;

	/*
	 * FIXME: this should call handle_emulation_failure if X86EMUL_IO_NEEDED
	 * is returned, but our callers are not ready for that and they blindly
	 * call kvm_inject_page_fault.  Ensure that they at least do not leak
	 * uninitialized kernel stack memory into cr2 and error code.
	 */
	memset(exception, 0, sizeof(*exception));
	return kvm_read_guest_virt_helper(addr, val, bytes, vcpu, access,
					  exception);
}
EXPORT_SYMBOL_GPL(kvm_read_guest_virt);

static int emulator_read_std(struct x86_emulate_ctxt *ctxt,
			     gva_t addr, void *val, unsigned int bytes,
			     struct x86_exception *exception, bool system)
{
	struct kvm_vcpu *vcpu = emul_to_vcpu(ctxt);
	u64 access = 0;

	if (system)
		access |= PFERR_IMPLICIT_ACCESS;
	else if (static_call(kvm_x86_get_cpl)(vcpu) == 3)
		access |= PFERR_USER_MASK;

	return kvm_read_guest_virt_helper(addr, val, bytes, vcpu, access, exception);
}

static int kvm_write_guest_virt_helper(gva_t addr, void *val, unsigned int bytes,
				      struct kvm_vcpu *vcpu, u64 access,
				      struct x86_exception *exception)
{
	struct kvm_mmu *mmu = vcpu->arch.walk_mmu;
	void *data = val;
	int r = X86EMUL_CONTINUE;

	while (bytes) {
		gpa_t gpa = mmu->gva_to_gpa(vcpu, mmu, addr, access, exception);
		unsigned offset = addr & (PAGE_SIZE-1);
		unsigned towrite = min(bytes, (unsigned)PAGE_SIZE - offset);
		int ret;

		if (gpa == INVALID_GPA)
			return X86EMUL_PROPAGATE_FAULT;
		ret = kvm_vcpu_write_guest(vcpu, gpa, data, towrite);
		if (ret < 0) {
			r = X86EMUL_IO_NEEDED;
			goto out;
		}

		bytes -= towrite;
		data += towrite;
		addr += towrite;
	}
out:
	return r;
}

static int emulator_write_std(struct x86_emulate_ctxt *ctxt, gva_t addr, void *val,
			      unsigned int bytes, struct x86_exception *exception,
			      bool system)
{
	struct kvm_vcpu *vcpu = emul_to_vcpu(ctxt);
	u64 access = PFERR_WRITE_MASK;

	if (system)
		access |= PFERR_IMPLICIT_ACCESS;
	else if (static_call(kvm_x86_get_cpl)(vcpu) == 3)
		access |= PFERR_USER_MASK;

	return kvm_write_guest_virt_helper(addr, val, bytes, vcpu,
					   access, exception);
}

int kvm_write_guest_virt_system(struct kvm_vcpu *vcpu, gva_t addr, void *val,
				unsigned int bytes, struct x86_exception *exception)
{
	/* kvm_write_guest_virt_system can pull in tons of pages. */
	vcpu->arch.l1tf_flush_l1d = true;

	return kvm_write_guest_virt_helper(addr, val, bytes, vcpu,
					   PFERR_WRITE_MASK, exception);
}
EXPORT_SYMBOL_GPL(kvm_write_guest_virt_system);

static int kvm_can_emulate_insn(struct kvm_vcpu *vcpu, int emul_type,
				void *insn, int insn_len)
{
	return static_call(kvm_x86_can_emulate_instruction)(vcpu, emul_type,
							    insn, insn_len);
}

int handle_ud(struct kvm_vcpu *vcpu)
{
	static const char kvm_emulate_prefix[] = { __KVM_EMULATE_PREFIX };
	int fep_flags = READ_ONCE(force_emulation_prefix);
	int emul_type = EMULTYPE_TRAP_UD;
	char sig[5]; /* ud2; .ascii "kvm" */
	struct x86_exception e;

	if (unlikely(!kvm_can_emulate_insn(vcpu, emul_type, NULL, 0)))
		return 1;

	if (fep_flags &&
	    kvm_read_guest_virt(vcpu, kvm_get_linear_rip(vcpu),
				sig, sizeof(sig), &e) == 0 &&
	    memcmp(sig, kvm_emulate_prefix, sizeof(sig)) == 0) {
		if (fep_flags & KVM_FEP_CLEAR_RFLAGS_RF)
			kvm_set_rflags(vcpu, kvm_get_rflags(vcpu) & ~X86_EFLAGS_RF);
		kvm_rip_write(vcpu, kvm_rip_read(vcpu) + sizeof(sig));
		emul_type = EMULTYPE_TRAP_UD_FORCED;
	}

	return kvm_emulate_instruction(vcpu, emul_type);
}
EXPORT_SYMBOL_GPL(handle_ud);

static int vcpu_is_mmio_gpa(struct kvm_vcpu *vcpu, unsigned long gva,
			    gpa_t gpa, bool write)
{
	/* For APIC access vmexit */
	if ((gpa & PAGE_MASK) == APIC_DEFAULT_PHYS_BASE)
		return 1;

	if (vcpu_match_mmio_gpa(vcpu, gpa)) {
		trace_vcpu_match_mmio(gva, gpa, write, true);
		return 1;
	}

	return 0;
}

static int vcpu_mmio_gva_to_gpa(struct kvm_vcpu *vcpu, unsigned long gva,
				gpa_t *gpa, struct x86_exception *exception,
				bool write)
{
	struct kvm_mmu *mmu = vcpu->arch.walk_mmu;
	u64 access = ((static_call(kvm_x86_get_cpl)(vcpu) == 3) ? PFERR_USER_MASK : 0)
		| (write ? PFERR_WRITE_MASK : 0);

	/*
	 * currently PKRU is only applied to ept enabled guest so
	 * there is no pkey in EPT page table for L1 guest or EPT
	 * shadow page table for L2 guest.
	 */
	if (vcpu_match_mmio_gva(vcpu, gva) && (!is_paging(vcpu) ||
	    !permission_fault(vcpu, vcpu->arch.walk_mmu,
			      vcpu->arch.mmio_access, 0, access))) {
		*gpa = vcpu->arch.mmio_gfn << PAGE_SHIFT |
					(gva & (PAGE_SIZE - 1));
		trace_vcpu_match_mmio(gva, *gpa, write, false);
		return 1;
	}

	*gpa = mmu->gva_to_gpa(vcpu, mmu, gva, access, exception);

	if (*gpa == INVALID_GPA)
		return -1;

	return vcpu_is_mmio_gpa(vcpu, gva, *gpa, write);
}

int emulator_write_phys(struct kvm_vcpu *vcpu, gpa_t gpa,
			const void *val, int bytes)
{
	int ret;

	ret = kvm_vcpu_write_guest(vcpu, gpa, val, bytes);
	if (ret < 0)
		return 0;
	kvm_page_track_write(vcpu, gpa, val, bytes);
	return 1;
}

struct read_write_emulator_ops {
	int (*read_write_prepare)(struct kvm_vcpu *vcpu, void *val,
				  int bytes);
	int (*read_write_emulate)(struct kvm_vcpu *vcpu, gpa_t gpa,
				  void *val, int bytes);
	int (*read_write_mmio)(struct kvm_vcpu *vcpu, gpa_t gpa,
			       int bytes, void *val);
	int (*read_write_exit_mmio)(struct kvm_vcpu *vcpu, gpa_t gpa,
				    void *val, int bytes);
	bool write;
};

static int read_prepare(struct kvm_vcpu *vcpu, void *val, int bytes)
{
	if (vcpu->mmio_read_completed) {
		trace_kvm_mmio(KVM_TRACE_MMIO_READ, bytes,
			       vcpu->mmio_fragments[0].gpa, val);
		vcpu->mmio_read_completed = 0;
		return 1;
	}

	return 0;
}

static int read_emulate(struct kvm_vcpu *vcpu, gpa_t gpa,
			void *val, int bytes)
{
	return !kvm_vcpu_read_guest(vcpu, gpa, val, bytes);
}

static int write_emulate(struct kvm_vcpu *vcpu, gpa_t gpa,
			 void *val, int bytes)
{
	return emulator_write_phys(vcpu, gpa, val, bytes);
}

static int write_mmio(struct kvm_vcpu *vcpu, gpa_t gpa, int bytes, void *val)
{
	trace_kvm_mmio(KVM_TRACE_MMIO_WRITE, bytes, gpa, val);
	return vcpu_mmio_write(vcpu, gpa, bytes, val);
}

static int read_exit_mmio(struct kvm_vcpu *vcpu, gpa_t gpa,
			  void *val, int bytes)
{
	trace_kvm_mmio(KVM_TRACE_MMIO_READ_UNSATISFIED, bytes, gpa, NULL);
	return X86EMUL_IO_NEEDED;
}

static int write_exit_mmio(struct kvm_vcpu *vcpu, gpa_t gpa,
			   void *val, int bytes)
{
	struct kvm_mmio_fragment *frag = &vcpu->mmio_fragments[0];

	memcpy(vcpu->run->mmio.data, frag->data, min(8u, frag->len));
	return X86EMUL_CONTINUE;
}

static const struct read_write_emulator_ops read_emultor = {
	.read_write_prepare = read_prepare,
	.read_write_emulate = read_emulate,
	.read_write_mmio = vcpu_mmio_read,
	.read_write_exit_mmio = read_exit_mmio,
};

static const struct read_write_emulator_ops write_emultor = {
	.read_write_emulate = write_emulate,
	.read_write_mmio = write_mmio,
	.read_write_exit_mmio = write_exit_mmio,
	.write = true,
};

static int emulator_read_write_onepage(unsigned long addr, void *val,
				       unsigned int bytes,
				       struct x86_exception *exception,
				       struct kvm_vcpu *vcpu,
				       const struct read_write_emulator_ops *ops)
{
	gpa_t gpa;
	int handled, ret;
	bool write = ops->write;
	struct kvm_mmio_fragment *frag;
	struct x86_emulate_ctxt *ctxt = vcpu->arch.emulate_ctxt;

	/*
	 * If the exit was due to a NPF we may already have a GPA.
	 * If the GPA is present, use it to avoid the GVA to GPA table walk.
	 * Note, this cannot be used on string operations since string
	 * operation using rep will only have the initial GPA from the NPF
	 * occurred.
	 */
	if (ctxt->gpa_available && emulator_can_use_gpa(ctxt) &&
	    (addr & ~PAGE_MASK) == (ctxt->gpa_val & ~PAGE_MASK)) {
		gpa = ctxt->gpa_val;
		ret = vcpu_is_mmio_gpa(vcpu, addr, gpa, write);
	} else {
		ret = vcpu_mmio_gva_to_gpa(vcpu, addr, &gpa, exception, write);
		if (ret < 0)
			return X86EMUL_PROPAGATE_FAULT;
	}

	if (!ret && ops->read_write_emulate(vcpu, gpa, val, bytes))
		return X86EMUL_CONTINUE;

	/*
	 * Is this MMIO handled locally?
	 */
	handled = ops->read_write_mmio(vcpu, gpa, bytes, val);
	if (handled == bytes)
		return X86EMUL_CONTINUE;

	gpa += handled;
	bytes -= handled;
	val += handled;

	WARN_ON(vcpu->mmio_nr_fragments >= KVM_MAX_MMIO_FRAGMENTS);
	frag = &vcpu->mmio_fragments[vcpu->mmio_nr_fragments++];
	frag->gpa = gpa;
	frag->data = val;
	frag->len = bytes;
	return X86EMUL_CONTINUE;
}

static int emulator_read_write(struct x86_emulate_ctxt *ctxt,
			unsigned long addr,
			void *val, unsigned int bytes,
			struct x86_exception *exception,
			const struct read_write_emulator_ops *ops)
{
	struct kvm_vcpu *vcpu = emul_to_vcpu(ctxt);
	gpa_t gpa;
	int rc;

	if (ops->read_write_prepare &&
		  ops->read_write_prepare(vcpu, val, bytes))
		return X86EMUL_CONTINUE;

	vcpu->mmio_nr_fragments = 0;

	/* Crossing a page boundary? */
	if (((addr + bytes - 1) ^ addr) & PAGE_MASK) {
		int now;

		now = -addr & ~PAGE_MASK;
		rc = emulator_read_write_onepage(addr, val, now, exception,
						 vcpu, ops);

		if (rc != X86EMUL_CONTINUE)
			return rc;
		addr += now;
		if (ctxt->mode != X86EMUL_MODE_PROT64)
			addr = (u32)addr;
		val += now;
		bytes -= now;
	}

	rc = emulator_read_write_onepage(addr, val, bytes, exception,
					 vcpu, ops);
	if (rc != X86EMUL_CONTINUE)
		return rc;

	if (!vcpu->mmio_nr_fragments)
		return rc;

	gpa = vcpu->mmio_fragments[0].gpa;

	vcpu->mmio_needed = 1;
	vcpu->mmio_cur_fragment = 0;

	vcpu->run->mmio.len = min(8u, vcpu->mmio_fragments[0].len);
	vcpu->run->mmio.is_write = vcpu->mmio_is_write = ops->write;
	vcpu->run->exit_reason = KVM_EXIT_MMIO;
	vcpu->run->mmio.phys_addr = gpa;

	return ops->read_write_exit_mmio(vcpu, gpa, val, bytes);
}

static int emulator_read_emulated(struct x86_emulate_ctxt *ctxt,
				  unsigned long addr,
				  void *val,
				  unsigned int bytes,
				  struct x86_exception *exception)
{
	return emulator_read_write(ctxt, addr, val, bytes,
				   exception, &read_emultor);
}

static int emulator_write_emulated(struct x86_emulate_ctxt *ctxt,
			    unsigned long addr,
			    const void *val,
			    unsigned int bytes,
			    struct x86_exception *exception)
{
	return emulator_read_write(ctxt, addr, (void *)val, bytes,
				   exception, &write_emultor);
}

#define emulator_try_cmpxchg_user(t, ptr, old, new) \
	(__try_cmpxchg_user((t __user *)(ptr), (t *)(old), *(t *)(new), efault ## t))

static int emulator_cmpxchg_emulated(struct x86_emulate_ctxt *ctxt,
				     unsigned long addr,
				     const void *old,
				     const void *new,
				     unsigned int bytes,
				     struct x86_exception *exception)
{
	struct kvm_vcpu *vcpu = emul_to_vcpu(ctxt);
	u64 page_line_mask;
	unsigned long hva;
	gpa_t gpa;
	int r;

	/* guests cmpxchg8b have to be emulated atomically */
	if (bytes > 8 || (bytes & (bytes - 1)))
		goto emul_write;

	gpa = kvm_mmu_gva_to_gpa_write(vcpu, addr, NULL);

	if (gpa == INVALID_GPA ||
	    (gpa & PAGE_MASK) == APIC_DEFAULT_PHYS_BASE)
		goto emul_write;

	/*
	 * Emulate the atomic as a straight write to avoid #AC if SLD is
	 * enabled in the host and the access splits a cache line.
	 */
	if (boot_cpu_has(X86_FEATURE_SPLIT_LOCK_DETECT))
		page_line_mask = ~(cache_line_size() - 1);
	else
		page_line_mask = PAGE_MASK;

	if (((gpa + bytes - 1) & page_line_mask) != (gpa & page_line_mask))
		goto emul_write;

	hva = kvm_vcpu_gfn_to_hva(vcpu, gpa_to_gfn(gpa));
	if (kvm_is_error_hva(hva))
		goto emul_write;

	hva += offset_in_page(gpa);

	switch (bytes) {
	case 1:
		r = emulator_try_cmpxchg_user(u8, hva, old, new);
		break;
	case 2:
		r = emulator_try_cmpxchg_user(u16, hva, old, new);
		break;
	case 4:
		r = emulator_try_cmpxchg_user(u32, hva, old, new);
		break;
	case 8:
		r = emulator_try_cmpxchg_user(u64, hva, old, new);
		break;
	default:
		BUG();
	}

	if (r < 0)
		return X86EMUL_UNHANDLEABLE;
	if (r)
		return X86EMUL_CMPXCHG_FAILED;

	kvm_page_track_write(vcpu, gpa, new, bytes);

	return X86EMUL_CONTINUE;

emul_write:
	pr_warn_once("emulating exchange as write\n");

	return emulator_write_emulated(ctxt, addr, new, bytes, exception);
}

static int emulator_pio_in_out(struct kvm_vcpu *vcpu, int size,
			       unsigned short port, void *data,
			       unsigned int count, bool in)
{
	unsigned i;
	int r;

	WARN_ON_ONCE(vcpu->arch.pio.count);
	for (i = 0; i < count; i++) {
		if (in)
			r = kvm_io_bus_read(vcpu, KVM_PIO_BUS, port, size, data);
		else
			r = kvm_io_bus_write(vcpu, KVM_PIO_BUS, port, size, data);

		if (r) {
			if (i == 0)
				goto userspace_io;

			/*
			 * Userspace must have unregistered the device while PIO
			 * was running.  Drop writes / read as 0.
			 */
			if (in)
				memset(data, 0, size * (count - i));
			break;
		}

		data += size;
	}
	return 1;

userspace_io:
	vcpu->arch.pio.port = port;
	vcpu->arch.pio.in = in;
	vcpu->arch.pio.count = count;
	vcpu->arch.pio.size = size;

	if (in)
		memset(vcpu->arch.pio_data, 0, size * count);
	else
		memcpy(vcpu->arch.pio_data, data, size * count);

	vcpu->run->exit_reason = KVM_EXIT_IO;
	vcpu->run->io.direction = in ? KVM_EXIT_IO_IN : KVM_EXIT_IO_OUT;
	vcpu->run->io.size = size;
	vcpu->run->io.data_offset = KVM_PIO_PAGE_OFFSET * PAGE_SIZE;
	vcpu->run->io.count = count;
	vcpu->run->io.port = port;
	return 0;
}

static int emulator_pio_in(struct kvm_vcpu *vcpu, int size,
      			   unsigned short port, void *val, unsigned int count)
{
	int r = emulator_pio_in_out(vcpu, size, port, val, count, true);
	if (r)
		trace_kvm_pio(KVM_PIO_IN, port, size, count, val);

	return r;
}

static void complete_emulator_pio_in(struct kvm_vcpu *vcpu, void *val)
{
	int size = vcpu->arch.pio.size;
	unsigned int count = vcpu->arch.pio.count;
	memcpy(val, vcpu->arch.pio_data, size * count);
	trace_kvm_pio(KVM_PIO_IN, vcpu->arch.pio.port, size, count, vcpu->arch.pio_data);
	vcpu->arch.pio.count = 0;
}

static int emulator_pio_in_emulated(struct x86_emulate_ctxt *ctxt,
				    int size, unsigned short port, void *val,
				    unsigned int count)
{
	struct kvm_vcpu *vcpu = emul_to_vcpu(ctxt);
	if (vcpu->arch.pio.count) {
		/*
		 * Complete a previous iteration that required userspace I/O.
		 * Note, @count isn't guaranteed to match pio.count as userspace
		 * can modify ECX before rerunning the vCPU.  Ignore any such
		 * shenanigans as KVM doesn't support modifying the rep count,
		 * and the emulator ensures @count doesn't overflow the buffer.
		 */
		complete_emulator_pio_in(vcpu, val);
		return 1;
	}

	return emulator_pio_in(vcpu, size, port, val, count);
}

static int emulator_pio_out(struct kvm_vcpu *vcpu, int size,
			    unsigned short port, const void *val,
			    unsigned int count)
{
	trace_kvm_pio(KVM_PIO_OUT, port, size, count, val);
	return emulator_pio_in_out(vcpu, size, port, (void *)val, count, false);
}

static int emulator_pio_out_emulated(struct x86_emulate_ctxt *ctxt,
				     int size, unsigned short port,
				     const void *val, unsigned int count)
{
	return emulator_pio_out(emul_to_vcpu(ctxt), size, port, val, count);
}

static unsigned long get_segment_base(struct kvm_vcpu *vcpu, int seg)
{
	return static_call(kvm_x86_get_segment_base)(vcpu, seg);
}

static void emulator_invlpg(struct x86_emulate_ctxt *ctxt, ulong address)
{
	kvm_mmu_invlpg(emul_to_vcpu(ctxt), address);
}

static int kvm_emulate_wbinvd_noskip(struct kvm_vcpu *vcpu)
{
	if (!need_emulate_wbinvd(vcpu))
		return X86EMUL_CONTINUE;

	if (static_call(kvm_x86_has_wbinvd_exit)()) {
		int cpu = get_cpu();

		cpumask_set_cpu(cpu, vcpu->arch.wbinvd_dirty_mask);
		on_each_cpu_mask(vcpu->arch.wbinvd_dirty_mask,
				wbinvd_ipi, NULL, 1);
		put_cpu();
		cpumask_clear(vcpu->arch.wbinvd_dirty_mask);
	} else
		wbinvd();
	return X86EMUL_CONTINUE;
}

int kvm_emulate_wbinvd(struct kvm_vcpu *vcpu)
{
	kvm_emulate_wbinvd_noskip(vcpu);
	return kvm_skip_emulated_instruction(vcpu);
}
EXPORT_SYMBOL_GPL(kvm_emulate_wbinvd);



static void emulator_wbinvd(struct x86_emulate_ctxt *ctxt)
{
	kvm_emulate_wbinvd_noskip(emul_to_vcpu(ctxt));
}

static void emulator_get_dr(struct x86_emulate_ctxt *ctxt, int dr,
			    unsigned long *dest)
{
	kvm_get_dr(emul_to_vcpu(ctxt), dr, dest);
}

static int emulator_set_dr(struct x86_emulate_ctxt *ctxt, int dr,
			   unsigned long value)
{

	return kvm_set_dr(emul_to_vcpu(ctxt), dr, value);
}

static u64 mk_cr_64(u64 curr_cr, u32 new_val)
{
	return (curr_cr & ~((1ULL << 32) - 1)) | new_val;
}

static unsigned long emulator_get_cr(struct x86_emulate_ctxt *ctxt, int cr)
{
	struct kvm_vcpu *vcpu = emul_to_vcpu(ctxt);
	unsigned long value;

	switch (cr) {
	case 0:
		value = kvm_read_cr0(vcpu);
		break;
	case 2:
		value = vcpu->arch.cr2;
		break;
	case 3:
		value = kvm_read_cr3(vcpu);
		break;
	case 4:
		value = kvm_read_cr4(vcpu);
		break;
	case 8:
		value = kvm_get_cr8(vcpu);
		break;
	default:
		kvm_err("%s: unexpected cr %u\n", __func__, cr);
		return 0;
	}

	return value;
}

static int emulator_set_cr(struct x86_emulate_ctxt *ctxt, int cr, ulong val)
{
	struct kvm_vcpu *vcpu = emul_to_vcpu(ctxt);
	int res = 0;

	switch (cr) {
	case 0:
		res = kvm_set_cr0(vcpu, mk_cr_64(kvm_read_cr0(vcpu), val));
		break;
	case 2:
		vcpu->arch.cr2 = val;
		break;
	case 3:
		res = kvm_set_cr3(vcpu, val);
		break;
	case 4:
		res = kvm_set_cr4(vcpu, mk_cr_64(kvm_read_cr4(vcpu), val));
		break;
	case 8:
		res = kvm_set_cr8(vcpu, val);
		break;
	default:
		kvm_err("%s: unexpected cr %u\n", __func__, cr);
		res = -1;
	}

	return res;
}

static int emulator_get_cpl(struct x86_emulate_ctxt *ctxt)
{
	return static_call(kvm_x86_get_cpl)(emul_to_vcpu(ctxt));
}

static void emulator_get_gdt(struct x86_emulate_ctxt *ctxt, struct desc_ptr *dt)
{
	static_call(kvm_x86_get_gdt)(emul_to_vcpu(ctxt), dt);
}

static void emulator_get_idt(struct x86_emulate_ctxt *ctxt, struct desc_ptr *dt)
{
	static_call(kvm_x86_get_idt)(emul_to_vcpu(ctxt), dt);
}

static void emulator_set_gdt(struct x86_emulate_ctxt *ctxt, struct desc_ptr *dt)
{
	static_call(kvm_x86_set_gdt)(emul_to_vcpu(ctxt), dt);
}

static void emulator_set_idt(struct x86_emulate_ctxt *ctxt, struct desc_ptr *dt)
{
	static_call(kvm_x86_set_idt)(emul_to_vcpu(ctxt), dt);
}

static unsigned long emulator_get_cached_segment_base(
	struct x86_emulate_ctxt *ctxt, int seg)
{
	return get_segment_base(emul_to_vcpu(ctxt), seg);
}

static bool emulator_get_segment(struct x86_emulate_ctxt *ctxt, u16 *selector,
				 struct desc_struct *desc, u32 *base3,
				 int seg)
{
	struct kvm_segment var;

	kvm_get_segment(emul_to_vcpu(ctxt), &var, seg);
	*selector = var.selector;

	if (var.unusable) {
		memset(desc, 0, sizeof(*desc));
		if (base3)
			*base3 = 0;
		return false;
	}

	if (var.g)
		var.limit >>= 12;
	set_desc_limit(desc, var.limit);
	set_desc_base(desc, (unsigned long)var.base);
#ifdef CONFIG_X86_64
	if (base3)
		*base3 = var.base >> 32;
#endif
	desc->type = var.type;
	desc->s = var.s;
	desc->dpl = var.dpl;
	desc->p = var.present;
	desc->avl = var.avl;
	desc->l = var.l;
	desc->d = var.db;
	desc->g = var.g;

	return true;
}

static void emulator_set_segment(struct x86_emulate_ctxt *ctxt, u16 selector,
				 struct desc_struct *desc, u32 base3,
				 int seg)
{
	struct kvm_vcpu *vcpu = emul_to_vcpu(ctxt);
	struct kvm_segment var;

	var.selector = selector;
	var.base = get_desc_base(desc);
#ifdef CONFIG_X86_64
	var.base |= ((u64)base3) << 32;
#endif
	var.limit = get_desc_limit(desc);
	if (desc->g)
		var.limit = (var.limit << 12) | 0xfff;
	var.type = desc->type;
	var.dpl = desc->dpl;
	var.db = desc->d;
	var.s = desc->s;
	var.l = desc->l;
	var.g = desc->g;
	var.avl = desc->avl;
	var.present = desc->p;
	var.unusable = !var.present;
	var.padding = 0;

	kvm_set_segment(vcpu, &var, seg);
	return;
}

static int emulator_get_msr_with_filter(struct x86_emulate_ctxt *ctxt,
					u32 msr_index, u64 *pdata)
{
	struct kvm_vcpu *vcpu = emul_to_vcpu(ctxt);
	int r;

	r = kvm_get_msr_with_filter(vcpu, msr_index, pdata);
	if (r < 0)
		return X86EMUL_UNHANDLEABLE;

	if (r) {
		if (kvm_msr_user_space(vcpu, msr_index, KVM_EXIT_X86_RDMSR, 0,
				       complete_emulated_rdmsr, r))
			return X86EMUL_IO_NEEDED;

		trace_kvm_msr_read_ex(msr_index);
		return X86EMUL_PROPAGATE_FAULT;
	}

	trace_kvm_msr_read(msr_index, *pdata);
	return X86EMUL_CONTINUE;
}

static int emulator_set_msr_with_filter(struct x86_emulate_ctxt *ctxt,
					u32 msr_index, u64 data)
{
	struct kvm_vcpu *vcpu = emul_to_vcpu(ctxt);
	int r;

	r = kvm_set_msr_with_filter(vcpu, msr_index, data);
	if (r < 0)
		return X86EMUL_UNHANDLEABLE;

	if (r) {
		if (kvm_msr_user_space(vcpu, msr_index, KVM_EXIT_X86_WRMSR, data,
				       complete_emulated_msr_access, r))
			return X86EMUL_IO_NEEDED;

		trace_kvm_msr_write_ex(msr_index, data);
		return X86EMUL_PROPAGATE_FAULT;
	}

	trace_kvm_msr_write(msr_index, data);
	return X86EMUL_CONTINUE;
}

static int emulator_get_msr(struct x86_emulate_ctxt *ctxt,
			    u32 msr_index, u64 *pdata)
{
	return kvm_get_msr(emul_to_vcpu(ctxt), msr_index, pdata);
}

static int emulator_check_pmc(struct x86_emulate_ctxt *ctxt,
			      u32 pmc)
{
	if (kvm_pmu_is_valid_rdpmc_ecx(emul_to_vcpu(ctxt), pmc))
		return 0;
	return -EINVAL;
}

static int emulator_read_pmc(struct x86_emulate_ctxt *ctxt,
			     u32 pmc, u64 *pdata)
{
	return kvm_pmu_rdpmc(emul_to_vcpu(ctxt), pmc, pdata);
}

static void emulator_halt(struct x86_emulate_ctxt *ctxt)
{
	emul_to_vcpu(ctxt)->arch.halt_request = 1;
}

static int emulator_intercept(struct x86_emulate_ctxt *ctxt,
			      struct x86_instruction_info *info,
			      enum x86_intercept_stage stage)
{
	return static_call(kvm_x86_check_intercept)(emul_to_vcpu(ctxt), info, stage,
					    &ctxt->exception);
}

static bool emulator_get_cpuid(struct x86_emulate_ctxt *ctxt,
			      u32 *eax, u32 *ebx, u32 *ecx, u32 *edx,
			      bool exact_only)
{
	return kvm_cpuid(emul_to_vcpu(ctxt), eax, ebx, ecx, edx, exact_only);
}

static bool emulator_guest_has_long_mode(struct x86_emulate_ctxt *ctxt)
{
	return guest_cpuid_has(emul_to_vcpu(ctxt), X86_FEATURE_LM);
}

static bool emulator_guest_has_movbe(struct x86_emulate_ctxt *ctxt)
{
	return guest_cpuid_has(emul_to_vcpu(ctxt), X86_FEATURE_MOVBE);
}

static bool emulator_guest_has_fxsr(struct x86_emulate_ctxt *ctxt)
{
	return guest_cpuid_has(emul_to_vcpu(ctxt), X86_FEATURE_FXSR);
}

static bool emulator_guest_has_rdpid(struct x86_emulate_ctxt *ctxt)
{
	return guest_cpuid_has(emul_to_vcpu(ctxt), X86_FEATURE_RDPID);
}

static ulong emulator_read_gpr(struct x86_emulate_ctxt *ctxt, unsigned reg)
{
	return kvm_register_read_raw(emul_to_vcpu(ctxt), reg);
}

static void emulator_write_gpr(struct x86_emulate_ctxt *ctxt, unsigned reg, ulong val)
{
	kvm_register_write_raw(emul_to_vcpu(ctxt), reg, val);
}

static void emulator_set_nmi_mask(struct x86_emulate_ctxt *ctxt, bool masked)
{
	static_call(kvm_x86_set_nmi_mask)(emul_to_vcpu(ctxt), masked);
}

static bool emulator_is_smm(struct x86_emulate_ctxt *ctxt)
{
	return is_smm(emul_to_vcpu(ctxt));
}

static bool emulator_is_guest_mode(struct x86_emulate_ctxt *ctxt)
{
	return is_guest_mode(emul_to_vcpu(ctxt));
}

#ifndef CONFIG_KVM_SMM
static int emulator_leave_smm(struct x86_emulate_ctxt *ctxt)
{
	WARN_ON_ONCE(1);
	return X86EMUL_UNHANDLEABLE;
}
#endif

static void emulator_triple_fault(struct x86_emulate_ctxt *ctxt)
{
	kvm_make_request(KVM_REQ_TRIPLE_FAULT, emul_to_vcpu(ctxt));
}

static int emulator_set_xcr(struct x86_emulate_ctxt *ctxt, u32 index, u64 xcr)
{
	return __kvm_set_xcr(emul_to_vcpu(ctxt), index, xcr);
}

static void emulator_vm_bugged(struct x86_emulate_ctxt *ctxt)
{
	struct kvm *kvm = emul_to_vcpu(ctxt)->kvm;

	if (!kvm->vm_bugged)
		kvm_vm_bugged(kvm);
}

static const struct x86_emulate_ops emulate_ops = {
	.vm_bugged           = emulator_vm_bugged,
	.read_gpr            = emulator_read_gpr,
	.write_gpr           = emulator_write_gpr,
	.read_std            = emulator_read_std,
	.write_std           = emulator_write_std,
	.fetch               = kvm_fetch_guest_virt,
	.read_emulated       = emulator_read_emulated,
	.write_emulated      = emulator_write_emulated,
	.cmpxchg_emulated    = emulator_cmpxchg_emulated,
	.invlpg              = emulator_invlpg,
	.pio_in_emulated     = emulator_pio_in_emulated,
	.pio_out_emulated    = emulator_pio_out_emulated,
	.get_segment         = emulator_get_segment,
	.set_segment         = emulator_set_segment,
	.get_cached_segment_base = emulator_get_cached_segment_base,
	.get_gdt             = emulator_get_gdt,
	.get_idt	     = emulator_get_idt,
	.set_gdt             = emulator_set_gdt,
	.set_idt	     = emulator_set_idt,
	.get_cr              = emulator_get_cr,
	.set_cr              = emulator_set_cr,
	.cpl                 = emulator_get_cpl,
	.get_dr              = emulator_get_dr,
	.set_dr              = emulator_set_dr,
	.set_msr_with_filter = emulator_set_msr_with_filter,
	.get_msr_with_filter = emulator_get_msr_with_filter,
	.get_msr             = emulator_get_msr,
	.check_pmc	     = emulator_check_pmc,
	.read_pmc            = emulator_read_pmc,
	.halt                = emulator_halt,
	.wbinvd              = emulator_wbinvd,
	.fix_hypercall       = emulator_fix_hypercall,
	.intercept           = emulator_intercept,
	.get_cpuid           = emulator_get_cpuid,
	.guest_has_long_mode = emulator_guest_has_long_mode,
	.guest_has_movbe     = emulator_guest_has_movbe,
	.guest_has_fxsr      = emulator_guest_has_fxsr,
	.guest_has_rdpid     = emulator_guest_has_rdpid,
	.set_nmi_mask        = emulator_set_nmi_mask,
	.is_smm              = emulator_is_smm,
	.is_guest_mode       = emulator_is_guest_mode,
	.leave_smm           = emulator_leave_smm,
	.triple_fault        = emulator_triple_fault,
	.set_xcr             = emulator_set_xcr,
};

static void toggle_interruptibility(struct kvm_vcpu *vcpu, u32 mask)
{
	u32 int_shadow = static_call(kvm_x86_get_interrupt_shadow)(vcpu);
	/*
	 * an sti; sti; sequence only disable interrupts for the first
	 * instruction. So, if the last instruction, be it emulated or
	 * not, left the system with the INT_STI flag enabled, it
	 * means that the last instruction is an sti. We should not
	 * leave the flag on in this case. The same goes for mov ss
	 */
	if (int_shadow & mask)
		mask = 0;
	if (unlikely(int_shadow || mask)) {
		static_call(kvm_x86_set_interrupt_shadow)(vcpu, mask);
		if (!mask)
			kvm_make_request(KVM_REQ_EVENT, vcpu);
	}
}

static void inject_emulated_exception(struct kvm_vcpu *vcpu)
{
	struct x86_emulate_ctxt *ctxt = vcpu->arch.emulate_ctxt;

	if (ctxt->exception.vector == PF_VECTOR)
		kvm_inject_emulated_page_fault(vcpu, &ctxt->exception);
	else if (ctxt->exception.error_code_valid)
		kvm_queue_exception_e(vcpu, ctxt->exception.vector,
				      ctxt->exception.error_code);
	else
		kvm_queue_exception(vcpu, ctxt->exception.vector);
}

static struct x86_emulate_ctxt *alloc_emulate_ctxt(struct kvm_vcpu *vcpu)
{
	struct x86_emulate_ctxt *ctxt;

	ctxt = kmem_cache_zalloc(x86_emulator_cache, GFP_KERNEL_ACCOUNT);
	if (!ctxt) {
		pr_err("failed to allocate vcpu's emulator\n");
		return NULL;
	}

	ctxt->vcpu = vcpu;
	ctxt->ops = &emulate_ops;
	vcpu->arch.emulate_ctxt = ctxt;

	return ctxt;
}

static void init_emulate_ctxt(struct kvm_vcpu *vcpu)
{
	struct x86_emulate_ctxt *ctxt = vcpu->arch.emulate_ctxt;
	int cs_db, cs_l;

	static_call(kvm_x86_get_cs_db_l_bits)(vcpu, &cs_db, &cs_l);

	ctxt->gpa_available = false;
	ctxt->eflags = kvm_get_rflags(vcpu);
	ctxt->tf = (ctxt->eflags & X86_EFLAGS_TF) != 0;

	ctxt->eip = kvm_rip_read(vcpu);
	ctxt->mode = (!is_protmode(vcpu))		? X86EMUL_MODE_REAL :
		     (ctxt->eflags & X86_EFLAGS_VM)	? X86EMUL_MODE_VM86 :
		     (cs_l && is_long_mode(vcpu))	? X86EMUL_MODE_PROT64 :
		     cs_db				? X86EMUL_MODE_PROT32 :
							  X86EMUL_MODE_PROT16;
	ctxt->interruptibility = 0;
	ctxt->have_exception = false;
	ctxt->exception.vector = -1;
	ctxt->perm_ok = false;

	init_decode_cache(ctxt);
	vcpu->arch.emulate_regs_need_sync_from_vcpu = false;
}

void kvm_inject_realmode_interrupt(struct kvm_vcpu *vcpu, int irq, int inc_eip)
{
	struct x86_emulate_ctxt *ctxt = vcpu->arch.emulate_ctxt;
	int ret;

	init_emulate_ctxt(vcpu);

	ctxt->op_bytes = 2;
	ctxt->ad_bytes = 2;
	ctxt->_eip = ctxt->eip + inc_eip;
	ret = emulate_int_real(ctxt, irq);

	if (ret != X86EMUL_CONTINUE) {
		kvm_make_request(KVM_REQ_TRIPLE_FAULT, vcpu);
	} else {
		ctxt->eip = ctxt->_eip;
		kvm_rip_write(vcpu, ctxt->eip);
		kvm_set_rflags(vcpu, ctxt->eflags);
	}
}
EXPORT_SYMBOL_GPL(kvm_inject_realmode_interrupt);

static void prepare_emulation_failure_exit(struct kvm_vcpu *vcpu, u64 *data,
					   u8 ndata, u8 *insn_bytes, u8 insn_size)
{
	struct kvm_run *run = vcpu->run;
	u64 info[5];
	u8 info_start;

	/*
	 * Zero the whole array used to retrieve the exit info, as casting to
	 * u32 for select entries will leave some chunks uninitialized.
	 */
	memset(&info, 0, sizeof(info));

	static_call(kvm_x86_get_exit_info)(vcpu, (u32 *)&info[0], &info[1],
					   &info[2], (u32 *)&info[3],
					   (u32 *)&info[4]);

	run->exit_reason = KVM_EXIT_INTERNAL_ERROR;
	run->emulation_failure.suberror = KVM_INTERNAL_ERROR_EMULATION;

	/*
	 * There's currently space for 13 entries, but 5 are used for the exit
	 * reason and info.  Restrict to 4 to reduce the maintenance burden
	 * when expanding kvm_run.emulation_failure in the future.
	 */
	if (WARN_ON_ONCE(ndata > 4))
		ndata = 4;

	/* Always include the flags as a 'data' entry. */
	info_start = 1;
	run->emulation_failure.flags = 0;

	if (insn_size) {
		BUILD_BUG_ON((sizeof(run->emulation_failure.insn_size) +
			      sizeof(run->emulation_failure.insn_bytes) != 16));
		info_start += 2;
		run->emulation_failure.flags |=
			KVM_INTERNAL_ERROR_EMULATION_FLAG_INSTRUCTION_BYTES;
		run->emulation_failure.insn_size = insn_size;
		memset(run->emulation_failure.insn_bytes, 0x90,
		       sizeof(run->emulation_failure.insn_bytes));
		memcpy(run->emulation_failure.insn_bytes, insn_bytes, insn_size);
	}

	memcpy(&run->internal.data[info_start], info, sizeof(info));
	memcpy(&run->internal.data[info_start + ARRAY_SIZE(info)], data,
	       ndata * sizeof(data[0]));

	run->emulation_failure.ndata = info_start + ARRAY_SIZE(info) + ndata;
}

static void prepare_emulation_ctxt_failure_exit(struct kvm_vcpu *vcpu)
{
	struct x86_emulate_ctxt *ctxt = vcpu->arch.emulate_ctxt;

	prepare_emulation_failure_exit(vcpu, NULL, 0, ctxt->fetch.data,
				       ctxt->fetch.end - ctxt->fetch.data);
}

void __kvm_prepare_emulation_failure_exit(struct kvm_vcpu *vcpu, u64 *data,
					  u8 ndata)
{
	prepare_emulation_failure_exit(vcpu, data, ndata, NULL, 0);
}
EXPORT_SYMBOL_GPL(__kvm_prepare_emulation_failure_exit);

void kvm_prepare_emulation_failure_exit(struct kvm_vcpu *vcpu)
{
	__kvm_prepare_emulation_failure_exit(vcpu, NULL, 0);
}
EXPORT_SYMBOL_GPL(kvm_prepare_emulation_failure_exit);

static int handle_emulation_failure(struct kvm_vcpu *vcpu, int emulation_type)
{
	struct kvm *kvm = vcpu->kvm;

	++vcpu->stat.insn_emulation_fail;
	trace_kvm_emulate_insn_failed(vcpu);

	if (emulation_type & EMULTYPE_VMWARE_GP) {
		kvm_queue_exception_e(vcpu, GP_VECTOR, 0);
		return 1;
	}

	if (kvm->arch.exit_on_emulation_error ||
	    (emulation_type & EMULTYPE_SKIP)) {
		prepare_emulation_ctxt_failure_exit(vcpu);
		return 0;
	}

	kvm_queue_exception(vcpu, UD_VECTOR);

	if (!is_guest_mode(vcpu) && static_call(kvm_x86_get_cpl)(vcpu) == 0) {
		prepare_emulation_ctxt_failure_exit(vcpu);
		return 0;
	}

	return 1;
}

static bool reexecute_instruction(struct kvm_vcpu *vcpu, gpa_t cr2_or_gpa,
				  bool write_fault_to_shadow_pgtable,
				  int emulation_type)
{
	gpa_t gpa = cr2_or_gpa;
	kvm_pfn_t pfn;

	if (!(emulation_type & EMULTYPE_ALLOW_RETRY_PF))
		return false;

	if (WARN_ON_ONCE(is_guest_mode(vcpu)) ||
	    WARN_ON_ONCE(!(emulation_type & EMULTYPE_PF)))
		return false;

	if (!vcpu->arch.mmu->root_role.direct) {
		/*
		 * Write permission should be allowed since only
		 * write access need to be emulated.
		 */
		gpa = kvm_mmu_gva_to_gpa_write(vcpu, cr2_or_gpa, NULL);

		/*
		 * If the mapping is invalid in guest, let cpu retry
		 * it to generate fault.
		 */
		if (gpa == INVALID_GPA)
			return true;
	}

	/*
	 * Do not retry the unhandleable instruction if it faults on the
	 * readonly host memory, otherwise it will goto a infinite loop:
	 * retry instruction -> write #PF -> emulation fail -> retry
	 * instruction -> ...
	 */
	pfn = gfn_to_pfn(vcpu->kvm, gpa_to_gfn(gpa));

	/*
	 * If the instruction failed on the error pfn, it can not be fixed,
	 * report the error to userspace.
	 */
	if (is_error_noslot_pfn(pfn))
		return false;

	kvm_release_pfn_clean(pfn);

	/* The instructions are well-emulated on direct mmu. */
	if (vcpu->arch.mmu->root_role.direct) {
		unsigned int indirect_shadow_pages;

		write_lock(&vcpu->kvm->mmu_lock);
		indirect_shadow_pages = vcpu->kvm->arch.indirect_shadow_pages;
		write_unlock(&vcpu->kvm->mmu_lock);

		if (indirect_shadow_pages)
			kvm_mmu_unprotect_page(vcpu->kvm, gpa_to_gfn(gpa));

		return true;
	}

	/*
	 * if emulation was due to access to shadowed page table
	 * and it failed try to unshadow page and re-enter the
	 * guest to let CPU execute the instruction.
	 */
	kvm_mmu_unprotect_page(vcpu->kvm, gpa_to_gfn(gpa));

	/*
	 * If the access faults on its page table, it can not
	 * be fixed by unprotecting shadow page and it should
	 * be reported to userspace.
	 */
	return !write_fault_to_shadow_pgtable;
}

static bool retry_instruction(struct x86_emulate_ctxt *ctxt,
			      gpa_t cr2_or_gpa,  int emulation_type)
{
	struct kvm_vcpu *vcpu = emul_to_vcpu(ctxt);
	unsigned long last_retry_eip, last_retry_addr, gpa = cr2_or_gpa;

	last_retry_eip = vcpu->arch.last_retry_eip;
	last_retry_addr = vcpu->arch.last_retry_addr;

	/*
	 * If the emulation is caused by #PF and it is non-page_table
	 * writing instruction, it means the VM-EXIT is caused by shadow
	 * page protected, we can zap the shadow page and retry this
	 * instruction directly.
	 *
	 * Note: if the guest uses a non-page-table modifying instruction
	 * on the PDE that points to the instruction, then we will unmap
	 * the instruction and go to an infinite loop. So, we cache the
	 * last retried eip and the last fault address, if we meet the eip
	 * and the address again, we can break out of the potential infinite
	 * loop.
	 */
	vcpu->arch.last_retry_eip = vcpu->arch.last_retry_addr = 0;

	if (!(emulation_type & EMULTYPE_ALLOW_RETRY_PF))
		return false;

	if (WARN_ON_ONCE(is_guest_mode(vcpu)) ||
	    WARN_ON_ONCE(!(emulation_type & EMULTYPE_PF)))
		return false;

	if (x86_page_table_writing_insn(ctxt))
		return false;

	if (ctxt->eip == last_retry_eip && last_retry_addr == cr2_or_gpa)
		return false;

	vcpu->arch.last_retry_eip = ctxt->eip;
	vcpu->arch.last_retry_addr = cr2_or_gpa;

	if (!vcpu->arch.mmu->root_role.direct)
		gpa = kvm_mmu_gva_to_gpa_write(vcpu, cr2_or_gpa, NULL);

	kvm_mmu_unprotect_page(vcpu->kvm, gpa_to_gfn(gpa));

	return true;
}

static int complete_emulated_mmio(struct kvm_vcpu *vcpu);
static int complete_emulated_pio(struct kvm_vcpu *vcpu);

static int kvm_vcpu_check_hw_bp(unsigned long addr, u32 type, u32 dr7,
				unsigned long *db)
{
	u32 dr6 = 0;
	int i;
	u32 enable, rwlen;

	enable = dr7;
	rwlen = dr7 >> 16;
	for (i = 0; i < 4; i++, enable >>= 2, rwlen >>= 4)
		if ((enable & 3) && (rwlen & 15) == type && db[i] == addr)
			dr6 |= (1 << i);
	return dr6;
}

static int kvm_vcpu_do_singlestep(struct kvm_vcpu *vcpu)
{
	struct kvm_run *kvm_run = vcpu->run;

	if (vcpu->guest_debug & KVM_GUESTDBG_SINGLESTEP) {
		kvm_run->debug.arch.dr6 = DR6_BS | DR6_ACTIVE_LOW;
		kvm_run->debug.arch.pc = kvm_get_linear_rip(vcpu);
		kvm_run->debug.arch.exception = DB_VECTOR;
		kvm_run->exit_reason = KVM_EXIT_DEBUG;
		return 0;
	}
	kvm_queue_exception_p(vcpu, DB_VECTOR, DR6_BS);
	return 1;
}

int kvm_skip_emulated_instruction(struct kvm_vcpu *vcpu)
{
	unsigned long rflags = static_call(kvm_x86_get_rflags)(vcpu);
	int r;

	r = static_call(kvm_x86_skip_emulated_instruction)(vcpu);
	if (unlikely(!r))
		return 0;

	kvm_pmu_trigger_event(vcpu, PERF_COUNT_HW_INSTRUCTIONS);

	/*
	 * rflags is the old, "raw" value of the flags.  The new value has
	 * not been saved yet.
	 *
	 * This is correct even for TF set by the guest, because "the
	 * processor will not generate this exception after the instruction
	 * that sets the TF flag".
	 */
	if (unlikely(rflags & X86_EFLAGS_TF))
		r = kvm_vcpu_do_singlestep(vcpu);
	return r;
}
EXPORT_SYMBOL_GPL(kvm_skip_emulated_instruction);

static bool kvm_is_code_breakpoint_inhibited(struct kvm_vcpu *vcpu)
{
	u32 shadow;

	if (kvm_get_rflags(vcpu) & X86_EFLAGS_RF)
		return true;

	/*
	 * Intel CPUs inhibit code #DBs when MOV/POP SS blocking is active,
	 * but AMD CPUs do not.  MOV/POP SS blocking is rare, check that first
	 * to avoid the relatively expensive CPUID lookup.
	 */
	shadow = static_call(kvm_x86_get_interrupt_shadow)(vcpu);
	return (shadow & KVM_X86_SHADOW_INT_MOV_SS) &&
	       guest_cpuid_is_intel(vcpu);
}

static bool kvm_vcpu_check_code_breakpoint(struct kvm_vcpu *vcpu,
					   int emulation_type, int *r)
{
	WARN_ON_ONCE(emulation_type & EMULTYPE_NO_DECODE);

	/*
	 * Do not check for code breakpoints if hardware has already done the
	 * checks, as inferred from the emulation type.  On NO_DECODE and SKIP,
	 * the instruction has passed all exception checks, and all intercepted
	 * exceptions that trigger emulation have lower priority than code
	 * breakpoints, i.e. the fact that the intercepted exception occurred
	 * means any code breakpoints have already been serviced.
	 *
	 * Note, KVM needs to check for code #DBs on EMULTYPE_TRAP_UD_FORCED as
	 * hardware has checked the RIP of the magic prefix, but not the RIP of
	 * the instruction being emulated.  The intent of forced emulation is
	 * to behave as if KVM intercepted the instruction without an exception
	 * and without a prefix.
	 */
	if (emulation_type & (EMULTYPE_NO_DECODE | EMULTYPE_SKIP |
			      EMULTYPE_TRAP_UD | EMULTYPE_VMWARE_GP | EMULTYPE_PF))
		return false;

	if (unlikely(vcpu->guest_debug & KVM_GUESTDBG_USE_HW_BP) &&
	    (vcpu->arch.guest_debug_dr7 & DR7_BP_EN_MASK)) {
		struct kvm_run *kvm_run = vcpu->run;
		unsigned long eip = kvm_get_linear_rip(vcpu);
		u32 dr6 = kvm_vcpu_check_hw_bp(eip, 0,
					   vcpu->arch.guest_debug_dr7,
					   vcpu->arch.eff_db);

		if (dr6 != 0) {
			kvm_run->debug.arch.dr6 = dr6 | DR6_ACTIVE_LOW;
			kvm_run->debug.arch.pc = eip;
			kvm_run->debug.arch.exception = DB_VECTOR;
			kvm_run->exit_reason = KVM_EXIT_DEBUG;
			*r = 0;
			return true;
		}
	}

	if (unlikely(vcpu->arch.dr7 & DR7_BP_EN_MASK) &&
	    !kvm_is_code_breakpoint_inhibited(vcpu)) {
		unsigned long eip = kvm_get_linear_rip(vcpu);
		u32 dr6 = kvm_vcpu_check_hw_bp(eip, 0,
					   vcpu->arch.dr7,
					   vcpu->arch.db);

		if (dr6 != 0) {
			kvm_queue_exception_p(vcpu, DB_VECTOR, dr6);
			*r = 1;
			return true;
		}
	}

	return false;
}

static bool is_vmware_backdoor_opcode(struct x86_emulate_ctxt *ctxt)
{
	switch (ctxt->opcode_len) {
	case 1:
		switch (ctxt->b) {
		case 0xe4:	/* IN */
		case 0xe5:
		case 0xec:
		case 0xed:
		case 0xe6:	/* OUT */
		case 0xe7:
		case 0xee:
		case 0xef:
		case 0x6c:	/* INS */
		case 0x6d:
		case 0x6e:	/* OUTS */
		case 0x6f:
			return true;
		}
		break;
	case 2:
		switch (ctxt->b) {
		case 0x33:	/* RDPMC */
			return true;
		}
		break;
	}

	return false;
}

/*
 * Decode an instruction for emulation.  The caller is responsible for handling
 * code breakpoints.  Note, manually detecting code breakpoints is unnecessary
 * (and wrong) when emulating on an intercepted fault-like exception[*], as
 * code breakpoints have higher priority and thus have already been done by
 * hardware.
 *
 * [*] Except #MC, which is higher priority, but KVM should never emulate in
 *     response to a machine check.
 */
int x86_decode_emulated_instruction(struct kvm_vcpu *vcpu, int emulation_type,
				    void *insn, int insn_len)
{
	struct x86_emulate_ctxt *ctxt = vcpu->arch.emulate_ctxt;
	int r;

	init_emulate_ctxt(vcpu);

	r = x86_decode_insn(ctxt, insn, insn_len, emulation_type);

	trace_kvm_emulate_insn_start(vcpu);
	++vcpu->stat.insn_emulation;

	return r;
}
EXPORT_SYMBOL_GPL(x86_decode_emulated_instruction);

int x86_emulate_instruction(struct kvm_vcpu *vcpu, gpa_t cr2_or_gpa,
			    int emulation_type, void *insn, int insn_len)
{
	int r;
	struct x86_emulate_ctxt *ctxt = vcpu->arch.emulate_ctxt;
	bool writeback = true;
	bool write_fault_to_spt;

	if (unlikely(!kvm_can_emulate_insn(vcpu, emulation_type, insn, insn_len)))
		return 1;

	vcpu->arch.l1tf_flush_l1d = true;

	/*
	 * Clear write_fault_to_shadow_pgtable here to ensure it is
	 * never reused.
	 */
	write_fault_to_spt = vcpu->arch.write_fault_to_shadow_pgtable;
	vcpu->arch.write_fault_to_shadow_pgtable = false;

	if (!(emulation_type & EMULTYPE_NO_DECODE)) {
		kvm_clear_exception_queue(vcpu);

		/*
		 * Return immediately if RIP hits a code breakpoint, such #DBs
		 * are fault-like and are higher priority than any faults on
		 * the code fetch itself.
		 */
		if (kvm_vcpu_check_code_breakpoint(vcpu, emulation_type, &r))
			return r;

		r = x86_decode_emulated_instruction(vcpu, emulation_type,
						    insn, insn_len);
		if (r != EMULATION_OK)  {
			if ((emulation_type & EMULTYPE_TRAP_UD) ||
			    (emulation_type & EMULTYPE_TRAP_UD_FORCED)) {
				kvm_queue_exception(vcpu, UD_VECTOR);
				return 1;
			}
			if (reexecute_instruction(vcpu, cr2_or_gpa,
						  write_fault_to_spt,
						  emulation_type))
				return 1;

			if (ctxt->have_exception &&
			    !(emulation_type & EMULTYPE_SKIP)) {
				/*
				 * #UD should result in just EMULATION_FAILED, and trap-like
				 * exception should not be encountered during decode.
				 */
				WARN_ON_ONCE(ctxt->exception.vector == UD_VECTOR ||
					     exception_type(ctxt->exception.vector) == EXCPT_TRAP);
				inject_emulated_exception(vcpu);
				return 1;
			}
			return handle_emulation_failure(vcpu, emulation_type);
		}
	}

	if ((emulation_type & EMULTYPE_VMWARE_GP) &&
	    !is_vmware_backdoor_opcode(ctxt)) {
		kvm_queue_exception_e(vcpu, GP_VECTOR, 0);
		return 1;
	}

	/*
	 * EMULTYPE_SKIP without EMULTYPE_COMPLETE_USER_EXIT is intended for
	 * use *only* by vendor callbacks for kvm_skip_emulated_instruction().
	 * The caller is responsible for updating interruptibility state and
	 * injecting single-step #DBs.
	 */
	if (emulation_type & EMULTYPE_SKIP) {
		if (ctxt->mode != X86EMUL_MODE_PROT64)
			ctxt->eip = (u32)ctxt->_eip;
		else
			ctxt->eip = ctxt->_eip;

		if (emulation_type & EMULTYPE_COMPLETE_USER_EXIT) {
			r = 1;
			goto writeback;
		}

		kvm_rip_write(vcpu, ctxt->eip);
		if (ctxt->eflags & X86_EFLAGS_RF)
			kvm_set_rflags(vcpu, ctxt->eflags & ~X86_EFLAGS_RF);
		return 1;
	}

	if (retry_instruction(ctxt, cr2_or_gpa, emulation_type))
		return 1;

	/* this is needed for vmware backdoor interface to work since it
	   changes registers values  during IO operation */
	if (vcpu->arch.emulate_regs_need_sync_from_vcpu) {
		vcpu->arch.emulate_regs_need_sync_from_vcpu = false;
		emulator_invalidate_register_cache(ctxt);
	}

restart:
	if (emulation_type & EMULTYPE_PF) {
		/* Save the faulting GPA (cr2) in the address field */
		ctxt->exception.address = cr2_or_gpa;

		/* With shadow page tables, cr2 contains a GVA or nGPA. */
		if (vcpu->arch.mmu->root_role.direct) {
			ctxt->gpa_available = true;
			ctxt->gpa_val = cr2_or_gpa;
		}
	} else {
		/* Sanitize the address out of an abundance of paranoia. */
		ctxt->exception.address = 0;
	}

	r = x86_emulate_insn(ctxt);

	if (r == EMULATION_INTERCEPTED)
		return 1;

	if (r == EMULATION_FAILED) {
		if (reexecute_instruction(vcpu, cr2_or_gpa, write_fault_to_spt,
					emulation_type))
			return 1;

		return handle_emulation_failure(vcpu, emulation_type);
	}

	if (ctxt->have_exception) {
		WARN_ON_ONCE(vcpu->mmio_needed && !vcpu->mmio_is_write);
		vcpu->mmio_needed = false;
		r = 1;
		inject_emulated_exception(vcpu);
	} else if (vcpu->arch.pio.count) {
		if (!vcpu->arch.pio.in) {
			/* FIXME: return into emulator if single-stepping.  */
			vcpu->arch.pio.count = 0;
		} else {
			writeback = false;
			vcpu->arch.complete_userspace_io = complete_emulated_pio;
		}
		r = 0;
	} else if (vcpu->mmio_needed) {
		++vcpu->stat.mmio_exits;

		if (!vcpu->mmio_is_write)
			writeback = false;
		r = 0;
		vcpu->arch.complete_userspace_io = complete_emulated_mmio;
	} else if (vcpu->arch.complete_userspace_io) {
		writeback = false;
		r = 0;
	} else if (r == EMULATION_RESTART)
		goto restart;
	else
		r = 1;

writeback:
	if (writeback) {
		unsigned long rflags = static_call(kvm_x86_get_rflags)(vcpu);
		toggle_interruptibility(vcpu, ctxt->interruptibility);
		vcpu->arch.emulate_regs_need_sync_to_vcpu = false;

		/*
		 * Note, EXCPT_DB is assumed to be fault-like as the emulator
		 * only supports code breakpoints and general detect #DB, both
		 * of which are fault-like.
		 */
		if (!ctxt->have_exception ||
		    exception_type(ctxt->exception.vector) == EXCPT_TRAP) {
			kvm_pmu_trigger_event(vcpu, PERF_COUNT_HW_INSTRUCTIONS);
			if (ctxt->is_branch)
				kvm_pmu_trigger_event(vcpu, PERF_COUNT_HW_BRANCH_INSTRUCTIONS);
			kvm_rip_write(vcpu, ctxt->eip);
			if (r && (ctxt->tf || (vcpu->guest_debug & KVM_GUESTDBG_SINGLESTEP)))
				r = kvm_vcpu_do_singlestep(vcpu);
			static_call_cond(kvm_x86_update_emulated_instruction)(vcpu);
			__kvm_set_rflags(vcpu, ctxt->eflags);
		}

		/*
		 * For STI, interrupts are shadowed; so KVM_REQ_EVENT will
		 * do nothing, and it will be requested again as soon as
		 * the shadow expires.  But we still need to check here,
		 * because POPF has no interrupt shadow.
		 */
		if (unlikely((ctxt->eflags & ~rflags) & X86_EFLAGS_IF))
			kvm_make_request(KVM_REQ_EVENT, vcpu);
	} else
		vcpu->arch.emulate_regs_need_sync_to_vcpu = true;

	return r;
}

int kvm_emulate_instruction(struct kvm_vcpu *vcpu, int emulation_type)
{
	return x86_emulate_instruction(vcpu, 0, emulation_type, NULL, 0);
}
EXPORT_SYMBOL_GPL(kvm_emulate_instruction);

int kvm_emulate_instruction_from_buffer(struct kvm_vcpu *vcpu,
					void *insn, int insn_len)
{
	return x86_emulate_instruction(vcpu, 0, 0, insn, insn_len);
}
EXPORT_SYMBOL_GPL(kvm_emulate_instruction_from_buffer);

static int complete_fast_pio_out_port_0x7e(struct kvm_vcpu *vcpu)
{
	vcpu->arch.pio.count = 0;
	return 1;
}

static int complete_fast_pio_out(struct kvm_vcpu *vcpu)
{
	vcpu->arch.pio.count = 0;

	if (unlikely(!kvm_is_linear_rip(vcpu, vcpu->arch.pio.linear_rip)))
		return 1;

	return kvm_skip_emulated_instruction(vcpu);
}

static int kvm_fast_pio_out(struct kvm_vcpu *vcpu, int size,
			    unsigned short port)
{
	unsigned long val = kvm_rax_read(vcpu);
	int ret = emulator_pio_out(vcpu, size, port, &val, 1);

	if (ret)
		return ret;

	/*
	 * Workaround userspace that relies on old KVM behavior of %rip being
	 * incremented prior to exiting to userspace to handle "OUT 0x7e".
	 */
	if (port == 0x7e &&
	    kvm_check_has_quirk(vcpu->kvm, KVM_X86_QUIRK_OUT_7E_INC_RIP)) {
		vcpu->arch.complete_userspace_io =
			complete_fast_pio_out_port_0x7e;
		kvm_skip_emulated_instruction(vcpu);
	} else {
		vcpu->arch.pio.linear_rip = kvm_get_linear_rip(vcpu);
		vcpu->arch.complete_userspace_io = complete_fast_pio_out;
	}
	return 0;
}

static int complete_fast_pio_in(struct kvm_vcpu *vcpu)
{
	unsigned long val;

	/* We should only ever be called with arch.pio.count equal to 1 */
	BUG_ON(vcpu->arch.pio.count != 1);

	if (unlikely(!kvm_is_linear_rip(vcpu, vcpu->arch.pio.linear_rip))) {
		vcpu->arch.pio.count = 0;
		return 1;
	}

	/* For size less than 4 we merge, else we zero extend */
	val = (vcpu->arch.pio.size < 4) ? kvm_rax_read(vcpu) : 0;

	complete_emulator_pio_in(vcpu, &val);
	kvm_rax_write(vcpu, val);

	return kvm_skip_emulated_instruction(vcpu);
}

static int kvm_fast_pio_in(struct kvm_vcpu *vcpu, int size,
			   unsigned short port)
{
	unsigned long val;
	int ret;

	/* For size less than 4 we merge, else we zero extend */
	val = (size < 4) ? kvm_rax_read(vcpu) : 0;

	ret = emulator_pio_in(vcpu, size, port, &val, 1);
	if (ret) {
		kvm_rax_write(vcpu, val);
		return ret;
	}

	vcpu->arch.pio.linear_rip = kvm_get_linear_rip(vcpu);
	vcpu->arch.complete_userspace_io = complete_fast_pio_in;

	return 0;
}

int kvm_fast_pio(struct kvm_vcpu *vcpu, int size, unsigned short port, int in)
{
	int ret;

	if (in)
		ret = kvm_fast_pio_in(vcpu, size, port);
	else
		ret = kvm_fast_pio_out(vcpu, size, port);
	return ret && kvm_skip_emulated_instruction(vcpu);
}
EXPORT_SYMBOL_GPL(kvm_fast_pio);

static int kvmclock_cpu_down_prep(unsigned int cpu)
{
	__this_cpu_write(cpu_tsc_khz, 0);
	return 0;
}

static void tsc_khz_changed(void *data)
{
	struct cpufreq_freqs *freq = data;
	unsigned long khz = 0;

	WARN_ON_ONCE(boot_cpu_has(X86_FEATURE_CONSTANT_TSC));

	if (data)
		khz = freq->new;
	else
		khz = cpufreq_quick_get(raw_smp_processor_id());
	if (!khz)
		khz = tsc_khz;
	__this_cpu_write(cpu_tsc_khz, khz);
}

#ifdef CONFIG_X86_64
static void kvm_hyperv_tsc_notifier(void)
{
	struct kvm *kvm;
	int cpu;

	mutex_lock(&kvm_lock);
	list_for_each_entry(kvm, &vm_list, vm_list)
		kvm_make_mclock_inprogress_request(kvm);

	/* no guest entries from this point */
	hyperv_stop_tsc_emulation();

	/* TSC frequency always matches when on Hyper-V */
	if (!boot_cpu_has(X86_FEATURE_CONSTANT_TSC)) {
		for_each_present_cpu(cpu)
			per_cpu(cpu_tsc_khz, cpu) = tsc_khz;
	}
	kvm_caps.max_guest_tsc_khz = tsc_khz;

	list_for_each_entry(kvm, &vm_list, vm_list) {
		__kvm_start_pvclock_update(kvm);
		pvclock_update_vm_gtod_copy(kvm);
		kvm_end_pvclock_update(kvm);
	}

	mutex_unlock(&kvm_lock);
}
#endif

static void __kvmclock_cpufreq_notifier(struct cpufreq_freqs *freq, int cpu)
{
	struct kvm *kvm;
	struct kvm_vcpu *vcpu;
	int send_ipi = 0;
	unsigned long i;

	/*
	 * We allow guests to temporarily run on slowing clocks,
	 * provided we notify them after, or to run on accelerating
	 * clocks, provided we notify them before.  Thus time never
	 * goes backwards.
	 *
	 * However, we have a problem.  We can't atomically update
	 * the frequency of a given CPU from this function; it is
	 * merely a notifier, which can be called from any CPU.
	 * Changing the TSC frequency at arbitrary points in time
	 * requires a recomputation of local variables related to
	 * the TSC for each VCPU.  We must flag these local variables
	 * to be updated and be sure the update takes place with the
	 * new frequency before any guests proceed.
	 *
	 * Unfortunately, the combination of hotplug CPU and frequency
	 * change creates an intractable locking scenario; the order
	 * of when these callouts happen is undefined with respect to
	 * CPU hotplug, and they can race with each other.  As such,
	 * merely setting per_cpu(cpu_tsc_khz) = X during a hotadd is
	 * undefined; you can actually have a CPU frequency change take
	 * place in between the computation of X and the setting of the
	 * variable.  To protect against this problem, all updates of
	 * the per_cpu tsc_khz variable are done in an interrupt
	 * protected IPI, and all callers wishing to update the value
	 * must wait for a synchronous IPI to complete (which is trivial
	 * if the caller is on the CPU already).  This establishes the
	 * necessary total order on variable updates.
	 *
	 * Note that because a guest time update may take place
	 * anytime after the setting of the VCPU's request bit, the
	 * correct TSC value must be set before the request.  However,
	 * to ensure the update actually makes it to any guest which
	 * starts running in hardware virtualization between the set
	 * and the acquisition of the spinlock, we must also ping the
	 * CPU after setting the request bit.
	 *
	 */

	smp_call_function_single(cpu, tsc_khz_changed, freq, 1);

	mutex_lock(&kvm_lock);
	list_for_each_entry(kvm, &vm_list, vm_list) {
		kvm_for_each_vcpu(i, vcpu, kvm) {
			if (vcpu->cpu != cpu)
				continue;
			kvm_make_request(KVM_REQ_CLOCK_UPDATE, vcpu);
			if (vcpu->cpu != raw_smp_processor_id())
				send_ipi = 1;
		}
	}
	mutex_unlock(&kvm_lock);

	if (freq->old < freq->new && send_ipi) {
		/*
		 * We upscale the frequency.  Must make the guest
		 * doesn't see old kvmclock values while running with
		 * the new frequency, otherwise we risk the guest sees
		 * time go backwards.
		 *
		 * In case we update the frequency for another cpu
		 * (which might be in guest context) send an interrupt
		 * to kick the cpu out of guest context.  Next time
		 * guest context is entered kvmclock will be updated,
		 * so the guest will not see stale values.
		 */
		smp_call_function_single(cpu, tsc_khz_changed, freq, 1);
	}
}

static int kvmclock_cpufreq_notifier(struct notifier_block *nb, unsigned long val,
				     void *data)
{
	struct cpufreq_freqs *freq = data;
	int cpu;

	if (val == CPUFREQ_PRECHANGE && freq->old > freq->new)
		return 0;
	if (val == CPUFREQ_POSTCHANGE && freq->old < freq->new)
		return 0;

	for_each_cpu(cpu, freq->policy->cpus)
		__kvmclock_cpufreq_notifier(freq, cpu);

	return 0;
}

static struct notifier_block kvmclock_cpufreq_notifier_block = {
	.notifier_call  = kvmclock_cpufreq_notifier
};

static int kvmclock_cpu_online(unsigned int cpu)
{
	tsc_khz_changed(NULL);
	return 0;
}

static void kvm_timer_init(void)
{
	if (!boot_cpu_has(X86_FEATURE_CONSTANT_TSC)) {
		max_tsc_khz = tsc_khz;

		if (IS_ENABLED(CONFIG_CPU_FREQ)) {
			struct cpufreq_policy *policy;
			int cpu;

			cpu = get_cpu();
			policy = cpufreq_cpu_get(cpu);
			if (policy) {
				if (policy->cpuinfo.max_freq)
					max_tsc_khz = policy->cpuinfo.max_freq;
				cpufreq_cpu_put(policy);
			}
			put_cpu();
		}
		cpufreq_register_notifier(&kvmclock_cpufreq_notifier_block,
					  CPUFREQ_TRANSITION_NOTIFIER);

		cpuhp_setup_state(CPUHP_AP_X86_KVM_CLK_ONLINE, "x86/kvm/clk:online",
				  kvmclock_cpu_online, kvmclock_cpu_down_prep);
	}
}

#ifdef CONFIG_X86_64
static void pvclock_gtod_update_fn(struct work_struct *work)
{
	struct kvm *kvm;
	struct kvm_vcpu *vcpu;
	unsigned long i;

	mutex_lock(&kvm_lock);
	list_for_each_entry(kvm, &vm_list, vm_list)
		kvm_for_each_vcpu(i, vcpu, kvm)
			kvm_make_request(KVM_REQ_MASTERCLOCK_UPDATE, vcpu);
	atomic_set(&kvm_guest_has_master_clock, 0);
	mutex_unlock(&kvm_lock);
}

static DECLARE_WORK(pvclock_gtod_work, pvclock_gtod_update_fn);

/*
 * Indirection to move queue_work() out of the tk_core.seq write held
 * region to prevent possible deadlocks against time accessors which
 * are invoked with work related locks held.
 */
static void pvclock_irq_work_fn(struct irq_work *w)
{
	queue_work(system_long_wq, &pvclock_gtod_work);
}

static DEFINE_IRQ_WORK(pvclock_irq_work, pvclock_irq_work_fn);

/*
 * Notification about pvclock gtod data update.
 */
static int pvclock_gtod_notify(struct notifier_block *nb, unsigned long unused,
			       void *priv)
{
	struct pvclock_gtod_data *gtod = &pvclock_gtod_data;
	struct timekeeper *tk = priv;

	update_pvclock_gtod(tk);

	/*
	 * Disable master clock if host does not trust, or does not use,
	 * TSC based clocksource. Delegate queue_work() to irq_work as
	 * this is invoked with tk_core.seq write held.
	 */
	if (!gtod_is_based_on_tsc(gtod->clock.vclock_mode) &&
	    atomic_read(&kvm_guest_has_master_clock) != 0)
		irq_work_queue(&pvclock_irq_work);
	return 0;
}

static struct notifier_block pvclock_gtod_notifier = {
	.notifier_call = pvclock_gtod_notify,
};
#endif

static inline void kvm_ops_update(struct kvm_x86_init_ops *ops)
{
	memcpy(&kvm_x86_ops, ops->runtime_ops, sizeof(kvm_x86_ops));

#define __KVM_X86_OP(func) \
	static_call_update(kvm_x86_##func, kvm_x86_ops.func);
#define KVM_X86_OP(func) \
	WARN_ON(!kvm_x86_ops.func); __KVM_X86_OP(func)
#define KVM_X86_OP_OPTIONAL __KVM_X86_OP
#define KVM_X86_OP_OPTIONAL_RET0(func) \
	static_call_update(kvm_x86_##func, (void *)kvm_x86_ops.func ? : \
					   (void *)__static_call_return0);
#include <asm/kvm-x86-ops.h>
#undef __KVM_X86_OP

	kvm_pmu_ops_update(ops->pmu_ops);
}

static int kvm_x86_check_processor_compatibility(void)
{
	int cpu = smp_processor_id();
	struct cpuinfo_x86 *c = &cpu_data(cpu);

	/*
	 * Compatibility checks are done when loading KVM and when enabling
	 * hardware, e.g. during CPU hotplug, to ensure all online CPUs are
	 * compatible, i.e. KVM should never perform a compatibility check on
	 * an offline CPU.
	 */
	WARN_ON(!cpu_online(cpu));

	if (__cr4_reserved_bits(cpu_has, c) !=
	    __cr4_reserved_bits(cpu_has, &boot_cpu_data))
		return -EIO;

	return static_call(kvm_x86_check_processor_compatibility)();
}

static void kvm_x86_check_cpu_compat(void *ret)
{
	*(int *)ret = kvm_x86_check_processor_compatibility();
}

static int __kvm_x86_vendor_init(struct kvm_x86_init_ops *ops)
{
<<<<<<< HEAD
	return 0;
}

void kvm_arch_exit(void)
{

}

int kvm_x86_vendor_init(struct kvm_x86_init_ops *ops)
{
=======
>>>>>>> 5729a900
	u64 host_pat;
	int r, cpu;

	if (kvm_x86_ops.hardware_enable) {
		pr_err("already loaded vendor module '%s'\n", kvm_x86_ops.name);
		return -EEXIST;
	}

	/*
	 * KVM explicitly assumes that the guest has an FPU and
	 * FXSAVE/FXRSTOR. For example, the KVM_GET_FPU explicitly casts the
	 * vCPU's FPU state as a fxregs_state struct.
	 */
	if (!boot_cpu_has(X86_FEATURE_FPU) || !boot_cpu_has(X86_FEATURE_FXSR)) {
		pr_err("inadequate fpu\n");
		return -EOPNOTSUPP;
	}

	if (IS_ENABLED(CONFIG_PREEMPT_RT) && !boot_cpu_has(X86_FEATURE_CONSTANT_TSC)) {
		pr_err("RT requires X86_FEATURE_CONSTANT_TSC\n");
		return -EOPNOTSUPP;
	}

	/*
	 * KVM assumes that PAT entry '0' encodes WB memtype and simply zeroes
	 * the PAT bits in SPTEs.  Bail if PAT[0] is programmed to something
	 * other than WB.  Note, EPT doesn't utilize the PAT, but don't bother
	 * with an exception.  PAT[0] is set to WB on RESET and also by the
	 * kernel, i.e. failure indicates a kernel bug or broken firmware.
	 */
	if (rdmsrl_safe(MSR_IA32_CR_PAT, &host_pat) ||
	    (host_pat & GENMASK(2, 0)) != 6) {
		pr_err("host PAT[0] is not WB\n");
		return -EIO;
	}

	x86_emulator_cache = kvm_alloc_emulator_cache();
	if (!x86_emulator_cache) {
		pr_err("failed to allocate cache for x86 emulator\n");
		return -ENOMEM;
	}

	user_return_msrs = alloc_percpu(struct kvm_user_return_msrs);
	if (!user_return_msrs) {
		pr_err("failed to allocate percpu kvm_user_return_msrs\n");
		r = -ENOMEM;
		goto out_free_x86_emulator_cache;
	}
	kvm_nr_uret_msrs = 0;

	r = kvm_mmu_vendor_module_init();
	if (r)
		goto out_free_percpu;

	if (boot_cpu_has(X86_FEATURE_XSAVE)) {
		host_xcr0 = xgetbv(XCR_XFEATURE_ENABLED_MASK);
		kvm_caps.supported_xcr0 = host_xcr0 & KVM_SUPPORTED_XCR0;
	}

	rdmsrl_safe(MSR_EFER, &host_efer);

	if (boot_cpu_has(X86_FEATURE_XSAVES))
		rdmsrl(MSR_IA32_XSS, host_xss);

	kvm_init_pmu_capability(ops->pmu_ops);

	r = ops->hardware_setup();
	if (r != 0)
		goto out_mmu_exit;

	kvm_ops_update(ops);

	for_each_online_cpu(cpu) {
		smp_call_function_single(cpu, kvm_x86_check_cpu_compat, &r, 1);
		if (r < 0)
			goto out_unwind_ops;
	}

	/*
	 * Point of no return!  DO NOT add error paths below this point unless
	 * absolutely necessary, as most operations from this point forward
	 * require unwinding.
	 */
	kvm_timer_init();

	if (pi_inject_timer == -1)
		pi_inject_timer = housekeeping_enabled(HK_TYPE_TIMER);
#ifdef CONFIG_X86_64
	pvclock_gtod_register_notifier(&pvclock_gtod_notifier);

	if (hypervisor_is_type(X86_HYPER_MS_HYPERV))
		set_hv_tscchange_cb(kvm_hyperv_tsc_notifier);
#endif

	kvm_register_perf_callbacks(ops->handle_intel_pt_intr);

	if (!kvm_cpu_cap_has(X86_FEATURE_XSAVES))
		kvm_caps.supported_xss = 0;

#define __kvm_cpu_cap_has(UNUSED_, f) kvm_cpu_cap_has(f)
	cr4_reserved_bits = __cr4_reserved_bits(__kvm_cpu_cap_has, UNUSED_);
#undef __kvm_cpu_cap_has

	if (kvm_caps.has_tsc_control) {
		/*
		 * Make sure the user can only configure tsc_khz values that
		 * fit into a signed integer.
		 * A min value is not calculated because it will always
		 * be 1 on all machines.
		 */
		u64 max = min(0x7fffffffULL,
			      __scale_tsc(kvm_caps.max_tsc_scaling_ratio, tsc_khz));
		kvm_caps.max_guest_tsc_khz = max;
	}
	kvm_caps.default_tsc_scaling_ratio = 1ULL << kvm_caps.tsc_scaling_ratio_frac_bits;
	kvm_init_msr_list();
	return 0;

out_unwind_ops:
	kvm_x86_ops.hardware_enable = NULL;
	static_call(kvm_x86_hardware_unsetup)();
out_mmu_exit:
	kvm_mmu_vendor_module_exit();
out_free_percpu:
	free_percpu(user_return_msrs);
out_free_x86_emulator_cache:
	kmem_cache_destroy(x86_emulator_cache);
	return r;
}
EXPORT_SYMBOL_GPL(kvm_x86_vendor_init);

<<<<<<< HEAD
=======
int kvm_x86_vendor_init(struct kvm_x86_init_ops *ops)
{
	int r;

	mutex_lock(&vendor_module_lock);
	r = __kvm_x86_vendor_init(ops);
	mutex_unlock(&vendor_module_lock);

	return r;
}
EXPORT_SYMBOL_GPL(kvm_x86_vendor_init);

>>>>>>> 5729a900
void kvm_x86_vendor_exit(void)
{
	kvm_unregister_perf_callbacks();

#ifdef CONFIG_X86_64
	if (hypervisor_is_type(X86_HYPER_MS_HYPERV))
		clear_hv_tscchange_cb();
#endif
	kvm_lapic_exit();

	if (!boot_cpu_has(X86_FEATURE_CONSTANT_TSC)) {
		cpufreq_unregister_notifier(&kvmclock_cpufreq_notifier_block,
					    CPUFREQ_TRANSITION_NOTIFIER);
		cpuhp_remove_state_nocalls(CPUHP_AP_X86_KVM_CLK_ONLINE);
	}
#ifdef CONFIG_X86_64
	pvclock_gtod_unregister_notifier(&pvclock_gtod_notifier);
	irq_work_sync(&pvclock_irq_work);
	cancel_work_sync(&pvclock_gtod_work);
#endif
	static_call(kvm_x86_hardware_unsetup)();
	kvm_mmu_vendor_module_exit();
	free_percpu(user_return_msrs);
	kmem_cache_destroy(x86_emulator_cache);
#ifdef CONFIG_KVM_XEN
	static_key_deferred_flush(&kvm_xen_enabled);
	WARN_ON(static_branch_unlikely(&kvm_xen_enabled.key));
#endif
	mutex_lock(&vendor_module_lock);
	kvm_x86_ops.hardware_enable = NULL;
	mutex_unlock(&vendor_module_lock);
}
EXPORT_SYMBOL_GPL(kvm_x86_vendor_exit);

static int __kvm_emulate_halt(struct kvm_vcpu *vcpu, int state, int reason)
{
	/*
	 * The vCPU has halted, e.g. executed HLT.  Update the run state if the
	 * local APIC is in-kernel, the run loop will detect the non-runnable
	 * state and halt the vCPU.  Exit to userspace if the local APIC is
	 * managed by userspace, in which case userspace is responsible for
	 * handling wake events.
	 */
	++vcpu->stat.halt_exits;
	if (lapic_in_kernel(vcpu)) {
		vcpu->arch.mp_state = state;
		return 1;
	} else {
		vcpu->run->exit_reason = reason;
		return 0;
	}
}

int kvm_emulate_halt_noskip(struct kvm_vcpu *vcpu)
{
	return __kvm_emulate_halt(vcpu, KVM_MP_STATE_HALTED, KVM_EXIT_HLT);
}
EXPORT_SYMBOL_GPL(kvm_emulate_halt_noskip);

int kvm_emulate_halt(struct kvm_vcpu *vcpu)
{
	int ret = kvm_skip_emulated_instruction(vcpu);
	/*
	 * TODO: we might be squashing a GUESTDBG_SINGLESTEP-triggered
	 * KVM_EXIT_DEBUG here.
	 */
	return kvm_emulate_halt_noskip(vcpu) && ret;
}
EXPORT_SYMBOL_GPL(kvm_emulate_halt);

int kvm_emulate_ap_reset_hold(struct kvm_vcpu *vcpu)
{
	int ret = kvm_skip_emulated_instruction(vcpu);

	return __kvm_emulate_halt(vcpu, KVM_MP_STATE_AP_RESET_HOLD,
					KVM_EXIT_AP_RESET_HOLD) && ret;
}
EXPORT_SYMBOL_GPL(kvm_emulate_ap_reset_hold);

#ifdef CONFIG_X86_64
static int kvm_pv_clock_pairing(struct kvm_vcpu *vcpu, gpa_t paddr,
			        unsigned long clock_type)
{
	struct kvm_clock_pairing clock_pairing;
	struct timespec64 ts;
	u64 cycle;
	int ret;

	if (clock_type != KVM_CLOCK_PAIRING_WALLCLOCK)
		return -KVM_EOPNOTSUPP;

	/*
	 * When tsc is in permanent catchup mode guests won't be able to use
	 * pvclock_read_retry loop to get consistent view of pvclock
	 */
	if (vcpu->arch.tsc_always_catchup)
		return -KVM_EOPNOTSUPP;

	if (!kvm_get_walltime_and_clockread(&ts, &cycle))
		return -KVM_EOPNOTSUPP;

	clock_pairing.sec = ts.tv_sec;
	clock_pairing.nsec = ts.tv_nsec;
	clock_pairing.tsc = kvm_read_l1_tsc(vcpu, cycle);
	clock_pairing.flags = 0;
	memset(&clock_pairing.pad, 0, sizeof(clock_pairing.pad));

	ret = 0;
	if (kvm_write_guest(vcpu->kvm, paddr, &clock_pairing,
			    sizeof(struct kvm_clock_pairing)))
		ret = -KVM_EFAULT;

	return ret;
}
#endif

/*
 * kvm_pv_kick_cpu_op:  Kick a vcpu.
 *
 * @apicid - apicid of vcpu to be kicked.
 */
static void kvm_pv_kick_cpu_op(struct kvm *kvm, int apicid)
{
	/*
	 * All other fields are unused for APIC_DM_REMRD, but may be consumed by
	 * common code, e.g. for tracing. Defer initialization to the compiler.
	 */
	struct kvm_lapic_irq lapic_irq = {
		.delivery_mode = APIC_DM_REMRD,
		.dest_mode = APIC_DEST_PHYSICAL,
		.shorthand = APIC_DEST_NOSHORT,
		.dest_id = apicid,
	};

	kvm_irq_delivery_to_apic(kvm, NULL, &lapic_irq, NULL);
}

bool kvm_apicv_activated(struct kvm *kvm)
{
	return (READ_ONCE(kvm->arch.apicv_inhibit_reasons) == 0);
}
EXPORT_SYMBOL_GPL(kvm_apicv_activated);

bool kvm_vcpu_apicv_activated(struct kvm_vcpu *vcpu)
{
	ulong vm_reasons = READ_ONCE(vcpu->kvm->arch.apicv_inhibit_reasons);
	ulong vcpu_reasons = static_call(kvm_x86_vcpu_get_apicv_inhibit_reasons)(vcpu);

	return (vm_reasons | vcpu_reasons) == 0;
}
EXPORT_SYMBOL_GPL(kvm_vcpu_apicv_activated);

static void set_or_clear_apicv_inhibit(unsigned long *inhibits,
				       enum kvm_apicv_inhibit reason, bool set)
{
	if (set)
		__set_bit(reason, inhibits);
	else
		__clear_bit(reason, inhibits);

	trace_kvm_apicv_inhibit_changed(reason, set, *inhibits);
}

static void kvm_apicv_init(struct kvm *kvm)
{
	unsigned long *inhibits = &kvm->arch.apicv_inhibit_reasons;

	init_rwsem(&kvm->arch.apicv_update_lock);

	set_or_clear_apicv_inhibit(inhibits, APICV_INHIBIT_REASON_ABSENT, true);

	if (!enable_apicv)
		set_or_clear_apicv_inhibit(inhibits,
					   APICV_INHIBIT_REASON_DISABLE, true);
}

static void kvm_sched_yield(struct kvm_vcpu *vcpu, unsigned long dest_id)
{
	struct kvm_vcpu *target = NULL;
	struct kvm_apic_map *map;

	vcpu->stat.directed_yield_attempted++;

	if (single_task_running())
		goto no_yield;

	rcu_read_lock();
	map = rcu_dereference(vcpu->kvm->arch.apic_map);

	if (likely(map) && dest_id <= map->max_apic_id && map->phys_map[dest_id])
		target = map->phys_map[dest_id]->vcpu;

	rcu_read_unlock();

	if (!target || !READ_ONCE(target->ready))
		goto no_yield;

	/* Ignore requests to yield to self */
	if (vcpu == target)
		goto no_yield;

	if (kvm_vcpu_yield_to(target) <= 0)
		goto no_yield;

	vcpu->stat.directed_yield_successful++;

no_yield:
	return;
}

static int complete_hypercall_exit(struct kvm_vcpu *vcpu)
{
	u64 ret = vcpu->run->hypercall.ret;

	if (!is_64_bit_mode(vcpu))
		ret = (u32)ret;
	kvm_rax_write(vcpu, ret);
	++vcpu->stat.hypercalls;
	return kvm_skip_emulated_instruction(vcpu);
}

int kvm_emulate_hypercall(struct kvm_vcpu *vcpu)
{
	unsigned long nr, a0, a1, a2, a3, ret;
	int op_64_bit;

	if (kvm_xen_hypercall_enabled(vcpu->kvm))
		return kvm_xen_hypercall(vcpu);

	if (kvm_hv_hypercall_enabled(vcpu))
		return kvm_hv_hypercall(vcpu);

	nr = kvm_rax_read(vcpu);
	a0 = kvm_rbx_read(vcpu);
	a1 = kvm_rcx_read(vcpu);
	a2 = kvm_rdx_read(vcpu);
	a3 = kvm_rsi_read(vcpu);

	trace_kvm_hypercall(nr, a0, a1, a2, a3);

	op_64_bit = is_64_bit_hypercall(vcpu);
	if (!op_64_bit) {
		nr &= 0xFFFFFFFF;
		a0 &= 0xFFFFFFFF;
		a1 &= 0xFFFFFFFF;
		a2 &= 0xFFFFFFFF;
		a3 &= 0xFFFFFFFF;
	}

	if (static_call(kvm_x86_get_cpl)(vcpu) != 0) {
		ret = -KVM_EPERM;
		goto out;
	}

	ret = -KVM_ENOSYS;

	switch (nr) {
	case KVM_HC_VAPIC_POLL_IRQ:
		ret = 0;
		break;
	case KVM_HC_KICK_CPU:
		if (!guest_pv_has(vcpu, KVM_FEATURE_PV_UNHALT))
			break;

		kvm_pv_kick_cpu_op(vcpu->kvm, a1);
		kvm_sched_yield(vcpu, a1);
		ret = 0;
		break;
#ifdef CONFIG_X86_64
	case KVM_HC_CLOCK_PAIRING:
		ret = kvm_pv_clock_pairing(vcpu, a0, a1);
		break;
#endif
	case KVM_HC_SEND_IPI:
		if (!guest_pv_has(vcpu, KVM_FEATURE_PV_SEND_IPI))
			break;

		ret = kvm_pv_send_ipi(vcpu->kvm, a0, a1, a2, a3, op_64_bit);
		break;
	case KVM_HC_SCHED_YIELD:
		if (!guest_pv_has(vcpu, KVM_FEATURE_PV_SCHED_YIELD))
			break;

		kvm_sched_yield(vcpu, a0);
		ret = 0;
		break;
	case KVM_HC_MAP_GPA_RANGE: {
		u64 gpa = a0, npages = a1, attrs = a2;

		ret = -KVM_ENOSYS;
		if (!(vcpu->kvm->arch.hypercall_exit_enabled & (1 << KVM_HC_MAP_GPA_RANGE)))
			break;

		if (!PAGE_ALIGNED(gpa) || !npages ||
		    gpa_to_gfn(gpa) + npages <= gpa_to_gfn(gpa)) {
			ret = -KVM_EINVAL;
			break;
		}

		vcpu->run->exit_reason        = KVM_EXIT_HYPERCALL;
		vcpu->run->hypercall.nr       = KVM_HC_MAP_GPA_RANGE;
		vcpu->run->hypercall.args[0]  = gpa;
		vcpu->run->hypercall.args[1]  = npages;
		vcpu->run->hypercall.args[2]  = attrs;
		vcpu->run->hypercall.longmode = op_64_bit;
		vcpu->arch.complete_userspace_io = complete_hypercall_exit;
		return 0;
	}
	default:
		ret = -KVM_ENOSYS;
		break;
	}
out:
	if (!op_64_bit)
		ret = (u32)ret;
	kvm_rax_write(vcpu, ret);

	++vcpu->stat.hypercalls;
	return kvm_skip_emulated_instruction(vcpu);
}
EXPORT_SYMBOL_GPL(kvm_emulate_hypercall);

static int emulator_fix_hypercall(struct x86_emulate_ctxt *ctxt)
{
	struct kvm_vcpu *vcpu = emul_to_vcpu(ctxt);
	char instruction[3];
	unsigned long rip = kvm_rip_read(vcpu);

	/*
	 * If the quirk is disabled, synthesize a #UD and let the guest pick up
	 * the pieces.
	 */
	if (!kvm_check_has_quirk(vcpu->kvm, KVM_X86_QUIRK_FIX_HYPERCALL_INSN)) {
		ctxt->exception.error_code_valid = false;
		ctxt->exception.vector = UD_VECTOR;
		ctxt->have_exception = true;
		return X86EMUL_PROPAGATE_FAULT;
	}

	static_call(kvm_x86_patch_hypercall)(vcpu, instruction);

	return emulator_write_emulated(ctxt, rip, instruction, 3,
		&ctxt->exception);
}

static int dm_request_for_irq_injection(struct kvm_vcpu *vcpu)
{
	return vcpu->run->request_interrupt_window &&
		likely(!pic_in_kernel(vcpu->kvm));
}

/* Called within kvm->srcu read side.  */
static void post_kvm_run_save(struct kvm_vcpu *vcpu)
{
	struct kvm_run *kvm_run = vcpu->run;

	kvm_run->if_flag = static_call(kvm_x86_get_if_flag)(vcpu);
	kvm_run->cr8 = kvm_get_cr8(vcpu);
	kvm_run->apic_base = kvm_get_apic_base(vcpu);

	kvm_run->ready_for_interrupt_injection =
		pic_in_kernel(vcpu->kvm) ||
		kvm_vcpu_ready_for_interrupt_injection(vcpu);

	if (is_smm(vcpu))
		kvm_run->flags |= KVM_RUN_X86_SMM;
}

static void update_cr8_intercept(struct kvm_vcpu *vcpu)
{
	int max_irr, tpr;

	if (!kvm_x86_ops.update_cr8_intercept)
		return;

	if (!lapic_in_kernel(vcpu))
		return;

	if (vcpu->arch.apic->apicv_active)
		return;

	if (!vcpu->arch.apic->vapic_addr)
		max_irr = kvm_lapic_find_highest_irr(vcpu);
	else
		max_irr = -1;

	if (max_irr != -1)
		max_irr >>= 4;

	tpr = kvm_lapic_get_cr8(vcpu);

	static_call(kvm_x86_update_cr8_intercept)(vcpu, tpr, max_irr);
}


int kvm_check_nested_events(struct kvm_vcpu *vcpu)
{
	if (kvm_test_request(KVM_REQ_TRIPLE_FAULT, vcpu)) {
		kvm_x86_ops.nested_ops->triple_fault(vcpu);
		return 1;
	}

	return kvm_x86_ops.nested_ops->check_events(vcpu);
}

static void kvm_inject_exception(struct kvm_vcpu *vcpu)
{
	/*
	 * Suppress the error code if the vCPU is in Real Mode, as Real Mode
	 * exceptions don't report error codes.  The presence of an error code
	 * is carried with the exception and only stripped when the exception
	 * is injected as intercepted #PF VM-Exits for AMD's Paged Real Mode do
	 * report an error code despite the CPU being in Real Mode.
	 */
	vcpu->arch.exception.has_error_code &= is_protmode(vcpu);

	trace_kvm_inj_exception(vcpu->arch.exception.vector,
				vcpu->arch.exception.has_error_code,
				vcpu->arch.exception.error_code,
				vcpu->arch.exception.injected);

	static_call(kvm_x86_inject_exception)(vcpu);
}

/*
 * Check for any event (interrupt or exception) that is ready to be injected,
 * and if there is at least one event, inject the event with the highest
 * priority.  This handles both "pending" events, i.e. events that have never
 * been injected into the guest, and "injected" events, i.e. events that were
 * injected as part of a previous VM-Enter, but weren't successfully delivered
 * and need to be re-injected.
 *
 * Note, this is not guaranteed to be invoked on a guest instruction boundary,
 * i.e. doesn't guarantee that there's an event window in the guest.  KVM must
 * be able to inject exceptions in the "middle" of an instruction, and so must
 * also be able to re-inject NMIs and IRQs in the middle of an instruction.
 * I.e. for exceptions and re-injected events, NOT invoking this on instruction
 * boundaries is necessary and correct.
 *
 * For simplicity, KVM uses a single path to inject all events (except events
 * that are injected directly from L1 to L2) and doesn't explicitly track
 * instruction boundaries for asynchronous events.  However, because VM-Exits
 * that can occur during instruction execution typically result in KVM skipping
 * the instruction or injecting an exception, e.g. instruction and exception
 * intercepts, and because pending exceptions have higher priority than pending
 * interrupts, KVM still honors instruction boundaries in most scenarios.
 *
 * But, if a VM-Exit occurs during instruction execution, and KVM does NOT skip
 * the instruction or inject an exception, then KVM can incorrecty inject a new
 * asynchrounous event if the event became pending after the CPU fetched the
 * instruction (in the guest).  E.g. if a page fault (#PF, #NPF, EPT violation)
 * occurs and is resolved by KVM, a coincident NMI, SMI, IRQ, etc... can be
 * injected on the restarted instruction instead of being deferred until the
 * instruction completes.
 *
 * In practice, this virtualization hole is unlikely to be observed by the
 * guest, and even less likely to cause functional problems.  To detect the
 * hole, the guest would have to trigger an event on a side effect of an early
 * phase of instruction execution, e.g. on the instruction fetch from memory.
 * And for it to be a functional problem, the guest would need to depend on the
 * ordering between that side effect, the instruction completing, _and_ the
 * delivery of the asynchronous event.
 */
static int kvm_check_and_inject_events(struct kvm_vcpu *vcpu,
				       bool *req_immediate_exit)
{
	bool can_inject;
	int r;

	/*
	 * Process nested events first, as nested VM-Exit supercedes event
	 * re-injection.  If there's an event queued for re-injection, it will
	 * be saved into the appropriate vmc{b,s}12 fields on nested VM-Exit.
	 */
	if (is_guest_mode(vcpu))
		r = kvm_check_nested_events(vcpu);
	else
		r = 0;

	/*
	 * Re-inject exceptions and events *especially* if immediate entry+exit
	 * to/from L2 is needed, as any event that has already been injected
	 * into L2 needs to complete its lifecycle before injecting a new event.
	 *
	 * Don't re-inject an NMI or interrupt if there is a pending exception.
	 * This collision arises if an exception occurred while vectoring the
	 * injected event, KVM intercepted said exception, and KVM ultimately
	 * determined the fault belongs to the guest and queues the exception
	 * for injection back into the guest.
	 *
	 * "Injected" interrupts can also collide with pending exceptions if
	 * userspace ignores the "ready for injection" flag and blindly queues
	 * an interrupt.  In that case, prioritizing the exception is correct,
	 * as the exception "occurred" before the exit to userspace.  Trap-like
	 * exceptions, e.g. most #DBs, have higher priority than interrupts.
	 * And while fault-like exceptions, e.g. #GP and #PF, are the lowest
	 * priority, they're only generated (pended) during instruction
	 * execution, and interrupts are recognized at instruction boundaries.
	 * Thus a pending fault-like exception means the fault occurred on the
	 * *previous* instruction and must be serviced prior to recognizing any
	 * new events in order to fully complete the previous instruction.
	 */
	if (vcpu->arch.exception.injected)
		kvm_inject_exception(vcpu);
	else if (kvm_is_exception_pending(vcpu))
		; /* see above */
	else if (vcpu->arch.nmi_injected)
		static_call(kvm_x86_inject_nmi)(vcpu);
	else if (vcpu->arch.interrupt.injected)
		static_call(kvm_x86_inject_irq)(vcpu, true);

	/*
	 * Exceptions that morph to VM-Exits are handled above, and pending
	 * exceptions on top of injected exceptions that do not VM-Exit should
	 * either morph to #DF or, sadly, override the injected exception.
	 */
	WARN_ON_ONCE(vcpu->arch.exception.injected &&
		     vcpu->arch.exception.pending);

	/*
	 * Bail if immediate entry+exit to/from the guest is needed to complete
	 * nested VM-Enter or event re-injection so that a different pending
	 * event can be serviced (or if KVM needs to exit to userspace).
	 *
	 * Otherwise, continue processing events even if VM-Exit occurred.  The
	 * VM-Exit will have cleared exceptions that were meant for L2, but
	 * there may now be events that can be injected into L1.
	 */
	if (r < 0)
		goto out;

	/*
	 * A pending exception VM-Exit should either result in nested VM-Exit
	 * or force an immediate re-entry and exit to/from L2, and exception
	 * VM-Exits cannot be injected (flag should _never_ be set).
	 */
	WARN_ON_ONCE(vcpu->arch.exception_vmexit.injected ||
		     vcpu->arch.exception_vmexit.pending);

	/*
	 * New events, other than exceptions, cannot be injected if KVM needs
	 * to re-inject a previous event.  See above comments on re-injecting
	 * for why pending exceptions get priority.
	 */
	can_inject = !kvm_event_needs_reinjection(vcpu);

	if (vcpu->arch.exception.pending) {
		/*
		 * Fault-class exceptions, except #DBs, set RF=1 in the RFLAGS
		 * value pushed on the stack.  Trap-like exception and all #DBs
		 * leave RF as-is (KVM follows Intel's behavior in this regard;
		 * AMD states that code breakpoint #DBs excplitly clear RF=0).
		 *
		 * Note, most versions of Intel's SDM and AMD's APM incorrectly
		 * describe the behavior of General Detect #DBs, which are
		 * fault-like.  They do _not_ set RF, a la code breakpoints.
		 */
		if (exception_type(vcpu->arch.exception.vector) == EXCPT_FAULT)
			__kvm_set_rflags(vcpu, kvm_get_rflags(vcpu) |
					     X86_EFLAGS_RF);

		if (vcpu->arch.exception.vector == DB_VECTOR) {
			kvm_deliver_exception_payload(vcpu, &vcpu->arch.exception);
			if (vcpu->arch.dr7 & DR7_GD) {
				vcpu->arch.dr7 &= ~DR7_GD;
				kvm_update_dr7(vcpu);
			}
		}

		kvm_inject_exception(vcpu);

		vcpu->arch.exception.pending = false;
		vcpu->arch.exception.injected = true;

		can_inject = false;
	}

	/* Don't inject interrupts if the user asked to avoid doing so */
	if (vcpu->guest_debug & KVM_GUESTDBG_BLOCKIRQ)
		return 0;

	/*
	 * Finally, inject interrupt events.  If an event cannot be injected
	 * due to architectural conditions (e.g. IF=0) a window-open exit
	 * will re-request KVM_REQ_EVENT.  Sometimes however an event is pending
	 * and can architecturally be injected, but we cannot do it right now:
	 * an interrupt could have arrived just now and we have to inject it
	 * as a vmexit, or there could already an event in the queue, which is
	 * indicated by can_inject.  In that case we request an immediate exit
	 * in order to make progress and get back here for another iteration.
	 * The kvm_x86_ops hooks communicate this by returning -EBUSY.
	 */
#ifdef CONFIG_KVM_SMM
	if (vcpu->arch.smi_pending) {
		r = can_inject ? static_call(kvm_x86_smi_allowed)(vcpu, true) : -EBUSY;
		if (r < 0)
			goto out;
		if (r) {
			vcpu->arch.smi_pending = false;
			++vcpu->arch.smi_count;
			enter_smm(vcpu);
			can_inject = false;
		} else
			static_call(kvm_x86_enable_smi_window)(vcpu);
	}
#endif

	if (vcpu->arch.nmi_pending) {
		r = can_inject ? static_call(kvm_x86_nmi_allowed)(vcpu, true) : -EBUSY;
		if (r < 0)
			goto out;
		if (r) {
			--vcpu->arch.nmi_pending;
			vcpu->arch.nmi_injected = true;
			static_call(kvm_x86_inject_nmi)(vcpu);
			can_inject = false;
			WARN_ON(static_call(kvm_x86_nmi_allowed)(vcpu, true) < 0);
		}
		if (vcpu->arch.nmi_pending)
			static_call(kvm_x86_enable_nmi_window)(vcpu);
	}

	if (kvm_cpu_has_injectable_intr(vcpu)) {
		r = can_inject ? static_call(kvm_x86_interrupt_allowed)(vcpu, true) : -EBUSY;
		if (r < 0)
			goto out;
		if (r) {
			kvm_queue_interrupt(vcpu, kvm_cpu_get_interrupt(vcpu), false);
			static_call(kvm_x86_inject_irq)(vcpu, false);
			WARN_ON(static_call(kvm_x86_interrupt_allowed)(vcpu, true) < 0);
		}
		if (kvm_cpu_has_injectable_intr(vcpu))
			static_call(kvm_x86_enable_irq_window)(vcpu);
	}

	if (is_guest_mode(vcpu) &&
	    kvm_x86_ops.nested_ops->has_events &&
	    kvm_x86_ops.nested_ops->has_events(vcpu))
		*req_immediate_exit = true;

	/*
	 * KVM must never queue a new exception while injecting an event; KVM
	 * is done emulating and should only propagate the to-be-injected event
	 * to the VMCS/VMCB.  Queueing a new exception can put the vCPU into an
	 * infinite loop as KVM will bail from VM-Enter to inject the pending
	 * exception and start the cycle all over.
	 *
	 * Exempt triple faults as they have special handling and won't put the
	 * vCPU into an infinite loop.  Triple fault can be queued when running
	 * VMX without unrestricted guest, as that requires KVM to emulate Real
	 * Mode events (see kvm_inject_realmode_interrupt()).
	 */
	WARN_ON_ONCE(vcpu->arch.exception.pending ||
		     vcpu->arch.exception_vmexit.pending);
	return 0;

out:
	if (r == -EBUSY) {
		*req_immediate_exit = true;
		r = 0;
	}
	return r;
}

static void process_nmi(struct kvm_vcpu *vcpu)
{
	unsigned limit = 2;

	/*
	 * x86 is limited to one NMI running, and one NMI pending after it.
	 * If an NMI is already in progress, limit further NMIs to just one.
	 * Otherwise, allow two (and we'll inject the first one immediately).
	 */
	if (static_call(kvm_x86_get_nmi_mask)(vcpu) || vcpu->arch.nmi_injected)
		limit = 1;

	vcpu->arch.nmi_pending += atomic_xchg(&vcpu->arch.nmi_queued, 0);
	vcpu->arch.nmi_pending = min(vcpu->arch.nmi_pending, limit);
	kvm_make_request(KVM_REQ_EVENT, vcpu);
}

void kvm_make_scan_ioapic_request_mask(struct kvm *kvm,
				       unsigned long *vcpu_bitmap)
{
	kvm_make_vcpus_request_mask(kvm, KVM_REQ_SCAN_IOAPIC, vcpu_bitmap);
}

void kvm_make_scan_ioapic_request(struct kvm *kvm)
{
	kvm_make_all_cpus_request(kvm, KVM_REQ_SCAN_IOAPIC);
}

void __kvm_vcpu_update_apicv(struct kvm_vcpu *vcpu)
{
	struct kvm_lapic *apic = vcpu->arch.apic;
	bool activate;

	if (!lapic_in_kernel(vcpu))
		return;

	down_read(&vcpu->kvm->arch.apicv_update_lock);
	preempt_disable();

	/* Do not activate APICV when APIC is disabled */
	activate = kvm_vcpu_apicv_activated(vcpu) &&
		   (kvm_get_apic_mode(vcpu) != LAPIC_MODE_DISABLED);

	if (apic->apicv_active == activate)
		goto out;

	apic->apicv_active = activate;
	kvm_apic_update_apicv(vcpu);
	static_call(kvm_x86_refresh_apicv_exec_ctrl)(vcpu);

	/*
	 * When APICv gets disabled, we may still have injected interrupts
	 * pending. At the same time, KVM_REQ_EVENT may not be set as APICv was
	 * still active when the interrupt got accepted. Make sure
	 * kvm_check_and_inject_events() is called to check for that.
	 */
	if (!apic->apicv_active)
		kvm_make_request(KVM_REQ_EVENT, vcpu);

out:
	preempt_enable();
	up_read(&vcpu->kvm->arch.apicv_update_lock);
}
EXPORT_SYMBOL_GPL(__kvm_vcpu_update_apicv);

static void kvm_vcpu_update_apicv(struct kvm_vcpu *vcpu)
{
	if (!lapic_in_kernel(vcpu))
		return;

	/*
	 * Due to sharing page tables across vCPUs, the xAPIC memslot must be
	 * deleted if any vCPU has xAPIC virtualization and x2APIC enabled, but
	 * and hardware doesn't support x2APIC virtualization.  E.g. some AMD
	 * CPUs support AVIC but not x2APIC.  KVM still allows enabling AVIC in
	 * this case so that KVM can the AVIC doorbell to inject interrupts to
	 * running vCPUs, but KVM must not create SPTEs for the APIC base as
	 * the vCPU would incorrectly be able to access the vAPIC page via MMIO
	 * despite being in x2APIC mode.  For simplicity, inhibiting the APIC
	 * access page is sticky.
	 */
	if (apic_x2apic_mode(vcpu->arch.apic) &&
	    kvm_x86_ops.allow_apicv_in_x2apic_without_x2apic_virtualization)
		kvm_inhibit_apic_access_page(vcpu);

	__kvm_vcpu_update_apicv(vcpu);
}

void __kvm_set_or_clear_apicv_inhibit(struct kvm *kvm,
				      enum kvm_apicv_inhibit reason, bool set)
{
	unsigned long old, new;

	lockdep_assert_held_write(&kvm->arch.apicv_update_lock);

	if (!(kvm_x86_ops.required_apicv_inhibits & BIT(reason)))
		return;

	old = new = kvm->arch.apicv_inhibit_reasons;

	set_or_clear_apicv_inhibit(&new, reason, set);

	if (!!old != !!new) {
		/*
		 * Kick all vCPUs before setting apicv_inhibit_reasons to avoid
		 * false positives in the sanity check WARN in svm_vcpu_run().
		 * This task will wait for all vCPUs to ack the kick IRQ before
		 * updating apicv_inhibit_reasons, and all other vCPUs will
		 * block on acquiring apicv_update_lock so that vCPUs can't
		 * redo svm_vcpu_run() without seeing the new inhibit state.
		 *
		 * Note, holding apicv_update_lock and taking it in the read
		 * side (handling the request) also prevents other vCPUs from
		 * servicing the request with a stale apicv_inhibit_reasons.
		 */
		kvm_make_all_cpus_request(kvm, KVM_REQ_APICV_UPDATE);
		kvm->arch.apicv_inhibit_reasons = new;
		if (new) {
			unsigned long gfn = gpa_to_gfn(APIC_DEFAULT_PHYS_BASE);
			int idx = srcu_read_lock(&kvm->srcu);

			kvm_zap_gfn_range(kvm, gfn, gfn+1);
			srcu_read_unlock(&kvm->srcu, idx);
		}
	} else {
		kvm->arch.apicv_inhibit_reasons = new;
	}
}

void kvm_set_or_clear_apicv_inhibit(struct kvm *kvm,
				    enum kvm_apicv_inhibit reason, bool set)
{
	if (!enable_apicv)
		return;

	down_write(&kvm->arch.apicv_update_lock);
	__kvm_set_or_clear_apicv_inhibit(kvm, reason, set);
	up_write(&kvm->arch.apicv_update_lock);
}
EXPORT_SYMBOL_GPL(kvm_set_or_clear_apicv_inhibit);

static void vcpu_scan_ioapic(struct kvm_vcpu *vcpu)
{
	if (!kvm_apic_present(vcpu))
		return;

	bitmap_zero(vcpu->arch.ioapic_handled_vectors, 256);

	if (irqchip_split(vcpu->kvm))
		kvm_scan_ioapic_routes(vcpu, vcpu->arch.ioapic_handled_vectors);
	else {
		static_call_cond(kvm_x86_sync_pir_to_irr)(vcpu);
		if (ioapic_in_kernel(vcpu->kvm))
			kvm_ioapic_scan_entry(vcpu, vcpu->arch.ioapic_handled_vectors);
	}

	if (is_guest_mode(vcpu))
		vcpu->arch.load_eoi_exitmap_pending = true;
	else
		kvm_make_request(KVM_REQ_LOAD_EOI_EXITMAP, vcpu);
}

static void vcpu_load_eoi_exitmap(struct kvm_vcpu *vcpu)
{
	u64 eoi_exit_bitmap[4];

	if (!kvm_apic_hw_enabled(vcpu->arch.apic))
		return;

	if (to_hv_vcpu(vcpu)) {
		bitmap_or((ulong *)eoi_exit_bitmap,
			  vcpu->arch.ioapic_handled_vectors,
			  to_hv_synic(vcpu)->vec_bitmap, 256);
		static_call_cond(kvm_x86_load_eoi_exitmap)(vcpu, eoi_exit_bitmap);
		return;
	}

	static_call_cond(kvm_x86_load_eoi_exitmap)(
		vcpu, (u64 *)vcpu->arch.ioapic_handled_vectors);
}

void kvm_arch_mmu_notifier_invalidate_range(struct kvm *kvm,
					    unsigned long start, unsigned long end)
{
	unsigned long apic_address;

	/*
	 * The physical address of apic access page is stored in the VMCS.
	 * Update it when it becomes invalid.
	 */
	apic_address = gfn_to_hva(kvm, APIC_DEFAULT_PHYS_BASE >> PAGE_SHIFT);
	if (start <= apic_address && apic_address < end)
		kvm_make_all_cpus_request(kvm, KVM_REQ_APIC_PAGE_RELOAD);
}

void kvm_arch_guest_memory_reclaimed(struct kvm *kvm)
{
	static_call_cond(kvm_x86_guest_memory_reclaimed)(kvm);
}

static void kvm_vcpu_reload_apic_access_page(struct kvm_vcpu *vcpu)
{
	if (!lapic_in_kernel(vcpu))
		return;

	static_call_cond(kvm_x86_set_apic_access_page_addr)(vcpu);
}

void __kvm_request_immediate_exit(struct kvm_vcpu *vcpu)
{
	smp_send_reschedule(vcpu->cpu);
}
EXPORT_SYMBOL_GPL(__kvm_request_immediate_exit);

/*
 * Called within kvm->srcu read side.
 * Returns 1 to let vcpu_run() continue the guest execution loop without
 * exiting to the userspace.  Otherwise, the value will be returned to the
 * userspace.
 */
static int vcpu_enter_guest(struct kvm_vcpu *vcpu)
{
	int r;
	bool req_int_win =
		dm_request_for_irq_injection(vcpu) &&
		kvm_cpu_accept_dm_intr(vcpu);
	fastpath_t exit_fastpath;

	bool req_immediate_exit = false;

	if (kvm_request_pending(vcpu)) {
		if (kvm_check_request(KVM_REQ_VM_DEAD, vcpu)) {
			r = -EIO;
			goto out;
		}

		if (kvm_dirty_ring_check_request(vcpu)) {
			r = 0;
			goto out;
		}

		if (kvm_check_request(KVM_REQ_GET_NESTED_STATE_PAGES, vcpu)) {
			if (unlikely(!kvm_x86_ops.nested_ops->get_nested_state_pages(vcpu))) {
				r = 0;
				goto out;
			}
		}
		if (kvm_check_request(KVM_REQ_MMU_FREE_OBSOLETE_ROOTS, vcpu))
			kvm_mmu_free_obsolete_roots(vcpu);
		if (kvm_check_request(KVM_REQ_MIGRATE_TIMER, vcpu))
			__kvm_migrate_timers(vcpu);
		if (kvm_check_request(KVM_REQ_MASTERCLOCK_UPDATE, vcpu))
			kvm_update_masterclock(vcpu->kvm);
		if (kvm_check_request(KVM_REQ_GLOBAL_CLOCK_UPDATE, vcpu))
			kvm_gen_kvmclock_update(vcpu);
		if (kvm_check_request(KVM_REQ_CLOCK_UPDATE, vcpu)) {
			r = kvm_guest_time_update(vcpu);
			if (unlikely(r))
				goto out;
		}
		if (kvm_check_request(KVM_REQ_MMU_SYNC, vcpu))
			kvm_mmu_sync_roots(vcpu);
		if (kvm_check_request(KVM_REQ_LOAD_MMU_PGD, vcpu))
			kvm_mmu_load_pgd(vcpu);

		/*
		 * Note, the order matters here, as flushing "all" TLB entries
		 * also flushes the "current" TLB entries, i.e. servicing the
		 * flush "all" will clear any request to flush "current".
		 */
		if (kvm_check_request(KVM_REQ_TLB_FLUSH, vcpu))
			kvm_vcpu_flush_tlb_all(vcpu);

		kvm_service_local_tlb_flush_requests(vcpu);

		/*
		 * Fall back to a "full" guest flush if Hyper-V's precise
		 * flushing fails.  Note, Hyper-V's flushing is per-vCPU, but
		 * the flushes are considered "remote" and not "local" because
		 * the requests can be initiated from other vCPUs.
		 */
		if (kvm_check_request(KVM_REQ_HV_TLB_FLUSH, vcpu) &&
		    kvm_hv_vcpu_flush_tlb(vcpu))
			kvm_vcpu_flush_tlb_guest(vcpu);

		if (kvm_check_request(KVM_REQ_REPORT_TPR_ACCESS, vcpu)) {
			vcpu->run->exit_reason = KVM_EXIT_TPR_ACCESS;
			r = 0;
			goto out;
		}
		if (kvm_test_request(KVM_REQ_TRIPLE_FAULT, vcpu)) {
			if (is_guest_mode(vcpu))
				kvm_x86_ops.nested_ops->triple_fault(vcpu);

			if (kvm_check_request(KVM_REQ_TRIPLE_FAULT, vcpu)) {
				vcpu->run->exit_reason = KVM_EXIT_SHUTDOWN;
				vcpu->mmio_needed = 0;
				r = 0;
				goto out;
			}
		}
		if (kvm_check_request(KVM_REQ_APF_HALT, vcpu)) {
			/* Page is swapped out. Do synthetic halt */
			vcpu->arch.apf.halted = true;
			r = 1;
			goto out;
		}
		if (kvm_check_request(KVM_REQ_STEAL_UPDATE, vcpu))
			record_steal_time(vcpu);
#ifdef CONFIG_KVM_SMM
		if (kvm_check_request(KVM_REQ_SMI, vcpu))
			process_smi(vcpu);
#endif
		if (kvm_check_request(KVM_REQ_NMI, vcpu))
			process_nmi(vcpu);
		if (kvm_check_request(KVM_REQ_PMU, vcpu))
			kvm_pmu_handle_event(vcpu);
		if (kvm_check_request(KVM_REQ_PMI, vcpu))
			kvm_pmu_deliver_pmi(vcpu);
		if (kvm_check_request(KVM_REQ_IOAPIC_EOI_EXIT, vcpu)) {
			BUG_ON(vcpu->arch.pending_ioapic_eoi > 255);
			if (test_bit(vcpu->arch.pending_ioapic_eoi,
				     vcpu->arch.ioapic_handled_vectors)) {
				vcpu->run->exit_reason = KVM_EXIT_IOAPIC_EOI;
				vcpu->run->eoi.vector =
						vcpu->arch.pending_ioapic_eoi;
				r = 0;
				goto out;
			}
		}
		if (kvm_check_request(KVM_REQ_SCAN_IOAPIC, vcpu))
			vcpu_scan_ioapic(vcpu);
		if (kvm_check_request(KVM_REQ_LOAD_EOI_EXITMAP, vcpu))
			vcpu_load_eoi_exitmap(vcpu);
		if (kvm_check_request(KVM_REQ_APIC_PAGE_RELOAD, vcpu))
			kvm_vcpu_reload_apic_access_page(vcpu);
		if (kvm_check_request(KVM_REQ_HV_CRASH, vcpu)) {
			vcpu->run->exit_reason = KVM_EXIT_SYSTEM_EVENT;
			vcpu->run->system_event.type = KVM_SYSTEM_EVENT_CRASH;
			vcpu->run->system_event.ndata = 0;
			r = 0;
			goto out;
		}
		if (kvm_check_request(KVM_REQ_HV_RESET, vcpu)) {
			vcpu->run->exit_reason = KVM_EXIT_SYSTEM_EVENT;
			vcpu->run->system_event.type = KVM_SYSTEM_EVENT_RESET;
			vcpu->run->system_event.ndata = 0;
			r = 0;
			goto out;
		}
		if (kvm_check_request(KVM_REQ_HV_EXIT, vcpu)) {
			struct kvm_vcpu_hv *hv_vcpu = to_hv_vcpu(vcpu);

			vcpu->run->exit_reason = KVM_EXIT_HYPERV;
			vcpu->run->hyperv = hv_vcpu->exit;
			r = 0;
			goto out;
		}

		/*
		 * KVM_REQ_HV_STIMER has to be processed after
		 * KVM_REQ_CLOCK_UPDATE, because Hyper-V SynIC timers
		 * depend on the guest clock being up-to-date
		 */
		if (kvm_check_request(KVM_REQ_HV_STIMER, vcpu))
			kvm_hv_process_stimers(vcpu);
		if (kvm_check_request(KVM_REQ_APICV_UPDATE, vcpu))
			kvm_vcpu_update_apicv(vcpu);
		if (kvm_check_request(KVM_REQ_APF_READY, vcpu))
			kvm_check_async_pf_completion(vcpu);
		if (kvm_check_request(KVM_REQ_MSR_FILTER_CHANGED, vcpu))
			static_call(kvm_x86_msr_filter_changed)(vcpu);

		if (kvm_check_request(KVM_REQ_UPDATE_CPU_DIRTY_LOGGING, vcpu))
			static_call(kvm_x86_update_cpu_dirty_logging)(vcpu);
	}

	if (kvm_check_request(KVM_REQ_EVENT, vcpu) || req_int_win ||
	    kvm_xen_has_interrupt(vcpu)) {
		++vcpu->stat.req_event;
		r = kvm_apic_accept_events(vcpu);
		if (r < 0) {
			r = 0;
			goto out;
		}
		if (vcpu->arch.mp_state == KVM_MP_STATE_INIT_RECEIVED) {
			r = 1;
			goto out;
		}

		r = kvm_check_and_inject_events(vcpu, &req_immediate_exit);
		if (r < 0) {
			r = 0;
			goto out;
		}
		if (req_int_win)
			static_call(kvm_x86_enable_irq_window)(vcpu);

		if (kvm_lapic_enabled(vcpu)) {
			update_cr8_intercept(vcpu);
			kvm_lapic_sync_to_vapic(vcpu);
		}
	}

	r = kvm_mmu_reload(vcpu);
	if (unlikely(r)) {
		goto cancel_injection;
	}

	preempt_disable();

	static_call(kvm_x86_prepare_switch_to_guest)(vcpu);

	/*
	 * Disable IRQs before setting IN_GUEST_MODE.  Posted interrupt
	 * IPI are then delayed after guest entry, which ensures that they
	 * result in virtual interrupt delivery.
	 */
	local_irq_disable();

	/* Store vcpu->apicv_active before vcpu->mode.  */
	smp_store_release(&vcpu->mode, IN_GUEST_MODE);

	kvm_vcpu_srcu_read_unlock(vcpu);

	/*
	 * 1) We should set ->mode before checking ->requests.  Please see
	 * the comment in kvm_vcpu_exiting_guest_mode().
	 *
	 * 2) For APICv, we should set ->mode before checking PID.ON. This
	 * pairs with the memory barrier implicit in pi_test_and_set_on
	 * (see vmx_deliver_posted_interrupt).
	 *
	 * 3) This also orders the write to mode from any reads to the page
	 * tables done while the VCPU is running.  Please see the comment
	 * in kvm_flush_remote_tlbs.
	 */
	smp_mb__after_srcu_read_unlock();

	/*
	 * Process pending posted interrupts to handle the case where the
	 * notification IRQ arrived in the host, or was never sent (because the
	 * target vCPU wasn't running).  Do this regardless of the vCPU's APICv
	 * status, KVM doesn't update assigned devices when APICv is inhibited,
	 * i.e. they can post interrupts even if APICv is temporarily disabled.
	 */
	if (kvm_lapic_enabled(vcpu))
		static_call_cond(kvm_x86_sync_pir_to_irr)(vcpu);

	if (kvm_vcpu_exit_request(vcpu)) {
		vcpu->mode = OUTSIDE_GUEST_MODE;
		smp_wmb();
		local_irq_enable();
		preempt_enable();
		kvm_vcpu_srcu_read_lock(vcpu);
		r = 1;
		goto cancel_injection;
	}

	if (req_immediate_exit) {
		kvm_make_request(KVM_REQ_EVENT, vcpu);
		static_call(kvm_x86_request_immediate_exit)(vcpu);
	}

	fpregs_assert_state_consistent();
	if (test_thread_flag(TIF_NEED_FPU_LOAD))
		switch_fpu_return();

	if (vcpu->arch.guest_fpu.xfd_err)
		wrmsrl(MSR_IA32_XFD_ERR, vcpu->arch.guest_fpu.xfd_err);

	if (unlikely(vcpu->arch.switch_db_regs)) {
		set_debugreg(0, 7);
		set_debugreg(vcpu->arch.eff_db[0], 0);
		set_debugreg(vcpu->arch.eff_db[1], 1);
		set_debugreg(vcpu->arch.eff_db[2], 2);
		set_debugreg(vcpu->arch.eff_db[3], 3);
	} else if (unlikely(hw_breakpoint_active())) {
		set_debugreg(0, 7);
	}

	guest_timing_enter_irqoff();

	for (;;) {
		/*
		 * Assert that vCPU vs. VM APICv state is consistent.  An APICv
		 * update must kick and wait for all vCPUs before toggling the
		 * per-VM state, and responsing vCPUs must wait for the update
		 * to complete before servicing KVM_REQ_APICV_UPDATE.
		 */
		WARN_ON_ONCE((kvm_vcpu_apicv_activated(vcpu) != kvm_vcpu_apicv_active(vcpu)) &&
			     (kvm_get_apic_mode(vcpu) != LAPIC_MODE_DISABLED));

		exit_fastpath = static_call(kvm_x86_vcpu_run)(vcpu);
		if (likely(exit_fastpath != EXIT_FASTPATH_REENTER_GUEST))
			break;

		if (kvm_lapic_enabled(vcpu))
			static_call_cond(kvm_x86_sync_pir_to_irr)(vcpu);

		if (unlikely(kvm_vcpu_exit_request(vcpu))) {
			exit_fastpath = EXIT_FASTPATH_EXIT_HANDLED;
			break;
		}
	}

	/*
	 * Do this here before restoring debug registers on the host.  And
	 * since we do this before handling the vmexit, a DR access vmexit
	 * can (a) read the correct value of the debug registers, (b) set
	 * KVM_DEBUGREG_WONT_EXIT again.
	 */
	if (unlikely(vcpu->arch.switch_db_regs & KVM_DEBUGREG_WONT_EXIT)) {
		WARN_ON(vcpu->guest_debug & KVM_GUESTDBG_USE_HW_BP);
		static_call(kvm_x86_sync_dirty_debug_regs)(vcpu);
		kvm_update_dr0123(vcpu);
		kvm_update_dr7(vcpu);
	}

	/*
	 * If the guest has used debug registers, at least dr7
	 * will be disabled while returning to the host.
	 * If we don't have active breakpoints in the host, we don't
	 * care about the messed up debug address registers. But if
	 * we have some of them active, restore the old state.
	 */
	if (hw_breakpoint_active())
		hw_breakpoint_restore();

	vcpu->arch.last_vmentry_cpu = vcpu->cpu;
	vcpu->arch.last_guest_tsc = kvm_read_l1_tsc(vcpu, rdtsc());

	vcpu->mode = OUTSIDE_GUEST_MODE;
	smp_wmb();

	/*
	 * Sync xfd before calling handle_exit_irqoff() which may
	 * rely on the fact that guest_fpu::xfd is up-to-date (e.g.
	 * in #NM irqoff handler).
	 */
	if (vcpu->arch.xfd_no_write_intercept)
		fpu_sync_guest_vmexit_xfd_state();

	static_call(kvm_x86_handle_exit_irqoff)(vcpu);

	if (vcpu->arch.guest_fpu.xfd_err)
		wrmsrl(MSR_IA32_XFD_ERR, 0);

	/*
	 * Consume any pending interrupts, including the possible source of
	 * VM-Exit on SVM and any ticks that occur between VM-Exit and now.
	 * An instruction is required after local_irq_enable() to fully unblock
	 * interrupts on processors that implement an interrupt shadow, the
	 * stat.exits increment will do nicely.
	 */
	kvm_before_interrupt(vcpu, KVM_HANDLING_IRQ);
	local_irq_enable();
	++vcpu->stat.exits;
	local_irq_disable();
	kvm_after_interrupt(vcpu);

	/*
	 * Wait until after servicing IRQs to account guest time so that any
	 * ticks that occurred while running the guest are properly accounted
	 * to the guest.  Waiting until IRQs are enabled degrades the accuracy
	 * of accounting via context tracking, but the loss of accuracy is
	 * acceptable for all known use cases.
	 */
	guest_timing_exit_irqoff();

	local_irq_enable();
	preempt_enable();

	kvm_vcpu_srcu_read_lock(vcpu);

	/*
	 * Profile KVM exit RIPs:
	 */
	if (unlikely(prof_on == KVM_PROFILING)) {
		unsigned long rip = kvm_rip_read(vcpu);
		profile_hit(KVM_PROFILING, (void *)rip);
	}

	if (unlikely(vcpu->arch.tsc_always_catchup))
		kvm_make_request(KVM_REQ_CLOCK_UPDATE, vcpu);

	if (vcpu->arch.apic_attention)
		kvm_lapic_sync_from_vapic(vcpu);

	r = static_call(kvm_x86_handle_exit)(vcpu, exit_fastpath);
	return r;

cancel_injection:
	if (req_immediate_exit)
		kvm_make_request(KVM_REQ_EVENT, vcpu);
	static_call(kvm_x86_cancel_injection)(vcpu);
	if (unlikely(vcpu->arch.apic_attention))
		kvm_lapic_sync_from_vapic(vcpu);
out:
	return r;
}

/* Called within kvm->srcu read side.  */
static inline int vcpu_block(struct kvm_vcpu *vcpu)
{
	bool hv_timer;

	if (!kvm_arch_vcpu_runnable(vcpu)) {
		/*
		 * Switch to the software timer before halt-polling/blocking as
		 * the guest's timer may be a break event for the vCPU, and the
		 * hypervisor timer runs only when the CPU is in guest mode.
		 * Switch before halt-polling so that KVM recognizes an expired
		 * timer before blocking.
		 */
		hv_timer = kvm_lapic_hv_timer_in_use(vcpu);
		if (hv_timer)
			kvm_lapic_switch_to_sw_timer(vcpu);

		kvm_vcpu_srcu_read_unlock(vcpu);
		if (vcpu->arch.mp_state == KVM_MP_STATE_HALTED)
			kvm_vcpu_halt(vcpu);
		else
			kvm_vcpu_block(vcpu);
		kvm_vcpu_srcu_read_lock(vcpu);

		if (hv_timer)
			kvm_lapic_switch_to_hv_timer(vcpu);

		/*
		 * If the vCPU is not runnable, a signal or another host event
		 * of some kind is pending; service it without changing the
		 * vCPU's activity state.
		 */
		if (!kvm_arch_vcpu_runnable(vcpu))
			return 1;
	}

	/*
	 * Evaluate nested events before exiting the halted state.  This allows
	 * the halt state to be recorded properly in the VMCS12's activity
	 * state field (AMD does not have a similar field and a VM-Exit always
	 * causes a spurious wakeup from HLT).
	 */
	if (is_guest_mode(vcpu)) {
		if (kvm_check_nested_events(vcpu) < 0)
			return 0;
	}

	if (kvm_apic_accept_events(vcpu) < 0)
		return 0;
	switch(vcpu->arch.mp_state) {
	case KVM_MP_STATE_HALTED:
	case KVM_MP_STATE_AP_RESET_HOLD:
		vcpu->arch.pv.pv_unhalted = false;
		vcpu->arch.mp_state =
			KVM_MP_STATE_RUNNABLE;
		fallthrough;
	case KVM_MP_STATE_RUNNABLE:
		vcpu->arch.apf.halted = false;
		break;
	case KVM_MP_STATE_INIT_RECEIVED:
		break;
	default:
		WARN_ON_ONCE(1);
		break;
	}
	return 1;
}

static inline bool kvm_vcpu_running(struct kvm_vcpu *vcpu)
{
	return (vcpu->arch.mp_state == KVM_MP_STATE_RUNNABLE &&
		!vcpu->arch.apf.halted);
}

/* Called within kvm->srcu read side.  */
static int vcpu_run(struct kvm_vcpu *vcpu)
{
	int r;

	vcpu->arch.l1tf_flush_l1d = true;

	for (;;) {
		/*
		 * If another guest vCPU requests a PV TLB flush in the middle
		 * of instruction emulation, the rest of the emulation could
		 * use a stale page translation. Assume that any code after
		 * this point can start executing an instruction.
		 */
		vcpu->arch.at_instruction_boundary = false;
		if (kvm_vcpu_running(vcpu)) {
			r = vcpu_enter_guest(vcpu);
		} else {
			r = vcpu_block(vcpu);
		}

		if (r <= 0)
			break;

		kvm_clear_request(KVM_REQ_UNBLOCK, vcpu);
		if (kvm_xen_has_pending_events(vcpu))
			kvm_xen_inject_pending_events(vcpu);

		if (kvm_cpu_has_pending_timer(vcpu))
			kvm_inject_pending_timer_irqs(vcpu);

		if (dm_request_for_irq_injection(vcpu) &&
			kvm_vcpu_ready_for_interrupt_injection(vcpu)) {
			r = 0;
			vcpu->run->exit_reason = KVM_EXIT_IRQ_WINDOW_OPEN;
			++vcpu->stat.request_irq_exits;
			break;
		}

		if (__xfer_to_guest_mode_work_pending()) {
			kvm_vcpu_srcu_read_unlock(vcpu);
			r = xfer_to_guest_mode_handle_work(vcpu);
			kvm_vcpu_srcu_read_lock(vcpu);
			if (r)
				return r;
		}
	}

	return r;
}

static inline int complete_emulated_io(struct kvm_vcpu *vcpu)
{
	return kvm_emulate_instruction(vcpu, EMULTYPE_NO_DECODE);
}

static int complete_emulated_pio(struct kvm_vcpu *vcpu)
{
	BUG_ON(!vcpu->arch.pio.count);

	return complete_emulated_io(vcpu);
}

/*
 * Implements the following, as a state machine:
 *
 * read:
 *   for each fragment
 *     for each mmio piece in the fragment
 *       write gpa, len
 *       exit
 *       copy data
 *   execute insn
 *
 * write:
 *   for each fragment
 *     for each mmio piece in the fragment
 *       write gpa, len
 *       copy data
 *       exit
 */
static int complete_emulated_mmio(struct kvm_vcpu *vcpu)
{
	struct kvm_run *run = vcpu->run;
	struct kvm_mmio_fragment *frag;
	unsigned len;

	BUG_ON(!vcpu->mmio_needed);

	/* Complete previous fragment */
	frag = &vcpu->mmio_fragments[vcpu->mmio_cur_fragment];
	len = min(8u, frag->len);
	if (!vcpu->mmio_is_write)
		memcpy(frag->data, run->mmio.data, len);

	if (frag->len <= 8) {
		/* Switch to the next fragment. */
		frag++;
		vcpu->mmio_cur_fragment++;
	} else {
		/* Go forward to the next mmio piece. */
		frag->data += len;
		frag->gpa += len;
		frag->len -= len;
	}

	if (vcpu->mmio_cur_fragment >= vcpu->mmio_nr_fragments) {
		vcpu->mmio_needed = 0;

		/* FIXME: return into emulator if single-stepping.  */
		if (vcpu->mmio_is_write)
			return 1;
		vcpu->mmio_read_completed = 1;
		return complete_emulated_io(vcpu);
	}

	run->exit_reason = KVM_EXIT_MMIO;
	run->mmio.phys_addr = frag->gpa;
	if (vcpu->mmio_is_write)
		memcpy(run->mmio.data, frag->data, min(8u, frag->len));
	run->mmio.len = min(8u, frag->len);
	run->mmio.is_write = vcpu->mmio_is_write;
	vcpu->arch.complete_userspace_io = complete_emulated_mmio;
	return 0;
}

/* Swap (qemu) user FPU context for the guest FPU context. */
static void kvm_load_guest_fpu(struct kvm_vcpu *vcpu)
{
	/* Exclude PKRU, it's restored separately immediately after VM-Exit. */
	fpu_swap_kvm_fpstate(&vcpu->arch.guest_fpu, true);
	trace_kvm_fpu(1);
}

/* When vcpu_run ends, restore user space FPU context. */
static void kvm_put_guest_fpu(struct kvm_vcpu *vcpu)
{
	fpu_swap_kvm_fpstate(&vcpu->arch.guest_fpu, false);
	++vcpu->stat.fpu_reload;
	trace_kvm_fpu(0);
}

int kvm_arch_vcpu_ioctl_run(struct kvm_vcpu *vcpu)
{
	struct kvm_queued_exception *ex = &vcpu->arch.exception;
	struct kvm_run *kvm_run = vcpu->run;
	int r;

	vcpu_load(vcpu);
	kvm_sigset_activate(vcpu);
	kvm_run->flags = 0;
	kvm_load_guest_fpu(vcpu);

	kvm_vcpu_srcu_read_lock(vcpu);
	if (unlikely(vcpu->arch.mp_state == KVM_MP_STATE_UNINITIALIZED)) {
		if (kvm_run->immediate_exit) {
			r = -EINTR;
			goto out;
		}
		/*
		 * It should be impossible for the hypervisor timer to be in
		 * use before KVM has ever run the vCPU.
		 */
		WARN_ON_ONCE(kvm_lapic_hv_timer_in_use(vcpu));

		kvm_vcpu_srcu_read_unlock(vcpu);
		kvm_vcpu_block(vcpu);
		kvm_vcpu_srcu_read_lock(vcpu);

		if (kvm_apic_accept_events(vcpu) < 0) {
			r = 0;
			goto out;
		}
		r = -EAGAIN;
		if (signal_pending(current)) {
			r = -EINTR;
			kvm_run->exit_reason = KVM_EXIT_INTR;
			++vcpu->stat.signal_exits;
		}
		goto out;
	}

	if ((kvm_run->kvm_valid_regs & ~KVM_SYNC_X86_VALID_FIELDS) ||
	    (kvm_run->kvm_dirty_regs & ~KVM_SYNC_X86_VALID_FIELDS)) {
		r = -EINVAL;
		goto out;
	}

	if (kvm_run->kvm_dirty_regs) {
		r = sync_regs(vcpu);
		if (r != 0)
			goto out;
	}

	/* re-sync apic's tpr */
	if (!lapic_in_kernel(vcpu)) {
		if (kvm_set_cr8(vcpu, kvm_run->cr8) != 0) {
			r = -EINVAL;
			goto out;
		}
	}

	/*
	 * If userspace set a pending exception and L2 is active, convert it to
	 * a pending VM-Exit if L1 wants to intercept the exception.
	 */
	if (vcpu->arch.exception_from_userspace && is_guest_mode(vcpu) &&
	    kvm_x86_ops.nested_ops->is_exception_vmexit(vcpu, ex->vector,
							ex->error_code)) {
		kvm_queue_exception_vmexit(vcpu, ex->vector,
					   ex->has_error_code, ex->error_code,
					   ex->has_payload, ex->payload);
		ex->injected = false;
		ex->pending = false;
	}
	vcpu->arch.exception_from_userspace = false;

	if (unlikely(vcpu->arch.complete_userspace_io)) {
		int (*cui)(struct kvm_vcpu *) = vcpu->arch.complete_userspace_io;
		vcpu->arch.complete_userspace_io = NULL;
		r = cui(vcpu);
		if (r <= 0)
			goto out;
	} else {
		WARN_ON_ONCE(vcpu->arch.pio.count);
		WARN_ON_ONCE(vcpu->mmio_needed);
	}

	if (kvm_run->immediate_exit) {
		r = -EINTR;
		goto out;
	}

	r = static_call(kvm_x86_vcpu_pre_run)(vcpu);
	if (r <= 0)
		goto out;

	r = vcpu_run(vcpu);

out:
	kvm_put_guest_fpu(vcpu);
	if (kvm_run->kvm_valid_regs)
		store_regs(vcpu);
	post_kvm_run_save(vcpu);
	kvm_vcpu_srcu_read_unlock(vcpu);

	kvm_sigset_deactivate(vcpu);
	vcpu_put(vcpu);
	return r;
}

static void __get_regs(struct kvm_vcpu *vcpu, struct kvm_regs *regs)
{
	if (vcpu->arch.emulate_regs_need_sync_to_vcpu) {
		/*
		 * We are here if userspace calls get_regs() in the middle of
		 * instruction emulation. Registers state needs to be copied
		 * back from emulation context to vcpu. Userspace shouldn't do
		 * that usually, but some bad designed PV devices (vmware
		 * backdoor interface) need this to work
		 */
		emulator_writeback_register_cache(vcpu->arch.emulate_ctxt);
		vcpu->arch.emulate_regs_need_sync_to_vcpu = false;
	}
	regs->rax = kvm_rax_read(vcpu);
	regs->rbx = kvm_rbx_read(vcpu);
	regs->rcx = kvm_rcx_read(vcpu);
	regs->rdx = kvm_rdx_read(vcpu);
	regs->rsi = kvm_rsi_read(vcpu);
	regs->rdi = kvm_rdi_read(vcpu);
	regs->rsp = kvm_rsp_read(vcpu);
	regs->rbp = kvm_rbp_read(vcpu);
#ifdef CONFIG_X86_64
	regs->r8 = kvm_r8_read(vcpu);
	regs->r9 = kvm_r9_read(vcpu);
	regs->r10 = kvm_r10_read(vcpu);
	regs->r11 = kvm_r11_read(vcpu);
	regs->r12 = kvm_r12_read(vcpu);
	regs->r13 = kvm_r13_read(vcpu);
	regs->r14 = kvm_r14_read(vcpu);
	regs->r15 = kvm_r15_read(vcpu);
#endif

	regs->rip = kvm_rip_read(vcpu);
	regs->rflags = kvm_get_rflags(vcpu);
}

int kvm_arch_vcpu_ioctl_get_regs(struct kvm_vcpu *vcpu, struct kvm_regs *regs)
{
	vcpu_load(vcpu);
	__get_regs(vcpu, regs);
	vcpu_put(vcpu);
	return 0;
}

static void __set_regs(struct kvm_vcpu *vcpu, struct kvm_regs *regs)
{
	vcpu->arch.emulate_regs_need_sync_from_vcpu = true;
	vcpu->arch.emulate_regs_need_sync_to_vcpu = false;

	kvm_rax_write(vcpu, regs->rax);
	kvm_rbx_write(vcpu, regs->rbx);
	kvm_rcx_write(vcpu, regs->rcx);
	kvm_rdx_write(vcpu, regs->rdx);
	kvm_rsi_write(vcpu, regs->rsi);
	kvm_rdi_write(vcpu, regs->rdi);
	kvm_rsp_write(vcpu, regs->rsp);
	kvm_rbp_write(vcpu, regs->rbp);
#ifdef CONFIG_X86_64
	kvm_r8_write(vcpu, regs->r8);
	kvm_r9_write(vcpu, regs->r9);
	kvm_r10_write(vcpu, regs->r10);
	kvm_r11_write(vcpu, regs->r11);
	kvm_r12_write(vcpu, regs->r12);
	kvm_r13_write(vcpu, regs->r13);
	kvm_r14_write(vcpu, regs->r14);
	kvm_r15_write(vcpu, regs->r15);
#endif

	kvm_rip_write(vcpu, regs->rip);
	kvm_set_rflags(vcpu, regs->rflags | X86_EFLAGS_FIXED);

	vcpu->arch.exception.pending = false;
	vcpu->arch.exception_vmexit.pending = false;

	kvm_make_request(KVM_REQ_EVENT, vcpu);
}

int kvm_arch_vcpu_ioctl_set_regs(struct kvm_vcpu *vcpu, struct kvm_regs *regs)
{
	vcpu_load(vcpu);
	__set_regs(vcpu, regs);
	vcpu_put(vcpu);
	return 0;
}

static void __get_sregs_common(struct kvm_vcpu *vcpu, struct kvm_sregs *sregs)
{
	struct desc_ptr dt;

	if (vcpu->arch.guest_state_protected)
		goto skip_protected_regs;

	kvm_get_segment(vcpu, &sregs->cs, VCPU_SREG_CS);
	kvm_get_segment(vcpu, &sregs->ds, VCPU_SREG_DS);
	kvm_get_segment(vcpu, &sregs->es, VCPU_SREG_ES);
	kvm_get_segment(vcpu, &sregs->fs, VCPU_SREG_FS);
	kvm_get_segment(vcpu, &sregs->gs, VCPU_SREG_GS);
	kvm_get_segment(vcpu, &sregs->ss, VCPU_SREG_SS);

	kvm_get_segment(vcpu, &sregs->tr, VCPU_SREG_TR);
	kvm_get_segment(vcpu, &sregs->ldt, VCPU_SREG_LDTR);

	static_call(kvm_x86_get_idt)(vcpu, &dt);
	sregs->idt.limit = dt.size;
	sregs->idt.base = dt.address;
	static_call(kvm_x86_get_gdt)(vcpu, &dt);
	sregs->gdt.limit = dt.size;
	sregs->gdt.base = dt.address;

	sregs->cr2 = vcpu->arch.cr2;
	sregs->cr3 = kvm_read_cr3(vcpu);

skip_protected_regs:
	sregs->cr0 = kvm_read_cr0(vcpu);
	sregs->cr4 = kvm_read_cr4(vcpu);
	sregs->cr8 = kvm_get_cr8(vcpu);
	sregs->efer = vcpu->arch.efer;
	sregs->apic_base = kvm_get_apic_base(vcpu);
}

static void __get_sregs(struct kvm_vcpu *vcpu, struct kvm_sregs *sregs)
{
	__get_sregs_common(vcpu, sregs);

	if (vcpu->arch.guest_state_protected)
		return;

	if (vcpu->arch.interrupt.injected && !vcpu->arch.interrupt.soft)
		set_bit(vcpu->arch.interrupt.nr,
			(unsigned long *)sregs->interrupt_bitmap);
}

static void __get_sregs2(struct kvm_vcpu *vcpu, struct kvm_sregs2 *sregs2)
{
	int i;

	__get_sregs_common(vcpu, (struct kvm_sregs *)sregs2);

	if (vcpu->arch.guest_state_protected)
		return;

	if (is_pae_paging(vcpu)) {
		for (i = 0 ; i < 4 ; i++)
			sregs2->pdptrs[i] = kvm_pdptr_read(vcpu, i);
		sregs2->flags |= KVM_SREGS2_FLAGS_PDPTRS_VALID;
	}
}

int kvm_arch_vcpu_ioctl_get_sregs(struct kvm_vcpu *vcpu,
				  struct kvm_sregs *sregs)
{
	vcpu_load(vcpu);
	__get_sregs(vcpu, sregs);
	vcpu_put(vcpu);
	return 0;
}

int kvm_arch_vcpu_ioctl_get_mpstate(struct kvm_vcpu *vcpu,
				    struct kvm_mp_state *mp_state)
{
	int r;

	vcpu_load(vcpu);
	if (kvm_mpx_supported())
		kvm_load_guest_fpu(vcpu);

	r = kvm_apic_accept_events(vcpu);
	if (r < 0)
		goto out;
	r = 0;

	if ((vcpu->arch.mp_state == KVM_MP_STATE_HALTED ||
	     vcpu->arch.mp_state == KVM_MP_STATE_AP_RESET_HOLD) &&
	    vcpu->arch.pv.pv_unhalted)
		mp_state->mp_state = KVM_MP_STATE_RUNNABLE;
	else
		mp_state->mp_state = vcpu->arch.mp_state;

out:
	if (kvm_mpx_supported())
		kvm_put_guest_fpu(vcpu);
	vcpu_put(vcpu);
	return r;
}

int kvm_arch_vcpu_ioctl_set_mpstate(struct kvm_vcpu *vcpu,
				    struct kvm_mp_state *mp_state)
{
	int ret = -EINVAL;

	vcpu_load(vcpu);

	switch (mp_state->mp_state) {
	case KVM_MP_STATE_UNINITIALIZED:
	case KVM_MP_STATE_HALTED:
	case KVM_MP_STATE_AP_RESET_HOLD:
	case KVM_MP_STATE_INIT_RECEIVED:
	case KVM_MP_STATE_SIPI_RECEIVED:
		if (!lapic_in_kernel(vcpu))
			goto out;
		break;

	case KVM_MP_STATE_RUNNABLE:
		break;

	default:
		goto out;
	}

	/*
	 * Pending INITs are reported using KVM_SET_VCPU_EVENTS, disallow
	 * forcing the guest into INIT/SIPI if those events are supposed to be
	 * blocked.  KVM prioritizes SMI over INIT, so reject INIT/SIPI state
	 * if an SMI is pending as well.
	 */
	if ((!kvm_apic_init_sipi_allowed(vcpu) || vcpu->arch.smi_pending) &&
	    (mp_state->mp_state == KVM_MP_STATE_SIPI_RECEIVED ||
	     mp_state->mp_state == KVM_MP_STATE_INIT_RECEIVED))
		goto out;

	if (mp_state->mp_state == KVM_MP_STATE_SIPI_RECEIVED) {
		vcpu->arch.mp_state = KVM_MP_STATE_INIT_RECEIVED;
		set_bit(KVM_APIC_SIPI, &vcpu->arch.apic->pending_events);
	} else
		vcpu->arch.mp_state = mp_state->mp_state;
	kvm_make_request(KVM_REQ_EVENT, vcpu);

	ret = 0;
out:
	vcpu_put(vcpu);
	return ret;
}

int kvm_task_switch(struct kvm_vcpu *vcpu, u16 tss_selector, int idt_index,
		    int reason, bool has_error_code, u32 error_code)
{
	struct x86_emulate_ctxt *ctxt = vcpu->arch.emulate_ctxt;
	int ret;

	init_emulate_ctxt(vcpu);

	ret = emulator_task_switch(ctxt, tss_selector, idt_index, reason,
				   has_error_code, error_code);
	if (ret) {
		vcpu->run->exit_reason = KVM_EXIT_INTERNAL_ERROR;
		vcpu->run->internal.suberror = KVM_INTERNAL_ERROR_EMULATION;
		vcpu->run->internal.ndata = 0;
		return 0;
	}

	kvm_rip_write(vcpu, ctxt->eip);
	kvm_set_rflags(vcpu, ctxt->eflags);
	return 1;
}
EXPORT_SYMBOL_GPL(kvm_task_switch);

static bool kvm_is_valid_sregs(struct kvm_vcpu *vcpu, struct kvm_sregs *sregs)
{
	if ((sregs->efer & EFER_LME) && (sregs->cr0 & X86_CR0_PG)) {
		/*
		 * When EFER.LME and CR0.PG are set, the processor is in
		 * 64-bit mode (though maybe in a 32-bit code segment).
		 * CR4.PAE and EFER.LMA must be set.
		 */
		if (!(sregs->cr4 & X86_CR4_PAE) || !(sregs->efer & EFER_LMA))
			return false;
		if (kvm_vcpu_is_illegal_gpa(vcpu, sregs->cr3))
			return false;
	} else {
		/*
		 * Not in 64-bit mode: EFER.LMA is clear and the code
		 * segment cannot be 64-bit.
		 */
		if (sregs->efer & EFER_LMA || sregs->cs.l)
			return false;
	}

	return kvm_is_valid_cr4(vcpu, sregs->cr4);
}

static int __set_sregs_common(struct kvm_vcpu *vcpu, struct kvm_sregs *sregs,
		int *mmu_reset_needed, bool update_pdptrs)
{
	struct msr_data apic_base_msr;
	int idx;
	struct desc_ptr dt;

	if (!kvm_is_valid_sregs(vcpu, sregs))
		return -EINVAL;

	apic_base_msr.data = sregs->apic_base;
	apic_base_msr.host_initiated = true;
	if (kvm_set_apic_base(vcpu, &apic_base_msr))
		return -EINVAL;

	if (vcpu->arch.guest_state_protected)
		return 0;

	dt.size = sregs->idt.limit;
	dt.address = sregs->idt.base;
	static_call(kvm_x86_set_idt)(vcpu, &dt);
	dt.size = sregs->gdt.limit;
	dt.address = sregs->gdt.base;
	static_call(kvm_x86_set_gdt)(vcpu, &dt);

	vcpu->arch.cr2 = sregs->cr2;
	*mmu_reset_needed |= kvm_read_cr3(vcpu) != sregs->cr3;
	vcpu->arch.cr3 = sregs->cr3;
	kvm_register_mark_dirty(vcpu, VCPU_EXREG_CR3);
	static_call_cond(kvm_x86_post_set_cr3)(vcpu, sregs->cr3);

	kvm_set_cr8(vcpu, sregs->cr8);

	*mmu_reset_needed |= vcpu->arch.efer != sregs->efer;
	static_call(kvm_x86_set_efer)(vcpu, sregs->efer);

	*mmu_reset_needed |= kvm_read_cr0(vcpu) != sregs->cr0;
	static_call(kvm_x86_set_cr0)(vcpu, sregs->cr0);
	vcpu->arch.cr0 = sregs->cr0;

	*mmu_reset_needed |= kvm_read_cr4(vcpu) != sregs->cr4;
	static_call(kvm_x86_set_cr4)(vcpu, sregs->cr4);

	if (update_pdptrs) {
		idx = srcu_read_lock(&vcpu->kvm->srcu);
		if (is_pae_paging(vcpu)) {
			load_pdptrs(vcpu, kvm_read_cr3(vcpu));
			*mmu_reset_needed = 1;
		}
		srcu_read_unlock(&vcpu->kvm->srcu, idx);
	}

	kvm_set_segment(vcpu, &sregs->cs, VCPU_SREG_CS);
	kvm_set_segment(vcpu, &sregs->ds, VCPU_SREG_DS);
	kvm_set_segment(vcpu, &sregs->es, VCPU_SREG_ES);
	kvm_set_segment(vcpu, &sregs->fs, VCPU_SREG_FS);
	kvm_set_segment(vcpu, &sregs->gs, VCPU_SREG_GS);
	kvm_set_segment(vcpu, &sregs->ss, VCPU_SREG_SS);

	kvm_set_segment(vcpu, &sregs->tr, VCPU_SREG_TR);
	kvm_set_segment(vcpu, &sregs->ldt, VCPU_SREG_LDTR);

	update_cr8_intercept(vcpu);

	/* Older userspace won't unhalt the vcpu on reset. */
	if (kvm_vcpu_is_bsp(vcpu) && kvm_rip_read(vcpu) == 0xfff0 &&
	    sregs->cs.selector == 0xf000 && sregs->cs.base == 0xffff0000 &&
	    !is_protmode(vcpu))
		vcpu->arch.mp_state = KVM_MP_STATE_RUNNABLE;

	return 0;
}

static int __set_sregs(struct kvm_vcpu *vcpu, struct kvm_sregs *sregs)
{
	int pending_vec, max_bits;
	int mmu_reset_needed = 0;
	int ret = __set_sregs_common(vcpu, sregs, &mmu_reset_needed, true);

	if (ret)
		return ret;

	if (mmu_reset_needed)
		kvm_mmu_reset_context(vcpu);

	max_bits = KVM_NR_INTERRUPTS;
	pending_vec = find_first_bit(
		(const unsigned long *)sregs->interrupt_bitmap, max_bits);

	if (pending_vec < max_bits) {
		kvm_queue_interrupt(vcpu, pending_vec, false);
		pr_debug("Set back pending irq %d\n", pending_vec);
		kvm_make_request(KVM_REQ_EVENT, vcpu);
	}
	return 0;
}

static int __set_sregs2(struct kvm_vcpu *vcpu, struct kvm_sregs2 *sregs2)
{
	int mmu_reset_needed = 0;
	bool valid_pdptrs = sregs2->flags & KVM_SREGS2_FLAGS_PDPTRS_VALID;
	bool pae = (sregs2->cr0 & X86_CR0_PG) && (sregs2->cr4 & X86_CR4_PAE) &&
		!(sregs2->efer & EFER_LMA);
	int i, ret;

	if (sregs2->flags & ~KVM_SREGS2_FLAGS_PDPTRS_VALID)
		return -EINVAL;

	if (valid_pdptrs && (!pae || vcpu->arch.guest_state_protected))
		return -EINVAL;

	ret = __set_sregs_common(vcpu, (struct kvm_sregs *)sregs2,
				 &mmu_reset_needed, !valid_pdptrs);
	if (ret)
		return ret;

	if (valid_pdptrs) {
		for (i = 0; i < 4 ; i++)
			kvm_pdptr_write(vcpu, i, sregs2->pdptrs[i]);

		kvm_register_mark_dirty(vcpu, VCPU_EXREG_PDPTR);
		mmu_reset_needed = 1;
		vcpu->arch.pdptrs_from_userspace = true;
	}
	if (mmu_reset_needed)
		kvm_mmu_reset_context(vcpu);
	return 0;
}

int kvm_arch_vcpu_ioctl_set_sregs(struct kvm_vcpu *vcpu,
				  struct kvm_sregs *sregs)
{
	int ret;

	vcpu_load(vcpu);
	ret = __set_sregs(vcpu, sregs);
	vcpu_put(vcpu);
	return ret;
}

static void kvm_arch_vcpu_guestdbg_update_apicv_inhibit(struct kvm *kvm)
{
	bool set = false;
	struct kvm_vcpu *vcpu;
	unsigned long i;

	if (!enable_apicv)
		return;

	down_write(&kvm->arch.apicv_update_lock);

	kvm_for_each_vcpu(i, vcpu, kvm) {
		if (vcpu->guest_debug & KVM_GUESTDBG_BLOCKIRQ) {
			set = true;
			break;
		}
	}
	__kvm_set_or_clear_apicv_inhibit(kvm, APICV_INHIBIT_REASON_BLOCKIRQ, set);
	up_write(&kvm->arch.apicv_update_lock);
}

int kvm_arch_vcpu_ioctl_set_guest_debug(struct kvm_vcpu *vcpu,
					struct kvm_guest_debug *dbg)
{
	unsigned long rflags;
	int i, r;

	if (vcpu->arch.guest_state_protected)
		return -EINVAL;

	vcpu_load(vcpu);

	if (dbg->control & (KVM_GUESTDBG_INJECT_DB | KVM_GUESTDBG_INJECT_BP)) {
		r = -EBUSY;
		if (kvm_is_exception_pending(vcpu))
			goto out;
		if (dbg->control & KVM_GUESTDBG_INJECT_DB)
			kvm_queue_exception(vcpu, DB_VECTOR);
		else
			kvm_queue_exception(vcpu, BP_VECTOR);
	}

	/*
	 * Read rflags as long as potentially injected trace flags are still
	 * filtered out.
	 */
	rflags = kvm_get_rflags(vcpu);

	vcpu->guest_debug = dbg->control;
	if (!(vcpu->guest_debug & KVM_GUESTDBG_ENABLE))
		vcpu->guest_debug = 0;

	if (vcpu->guest_debug & KVM_GUESTDBG_USE_HW_BP) {
		for (i = 0; i < KVM_NR_DB_REGS; ++i)
			vcpu->arch.eff_db[i] = dbg->arch.debugreg[i];
		vcpu->arch.guest_debug_dr7 = dbg->arch.debugreg[7];
	} else {
		for (i = 0; i < KVM_NR_DB_REGS; i++)
			vcpu->arch.eff_db[i] = vcpu->arch.db[i];
	}
	kvm_update_dr7(vcpu);

	if (vcpu->guest_debug & KVM_GUESTDBG_SINGLESTEP)
		vcpu->arch.singlestep_rip = kvm_get_linear_rip(vcpu);

	/*
	 * Trigger an rflags update that will inject or remove the trace
	 * flags.
	 */
	kvm_set_rflags(vcpu, rflags);

	static_call(kvm_x86_update_exception_bitmap)(vcpu);

	kvm_arch_vcpu_guestdbg_update_apicv_inhibit(vcpu->kvm);

	r = 0;

out:
	vcpu_put(vcpu);
	return r;
}

/*
 * Translate a guest virtual address to a guest physical address.
 */
int kvm_arch_vcpu_ioctl_translate(struct kvm_vcpu *vcpu,
				    struct kvm_translation *tr)
{
	unsigned long vaddr = tr->linear_address;
	gpa_t gpa;
	int idx;

	vcpu_load(vcpu);

	idx = srcu_read_lock(&vcpu->kvm->srcu);
	gpa = kvm_mmu_gva_to_gpa_system(vcpu, vaddr, NULL);
	srcu_read_unlock(&vcpu->kvm->srcu, idx);
	tr->physical_address = gpa;
	tr->valid = gpa != INVALID_GPA;
	tr->writeable = 1;
	tr->usermode = 0;

	vcpu_put(vcpu);
	return 0;
}

int kvm_arch_vcpu_ioctl_get_fpu(struct kvm_vcpu *vcpu, struct kvm_fpu *fpu)
{
	struct fxregs_state *fxsave;

	if (fpstate_is_confidential(&vcpu->arch.guest_fpu))
		return 0;

	vcpu_load(vcpu);

	fxsave = &vcpu->arch.guest_fpu.fpstate->regs.fxsave;
	memcpy(fpu->fpr, fxsave->st_space, 128);
	fpu->fcw = fxsave->cwd;
	fpu->fsw = fxsave->swd;
	fpu->ftwx = fxsave->twd;
	fpu->last_opcode = fxsave->fop;
	fpu->last_ip = fxsave->rip;
	fpu->last_dp = fxsave->rdp;
	memcpy(fpu->xmm, fxsave->xmm_space, sizeof(fxsave->xmm_space));

	vcpu_put(vcpu);
	return 0;
}

int kvm_arch_vcpu_ioctl_set_fpu(struct kvm_vcpu *vcpu, struct kvm_fpu *fpu)
{
	struct fxregs_state *fxsave;

	if (fpstate_is_confidential(&vcpu->arch.guest_fpu))
		return 0;

	vcpu_load(vcpu);

	fxsave = &vcpu->arch.guest_fpu.fpstate->regs.fxsave;

	memcpy(fxsave->st_space, fpu->fpr, 128);
	fxsave->cwd = fpu->fcw;
	fxsave->swd = fpu->fsw;
	fxsave->twd = fpu->ftwx;
	fxsave->fop = fpu->last_opcode;
	fxsave->rip = fpu->last_ip;
	fxsave->rdp = fpu->last_dp;
	memcpy(fxsave->xmm_space, fpu->xmm, sizeof(fxsave->xmm_space));

	vcpu_put(vcpu);
	return 0;
}

static void store_regs(struct kvm_vcpu *vcpu)
{
	BUILD_BUG_ON(sizeof(struct kvm_sync_regs) > SYNC_REGS_SIZE_BYTES);

	if (vcpu->run->kvm_valid_regs & KVM_SYNC_X86_REGS)
		__get_regs(vcpu, &vcpu->run->s.regs.regs);

	if (vcpu->run->kvm_valid_regs & KVM_SYNC_X86_SREGS)
		__get_sregs(vcpu, &vcpu->run->s.regs.sregs);

	if (vcpu->run->kvm_valid_regs & KVM_SYNC_X86_EVENTS)
		kvm_vcpu_ioctl_x86_get_vcpu_events(
				vcpu, &vcpu->run->s.regs.events);
}

static int sync_regs(struct kvm_vcpu *vcpu)
{
	if (vcpu->run->kvm_dirty_regs & KVM_SYNC_X86_REGS) {
		__set_regs(vcpu, &vcpu->run->s.regs.regs);
		vcpu->run->kvm_dirty_regs &= ~KVM_SYNC_X86_REGS;
	}
	if (vcpu->run->kvm_dirty_regs & KVM_SYNC_X86_SREGS) {
		if (__set_sregs(vcpu, &vcpu->run->s.regs.sregs))
			return -EINVAL;
		vcpu->run->kvm_dirty_regs &= ~KVM_SYNC_X86_SREGS;
	}
	if (vcpu->run->kvm_dirty_regs & KVM_SYNC_X86_EVENTS) {
		if (kvm_vcpu_ioctl_x86_set_vcpu_events(
				vcpu, &vcpu->run->s.regs.events))
			return -EINVAL;
		vcpu->run->kvm_dirty_regs &= ~KVM_SYNC_X86_EVENTS;
	}

	return 0;
}

int kvm_arch_vcpu_precreate(struct kvm *kvm, unsigned int id)
{
	if (kvm_check_tsc_unstable() && kvm->created_vcpus)
		pr_warn_once("SMP vm created on host with unstable TSC; "
			     "guest TSC will not be reliable\n");

	if (!kvm->arch.max_vcpu_ids)
		kvm->arch.max_vcpu_ids = KVM_MAX_VCPU_IDS;

	if (id >= kvm->arch.max_vcpu_ids)
		return -EINVAL;

	return static_call(kvm_x86_vcpu_precreate)(kvm);
}

int kvm_arch_vcpu_create(struct kvm_vcpu *vcpu)
{
	struct page *page;
	int r;

	vcpu->arch.last_vmentry_cpu = -1;
	vcpu->arch.regs_avail = ~0;
	vcpu->arch.regs_dirty = ~0;

	kvm_gpc_init(&vcpu->arch.pv_time, vcpu->kvm, vcpu, KVM_HOST_USES_PFN);

	if (!irqchip_in_kernel(vcpu->kvm) || kvm_vcpu_is_reset_bsp(vcpu))
		vcpu->arch.mp_state = KVM_MP_STATE_RUNNABLE;
	else
		vcpu->arch.mp_state = KVM_MP_STATE_UNINITIALIZED;

	r = kvm_mmu_create(vcpu);
	if (r < 0)
		return r;

	if (irqchip_in_kernel(vcpu->kvm)) {
		r = kvm_create_lapic(vcpu, lapic_timer_advance_ns);
		if (r < 0)
			goto fail_mmu_destroy;

		/*
		 * Defer evaluating inhibits until the vCPU is first run, as
		 * this vCPU will not get notified of any changes until this
		 * vCPU is visible to other vCPUs (marked online and added to
		 * the set of vCPUs).  Opportunistically mark APICv active as
		 * VMX in particularly is highly unlikely to have inhibits.
		 * Ignore the current per-VM APICv state so that vCPU creation
		 * is guaranteed to run with a deterministic value, the request
		 * will ensure the vCPU gets the correct state before VM-Entry.
		 */
		if (enable_apicv) {
			vcpu->arch.apic->apicv_active = true;
			kvm_make_request(KVM_REQ_APICV_UPDATE, vcpu);
		}
	} else
		static_branch_inc(&kvm_has_noapic_vcpu);

	r = -ENOMEM;

	page = alloc_page(GFP_KERNEL_ACCOUNT | __GFP_ZERO);
	if (!page)
		goto fail_free_lapic;
	vcpu->arch.pio_data = page_address(page);

	vcpu->arch.mce_banks = kcalloc(KVM_MAX_MCE_BANKS * 4, sizeof(u64),
				       GFP_KERNEL_ACCOUNT);
	vcpu->arch.mci_ctl2_banks = kcalloc(KVM_MAX_MCE_BANKS, sizeof(u64),
					    GFP_KERNEL_ACCOUNT);
	if (!vcpu->arch.mce_banks || !vcpu->arch.mci_ctl2_banks)
		goto fail_free_mce_banks;
	vcpu->arch.mcg_cap = KVM_MAX_MCE_BANKS;

	if (!zalloc_cpumask_var(&vcpu->arch.wbinvd_dirty_mask,
				GFP_KERNEL_ACCOUNT))
		goto fail_free_mce_banks;

	if (!alloc_emulate_ctxt(vcpu))
		goto free_wbinvd_dirty_mask;

	if (!fpu_alloc_guest_fpstate(&vcpu->arch.guest_fpu)) {
		pr_err("failed to allocate vcpu's fpu\n");
		goto free_emulate_ctxt;
	}

	vcpu->arch.maxphyaddr = cpuid_query_maxphyaddr(vcpu);
	vcpu->arch.reserved_gpa_bits = kvm_vcpu_reserved_gpa_bits_raw(vcpu);

	vcpu->arch.pat = MSR_IA32_CR_PAT_DEFAULT;

	kvm_async_pf_hash_reset(vcpu);

	vcpu->arch.perf_capabilities = kvm_caps.supported_perf_cap;
	kvm_pmu_init(vcpu);

	vcpu->arch.pending_external_vector = -1;
	vcpu->arch.preempted_in_kernel = false;

#if IS_ENABLED(CONFIG_HYPERV)
	vcpu->arch.hv_root_tdp = INVALID_PAGE;
#endif

	r = static_call(kvm_x86_vcpu_create)(vcpu);
	if (r)
		goto free_guest_fpu;

	vcpu->arch.arch_capabilities = kvm_get_arch_capabilities();
	vcpu->arch.msr_platform_info = MSR_PLATFORM_INFO_CPUID_FAULT;
	kvm_xen_init_vcpu(vcpu);
	kvm_vcpu_mtrr_init(vcpu);
	vcpu_load(vcpu);
	kvm_set_tsc_khz(vcpu, vcpu->kvm->arch.default_tsc_khz);
	kvm_vcpu_reset(vcpu, false);
	kvm_init_mmu(vcpu);
	vcpu_put(vcpu);
	return 0;

free_guest_fpu:
	fpu_free_guest_fpstate(&vcpu->arch.guest_fpu);
free_emulate_ctxt:
	kmem_cache_free(x86_emulator_cache, vcpu->arch.emulate_ctxt);
free_wbinvd_dirty_mask:
	free_cpumask_var(vcpu->arch.wbinvd_dirty_mask);
fail_free_mce_banks:
	kfree(vcpu->arch.mce_banks);
	kfree(vcpu->arch.mci_ctl2_banks);
	free_page((unsigned long)vcpu->arch.pio_data);
fail_free_lapic:
	kvm_free_lapic(vcpu);
fail_mmu_destroy:
	kvm_mmu_destroy(vcpu);
	return r;
}

void kvm_arch_vcpu_postcreate(struct kvm_vcpu *vcpu)
{
	struct kvm *kvm = vcpu->kvm;

	if (mutex_lock_killable(&vcpu->mutex))
		return;
	vcpu_load(vcpu);
	kvm_synchronize_tsc(vcpu, 0);
	vcpu_put(vcpu);

	/* poll control enabled by default */
	vcpu->arch.msr_kvm_poll_control = 1;

	mutex_unlock(&vcpu->mutex);

	if (kvmclock_periodic_sync && vcpu->vcpu_idx == 0)
		schedule_delayed_work(&kvm->arch.kvmclock_sync_work,
						KVMCLOCK_SYNC_PERIOD);
}

void kvm_arch_vcpu_destroy(struct kvm_vcpu *vcpu)
{
	int idx;

	kvmclock_reset(vcpu);

	static_call(kvm_x86_vcpu_free)(vcpu);

	kmem_cache_free(x86_emulator_cache, vcpu->arch.emulate_ctxt);
	free_cpumask_var(vcpu->arch.wbinvd_dirty_mask);
	fpu_free_guest_fpstate(&vcpu->arch.guest_fpu);

	kvm_xen_destroy_vcpu(vcpu);
	kvm_hv_vcpu_uninit(vcpu);
	kvm_pmu_destroy(vcpu);
	kfree(vcpu->arch.mce_banks);
	kfree(vcpu->arch.mci_ctl2_banks);
	kvm_free_lapic(vcpu);
	idx = srcu_read_lock(&vcpu->kvm->srcu);
	kvm_mmu_destroy(vcpu);
	srcu_read_unlock(&vcpu->kvm->srcu, idx);
	free_page((unsigned long)vcpu->arch.pio_data);
	kvfree(vcpu->arch.cpuid_entries);
	if (!lapic_in_kernel(vcpu))
		static_branch_dec(&kvm_has_noapic_vcpu);
}

void kvm_vcpu_reset(struct kvm_vcpu *vcpu, bool init_event)
{
	struct kvm_cpuid_entry2 *cpuid_0x1;
	unsigned long old_cr0 = kvm_read_cr0(vcpu);
	unsigned long new_cr0;

	/*
	 * Several of the "set" flows, e.g. ->set_cr0(), read other registers
	 * to handle side effects.  RESET emulation hits those flows and relies
	 * on emulated/virtualized registers, including those that are loaded
	 * into hardware, to be zeroed at vCPU creation.  Use CRs as a sentinel
	 * to detect improper or missing initialization.
	 */
	WARN_ON_ONCE(!init_event &&
		     (old_cr0 || kvm_read_cr3(vcpu) || kvm_read_cr4(vcpu)));

	/*
	 * SVM doesn't unconditionally VM-Exit on INIT and SHUTDOWN, thus it's
	 * possible to INIT the vCPU while L2 is active.  Force the vCPU back
	 * into L1 as EFER.SVME is cleared on INIT (along with all other EFER
	 * bits), i.e. virtualization is disabled.
	 */
	if (is_guest_mode(vcpu))
		kvm_leave_nested(vcpu);

	kvm_lapic_reset(vcpu, init_event);

	WARN_ON_ONCE(is_guest_mode(vcpu) || is_smm(vcpu));
	vcpu->arch.hflags = 0;

	vcpu->arch.smi_pending = 0;
	vcpu->arch.smi_count = 0;
	atomic_set(&vcpu->arch.nmi_queued, 0);
	vcpu->arch.nmi_pending = 0;
	vcpu->arch.nmi_injected = false;
	kvm_clear_interrupt_queue(vcpu);
	kvm_clear_exception_queue(vcpu);

	memset(vcpu->arch.db, 0, sizeof(vcpu->arch.db));
	kvm_update_dr0123(vcpu);
	vcpu->arch.dr6 = DR6_ACTIVE_LOW;
	vcpu->arch.dr7 = DR7_FIXED_1;
	kvm_update_dr7(vcpu);

	vcpu->arch.cr2 = 0;

	kvm_make_request(KVM_REQ_EVENT, vcpu);
	vcpu->arch.apf.msr_en_val = 0;
	vcpu->arch.apf.msr_int_val = 0;
	vcpu->arch.st.msr_val = 0;

	kvmclock_reset(vcpu);

	kvm_clear_async_pf_completion_queue(vcpu);
	kvm_async_pf_hash_reset(vcpu);
	vcpu->arch.apf.halted = false;

	if (vcpu->arch.guest_fpu.fpstate && kvm_mpx_supported()) {
		struct fpstate *fpstate = vcpu->arch.guest_fpu.fpstate;

		/*
		 * All paths that lead to INIT are required to load the guest's
		 * FPU state (because most paths are buried in KVM_RUN).
		 */
		if (init_event)
			kvm_put_guest_fpu(vcpu);

		fpstate_clear_xstate_component(fpstate, XFEATURE_BNDREGS);
		fpstate_clear_xstate_component(fpstate, XFEATURE_BNDCSR);

		if (init_event)
			kvm_load_guest_fpu(vcpu);
	}

	if (!init_event) {
		kvm_pmu_reset(vcpu);
		vcpu->arch.smbase = 0x30000;

		vcpu->arch.msr_misc_features_enables = 0;
		vcpu->arch.ia32_misc_enable_msr = MSR_IA32_MISC_ENABLE_PEBS_UNAVAIL |
						  MSR_IA32_MISC_ENABLE_BTS_UNAVAIL;

		__kvm_set_xcr(vcpu, 0, XFEATURE_MASK_FP);
		__kvm_set_msr(vcpu, MSR_IA32_XSS, 0, true);
	}

	/* All GPRs except RDX (handled below) are zeroed on RESET/INIT. */
	memset(vcpu->arch.regs, 0, sizeof(vcpu->arch.regs));
	kvm_register_mark_dirty(vcpu, VCPU_REGS_RSP);

	/*
	 * Fall back to KVM's default Family/Model/Stepping of 0x600 (P6/Athlon)
	 * if no CPUID match is found.  Note, it's impossible to get a match at
	 * RESET since KVM emulates RESET before exposing the vCPU to userspace,
	 * i.e. it's impossible for kvm_find_cpuid_entry() to find a valid entry
	 * on RESET.  But, go through the motions in case that's ever remedied.
	 */
	cpuid_0x1 = kvm_find_cpuid_entry(vcpu, 1);
	kvm_rdx_write(vcpu, cpuid_0x1 ? cpuid_0x1->eax : 0x600);

	static_call(kvm_x86_vcpu_reset)(vcpu, init_event);

	kvm_set_rflags(vcpu, X86_EFLAGS_FIXED);
	kvm_rip_write(vcpu, 0xfff0);

	vcpu->arch.cr3 = 0;
	kvm_register_mark_dirty(vcpu, VCPU_EXREG_CR3);

	/*
	 * CR0.CD/NW are set on RESET, preserved on INIT.  Note, some versions
	 * of Intel's SDM list CD/NW as being set on INIT, but they contradict
	 * (or qualify) that with a footnote stating that CD/NW are preserved.
	 */
	new_cr0 = X86_CR0_ET;
	if (init_event)
		new_cr0 |= (old_cr0 & (X86_CR0_NW | X86_CR0_CD));
	else
		new_cr0 |= X86_CR0_NW | X86_CR0_CD;

	static_call(kvm_x86_set_cr0)(vcpu, new_cr0);
	static_call(kvm_x86_set_cr4)(vcpu, 0);
	static_call(kvm_x86_set_efer)(vcpu, 0);
	static_call(kvm_x86_update_exception_bitmap)(vcpu);

	/*
	 * On the standard CR0/CR4/EFER modification paths, there are several
	 * complex conditions determining whether the MMU has to be reset and/or
	 * which PCIDs have to be flushed.  However, CR0.WP and the paging-related
	 * bits in CR4 and EFER are irrelevant if CR0.PG was '0'; and a reset+flush
	 * is needed anyway if CR0.PG was '1' (which can only happen for INIT, as
	 * CR0 will be '0' prior to RESET).  So we only need to check CR0.PG here.
	 */
	if (old_cr0 & X86_CR0_PG) {
		kvm_make_request(KVM_REQ_TLB_FLUSH_GUEST, vcpu);
		kvm_mmu_reset_context(vcpu);
	}

	/*
	 * Intel's SDM states that all TLB entries are flushed on INIT.  AMD's
	 * APM states the TLBs are untouched by INIT, but it also states that
	 * the TLBs are flushed on "External initialization of the processor."
	 * Flush the guest TLB regardless of vendor, there is no meaningful
	 * benefit in relying on the guest to flush the TLB immediately after
	 * INIT.  A spurious TLB flush is benign and likely negligible from a
	 * performance perspective.
	 */
	if (init_event)
		kvm_make_request(KVM_REQ_TLB_FLUSH_GUEST, vcpu);
}
EXPORT_SYMBOL_GPL(kvm_vcpu_reset);

void kvm_vcpu_deliver_sipi_vector(struct kvm_vcpu *vcpu, u8 vector)
{
	struct kvm_segment cs;

	kvm_get_segment(vcpu, &cs, VCPU_SREG_CS);
	cs.selector = vector << 8;
	cs.base = vector << 12;
	kvm_set_segment(vcpu, &cs, VCPU_SREG_CS);
	kvm_rip_write(vcpu, 0);
}
EXPORT_SYMBOL_GPL(kvm_vcpu_deliver_sipi_vector);

int kvm_arch_hardware_enable(void)
{
	struct kvm *kvm;
	struct kvm_vcpu *vcpu;
	unsigned long i;
	int ret;
	u64 local_tsc;
	u64 max_tsc = 0;
	bool stable, backwards_tsc = false;

	kvm_user_return_msr_cpu_online();

	ret = kvm_x86_check_processor_compatibility();
	if (ret)
		return ret;

	ret = static_call(kvm_x86_hardware_enable)();
	if (ret != 0)
		return ret;

	local_tsc = rdtsc();
	stable = !kvm_check_tsc_unstable();
	list_for_each_entry(kvm, &vm_list, vm_list) {
		kvm_for_each_vcpu(i, vcpu, kvm) {
			if (!stable && vcpu->cpu == smp_processor_id())
				kvm_make_request(KVM_REQ_CLOCK_UPDATE, vcpu);
			if (stable && vcpu->arch.last_host_tsc > local_tsc) {
				backwards_tsc = true;
				if (vcpu->arch.last_host_tsc > max_tsc)
					max_tsc = vcpu->arch.last_host_tsc;
			}
		}
	}

	/*
	 * Sometimes, even reliable TSCs go backwards.  This happens on
	 * platforms that reset TSC during suspend or hibernate actions, but
	 * maintain synchronization.  We must compensate.  Fortunately, we can
	 * detect that condition here, which happens early in CPU bringup,
	 * before any KVM threads can be running.  Unfortunately, we can't
	 * bring the TSCs fully up to date with real time, as we aren't yet far
	 * enough into CPU bringup that we know how much real time has actually
	 * elapsed; our helper function, ktime_get_boottime_ns() will be using boot
	 * variables that haven't been updated yet.
	 *
	 * So we simply find the maximum observed TSC above, then record the
	 * adjustment to TSC in each VCPU.  When the VCPU later gets loaded,
	 * the adjustment will be applied.  Note that we accumulate
	 * adjustments, in case multiple suspend cycles happen before some VCPU
	 * gets a chance to run again.  In the event that no KVM threads get a
	 * chance to run, we will miss the entire elapsed period, as we'll have
	 * reset last_host_tsc, so VCPUs will not have the TSC adjusted and may
	 * loose cycle time.  This isn't too big a deal, since the loss will be
	 * uniform across all VCPUs (not to mention the scenario is extremely
	 * unlikely). It is possible that a second hibernate recovery happens
	 * much faster than a first, causing the observed TSC here to be
	 * smaller; this would require additional padding adjustment, which is
	 * why we set last_host_tsc to the local tsc observed here.
	 *
	 * N.B. - this code below runs only on platforms with reliable TSC,
	 * as that is the only way backwards_tsc is set above.  Also note
	 * that this runs for ALL vcpus, which is not a bug; all VCPUs should
	 * have the same delta_cyc adjustment applied if backwards_tsc
	 * is detected.  Note further, this adjustment is only done once,
	 * as we reset last_host_tsc on all VCPUs to stop this from being
	 * called multiple times (one for each physical CPU bringup).
	 *
	 * Platforms with unreliable TSCs don't have to deal with this, they
	 * will be compensated by the logic in vcpu_load, which sets the TSC to
	 * catchup mode.  This will catchup all VCPUs to real time, but cannot
	 * guarantee that they stay in perfect synchronization.
	 */
	if (backwards_tsc) {
		u64 delta_cyc = max_tsc - local_tsc;
		list_for_each_entry(kvm, &vm_list, vm_list) {
			kvm->arch.backwards_tsc_observed = true;
			kvm_for_each_vcpu(i, vcpu, kvm) {
				vcpu->arch.tsc_offset_adjustment += delta_cyc;
				vcpu->arch.last_host_tsc = local_tsc;
				kvm_make_request(KVM_REQ_MASTERCLOCK_UPDATE, vcpu);
			}

			/*
			 * We have to disable TSC offset matching.. if you were
			 * booting a VM while issuing an S4 host suspend....
			 * you may have some problem.  Solving this issue is
			 * left as an exercise to the reader.
			 */
			kvm->arch.last_tsc_nsec = 0;
			kvm->arch.last_tsc_write = 0;
		}

	}
	return 0;
}

void kvm_arch_hardware_disable(void)
{
	static_call(kvm_x86_hardware_disable)();
	drop_user_return_notifiers();
}

bool kvm_vcpu_is_reset_bsp(struct kvm_vcpu *vcpu)
{
	return vcpu->kvm->arch.bsp_vcpu_id == vcpu->vcpu_id;
}

bool kvm_vcpu_is_bsp(struct kvm_vcpu *vcpu)
{
	return (vcpu->arch.apic_base & MSR_IA32_APICBASE_BSP) != 0;
}

__read_mostly DEFINE_STATIC_KEY_FALSE(kvm_has_noapic_vcpu);
EXPORT_SYMBOL_GPL(kvm_has_noapic_vcpu);

void kvm_arch_sched_in(struct kvm_vcpu *vcpu, int cpu)
{
	struct kvm_pmu *pmu = vcpu_to_pmu(vcpu);

	vcpu->arch.l1tf_flush_l1d = true;
	if (pmu->version && unlikely(pmu->event_count)) {
		pmu->need_cleanup = true;
		kvm_make_request(KVM_REQ_PMU, vcpu);
	}
	static_call(kvm_x86_sched_in)(vcpu, cpu);
}

void kvm_arch_free_vm(struct kvm *kvm)
{
	kfree(to_kvm_hv(kvm)->hv_pa_pg);
	__kvm_arch_free_vm(kvm);
}


int kvm_arch_init_vm(struct kvm *kvm, unsigned long type)
{
	int ret;
	unsigned long flags;

	if (type)
		return -EINVAL;

	ret = kvm_page_track_init(kvm);
	if (ret)
		goto out;

	ret = kvm_mmu_init_vm(kvm);
	if (ret)
		goto out_page_track;

	ret = static_call(kvm_x86_vm_init)(kvm);
	if (ret)
		goto out_uninit_mmu;

	INIT_HLIST_HEAD(&kvm->arch.mask_notifier_list);
	INIT_LIST_HEAD(&kvm->arch.assigned_dev_head);
	atomic_set(&kvm->arch.noncoherent_dma_count, 0);

	/* Reserve bit 0 of irq_sources_bitmap for userspace irq source */
	set_bit(KVM_USERSPACE_IRQ_SOURCE_ID, &kvm->arch.irq_sources_bitmap);
	/* Reserve bit 1 of irq_sources_bitmap for irqfd-resampler */
	set_bit(KVM_IRQFD_RESAMPLE_IRQ_SOURCE_ID,
		&kvm->arch.irq_sources_bitmap);

	raw_spin_lock_init(&kvm->arch.tsc_write_lock);
	mutex_init(&kvm->arch.apic_map_lock);
	seqcount_raw_spinlock_init(&kvm->arch.pvclock_sc, &kvm->arch.tsc_write_lock);
	kvm->arch.kvmclock_offset = -get_kvmclock_base_ns();

	raw_spin_lock_irqsave(&kvm->arch.tsc_write_lock, flags);
	pvclock_update_vm_gtod_copy(kvm);
	raw_spin_unlock_irqrestore(&kvm->arch.tsc_write_lock, flags);

	kvm->arch.default_tsc_khz = max_tsc_khz ? : tsc_khz;
	kvm->arch.guest_can_read_msr_platform_info = true;
	kvm->arch.enable_pmu = enable_pmu;

#if IS_ENABLED(CONFIG_HYPERV)
	spin_lock_init(&kvm->arch.hv_root_tdp_lock);
	kvm->arch.hv_root_tdp = INVALID_PAGE;
#endif

	INIT_DELAYED_WORK(&kvm->arch.kvmclock_update_work, kvmclock_update_fn);
	INIT_DELAYED_WORK(&kvm->arch.kvmclock_sync_work, kvmclock_sync_fn);

	kvm_apicv_init(kvm);
	kvm_hv_init_vm(kvm);
	kvm_xen_init_vm(kvm);

	return 0;

out_uninit_mmu:
	kvm_mmu_uninit_vm(kvm);
out_page_track:
	kvm_page_track_cleanup(kvm);
out:
	return ret;
}

int kvm_arch_post_init_vm(struct kvm *kvm)
{
	return kvm_mmu_post_init_vm(kvm);
}

static void kvm_unload_vcpu_mmu(struct kvm_vcpu *vcpu)
{
	vcpu_load(vcpu);
	kvm_mmu_unload(vcpu);
	vcpu_put(vcpu);
}

static void kvm_unload_vcpu_mmus(struct kvm *kvm)
{
	unsigned long i;
	struct kvm_vcpu *vcpu;

	kvm_for_each_vcpu(i, vcpu, kvm) {
		kvm_clear_async_pf_completion_queue(vcpu);
		kvm_unload_vcpu_mmu(vcpu);
	}
}

void kvm_arch_sync_events(struct kvm *kvm)
{
	cancel_delayed_work_sync(&kvm->arch.kvmclock_sync_work);
	cancel_delayed_work_sync(&kvm->arch.kvmclock_update_work);
	kvm_free_pit(kvm);
}

/**
 * __x86_set_memory_region: Setup KVM internal memory slot
 *
 * @kvm: the kvm pointer to the VM.
 * @id: the slot ID to setup.
 * @gpa: the GPA to install the slot (unused when @size == 0).
 * @size: the size of the slot. Set to zero to uninstall a slot.
 *
 * This function helps to setup a KVM internal memory slot.  Specify
 * @size > 0 to install a new slot, while @size == 0 to uninstall a
 * slot.  The return code can be one of the following:
 *
 *   HVA:           on success (uninstall will return a bogus HVA)
 *   -errno:        on error
 *
 * The caller should always use IS_ERR() to check the return value
 * before use.  Note, the KVM internal memory slots are guaranteed to
 * remain valid and unchanged until the VM is destroyed, i.e., the
 * GPA->HVA translation will not change.  However, the HVA is a user
 * address, i.e. its accessibility is not guaranteed, and must be
 * accessed via __copy_{to,from}_user().
 */
void __user * __x86_set_memory_region(struct kvm *kvm, int id, gpa_t gpa,
				      u32 size)
{
	int i, r;
	unsigned long hva, old_npages;
	struct kvm_memslots *slots = kvm_memslots(kvm);
	struct kvm_memory_slot *slot;

	/* Called with kvm->slots_lock held.  */
	if (WARN_ON(id >= KVM_MEM_SLOTS_NUM))
		return ERR_PTR_USR(-EINVAL);

	slot = id_to_memslot(slots, id);
	if (size) {
		if (slot && slot->npages)
			return ERR_PTR_USR(-EEXIST);

		/*
		 * MAP_SHARED to prevent internal slot pages from being moved
		 * by fork()/COW.
		 */
		hva = vm_mmap(NULL, 0, size, PROT_READ | PROT_WRITE,
			      MAP_SHARED | MAP_ANONYMOUS, 0);
		if (IS_ERR_VALUE(hva))
			return (void __user *)hva;
	} else {
		if (!slot || !slot->npages)
			return NULL;

		old_npages = slot->npages;
		hva = slot->userspace_addr;
	}

	for (i = 0; i < KVM_ADDRESS_SPACE_NUM; i++) {
		struct kvm_userspace_memory_region m;

		m.slot = id | (i << 16);
		m.flags = 0;
		m.guest_phys_addr = gpa;
		m.userspace_addr = hva;
		m.memory_size = size;
		r = __kvm_set_memory_region(kvm, &m);
		if (r < 0)
			return ERR_PTR_USR(r);
	}

	if (!size)
		vm_munmap(hva, old_npages * PAGE_SIZE);

	return (void __user *)hva;
}
EXPORT_SYMBOL_GPL(__x86_set_memory_region);

void kvm_arch_pre_destroy_vm(struct kvm *kvm)
{
	kvm_mmu_pre_destroy_vm(kvm);
}

void kvm_arch_destroy_vm(struct kvm *kvm)
{
	if (current->mm == kvm->mm) {
		/*
		 * Free memory regions allocated on behalf of userspace,
		 * unless the memory map has changed due to process exit
		 * or fd copying.
		 */
		mutex_lock(&kvm->slots_lock);
		__x86_set_memory_region(kvm, APIC_ACCESS_PAGE_PRIVATE_MEMSLOT,
					0, 0);
		__x86_set_memory_region(kvm, IDENTITY_PAGETABLE_PRIVATE_MEMSLOT,
					0, 0);
		__x86_set_memory_region(kvm, TSS_PRIVATE_MEMSLOT, 0, 0);
		mutex_unlock(&kvm->slots_lock);
	}
	kvm_unload_vcpu_mmus(kvm);
	static_call_cond(kvm_x86_vm_destroy)(kvm);
	kvm_free_msr_filter(srcu_dereference_check(kvm->arch.msr_filter, &kvm->srcu, 1));
	kvm_pic_destroy(kvm);
	kvm_ioapic_destroy(kvm);
	kvm_destroy_vcpus(kvm);
	kvfree(rcu_dereference_check(kvm->arch.apic_map, 1));
	kfree(srcu_dereference_check(kvm->arch.pmu_event_filter, &kvm->srcu, 1));
	kvm_mmu_uninit_vm(kvm);
	kvm_page_track_cleanup(kvm);
	kvm_xen_destroy_vm(kvm);
	kvm_hv_destroy_vm(kvm);
}

static void memslot_rmap_free(struct kvm_memory_slot *slot)
{
	int i;

	for (i = 0; i < KVM_NR_PAGE_SIZES; ++i) {
		kvfree(slot->arch.rmap[i]);
		slot->arch.rmap[i] = NULL;
	}
}

void kvm_arch_free_memslot(struct kvm *kvm, struct kvm_memory_slot *slot)
{
	int i;

	memslot_rmap_free(slot);

	for (i = 1; i < KVM_NR_PAGE_SIZES; ++i) {
		kvfree(slot->arch.lpage_info[i - 1]);
		slot->arch.lpage_info[i - 1] = NULL;
	}

	kvm_page_track_free_memslot(slot);
}

int memslot_rmap_alloc(struct kvm_memory_slot *slot, unsigned long npages)
{
	const int sz = sizeof(*slot->arch.rmap[0]);
	int i;

	for (i = 0; i < KVM_NR_PAGE_SIZES; ++i) {
		int level = i + 1;
		int lpages = __kvm_mmu_slot_lpages(slot, npages, level);

		if (slot->arch.rmap[i])
			continue;

		slot->arch.rmap[i] = __vcalloc(lpages, sz, GFP_KERNEL_ACCOUNT);
		if (!slot->arch.rmap[i]) {
			memslot_rmap_free(slot);
			return -ENOMEM;
		}
	}

	return 0;
}

static int kvm_alloc_memslot_metadata(struct kvm *kvm,
				      struct kvm_memory_slot *slot)
{
	unsigned long npages = slot->npages;
	int i, r;

	/*
	 * Clear out the previous array pointers for the KVM_MR_MOVE case.  The
	 * old arrays will be freed by __kvm_set_memory_region() if installing
	 * the new memslot is successful.
	 */
	memset(&slot->arch, 0, sizeof(slot->arch));

	if (kvm_memslots_have_rmaps(kvm)) {
		r = memslot_rmap_alloc(slot, npages);
		if (r)
			return r;
	}

	for (i = 1; i < KVM_NR_PAGE_SIZES; ++i) {
		struct kvm_lpage_info *linfo;
		unsigned long ugfn;
		int lpages;
		int level = i + 1;

		lpages = __kvm_mmu_slot_lpages(slot, npages, level);

		linfo = __vcalloc(lpages, sizeof(*linfo), GFP_KERNEL_ACCOUNT);
		if (!linfo)
			goto out_free;

		slot->arch.lpage_info[i - 1] = linfo;

		if (slot->base_gfn & (KVM_PAGES_PER_HPAGE(level) - 1))
			linfo[0].disallow_lpage = 1;
		if ((slot->base_gfn + npages) & (KVM_PAGES_PER_HPAGE(level) - 1))
			linfo[lpages - 1].disallow_lpage = 1;
		ugfn = slot->userspace_addr >> PAGE_SHIFT;
		/*
		 * If the gfn and userspace address are not aligned wrt each
		 * other, disable large page support for this slot.
		 */
		if ((slot->base_gfn ^ ugfn) & (KVM_PAGES_PER_HPAGE(level) - 1)) {
			unsigned long j;

			for (j = 0; j < lpages; ++j)
				linfo[j].disallow_lpage = 1;
		}
	}

	if (kvm_page_track_create_memslot(kvm, slot, npages))
		goto out_free;

	return 0;

out_free:
	memslot_rmap_free(slot);

	for (i = 1; i < KVM_NR_PAGE_SIZES; ++i) {
		kvfree(slot->arch.lpage_info[i - 1]);
		slot->arch.lpage_info[i - 1] = NULL;
	}
	return -ENOMEM;
}

void kvm_arch_memslots_updated(struct kvm *kvm, u64 gen)
{
	struct kvm_vcpu *vcpu;
	unsigned long i;

	/*
	 * memslots->generation has been incremented.
	 * mmio generation may have reached its maximum value.
	 */
	kvm_mmu_invalidate_mmio_sptes(kvm, gen);

	/* Force re-initialization of steal_time cache */
	kvm_for_each_vcpu(i, vcpu, kvm)
		kvm_vcpu_kick(vcpu);
}

int kvm_arch_prepare_memory_region(struct kvm *kvm,
				   const struct kvm_memory_slot *old,
				   struct kvm_memory_slot *new,
				   enum kvm_mr_change change)
{
	if (change == KVM_MR_CREATE || change == KVM_MR_MOVE) {
		if ((new->base_gfn + new->npages - 1) > kvm_mmu_max_gfn())
			return -EINVAL;

		return kvm_alloc_memslot_metadata(kvm, new);
	}

	if (change == KVM_MR_FLAGS_ONLY)
		memcpy(&new->arch, &old->arch, sizeof(old->arch));
	else if (WARN_ON_ONCE(change != KVM_MR_DELETE))
		return -EIO;

	return 0;
}


static void kvm_mmu_update_cpu_dirty_logging(struct kvm *kvm, bool enable)
{
	int nr_slots;

	if (!kvm_x86_ops.cpu_dirty_log_size)
		return;

	nr_slots = atomic_read(&kvm->nr_memslots_dirty_logging);
	if ((enable && nr_slots == 1) || !nr_slots)
		kvm_make_all_cpus_request(kvm, KVM_REQ_UPDATE_CPU_DIRTY_LOGGING);
}

static void kvm_mmu_slot_apply_flags(struct kvm *kvm,
				     struct kvm_memory_slot *old,
				     const struct kvm_memory_slot *new,
				     enum kvm_mr_change change)
{
	u32 old_flags = old ? old->flags : 0;
	u32 new_flags = new ? new->flags : 0;
	bool log_dirty_pages = new_flags & KVM_MEM_LOG_DIRTY_PAGES;

	/*
	 * Update CPU dirty logging if dirty logging is being toggled.  This
	 * applies to all operations.
	 */
	if ((old_flags ^ new_flags) & KVM_MEM_LOG_DIRTY_PAGES)
		kvm_mmu_update_cpu_dirty_logging(kvm, log_dirty_pages);

	/*
	 * Nothing more to do for RO slots (which can't be dirtied and can't be
	 * made writable) or CREATE/MOVE/DELETE of a slot.
	 *
	 * For a memslot with dirty logging disabled:
	 * CREATE:      No dirty mappings will already exist.
	 * MOVE/DELETE: The old mappings will already have been cleaned up by
	 *		kvm_arch_flush_shadow_memslot()
	 *
	 * For a memslot with dirty logging enabled:
	 * CREATE:      No shadow pages exist, thus nothing to write-protect
	 *		and no dirty bits to clear.
	 * MOVE/DELETE: The old mappings will already have been cleaned up by
	 *		kvm_arch_flush_shadow_memslot().
	 */
	if ((change != KVM_MR_FLAGS_ONLY) || (new_flags & KVM_MEM_READONLY))
		return;

	/*
	 * READONLY and non-flags changes were filtered out above, and the only
	 * other flag is LOG_DIRTY_PAGES, i.e. something is wrong if dirty
	 * logging isn't being toggled on or off.
	 */
	if (WARN_ON_ONCE(!((old_flags ^ new_flags) & KVM_MEM_LOG_DIRTY_PAGES)))
		return;

	if (!log_dirty_pages) {
		/*
		 * Dirty logging tracks sptes in 4k granularity, meaning that
		 * large sptes have to be split.  If live migration succeeds,
		 * the guest in the source machine will be destroyed and large
		 * sptes will be created in the destination.  However, if the
		 * guest continues to run in the source machine (for example if
		 * live migration fails), small sptes will remain around and
		 * cause bad performance.
		 *
		 * Scan sptes if dirty logging has been stopped, dropping those
		 * which can be collapsed into a single large-page spte.  Later
		 * page faults will create the large-page sptes.
		 */
		kvm_mmu_zap_collapsible_sptes(kvm, new);
	} else {
		/*
		 * Initially-all-set does not require write protecting any page,
		 * because they're all assumed to be dirty.
		 */
		if (kvm_dirty_log_manual_protect_and_init_set(kvm))
			return;

		if (READ_ONCE(eager_page_split))
			kvm_mmu_slot_try_split_huge_pages(kvm, new, PG_LEVEL_4K);

		if (kvm_x86_ops.cpu_dirty_log_size) {
			kvm_mmu_slot_leaf_clear_dirty(kvm, new);
			kvm_mmu_slot_remove_write_access(kvm, new, PG_LEVEL_2M);
		} else {
			kvm_mmu_slot_remove_write_access(kvm, new, PG_LEVEL_4K);
		}

		/*
		 * Unconditionally flush the TLBs after enabling dirty logging.
		 * A flush is almost always going to be necessary (see below),
		 * and unconditionally flushing allows the helpers to omit
		 * the subtly complex checks when removing write access.
		 *
		 * Do the flush outside of mmu_lock to reduce the amount of
		 * time mmu_lock is held.  Flushing after dropping mmu_lock is
		 * safe as KVM only needs to guarantee the slot is fully
		 * write-protected before returning to userspace, i.e. before
		 * userspace can consume the dirty status.
		 *
		 * Flushing outside of mmu_lock requires KVM to be careful when
		 * making decisions based on writable status of an SPTE, e.g. a
		 * !writable SPTE doesn't guarantee a CPU can't perform writes.
		 *
		 * Specifically, KVM also write-protects guest page tables to
		 * monitor changes when using shadow paging, and must guarantee
		 * no CPUs can write to those page before mmu_lock is dropped.
		 * Because CPUs may have stale TLB entries at this point, a
		 * !writable SPTE doesn't guarantee CPUs can't perform writes.
		 *
		 * KVM also allows making SPTES writable outside of mmu_lock,
		 * e.g. to allow dirty logging without taking mmu_lock.
		 *
		 * To handle these scenarios, KVM uses a separate software-only
		 * bit (MMU-writable) to track if a SPTE is !writable due to
		 * a guest page table being write-protected (KVM clears the
		 * MMU-writable flag when write-protecting for shadow paging).
		 *
		 * The use of MMU-writable is also the primary motivation for
		 * the unconditional flush.  Because KVM must guarantee that a
		 * CPU doesn't contain stale, writable TLB entries for a
		 * !MMU-writable SPTE, KVM must flush if it encounters any
		 * MMU-writable SPTE regardless of whether the actual hardware
		 * writable bit was set.  I.e. KVM is almost guaranteed to need
		 * to flush, while unconditionally flushing allows the "remove
		 * write access" helpers to ignore MMU-writable entirely.
		 *
		 * See is_writable_pte() for more details (the case involving
		 * access-tracked SPTEs is particularly relevant).
		 */
		kvm_arch_flush_remote_tlbs_memslot(kvm, new);
	}
}

void kvm_arch_commit_memory_region(struct kvm *kvm,
				struct kvm_memory_slot *old,
				const struct kvm_memory_slot *new,
				enum kvm_mr_change change)
{
	if (!kvm->arch.n_requested_mmu_pages &&
	    (change == KVM_MR_CREATE || change == KVM_MR_DELETE)) {
		unsigned long nr_mmu_pages;

		nr_mmu_pages = kvm->nr_memslot_pages / KVM_MEMSLOT_PAGES_TO_MMU_PAGES_RATIO;
		nr_mmu_pages = max(nr_mmu_pages, KVM_MIN_ALLOC_MMU_PAGES);
		kvm_mmu_change_mmu_pages(kvm, nr_mmu_pages);
	}

	kvm_mmu_slot_apply_flags(kvm, old, new, change);

	/* Free the arrays associated with the old memslot. */
	if (change == KVM_MR_MOVE)
		kvm_arch_free_memslot(kvm, old);
}

void kvm_arch_flush_shadow_all(struct kvm *kvm)
{
	kvm_mmu_zap_all(kvm);
}

void kvm_arch_flush_shadow_memslot(struct kvm *kvm,
				   struct kvm_memory_slot *slot)
{
	kvm_page_track_flush_slot(kvm, slot);
}

static inline bool kvm_guest_apic_has_interrupt(struct kvm_vcpu *vcpu)
{
	return (is_guest_mode(vcpu) &&
		static_call(kvm_x86_guest_apic_has_interrupt)(vcpu));
}

static inline bool kvm_vcpu_has_events(struct kvm_vcpu *vcpu)
{
	if (!list_empty_careful(&vcpu->async_pf.done))
		return true;

	if (kvm_apic_has_pending_init_or_sipi(vcpu) &&
	    kvm_apic_init_sipi_allowed(vcpu))
		return true;

	if (vcpu->arch.pv.pv_unhalted)
		return true;

	if (kvm_is_exception_pending(vcpu))
		return true;

	if (kvm_test_request(KVM_REQ_NMI, vcpu) ||
	    (vcpu->arch.nmi_pending &&
	     static_call(kvm_x86_nmi_allowed)(vcpu, false)))
		return true;

#ifdef CONFIG_KVM_SMM
	if (kvm_test_request(KVM_REQ_SMI, vcpu) ||
	    (vcpu->arch.smi_pending &&
	     static_call(kvm_x86_smi_allowed)(vcpu, false)))
		return true;
#endif

	if (kvm_arch_interrupt_allowed(vcpu) &&
	    (kvm_cpu_has_interrupt(vcpu) ||
	    kvm_guest_apic_has_interrupt(vcpu)))
		return true;

	if (kvm_hv_has_stimer_pending(vcpu))
		return true;

	if (is_guest_mode(vcpu) &&
	    kvm_x86_ops.nested_ops->has_events &&
	    kvm_x86_ops.nested_ops->has_events(vcpu))
		return true;

	if (kvm_xen_has_pending_events(vcpu))
		return true;

	return false;
}

int kvm_arch_vcpu_runnable(struct kvm_vcpu *vcpu)
{
	return kvm_vcpu_running(vcpu) || kvm_vcpu_has_events(vcpu);
}

bool kvm_arch_dy_has_pending_interrupt(struct kvm_vcpu *vcpu)
{
	if (kvm_vcpu_apicv_active(vcpu) &&
	    static_call(kvm_x86_dy_apicv_has_pending_interrupt)(vcpu))
		return true;

	return false;
}

bool kvm_arch_dy_runnable(struct kvm_vcpu *vcpu)
{
	if (READ_ONCE(vcpu->arch.pv.pv_unhalted))
		return true;

	if (kvm_test_request(KVM_REQ_NMI, vcpu) ||
#ifdef CONFIG_KVM_SMM
		kvm_test_request(KVM_REQ_SMI, vcpu) ||
#endif
		 kvm_test_request(KVM_REQ_EVENT, vcpu))
		return true;

	return kvm_arch_dy_has_pending_interrupt(vcpu);
}

bool kvm_arch_vcpu_in_kernel(struct kvm_vcpu *vcpu)
{
	if (vcpu->arch.guest_state_protected)
		return true;

	return vcpu->arch.preempted_in_kernel;
}

unsigned long kvm_arch_vcpu_get_ip(struct kvm_vcpu *vcpu)
{
	return kvm_rip_read(vcpu);
}

int kvm_arch_vcpu_should_kick(struct kvm_vcpu *vcpu)
{
	return kvm_vcpu_exiting_guest_mode(vcpu) == IN_GUEST_MODE;
}

int kvm_arch_interrupt_allowed(struct kvm_vcpu *vcpu)
{
	return static_call(kvm_x86_interrupt_allowed)(vcpu, false);
}

unsigned long kvm_get_linear_rip(struct kvm_vcpu *vcpu)
{
	/* Can't read the RIP when guest state is protected, just return 0 */
	if (vcpu->arch.guest_state_protected)
		return 0;

	if (is_64_bit_mode(vcpu))
		return kvm_rip_read(vcpu);
	return (u32)(get_segment_base(vcpu, VCPU_SREG_CS) +
		     kvm_rip_read(vcpu));
}
EXPORT_SYMBOL_GPL(kvm_get_linear_rip);

bool kvm_is_linear_rip(struct kvm_vcpu *vcpu, unsigned long linear_rip)
{
	return kvm_get_linear_rip(vcpu) == linear_rip;
}
EXPORT_SYMBOL_GPL(kvm_is_linear_rip);

unsigned long kvm_get_rflags(struct kvm_vcpu *vcpu)
{
	unsigned long rflags;

	rflags = static_call(kvm_x86_get_rflags)(vcpu);
	if (vcpu->guest_debug & KVM_GUESTDBG_SINGLESTEP)
		rflags &= ~X86_EFLAGS_TF;
	return rflags;
}
EXPORT_SYMBOL_GPL(kvm_get_rflags);

static void __kvm_set_rflags(struct kvm_vcpu *vcpu, unsigned long rflags)
{
	if (vcpu->guest_debug & KVM_GUESTDBG_SINGLESTEP &&
	    kvm_is_linear_rip(vcpu, vcpu->arch.singlestep_rip))
		rflags |= X86_EFLAGS_TF;
	static_call(kvm_x86_set_rflags)(vcpu, rflags);
}

void kvm_set_rflags(struct kvm_vcpu *vcpu, unsigned long rflags)
{
	__kvm_set_rflags(vcpu, rflags);
	kvm_make_request(KVM_REQ_EVENT, vcpu);
}
EXPORT_SYMBOL_GPL(kvm_set_rflags);

static inline u32 kvm_async_pf_hash_fn(gfn_t gfn)
{
	BUILD_BUG_ON(!is_power_of_2(ASYNC_PF_PER_VCPU));

	return hash_32(gfn & 0xffffffff, order_base_2(ASYNC_PF_PER_VCPU));
}

static inline u32 kvm_async_pf_next_probe(u32 key)
{
	return (key + 1) & (ASYNC_PF_PER_VCPU - 1);
}

static void kvm_add_async_pf_gfn(struct kvm_vcpu *vcpu, gfn_t gfn)
{
	u32 key = kvm_async_pf_hash_fn(gfn);

	while (vcpu->arch.apf.gfns[key] != ~0)
		key = kvm_async_pf_next_probe(key);

	vcpu->arch.apf.gfns[key] = gfn;
}

static u32 kvm_async_pf_gfn_slot(struct kvm_vcpu *vcpu, gfn_t gfn)
{
	int i;
	u32 key = kvm_async_pf_hash_fn(gfn);

	for (i = 0; i < ASYNC_PF_PER_VCPU &&
		     (vcpu->arch.apf.gfns[key] != gfn &&
		      vcpu->arch.apf.gfns[key] != ~0); i++)
		key = kvm_async_pf_next_probe(key);

	return key;
}

bool kvm_find_async_pf_gfn(struct kvm_vcpu *vcpu, gfn_t gfn)
{
	return vcpu->arch.apf.gfns[kvm_async_pf_gfn_slot(vcpu, gfn)] == gfn;
}

static void kvm_del_async_pf_gfn(struct kvm_vcpu *vcpu, gfn_t gfn)
{
	u32 i, j, k;

	i = j = kvm_async_pf_gfn_slot(vcpu, gfn);

	if (WARN_ON_ONCE(vcpu->arch.apf.gfns[i] != gfn))
		return;

	while (true) {
		vcpu->arch.apf.gfns[i] = ~0;
		do {
			j = kvm_async_pf_next_probe(j);
			if (vcpu->arch.apf.gfns[j] == ~0)
				return;
			k = kvm_async_pf_hash_fn(vcpu->arch.apf.gfns[j]);
			/*
			 * k lies cyclically in ]i,j]
			 * |    i.k.j |
			 * |....j i.k.| or  |.k..j i...|
			 */
		} while ((i <= j) ? (i < k && k <= j) : (i < k || k <= j));
		vcpu->arch.apf.gfns[i] = vcpu->arch.apf.gfns[j];
		i = j;
	}
}

static inline int apf_put_user_notpresent(struct kvm_vcpu *vcpu)
{
	u32 reason = KVM_PV_REASON_PAGE_NOT_PRESENT;

	return kvm_write_guest_cached(vcpu->kvm, &vcpu->arch.apf.data, &reason,
				      sizeof(reason));
}

static inline int apf_put_user_ready(struct kvm_vcpu *vcpu, u32 token)
{
	unsigned int offset = offsetof(struct kvm_vcpu_pv_apf_data, token);

	return kvm_write_guest_offset_cached(vcpu->kvm, &vcpu->arch.apf.data,
					     &token, offset, sizeof(token));
}

static inline bool apf_pageready_slot_free(struct kvm_vcpu *vcpu)
{
	unsigned int offset = offsetof(struct kvm_vcpu_pv_apf_data, token);
	u32 val;

	if (kvm_read_guest_offset_cached(vcpu->kvm, &vcpu->arch.apf.data,
					 &val, offset, sizeof(val)))
		return false;

	return !val;
}

static bool kvm_can_deliver_async_pf(struct kvm_vcpu *vcpu)
{

	if (!kvm_pv_async_pf_enabled(vcpu))
		return false;

	if (vcpu->arch.apf.send_user_only &&
	    static_call(kvm_x86_get_cpl)(vcpu) == 0)
		return false;

	if (is_guest_mode(vcpu)) {
		/*
		 * L1 needs to opt into the special #PF vmexits that are
		 * used to deliver async page faults.
		 */
		return vcpu->arch.apf.delivery_as_pf_vmexit;
	} else {
		/*
		 * Play it safe in case the guest temporarily disables paging.
		 * The real mode IDT in particular is unlikely to have a #PF
		 * exception setup.
		 */
		return is_paging(vcpu);
	}
}

bool kvm_can_do_async_pf(struct kvm_vcpu *vcpu)
{
	if (unlikely(!lapic_in_kernel(vcpu) ||
		     kvm_event_needs_reinjection(vcpu) ||
		     kvm_is_exception_pending(vcpu)))
		return false;

	if (kvm_hlt_in_guest(vcpu->kvm) && !kvm_can_deliver_async_pf(vcpu))
		return false;

	/*
	 * If interrupts are off we cannot even use an artificial
	 * halt state.
	 */
	return kvm_arch_interrupt_allowed(vcpu);
}

bool kvm_arch_async_page_not_present(struct kvm_vcpu *vcpu,
				     struct kvm_async_pf *work)
{
	struct x86_exception fault;

	trace_kvm_async_pf_not_present(work->arch.token, work->cr2_or_gpa);
	kvm_add_async_pf_gfn(vcpu, work->arch.gfn);

	if (kvm_can_deliver_async_pf(vcpu) &&
	    !apf_put_user_notpresent(vcpu)) {
		fault.vector = PF_VECTOR;
		fault.error_code_valid = true;
		fault.error_code = 0;
		fault.nested_page_fault = false;
		fault.address = work->arch.token;
		fault.async_page_fault = true;
		kvm_inject_page_fault(vcpu, &fault);
		return true;
	} else {
		/*
		 * It is not possible to deliver a paravirtualized asynchronous
		 * page fault, but putting the guest in an artificial halt state
		 * can be beneficial nevertheless: if an interrupt arrives, we
		 * can deliver it timely and perhaps the guest will schedule
		 * another process.  When the instruction that triggered a page
		 * fault is retried, hopefully the page will be ready in the host.
		 */
		kvm_make_request(KVM_REQ_APF_HALT, vcpu);
		return false;
	}
}

void kvm_arch_async_page_present(struct kvm_vcpu *vcpu,
				 struct kvm_async_pf *work)
{
	struct kvm_lapic_irq irq = {
		.delivery_mode = APIC_DM_FIXED,
		.vector = vcpu->arch.apf.vec
	};

	if (work->wakeup_all)
		work->arch.token = ~0; /* broadcast wakeup */
	else
		kvm_del_async_pf_gfn(vcpu, work->arch.gfn);
	trace_kvm_async_pf_ready(work->arch.token, work->cr2_or_gpa);

	if ((work->wakeup_all || work->notpresent_injected) &&
	    kvm_pv_async_pf_enabled(vcpu) &&
	    !apf_put_user_ready(vcpu, work->arch.token)) {
		vcpu->arch.apf.pageready_pending = true;
		kvm_apic_set_irq(vcpu, &irq, NULL);
	}

	vcpu->arch.apf.halted = false;
	vcpu->arch.mp_state = KVM_MP_STATE_RUNNABLE;
}

void kvm_arch_async_page_present_queued(struct kvm_vcpu *vcpu)
{
	kvm_make_request(KVM_REQ_APF_READY, vcpu);
	if (!vcpu->arch.apf.pageready_pending)
		kvm_vcpu_kick(vcpu);
}

bool kvm_arch_can_dequeue_async_page_present(struct kvm_vcpu *vcpu)
{
	if (!kvm_pv_async_pf_enabled(vcpu))
		return true;
	else
		return kvm_lapic_enabled(vcpu) && apf_pageready_slot_free(vcpu);
}

void kvm_arch_start_assignment(struct kvm *kvm)
{
	if (atomic_inc_return(&kvm->arch.assigned_device_count) == 1)
		static_call_cond(kvm_x86_pi_start_assignment)(kvm);
}
EXPORT_SYMBOL_GPL(kvm_arch_start_assignment);

void kvm_arch_end_assignment(struct kvm *kvm)
{
	atomic_dec(&kvm->arch.assigned_device_count);
}
EXPORT_SYMBOL_GPL(kvm_arch_end_assignment);

bool noinstr kvm_arch_has_assigned_device(struct kvm *kvm)
{
	return arch_atomic_read(&kvm->arch.assigned_device_count);
}
EXPORT_SYMBOL_GPL(kvm_arch_has_assigned_device);

void kvm_arch_register_noncoherent_dma(struct kvm *kvm)
{
	atomic_inc(&kvm->arch.noncoherent_dma_count);
}
EXPORT_SYMBOL_GPL(kvm_arch_register_noncoherent_dma);

void kvm_arch_unregister_noncoherent_dma(struct kvm *kvm)
{
	atomic_dec(&kvm->arch.noncoherent_dma_count);
}
EXPORT_SYMBOL_GPL(kvm_arch_unregister_noncoherent_dma);

bool kvm_arch_has_noncoherent_dma(struct kvm *kvm)
{
	return atomic_read(&kvm->arch.noncoherent_dma_count);
}
EXPORT_SYMBOL_GPL(kvm_arch_has_noncoherent_dma);

bool kvm_arch_has_irq_bypass(void)
{
	return true;
}

int kvm_arch_irq_bypass_add_producer(struct irq_bypass_consumer *cons,
				      struct irq_bypass_producer *prod)
{
	struct kvm_kernel_irqfd *irqfd =
		container_of(cons, struct kvm_kernel_irqfd, consumer);
	int ret;

	irqfd->producer = prod;
	kvm_arch_start_assignment(irqfd->kvm);
	ret = static_call(kvm_x86_pi_update_irte)(irqfd->kvm,
					 prod->irq, irqfd->gsi, 1);

	if (ret)
		kvm_arch_end_assignment(irqfd->kvm);

	return ret;
}

void kvm_arch_irq_bypass_del_producer(struct irq_bypass_consumer *cons,
				      struct irq_bypass_producer *prod)
{
	int ret;
	struct kvm_kernel_irqfd *irqfd =
		container_of(cons, struct kvm_kernel_irqfd, consumer);

	WARN_ON(irqfd->producer != prod);
	irqfd->producer = NULL;

	/*
	 * When producer of consumer is unregistered, we change back to
	 * remapped mode, so we can re-use the current implementation
	 * when the irq is masked/disabled or the consumer side (KVM
	 * int this case doesn't want to receive the interrupts.
	*/
	ret = static_call(kvm_x86_pi_update_irte)(irqfd->kvm, prod->irq, irqfd->gsi, 0);
	if (ret)
		printk(KERN_INFO "irq bypass consumer (token %p) unregistration"
		       " fails: %d\n", irqfd->consumer.token, ret);

	kvm_arch_end_assignment(irqfd->kvm);
}

int kvm_arch_update_irqfd_routing(struct kvm *kvm, unsigned int host_irq,
				   uint32_t guest_irq, bool set)
{
	return static_call(kvm_x86_pi_update_irte)(kvm, host_irq, guest_irq, set);
}

bool kvm_arch_irqfd_route_changed(struct kvm_kernel_irq_routing_entry *old,
				  struct kvm_kernel_irq_routing_entry *new)
{
	if (new->type != KVM_IRQ_ROUTING_MSI)
		return true;

	return !!memcmp(&old->msi, &new->msi, sizeof(new->msi));
}

bool kvm_vector_hashing_enabled(void)
{
	return vector_hashing;
}

bool kvm_arch_no_poll(struct kvm_vcpu *vcpu)
{
	return (vcpu->arch.msr_kvm_poll_control & 1) == 0;
}
EXPORT_SYMBOL_GPL(kvm_arch_no_poll);


int kvm_spec_ctrl_test_value(u64 value)
{
	/*
	 * test that setting IA32_SPEC_CTRL to given value
	 * is allowed by the host processor
	 */

	u64 saved_value;
	unsigned long flags;
	int ret = 0;

	local_irq_save(flags);

	if (rdmsrl_safe(MSR_IA32_SPEC_CTRL, &saved_value))
		ret = 1;
	else if (wrmsrl_safe(MSR_IA32_SPEC_CTRL, value))
		ret = 1;
	else
		wrmsrl(MSR_IA32_SPEC_CTRL, saved_value);

	local_irq_restore(flags);

	return ret;
}
EXPORT_SYMBOL_GPL(kvm_spec_ctrl_test_value);

void kvm_fixup_and_inject_pf_error(struct kvm_vcpu *vcpu, gva_t gva, u16 error_code)
{
	struct kvm_mmu *mmu = vcpu->arch.walk_mmu;
	struct x86_exception fault;
	u64 access = error_code &
		(PFERR_WRITE_MASK | PFERR_FETCH_MASK | PFERR_USER_MASK);

	if (!(error_code & PFERR_PRESENT_MASK) ||
	    mmu->gva_to_gpa(vcpu, mmu, gva, access, &fault) != INVALID_GPA) {
		/*
		 * If vcpu->arch.walk_mmu->gva_to_gpa succeeded, the page
		 * tables probably do not match the TLB.  Just proceed
		 * with the error code that the processor gave.
		 */
		fault.vector = PF_VECTOR;
		fault.error_code_valid = true;
		fault.error_code = error_code;
		fault.nested_page_fault = false;
		fault.address = gva;
		fault.async_page_fault = false;
	}
	vcpu->arch.walk_mmu->inject_page_fault(vcpu, &fault);
}
EXPORT_SYMBOL_GPL(kvm_fixup_and_inject_pf_error);

/*
 * Handles kvm_read/write_guest_virt*() result and either injects #PF or returns
 * KVM_EXIT_INTERNAL_ERROR for cases not currently handled by KVM. Return value
 * indicates whether exit to userspace is needed.
 */
int kvm_handle_memory_failure(struct kvm_vcpu *vcpu, int r,
			      struct x86_exception *e)
{
	if (r == X86EMUL_PROPAGATE_FAULT) {
		if (KVM_BUG_ON(!e, vcpu->kvm))
			return -EIO;

		kvm_inject_emulated_page_fault(vcpu, e);
		return 1;
	}

	/*
	 * In case kvm_read/write_guest_virt*() failed with X86EMUL_IO_NEEDED
	 * while handling a VMX instruction KVM could've handled the request
	 * correctly by exiting to userspace and performing I/O but there
	 * doesn't seem to be a real use-case behind such requests, just return
	 * KVM_EXIT_INTERNAL_ERROR for now.
	 */
	kvm_prepare_emulation_failure_exit(vcpu);

	return 0;
}
EXPORT_SYMBOL_GPL(kvm_handle_memory_failure);

int kvm_handle_invpcid(struct kvm_vcpu *vcpu, unsigned long type, gva_t gva)
{
	bool pcid_enabled;
	struct x86_exception e;
	struct {
		u64 pcid;
		u64 gla;
	} operand;
	int r;

	r = kvm_read_guest_virt(vcpu, gva, &operand, sizeof(operand), &e);
	if (r != X86EMUL_CONTINUE)
		return kvm_handle_memory_failure(vcpu, r, &e);

	if (operand.pcid >> 12 != 0) {
		kvm_inject_gp(vcpu, 0);
		return 1;
	}

	pcid_enabled = kvm_read_cr4_bits(vcpu, X86_CR4_PCIDE);

	switch (type) {
	case INVPCID_TYPE_INDIV_ADDR:
		if ((!pcid_enabled && (operand.pcid != 0)) ||
		    is_noncanonical_address(operand.gla, vcpu)) {
			kvm_inject_gp(vcpu, 0);
			return 1;
		}
		kvm_mmu_invpcid_gva(vcpu, operand.gla, operand.pcid);
		return kvm_skip_emulated_instruction(vcpu);

	case INVPCID_TYPE_SINGLE_CTXT:
		if (!pcid_enabled && (operand.pcid != 0)) {
			kvm_inject_gp(vcpu, 0);
			return 1;
		}

		kvm_invalidate_pcid(vcpu, operand.pcid);
		return kvm_skip_emulated_instruction(vcpu);

	case INVPCID_TYPE_ALL_NON_GLOBAL:
		/*
		 * Currently, KVM doesn't mark global entries in the shadow
		 * page tables, so a non-global flush just degenerates to a
		 * global flush. If needed, we could optimize this later by
		 * keeping track of global entries in shadow page tables.
		 */

		fallthrough;
	case INVPCID_TYPE_ALL_INCL_GLOBAL:
		kvm_make_request(KVM_REQ_TLB_FLUSH_GUEST, vcpu);
		return kvm_skip_emulated_instruction(vcpu);

	default:
		kvm_inject_gp(vcpu, 0);
		return 1;
	}
}
EXPORT_SYMBOL_GPL(kvm_handle_invpcid);

static int complete_sev_es_emulated_mmio(struct kvm_vcpu *vcpu)
{
	struct kvm_run *run = vcpu->run;
	struct kvm_mmio_fragment *frag;
	unsigned int len;

	BUG_ON(!vcpu->mmio_needed);

	/* Complete previous fragment */
	frag = &vcpu->mmio_fragments[vcpu->mmio_cur_fragment];
	len = min(8u, frag->len);
	if (!vcpu->mmio_is_write)
		memcpy(frag->data, run->mmio.data, len);

	if (frag->len <= 8) {
		/* Switch to the next fragment. */
		frag++;
		vcpu->mmio_cur_fragment++;
	} else {
		/* Go forward to the next mmio piece. */
		frag->data += len;
		frag->gpa += len;
		frag->len -= len;
	}

	if (vcpu->mmio_cur_fragment >= vcpu->mmio_nr_fragments) {
		vcpu->mmio_needed = 0;

		// VMG change, at this point, we're always done
		// RIP has already been advanced
		return 1;
	}

	// More MMIO is needed
	run->mmio.phys_addr = frag->gpa;
	run->mmio.len = min(8u, frag->len);
	run->mmio.is_write = vcpu->mmio_is_write;
	if (run->mmio.is_write)
		memcpy(run->mmio.data, frag->data, min(8u, frag->len));
	run->exit_reason = KVM_EXIT_MMIO;

	vcpu->arch.complete_userspace_io = complete_sev_es_emulated_mmio;

	return 0;
}

int kvm_sev_es_mmio_write(struct kvm_vcpu *vcpu, gpa_t gpa, unsigned int bytes,
			  void *data)
{
	int handled;
	struct kvm_mmio_fragment *frag;

	if (!data)
		return -EINVAL;

	handled = write_emultor.read_write_mmio(vcpu, gpa, bytes, data);
	if (handled == bytes)
		return 1;

	bytes -= handled;
	gpa += handled;
	data += handled;

	/*TODO: Check if need to increment number of frags */
	frag = vcpu->mmio_fragments;
	vcpu->mmio_nr_fragments = 1;
	frag->len = bytes;
	frag->gpa = gpa;
	frag->data = data;

	vcpu->mmio_needed = 1;
	vcpu->mmio_cur_fragment = 0;

	vcpu->run->mmio.phys_addr = gpa;
	vcpu->run->mmio.len = min(8u, frag->len);
	vcpu->run->mmio.is_write = 1;
	memcpy(vcpu->run->mmio.data, frag->data, min(8u, frag->len));
	vcpu->run->exit_reason = KVM_EXIT_MMIO;

	vcpu->arch.complete_userspace_io = complete_sev_es_emulated_mmio;

	return 0;
}
EXPORT_SYMBOL_GPL(kvm_sev_es_mmio_write);

int kvm_sev_es_mmio_read(struct kvm_vcpu *vcpu, gpa_t gpa, unsigned int bytes,
			 void *data)
{
	int handled;
	struct kvm_mmio_fragment *frag;

	if (!data)
		return -EINVAL;

	handled = read_emultor.read_write_mmio(vcpu, gpa, bytes, data);
	if (handled == bytes)
		return 1;

	bytes -= handled;
	gpa += handled;
	data += handled;

	/*TODO: Check if need to increment number of frags */
	frag = vcpu->mmio_fragments;
	vcpu->mmio_nr_fragments = 1;
	frag->len = bytes;
	frag->gpa = gpa;
	frag->data = data;

	vcpu->mmio_needed = 1;
	vcpu->mmio_cur_fragment = 0;

	vcpu->run->mmio.phys_addr = gpa;
	vcpu->run->mmio.len = min(8u, frag->len);
	vcpu->run->mmio.is_write = 0;
	vcpu->run->exit_reason = KVM_EXIT_MMIO;

	vcpu->arch.complete_userspace_io = complete_sev_es_emulated_mmio;

	return 0;
}
EXPORT_SYMBOL_GPL(kvm_sev_es_mmio_read);

static void advance_sev_es_emulated_pio(struct kvm_vcpu *vcpu, unsigned count, int size)
{
	vcpu->arch.sev_pio_count -= count;
	vcpu->arch.sev_pio_data += count * size;
}

static int kvm_sev_es_outs(struct kvm_vcpu *vcpu, unsigned int size,
			   unsigned int port);

static int complete_sev_es_emulated_outs(struct kvm_vcpu *vcpu)
{
	int size = vcpu->arch.pio.size;
	int port = vcpu->arch.pio.port;

	vcpu->arch.pio.count = 0;
	if (vcpu->arch.sev_pio_count)
		return kvm_sev_es_outs(vcpu, size, port);
	return 1;
}

static int kvm_sev_es_outs(struct kvm_vcpu *vcpu, unsigned int size,
			   unsigned int port)
{
	for (;;) {
		unsigned int count =
			min_t(unsigned int, PAGE_SIZE / size, vcpu->arch.sev_pio_count);
		int ret = emulator_pio_out(vcpu, size, port, vcpu->arch.sev_pio_data, count);

		/* memcpy done already by emulator_pio_out.  */
		advance_sev_es_emulated_pio(vcpu, count, size);
		if (!ret)
			break;

		/* Emulation done by the kernel.  */
		if (!vcpu->arch.sev_pio_count)
			return 1;
	}

	vcpu->arch.complete_userspace_io = complete_sev_es_emulated_outs;
	return 0;
}

static int kvm_sev_es_ins(struct kvm_vcpu *vcpu, unsigned int size,
			  unsigned int port);

static int complete_sev_es_emulated_ins(struct kvm_vcpu *vcpu)
{
	unsigned count = vcpu->arch.pio.count;
	int size = vcpu->arch.pio.size;
	int port = vcpu->arch.pio.port;

	complete_emulator_pio_in(vcpu, vcpu->arch.sev_pio_data);
	advance_sev_es_emulated_pio(vcpu, count, size);
	if (vcpu->arch.sev_pio_count)
		return kvm_sev_es_ins(vcpu, size, port);
	return 1;
}

static int kvm_sev_es_ins(struct kvm_vcpu *vcpu, unsigned int size,
			  unsigned int port)
{
	for (;;) {
		unsigned int count =
			min_t(unsigned int, PAGE_SIZE / size, vcpu->arch.sev_pio_count);
		if (!emulator_pio_in(vcpu, size, port, vcpu->arch.sev_pio_data, count))
			break;

		/* Emulation done by the kernel.  */
		advance_sev_es_emulated_pio(vcpu, count, size);
		if (!vcpu->arch.sev_pio_count)
			return 1;
	}

	vcpu->arch.complete_userspace_io = complete_sev_es_emulated_ins;
	return 0;
}

int kvm_sev_es_string_io(struct kvm_vcpu *vcpu, unsigned int size,
			 unsigned int port, void *data,  unsigned int count,
			 int in)
{
	vcpu->arch.sev_pio_data = data;
	vcpu->arch.sev_pio_count = count;
	return in ? kvm_sev_es_ins(vcpu, size, port)
		  : kvm_sev_es_outs(vcpu, size, port);
}
EXPORT_SYMBOL_GPL(kvm_sev_es_string_io);

EXPORT_TRACEPOINT_SYMBOL_GPL(kvm_entry);
EXPORT_TRACEPOINT_SYMBOL_GPL(kvm_exit);
EXPORT_TRACEPOINT_SYMBOL_GPL(kvm_fast_mmio);
EXPORT_TRACEPOINT_SYMBOL_GPL(kvm_inj_virq);
EXPORT_TRACEPOINT_SYMBOL_GPL(kvm_page_fault);
EXPORT_TRACEPOINT_SYMBOL_GPL(kvm_msr);
EXPORT_TRACEPOINT_SYMBOL_GPL(kvm_cr);
EXPORT_TRACEPOINT_SYMBOL_GPL(kvm_nested_vmenter);
EXPORT_TRACEPOINT_SYMBOL_GPL(kvm_nested_vmexit);
EXPORT_TRACEPOINT_SYMBOL_GPL(kvm_nested_vmexit_inject);
EXPORT_TRACEPOINT_SYMBOL_GPL(kvm_nested_intr_vmexit);
EXPORT_TRACEPOINT_SYMBOL_GPL(kvm_nested_vmenter_failed);
EXPORT_TRACEPOINT_SYMBOL_GPL(kvm_invlpga);
EXPORT_TRACEPOINT_SYMBOL_GPL(kvm_skinit);
EXPORT_TRACEPOINT_SYMBOL_GPL(kvm_nested_intercepts);
EXPORT_TRACEPOINT_SYMBOL_GPL(kvm_write_tsc_offset);
EXPORT_TRACEPOINT_SYMBOL_GPL(kvm_ple_window_update);
EXPORT_TRACEPOINT_SYMBOL_GPL(kvm_pml_full);
EXPORT_TRACEPOINT_SYMBOL_GPL(kvm_pi_irte_update);
EXPORT_TRACEPOINT_SYMBOL_GPL(kvm_avic_unaccelerated_access);
EXPORT_TRACEPOINT_SYMBOL_GPL(kvm_avic_incomplete_ipi);
EXPORT_TRACEPOINT_SYMBOL_GPL(kvm_avic_ga_log);
EXPORT_TRACEPOINT_SYMBOL_GPL(kvm_avic_kick_vcpu_slowpath);
EXPORT_TRACEPOINT_SYMBOL_GPL(kvm_avic_doorbell);
EXPORT_TRACEPOINT_SYMBOL_GPL(kvm_apicv_accept_irq);
EXPORT_TRACEPOINT_SYMBOL_GPL(kvm_vmgexit_enter);
EXPORT_TRACEPOINT_SYMBOL_GPL(kvm_vmgexit_exit);
EXPORT_TRACEPOINT_SYMBOL_GPL(kvm_vmgexit_msr_protocol_enter);
EXPORT_TRACEPOINT_SYMBOL_GPL(kvm_vmgexit_msr_protocol_exit);

static int __init kvm_x86_init(void)
{
	kvm_mmu_x86_module_init();
	mitigate_smt_rsb &= boot_cpu_has_bug(X86_BUG_SMT_RSB) && cpu_smt_possible();
	return 0;
}
module_init(kvm_x86_init);

static void __exit kvm_x86_exit(void)
{
	/*
	 * If module_init() is implemented, module_exit() must also be
	 * implemented to allow module unload.
	 */
}
module_exit(kvm_x86_exit);<|MERGE_RESOLUTION|>--- conflicted
+++ resolved
@@ -9360,19 +9360,6 @@
 
 static int __kvm_x86_vendor_init(struct kvm_x86_init_ops *ops)
 {
-<<<<<<< HEAD
-	return 0;
-}
-
-void kvm_arch_exit(void)
-{
-
-}
-
-int kvm_x86_vendor_init(struct kvm_x86_init_ops *ops)
-{
-=======
->>>>>>> 5729a900
 	u64 host_pat;
 	int r, cpu;
 
@@ -9502,10 +9489,7 @@
 	kmem_cache_destroy(x86_emulator_cache);
 	return r;
 }
-EXPORT_SYMBOL_GPL(kvm_x86_vendor_init);
-
-<<<<<<< HEAD
-=======
+
 int kvm_x86_vendor_init(struct kvm_x86_init_ops *ops)
 {
 	int r;
@@ -9518,7 +9502,6 @@
 }
 EXPORT_SYMBOL_GPL(kvm_x86_vendor_init);
 
->>>>>>> 5729a900
 void kvm_x86_vendor_exit(void)
 {
 	kvm_unregister_perf_callbacks();
