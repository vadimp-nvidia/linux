--- conflicted
+++ resolved
@@ -257,23 +257,6 @@
 }
 
 static unsigned long get_guest_cr3(struct kvm_vcpu *vcpu)
-<<<<<<< HEAD
-{
-	return kvm_read_cr3(vcpu);
-}
-
-static inline unsigned long kvm_mmu_get_guest_pgd(struct kvm_vcpu *vcpu,
-						  struct kvm_mmu *mmu)
-{
-	if (IS_ENABLED(CONFIG_RETPOLINE) && mmu->get_guest_pgd == get_guest_cr3)
-		return kvm_read_cr3(vcpu);
-
-	return mmu->get_guest_pgd(vcpu);
-}
-
-static inline bool kvm_available_flush_tlb_with_range(void)
-=======
->>>>>>> 160f4124
 {
 	return kvm_read_cr3(vcpu);
 }
@@ -5202,11 +5185,7 @@
 void __kvm_mmu_refresh_passthrough_bits(struct kvm_vcpu *vcpu,
 					struct kvm_mmu *mmu)
 {
-<<<<<<< HEAD
-	const bool cr0_wp = !!kvm_read_cr0_bits(vcpu, X86_CR0_WP);
-=======
 	const bool cr0_wp = kvm_is_cr0_bit_set(vcpu, X86_CR0_WP);
->>>>>>> 160f4124
 
 	BUILD_BUG_ON((KVM_MMU_CR0_ROLE_BITS & KVM_POSSIBLE_CR0_GUEST_BITS) != X86_CR0_WP);
 	BUILD_BUG_ON((KVM_MMU_CR4_ROLE_BITS & KVM_POSSIBLE_CR4_GUEST_BITS));
@@ -5263,12 +5242,7 @@
 	context->cpu_role.as_u64 = cpu_role.as_u64;
 	context->root_role.word = root_role.word;
 	context->page_fault = kvm_tdp_page_fault;
-<<<<<<< HEAD
-	context->sync_page = nonpaging_sync_page;
-	context->invlpg = NULL;
-=======
 	context->sync_spte = NULL;
->>>>>>> 160f4124
 	context->get_guest_pgd = get_guest_cr3;
 	context->get_pdptr = kvm_pdptr_read;
 	context->inject_page_fault = kvm_inject_page_fault;
