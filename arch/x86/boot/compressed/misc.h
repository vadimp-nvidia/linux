--- conflicted
+++ resolved
@@ -23,12 +23,9 @@
 #include <asm/page.h>
 #include <asm/boot.h>
 #include <asm/bootparam.h>
-<<<<<<< HEAD
-=======
 
 #define BOOT_CTYPE_H
 #include <linux/acpi.h>
->>>>>>> f7688b48
 
 #define BOOT_BOOT_H
 #include "../ctype.h"
