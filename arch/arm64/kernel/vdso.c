--- conflicted
+++ resolved
@@ -336,26 +336,7 @@
 	return 0;
 }
 
-<<<<<<< HEAD
-#ifdef CONFIG_COMPAT_VDSO
-static int __aarch32_alloc_vdso_pages(void)
-{
-	int ret;
-
-	vdso_lookup[ARM64_VDSO32].dm = &aarch32_vdso_spec[C_VVAR];
-	vdso_lookup[ARM64_VDSO32].cm = &aarch32_vdso_spec[C_VDSO];
-
-	ret = __vdso_init(ARM64_VDSO32);
-	if (ret)
-		return ret;
-
-	return aarch32_alloc_kuser_vdso_page();
-}
-#else
-static int __aarch32_alloc_vdso_pages(void)
-=======
 static int aarch32_alloc_sigpage(void)
->>>>>>> d1988041
 {
 	extern char __aarch32_sigret_code_start[], __aarch32_sigret_code_end[];
 	int sigret_sz = __aarch32_sigret_code_end - __aarch32_sigret_code_start;
