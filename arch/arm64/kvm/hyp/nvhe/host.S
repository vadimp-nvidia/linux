--- conflicted
+++ resolved
@@ -64,30 +64,12 @@
 SYM_FUNC_END(__host_exit)
 
 /*
-<<<<<<< HEAD
- * void __noreturn __hyp_do_panic(struct kvm_cpu_context *host_ctxt, u64 spsr,
- * 				  u64 elr, u64 par);
- */
-SYM_FUNC_START(__hyp_do_panic)
-	mov	x29, x0
-
-	/* Load the format string into x0 and arguments into x1-7 */
-	ldr	x0, =__hyp_panic_string
-
-	mov	x6, x3
-	get_vcpu_ptr x7, x3
-
-	mrs	x3, esr_el2
-	mrs	x4, far_el2
-	mrs	x5, hpfar_el2
-=======
  * void __noreturn __host_enter(struct kvm_cpu_context *host_ctxt);
  */
 SYM_FUNC_START(__host_enter)
 	mov	x29, x0
 	b	__host_enter_restore_full
 SYM_FUNC_END(__host_enter)
->>>>>>> 3b17187f
 
 /*
  * void __noreturn __hyp_do_panic(struct kvm_cpu_context *host_ctxt, u64 spsr,
@@ -102,8 +84,6 @@
 	hyp_kimg_va lr, x6
 	msr	elr_el2, lr
 
-<<<<<<< HEAD
-=======
 	mov	x29, x0
 
 #ifdef CONFIG_NVHE_EL2_DEBUG
@@ -125,7 +105,6 @@
 	mrs	x6, far_el2
 	mrs	x7, hpfar_el2
 
->>>>>>> 3b17187f
 	/* Enter the host, conditionally restoring the host context. */
 	cbz	x29, __host_enter_without_restoring
 	b	__host_enter_for_panic
@@ -182,7 +161,7 @@
 
 .macro invalid_host_el1_vect
 	.align 7
-	mov	x0, xzr		/* host_ctxt = NULL */
+	mov	x0, xzr		/* restore_host = false */
 	mrs	x1, spsr_el2
 	mrs	x2, elr_el2
 	mrs	x3, par_el1
