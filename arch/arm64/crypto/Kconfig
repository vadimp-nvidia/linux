# SPDX-License-Identifier: GPL-2.0

menuconfig ARM64_CRYPTO
	bool "ARM64 Accelerated Cryptographic Algorithms"
	depends on ARM64
	help
	  Say Y here to choose from a selection of cryptographic algorithms
	  implemented using ARM64 specific CPU features or instructions.

if ARM64_CRYPTO

config CRYPTO_SHA256_ARM64
	tristate "SHA-224/SHA-256 digest algorithm for arm64"
	select CRYPTO_HASH

config CRYPTO_SHA512_ARM64
	tristate "SHA-384/SHA-512 digest algorithm for arm64"
	select CRYPTO_HASH

config CRYPTO_SHA1_ARM64_CE
	tristate "SHA-1 digest algorithm (ARMv8 Crypto Extensions)"
	depends on KERNEL_MODE_NEON
	select CRYPTO_HASH
	select CRYPTO_SHA1

config CRYPTO_SHA2_ARM64_CE
	tristate "SHA-224/SHA-256 digest algorithm (ARMv8 Crypto Extensions)"
	depends on KERNEL_MODE_NEON
	select CRYPTO_HASH
	select CRYPTO_SHA256_ARM64

config CRYPTO_SHA512_ARM64_CE
	tristate "SHA-384/SHA-512 digest algorithm (ARMv8 Crypto Extensions)"
	depends on KERNEL_MODE_NEON
	select CRYPTO_HASH
	select CRYPTO_SHA512_ARM64

config CRYPTO_SHA3_ARM64
	tristate "SHA3 digest algorithm (ARMv8.2 Crypto Extensions)"
	depends on KERNEL_MODE_NEON
	select CRYPTO_HASH
	select CRYPTO_SHA3

config CRYPTO_SM3_ARM64_CE
	tristate "SM3 digest algorithm (ARMv8.2 Crypto Extensions)"
	depends on KERNEL_MODE_NEON
	select CRYPTO_HASH
	select CRYPTO_SM3

config CRYPTO_SM4_ARM64_CE
	tristate "SM4 symmetric cipher (ARMv8.2 Crypto Extensions)"
	depends on KERNEL_MODE_NEON
	select CRYPTO_ALGAPI
	select CRYPTO_SM4

config CRYPTO_SM4_ARM64_CE_BLK
	tristate "SM4 in ECB/CBC/CFB/CTR modes using ARMv8 Crypto Extensions"
	depends on KERNEL_MODE_NEON
	select CRYPTO_SKCIPHER
	select CRYPTO_SM4

config CRYPTO_SM4_ARM64_NEON_BLK
	tristate "SM4 in ECB/CBC/CFB/CTR modes using NEON instructions"
	depends on KERNEL_MODE_NEON
	select CRYPTO_SKCIPHER
	select CRYPTO_SM4

config CRYPTO_GHASH_ARM64_CE
	tristate "GHASH/AES-GCM using ARMv8 Crypto Extensions"
	depends on KERNEL_MODE_NEON
	select CRYPTO_HASH
	select CRYPTO_GF128MUL
	select CRYPTO_LIB_AES
	select CRYPTO_AEAD
<<<<<<< HEAD
=======

config CRYPTO_POLYVAL_ARM64_CE
	tristate "POLYVAL using ARMv8 Crypto Extensions (for HCTR2)"
	depends on KERNEL_MODE_NEON
	select CRYPTO_POLYVAL
>>>>>>> e6f4ff3f

config CRYPTO_CRCT10DIF_ARM64_CE
	tristate "CRCT10DIF digest algorithm using PMULL instructions"
	depends on KERNEL_MODE_NEON && CRC_T10DIF
	select CRYPTO_HASH

config CRYPTO_AES_ARM64
	tristate "AES core cipher using scalar instructions"
	select CRYPTO_AES

config CRYPTO_AES_ARM64_CE
	tristate "AES core cipher using ARMv8 Crypto Extensions"
	depends on ARM64 && KERNEL_MODE_NEON
	select CRYPTO_ALGAPI
	select CRYPTO_LIB_AES

config CRYPTO_AES_ARM64_CE_CCM
	tristate "AES in CCM mode using ARMv8 Crypto Extensions"
	depends on ARM64 && KERNEL_MODE_NEON
	select CRYPTO_ALGAPI
	select CRYPTO_AES_ARM64_CE
	select CRYPTO_AEAD
	select CRYPTO_LIB_AES

config CRYPTO_AES_ARM64_CE_BLK
	tristate "AES in ECB/CBC/CTR/XTS/XCTR modes using ARMv8 Crypto Extensions"
	depends on KERNEL_MODE_NEON
	select CRYPTO_SKCIPHER
	select CRYPTO_AES_ARM64_CE

config CRYPTO_AES_ARM64_NEON_BLK
	tristate "AES in ECB/CBC/CTR/XTS/XCTR modes using NEON instructions"
	depends on KERNEL_MODE_NEON
	select CRYPTO_SKCIPHER
	select CRYPTO_LIB_AES

config CRYPTO_CHACHA20_NEON
	tristate "ChaCha20, XChaCha20, and XChaCha12 stream ciphers using NEON instructions"
	depends on KERNEL_MODE_NEON
	select CRYPTO_SKCIPHER
	select CRYPTO_LIB_CHACHA_GENERIC
	select CRYPTO_ARCH_HAVE_LIB_CHACHA

config CRYPTO_POLY1305_NEON
	tristate "Poly1305 hash function using scalar or NEON instructions"
	depends on KERNEL_MODE_NEON
	select CRYPTO_HASH
	select CRYPTO_ARCH_HAVE_LIB_POLY1305

config CRYPTO_NHPOLY1305_NEON
	tristate "NHPoly1305 hash function using NEON instructions (for Adiantum)"
	depends on KERNEL_MODE_NEON
	select CRYPTO_NHPOLY1305

config CRYPTO_AES_ARM64_BS
	tristate "AES in ECB/CBC/CTR/XTS modes using bit-sliced NEON algorithm"
	depends on KERNEL_MODE_NEON
	select CRYPTO_SKCIPHER
	select CRYPTO_AES_ARM64_NEON_BLK
	select CRYPTO_LIB_AES

endif<|MERGE_RESOLUTION|>--- conflicted
+++ resolved
@@ -72,14 +72,11 @@
 	select CRYPTO_GF128MUL
 	select CRYPTO_LIB_AES
 	select CRYPTO_AEAD
-<<<<<<< HEAD
-=======
 
 config CRYPTO_POLYVAL_ARM64_CE
 	tristate "POLYVAL using ARMv8 Crypto Extensions (for HCTR2)"
 	depends on KERNEL_MODE_NEON
 	select CRYPTO_POLYVAL
->>>>>>> e6f4ff3f
 
 config CRYPTO_CRCT10DIF_ARM64_CE
 	tristate "CRCT10DIF digest algorithm using PMULL instructions"
