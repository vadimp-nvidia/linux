// SPDX-License-Identifier: (GPL-2.0+ OR MIT)
/*
 * Copyright (c) 2016 Fuzhou Rockchip Electronics Co., Ltd
 */

#include <dt-bindings/clock/rk3399-cru.h>
#include <dt-bindings/gpio/gpio.h>
#include <dt-bindings/interrupt-controller/arm-gic.h>
#include <dt-bindings/interrupt-controller/irq.h>
#include <dt-bindings/pinctrl/rockchip.h>
#include <dt-bindings/power/rk3399-power.h>
#include <dt-bindings/thermal/thermal.h>

/ {
	compatible = "rockchip,rk3399";

	interrupt-parent = <&gic>;
	#address-cells = <2>;
	#size-cells = <2>;

	aliases {
		ethernet0 = &gmac;
		i2c0 = &i2c0;
		i2c1 = &i2c1;
		i2c2 = &i2c2;
		i2c3 = &i2c3;
		i2c4 = &i2c4;
		i2c5 = &i2c5;
		i2c6 = &i2c6;
		i2c7 = &i2c7;
		i2c8 = &i2c8;
		serial0 = &uart0;
		serial1 = &uart1;
		serial2 = &uart2;
		serial3 = &uart3;
		serial4 = &uart4;
	};

	cpus {
		#address-cells = <2>;
		#size-cells = <0>;

		cpu-map {
			cluster0 {
				core0 {
					cpu = <&cpu_l0>;
				};
				core1 {
					cpu = <&cpu_l1>;
				};
				core2 {
					cpu = <&cpu_l2>;
				};
				core3 {
					cpu = <&cpu_l3>;
				};
			};

			cluster1 {
				core0 {
					cpu = <&cpu_b0>;
				};
				core1 {
					cpu = <&cpu_b1>;
				};
			};
		};

		cpu_l0: cpu@0 {
			device_type = "cpu";
			compatible = "arm,cortex-a53";
			reg = <0x0 0x0>;
			enable-method = "psci";
			capacity-dmips-mhz = <485>;
			clocks = <&cru ARMCLKL>;
			#cooling-cells = <2>; /* min followed by max */
			dynamic-power-coefficient = <100>;
			cpu-idle-states = <&CPU_SLEEP &CLUSTER_SLEEP>;
		};

		cpu_l1: cpu@1 {
			device_type = "cpu";
			compatible = "arm,cortex-a53";
			reg = <0x0 0x1>;
			enable-method = "psci";
			capacity-dmips-mhz = <485>;
			clocks = <&cru ARMCLKL>;
			#cooling-cells = <2>; /* min followed by max */
			dynamic-power-coefficient = <100>;
			cpu-idle-states = <&CPU_SLEEP &CLUSTER_SLEEP>;
		};

		cpu_l2: cpu@2 {
			device_type = "cpu";
			compatible = "arm,cortex-a53";
			reg = <0x0 0x2>;
			enable-method = "psci";
			capacity-dmips-mhz = <485>;
			clocks = <&cru ARMCLKL>;
			#cooling-cells = <2>; /* min followed by max */
			dynamic-power-coefficient = <100>;
			cpu-idle-states = <&CPU_SLEEP &CLUSTER_SLEEP>;
		};

		cpu_l3: cpu@3 {
			device_type = "cpu";
			compatible = "arm,cortex-a53";
			reg = <0x0 0x3>;
			enable-method = "psci";
			capacity-dmips-mhz = <485>;
			clocks = <&cru ARMCLKL>;
			#cooling-cells = <2>; /* min followed by max */
			dynamic-power-coefficient = <100>;
			cpu-idle-states = <&CPU_SLEEP &CLUSTER_SLEEP>;
		};

		cpu_b0: cpu@100 {
			device_type = "cpu";
			compatible = "arm,cortex-a72";
			reg = <0x0 0x100>;
			enable-method = "psci";
			capacity-dmips-mhz = <1024>;
			clocks = <&cru ARMCLKB>;
			#cooling-cells = <2>; /* min followed by max */
			dynamic-power-coefficient = <436>;
			cpu-idle-states = <&CPU_SLEEP &CLUSTER_SLEEP>;

			thermal-idle {
				#cooling-cells = <2>;
				duration-us = <10000>;
				exit-latency-us = <500>;
			};
		};

		cpu_b1: cpu@101 {
			device_type = "cpu";
			compatible = "arm,cortex-a72";
			reg = <0x0 0x101>;
			enable-method = "psci";
			capacity-dmips-mhz = <1024>;
			clocks = <&cru ARMCLKB>;
			#cooling-cells = <2>; /* min followed by max */
			dynamic-power-coefficient = <436>;
			cpu-idle-states = <&CPU_SLEEP &CLUSTER_SLEEP>;

			thermal-idle {
				#cooling-cells = <2>;
				duration-us = <10000>;
				exit-latency-us = <500>;
			};
		};

		idle-states {
			entry-method = "psci";

			CPU_SLEEP: cpu-sleep {
				compatible = "arm,idle-state";
				local-timer-stop;
				arm,psci-suspend-param = <0x0010000>;
				entry-latency-us = <120>;
				exit-latency-us = <250>;
				min-residency-us = <900>;
			};

			CLUSTER_SLEEP: cluster-sleep {
				compatible = "arm,idle-state";
				local-timer-stop;
				arm,psci-suspend-param = <0x1010000>;
				entry-latency-us = <400>;
				exit-latency-us = <500>;
				min-residency-us = <2000>;
			};
		};
	};

	display-subsystem {
		compatible = "rockchip,display-subsystem";
		ports = <&vopl_out>, <&vopb_out>;
	};

	dmc: memory-controller {
		compatible = "rockchip,rk3399-dmc";
		rockchip,pmu = <&pmugrf>;
		devfreq-events = <&dfi>;
		clocks = <&cru SCLK_DDRC>;
		clock-names = "dmc_clk";
		status = "disabled";
	};

	pmu_a53 {
		compatible = "arm,cortex-a53-pmu";
		interrupts = <GIC_PPI 7 IRQ_TYPE_LEVEL_LOW &ppi_cluster0>;
	};

	pmu_a72 {
		compatible = "arm,cortex-a72-pmu";
		interrupts = <GIC_PPI 7 IRQ_TYPE_LEVEL_LOW &ppi_cluster1>;
	};

	psci {
		compatible = "arm,psci-1.0";
		method = "smc";
	};

	timer {
		compatible = "arm,armv8-timer";
		interrupts = <GIC_PPI 13 IRQ_TYPE_LEVEL_LOW 0>,
			     <GIC_PPI 14 IRQ_TYPE_LEVEL_LOW 0>,
			     <GIC_PPI 11 IRQ_TYPE_LEVEL_LOW 0>,
			     <GIC_PPI 10 IRQ_TYPE_LEVEL_LOW 0>;
		arm,no-tick-in-suspend;
	};

	xin24m: xin24m {
		compatible = "fixed-clock";
		clock-frequency = <24000000>;
		clock-output-names = "xin24m";
		#clock-cells = <0>;
	};

	pcie0: pcie@f8000000 {
		compatible = "rockchip,rk3399-pcie";
		reg = <0x0 0xf8000000 0x0 0x2000000>,
		      <0x0 0xfd000000 0x0 0x1000000>;
		reg-names = "axi-base", "apb-base";
		device_type = "pci";
		#address-cells = <3>;
		#size-cells = <2>;
		#interrupt-cells = <1>;
		aspm-no-l0s;
		bus-range = <0x0 0x1f>;
		clocks = <&cru ACLK_PCIE>, <&cru ACLK_PERF_PCIE>,
			 <&cru PCLK_PCIE>, <&cru SCLK_PCIE_PM>;
		clock-names = "aclk", "aclk-perf",
			      "hclk", "pm";
		interrupts = <GIC_SPI 49 IRQ_TYPE_LEVEL_HIGH 0>,
			     <GIC_SPI 50 IRQ_TYPE_LEVEL_HIGH 0>,
			     <GIC_SPI 51 IRQ_TYPE_LEVEL_HIGH 0>;
		interrupt-names = "sys", "legacy", "client";
		interrupt-map-mask = <0 0 0 7>;
		interrupt-map = <0 0 0 1 &pcie0_intc 0>,
				<0 0 0 2 &pcie0_intc 1>,
				<0 0 0 3 &pcie0_intc 2>,
				<0 0 0 4 &pcie0_intc 3>;
		max-link-speed = <1>;
		msi-map = <0x0 &its 0x0 0x1000>;
		phys = <&pcie_phy 0>, <&pcie_phy 1>,
		       <&pcie_phy 2>, <&pcie_phy 3>;
		phy-names = "pcie-phy-0", "pcie-phy-1",
			    "pcie-phy-2", "pcie-phy-3";
		ranges = <0x82000000 0x0 0xfa000000 0x0 0xfa000000 0x0 0x1e00000>,
			 <0x81000000 0x0 0xfbe00000 0x0 0xfbe00000 0x0 0x100000>;
		resets = <&cru SRST_PCIE_CORE>, <&cru SRST_PCIE_MGMT>,
			 <&cru SRST_PCIE_MGMT_STICKY>, <&cru SRST_PCIE_PIPE>,
			 <&cru SRST_PCIE_PM>, <&cru SRST_P_PCIE>,
			 <&cru SRST_A_PCIE>;
		reset-names = "core", "mgmt", "mgmt-sticky", "pipe",
			      "pm", "pclk", "aclk";
		status = "disabled";

		pcie0_intc: interrupt-controller {
			interrupt-controller;
			#address-cells = <0>;
			#interrupt-cells = <1>;
		};
	};

	gmac: ethernet@fe300000 {
		compatible = "rockchip,rk3399-gmac";
		reg = <0x0 0xfe300000 0x0 0x10000>;
		interrupts = <GIC_SPI 12 IRQ_TYPE_LEVEL_HIGH 0>;
		interrupt-names = "macirq";
		clocks = <&cru SCLK_MAC>, <&cru SCLK_MAC_RX>,
			 <&cru SCLK_MAC_TX>, <&cru SCLK_MACREF>,
			 <&cru SCLK_MACREF_OUT>, <&cru ACLK_GMAC>,
			 <&cru PCLK_GMAC>;
		clock-names = "stmmaceth", "mac_clk_rx",
			      "mac_clk_tx", "clk_mac_ref",
			      "clk_mac_refout", "aclk_mac",
			      "pclk_mac";
		power-domains = <&power RK3399_PD_GMAC>;
		resets = <&cru SRST_A_GMAC>;
		reset-names = "stmmaceth";
		rockchip,grf = <&grf>;
		snps,txpbl = <0x4>;
		status = "disabled";
	};

	sdio0: mmc@fe310000 {
		compatible = "rockchip,rk3399-dw-mshc",
			     "rockchip,rk3288-dw-mshc";
		reg = <0x0 0xfe310000 0x0 0x4000>;
		interrupts = <GIC_SPI 64 IRQ_TYPE_LEVEL_HIGH 0>;
		max-frequency = <150000000>;
		clocks = <&cru HCLK_SDIO>, <&cru SCLK_SDIO>,
			 <&cru SCLK_SDIO_DRV>, <&cru SCLK_SDIO_SAMPLE>;
		clock-names = "biu", "ciu", "ciu-drive", "ciu-sample";
		fifo-depth = <0x100>;
		power-domains = <&power RK3399_PD_SDIOAUDIO>;
		resets = <&cru SRST_SDIO0>;
		reset-names = "reset";
		status = "disabled";
	};

	sdmmc: mmc@fe320000 {
		compatible = "rockchip,rk3399-dw-mshc",
			     "rockchip,rk3288-dw-mshc";
		reg = <0x0 0xfe320000 0x0 0x4000>;
		interrupts = <GIC_SPI 65 IRQ_TYPE_LEVEL_HIGH 0>;
		max-frequency = <150000000>;
		assigned-clocks = <&cru HCLK_SD>;
		assigned-clock-rates = <200000000>;
		clocks = <&cru HCLK_SDMMC>, <&cru SCLK_SDMMC>,
			 <&cru SCLK_SDMMC_DRV>, <&cru SCLK_SDMMC_SAMPLE>;
		clock-names = "biu", "ciu", "ciu-drive", "ciu-sample";
		fifo-depth = <0x100>;
		power-domains = <&power RK3399_PD_SD>;
		resets = <&cru SRST_SDMMC>;
		reset-names = "reset";
		status = "disabled";
	};

	sdhci: mmc@fe330000 {
		compatible = "rockchip,rk3399-sdhci-5.1", "arasan,sdhci-5.1";
		reg = <0x0 0xfe330000 0x0 0x10000>;
		interrupts = <GIC_SPI 11 IRQ_TYPE_LEVEL_HIGH 0>;
		arasan,soc-ctl-syscon = <&grf>;
		assigned-clocks = <&cru SCLK_EMMC>;
		assigned-clock-rates = <200000000>;
		clocks = <&cru SCLK_EMMC>, <&cru ACLK_EMMC>;
		clock-names = "clk_xin", "clk_ahb";
		clock-output-names = "emmc_cardclock";
		#clock-cells = <0>;
		phys = <&emmc_phy>;
		phy-names = "phy_arasan";
		power-domains = <&power RK3399_PD_EMMC>;
		disable-cqe-dcmd;
		status = "disabled";
	};

	usb_host0_ehci: usb@fe380000 {
		compatible = "generic-ehci";
		reg = <0x0 0xfe380000 0x0 0x20000>;
		interrupts = <GIC_SPI 26 IRQ_TYPE_LEVEL_HIGH 0>;
		clocks = <&cru HCLK_HOST0>, <&cru HCLK_HOST0_ARB>,
			 <&u2phy0>;
		phys = <&u2phy0_host>;
		phy-names = "usb";
		status = "disabled";
	};

	usb_host0_ohci: usb@fe3a0000 {
		compatible = "generic-ohci";
		reg = <0x0 0xfe3a0000 0x0 0x20000>;
		interrupts = <GIC_SPI 28 IRQ_TYPE_LEVEL_HIGH 0>;
		clocks = <&cru HCLK_HOST0>, <&cru HCLK_HOST0_ARB>,
			 <&u2phy0>;
		phys = <&u2phy0_host>;
		phy-names = "usb";
		status = "disabled";
	};

	usb_host1_ehci: usb@fe3c0000 {
		compatible = "generic-ehci";
		reg = <0x0 0xfe3c0000 0x0 0x20000>;
		interrupts = <GIC_SPI 30 IRQ_TYPE_LEVEL_HIGH 0>;
		clocks = <&cru HCLK_HOST1>, <&cru HCLK_HOST1_ARB>,
			 <&u2phy1>;
		phys = <&u2phy1_host>;
		phy-names = "usb";
		status = "disabled";
	};

	usb_host1_ohci: usb@fe3e0000 {
		compatible = "generic-ohci";
		reg = <0x0 0xfe3e0000 0x0 0x20000>;
		interrupts = <GIC_SPI 32 IRQ_TYPE_LEVEL_HIGH 0>;
		clocks = <&cru HCLK_HOST1>, <&cru HCLK_HOST1_ARB>,
			 <&u2phy1>;
		phys = <&u2phy1_host>;
		phy-names = "usb";
		status = "disabled";
	};

	debug@fe430000 {
		compatible = "arm,coresight-cpu-debug", "arm,primecell";
		reg = <0 0xfe430000 0 0x1000>;
		clocks = <&cru PCLK_COREDBG_L>;
		clock-names = "apb_pclk";
		cpu = <&cpu_l0>;
	};

	debug@fe432000 {
		compatible = "arm,coresight-cpu-debug", "arm,primecell";
		reg = <0 0xfe432000 0 0x1000>;
		clocks = <&cru PCLK_COREDBG_L>;
		clock-names = "apb_pclk";
		cpu = <&cpu_l1>;
	};

	debug@fe434000 {
		compatible = "arm,coresight-cpu-debug", "arm,primecell";
		reg = <0 0xfe434000 0 0x1000>;
		clocks = <&cru PCLK_COREDBG_L>;
		clock-names = "apb_pclk";
		cpu = <&cpu_l2>;
	};

	debug@fe436000 {
		compatible = "arm,coresight-cpu-debug", "arm,primecell";
		reg = <0 0xfe436000 0 0x1000>;
		clocks = <&cru PCLK_COREDBG_L>;
		clock-names = "apb_pclk";
		cpu = <&cpu_l3>;
	};

	debug@fe610000 {
		compatible = "arm,coresight-cpu-debug", "arm,primecell";
		reg = <0 0xfe610000 0 0x1000>;
		clocks = <&cru PCLK_COREDBG_B>;
		clock-names = "apb_pclk";
		cpu = <&cpu_b0>;
	};

	debug@fe710000 {
		compatible = "arm,coresight-cpu-debug", "arm,primecell";
		reg = <0 0xfe710000 0 0x1000>;
		clocks = <&cru PCLK_COREDBG_B>;
		clock-names = "apb_pclk";
		cpu = <&cpu_b1>;
	};

	usbdrd3_0: usb@fe800000 {
		compatible = "rockchip,rk3399-dwc3";
		#address-cells = <2>;
		#size-cells = <2>;
		ranges;
		clocks = <&cru SCLK_USB3OTG0_REF>, <&cru SCLK_USB3OTG0_SUSPEND>,
			 <&cru ACLK_USB3OTG0>, <&cru ACLK_USB3_RKSOC_AXI_PERF>,
			 <&cru ACLK_USB3>, <&cru ACLK_USB3_GRF>;
		clock-names = "ref_clk", "suspend_clk",
			      "bus_clk", "aclk_usb3_rksoc_axi_perf",
			      "aclk_usb3", "grf_clk";
		resets = <&cru SRST_A_USB3_OTG0>;
		reset-names = "usb3-otg";
		status = "disabled";

		usbdrd_dwc3_0: usb@fe800000 {
			compatible = "snps,dwc3";
			reg = <0x0 0xfe800000 0x0 0x100000>;
			interrupts = <GIC_SPI 105 IRQ_TYPE_LEVEL_HIGH 0>;
			clocks = <&cru SCLK_USB3OTG0_REF>, <&cru ACLK_USB3OTG0>,
				 <&cru SCLK_USB3OTG0_SUSPEND>;
			clock-names = "ref", "bus_early", "suspend";
			dr_mode = "otg";
			phys = <&u2phy0_otg>, <&tcphy0_usb3>;
			phy-names = "usb2-phy", "usb3-phy";
			phy_type = "utmi_wide";
			snps,dis_enblslpm_quirk;
			snps,dis-u2-freeclk-exists-quirk;
			snps,dis_u2_susphy_quirk;
			snps,dis-del-phy-power-chg-quirk;
			snps,dis-tx-ipgap-linecheck-quirk;
			power-domains = <&power RK3399_PD_USB3>;
			status = "disabled";
		};
	};

	usbdrd3_1: usb@fe900000 {
		compatible = "rockchip,rk3399-dwc3";
		#address-cells = <2>;
		#size-cells = <2>;
		ranges;
		clocks = <&cru SCLK_USB3OTG1_REF>, <&cru SCLK_USB3OTG1_SUSPEND>,
			 <&cru ACLK_USB3OTG1>, <&cru ACLK_USB3_RKSOC_AXI_PERF>,
			 <&cru ACLK_USB3>, <&cru ACLK_USB3_GRF>;
		clock-names = "ref_clk", "suspend_clk",
			      "bus_clk", "aclk_usb3_rksoc_axi_perf",
			      "aclk_usb3", "grf_clk";
		resets = <&cru SRST_A_USB3_OTG1>;
		reset-names = "usb3-otg";
		status = "disabled";

		usbdrd_dwc3_1: usb@fe900000 {
			compatible = "snps,dwc3";
			reg = <0x0 0xfe900000 0x0 0x100000>;
			interrupts = <GIC_SPI 110 IRQ_TYPE_LEVEL_HIGH 0>;
			clocks = <&cru SCLK_USB3OTG1_REF>, <&cru ACLK_USB3OTG1>,
				 <&cru SCLK_USB3OTG1_SUSPEND>;
			clock-names = "ref", "bus_early", "suspend";
			dr_mode = "otg";
			phys = <&u2phy1_otg>, <&tcphy1_usb3>;
			phy-names = "usb2-phy", "usb3-phy";
			phy_type = "utmi_wide";
			snps,dis_enblslpm_quirk;
			snps,dis-u2-freeclk-exists-quirk;
			snps,dis_u2_susphy_quirk;
			snps,dis-del-phy-power-chg-quirk;
			snps,dis-tx-ipgap-linecheck-quirk;
			power-domains = <&power RK3399_PD_USB3>;
			status = "disabled";
		};
	};

	cdn_dp: dp@fec00000 {
		compatible = "rockchip,rk3399-cdn-dp";
		reg = <0x0 0xfec00000 0x0 0x100000>;
		interrupts = <GIC_SPI 9 IRQ_TYPE_LEVEL_HIGH 0>;
		assigned-clocks = <&cru SCLK_DP_CORE>, <&cru SCLK_SPDIF_REC_DPTX>;
		assigned-clock-rates = <100000000>, <200000000>;
		clocks = <&cru SCLK_DP_CORE>, <&cru PCLK_DP_CTRL>,
			 <&cru SCLK_SPDIF_REC_DPTX>, <&cru PCLK_VIO_GRF>;
		clock-names = "core-clk", "pclk", "spdif", "grf";
		phys = <&tcphy0_dp>, <&tcphy1_dp>;
		power-domains = <&power RK3399_PD_HDCP>;
		resets = <&cru SRST_DPTX_SPDIF_REC>, <&cru SRST_P_UPHY0_DPTX>,
			 <&cru SRST_P_UPHY0_APB>, <&cru SRST_DP_CORE>;
		reset-names = "spdif", "dptx", "apb", "core";
		rockchip,grf = <&grf>;
		#sound-dai-cells = <1>;
		status = "disabled";

		ports {
			dp_in: port {
				#address-cells = <1>;
				#size-cells = <0>;

				dp_in_vopb: endpoint@0 {
					reg = <0>;
					remote-endpoint = <&vopb_out_dp>;
				};

				dp_in_vopl: endpoint@1 {
					reg = <1>;
					remote-endpoint = <&vopl_out_dp>;
				};
			};
		};
	};

	gic: interrupt-controller@fee00000 {
		compatible = "arm,gic-v3";
		#interrupt-cells = <4>;
		#address-cells = <2>;
		#size-cells = <2>;
		ranges;
		interrupt-controller;

		reg = <0x0 0xfee00000 0 0x10000>, /* GICD */
		      <0x0 0xfef00000 0 0xc0000>, /* GICR */
		      <0x0 0xfff00000 0 0x10000>, /* GICC */
		      <0x0 0xfff10000 0 0x10000>, /* GICH */
		      <0x0 0xfff20000 0 0x10000>; /* GICV */
		interrupts = <GIC_PPI 9 IRQ_TYPE_LEVEL_HIGH 0>;
		its: interrupt-controller@fee20000 {
			compatible = "arm,gic-v3-its";
			msi-controller;
			#msi-cells = <1>;
			reg = <0x0 0xfee20000 0x0 0x20000>;
		};

		ppi-partitions {
			ppi_cluster0: interrupt-partition-0 {
				affinity = <&cpu_l0 &cpu_l1 &cpu_l2 &cpu_l3>;
			};

			ppi_cluster1: interrupt-partition-1 {
				affinity = <&cpu_b0 &cpu_b1>;
			};
		};
	};

	saradc: saradc@ff100000 {
		compatible = "rockchip,rk3399-saradc";
		reg = <0x0 0xff100000 0x0 0x100>;
		interrupts = <GIC_SPI 62 IRQ_TYPE_LEVEL_HIGH 0>;
		#io-channel-cells = <1>;
		clocks = <&cru SCLK_SARADC>, <&cru PCLK_SARADC>;
		clock-names = "saradc", "apb_pclk";
		resets = <&cru SRST_P_SARADC>;
		reset-names = "saradc-apb";
		status = "disabled";
	};

	i2c1: i2c@ff110000 {
		compatible = "rockchip,rk3399-i2c";
		reg = <0x0 0xff110000 0x0 0x1000>;
		assigned-clocks = <&cru SCLK_I2C1>;
		assigned-clock-rates = <200000000>;
		clocks = <&cru SCLK_I2C1>, <&cru PCLK_I2C1>;
		clock-names = "i2c", "pclk";
		interrupts = <GIC_SPI 59 IRQ_TYPE_LEVEL_HIGH 0>;
		pinctrl-names = "default";
		pinctrl-0 = <&i2c1_xfer>;
		#address-cells = <1>;
		#size-cells = <0>;
		status = "disabled";
	};

	i2c2: i2c@ff120000 {
		compatible = "rockchip,rk3399-i2c";
		reg = <0x0 0xff120000 0x0 0x1000>;
		assigned-clocks = <&cru SCLK_I2C2>;
		assigned-clock-rates = <200000000>;
		clocks = <&cru SCLK_I2C2>, <&cru PCLK_I2C2>;
		clock-names = "i2c", "pclk";
		interrupts = <GIC_SPI 35 IRQ_TYPE_LEVEL_HIGH 0>;
		pinctrl-names = "default";
		pinctrl-0 = <&i2c2_xfer>;
		#address-cells = <1>;
		#size-cells = <0>;
		status = "disabled";
	};

	i2c3: i2c@ff130000 {
		compatible = "rockchip,rk3399-i2c";
		reg = <0x0 0xff130000 0x0 0x1000>;
		assigned-clocks = <&cru SCLK_I2C3>;
		assigned-clock-rates = <200000000>;
		clocks = <&cru SCLK_I2C3>, <&cru PCLK_I2C3>;
		clock-names = "i2c", "pclk";
		interrupts = <GIC_SPI 34 IRQ_TYPE_LEVEL_HIGH 0>;
		pinctrl-names = "default";
		pinctrl-0 = <&i2c3_xfer>;
		#address-cells = <1>;
		#size-cells = <0>;
		status = "disabled";
	};

	i2c5: i2c@ff140000 {
		compatible = "rockchip,rk3399-i2c";
		reg = <0x0 0xff140000 0x0 0x1000>;
		assigned-clocks = <&cru SCLK_I2C5>;
		assigned-clock-rates = <200000000>;
		clocks = <&cru SCLK_I2C5>, <&cru PCLK_I2C5>;
		clock-names = "i2c", "pclk";
		interrupts = <GIC_SPI 38 IRQ_TYPE_LEVEL_HIGH 0>;
		pinctrl-names = "default";
		pinctrl-0 = <&i2c5_xfer>;
		#address-cells = <1>;
		#size-cells = <0>;
		status = "disabled";
	};

	i2c6: i2c@ff150000 {
		compatible = "rockchip,rk3399-i2c";
		reg = <0x0 0xff150000 0x0 0x1000>;
		assigned-clocks = <&cru SCLK_I2C6>;
		assigned-clock-rates = <200000000>;
		clocks = <&cru SCLK_I2C6>, <&cru PCLK_I2C6>;
		clock-names = "i2c", "pclk";
		interrupts = <GIC_SPI 37 IRQ_TYPE_LEVEL_HIGH 0>;
		pinctrl-names = "default";
		pinctrl-0 = <&i2c6_xfer>;
		#address-cells = <1>;
		#size-cells = <0>;
		status = "disabled";
	};

	i2c7: i2c@ff160000 {
		compatible = "rockchip,rk3399-i2c";
		reg = <0x0 0xff160000 0x0 0x1000>;
		assigned-clocks = <&cru SCLK_I2C7>;
		assigned-clock-rates = <200000000>;
		clocks = <&cru SCLK_I2C7>, <&cru PCLK_I2C7>;
		clock-names = "i2c", "pclk";
		interrupts = <GIC_SPI 36 IRQ_TYPE_LEVEL_HIGH 0>;
		pinctrl-names = "default";
		pinctrl-0 = <&i2c7_xfer>;
		#address-cells = <1>;
		#size-cells = <0>;
		status = "disabled";
	};

	uart0: serial@ff180000 {
		compatible = "rockchip,rk3399-uart", "snps,dw-apb-uart";
		reg = <0x0 0xff180000 0x0 0x100>;
		clocks = <&cru SCLK_UART0>, <&cru PCLK_UART0>;
		clock-names = "baudclk", "apb_pclk";
		interrupts = <GIC_SPI 99 IRQ_TYPE_LEVEL_HIGH 0>;
		reg-shift = <2>;
		reg-io-width = <4>;
		pinctrl-names = "default";
		pinctrl-0 = <&uart0_xfer>;
		status = "disabled";
	};

	uart1: serial@ff190000 {
		compatible = "rockchip,rk3399-uart", "snps,dw-apb-uart";
		reg = <0x0 0xff190000 0x0 0x100>;
		clocks = <&cru SCLK_UART1>, <&cru PCLK_UART1>;
		clock-names = "baudclk", "apb_pclk";
		interrupts = <GIC_SPI 98 IRQ_TYPE_LEVEL_HIGH 0>;
		reg-shift = <2>;
		reg-io-width = <4>;
		pinctrl-names = "default";
		pinctrl-0 = <&uart1_xfer>;
		status = "disabled";
	};

	uart2: serial@ff1a0000 {
		compatible = "rockchip,rk3399-uart", "snps,dw-apb-uart";
		reg = <0x0 0xff1a0000 0x0 0x100>;
		clocks = <&cru SCLK_UART2>, <&cru PCLK_UART2>;
		clock-names = "baudclk", "apb_pclk";
		interrupts = <GIC_SPI 100 IRQ_TYPE_LEVEL_HIGH 0>;
		reg-shift = <2>;
		reg-io-width = <4>;
		pinctrl-names = "default";
		pinctrl-0 = <&uart2c_xfer>;
		status = "disabled";
	};

	uart3: serial@ff1b0000 {
		compatible = "rockchip,rk3399-uart", "snps,dw-apb-uart";
		reg = <0x0 0xff1b0000 0x0 0x100>;
		clocks = <&cru SCLK_UART3>, <&cru PCLK_UART3>;
		clock-names = "baudclk", "apb_pclk";
		interrupts = <GIC_SPI 101 IRQ_TYPE_LEVEL_HIGH 0>;
		reg-shift = <2>;
		reg-io-width = <4>;
		pinctrl-names = "default";
		pinctrl-0 = <&uart3_xfer>;
		status = "disabled";
	};

	spi0: spi@ff1c0000 {
		compatible = "rockchip,rk3399-spi", "rockchip,rk3066-spi";
		reg = <0x0 0xff1c0000 0x0 0x1000>;
		clocks = <&cru SCLK_SPI0>, <&cru PCLK_SPI0>;
		clock-names = "spiclk", "apb_pclk";
		interrupts = <GIC_SPI 68 IRQ_TYPE_LEVEL_HIGH 0>;
		dmas = <&dmac_peri 10>, <&dmac_peri 11>;
		dma-names = "tx", "rx";
		pinctrl-names = "default";
		pinctrl-0 = <&spi0_clk &spi0_tx &spi0_rx &spi0_cs0>;
		#address-cells = <1>;
		#size-cells = <0>;
		status = "disabled";
	};

	spi1: spi@ff1d0000 {
		compatible = "rockchip,rk3399-spi", "rockchip,rk3066-spi";
		reg = <0x0 0xff1d0000 0x0 0x1000>;
		clocks = <&cru SCLK_SPI1>, <&cru PCLK_SPI1>;
		clock-names = "spiclk", "apb_pclk";
		interrupts = <GIC_SPI 53 IRQ_TYPE_LEVEL_HIGH 0>;
		dmas = <&dmac_peri 12>, <&dmac_peri 13>;
		dma-names = "tx", "rx";
		pinctrl-names = "default";
		pinctrl-0 = <&spi1_clk &spi1_tx &spi1_rx &spi1_cs0>;
		#address-cells = <1>;
		#size-cells = <0>;
		status = "disabled";
	};

	spi2: spi@ff1e0000 {
		compatible = "rockchip,rk3399-spi", "rockchip,rk3066-spi";
		reg = <0x0 0xff1e0000 0x0 0x1000>;
		clocks = <&cru SCLK_SPI2>, <&cru PCLK_SPI2>;
		clock-names = "spiclk", "apb_pclk";
		interrupts = <GIC_SPI 52 IRQ_TYPE_LEVEL_HIGH 0>;
		dmas = <&dmac_peri 14>, <&dmac_peri 15>;
		dma-names = "tx", "rx";
		pinctrl-names = "default";
		pinctrl-0 = <&spi2_clk &spi2_tx &spi2_rx &spi2_cs0>;
		#address-cells = <1>;
		#size-cells = <0>;
		status = "disabled";
	};

	spi4: spi@ff1f0000 {
		compatible = "rockchip,rk3399-spi", "rockchip,rk3066-spi";
		reg = <0x0 0xff1f0000 0x0 0x1000>;
		clocks = <&cru SCLK_SPI4>, <&cru PCLK_SPI4>;
		clock-names = "spiclk", "apb_pclk";
		interrupts = <GIC_SPI 67 IRQ_TYPE_LEVEL_HIGH 0>;
		dmas = <&dmac_peri 18>, <&dmac_peri 19>;
		dma-names = "tx", "rx";
		pinctrl-names = "default";
		pinctrl-0 = <&spi4_clk &spi4_tx &spi4_rx &spi4_cs0>;
		#address-cells = <1>;
		#size-cells = <0>;
		status = "disabled";
	};

	spi5: spi@ff200000 {
		compatible = "rockchip,rk3399-spi", "rockchip,rk3066-spi";
		reg = <0x0 0xff200000 0x0 0x1000>;
		clocks = <&cru SCLK_SPI5>, <&cru PCLK_SPI5>;
		clock-names = "spiclk", "apb_pclk";
		interrupts = <GIC_SPI 132 IRQ_TYPE_LEVEL_HIGH 0>;
		dmas = <&dmac_bus 8>, <&dmac_bus 9>;
		dma-names = "tx", "rx";
		pinctrl-names = "default";
		pinctrl-0 = <&spi5_clk &spi5_tx &spi5_rx &spi5_cs0>;
		power-domains = <&power RK3399_PD_SDIOAUDIO>;
		#address-cells = <1>;
		#size-cells = <0>;
		status = "disabled";
	};

	thermal_zones: thermal-zones {
		cpu_thermal: cpu-thermal {
			polling-delay-passive = <100>;
			polling-delay = <1000>;

			thermal-sensors = <&tsadc 0>;

			trips {
				cpu_alert0: cpu_alert0 {
					temperature = <70000>;
					hysteresis = <2000>;
					type = "passive";
				};
				cpu_alert1: cpu_alert1 {
					temperature = <75000>;
					hysteresis = <2000>;
					type = "passive";
				};
				cpu_crit: cpu_crit {
					temperature = <95000>;
					hysteresis = <2000>;
					type = "critical";
				};
			};

			cooling-maps {
				map0 {
					trip = <&cpu_alert0>;
					cooling-device =
						<&cpu_b0 THERMAL_NO_LIMIT THERMAL_NO_LIMIT>,
						<&cpu_b1 THERMAL_NO_LIMIT THERMAL_NO_LIMIT>;
				};
				map1 {
					trip = <&cpu_alert1>;
					cooling-device =
						<&cpu_l0 THERMAL_NO_LIMIT THERMAL_NO_LIMIT>,
						<&cpu_l1 THERMAL_NO_LIMIT THERMAL_NO_LIMIT>,
						<&cpu_l2 THERMAL_NO_LIMIT THERMAL_NO_LIMIT>,
						<&cpu_l3 THERMAL_NO_LIMIT THERMAL_NO_LIMIT>,
						<&cpu_b0 THERMAL_NO_LIMIT THERMAL_NO_LIMIT>,
						<&cpu_b1 THERMAL_NO_LIMIT THERMAL_NO_LIMIT>;
				};
			};
		};

		gpu_thermal: gpu-thermal {
			polling-delay-passive = <100>;
			polling-delay = <1000>;

			thermal-sensors = <&tsadc 1>;

			trips {
				gpu_alert0: gpu_alert0 {
					temperature = <75000>;
					hysteresis = <2000>;
					type = "passive";
				};
				gpu_crit: gpu_crit {
					temperature = <95000>;
					hysteresis = <2000>;
					type = "critical";
				};
			};

			cooling-maps {
				map0 {
					trip = <&gpu_alert0>;
					cooling-device =
						<&gpu THERMAL_NO_LIMIT THERMAL_NO_LIMIT>;
				};
			};
		};
	};

	tsadc: tsadc@ff260000 {
		compatible = "rockchip,rk3399-tsadc";
		reg = <0x0 0xff260000 0x0 0x100>;
		interrupts = <GIC_SPI 97 IRQ_TYPE_LEVEL_HIGH 0>;
		assigned-clocks = <&cru SCLK_TSADC>;
		assigned-clock-rates = <750000>;
		clocks = <&cru SCLK_TSADC>, <&cru PCLK_TSADC>;
		clock-names = "tsadc", "apb_pclk";
		resets = <&cru SRST_TSADC>;
		reset-names = "tsadc-apb";
		rockchip,grf = <&grf>;
		rockchip,hw-tshut-temp = <95000>;
		pinctrl-names = "init", "default", "sleep";
		pinctrl-0 = <&otp_pin>;
		pinctrl-1 = <&otp_out>;
		pinctrl-2 = <&otp_pin>;
		#thermal-sensor-cells = <1>;
		status = "disabled";
	};

	qos_emmc: qos@ffa58000 {
		compatible = "rockchip,rk3399-qos", "syscon";
		reg = <0x0 0xffa58000 0x0 0x20>;
	};

	qos_gmac: qos@ffa5c000 {
		compatible = "rockchip,rk3399-qos", "syscon";
		reg = <0x0 0xffa5c000 0x0 0x20>;
	};

	qos_pcie: qos@ffa60080 {
		compatible = "rockchip,rk3399-qos", "syscon";
		reg = <0x0 0xffa60080 0x0 0x20>;
	};

	qos_usb_host0: qos@ffa60100 {
		compatible = "rockchip,rk3399-qos", "syscon";
		reg = <0x0 0xffa60100 0x0 0x20>;
	};

	qos_usb_host1: qos@ffa60180 {
		compatible = "rockchip,rk3399-qos", "syscon";
		reg = <0x0 0xffa60180 0x0 0x20>;
	};

	qos_usb_otg0: qos@ffa70000 {
		compatible = "rockchip,rk3399-qos", "syscon";
		reg = <0x0 0xffa70000 0x0 0x20>;
	};

	qos_usb_otg1: qos@ffa70080 {
		compatible = "rockchip,rk3399-qos", "syscon";
		reg = <0x0 0xffa70080 0x0 0x20>;
	};

	qos_sd: qos@ffa74000 {
		compatible = "rockchip,rk3399-qos", "syscon";
		reg = <0x0 0xffa74000 0x0 0x20>;
	};

	qos_sdioaudio: qos@ffa76000 {
		compatible = "rockchip,rk3399-qos", "syscon";
		reg = <0x0 0xffa76000 0x0 0x20>;
	};

	qos_hdcp: qos@ffa90000 {
		compatible = "rockchip,rk3399-qos", "syscon";
		reg = <0x0 0xffa90000 0x0 0x20>;
	};

	qos_iep: qos@ffa98000 {
		compatible = "rockchip,rk3399-qos", "syscon";
		reg = <0x0 0xffa98000 0x0 0x20>;
	};

	qos_isp0_m0: qos@ffaa0000 {
		compatible = "rockchip,rk3399-qos", "syscon";
		reg = <0x0 0xffaa0000 0x0 0x20>;
	};

	qos_isp0_m1: qos@ffaa0080 {
		compatible = "rockchip,rk3399-qos", "syscon";
		reg = <0x0 0xffaa0080 0x0 0x20>;
	};

	qos_isp1_m0: qos@ffaa8000 {
		compatible = "rockchip,rk3399-qos", "syscon";
		reg = <0x0 0xffaa8000 0x0 0x20>;
	};

	qos_isp1_m1: qos@ffaa8080 {
		compatible = "rockchip,rk3399-qos", "syscon";
		reg = <0x0 0xffaa8080 0x0 0x20>;
	};

	qos_rga_r: qos@ffab0000 {
		compatible = "rockchip,rk3399-qos", "syscon";
		reg = <0x0 0xffab0000 0x0 0x20>;
	};

	qos_rga_w: qos@ffab0080 {
		compatible = "rockchip,rk3399-qos", "syscon";
		reg = <0x0 0xffab0080 0x0 0x20>;
	};

	qos_video_m0: qos@ffab8000 {
		compatible = "rockchip,rk3399-qos", "syscon";
		reg = <0x0 0xffab8000 0x0 0x20>;
	};

	qos_video_m1_r: qos@ffac0000 {
		compatible = "rockchip,rk3399-qos", "syscon";
		reg = <0x0 0xffac0000 0x0 0x20>;
	};

	qos_video_m1_w: qos@ffac0080 {
		compatible = "rockchip,rk3399-qos", "syscon";
		reg = <0x0 0xffac0080 0x0 0x20>;
	};

	qos_vop_big_r: qos@ffac8000 {
		compatible = "rockchip,rk3399-qos", "syscon";
		reg = <0x0 0xffac8000 0x0 0x20>;
	};

	qos_vop_big_w: qos@ffac8080 {
		compatible = "rockchip,rk3399-qos", "syscon";
		reg = <0x0 0xffac8080 0x0 0x20>;
	};

	qos_vop_little: qos@ffad0000 {
		compatible = "rockchip,rk3399-qos", "syscon";
		reg = <0x0 0xffad0000 0x0 0x20>;
	};

	qos_perihp: qos@ffad8080 {
		compatible = "rockchip,rk3399-qos", "syscon";
		reg = <0x0 0xffad8080 0x0 0x20>;
	};

	qos_gpu: qos@ffae0000 {
		compatible = "rockchip,rk3399-qos", "syscon";
		reg = <0x0 0xffae0000 0x0 0x20>;
	};

	pmu: power-management@ff310000 {
		compatible = "rockchip,rk3399-pmu", "syscon", "simple-mfd";
		reg = <0x0 0xff310000 0x0 0x1000>;

		/*
		 * Note: RK3399 supports 6 voltage domains including VD_CORE_L,
		 * VD_CORE_B, VD_CENTER, VD_GPU, VD_LOGIC and VD_PMU.
		 * Some of the power domains are grouped together for every
		 * voltage domain.
		 * The detail contents as below.
		 */
		power: power-controller {
			compatible = "rockchip,rk3399-power-controller";
			#power-domain-cells = <1>;
			#address-cells = <1>;
			#size-cells = <0>;

			/* These power domains are grouped by VD_CENTER */
			power-domain@RK3399_PD_IEP {
				reg = <RK3399_PD_IEP>;
				clocks = <&cru ACLK_IEP>,
					 <&cru HCLK_IEP>;
				pm_qos = <&qos_iep>;
				#power-domain-cells = <0>;
			};
			power-domain@RK3399_PD_RGA {
				reg = <RK3399_PD_RGA>;
				clocks = <&cru ACLK_RGA>,
					 <&cru HCLK_RGA>;
				pm_qos = <&qos_rga_r>,
					 <&qos_rga_w>;
				#power-domain-cells = <0>;
			};
			power-domain@RK3399_PD_VCODEC {
				reg = <RK3399_PD_VCODEC>;
				clocks = <&cru ACLK_VCODEC>,
					 <&cru HCLK_VCODEC>;
				pm_qos = <&qos_video_m0>;
				#power-domain-cells = <0>;
			};
			power-domain@RK3399_PD_VDU {
				reg = <RK3399_PD_VDU>;
				clocks = <&cru ACLK_VDU>,
					 <&cru HCLK_VDU>;
				pm_qos = <&qos_video_m1_r>,
					 <&qos_video_m1_w>;
				#power-domain-cells = <0>;
			};

			/* These power domains are grouped by VD_GPU */
			power-domain@RK3399_PD_GPU {
				reg = <RK3399_PD_GPU>;
				clocks = <&cru ACLK_GPU>;
				pm_qos = <&qos_gpu>;
				#power-domain-cells = <0>;
			};

			/* These power domains are grouped by VD_LOGIC */
			power-domain@RK3399_PD_EDP {
				reg = <RK3399_PD_EDP>;
				clocks = <&cru PCLK_EDP_CTRL>;
				#power-domain-cells = <0>;
			};
			power-domain@RK3399_PD_EMMC {
				reg = <RK3399_PD_EMMC>;
				clocks = <&cru ACLK_EMMC>;
				pm_qos = <&qos_emmc>;
				#power-domain-cells = <0>;
			};
			power-domain@RK3399_PD_GMAC {
				reg = <RK3399_PD_GMAC>;
				clocks = <&cru ACLK_GMAC>,
					 <&cru PCLK_GMAC>;
				pm_qos = <&qos_gmac>;
				#power-domain-cells = <0>;
			};
			power-domain@RK3399_PD_SD {
				reg = <RK3399_PD_SD>;
				clocks = <&cru HCLK_SDMMC>,
					 <&cru SCLK_SDMMC>;
				pm_qos = <&qos_sd>;
				#power-domain-cells = <0>;
			};
			power-domain@RK3399_PD_SDIOAUDIO {
				reg = <RK3399_PD_SDIOAUDIO>;
				clocks = <&cru HCLK_SDIO>;
				pm_qos = <&qos_sdioaudio>;
				#power-domain-cells = <0>;
			};
			power-domain@RK3399_PD_TCPD0 {
				reg = <RK3399_PD_TCPD0>;
				clocks = <&cru SCLK_UPHY0_TCPDCORE>,
					 <&cru SCLK_UPHY0_TCPDPHY_REF>;
				#power-domain-cells = <0>;
			};
			power-domain@RK3399_PD_TCPD1 {
				reg = <RK3399_PD_TCPD1>;
				clocks = <&cru SCLK_UPHY1_TCPDCORE>,
					 <&cru SCLK_UPHY1_TCPDPHY_REF>;
				#power-domain-cells = <0>;
			};
			power-domain@RK3399_PD_USB3 {
				reg = <RK3399_PD_USB3>;
				clocks = <&cru ACLK_USB3>;
				pm_qos = <&qos_usb_otg0>,
					 <&qos_usb_otg1>;
				#power-domain-cells = <0>;
			};
			power-domain@RK3399_PD_VIO {
				reg = <RK3399_PD_VIO>;
				#power-domain-cells = <1>;
				#address-cells = <1>;
				#size-cells = <0>;

				power-domain@RK3399_PD_HDCP {
					reg = <RK3399_PD_HDCP>;
					clocks = <&cru ACLK_HDCP>,
						 <&cru HCLK_HDCP>,
						 <&cru PCLK_HDCP>;
					pm_qos = <&qos_hdcp>;
					#power-domain-cells = <0>;
				};
				power-domain@RK3399_PD_ISP0 {
					reg = <RK3399_PD_ISP0>;
					clocks = <&cru ACLK_ISP0>,
						 <&cru HCLK_ISP0>;
					pm_qos = <&qos_isp0_m0>,
						 <&qos_isp0_m1>;
					#power-domain-cells = <0>;
				};
				power-domain@RK3399_PD_ISP1 {
					reg = <RK3399_PD_ISP1>;
					clocks = <&cru ACLK_ISP1>,
						 <&cru HCLK_ISP1>;
					pm_qos = <&qos_isp1_m0>,
						 <&qos_isp1_m1>;
					#power-domain-cells = <0>;
				};
				power-domain@RK3399_PD_VO {
					reg = <RK3399_PD_VO>;
					#power-domain-cells = <1>;
					#address-cells = <1>;
					#size-cells = <0>;

					power-domain@RK3399_PD_VOPB {
						reg = <RK3399_PD_VOPB>;
						clocks = <&cru ACLK_VOP0>,
							 <&cru HCLK_VOP0>;
						pm_qos = <&qos_vop_big_r>,
							 <&qos_vop_big_w>;
						#power-domain-cells = <0>;
					};
					power-domain@RK3399_PD_VOPL {
						reg = <RK3399_PD_VOPL>;
						clocks = <&cru ACLK_VOP1>,
							 <&cru HCLK_VOP1>;
						pm_qos = <&qos_vop_little>;
						#power-domain-cells = <0>;
					};
				};
			};
		};
	};

	pmugrf: syscon@ff320000 {
		compatible = "rockchip,rk3399-pmugrf", "syscon", "simple-mfd";
		reg = <0x0 0xff320000 0x0 0x1000>;

		pmu_io_domains: io-domains {
			compatible = "rockchip,rk3399-pmu-io-voltage-domain";
			status = "disabled";
		};
	};

	spi3: spi@ff350000 {
		compatible = "rockchip,rk3399-spi", "rockchip,rk3066-spi";
		reg = <0x0 0xff350000 0x0 0x1000>;
		clocks = <&pmucru SCLK_SPI3_PMU>, <&pmucru PCLK_SPI3_PMU>;
		clock-names = "spiclk", "apb_pclk";
		interrupts = <GIC_SPI 60 IRQ_TYPE_LEVEL_HIGH 0>;
		pinctrl-names = "default";
		pinctrl-0 = <&spi3_clk &spi3_tx &spi3_rx &spi3_cs0>;
		#address-cells = <1>;
		#size-cells = <0>;
		status = "disabled";
	};

	uart4: serial@ff370000 {
		compatible = "rockchip,rk3399-uart", "snps,dw-apb-uart";
		reg = <0x0 0xff370000 0x0 0x100>;
		clocks = <&pmucru SCLK_UART4_PMU>, <&pmucru PCLK_UART4_PMU>;
		clock-names = "baudclk", "apb_pclk";
		interrupts = <GIC_SPI 102 IRQ_TYPE_LEVEL_HIGH 0>;
		reg-shift = <2>;
		reg-io-width = <4>;
		pinctrl-names = "default";
		pinctrl-0 = <&uart4_xfer>;
		status = "disabled";
	};

	i2c0: i2c@ff3c0000 {
		compatible = "rockchip,rk3399-i2c";
		reg = <0x0 0xff3c0000 0x0 0x1000>;
		assigned-clocks = <&pmucru SCLK_I2C0_PMU>;
		assigned-clock-rates = <200000000>;
		clocks = <&pmucru SCLK_I2C0_PMU>, <&pmucru PCLK_I2C0_PMU>;
		clock-names = "i2c", "pclk";
		interrupts = <GIC_SPI 57 IRQ_TYPE_LEVEL_HIGH 0>;
		pinctrl-names = "default";
		pinctrl-0 = <&i2c0_xfer>;
		#address-cells = <1>;
		#size-cells = <0>;
		status = "disabled";
	};

	i2c4: i2c@ff3d0000 {
		compatible = "rockchip,rk3399-i2c";
		reg = <0x0 0xff3d0000 0x0 0x1000>;
		assigned-clocks = <&pmucru SCLK_I2C4_PMU>;
		assigned-clock-rates = <200000000>;
		clocks = <&pmucru SCLK_I2C4_PMU>, <&pmucru PCLK_I2C4_PMU>;
		clock-names = "i2c", "pclk";
		interrupts = <GIC_SPI 56 IRQ_TYPE_LEVEL_HIGH 0>;
		pinctrl-names = "default";
		pinctrl-0 = <&i2c4_xfer>;
		#address-cells = <1>;
		#size-cells = <0>;
		status = "disabled";
	};

	i2c8: i2c@ff3e0000 {
		compatible = "rockchip,rk3399-i2c";
		reg = <0x0 0xff3e0000 0x0 0x1000>;
		assigned-clocks = <&pmucru SCLK_I2C8_PMU>;
		assigned-clock-rates = <200000000>;
		clocks = <&pmucru SCLK_I2C8_PMU>, <&pmucru PCLK_I2C8_PMU>;
		clock-names = "i2c", "pclk";
		interrupts = <GIC_SPI 58 IRQ_TYPE_LEVEL_HIGH 0>;
		pinctrl-names = "default";
		pinctrl-0 = <&i2c8_xfer>;
		#address-cells = <1>;
		#size-cells = <0>;
		status = "disabled";
	};

	pwm0: pwm@ff420000 {
		compatible = "rockchip,rk3399-pwm", "rockchip,rk3288-pwm";
		reg = <0x0 0xff420000 0x0 0x10>;
		#pwm-cells = <3>;
		pinctrl-names = "default";
		pinctrl-0 = <&pwm0_pin>;
		clocks = <&pmucru PCLK_RKPWM_PMU>;
		status = "disabled";
	};

	pwm1: pwm@ff420010 {
		compatible = "rockchip,rk3399-pwm", "rockchip,rk3288-pwm";
		reg = <0x0 0xff420010 0x0 0x10>;
		#pwm-cells = <3>;
		pinctrl-names = "default";
		pinctrl-0 = <&pwm1_pin>;
		clocks = <&pmucru PCLK_RKPWM_PMU>;
		status = "disabled";
	};

	pwm2: pwm@ff420020 {
		compatible = "rockchip,rk3399-pwm", "rockchip,rk3288-pwm";
		reg = <0x0 0xff420020 0x0 0x10>;
		#pwm-cells = <3>;
		pinctrl-names = "default";
		pinctrl-0 = <&pwm2_pin>;
		clocks = <&pmucru PCLK_RKPWM_PMU>;
		status = "disabled";
	};

	pwm3: pwm@ff420030 {
		compatible = "rockchip,rk3399-pwm", "rockchip,rk3288-pwm";
		reg = <0x0 0xff420030 0x0 0x10>;
		#pwm-cells = <3>;
		pinctrl-names = "default";
		pinctrl-0 = <&pwm3a_pin>;
		clocks = <&pmucru PCLK_RKPWM_PMU>;
		status = "disabled";
	};

	dfi: dfi@ff630000 {
		reg = <0x00 0xff630000 0x00 0x4000>;
		compatible = "rockchip,rk3399-dfi";
		rockchip,pmu = <&pmugrf>;
		interrupts = <GIC_SPI 131 IRQ_TYPE_LEVEL_HIGH 0>;
		clocks = <&cru PCLK_DDR_MON>;
		clock-names = "pclk_ddr_mon";
		status = "disabled";
	};

	vpu: video-codec@ff650000 {
		compatible = "rockchip,rk3399-vpu";
		reg = <0x0 0xff650000 0x0 0x800>;
		interrupts = <GIC_SPI 114 IRQ_TYPE_LEVEL_HIGH 0>,
			     <GIC_SPI 113 IRQ_TYPE_LEVEL_HIGH 0>;
		interrupt-names = "vepu", "vdpu";
		clocks = <&cru ACLK_VCODEC>, <&cru HCLK_VCODEC>;
		clock-names = "aclk", "hclk";
		iommus = <&vpu_mmu>;
		power-domains = <&power RK3399_PD_VCODEC>;
	};

	vpu_mmu: iommu@ff650800 {
		compatible = "rockchip,iommu";
		reg = <0x0 0xff650800 0x0 0x40>;
		interrupts = <GIC_SPI 115 IRQ_TYPE_LEVEL_HIGH 0>;
		clocks = <&cru ACLK_VCODEC>, <&cru HCLK_VCODEC>;
		clock-names = "aclk", "iface";
		#iommu-cells = <0>;
		power-domains = <&power RK3399_PD_VCODEC>;
	};

	vdec: video-codec@ff660000 {
		compatible = "rockchip,rk3399-vdec";
		reg = <0x0 0xff660000 0x0 0x400>;
		interrupts = <GIC_SPI 116 IRQ_TYPE_LEVEL_HIGH 0>;
		clocks = <&cru ACLK_VDU>, <&cru HCLK_VDU>,
			 <&cru SCLK_VDU_CA>, <&cru SCLK_VDU_CORE>;
		clock-names = "axi", "ahb", "cabac", "core";
		iommus = <&vdec_mmu>;
		power-domains = <&power RK3399_PD_VDU>;
	};

	vdec_mmu: iommu@ff660480 {
		compatible = "rockchip,iommu";
		reg = <0x0 0xff660480 0x0 0x40>, <0x0 0xff6604c0 0x0 0x40>;
		interrupts = <GIC_SPI 117 IRQ_TYPE_LEVEL_HIGH 0>;
		clocks = <&cru ACLK_VDU>, <&cru HCLK_VDU>;
		clock-names = "aclk", "iface";
		power-domains = <&power RK3399_PD_VDU>;
		#iommu-cells = <0>;
	};

	iep_mmu: iommu@ff670800 {
		compatible = "rockchip,iommu";
		reg = <0x0 0xff670800 0x0 0x40>;
		interrupts = <GIC_SPI 42 IRQ_TYPE_LEVEL_HIGH 0>;
		clocks = <&cru ACLK_IEP>, <&cru HCLK_IEP>;
		clock-names = "aclk", "iface";
		#iommu-cells = <0>;
		status = "disabled";
	};

	rga: rga@ff680000 {
		compatible = "rockchip,rk3399-rga";
		reg = <0x0 0xff680000 0x0 0x10000>;
		interrupts = <GIC_SPI 55 IRQ_TYPE_LEVEL_HIGH 0>;
		clocks = <&cru ACLK_RGA>, <&cru HCLK_RGA>, <&cru SCLK_RGA_CORE>;
		clock-names = "aclk", "hclk", "sclk";
		resets = <&cru SRST_RGA_CORE>, <&cru SRST_A_RGA>, <&cru SRST_H_RGA>;
		reset-names = "core", "axi", "ahb";
		power-domains = <&power RK3399_PD_RGA>;
	};

	efuse0: efuse@ff690000 {
		compatible = "rockchip,rk3399-efuse";
		reg = <0x0 0xff690000 0x0 0x80>;
		#address-cells = <1>;
		#size-cells = <1>;
		clocks = <&cru PCLK_EFUSE1024NS>;
		clock-names = "pclk_efuse";

		/* Data cells */
		cpu_id: cpu-id@7 {
			reg = <0x07 0x10>;
		};
		cpub_leakage: cpu-leakage@17 {
			reg = <0x17 0x1>;
		};
		gpu_leakage: gpu-leakage@18 {
			reg = <0x18 0x1>;
		};
		center_leakage: center-leakage@19 {
			reg = <0x19 0x1>;
		};
		cpul_leakage: cpu-leakage@1a {
			reg = <0x1a 0x1>;
		};
		logic_leakage: logic-leakage@1b {
			reg = <0x1b 0x1>;
		};
		wafer_info: wafer-info@1c {
			reg = <0x1c 0x1>;
		};
	};

	dmac_bus: dma-controller@ff6d0000 {
		compatible = "arm,pl330", "arm,primecell";
		reg = <0x0 0xff6d0000 0x0 0x4000>;
		interrupts = <GIC_SPI 5 IRQ_TYPE_LEVEL_HIGH 0>,
			     <GIC_SPI 6 IRQ_TYPE_LEVEL_HIGH 0>;
		#dma-cells = <1>;
		arm,pl330-periph-burst;
		clocks = <&cru ACLK_DMAC0_PERILP>;
		clock-names = "apb_pclk";
	};

	dmac_peri: dma-controller@ff6e0000 {
		compatible = "arm,pl330", "arm,primecell";
		reg = <0x0 0xff6e0000 0x0 0x4000>;
		interrupts = <GIC_SPI 7 IRQ_TYPE_LEVEL_HIGH 0>,
			     <GIC_SPI 8 IRQ_TYPE_LEVEL_HIGH 0>;
		#dma-cells = <1>;
		arm,pl330-periph-burst;
		clocks = <&cru ACLK_DMAC1_PERILP>;
		clock-names = "apb_pclk";
	};

	pmucru: clock-controller@ff750000 {
		compatible = "rockchip,rk3399-pmucru";
		reg = <0x0 0xff750000 0x0 0x1000>;
		clocks = <&xin24m>;
		clock-names = "xin24m";
		rockchip,grf = <&pmugrf>;
		#clock-cells = <1>;
		#reset-cells = <1>;
		assigned-clocks = <&pmucru PLL_PPLL>;
		assigned-clock-rates = <676000000>;
	};

	cru: clock-controller@ff760000 {
		compatible = "rockchip,rk3399-cru";
		reg = <0x0 0xff760000 0x0 0x1000>;
		clocks = <&xin24m>;
		clock-names = "xin24m";
		rockchip,grf = <&grf>;
		#clock-cells = <1>;
		#reset-cells = <1>;
		assigned-clocks =
			<&cru PLL_GPLL>, <&cru PLL_CPLL>,
			<&cru PLL_NPLL>,
			<&cru ACLK_PERIHP>, <&cru HCLK_PERIHP>,
			<&cru PCLK_PERIHP>,
			<&cru ACLK_PERILP0>, <&cru HCLK_PERILP0>,
			<&cru PCLK_PERILP0>, <&cru ACLK_CCI>,
			<&cru HCLK_PERILP1>, <&cru PCLK_PERILP1>,
			<&cru ACLK_VIO>, <&cru ACLK_HDCP>,
			<&cru ACLK_GIC_PRE>,
			<&cru PCLK_DDR>,
			<&cru ACLK_VDU>;
		assigned-clock-rates =
			 <594000000>,  <800000000>,
			<1000000000>,
			 <150000000>,   <75000000>,
			  <37500000>,
			 <100000000>,  <100000000>,
			  <50000000>, <600000000>,
			 <100000000>,   <50000000>,
			 <400000000>, <400000000>,
			 <200000000>,
			 <200000000>,
			 <400000000>;
	};

	grf: syscon@ff770000 {
		compatible = "rockchip,rk3399-grf", "syscon", "simple-mfd";
		reg = <0x0 0xff770000 0x0 0x10000>;
		#address-cells = <1>;
		#size-cells = <1>;

		io_domains: io-domains {
			compatible = "rockchip,rk3399-io-voltage-domain";
			status = "disabled";
		};

		mipi_dphy_rx0: mipi-dphy-rx0 {
			compatible = "rockchip,rk3399-mipi-dphy-rx0";
			clocks = <&cru SCLK_MIPIDPHY_REF>,
				 <&cru SCLK_DPHY_RX0_CFG>,
				 <&cru PCLK_VIO_GRF>;
			clock-names = "dphy-ref", "dphy-cfg", "grf";
			power-domains = <&power RK3399_PD_VIO>;
			#phy-cells = <0>;
			status = "disabled";
		};

		u2phy0: usb2phy@e450 {
			compatible = "rockchip,rk3399-usb2phy";
			reg = <0xe450 0x10>;
			clocks = <&cru SCLK_USB2PHY0_REF>;
			clock-names = "phyclk";
			#clock-cells = <0>;
			clock-output-names = "clk_usbphy0_480m";
			status = "disabled";

			u2phy0_host: host-port {
				#phy-cells = <0>;
				interrupts = <GIC_SPI 27 IRQ_TYPE_LEVEL_HIGH 0>;
				interrupt-names = "linestate";
				status = "disabled";
			};

			u2phy0_otg: otg-port {
				#phy-cells = <0>;
				interrupts = <GIC_SPI 103 IRQ_TYPE_LEVEL_HIGH 0>,
					     <GIC_SPI 104 IRQ_TYPE_LEVEL_HIGH 0>,
					     <GIC_SPI 106 IRQ_TYPE_LEVEL_HIGH 0>;
				interrupt-names = "otg-bvalid", "otg-id",
						  "linestate";
				status = "disabled";
			};
		};

		u2phy1: usb2phy@e460 {
			compatible = "rockchip,rk3399-usb2phy";
			reg = <0xe460 0x10>;
			clocks = <&cru SCLK_USB2PHY1_REF>;
			clock-names = "phyclk";
			#clock-cells = <0>;
			clock-output-names = "clk_usbphy1_480m";
			status = "disabled";

			u2phy1_host: host-port {
				#phy-cells = <0>;
				interrupts = <GIC_SPI 31 IRQ_TYPE_LEVEL_HIGH 0>;
				interrupt-names = "linestate";
				status = "disabled";
			};

			u2phy1_otg: otg-port {
				#phy-cells = <0>;
				interrupts = <GIC_SPI 108 IRQ_TYPE_LEVEL_HIGH 0>,
					     <GIC_SPI 109 IRQ_TYPE_LEVEL_HIGH 0>,
					     <GIC_SPI 111 IRQ_TYPE_LEVEL_HIGH 0>;
				interrupt-names = "otg-bvalid", "otg-id",
						  "linestate";
				status = "disabled";
			};
		};

		emmc_phy: phy@f780 {
			compatible = "rockchip,rk3399-emmc-phy";
			reg = <0xf780 0x24>;
			clocks = <&sdhci>;
			clock-names = "emmcclk";
			drive-impedance-ohm = <50>;
			#phy-cells = <0>;
			status = "disabled";
		};

		pcie_phy: pcie-phy {
			compatible = "rockchip,rk3399-pcie-phy";
			clocks = <&cru SCLK_PCIEPHY_REF>;
			clock-names = "refclk";
			#phy-cells = <1>;
			resets = <&cru SRST_PCIEPHY>;
			reset-names = "phy";
			status = "disabled";
		};
	};

	tcphy0: phy@ff7c0000 {
		compatible = "rockchip,rk3399-typec-phy";
		reg = <0x0 0xff7c0000 0x0 0x40000>;
		clocks = <&cru SCLK_UPHY0_TCPDCORE>,
			 <&cru SCLK_UPHY0_TCPDPHY_REF>;
		clock-names = "tcpdcore", "tcpdphy-ref";
		assigned-clocks = <&cru SCLK_UPHY0_TCPDCORE>;
		assigned-clock-rates = <50000000>;
		power-domains = <&power RK3399_PD_TCPD0>;
		resets = <&cru SRST_UPHY0>,
			 <&cru SRST_UPHY0_PIPE_L00>,
			 <&cru SRST_P_UPHY0_TCPHY>;
		reset-names = "uphy", "uphy-pipe", "uphy-tcphy";
		rockchip,grf = <&grf>;
		status = "disabled";

		tcphy0_dp: dp-port {
			#phy-cells = <0>;
		};

		tcphy0_usb3: usb3-port {
			#phy-cells = <0>;
		};
	};

	tcphy1: phy@ff800000 {
		compatible = "rockchip,rk3399-typec-phy";
		reg = <0x0 0xff800000 0x0 0x40000>;
		clocks = <&cru SCLK_UPHY1_TCPDCORE>,
			 <&cru SCLK_UPHY1_TCPDPHY_REF>;
		clock-names = "tcpdcore", "tcpdphy-ref";
		assigned-clocks = <&cru SCLK_UPHY1_TCPDCORE>;
		assigned-clock-rates = <50000000>;
		power-domains = <&power RK3399_PD_TCPD1>;
		resets = <&cru SRST_UPHY1>,
			 <&cru SRST_UPHY1_PIPE_L00>,
			 <&cru SRST_P_UPHY1_TCPHY>;
		reset-names = "uphy", "uphy-pipe", "uphy-tcphy";
		rockchip,grf = <&grf>;
		status = "disabled";

		tcphy1_dp: dp-port {
			#phy-cells = <0>;
		};

		tcphy1_usb3: usb3-port {
			#phy-cells = <0>;
		};
	};

	watchdog@ff848000 {
		compatible = "rockchip,rk3399-wdt", "snps,dw-wdt";
		reg = <0x0 0xff848000 0x0 0x100>;
		clocks = <&cru PCLK_WDT>;
		interrupts = <GIC_SPI 120 IRQ_TYPE_LEVEL_HIGH 0>;
	};

	rktimer: rktimer@ff850000 {
		compatible = "rockchip,rk3399-timer";
		reg = <0x0 0xff850000 0x0 0x1000>;
		interrupts = <GIC_SPI 81 IRQ_TYPE_LEVEL_HIGH 0>;
		clocks = <&cru PCLK_TIMER0>, <&cru SCLK_TIMER00>;
		clock-names = "pclk", "timer";
	};

	spdif: spdif@ff870000 {
		compatible = "rockchip,rk3399-spdif";
		reg = <0x0 0xff870000 0x0 0x1000>;
		interrupts = <GIC_SPI 66 IRQ_TYPE_LEVEL_HIGH 0>;
		dmas = <&dmac_bus 7>;
		dma-names = "tx";
		clock-names = "mclk", "hclk";
		clocks = <&cru SCLK_SPDIF_8CH>, <&cru HCLK_SPDIF>;
		pinctrl-names = "default";
		pinctrl-0 = <&spdif_bus>;
		power-domains = <&power RK3399_PD_SDIOAUDIO>;
		#sound-dai-cells = <0>;
		status = "disabled";
	};

	i2s0: i2s@ff880000 {
		compatible = "rockchip,rk3399-i2s", "rockchip,rk3066-i2s";
		reg = <0x0 0xff880000 0x0 0x1000>;
		rockchip,grf = <&grf>;
		interrupts = <GIC_SPI 39 IRQ_TYPE_LEVEL_HIGH 0>;
		dmas = <&dmac_bus 0>, <&dmac_bus 1>;
		dma-names = "tx", "rx";
		clock-names = "i2s_clk", "i2s_hclk";
		clocks = <&cru SCLK_I2S0_8CH>, <&cru HCLK_I2S0_8CH>;
		pinctrl-names = "bclk_on", "bclk_off";
		pinctrl-0 = <&i2s0_8ch_bus>;
		pinctrl-1 = <&i2s0_8ch_bus_bclk_off>;
		power-domains = <&power RK3399_PD_SDIOAUDIO>;
		#sound-dai-cells = <0>;
		status = "disabled";
	};

	i2s1: i2s@ff890000 {
		compatible = "rockchip,rk3399-i2s", "rockchip,rk3066-i2s";
		reg = <0x0 0xff890000 0x0 0x1000>;
		interrupts = <GIC_SPI 40 IRQ_TYPE_LEVEL_HIGH 0>;
		dmas = <&dmac_bus 2>, <&dmac_bus 3>;
		dma-names = "tx", "rx";
		clock-names = "i2s_clk", "i2s_hclk";
		clocks = <&cru SCLK_I2S1_8CH>, <&cru HCLK_I2S1_8CH>;
		pinctrl-names = "default";
		pinctrl-0 = <&i2s1_2ch_bus>;
		power-domains = <&power RK3399_PD_SDIOAUDIO>;
		#sound-dai-cells = <0>;
		status = "disabled";
	};

	i2s2: i2s@ff8a0000 {
		compatible = "rockchip,rk3399-i2s", "rockchip,rk3066-i2s";
		reg = <0x0 0xff8a0000 0x0 0x1000>;
		interrupts = <GIC_SPI 41 IRQ_TYPE_LEVEL_HIGH 0>;
		dmas = <&dmac_bus 4>, <&dmac_bus 5>;
		dma-names = "tx", "rx";
		clock-names = "i2s_clk", "i2s_hclk";
		clocks = <&cru SCLK_I2S2_8CH>, <&cru HCLK_I2S2_8CH>;
		power-domains = <&power RK3399_PD_SDIOAUDIO>;
		#sound-dai-cells = <0>;
		status = "disabled";
	};

	vopl: vop@ff8f0000 {
		compatible = "rockchip,rk3399-vop-lit";
		reg = <0x0 0xff8f0000 0x0 0x2000>, <0x0 0xff8f2000 0x0 0x400>;
		interrupts = <GIC_SPI 119 IRQ_TYPE_LEVEL_HIGH 0>;
		assigned-clocks = <&cru ACLK_VOP1>, <&cru HCLK_VOP1>;
		assigned-clock-rates = <400000000>, <100000000>;
		clocks = <&cru ACLK_VOP1>, <&cru DCLK_VOP1>, <&cru HCLK_VOP1>;
		clock-names = "aclk_vop", "dclk_vop", "hclk_vop";
		iommus = <&vopl_mmu>;
		power-domains = <&power RK3399_PD_VOPL>;
		resets = <&cru SRST_A_VOP1>, <&cru SRST_H_VOP1>, <&cru SRST_D_VOP1>;
		reset-names = "axi", "ahb", "dclk";
		status = "disabled";

		vopl_out: port {
			#address-cells = <1>;
			#size-cells = <0>;

			vopl_out_mipi: endpoint@0 {
				reg = <0>;
				remote-endpoint = <&mipi_in_vopl>;
			};

			vopl_out_edp: endpoint@1 {
				reg = <1>;
				remote-endpoint = <&edp_in_vopl>;
			};

			vopl_out_hdmi: endpoint@2 {
				reg = <2>;
				remote-endpoint = <&hdmi_in_vopl>;
			};

			vopl_out_mipi1: endpoint@3 {
				reg = <3>;
				remote-endpoint = <&mipi1_in_vopl>;
			};

			vopl_out_dp: endpoint@4 {
				reg = <4>;
				remote-endpoint = <&dp_in_vopl>;
			};
		};
	};

	vopl_mmu: iommu@ff8f3f00 {
		compatible = "rockchip,iommu";
		reg = <0x0 0xff8f3f00 0x0 0x100>;
		interrupts = <GIC_SPI 119 IRQ_TYPE_LEVEL_HIGH 0>;
		clocks = <&cru ACLK_VOP1>, <&cru HCLK_VOP1>;
		clock-names = "aclk", "iface";
		power-domains = <&power RK3399_PD_VOPL>;
		#iommu-cells = <0>;
		status = "disabled";
	};

	vopb: vop@ff900000 {
		compatible = "rockchip,rk3399-vop-big";
		reg = <0x0 0xff900000 0x0 0x2000>, <0x0 0xff902000 0x0 0x1000>;
		interrupts = <GIC_SPI 118 IRQ_TYPE_LEVEL_HIGH 0>;
		assigned-clocks = <&cru ACLK_VOP0>, <&cru HCLK_VOP0>;
		assigned-clock-rates = <400000000>, <100000000>;
		clocks = <&cru ACLK_VOP0>, <&cru DCLK_VOP0>, <&cru HCLK_VOP0>;
		clock-names = "aclk_vop", "dclk_vop", "hclk_vop";
		iommus = <&vopb_mmu>;
		power-domains = <&power RK3399_PD_VOPB>;
		resets = <&cru SRST_A_VOP0>, <&cru SRST_H_VOP0>, <&cru SRST_D_VOP0>;
		reset-names = "axi", "ahb", "dclk";
		status = "disabled";

		vopb_out: port {
			#address-cells = <1>;
			#size-cells = <0>;

			vopb_out_edp: endpoint@0 {
				reg = <0>;
				remote-endpoint = <&edp_in_vopb>;
			};

			vopb_out_mipi: endpoint@1 {
				reg = <1>;
				remote-endpoint = <&mipi_in_vopb>;
			};

			vopb_out_hdmi: endpoint@2 {
				reg = <2>;
				remote-endpoint = <&hdmi_in_vopb>;
			};

			vopb_out_mipi1: endpoint@3 {
				reg = <3>;
				remote-endpoint = <&mipi1_in_vopb>;
			};

			vopb_out_dp: endpoint@4 {
				reg = <4>;
				remote-endpoint = <&dp_in_vopb>;
			};
		};
	};

	vopb_mmu: iommu@ff903f00 {
		compatible = "rockchip,iommu";
		reg = <0x0 0xff903f00 0x0 0x100>;
		interrupts = <GIC_SPI 118 IRQ_TYPE_LEVEL_HIGH 0>;
		clocks = <&cru ACLK_VOP0>, <&cru HCLK_VOP0>;
		clock-names = "aclk", "iface";
		power-domains = <&power RK3399_PD_VOPB>;
		#iommu-cells = <0>;
		status = "disabled";
	};

	isp0: isp0@ff910000 {
		compatible = "rockchip,rk3399-cif-isp";
		reg = <0x0 0xff910000 0x0 0x4000>;
		interrupts = <GIC_SPI 43 IRQ_TYPE_LEVEL_HIGH 0>;
		clocks = <&cru SCLK_ISP0>,
			 <&cru ACLK_ISP0_WRAPPER>,
			 <&cru HCLK_ISP0_WRAPPER>;
		clock-names = "isp", "aclk", "hclk";
		iommus = <&isp0_mmu>;
		phys = <&mipi_dphy_rx0>;
		phy-names = "dphy";
		power-domains = <&power RK3399_PD_ISP0>;
		status = "disabled";

		ports {
			#address-cells = <1>;
			#size-cells = <0>;

			port@0 {
				reg = <0>;
				#address-cells = <1>;
				#size-cells = <0>;
			};
		};
	};

	isp0_mmu: iommu@ff914000 {
		compatible = "rockchip,iommu";
		reg = <0x0 0xff914000 0x0 0x100>, <0x0 0xff915000 0x0 0x100>;
		interrupts = <GIC_SPI 43 IRQ_TYPE_LEVEL_HIGH 0>;
		clocks = <&cru ACLK_ISP0_WRAPPER>, <&cru HCLK_ISP0_WRAPPER>;
		clock-names = "aclk", "iface";
		#iommu-cells = <0>;
		power-domains = <&power RK3399_PD_ISP0>;
		rockchip,disable-mmu-reset;
	};

	isp1: isp1@ff920000 {
		compatible = "rockchip,rk3399-cif-isp";
		reg = <0x0 0xff920000 0x0 0x4000>;
		interrupts = <GIC_SPI 44 IRQ_TYPE_LEVEL_HIGH 0>;
		clocks = <&cru SCLK_ISP1>,
			 <&cru ACLK_ISP1_WRAPPER>,
			 <&cru HCLK_ISP1_WRAPPER>;
		clock-names = "isp", "aclk", "hclk";
		iommus = <&isp1_mmu>;
		phys = <&mipi_dsi1>;
		phy-names = "dphy";
		power-domains = <&power RK3399_PD_ISP1>;
		status = "disabled";

		ports {
			#address-cells = <1>;
			#size-cells = <0>;

			port@0 {
				reg = <0>;
				#address-cells = <1>;
				#size-cells = <0>;
			};
		};
	};

	isp1_mmu: iommu@ff924000 {
		compatible = "rockchip,iommu";
		reg = <0x0 0xff924000 0x0 0x100>, <0x0 0xff925000 0x0 0x100>;
		interrupts = <GIC_SPI 44 IRQ_TYPE_LEVEL_HIGH 0>;
		clocks = <&cru ACLK_ISP1_WRAPPER>, <&cru HCLK_ISP1_WRAPPER>;
		clock-names = "aclk", "iface";
		#iommu-cells = <0>;
		power-domains = <&power RK3399_PD_ISP1>;
		rockchip,disable-mmu-reset;
	};

	hdmi_sound: hdmi-sound {
		compatible = "simple-audio-card";
		simple-audio-card,format = "i2s";
		simple-audio-card,mclk-fs = <256>;
		simple-audio-card,name = "hdmi-sound";
		status = "disabled";

		simple-audio-card,cpu {
			sound-dai = <&i2s2>;
		};
		simple-audio-card,codec {
			sound-dai = <&hdmi>;
		};
	};

	hdmi: hdmi@ff940000 {
		compatible = "rockchip,rk3399-dw-hdmi";
		reg = <0x0 0xff940000 0x0 0x20000>;
		interrupts = <GIC_SPI 23 IRQ_TYPE_LEVEL_HIGH 0>;
		clocks = <&cru PCLK_HDMI_CTRL>,
			 <&cru SCLK_HDMI_SFR>,
			 <&cru SCLK_HDMI_CEC>,
			 <&cru PCLK_VIO_GRF>,
			 <&cru PLL_VPLL>;
<<<<<<< HEAD
		clock-names = "iahb", "isfr", "cec", "grf", "vpll";
=======
		clock-names = "iahb", "isfr", "cec", "grf", "ref";
>>>>>>> d60c95ef
		power-domains = <&power RK3399_PD_HDCP>;
		reg-io-width = <4>;
		rockchip,grf = <&grf>;
		#sound-dai-cells = <0>;
		status = "disabled";

		ports {
			hdmi_in: port {
				#address-cells = <1>;
				#size-cells = <0>;

				hdmi_in_vopb: endpoint@0 {
					reg = <0>;
					remote-endpoint = <&vopb_out_hdmi>;
				};
				hdmi_in_vopl: endpoint@1 {
					reg = <1>;
					remote-endpoint = <&vopl_out_hdmi>;
				};
			};
		};
	};

	mipi_dsi: mipi@ff960000 {
		compatible = "rockchip,rk3399-mipi-dsi", "snps,dw-mipi-dsi";
		reg = <0x0 0xff960000 0x0 0x8000>;
		interrupts = <GIC_SPI 45 IRQ_TYPE_LEVEL_HIGH 0>;
		clocks = <&cru SCLK_DPHY_PLL>, <&cru PCLK_MIPI_DSI0>,
			 <&cru SCLK_DPHY_TX0_CFG>, <&cru PCLK_VIO_GRF>;
		clock-names = "ref", "pclk", "phy_cfg", "grf";
		power-domains = <&power RK3399_PD_VIO>;
		resets = <&cru SRST_P_MIPI_DSI0>;
		reset-names = "apb";
		rockchip,grf = <&grf>;
		#address-cells = <1>;
		#size-cells = <0>;
		status = "disabled";

		ports {
			#address-cells = <1>;
			#size-cells = <0>;

			mipi_in: port@0 {
				reg = <0>;
				#address-cells = <1>;
				#size-cells = <0>;

				mipi_in_vopb: endpoint@0 {
					reg = <0>;
					remote-endpoint = <&vopb_out_mipi>;
				};
				mipi_in_vopl: endpoint@1 {
					reg = <1>;
					remote-endpoint = <&vopl_out_mipi>;
				};
			};
		};
	};

	mipi_dsi1: mipi@ff968000 {
		compatible = "rockchip,rk3399-mipi-dsi", "snps,dw-mipi-dsi";
		reg = <0x0 0xff968000 0x0 0x8000>;
		interrupts = <GIC_SPI 46 IRQ_TYPE_LEVEL_HIGH 0>;
		clocks = <&cru SCLK_DPHY_PLL>, <&cru PCLK_MIPI_DSI1>,
			 <&cru SCLK_DPHY_TX1RX1_CFG>, <&cru PCLK_VIO_GRF>;
		clock-names = "ref", "pclk", "phy_cfg", "grf";
		power-domains = <&power RK3399_PD_VIO>;
		resets = <&cru SRST_P_MIPI_DSI1>;
		reset-names = "apb";
		rockchip,grf = <&grf>;
		#address-cells = <1>;
		#size-cells = <0>;
		#phy-cells = <0>;
		status = "disabled";

		ports {
			#address-cells = <1>;
			#size-cells = <0>;

			mipi1_in: port@0 {
				reg = <0>;
				#address-cells = <1>;
				#size-cells = <0>;

				mipi1_in_vopb: endpoint@0 {
					reg = <0>;
					remote-endpoint = <&vopb_out_mipi1>;
				};

				mipi1_in_vopl: endpoint@1 {
					reg = <1>;
					remote-endpoint = <&vopl_out_mipi1>;
				};
			};
		};
	};

	edp: edp@ff970000 {
		compatible = "rockchip,rk3399-edp";
		reg = <0x0 0xff970000 0x0 0x8000>;
		interrupts = <GIC_SPI 10 IRQ_TYPE_LEVEL_HIGH 0>;
		clocks = <&cru PCLK_EDP>, <&cru PCLK_EDP_CTRL>, <&cru PCLK_VIO_GRF>;
		clock-names = "dp", "pclk", "grf";
		pinctrl-names = "default";
		pinctrl-0 = <&edp_hpd>;
		power-domains = <&power RK3399_PD_EDP>;
		resets = <&cru SRST_P_EDP_CTRL>;
		reset-names = "dp";
		rockchip,grf = <&grf>;
		status = "disabled";

		ports {
			#address-cells = <1>;
			#size-cells = <0>;
			edp_in: port@0 {
				reg = <0>;
				#address-cells = <1>;
				#size-cells = <0>;

				edp_in_vopb: endpoint@0 {
					reg = <0>;
					remote-endpoint = <&vopb_out_edp>;
				};

				edp_in_vopl: endpoint@1 {
					reg = <1>;
					remote-endpoint = <&vopl_out_edp>;
				};
			};
		};
	};

	gpu: gpu@ff9a0000 {
		compatible = "rockchip,rk3399-mali", "arm,mali-t860";
		reg = <0x0 0xff9a0000 0x0 0x10000>;
		interrupts = <GIC_SPI 20 IRQ_TYPE_LEVEL_HIGH 0>,
			     <GIC_SPI 21 IRQ_TYPE_LEVEL_HIGH 0>,
			     <GIC_SPI 19 IRQ_TYPE_LEVEL_HIGH 0>;
		interrupt-names = "job", "mmu", "gpu";
		clocks = <&cru ACLK_GPU>;
		#cooling-cells = <2>;
		power-domains = <&power RK3399_PD_GPU>;
		status = "disabled";
	};

	pinctrl: pinctrl {
		compatible = "rockchip,rk3399-pinctrl";
		rockchip,grf = <&grf>;
		rockchip,pmu = <&pmugrf>;
		#address-cells = <2>;
		#size-cells = <2>;
		ranges;

		gpio0: gpio@ff720000 {
			compatible = "rockchip,gpio-bank";
			reg = <0x0 0xff720000 0x0 0x100>;
			clocks = <&pmucru PCLK_GPIO0_PMU>;
			interrupts = <GIC_SPI 14 IRQ_TYPE_LEVEL_HIGH 0>;

			gpio-controller;
			#gpio-cells = <0x2>;

			interrupt-controller;
			#interrupt-cells = <0x2>;
		};

		gpio1: gpio@ff730000 {
			compatible = "rockchip,gpio-bank";
			reg = <0x0 0xff730000 0x0 0x100>;
			clocks = <&pmucru PCLK_GPIO1_PMU>;
			interrupts = <GIC_SPI 15 IRQ_TYPE_LEVEL_HIGH 0>;

			gpio-controller;
			#gpio-cells = <0x2>;

			interrupt-controller;
			#interrupt-cells = <0x2>;
		};

		gpio2: gpio@ff780000 {
			compatible = "rockchip,gpio-bank";
			reg = <0x0 0xff780000 0x0 0x100>;
			clocks = <&cru PCLK_GPIO2>;
			interrupts = <GIC_SPI 16 IRQ_TYPE_LEVEL_HIGH 0>;

			gpio-controller;
			#gpio-cells = <0x2>;

			interrupt-controller;
			#interrupt-cells = <0x2>;
		};

		gpio3: gpio@ff788000 {
			compatible = "rockchip,gpio-bank";
			reg = <0x0 0xff788000 0x0 0x100>;
			clocks = <&cru PCLK_GPIO3>;
			interrupts = <GIC_SPI 17 IRQ_TYPE_LEVEL_HIGH 0>;

			gpio-controller;
			#gpio-cells = <0x2>;

			interrupt-controller;
			#interrupt-cells = <0x2>;
		};

		gpio4: gpio@ff790000 {
			compatible = "rockchip,gpio-bank";
			reg = <0x0 0xff790000 0x0 0x100>;
			clocks = <&cru PCLK_GPIO4>;
			interrupts = <GIC_SPI 18 IRQ_TYPE_LEVEL_HIGH 0>;

			gpio-controller;
			#gpio-cells = <0x2>;

			interrupt-controller;
			#interrupt-cells = <0x2>;
		};

		pcfg_pull_up: pcfg-pull-up {
			bias-pull-up;
		};

		pcfg_pull_down: pcfg-pull-down {
			bias-pull-down;
		};

		pcfg_pull_none: pcfg-pull-none {
			bias-disable;
		};

		pcfg_pull_none_12ma: pcfg-pull-none-12ma {
			bias-disable;
			drive-strength = <12>;
		};

		pcfg_pull_none_13ma: pcfg-pull-none-13ma {
			bias-disable;
			drive-strength = <13>;
		};

		pcfg_pull_none_18ma: pcfg-pull-none-18ma {
			bias-disable;
			drive-strength = <18>;
		};

		pcfg_pull_none_20ma: pcfg-pull-none-20ma {
			bias-disable;
			drive-strength = <20>;
		};

		pcfg_pull_up_2ma: pcfg-pull-up-2ma {
			bias-pull-up;
			drive-strength = <2>;
		};

		pcfg_pull_up_8ma: pcfg-pull-up-8ma {
			bias-pull-up;
			drive-strength = <8>;
		};

		pcfg_pull_up_18ma: pcfg-pull-up-18ma {
			bias-pull-up;
			drive-strength = <18>;
		};

		pcfg_pull_up_20ma: pcfg-pull-up-20ma {
			bias-pull-up;
			drive-strength = <20>;
		};

		pcfg_pull_down_4ma: pcfg-pull-down-4ma {
			bias-pull-down;
			drive-strength = <4>;
		};

		pcfg_pull_down_8ma: pcfg-pull-down-8ma {
			bias-pull-down;
			drive-strength = <8>;
		};

		pcfg_pull_down_12ma: pcfg-pull-down-12ma {
			bias-pull-down;
			drive-strength = <12>;
		};

		pcfg_pull_down_18ma: pcfg-pull-down-18ma {
			bias-pull-down;
			drive-strength = <18>;
		};

		pcfg_pull_down_20ma: pcfg-pull-down-20ma {
			bias-pull-down;
			drive-strength = <20>;
		};

		pcfg_output_high: pcfg-output-high {
			output-high;
		};

		pcfg_output_low: pcfg-output-low {
			output-low;
		};

		pcfg_input_enable: pcfg-input-enable {
			input-enable;
		};

		pcfg_input_pull_up: pcfg-input-pull-up {
			input-enable;
			bias-pull-up;
			drive-strength = <2>;
		};

		pcfg_input_pull_down: pcfg-input-pull-down {
			input-enable;
			bias-pull-down;
			drive-strength = <2>;
		};

		clock {
			clk_32k: clk-32k {
				rockchip,pins = <0 RK_PA0 2 &pcfg_pull_none>;
			};
		};

		cif {
			cif_clkin: cif-clkin {
				rockchip,pins =
					<2 RK_PB2 3 &pcfg_pull_none>;
			};

			cif_clkouta: cif-clkouta {
				rockchip,pins =
					<2 RK_PB3 3 &pcfg_pull_none>;
			};
		};

		edp {
			edp_hpd: edp-hpd {
				rockchip,pins =
					<4 RK_PC7 2 &pcfg_pull_none>;
			};
		};

		gmac {
			rgmii_pins: rgmii-pins {
				rockchip,pins =
					/* mac_txclk */
					<3 RK_PC1 1 &pcfg_pull_none_13ma>,
					/* mac_rxclk */
					<3 RK_PB6 1 &pcfg_pull_none>,
					/* mac_mdio */
					<3 RK_PB5 1 &pcfg_pull_none>,
					/* mac_txen */
					<3 RK_PB4 1 &pcfg_pull_none_13ma>,
					/* mac_clk */
					<3 RK_PB3 1 &pcfg_pull_none>,
					/* mac_rxdv */
					<3 RK_PB1 1 &pcfg_pull_none>,
					/* mac_mdc */
					<3 RK_PB0 1 &pcfg_pull_none>,
					/* mac_rxd1 */
					<3 RK_PA7 1 &pcfg_pull_none>,
					/* mac_rxd0 */
					<3 RK_PA6 1 &pcfg_pull_none>,
					/* mac_txd1 */
					<3 RK_PA5 1 &pcfg_pull_none_13ma>,
					/* mac_txd0 */
					<3 RK_PA4 1 &pcfg_pull_none_13ma>,
					/* mac_rxd3 */
					<3 RK_PA3 1 &pcfg_pull_none>,
					/* mac_rxd2 */
					<3 RK_PA2 1 &pcfg_pull_none>,
					/* mac_txd3 */
					<3 RK_PA1 1 &pcfg_pull_none_13ma>,
					/* mac_txd2 */
					<3 RK_PA0 1 &pcfg_pull_none_13ma>;
			};

			rmii_pins: rmii-pins {
				rockchip,pins =
					/* mac_mdio */
					<3 RK_PB5 1 &pcfg_pull_none>,
					/* mac_txen */
					<3 RK_PB4 1 &pcfg_pull_none_13ma>,
					/* mac_clk */
					<3 RK_PB3 1 &pcfg_pull_none>,
					/* mac_rxer */
					<3 RK_PB2 1 &pcfg_pull_none>,
					/* mac_rxdv */
					<3 RK_PB1 1 &pcfg_pull_none>,
					/* mac_mdc */
					<3 RK_PB0 1 &pcfg_pull_none>,
					/* mac_rxd1 */
					<3 RK_PA7 1 &pcfg_pull_none>,
					/* mac_rxd0 */
					<3 RK_PA6 1 &pcfg_pull_none>,
					/* mac_txd1 */
					<3 RK_PA5 1 &pcfg_pull_none_13ma>,
					/* mac_txd0 */
					<3 RK_PA4 1 &pcfg_pull_none_13ma>;
			};
		};

		i2c0 {
			i2c0_xfer: i2c0-xfer {
				rockchip,pins =
					<1 RK_PB7 2 &pcfg_pull_none>,
					<1 RK_PC0 2 &pcfg_pull_none>;
			};
		};

		i2c1 {
			i2c1_xfer: i2c1-xfer {
				rockchip,pins =
					<4 RK_PA2 1 &pcfg_pull_none>,
					<4 RK_PA1 1 &pcfg_pull_none>;
			};
		};

		i2c2 {
			i2c2_xfer: i2c2-xfer {
				rockchip,pins =
					<2 RK_PA1 2 &pcfg_pull_none_12ma>,
					<2 RK_PA0 2 &pcfg_pull_none_12ma>;
			};
		};

		i2c3 {
			i2c3_xfer: i2c3-xfer {
				rockchip,pins =
					<4 RK_PC1 1 &pcfg_pull_none>,
					<4 RK_PC0 1 &pcfg_pull_none>;
			};
		};

		i2c4 {
			i2c4_xfer: i2c4-xfer {
				rockchip,pins =
					<1 RK_PB4 1 &pcfg_pull_none>,
					<1 RK_PB3 1 &pcfg_pull_none>;
			};
		};

		i2c5 {
			i2c5_xfer: i2c5-xfer {
				rockchip,pins =
					<3 RK_PB3 2 &pcfg_pull_none>,
					<3 RK_PB2 2 &pcfg_pull_none>;
			};
		};

		i2c6 {
			i2c6_xfer: i2c6-xfer {
				rockchip,pins =
					<2 RK_PB2 2 &pcfg_pull_none>,
					<2 RK_PB1 2 &pcfg_pull_none>;
			};
		};

		i2c7 {
			i2c7_xfer: i2c7-xfer {
				rockchip,pins =
					<2 RK_PB0 2 &pcfg_pull_none>,
					<2 RK_PA7 2 &pcfg_pull_none>;
			};
		};

		i2c8 {
			i2c8_xfer: i2c8-xfer {
				rockchip,pins =
					<1 RK_PC5 1 &pcfg_pull_none>,
					<1 RK_PC4 1 &pcfg_pull_none>;
			};
		};

		i2s0 {
			i2s0_2ch_bus: i2s0-2ch-bus {
				rockchip,pins =
					<3 RK_PD0 1 &pcfg_pull_none>,
					<3 RK_PD1 1 &pcfg_pull_none>,
					<3 RK_PD2 1 &pcfg_pull_none>,
					<3 RK_PD3 1 &pcfg_pull_none>,
					<3 RK_PD7 1 &pcfg_pull_none>,
					<4 RK_PA0 1 &pcfg_pull_none>;
			};

			i2s0_8ch_bus: i2s0-8ch-bus {
				rockchip,pins =
					<3 RK_PD0 1 &pcfg_pull_none>,
					<3 RK_PD1 1 &pcfg_pull_none>,
					<3 RK_PD2 1 &pcfg_pull_none>,
					<3 RK_PD3 1 &pcfg_pull_none>,
					<3 RK_PD4 1 &pcfg_pull_none>,
					<3 RK_PD5 1 &pcfg_pull_none>,
					<3 RK_PD6 1 &pcfg_pull_none>,
					<3 RK_PD7 1 &pcfg_pull_none>,
					<4 RK_PA0 1 &pcfg_pull_none>;
			};

			i2s0_8ch_bus_bclk_off: i2s0-8ch-bus-bclk-off {
				rockchip,pins =
					<3 RK_PD0 RK_FUNC_GPIO &pcfg_pull_none>,
					<3 RK_PD1 1 &pcfg_pull_none>,
					<3 RK_PD2 1 &pcfg_pull_none>,
					<3 RK_PD3 1 &pcfg_pull_none>,
					<3 RK_PD4 1 &pcfg_pull_none>,
					<3 RK_PD5 1 &pcfg_pull_none>,
					<3 RK_PD6 1 &pcfg_pull_none>,
					<3 RK_PD7 1 &pcfg_pull_none>,
					<4 RK_PA0 1 &pcfg_pull_none>;
			};
		};

		i2s1 {
			i2s1_2ch_bus: i2s1-2ch-bus {
				rockchip,pins =
					<4 RK_PA3 1 &pcfg_pull_none>,
					<4 RK_PA4 1 &pcfg_pull_none>,
					<4 RK_PA5 1 &pcfg_pull_none>,
					<4 RK_PA6 1 &pcfg_pull_none>,
					<4 RK_PA7 1 &pcfg_pull_none>;
			};

			i2s1_2ch_bus_bclk_off: i2s1-2ch-bus-bclk-off {
				rockchip,pins =
					<4 RK_PA3 RK_FUNC_GPIO &pcfg_pull_none>,
					<4 RK_PA4 1 &pcfg_pull_none>,
					<4 RK_PA5 1 &pcfg_pull_none>,
					<4 RK_PA6 1 &pcfg_pull_none>,
					<4 RK_PA7 1 &pcfg_pull_none>;
			};
		};

		sdio0 {
			sdio0_bus1: sdio0-bus1 {
				rockchip,pins =
					<2 RK_PC4 1 &pcfg_pull_up>;
			};

			sdio0_bus4: sdio0-bus4 {
				rockchip,pins =
					<2 RK_PC4 1 &pcfg_pull_up>,
					<2 RK_PC5 1 &pcfg_pull_up>,
					<2 RK_PC6 1 &pcfg_pull_up>,
					<2 RK_PC7 1 &pcfg_pull_up>;
			};

			sdio0_cmd: sdio0-cmd {
				rockchip,pins =
					<2 RK_PD0 1 &pcfg_pull_up>;
			};

			sdio0_clk: sdio0-clk {
				rockchip,pins =
					<2 RK_PD1 1 &pcfg_pull_none>;
			};

			sdio0_cd: sdio0-cd {
				rockchip,pins =
					<2 RK_PD2 1 &pcfg_pull_up>;
			};

			sdio0_pwr: sdio0-pwr {
				rockchip,pins =
					<2 RK_PD3 1 &pcfg_pull_up>;
			};

			sdio0_bkpwr: sdio0-bkpwr {
				rockchip,pins =
					<2 RK_PD4 1 &pcfg_pull_up>;
			};

			sdio0_wp: sdio0-wp {
				rockchip,pins =
					<0 RK_PA3 1 &pcfg_pull_up>;
			};

			sdio0_int: sdio0-int {
				rockchip,pins =
					<0 RK_PA4 1 &pcfg_pull_up>;
			};
		};

		sdmmc {
			sdmmc_bus1: sdmmc-bus1 {
				rockchip,pins =
					<4 RK_PB0 1 &pcfg_pull_up>;
			};

			sdmmc_bus4: sdmmc-bus4 {
				rockchip,pins =
					<4 RK_PB0 1 &pcfg_pull_up>,
					<4 RK_PB1 1 &pcfg_pull_up>,
					<4 RK_PB2 1 &pcfg_pull_up>,
					<4 RK_PB3 1 &pcfg_pull_up>;
			};

			sdmmc_clk: sdmmc-clk {
				rockchip,pins =
					<4 RK_PB4 1 &pcfg_pull_none>;
			};

			sdmmc_cmd: sdmmc-cmd {
				rockchip,pins =
					<4 RK_PB5 1 &pcfg_pull_up>;
			};

			sdmmc_cd: sdmmc-cd {
				rockchip,pins =
					<0 RK_PA7 1 &pcfg_pull_up>;
			};

			sdmmc_wp: sdmmc-wp {
				rockchip,pins =
					<0 RK_PB0 1 &pcfg_pull_up>;
			};
		};

		suspend {
			ap_pwroff: ap-pwroff {
				rockchip,pins = <1 RK_PA5 1 &pcfg_pull_none>;
			};

			ddrio_pwroff: ddrio-pwroff {
				rockchip,pins = <0 RK_PA1 1 &pcfg_pull_none>;
			};
		};

		spdif {
			spdif_bus: spdif-bus {
				rockchip,pins =
					<4 RK_PC5 1 &pcfg_pull_none>;
			};

			spdif_bus_1: spdif-bus-1 {
				rockchip,pins =
					<3 RK_PC0 3 &pcfg_pull_none>;
			};
		};

		spi0 {
			spi0_clk: spi0-clk {
				rockchip,pins =
					<3 RK_PA6 2 &pcfg_pull_up>;
			};
			spi0_cs0: spi0-cs0 {
				rockchip,pins =
					<3 RK_PA7 2 &pcfg_pull_up>;
			};
			spi0_cs1: spi0-cs1 {
				rockchip,pins =
					<3 RK_PB0 2 &pcfg_pull_up>;
			};
			spi0_tx: spi0-tx {
				rockchip,pins =
					<3 RK_PA5 2 &pcfg_pull_up>;
			};
			spi0_rx: spi0-rx {
				rockchip,pins =
					<3 RK_PA4 2 &pcfg_pull_up>;
			};
		};

		spi1 {
			spi1_clk: spi1-clk {
				rockchip,pins =
					<1 RK_PB1 2 &pcfg_pull_up>;
			};
			spi1_cs0: spi1-cs0 {
				rockchip,pins =
					<1 RK_PB2 2 &pcfg_pull_up>;
			};
			spi1_rx: spi1-rx {
				rockchip,pins =
					<1 RK_PA7 2 &pcfg_pull_up>;
			};
			spi1_tx: spi1-tx {
				rockchip,pins =
					<1 RK_PB0 2 &pcfg_pull_up>;
			};
		};

		spi2 {
			spi2_clk: spi2-clk {
				rockchip,pins =
					<2 RK_PB3 1 &pcfg_pull_up>;
			};
			spi2_cs0: spi2-cs0 {
				rockchip,pins =
					<2 RK_PB4 1 &pcfg_pull_up>;
			};
			spi2_rx: spi2-rx {
				rockchip,pins =
					<2 RK_PB1 1 &pcfg_pull_up>;
			};
			spi2_tx: spi2-tx {
				rockchip,pins =
					<2 RK_PB2 1 &pcfg_pull_up>;
			};
		};

		spi3 {
			spi3_clk: spi3-clk {
				rockchip,pins =
					<1 RK_PC1 1 &pcfg_pull_up>;
			};
			spi3_cs0: spi3-cs0 {
				rockchip,pins =
					<1 RK_PC2 1 &pcfg_pull_up>;
			};
			spi3_rx: spi3-rx {
				rockchip,pins =
					<1 RK_PB7 1 &pcfg_pull_up>;
			};
			spi3_tx: spi3-tx {
				rockchip,pins =
					<1 RK_PC0 1 &pcfg_pull_up>;
			};
		};

		spi4 {
			spi4_clk: spi4-clk {
				rockchip,pins =
					<3 RK_PA2 2 &pcfg_pull_up>;
			};
			spi4_cs0: spi4-cs0 {
				rockchip,pins =
					<3 RK_PA3 2 &pcfg_pull_up>;
			};
			spi4_rx: spi4-rx {
				rockchip,pins =
					<3 RK_PA0 2 &pcfg_pull_up>;
			};
			spi4_tx: spi4-tx {
				rockchip,pins =
					<3 RK_PA1 2 &pcfg_pull_up>;
			};
		};

		spi5 {
			spi5_clk: spi5-clk {
				rockchip,pins =
					<2 RK_PC6 2 &pcfg_pull_up>;
			};
			spi5_cs0: spi5-cs0 {
				rockchip,pins =
					<2 RK_PC7 2 &pcfg_pull_up>;
			};
			spi5_rx: spi5-rx {
				rockchip,pins =
					<2 RK_PC4 2 &pcfg_pull_up>;
			};
			spi5_tx: spi5-tx {
				rockchip,pins =
					<2 RK_PC5 2 &pcfg_pull_up>;
			};
		};

		testclk {
			test_clkout0: test-clkout0 {
				rockchip,pins =
					<0 RK_PA0 1 &pcfg_pull_none>;
			};

			test_clkout1: test-clkout1 {
				rockchip,pins =
					<2 RK_PD1 2 &pcfg_pull_none>;
			};

			test_clkout2: test-clkout2 {
				rockchip,pins =
					<0 RK_PB0 3 &pcfg_pull_none>;
			};
		};

		tsadc {
			otp_pin: otp-pin {
				rockchip,pins = <1 RK_PA6 RK_FUNC_GPIO &pcfg_pull_none>;
			};

			otp_out: otp-out {
				rockchip,pins = <1 RK_PA6 1 &pcfg_pull_none>;
			};
		};

		uart0 {
			uart0_xfer: uart0-xfer {
				rockchip,pins =
					<2 RK_PC0 1 &pcfg_pull_up>,
					<2 RK_PC1 1 &pcfg_pull_none>;
			};

			uart0_cts: uart0-cts {
				rockchip,pins =
					<2 RK_PC2 1 &pcfg_pull_none>;
			};

			uart0_rts: uart0-rts {
				rockchip,pins =
					<2 RK_PC3 1 &pcfg_pull_none>;
			};
		};

		uart1 {
			uart1_xfer: uart1-xfer {
				rockchip,pins =
					<3 RK_PB4 2 &pcfg_pull_up>,
					<3 RK_PB5 2 &pcfg_pull_none>;
			};
		};

		uart2a {
			uart2a_xfer: uart2a-xfer {
				rockchip,pins =
					<4 RK_PB0 2 &pcfg_pull_up>,
					<4 RK_PB1 2 &pcfg_pull_none>;
			};
		};

		uart2b {
			uart2b_xfer: uart2b-xfer {
				rockchip,pins =
					<4 RK_PC0 2 &pcfg_pull_up>,
					<4 RK_PC1 2 &pcfg_pull_none>;
			};
		};

		uart2c {
			uart2c_xfer: uart2c-xfer {
				rockchip,pins =
					<4 RK_PC3 1 &pcfg_pull_up>,
					<4 RK_PC4 1 &pcfg_pull_none>;
			};
		};

		uart3 {
			uart3_xfer: uart3-xfer {
				rockchip,pins =
					<3 RK_PB6 2 &pcfg_pull_up>,
					<3 RK_PB7 2 &pcfg_pull_none>;
			};

			uart3_cts: uart3-cts {
				rockchip,pins =
					<3 RK_PC0 2 &pcfg_pull_none>;
			};

			uart3_rts: uart3-rts {
				rockchip,pins =
					<3 RK_PC1 2 &pcfg_pull_none>;
			};
		};

		uart4 {
			uart4_xfer: uart4-xfer {
				rockchip,pins =
					<1 RK_PA7 1 &pcfg_pull_up>,
					<1 RK_PB0 1 &pcfg_pull_none>;
			};
		};

		uarthdcp {
			uarthdcp_xfer: uarthdcp-xfer {
				rockchip,pins =
					<4 RK_PC5 2 &pcfg_pull_up>,
					<4 RK_PC6 2 &pcfg_pull_none>;
			};
		};

		pwm0 {
			pwm0_pin: pwm0-pin {
				rockchip,pins =
					<4 RK_PC2 1 &pcfg_pull_none>;
			};

			pwm0_pin_pull_down: pwm0-pin-pull-down {
				rockchip,pins =
					<4 RK_PC2 1 &pcfg_pull_down>;
			};

			vop0_pwm_pin: vop0-pwm-pin {
				rockchip,pins =
					<4 RK_PC2 2 &pcfg_pull_none>;
			};

			vop1_pwm_pin: vop1-pwm-pin {
				rockchip,pins =
					<4 RK_PC2 3 &pcfg_pull_none>;
			};
		};

		pwm1 {
			pwm1_pin: pwm1-pin {
				rockchip,pins =
					<4 RK_PC6 1 &pcfg_pull_none>;
			};

			pwm1_pin_pull_down: pwm1-pin-pull-down {
				rockchip,pins =
					<4 RK_PC6 1 &pcfg_pull_down>;
			};
		};

		pwm2 {
			pwm2_pin: pwm2-pin {
				rockchip,pins =
					<1 RK_PC3 1 &pcfg_pull_none>;
			};

			pwm2_pin_pull_down: pwm2-pin-pull-down {
				rockchip,pins =
					<1 RK_PC3 1 &pcfg_pull_down>;
			};
		};

		pwm3a {
			pwm3a_pin: pwm3a-pin {
				rockchip,pins =
					<0 RK_PA6 1 &pcfg_pull_none>;
			};
		};

		pwm3b {
			pwm3b_pin: pwm3b-pin {
				rockchip,pins =
					<1 RK_PB6 1 &pcfg_pull_none>;
			};
		};

		hdmi {
			hdmi_i2c_xfer: hdmi-i2c-xfer {
				rockchip,pins =
					<4 RK_PC1 3 &pcfg_pull_none>,
					<4 RK_PC0 3 &pcfg_pull_none>;
			};

			hdmi_cec: hdmi-cec {
				rockchip,pins =
					<4 RK_PC7 1 &pcfg_pull_none>;
			};
		};

		pcie {
			pcie_clkreqn_cpm: pci-clkreqn-cpm {
				rockchip,pins =
					<2 RK_PD2 RK_FUNC_GPIO &pcfg_pull_none>;
			};

			pcie_clkreqnb_cpm: pci-clkreqnb-cpm {
				rockchip,pins =
					<4 RK_PD0 RK_FUNC_GPIO &pcfg_pull_none>;
			};
		};

	};
};<|MERGE_RESOLUTION|>--- conflicted
+++ resolved
@@ -1910,11 +1910,7 @@
 			 <&cru SCLK_HDMI_CEC>,
 			 <&cru PCLK_VIO_GRF>,
 			 <&cru PLL_VPLL>;
-<<<<<<< HEAD
-		clock-names = "iahb", "isfr", "cec", "grf", "vpll";
-=======
 		clock-names = "iahb", "isfr", "cec", "grf", "ref";
->>>>>>> d60c95ef
 		power-domains = <&power RK3399_PD_HDCP>;
 		reg-io-width = <4>;
 		rockchip,grf = <&grf>;
