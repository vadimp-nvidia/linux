--- conflicted
+++ resolved
@@ -273,44 +273,17 @@
 		};
 	};
 
-<<<<<<< HEAD
-	pmu {
-		compatible = "arm,cortex-a53-pmu";
-		interrupts = <GIC_PPI 7 (GIC_CPU_MASK_SIMPLE(4)| IRQ_TYPE_LEVEL_HIGH)>;
-	};
-
-	thermal-zones {
-		cpu0-1-thermal {
-			polling-delay-passive = <250>;
-			polling-delay = <1000>;
-=======
 	smd {
 		compatible = "qcom,smd";
->>>>>>> d1988041
 
 		rpm {
 			interrupts = <GIC_SPI 168 IRQ_TYPE_EDGE_RISING>;
 			qcom,ipc = <&apcs 8 0>;
 			qcom,smd-edge = <15>;
 
-<<<<<<< HEAD
-			trips {
-				cpu0_1_alert0: trip-point0 {
-					temperature = <75000>;
-					hysteresis = <2000>;
-					type = "passive";
-				};
-				cpu0_1_crit: cpu_crit {
-					temperature = <110000>;
-					hysteresis = <2000>;
-					type = "critical";
-				};
-			};
-=======
 			rpm_requests: rpm-requests {
 				compatible = "qcom,rpm-msm8916";
 				qcom,smd-channels = "rpm_requests";
->>>>>>> d1988041
 
 				rpmcc: clock-controller {
 					compatible = "qcom,rpmcc-msm8916";
@@ -320,14 +293,8 @@
 		};
 	};
 
-<<<<<<< HEAD
-		cpu2-3-thermal {
-			polling-delay-passive = <250>;
-			polling-delay = <1000>;
-=======
 	smem {
 		compatible = "qcom,smem";
->>>>>>> d1988041
 
 		memory-region = <&smem_mem>;
 		qcom,rpm-msg-ram = <&rpm_msg_ram>;
@@ -944,82 +911,6 @@
 				reg = <0x01a01000 0x89000>;
 				reg-names = "mdp_phys";
 
-<<<<<<< HEAD
-			// gfx3d_priv:
-			iommu-ctx@2000 {
-				compatible = "qcom,msm-iommu-v1-ns";
-				reg = <0x2000 0x1000>;
-				interrupts = <GIC_SPI 242 IRQ_TYPE_LEVEL_HIGH>;
-			};
-		};
-
-		gpu@1c00000 {
-			compatible = "qcom,adreno-306.0", "qcom,adreno";
-			reg = <0x01c00000 0x20000>;
-			reg-names = "kgsl_3d0_reg_memory";
-			interrupts = <GIC_SPI 33 IRQ_TYPE_LEVEL_HIGH>;
-			interrupt-names = "kgsl_3d0_irq";
-			clock-names =
-			    "core",
-			    "iface",
-			    "mem",
-			    "mem_iface",
-			    "alt_mem_iface",
-			    "gfx3d";
-			clocks =
-			    <&gcc GCC_OXILI_GFX3D_CLK>,
-			    <&gcc GCC_OXILI_AHB_CLK>,
-			    <&gcc GCC_OXILI_GMEM_CLK>,
-			    <&gcc GCC_BIMC_GFX_CLK>,
-			    <&gcc GCC_BIMC_GPU_CLK>,
-			    <&gcc GFX3D_CLK_SRC>;
-			power-domains = <&gcc OXILI_GDSC>;
-			operating-points-v2 = <&gpu_opp_table>;
-			iommus = <&gpu_iommu 1>, <&gpu_iommu 2>;
-
-			gpu_opp_table: opp-table {
-				compatible = "operating-points-v2";
-
-				opp-400000000 {
-					opp-hz = /bits/ 64 <400000000>;
-				};
-				opp-19200000 {
-					opp-hz = /bits/ 64 <19200000>;
-				};
-			};
-		};
-
-		mdss: mdss@1a00000 {
-			compatible = "qcom,mdss";
-			reg = <0x1a00000 0x1000>,
-			      <0x1ac8000 0x3000>;
-			reg-names = "mdss_phys", "vbif_phys";
-
-			power-domains = <&gcc MDSS_GDSC>;
-
-			clocks = <&gcc GCC_MDSS_AHB_CLK>,
-				 <&gcc GCC_MDSS_AXI_CLK>,
-				 <&gcc GCC_MDSS_VSYNC_CLK>;
-			clock-names = "iface",
-				      "bus",
-				      "vsync";
-
-			interrupts = <0 72 IRQ_TYPE_LEVEL_HIGH>;
-
-			interrupt-controller;
-			#interrupt-cells = <1>;
-
-			#address-cells = <1>;
-			#size-cells = <1>;
-			ranges;
-
-			mdp: mdp@1a01000 {
-				compatible = "qcom,mdp5";
-				reg = <0x1a01000 0x89000>;
-				reg-names = "mdp_phys";
-
-=======
->>>>>>> d1988041
 				interrupt-parent = <&mdss>;
 				interrupts = <0>;
 
