--- conflicted
+++ resolved
@@ -24,8 +24,6 @@
 			       <800000000>;
 };
 
-<<<<<<< HEAD
-=======
 &ocmem {
 	reg = <0xfdd00000 0x2000>, <0xfec00000 0x100000>;
 
@@ -38,7 +36,6 @@
 	compatible = "qcom,rpmcc-msm8992", "qcom,rpmcc";
 };
 
->>>>>>> d60c95ef
 &timer {
 	interrupts = <GIC_PPI 2 (GIC_CPU_MASK_SIMPLE(4) | IRQ_TYPE_LEVEL_LOW)>,
 			     <GIC_PPI 3 (GIC_CPU_MASK_SIMPLE(4) | IRQ_TYPE_LEVEL_LOW)>,
