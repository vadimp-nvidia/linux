// SPDX-License-Identifier: GPL-2.0-only
/* Copyright (c) 2014-2015, The Linux Foundation. All rights reserved.
 */

#include <dt-bindings/interrupt-controller/arm-gic.h>
#include <dt-bindings/clock/qcom,gcc-msm8996.h>
#include <dt-bindings/clock/qcom,mmcc-msm8996.h>
#include <dt-bindings/clock/qcom,rpmcc.h>
#include <dt-bindings/soc/qcom,apr.h>

/ {
	interrupt-parent = <&intc>;

	#address-cells = <2>;
	#size-cells = <2>;

	chosen { };

	clocks {
		xo_board: xo_board {
			compatible = "fixed-clock";
			#clock-cells = <0>;
			clock-frequency = <19200000>;
			clock-output-names = "xo_board";
		};

		sleep_clk: sleep_clk {
			compatible = "fixed-clock";
			#clock-cells = <0>;
			clock-frequency = <32764>;
			clock-output-names = "sleep_clk";
		};
	};

	cpus {
		#address-cells = <2>;
		#size-cells = <0>;

		CPU0: cpu@0 {
			device_type = "cpu";
			compatible = "qcom,kryo";
			reg = <0x0 0x0>;
			enable-method = "psci";
			cpu-idle-states = <&CPU_SLEEP_0>;
			capacity-dmips-mhz = <1024>;
			next-level-cache = <&L2_0>;
			L2_0: l2-cache {
			      compatible = "cache";
			      cache-level = <2>;
			};
		};

		CPU1: cpu@1 {
			device_type = "cpu";
			compatible = "qcom,kryo";
			reg = <0x0 0x1>;
			enable-method = "psci";
			cpu-idle-states = <&CPU_SLEEP_0>;
			capacity-dmips-mhz = <1024>;
			next-level-cache = <&L2_0>;
		};

		CPU2: cpu@100 {
			device_type = "cpu";
			compatible = "qcom,kryo";
			reg = <0x0 0x100>;
			enable-method = "psci";
			cpu-idle-states = <&CPU_SLEEP_0>;
			capacity-dmips-mhz = <1024>;
			next-level-cache = <&L2_1>;
			L2_1: l2-cache {
			      compatible = "cache";
			      cache-level = <2>;
			};
		};

		CPU3: cpu@101 {
			device_type = "cpu";
			compatible = "qcom,kryo";
			reg = <0x0 0x101>;
			enable-method = "psci";
			cpu-idle-states = <&CPU_SLEEP_0>;
			capacity-dmips-mhz = <1024>;
			next-level-cache = <&L2_1>;
		};

		cpu-map {
			cluster0 {
				core0 {
					cpu = <&CPU0>;
				};

				core1 {
					cpu = <&CPU1>;
				};
			};

			cluster1 {
				core0 {
					cpu = <&CPU2>;
				};

				core1 {
					cpu = <&CPU3>;
				};
			};
		};

		idle-states {
			entry-method = "psci";

			CPU_SLEEP_0: cpu-sleep-0 {
				compatible = "arm,idle-state";
				idle-state-name = "standalone-power-collapse";
				arm,psci-suspend-param = <0x00000004>;
				entry-latency-us = <130>;
				exit-latency-us = <80>;
				min-residency-us = <300>;
			};
		};
	};

	firmware {
		scm {
			compatible = "qcom,scm-msm8996";
			qcom,dload-mode = <&tcsr 0x13000>;
		};
	};

	tcsr_mutex: hwlock {
		compatible = "qcom,tcsr-mutex";
		syscon = <&tcsr_mutex_regs 0 0x1000>;
		#hwlock-cells = <1>;
	};

	memory {
		device_type = "memory";
		/* We expect the bootloader to fill in the reg */
		reg = <0 0 0 0>;
	};

	psci {
		compatible = "arm,psci-1.0";
		method = "smc";
	};

	reserved-memory {
		#address-cells = <2>;
		#size-cells = <2>;
		ranges;

		mba_region: mba@91500000 {
			reg = <0x0 0x91500000 0x0 0x200000>;
			no-map;
		};

		slpi_region: slpi@90b00000 {
			reg = <0x0 0x90b00000 0x0 0xa00000>;
			no-map;
		};

		venus_region: venus@90400000 {
			reg = <0x0 0x90400000 0x0 0x700000>;
			no-map;
		};

		adsp_region: adsp@8ea00000 {
			reg = <0x0 0x8ea00000 0x0 0x1a00000>;
			no-map;
		};

		mpss_region: mpss@88800000 {
			reg = <0x0 0x88800000 0x0 0x6200000>;
			no-map;
		};

		smem_mem: smem-mem@86000000 {
			reg = <0x0 0x86000000 0x0 0x200000>;
			no-map;
		};

		memory@85800000 {
			reg = <0x0 0x85800000 0x0 0x800000>;
			no-map;
		};

		memory@86200000 {
			reg = <0x0 0x86200000 0x0 0x2600000>;
			no-map;
		};

		rmtfs@86700000 {
			compatible = "qcom,rmtfs-mem";

			size = <0x0 0x200000>;
			alloc-ranges = <0x0 0xa0000000 0x0 0x2000000>;
			no-map;

			qcom,client-id = <1>;
			qcom,vmid = <15>;
		};

		zap_shader_region: gpu@8f200000 {
			compatible = "shared-dma-pool";
			reg = <0x0 0x90b00000 0x0 0xa00000>;
			no-map;
		};
	};

	rpm-glink {
		compatible = "qcom,glink-rpm";

		interrupts = <GIC_SPI 168 IRQ_TYPE_EDGE_RISING>;

		qcom,rpm-msg-ram = <&rpm_msg_ram>;

		mboxes = <&apcs_glb 0>;

		rpm_requests: rpm-requests {
			compatible = "qcom,rpm-msm8996";
			qcom,glink-channels = "rpm_requests";

			rpmcc: qcom,rpmcc {
				compatible = "qcom,rpmcc-msm8996";
				#clock-cells = <1>;
			};

			rpmpd: power-controller {
				compatible = "qcom,msm8996-rpmpd";
				#power-domain-cells = <1>;
				operating-points-v2 = <&rpmpd_opp_table>;

				rpmpd_opp_table: opp-table {
					compatible = "operating-points-v2";

					rpmpd_opp1: opp1 {
						opp-level = <1>;
					};

					rpmpd_opp2: opp2 {
						opp-level = <2>;
					};

					rpmpd_opp3: opp3 {
						opp-level = <3>;
					};

					rpmpd_opp4: opp4 {
						opp-level = <4>;
					};

					rpmpd_opp5: opp5 {
						opp-level = <5>;
					};

					rpmpd_opp6: opp6 {
						opp-level = <6>;
					};
				};
			};
		};
	};

	smem {
		compatible = "qcom,smem";
		memory-region = <&smem_mem>;
		hwlocks = <&tcsr_mutex 3>;
	};

	smp2p-adsp {
		compatible = "qcom,smp2p";
		qcom,smem = <443>, <429>;

		interrupts = <0 158 IRQ_TYPE_EDGE_RISING>;

		mboxes = <&apcs_glb 10>;

		qcom,local-pid = <0>;
		qcom,remote-pid = <2>;

		smp2p_adsp_out: master-kernel {
			qcom,entry-name = "master-kernel";
			#qcom,smem-state-cells = <1>;
		};

		smp2p_adsp_in: slave-kernel {
			qcom,entry-name = "slave-kernel";

			interrupt-controller;
			#interrupt-cells = <2>;
		};
	};

	smp2p-modem {
		compatible = "qcom,smp2p";
		qcom,smem = <435>, <428>;

		interrupts = <GIC_SPI 451 IRQ_TYPE_EDGE_RISING>;

		mboxes = <&apcs_glb 14>;

		qcom,local-pid = <0>;
		qcom,remote-pid = <1>;

		modem_smp2p_out: master-kernel {
			qcom,entry-name = "master-kernel";
			#qcom,smem-state-cells = <1>;
		};

		modem_smp2p_in: slave-kernel {
			qcom,entry-name = "slave-kernel";

			interrupt-controller;
			#interrupt-cells = <2>;
		};
	};

	smp2p-slpi {
		compatible = "qcom,smp2p";
		qcom,smem = <481>, <430>;

		interrupts = <GIC_SPI 178 IRQ_TYPE_EDGE_RISING>;

		mboxes = <&apcs_glb 26>;

		qcom,local-pid = <0>;
		qcom,remote-pid = <3>;

		smp2p_slpi_in: slave-kernel {
			qcom,entry-name = "slave-kernel";
			interrupt-controller;
			#interrupt-cells = <2>;
		};

		smp2p_slpi_out: master-kernel {
			qcom,entry-name = "master-kernel";
			#qcom,smem-state-cells = <1>;
		};
	};

	soc: soc {
		#address-cells = <1>;
		#size-cells = <1>;
		ranges = <0 0 0 0xffffffff>;
		compatible = "simple-bus";

		pcie_phy: phy@34000 {
			compatible = "qcom,msm8996-qmp-pcie-phy";
			reg = <0x00034000 0x488>;
			#clock-cells = <1>;
			#address-cells = <1>;
			#size-cells = <1>;
			ranges;

			clocks = <&gcc GCC_PCIE_PHY_AUX_CLK>,
				<&gcc GCC_PCIE_PHY_CFG_AHB_CLK>,
				<&gcc GCC_PCIE_CLKREF_CLK>;
			clock-names = "aux", "cfg_ahb", "ref";

			resets = <&gcc GCC_PCIE_PHY_BCR>,
				<&gcc GCC_PCIE_PHY_COM_BCR>,
				<&gcc GCC_PCIE_PHY_COM_NOCSR_BCR>;
			reset-names = "phy", "common", "cfg";
			status = "disabled";

			pciephy_0: lane@35000 {
				reg = <0x00035000 0x130>,
				      <0x00035200 0x200>,
				      <0x00035400 0x1dc>;
				#phy-cells = <0>;

				clock-output-names = "pcie_0_pipe_clk_src";
				clocks = <&gcc GCC_PCIE_0_PIPE_CLK>;
				clock-names = "pipe0";
				resets = <&gcc GCC_PCIE_0_PHY_BCR>;
				reset-names = "lane0";
			};

			pciephy_1: lane@36000 {
				reg = <0x00036000 0x130>,
				      <0x00036200 0x200>,
				      <0x00036400 0x1dc>;
				#phy-cells = <0>;

				clock-output-names = "pcie_1_pipe_clk_src";
				clocks = <&gcc GCC_PCIE_1_PIPE_CLK>;
				clock-names = "pipe1";
				resets = <&gcc GCC_PCIE_1_PHY_BCR>;
				reset-names = "lane1";
			};

			pciephy_2: lane@37000 {
				reg = <0x00037000 0x130>,
				      <0x00037200 0x200>,
				      <0x00037400 0x1dc>;
				#phy-cells = <0>;

				clock-output-names = "pcie_2_pipe_clk_src";
				clocks = <&gcc GCC_PCIE_2_PIPE_CLK>;
				clock-names = "pipe2";
				resets = <&gcc GCC_PCIE_2_PHY_BCR>;
				reset-names = "lane2";
			};
		};

		rpm_msg_ram: memory@68000 {
			compatible = "qcom,rpm-msg-ram";
			reg = <0x00068000 0x6000>;
		};

		qfprom@74000 {
			compatible = "qcom,qfprom";
			reg = <0x00074000 0x8ff>;
			#address-cells = <1>;
			#size-cells = <1>;

			qusb2p_hstx_trim: hstx_trim@24e {
				reg = <0x24e 0x2>;
				bits = <5 4>;
			};

			qusb2s_hstx_trim: hstx_trim@24f {
				reg = <0x24f 0x1>;
				bits = <1 4>;
			};

			gpu_speed_bin: gpu_speed_bin@133 {
				reg = <0x133 0x1>;
				bits = <5 3>;
			};
		};

		rng: rng@83000 {
			compatible = "qcom,prng-ee";
			reg = <0x00083000 0x1000>;
			clocks = <&gcc GCC_PRNG_AHB_CLK>;
			clock-names = "core";
		};

		gcc: clock-controller@300000 {
			compatible = "qcom,gcc-msm8996";
			#clock-cells = <1>;
			#reset-cells = <1>;
			#power-domain-cells = <1>;
			reg = <0x00300000 0x90000>;

			clocks = <&rpmcc RPM_SMD_LN_BB_CLK>;
			clock-names = "cxo2";
		};

		tsens0: thermal-sensor@4a9000 {
			compatible = "qcom,msm8996-tsens", "qcom,tsens-v2";
			reg = <0x004a9000 0x1000>, /* TM */
			      <0x004a8000 0x1000>; /* SROT */
			#qcom,sensors = <13>;
			interrupts = <GIC_SPI 458 IRQ_TYPE_LEVEL_HIGH>,
				     <GIC_SPI 445 IRQ_TYPE_LEVEL_HIGH>;
			interrupt-names = "uplow", "critical";
			#thermal-sensor-cells = <1>;
		};

		tsens1: thermal-sensor@4ad000 {
			compatible = "qcom,msm8996-tsens", "qcom,tsens-v2";
			reg = <0x004ad000 0x1000>, /* TM */
			      <0x004ac000 0x1000>; /* SROT */
			#qcom,sensors = <8>;
			interrupts = <GIC_SPI 184 IRQ_TYPE_LEVEL_HIGH>,
				     <GIC_SPI 430 IRQ_TYPE_LEVEL_HIGH>;
			interrupt-names = "uplow", "critical";
			#thermal-sensor-cells = <1>;
		};

		tcsr_mutex_regs: syscon@740000 {
			compatible = "syscon";
			reg = <0x00740000 0x20000>;
		};

		tcsr: syscon@7a0000 {
			compatible = "qcom,tcsr-msm8996", "syscon";
			reg = <0x007a0000 0x18000>;
		};

		mmcc: clock-controller@8c0000 {
			compatible = "qcom,mmcc-msm8996";
			#clock-cells = <1>;
			#reset-cells = <1>;
			#power-domain-cells = <1>;
			reg = <0x008c0000 0x40000>;
			assigned-clocks = <&mmcc MMPLL9_PLL>,
					  <&mmcc MMPLL1_PLL>,
					  <&mmcc MMPLL3_PLL>,
					  <&mmcc MMPLL4_PLL>,
					  <&mmcc MMPLL5_PLL>;
			assigned-clock-rates = <624000000>,
					       <810000000>,
					       <980000000>,
					       <960000000>,
					       <825000000>;
		};

		mdss: mdss@900000 {
			compatible = "qcom,mdss";

			reg = <0x00900000 0x1000>,
			      <0x009b0000 0x1040>,
			      <0x009b8000 0x1040>;
			reg-names = "mdss_phys",
				    "vbif_phys",
				    "vbif_nrt_phys";

			power-domains = <&mmcc MDSS_GDSC>;
			interrupts = <GIC_SPI 83 IRQ_TYPE_LEVEL_HIGH>;

			interrupt-controller;
			#interrupt-cells = <1>;

			clocks = <&mmcc MDSS_AHB_CLK>;
			clock-names = "iface";

			#address-cells = <1>;
			#size-cells = <1>;
			ranges;

			mdp: mdp@901000 {
				compatible = "qcom,mdp5";
				reg = <0x00901000 0x90000>;
				reg-names = "mdp_phys";

				interrupt-parent = <&mdss>;
				interrupts = <0 IRQ_TYPE_LEVEL_HIGH>;

				clocks = <&mmcc MDSS_AHB_CLK>,
					 <&mmcc MDSS_AXI_CLK>,
					 <&mmcc MDSS_MDP_CLK>,
					 <&mmcc SMMU_MDP_AXI_CLK>,
					 <&mmcc MDSS_VSYNC_CLK>;
				clock-names = "iface",
					      "bus",
					      "core",
					      "iommu",
					      "vsync";

				iommus = <&mdp_smmu 0>;

				ports {
					#address-cells = <1>;
					#size-cells = <0>;

					port@0 {
						reg = <0>;
						mdp5_intf3_out: endpoint {
							remote-endpoint = <&hdmi_in>;
						};
					};
				};
			};

			hdmi: hdmi-tx@9a0000 {
				compatible = "qcom,hdmi-tx-8996";
				reg =	<0x009a0000 0x50c>,
					<0x00070000 0x6158>,
					<0x009e0000 0xfff>;
				reg-names = "core_physical",
					    "qfprom_physical",
					    "hdcp_physical";

				interrupt-parent = <&mdss>;
				interrupts = <8 IRQ_TYPE_LEVEL_HIGH>;

				clocks = <&mmcc MDSS_MDP_CLK>,
					 <&mmcc MDSS_AHB_CLK>,
					 <&mmcc MDSS_HDMI_CLK>,
					 <&mmcc MDSS_HDMI_AHB_CLK>,
					 <&mmcc MDSS_EXTPCLK_CLK>;
				clock-names =
					"mdp_core",
					"iface",
					"core",
					"alt_iface",
					"extp";

				phys = <&hdmi_phy>;
				phy-names = "hdmi_phy";
				#sound-dai-cells = <1>;

				ports {
					#address-cells = <1>;
					#size-cells = <0>;

					port@0 {
						reg = <0>;
						hdmi_in: endpoint {
							remote-endpoint = <&mdp5_intf3_out>;
						};
					};
				};
			};

			hdmi_phy: hdmi-phy@9a0600 {
				#phy-cells = <0>;
				compatible = "qcom,hdmi-phy-8996";
				reg = <0x009a0600 0x1c4>,
				      <0x009a0a00 0x124>,
				      <0x009a0c00 0x124>,
				      <0x009a0e00 0x124>,
				      <0x009a1000 0x124>,
				      <0x009a1200 0x0c8>;
				reg-names = "hdmi_pll",
					    "hdmi_tx_l0",
					    "hdmi_tx_l1",
					    "hdmi_tx_l2",
					    "hdmi_tx_l3",
					    "hdmi_phy";

				clocks = <&mmcc MDSS_AHB_CLK>,
					 <&gcc GCC_HDMI_CLKREF_CLK>;
				clock-names = "iface",
					      "ref";
			};
		};
		gpu@b00000 {
			compatible = "qcom,adreno-530.2", "qcom,adreno";
			#stream-id-cells = <16>;

			reg = <0x00b00000 0x3f000>;
			reg-names = "kgsl_3d0_reg_memory";

			interrupts = <0 300 IRQ_TYPE_LEVEL_HIGH>;

			clocks = <&mmcc GPU_GX_GFX3D_CLK>,
				<&mmcc GPU_AHB_CLK>,
				<&mmcc GPU_GX_RBBMTIMER_CLK>,
				<&gcc GCC_BIMC_GFX_CLK>,
				<&gcc GCC_MMSS_BIMC_GFX_CLK>;

			clock-names = "core",
				"iface",
				"rbbmtimer",
				"mem",
				"mem_iface";

			power-domains = <&mmcc GPU_GX_GDSC>;
			iommus = <&adreno_smmu 0>;

			nvmem-cells = <&gpu_speed_bin>;
			nvmem-cell-names = "speed_bin";

			qcom,gpu-quirk-two-pass-use-wfi;
			qcom,gpu-quirk-fault-detect-mask;

			operating-points-v2 = <&gpu_opp_table>;

			gpu_opp_table: opp-table {
				compatible  ="operating-points-v2";

				/*
				 * 624Mhz and 560Mhz are only available on speed
				 * bin (1 << 0). All the rest are available on
				 * all bins of the hardware
				 */
				opp-624000000 {
					opp-hz = /bits/ 64 <624000000>;
					opp-supported-hw = <0x01>;
				};
				opp-560000000 {
					opp-hz = /bits/ 64 <560000000>;
					opp-supported-hw = <0x01>;
				};
				opp-510000000 {
					opp-hz = /bits/ 64 <510000000>;
					opp-supported-hw = <0xFF>;
				};
				opp-401800000 {
					opp-hz = /bits/ 64 <401800000>;
					opp-supported-hw = <0xFF>;
				};
				opp-315000000 {
					opp-hz = /bits/ 64 <315000000>;
					opp-supported-hw = <0xFF>;
				};
				opp-214000000 {
					opp-hz = /bits/ 64 <214000000>;
					opp-supported-hw = <0xFF>;
				};
				opp-133000000 {
					opp-hz = /bits/ 64 <133000000>;
					opp-supported-hw = <0xFF>;
				};
			};

			zap-shader {
				memory-region = <&zap_shader_region>;
			};
		};

		msmgpio: pinctrl@1010000 {
			compatible = "qcom,msm8996-pinctrl";
			reg = <0x01010000 0x300000>;
			interrupts = <GIC_SPI 208 IRQ_TYPE_LEVEL_HIGH>;
			gpio-controller;
			gpio-ranges = <&msmgpio 0 0 150>;
			#gpio-cells = <2>;
			interrupt-controller;
			#interrupt-cells = <2>;
		};

		spmi_bus: qcom,spmi@400f000 {
			compatible = "qcom,spmi-pmic-arb";
			reg = <0x0400f000 0x1000>,
			      <0x04400000 0x800000>,
			      <0x04c00000 0x800000>,
			      <0x05800000 0x200000>,
			      <0x0400a000 0x002100>;
			reg-names = "core", "chnls", "obsrvr", "intr", "cnfg";
			interrupt-names = "periph_irq";
			interrupts = <GIC_SPI 326 IRQ_TYPE_LEVEL_HIGH>;
			qcom,ee = <0>;
			qcom,channel = <0>;
			#address-cells = <2>;
			#size-cells = <0>;
			interrupt-controller;
			#interrupt-cells = <4>;
		};

		agnoc@0 {
			power-domains = <&gcc AGGRE0_NOC_GDSC>;
			compatible = "simple-pm-bus";
			#address-cells = <1>;
			#size-cells = <1>;
			ranges;

			pcie0: pcie@600000 {
				compatible = "qcom,pcie-msm8996", "snps,dw-pcie";
				status = "disabled";
				power-domains = <&gcc PCIE0_GDSC>;
				bus-range = <0x00 0xff>;
				num-lanes = <1>;

				reg = <0x00600000 0x2000>,
				      <0x0c000000 0xf1d>,
				      <0x0c000f20 0xa8>,
				      <0x0c100000 0x100000>;
				reg-names = "parf", "dbi", "elbi","config";

				phys = <&pciephy_0>;
				phy-names = "pciephy";

				#address-cells = <3>;
				#size-cells = <2>;
				ranges = <0x01000000 0x0 0x0c200000 0x0c200000 0x0 0x100000>,
					<0x02000000 0x0 0x0c300000 0x0c300000 0x0 0xd00000>;

				interrupts = <GIC_SPI 405 IRQ_TYPE_LEVEL_HIGH>;
				interrupt-names = "msi";
				#interrupt-cells = <1>;
				interrupt-map-mask = <0 0 0 0x7>;
				interrupt-map = <0 0 0 1 &intc 0 244 IRQ_TYPE_LEVEL_HIGH>, /* int_a */
						<0 0 0 2 &intc 0 245 IRQ_TYPE_LEVEL_HIGH>, /* int_b */
						<0 0 0 3 &intc 0 247 IRQ_TYPE_LEVEL_HIGH>, /* int_c */
						<0 0 0 4 &intc 0 248 IRQ_TYPE_LEVEL_HIGH>; /* int_d */

				pinctrl-names = "default", "sleep";
				pinctrl-0 = <&pcie0_clkreq_default &pcie0_perst_default &pcie0_wake_default>;
				pinctrl-1 = <&pcie0_clkreq_sleep &pcie0_perst_default &pcie0_wake_sleep>;

				linux,pci-domain = <0>;

				clocks = <&gcc GCC_PCIE_0_PIPE_CLK>,
					<&gcc GCC_PCIE_0_AUX_CLK>,
					<&gcc GCC_PCIE_0_CFG_AHB_CLK>,
					<&gcc GCC_PCIE_0_MSTR_AXI_CLK>,
					<&gcc GCC_PCIE_0_SLV_AXI_CLK>;

				clock-names =  "pipe",
						"aux",
						"cfg",
						"bus_master",
						"bus_slave";

			};

			pcie1: pcie@608000 {
				compatible = "qcom,pcie-msm8996", "snps,dw-pcie";
				power-domains = <&gcc PCIE1_GDSC>;
				bus-range = <0x00 0xff>;
				num-lanes = <1>;

				status  = "disabled";

				reg = <0x00608000 0x2000>,
				      <0x0d000000 0xf1d>,
				      <0x0d000f20 0xa8>,
				      <0x0d100000 0x100000>;

				reg-names = "parf", "dbi", "elbi","config";

				phys = <&pciephy_1>;
				phy-names = "pciephy";

				#address-cells = <3>;
				#size-cells = <2>;
				ranges = <0x01000000 0x0 0x0d200000 0x0d200000 0x0 0x100000>,
					<0x02000000 0x0 0x0d300000 0x0d300000 0x0 0xd00000>;

				interrupts = <GIC_SPI 413 IRQ_TYPE_LEVEL_HIGH>;
				interrupt-names = "msi";
				#interrupt-cells = <1>;
				interrupt-map-mask = <0 0 0 0x7>;
				interrupt-map = <0 0 0 1 &intc 0 272 IRQ_TYPE_LEVEL_HIGH>, /* int_a */
						<0 0 0 2 &intc 0 273 IRQ_TYPE_LEVEL_HIGH>, /* int_b */
						<0 0 0 3 &intc 0 274 IRQ_TYPE_LEVEL_HIGH>, /* int_c */
						<0 0 0 4 &intc 0 275 IRQ_TYPE_LEVEL_HIGH>; /* int_d */

				pinctrl-names = "default", "sleep";
				pinctrl-0 = <&pcie1_clkreq_default &pcie1_perst_default &pcie1_wake_default>;
				pinctrl-1 = <&pcie1_clkreq_sleep &pcie1_perst_default &pcie1_wake_sleep>;

				linux,pci-domain = <1>;

				clocks = <&gcc GCC_PCIE_1_PIPE_CLK>,
					<&gcc GCC_PCIE_1_AUX_CLK>,
					<&gcc GCC_PCIE_1_CFG_AHB_CLK>,
					<&gcc GCC_PCIE_1_MSTR_AXI_CLK>,
					<&gcc GCC_PCIE_1_SLV_AXI_CLK>;

				clock-names =  "pipe",
						"aux",
						"cfg",
						"bus_master",
						"bus_slave";
			};

			pcie2: pcie@610000 {
				compatible = "qcom,pcie-msm8996", "snps,dw-pcie";
				power-domains = <&gcc PCIE2_GDSC>;
				bus-range = <0x00 0xff>;
				num-lanes = <1>;
				status = "disabled";
				reg = <0x00610000 0x2000>,
				      <0x0e000000 0xf1d>,
				      <0x0e000f20 0xa8>,
				      <0x0e100000 0x100000>;

				reg-names = "parf", "dbi", "elbi","config";

				phys = <&pciephy_2>;
				phy-names = "pciephy";

				#address-cells = <3>;
				#size-cells = <2>;
				ranges = <0x01000000 0x0 0x0e200000 0x0e200000 0x0 0x100000>,
					<0x02000000 0x0 0x0e300000 0x0e300000 0x0 0x1d00000>;

				device_type = "pci";

				interrupts = <GIC_SPI 421 IRQ_TYPE_LEVEL_HIGH>;
				interrupt-names = "msi";
				#interrupt-cells = <1>;
				interrupt-map-mask = <0 0 0 0x7>;
				interrupt-map = <0 0 0 1 &intc 0 142 IRQ_TYPE_LEVEL_HIGH>, /* int_a */
						<0 0 0 2 &intc 0 143 IRQ_TYPE_LEVEL_HIGH>, /* int_b */
						<0 0 0 3 &intc 0 144 IRQ_TYPE_LEVEL_HIGH>, /* int_c */
						<0 0 0 4 &intc 0 145 IRQ_TYPE_LEVEL_HIGH>; /* int_d */

				pinctrl-names = "default", "sleep";
				pinctrl-0 = <&pcie2_clkreq_default &pcie2_perst_default &pcie2_wake_default>;
				pinctrl-1 = <&pcie2_clkreq_sleep &pcie2_perst_default &pcie2_wake_sleep >;

				linux,pci-domain = <2>;
				clocks = <&gcc GCC_PCIE_2_PIPE_CLK>,
					<&gcc GCC_PCIE_2_AUX_CLK>,
					<&gcc GCC_PCIE_2_CFG_AHB_CLK>,
					<&gcc GCC_PCIE_2_MSTR_AXI_CLK>,
					<&gcc GCC_PCIE_2_SLV_AXI_CLK>;

				clock-names =  "pipe",
						"aux",
						"cfg",
						"bus_master",
						"bus_slave";
			};
		};

		ufshc: ufshc@624000 {
			compatible = "qcom,ufshc";
			reg = <0x00624000 0x2500>;
			interrupts = <GIC_SPI 265 IRQ_TYPE_LEVEL_HIGH>;

			phys = <&ufsphy_lane>;
			phy-names = "ufsphy";

			power-domains = <&gcc UFS_GDSC>;

			clock-names =
				"core_clk_src",
				"core_clk",
				"bus_clk",
				"bus_aggr_clk",
				"iface_clk",
				"core_clk_unipro_src",
				"core_clk_unipro",
				"core_clk_ice",
				"ref_clk",
				"tx_lane0_sync_clk",
				"rx_lane0_sync_clk";
			clocks =
				<&gcc UFS_AXI_CLK_SRC>,
				<&gcc GCC_UFS_AXI_CLK>,
				<&gcc GCC_SYS_NOC_UFS_AXI_CLK>,
				<&gcc GCC_AGGRE2_UFS_AXI_CLK>,
				<&gcc GCC_UFS_AHB_CLK>,
				<&gcc UFS_ICE_CORE_CLK_SRC>,
				<&gcc GCC_UFS_UNIPRO_CORE_CLK>,
				<&gcc GCC_UFS_ICE_CORE_CLK>,
				<&rpmcc RPM_SMD_LN_BB_CLK>,
				<&gcc GCC_UFS_TX_SYMBOL_0_CLK>,
				<&gcc GCC_UFS_RX_SYMBOL_0_CLK>;
			freq-table-hz =
				<100000000 200000000>,
				<0 0>,
				<0 0>,
				<0 0>,
				<0 0>,
				<150000000 300000000>,
				<0 0>,
				<0 0>,
				<0 0>,
				<0 0>,
				<0 0>;

			lanes-per-direction = <1>;
			#reset-cells = <1>;
			status = "disabled";

			ufs_variant {
				compatible = "qcom,ufs_variant";
			};
		};

		ufsphy: phy@627000 {
			compatible = "qcom,msm8996-qmp-ufs-phy";
			reg = <0x00627000 0x1c4>;
			#address-cells = <1>;
			#size-cells = <1>;
			ranges;

			clocks = <&gcc GCC_UFS_CLKREF_CLK>;
			clock-names = "ref";

			resets = <&ufshc 0>;
			reset-names = "ufsphy";
			status = "disabled";

			ufsphy_lane: lanes@627400 {
				reg = <0x627400 0x12c>,
				      <0x627600 0x200>,
				      <0x627c00 0x1b4>;
				#phy-cells = <0>;
			};
		};

		camss: camss@a00000 {
			compatible = "qcom,msm8996-camss";
			reg = <0x00a34000 0x1000>,
			      <0x00a00030 0x4>,
			      <0x00a35000 0x1000>,
			      <0x00a00038 0x4>,
			      <0x00a36000 0x1000>,
			      <0x00a00040 0x4>,
			      <0x00a30000 0x100>,
			      <0x00a30400 0x100>,
			      <0x00a30800 0x100>,
			      <0x00a30c00 0x100>,
			      <0x00a31000 0x500>,
			      <0x00a00020 0x10>,
			      <0x00a10000 0x1000>,
			      <0x00a14000 0x1000>;
			reg-names = "csiphy0",
				"csiphy0_clk_mux",
				"csiphy1",
				"csiphy1_clk_mux",
				"csiphy2",
				"csiphy2_clk_mux",
				"csid0",
				"csid1",
				"csid2",
				"csid3",
				"ispif",
				"csi_clk_mux",
				"vfe0",
				"vfe1";
			interrupts = <GIC_SPI 78 IRQ_TYPE_EDGE_RISING>,
				<GIC_SPI 79 IRQ_TYPE_EDGE_RISING>,
				<GIC_SPI 80 IRQ_TYPE_EDGE_RISING>,
				<GIC_SPI 296 IRQ_TYPE_EDGE_RISING>,
				<GIC_SPI 297 IRQ_TYPE_EDGE_RISING>,
				<GIC_SPI 298 IRQ_TYPE_EDGE_RISING>,
				<GIC_SPI 299 IRQ_TYPE_EDGE_RISING>,
				<GIC_SPI 309 IRQ_TYPE_EDGE_RISING>,
				<GIC_SPI 314 IRQ_TYPE_EDGE_RISING>,
				<GIC_SPI 315 IRQ_TYPE_EDGE_RISING>;
			interrupt-names = "csiphy0",
				"csiphy1",
				"csiphy2",
				"csid0",
				"csid1",
				"csid2",
				"csid3",
				"ispif",
				"vfe0",
				"vfe1";
			power-domains = <&mmcc VFE0_GDSC>,
					<&mmcc VFE1_GDSC>;
			clocks = <&mmcc CAMSS_TOP_AHB_CLK>,
				<&mmcc CAMSS_ISPIF_AHB_CLK>,
				<&mmcc CAMSS_CSI0PHYTIMER_CLK>,
				<&mmcc CAMSS_CSI1PHYTIMER_CLK>,
				<&mmcc CAMSS_CSI2PHYTIMER_CLK>,
				<&mmcc CAMSS_CSI0_AHB_CLK>,
				<&mmcc CAMSS_CSI0_CLK>,
				<&mmcc CAMSS_CSI0PHY_CLK>,
				<&mmcc CAMSS_CSI0PIX_CLK>,
				<&mmcc CAMSS_CSI0RDI_CLK>,
				<&mmcc CAMSS_CSI1_AHB_CLK>,
				<&mmcc CAMSS_CSI1_CLK>,
				<&mmcc CAMSS_CSI1PHY_CLK>,
				<&mmcc CAMSS_CSI1PIX_CLK>,
				<&mmcc CAMSS_CSI1RDI_CLK>,
				<&mmcc CAMSS_CSI2_AHB_CLK>,
				<&mmcc CAMSS_CSI2_CLK>,
				<&mmcc CAMSS_CSI2PHY_CLK>,
				<&mmcc CAMSS_CSI2PIX_CLK>,
				<&mmcc CAMSS_CSI2RDI_CLK>,
				<&mmcc CAMSS_CSI3_AHB_CLK>,
				<&mmcc CAMSS_CSI3_CLK>,
				<&mmcc CAMSS_CSI3PHY_CLK>,
				<&mmcc CAMSS_CSI3PIX_CLK>,
				<&mmcc CAMSS_CSI3RDI_CLK>,
				<&mmcc CAMSS_AHB_CLK>,
				<&mmcc CAMSS_VFE0_CLK>,
				<&mmcc CAMSS_CSI_VFE0_CLK>,
				<&mmcc CAMSS_VFE0_AHB_CLK>,
				<&mmcc CAMSS_VFE0_STREAM_CLK>,
				<&mmcc CAMSS_VFE1_CLK>,
				<&mmcc CAMSS_CSI_VFE1_CLK>,
				<&mmcc CAMSS_VFE1_AHB_CLK>,
				<&mmcc CAMSS_VFE1_STREAM_CLK>,
				<&mmcc CAMSS_VFE_AHB_CLK>,
				<&mmcc CAMSS_VFE_AXI_CLK>;
			clock-names = "top_ahb",
				"ispif_ahb",
				"csiphy0_timer",
				"csiphy1_timer",
				"csiphy2_timer",
				"csi0_ahb",
				"csi0",
				"csi0_phy",
				"csi0_pix",
				"csi0_rdi",
				"csi1_ahb",
				"csi1",
				"csi1_phy",
				"csi1_pix",
				"csi1_rdi",
				"csi2_ahb",
				"csi2",
				"csi2_phy",
				"csi2_pix",
				"csi2_rdi",
				"csi3_ahb",
				"csi3",
				"csi3_phy",
				"csi3_pix",
				"csi3_rdi",
				"ahb",
				"vfe0",
				"csi_vfe0",
				"vfe0_ahb",
				"vfe0_stream",
				"vfe1",
				"csi_vfe1",
				"vfe1_ahb",
				"vfe1_stream",
				"vfe_ahb",
				"vfe_axi";
			iommus = <&vfe_smmu 0>,
				 <&vfe_smmu 1>,
				 <&vfe_smmu 2>,
				 <&vfe_smmu 3>;
			status = "disabled";
			ports {
				#address-cells = <1>;
				#size-cells = <0>;
			};
		};

		cci: cci@a0c000 {
			compatible = "qcom,msm8996-cci";
			#address-cells = <1>;
			#size-cells = <0>;
			reg = <0xa0c000 0x1000>;
			interrupts = <GIC_SPI 295 IRQ_TYPE_EDGE_RISING>;
			power-domains = <&mmcc CAMSS_GDSC>;
			clocks = <&mmcc CAMSS_TOP_AHB_CLK>,
				 <&mmcc CAMSS_CCI_AHB_CLK>,
				 <&mmcc CAMSS_CCI_CLK>,
				 <&mmcc CAMSS_AHB_CLK>;
			clock-names = "camss_top_ahb",
				      "cci_ahb",
				      "cci",
				      "camss_ahb";
			assigned-clocks = <&mmcc CAMSS_CCI_AHB_CLK>,
					  <&mmcc CAMSS_CCI_CLK>;
			assigned-clock-rates = <80000000>, <37500000>;
			pinctrl-names = "default";
			pinctrl-0 = <&cci0_default &cci1_default>;
			status = "disabled";

			cci_i2c0: i2c-bus@0 {
				reg = <0>;
				clock-frequency = <400000>;
				#address-cells = <1>;
				#size-cells = <0>;
			};

			cci_i2c1: i2c-bus@1 {
				reg = <1>;
				clock-frequency = <400000>;
				#address-cells = <1>;
				#size-cells = <0>;
			};
		};

		adreno_smmu: iommu@b40000 {
			compatible = "qcom,msm8996-smmu-v2", "qcom,smmu-v2";
			reg = <0x00b40000 0x10000>;

			#global-interrupts = <1>;
			interrupts = <GIC_SPI 334 IRQ_TYPE_LEVEL_HIGH>,
				     <GIC_SPI 329 IRQ_TYPE_LEVEL_HIGH>,
				     <GIC_SPI 330 IRQ_TYPE_LEVEL_HIGH>;
			#iommu-cells = <1>;

			clocks = <&mmcc GPU_AHB_CLK>,
				 <&gcc GCC_MMSS_BIMC_GFX_CLK>;
			clock-names = "iface", "bus";

			power-domains = <&mmcc GPU_GDSC>;
		};

		video-codec@c00000 {
			compatible = "qcom,msm8996-venus";
			reg = <0x00c00000 0xff000>;
			interrupts = <GIC_SPI 287 IRQ_TYPE_LEVEL_HIGH>;
			power-domains = <&mmcc VENUS_GDSC>;
			clocks = <&mmcc VIDEO_CORE_CLK>,
				 <&mmcc VIDEO_AHB_CLK>,
				 <&mmcc VIDEO_AXI_CLK>,
				 <&mmcc VIDEO_MAXI_CLK>;
			clock-names = "core", "iface", "bus", "mbus";
			iommus = <&venus_smmu 0x00>,
				 <&venus_smmu 0x01>,
				 <&venus_smmu 0x0a>,
				 <&venus_smmu 0x07>,
				 <&venus_smmu 0x0e>,
				 <&venus_smmu 0x0f>,
				 <&venus_smmu 0x08>,
				 <&venus_smmu 0x09>,
				 <&venus_smmu 0x0b>,
				 <&venus_smmu 0x0c>,
				 <&venus_smmu 0x0d>,
				 <&venus_smmu 0x10>,
				 <&venus_smmu 0x11>,
				 <&venus_smmu 0x21>,
				 <&venus_smmu 0x28>,
				 <&venus_smmu 0x29>,
				 <&venus_smmu 0x2b>,
				 <&venus_smmu 0x2c>,
				 <&venus_smmu 0x2d>,
				 <&venus_smmu 0x31>;
			memory-region = <&venus_region>;
			status = "okay";

			video-decoder {
				compatible = "venus-decoder";
				clocks = <&mmcc VIDEO_SUBCORE0_CLK>;
				clock-names = "core";
				power-domains = <&mmcc VENUS_CORE0_GDSC>;
			};

			video-encoder {
				compatible = "venus-encoder";
				clocks = <&mmcc VIDEO_SUBCORE1_CLK>;
				clock-names = "core";
				power-domains = <&mmcc VENUS_CORE1_GDSC>;
			};
		};

		mdp_smmu: iommu@d00000 {
			compatible = "qcom,msm8996-smmu-v2", "qcom,smmu-v2";
			reg = <0x00d00000 0x10000>;

			#global-interrupts = <1>;
			interrupts = <GIC_SPI 73 IRQ_TYPE_LEVEL_HIGH>,
				     <GIC_SPI 320 IRQ_TYPE_LEVEL_HIGH>,
				     <GIC_SPI 321 IRQ_TYPE_LEVEL_HIGH>;
			#iommu-cells = <1>;
			clocks = <&mmcc SMMU_MDP_AHB_CLK>,
				 <&mmcc SMMU_MDP_AXI_CLK>;
			clock-names = "iface", "bus";

			power-domains = <&mmcc MDSS_GDSC>;
		};

		venus_smmu: iommu@d40000 {
			compatible = "qcom,msm8996-smmu-v2", "qcom,smmu-v2";
			reg = <0x00d40000 0x20000>;
			#global-interrupts = <1>;
			interrupts = <GIC_SPI 286 IRQ_TYPE_LEVEL_HIGH>,
				     <GIC_SPI 335 IRQ_TYPE_LEVEL_HIGH>,
				     <GIC_SPI 336 IRQ_TYPE_LEVEL_HIGH>,
				     <GIC_SPI 337 IRQ_TYPE_LEVEL_HIGH>,
				     <GIC_SPI 338 IRQ_TYPE_LEVEL_HIGH>,
				     <GIC_SPI 339 IRQ_TYPE_LEVEL_HIGH>,
				     <GIC_SPI 340 IRQ_TYPE_LEVEL_HIGH>,
				     <GIC_SPI 341 IRQ_TYPE_LEVEL_HIGH>;
			power-domains = <&mmcc MMAGIC_VIDEO_GDSC>;
			clocks = <&mmcc SMMU_VIDEO_AHB_CLK>,
				 <&mmcc SMMU_VIDEO_AXI_CLK>;
			clock-names = "iface", "bus";
			#iommu-cells = <1>;
			status = "okay";
		};

		vfe_smmu: iommu@da0000 {
			compatible = "qcom,msm8996-smmu-v2", "qcom,smmu-v2";
			reg = <0x00da0000 0x10000>;

			#global-interrupts = <1>;
			interrupts = <GIC_SPI 76 IRQ_TYPE_LEVEL_HIGH>,
				     <GIC_SPI 343 IRQ_TYPE_LEVEL_HIGH>,
				     <GIC_SPI 344 IRQ_TYPE_LEVEL_HIGH>;
			power-domains = <&mmcc MMAGIC_CAMSS_GDSC>;
			clocks = <&mmcc SMMU_VFE_AHB_CLK>,
				 <&mmcc SMMU_VFE_AXI_CLK>;
			clock-names = "iface",
				      "bus";
			#iommu-cells = <1>;
		};

		lpass_q6_smmu: iommu@1600000 {
			compatible = "qcom,msm8996-smmu-v2", "qcom,smmu-v2";
			reg = <0x01600000 0x20000>;
			#iommu-cells = <1>;
			power-domains = <&gcc HLOS1_VOTE_LPASS_CORE_GDSC>;

			#global-interrupts = <1>;
			interrupts = <GIC_SPI 404 IRQ_TYPE_LEVEL_HIGH>,
		                <GIC_SPI 226 IRQ_TYPE_LEVEL_HIGH>,
		                <GIC_SPI 393 IRQ_TYPE_LEVEL_HIGH>,
		                <GIC_SPI 394 IRQ_TYPE_LEVEL_HIGH>,
		                <GIC_SPI 395 IRQ_TYPE_LEVEL_HIGH>,
		                <GIC_SPI 396 IRQ_TYPE_LEVEL_HIGH>,
		                <GIC_SPI 397 IRQ_TYPE_LEVEL_HIGH>,
		                <GIC_SPI 398 IRQ_TYPE_LEVEL_HIGH>,
		                <GIC_SPI 399 IRQ_TYPE_LEVEL_HIGH>,
		                <GIC_SPI 400 IRQ_TYPE_LEVEL_HIGH>,
		                <GIC_SPI 401 IRQ_TYPE_LEVEL_HIGH>,
		                <GIC_SPI 402 IRQ_TYPE_LEVEL_HIGH>,
		                <GIC_SPI 403 IRQ_TYPE_LEVEL_HIGH>;

			clocks = <&gcc GCC_HLOS1_VOTE_LPASS_CORE_SMMU_CLK>,
				 <&gcc GCC_HLOS1_VOTE_LPASS_ADSP_SMMU_CLK>;
			clock-names = "iface", "bus";
		};

		stm@3002000 {
			compatible = "arm,coresight-stm", "arm,primecell";
			reg = <0x3002000 0x1000>,
			      <0x8280000 0x180000>;
			reg-names = "stm-base", "stm-stimulus-base";

			clocks = <&rpmcc RPM_QDSS_CLK>, <&rpmcc RPM_QDSS_A_CLK>;
			clock-names = "apb_pclk", "atclk";

			out-ports {
				port {
					stm_out: endpoint {
						remote-endpoint =
						  <&funnel0_in>;
					};
				};
			};
		};

		tpiu@3020000 {
			compatible = "arm,coresight-tpiu", "arm,primecell";
			reg = <0x3020000 0x1000>;

			clocks = <&rpmcc RPM_QDSS_CLK>, <&rpmcc RPM_QDSS_A_CLK>;
			clock-names = "apb_pclk", "atclk";

			in-ports {
				port {
					tpiu_in: endpoint {
						remote-endpoint =
						  <&replicator_out1>;
					};
				};
			};
		};

		funnel@3021000 {
			compatible = "arm,coresight-dynamic-funnel", "arm,primecell";
			reg = <0x3021000 0x1000>;

			clocks = <&rpmcc RPM_QDSS_CLK>, <&rpmcc RPM_QDSS_A_CLK>;
			clock-names = "apb_pclk", "atclk";

			in-ports {
				#address-cells = <1>;
				#size-cells = <0>;

				port@7 {
					reg = <7>;
					funnel0_in: endpoint {
						remote-endpoint =
						  <&stm_out>;
					};
				};
			};

			out-ports {
				port {
					funnel0_out: endpoint {
						remote-endpoint =
						  <&merge_funnel_in0>;
					};
				};
			};
		};

		funnel@3022000 {
			compatible = "arm,coresight-dynamic-funnel", "arm,primecell";
			reg = <0x3022000 0x1000>;

			clocks = <&rpmcc RPM_QDSS_CLK>, <&rpmcc RPM_QDSS_A_CLK>;
			clock-names = "apb_pclk", "atclk";

			in-ports {
				#address-cells = <1>;
				#size-cells = <0>;

				port@6 {
					reg = <6>;
					funnel1_in: endpoint {
						remote-endpoint =
						  <&apss_merge_funnel_out>;
					};
				};
			};

			out-ports {
				port {
					funnel1_out: endpoint {
						remote-endpoint =
						  <&merge_funnel_in1>;
					};
				};
			};
		};

		funnel@3023000 {
			compatible = "arm,coresight-dynamic-funnel", "arm,primecell";
			reg = <0x3023000 0x1000>;

			clocks = <&rpmcc RPM_QDSS_CLK>, <&rpmcc RPM_QDSS_A_CLK>;
			clock-names = "apb_pclk", "atclk";


			out-ports {
				port {
					funnel2_out: endpoint {
						remote-endpoint =
						  <&merge_funnel_in2>;
					};
				};
			};
		};

		funnel@3025000 {
			compatible = "arm,coresight-dynamic-funnel", "arm,primecell";
			reg = <0x3025000 0x1000>;

			clocks = <&rpmcc RPM_QDSS_CLK>, <&rpmcc RPM_QDSS_A_CLK>;
			clock-names = "apb_pclk", "atclk";

			in-ports {
				#address-cells = <1>;
				#size-cells = <0>;

				port@0 {
					reg = <0>;
					merge_funnel_in0: endpoint {
						remote-endpoint =
						  <&funnel0_out>;
					};
				};

				port@1 {
					reg = <1>;
					merge_funnel_in1: endpoint {
						remote-endpoint =
						  <&funnel1_out>;
					};
				};

				port@2 {
					reg = <2>;
					merge_funnel_in2: endpoint {
						remote-endpoint =
						  <&funnel2_out>;
					};
				};
			};

			out-ports {
				port {
					merge_funnel_out: endpoint {
						remote-endpoint =
						  <&etf_in>;
					};
				};
			};
		};

		replicator@3026000 {
			compatible = "arm,coresight-dynamic-replicator", "arm,primecell";
			reg = <0x3026000 0x1000>;

			clocks = <&rpmcc RPM_QDSS_CLK>, <&rpmcc RPM_QDSS_A_CLK>;
			clock-names = "apb_pclk", "atclk";

			in-ports {
				port {
					replicator_in: endpoint {
						remote-endpoint =
						  <&etf_out>;
					};
				};
			};

			out-ports {
				#address-cells = <1>;
				#size-cells = <0>;

				port@0 {
					reg = <0>;
					replicator_out0: endpoint {
						remote-endpoint =
						  <&etr_in>;
					};
				};

				port@1 {
					reg = <1>;
					replicator_out1: endpoint {
						remote-endpoint =
						  <&tpiu_in>;
					};
				};
			};
		};

		etf@3027000 {
			compatible = "arm,coresight-tmc", "arm,primecell";
			reg = <0x3027000 0x1000>;

			clocks = <&rpmcc RPM_QDSS_CLK>, <&rpmcc RPM_QDSS_A_CLK>;
			clock-names = "apb_pclk", "atclk";

			in-ports {
				port {
					etf_in: endpoint {
						remote-endpoint =
						  <&merge_funnel_out>;
					};
				};
			};

			out-ports {
				port {
					etf_out: endpoint {
						remote-endpoint =
						  <&replicator_in>;
					};
				};
			};
		};

		etr@3028000 {
			compatible = "arm,coresight-tmc", "arm,primecell";
			reg = <0x3028000 0x1000>;

			clocks = <&rpmcc RPM_QDSS_CLK>, <&rpmcc RPM_QDSS_A_CLK>;
			clock-names = "apb_pclk", "atclk";
			arm,scatter-gather;

			in-ports {
				port {
					etr_in: endpoint {
						remote-endpoint =
						  <&replicator_out0>;
					};
				};
			};
		};

		debug@3810000 {
			compatible = "arm,coresight-cpu-debug", "arm,primecell";
			reg = <0x3810000 0x1000>;

			clocks = <&rpmcc RPM_QDSS_CLK>;
			clock-names = "apb_pclk";

			cpu = <&CPU0>;
		};

		etm@3840000 {
			compatible = "arm,coresight-etm4x", "arm,primecell";
			reg = <0x3840000 0x1000>;

			clocks = <&rpmcc RPM_QDSS_CLK>, <&rpmcc RPM_QDSS_A_CLK>;
			clock-names = "apb_pclk", "atclk";

			cpu = <&CPU0>;

			out-ports {
				port {
					etm0_out: endpoint {
						remote-endpoint =
						  <&apss_funnel0_in0>;
					};
				};
			};
		};

		debug@3910000 {
			compatible = "arm,coresight-cpu-debug", "arm,primecell";
			reg = <0x3910000 0x1000>;

			clocks = <&rpmcc RPM_QDSS_CLK>;
			clock-names = "apb_pclk";

			cpu = <&CPU1>;
		};

		etm@3940000 {
			compatible = "arm,coresight-etm4x", "arm,primecell";
			reg = <0x3940000 0x1000>;

<<<<<<< HEAD
			dwc3@7600000 {
				compatible = "snps,dwc3";
				reg = <0x7600000 0xcc00>;
				interrupts = <0 138 IRQ_TYPE_LEVEL_HIGH>;
				phys = <&hsusb_phy2>;
				phy-names = "usb2-phy";
				snps,dis_u2_susphy_quirk;
				snps,dis_enblslpm_quirk;
=======
			clocks = <&rpmcc RPM_QDSS_CLK>, <&rpmcc RPM_QDSS_A_CLK>;
			clock-names = "apb_pclk", "atclk";

			cpu = <&CPU1>;

			out-ports {
				port {
					etm1_out: endpoint {
						remote-endpoint =
						  <&apss_funnel0_in1>;
					};
				};
>>>>>>> d1988041
			};
		};

		funnel@39b0000 { /* APSS Funnel 0 */
			compatible = "arm,coresight-dynamic-funnel", "arm,primecell";
			reg = <0x39b0000 0x1000>;

			clocks = <&rpmcc RPM_QDSS_CLK>, <&rpmcc RPM_QDSS_A_CLK>;
			clock-names = "apb_pclk", "atclk";

			in-ports {
				#address-cells = <1>;
				#size-cells = <0>;

				port@0 {
					reg = <0>;
					apss_funnel0_in0: endpoint {
						remote-endpoint = <&etm0_out>;
					};
				};

<<<<<<< HEAD
			dwc3@6a00000 {
				compatible = "snps,dwc3";
				reg = <0x6a00000 0xcc00>;
				interrupts = <0 131 IRQ_TYPE_LEVEL_HIGH>;
				phys = <&hsusb_phy1>, <&ssusb_phy_0>;
				phy-names = "usb2-phy", "usb3-phy";
				snps,dis_u2_susphy_quirk;
				snps,dis_enblslpm_quirk;
=======
				port@1 {
					reg = <1>;
					apss_funnel0_in1: endpoint {
						remote-endpoint = <&etm1_out>;
					};
				};
			};

			out-ports {
				port {
					apss_funnel0_out: endpoint {
						remote-endpoint =
						  <&apss_merge_funnel_in0>;
					};
				};
>>>>>>> d1988041
			};
		};

		debug@3a10000 {
			compatible = "arm,coresight-cpu-debug", "arm,primecell";
			reg = <0x3a10000 0x1000>;

			clocks = <&rpmcc RPM_QDSS_CLK>;
			clock-names = "apb_pclk";

			cpu = <&CPU2>;
		};

<<<<<<< HEAD
		camss: camss@a00000 {
			compatible = "qcom,msm8996-camss";
			reg = <0xa34000 0x1000>,
				<0xa00030 0x4>,
				<0xa35000 0x1000>,
				<0xa00038 0x4>,
				<0xa36000 0x1000>,
				<0xa00040 0x4>,
				<0xa30000 0x100>,
				<0xa30400 0x100>,
				<0xa30800 0x100>,
				<0xa30c00 0x100>,
				<0xa31000 0x500>,
				<0xa00020 0x10>,
				<0xa10000 0x1000>,
				<0xa14000 0x1000>;
			reg-names = "csiphy0",
				"csiphy0_clk_mux",
				"csiphy1",
				"csiphy1_clk_mux",
				"csiphy2",
				"csiphy2_clk_mux",
				"csid0",
				"csid1",
				"csid2",
				"csid3",
				"ispif",
				"csi_clk_mux",
				"vfe0",
				"vfe1";
			interrupts = <GIC_SPI 78 IRQ_TYPE_EDGE_RISING>,
				<GIC_SPI 79 IRQ_TYPE_EDGE_RISING>,
				<GIC_SPI 80 IRQ_TYPE_EDGE_RISING>,
				<GIC_SPI 296 IRQ_TYPE_EDGE_RISING>,
				<GIC_SPI 297 IRQ_TYPE_EDGE_RISING>,
				<GIC_SPI 298 IRQ_TYPE_EDGE_RISING>,
				<GIC_SPI 299 IRQ_TYPE_EDGE_RISING>,
				<GIC_SPI 309 IRQ_TYPE_EDGE_RISING>,
				<GIC_SPI 314 IRQ_TYPE_EDGE_RISING>,
				<GIC_SPI 315 IRQ_TYPE_EDGE_RISING>;
			interrupt-names = "csiphy0",
				"csiphy1",
				"csiphy2",
				"csid0",
				"csid1",
				"csid2",
				"csid3",
				"ispif",
				"vfe0",
				"vfe1";
			power-domains = <&mmcc VFE0_GDSC>;
			clocks = <&mmcc CAMSS_TOP_AHB_CLK>,
				<&mmcc CAMSS_ISPIF_AHB_CLK>,
				<&mmcc CAMSS_CSI0PHYTIMER_CLK>,
				<&mmcc CAMSS_CSI1PHYTIMER_CLK>,
				<&mmcc CAMSS_CSI2PHYTIMER_CLK>,
				<&mmcc CAMSS_CSI0_AHB_CLK>,
				<&mmcc CAMSS_CSI0_CLK>,
				<&mmcc CAMSS_CSI0PHY_CLK>,
				<&mmcc CAMSS_CSI0PIX_CLK>,
				<&mmcc CAMSS_CSI0RDI_CLK>,
				<&mmcc CAMSS_CSI1_AHB_CLK>,
				<&mmcc CAMSS_CSI1_CLK>,
				<&mmcc CAMSS_CSI1PHY_CLK>,
				<&mmcc CAMSS_CSI1PIX_CLK>,
				<&mmcc CAMSS_CSI1RDI_CLK>,
				<&mmcc CAMSS_CSI2_AHB_CLK>,
				<&mmcc CAMSS_CSI2_CLK>,
				<&mmcc CAMSS_CSI2PHY_CLK>,
				<&mmcc CAMSS_CSI2PIX_CLK>,
				<&mmcc CAMSS_CSI2RDI_CLK>,
				<&mmcc CAMSS_CSI3_AHB_CLK>,
				<&mmcc CAMSS_CSI3_CLK>,
				<&mmcc CAMSS_CSI3PHY_CLK>,
				<&mmcc CAMSS_CSI3PIX_CLK>,
				<&mmcc CAMSS_CSI3RDI_CLK>,
				<&mmcc CAMSS_AHB_CLK>,
				<&mmcc CAMSS_VFE0_CLK>,
				<&mmcc CAMSS_CSI_VFE0_CLK>,
				<&mmcc CAMSS_VFE0_AHB_CLK>,
				<&mmcc CAMSS_VFE0_STREAM_CLK>,
				<&mmcc CAMSS_VFE1_CLK>,
				<&mmcc CAMSS_CSI_VFE1_CLK>,
				<&mmcc CAMSS_VFE1_AHB_CLK>,
				<&mmcc CAMSS_VFE1_STREAM_CLK>,
				<&mmcc CAMSS_VFE_AHB_CLK>,
				<&mmcc CAMSS_VFE_AXI_CLK>;
			clock-names = "top_ahb",
				"ispif_ahb",
				"csiphy0_timer",
				"csiphy1_timer",
				"csiphy2_timer",
				"csi0_ahb",
				"csi0",
				"csi0_phy",
				"csi0_pix",
				"csi0_rdi",
				"csi1_ahb",
				"csi1",
				"csi1_phy",
				"csi1_pix",
				"csi1_rdi",
				"csi2_ahb",
				"csi2",
				"csi2_phy",
				"csi2_pix",
				"csi2_rdi",
				"csi3_ahb",
				"csi3",
				"csi3_phy",
				"csi3_pix",
				"csi3_rdi",
				"ahb",
				"vfe0",
				"csi_vfe0",
				"vfe0_ahb",
				"vfe0_stream",
				"vfe1",
				"csi_vfe1",
				"vfe1_ahb",
				"vfe1_stream",
				"vfe_ahb",
				"vfe_axi";
			vdda-supply = <&pm8994_l2>;
			iommus = <&vfe_smmu 0>,
				 <&vfe_smmu 1>,
				 <&vfe_smmu 2>,
				 <&vfe_smmu 3>;
			status = "disabled";
			ports {
				#address-cells = <1>;
				#size-cells = <0>;
=======
		etm@3a40000 {
			compatible = "arm,coresight-etm4x", "arm,primecell";
			reg = <0x3a40000 0x1000>;

			clocks = <&rpmcc RPM_QDSS_CLK>, <&rpmcc RPM_QDSS_A_CLK>;
			clock-names = "apb_pclk", "atclk";

			cpu = <&CPU2>;

			out-ports {
				port {
					etm2_out: endpoint {
						remote-endpoint =
						  <&apss_funnel1_in0>;
					};
				};
>>>>>>> d1988041
			};
		};

		debug@3b10000 {
			compatible = "arm,coresight-cpu-debug", "arm,primecell";
			reg = <0x3b10000 0x1000>;

			clocks = <&rpmcc RPM_QDSS_CLK>;
			clock-names = "apb_pclk";

			cpu = <&CPU3>;
		};

		etm@3b40000 {
			compatible = "arm,coresight-etm4x", "arm,primecell";
			reg = <0x3b40000 0x1000>;

			clocks = <&rpmcc RPM_QDSS_CLK>, <&rpmcc RPM_QDSS_A_CLK>;
			clock-names = "apb_pclk", "atclk";

			cpu = <&CPU3>;

			out-ports {
				port {
					etm3_out: endpoint {
						remote-endpoint =
						  <&apss_funnel1_in1>;
					};
				};
			};
		};

		funnel@3bb0000 { /* APSS Funnel 1 */
			compatible = "arm,coresight-dynamic-funnel", "arm,primecell";
			reg = <0x3bb0000 0x1000>;

			clocks = <&rpmcc RPM_QDSS_CLK>, <&rpmcc RPM_QDSS_A_CLK>;
			clock-names = "apb_pclk", "atclk";

			in-ports {
				#address-cells = <1>;
				#size-cells = <0>;

				port@0 {
					reg = <0>;
					apss_funnel1_in0: endpoint {
						remote-endpoint = <&etm2_out>;
					};
				};

				port@1 {
					reg = <1>;
					apss_funnel1_in1: endpoint {
						remote-endpoint = <&etm3_out>;
					};
				};
			};

			out-ports {
				port {
					apss_funnel1_out: endpoint {
						remote-endpoint =
						  <&apss_merge_funnel_in1>;
					};
				};
			};
		};

		funnel@3bc0000 {
			compatible = "arm,coresight-dynamic-funnel", "arm,primecell";
			reg = <0x3bc0000 0x1000>;

			clocks = <&rpmcc RPM_QDSS_CLK>, <&rpmcc RPM_QDSS_A_CLK>;
			clock-names = "apb_pclk", "atclk";

			in-ports {
				#address-cells = <1>;
				#size-cells = <0>;

				port@0 {
					reg = <0>;
					apss_merge_funnel_in0: endpoint {
						remote-endpoint =
						  <&apss_funnel0_out>;
					};
				};

				port@1 {
					reg = <1>;
					apss_merge_funnel_in1: endpoint {
						remote-endpoint =
						  <&apss_funnel1_out>;
					};
				};
			};

			out-ports {
				port {
					apss_merge_funnel_out: endpoint {
						remote-endpoint =
						  <&funnel1_in>;
					};
				};
			};
		};
		kryocc: clock-controller@6400000 {
			compatible = "qcom,apcc-msm8996";
			reg = <0x06400000 0x90000>;
			#clock-cells = <1>;
		};

		usb3: usb@6af8800 {
			compatible = "qcom,msm8996-dwc3", "qcom,dwc3";
			reg = <0x06af8800 0x400>;
			#address-cells = <1>;
			#size-cells = <1>;
			ranges;

			clocks = <&gcc GCC_SYS_NOC_USB3_AXI_CLK>,
				<&gcc GCC_USB30_MASTER_CLK>,
				<&gcc GCC_AGGRE2_USB3_AXI_CLK>,
				<&gcc GCC_USB30_MOCK_UTMI_CLK>,
				<&gcc GCC_USB30_SLEEP_CLK>,
				<&gcc GCC_USB_PHY_CFG_AHB2PHY_CLK>;

			assigned-clocks = <&gcc GCC_USB30_MOCK_UTMI_CLK>,
					  <&gcc GCC_USB30_MASTER_CLK>;
			assigned-clock-rates = <19200000>, <120000000>;

			power-domains = <&gcc USB30_GDSC>;
			status = "disabled";

			dwc3@6a00000 {
				compatible = "snps,dwc3";
				reg = <0x06a00000 0xcc00>;
				interrupts = <0 131 IRQ_TYPE_LEVEL_HIGH>;
				phys = <&hsusb_phy1>, <&ssusb_phy_0>;
				phy-names = "usb2-phy", "usb3-phy";
				snps,dis_u2_susphy_quirk;
				snps,dis_enblslpm_quirk;
			};
		};

		usb3phy: phy@7410000 {
			compatible = "qcom,msm8996-qmp-usb3-phy";
			reg = <0x07410000 0x1c4>;
			#clock-cells = <1>;
			#address-cells = <1>;
			#size-cells = <1>;
			ranges;

			clocks = <&gcc GCC_USB3_PHY_AUX_CLK>,
				<&gcc GCC_USB_PHY_CFG_AHB2PHY_CLK>,
				<&gcc GCC_USB3_CLKREF_CLK>;
			clock-names = "aux", "cfg_ahb", "ref";

			resets = <&gcc GCC_USB3_PHY_BCR>,
				<&gcc GCC_USB3PHY_PHY_BCR>;
			reset-names = "phy", "common";
			status = "disabled";

			ssusb_phy_0: lane@7410200 {
				reg = <0x07410200 0x200>,
				      <0x07410400 0x130>,
				      <0x07410600 0x1a8>;
				#phy-cells = <0>;

				clock-output-names = "usb3_phy_pipe_clk_src";
				clocks = <&gcc GCC_USB3_PHY_PIPE_CLK>;
				clock-names = "pipe0";
			};
		};

		hsusb_phy1: phy@7411000 {
			compatible = "qcom,msm8996-qusb2-phy";
			reg = <0x07411000 0x180>;
			#phy-cells = <0>;

			clocks = <&gcc GCC_USB_PHY_CFG_AHB2PHY_CLK>,
				<&gcc GCC_RX1_USB2_CLKREF_CLK>;
			clock-names = "cfg_ahb", "ref";

			resets = <&gcc GCC_QUSB2PHY_PRIM_BCR>;
			nvmem-cells = <&qusb2p_hstx_trim>;
			status = "disabled";
		};

		hsusb_phy2: phy@7412000 {
			compatible = "qcom,msm8996-qusb2-phy";
			reg = <0x07412000 0x180>;
			#phy-cells = <0>;

			clocks = <&gcc GCC_USB_PHY_CFG_AHB2PHY_CLK>,
				<&gcc GCC_RX2_USB2_CLKREF_CLK>;
			clock-names = "cfg_ahb", "ref";

			resets = <&gcc GCC_QUSB2PHY_SEC_BCR>;
			nvmem-cells = <&qusb2s_hstx_trim>;
			status = "disabled";
		};

		sdhc2: sdhci@74a4900 {
			 status = "disabled";
			 compatible = "qcom,sdhci-msm-v4";
			 reg = <0x074a4900 0x314>, <0x074a4000 0x800>;
			 reg-names = "hc_mem", "core_mem";

			 interrupts = <0 125 IRQ_TYPE_LEVEL_HIGH>,
				      <0 221 IRQ_TYPE_LEVEL_HIGH>;
			 interrupt-names = "hc_irq", "pwr_irq";

			 clock-names = "iface", "core", "xo";
			 clocks = <&gcc GCC_SDCC2_AHB_CLK>,
			 <&gcc GCC_SDCC2_APPS_CLK>,
			 <&xo_board>;
			 bus-width = <4>;
		 };

		blsp1_uart1: serial@7570000 {
			compatible = "qcom,msm-uartdm-v1.4", "qcom,msm-uartdm";
			reg = <0x07570000 0x1000>;
			interrupts = <GIC_SPI 108 IRQ_TYPE_LEVEL_HIGH>;
			clocks = <&gcc GCC_BLSP1_UART2_APPS_CLK>,
				 <&gcc GCC_BLSP1_AHB_CLK>;
			clock-names = "core", "iface";
			status = "disabled";
		};

		blsp1_spi0: spi@7575000 {
			compatible = "qcom,spi-qup-v2.2.1";
			reg = <0x07575000 0x600>;
			interrupts = <GIC_SPI 95 IRQ_TYPE_LEVEL_HIGH>;
			clocks = <&gcc GCC_BLSP1_QUP1_SPI_APPS_CLK>,
				 <&gcc GCC_BLSP1_AHB_CLK>;
			clock-names = "core", "iface";
			pinctrl-names = "default", "sleep";
			pinctrl-0 = <&blsp1_spi0_default>;
			pinctrl-1 = <&blsp1_spi0_sleep>;
			#address-cells = <1>;
			#size-cells = <0>;
			status = "disabled";
		};

		blsp1_i2c2: i2c@7577000 {
			compatible = "qcom,i2c-qup-v2.2.1";
			reg = <0x07577000 0x1000>;
			interrupts = <GIC_SPI 97 IRQ_TYPE_LEVEL_HIGH>;
			clocks = <&gcc GCC_BLSP1_AHB_CLK>,
				<&gcc GCC_BLSP1_QUP3_I2C_APPS_CLK>;
			clock-names = "iface", "core";
			pinctrl-names = "default", "sleep";
			pinctrl-0 = <&blsp1_i2c2_default>;
			pinctrl-1 = <&blsp1_i2c2_sleep>;
			#address-cells = <1>;
			#size-cells = <0>;
			status = "disabled";
		};

		blsp2_uart1: serial@75b0000 {
			compatible = "qcom,msm-uartdm-v1.4", "qcom,msm-uartdm";
			reg = <0x075b0000 0x1000>;
			interrupts = <GIC_SPI 114 IRQ_TYPE_LEVEL_HIGH>;
			clocks = <&gcc GCC_BLSP2_UART2_APPS_CLK>,
				 <&gcc GCC_BLSP2_AHB_CLK>;
			clock-names = "core", "iface";
			status = "disabled";
		};

		blsp2_uart2: serial@75b1000 {
			compatible = "qcom,msm-uartdm-v1.4", "qcom,msm-uartdm";
			reg = <0x075b1000 0x1000>;
			interrupts = <GIC_SPI 115 IRQ_TYPE_LEVEL_HIGH>;
			clocks = <&gcc GCC_BLSP2_UART3_APPS_CLK>,
				 <&gcc GCC_BLSP2_AHB_CLK>;
			clock-names = "core", "iface";
			status = "disabled";
		};

		blsp2_i2c0: i2c@75b5000 {
			compatible = "qcom,i2c-qup-v2.2.1";
			reg = <0x075b5000 0x1000>;
			interrupts = <GIC_SPI 101 IRQ_TYPE_LEVEL_HIGH>;
			clocks = <&gcc GCC_BLSP2_AHB_CLK>,
				<&gcc GCC_BLSP2_QUP1_I2C_APPS_CLK>;
			clock-names = "iface", "core";
			pinctrl-names = "default", "sleep";
			pinctrl-0 = <&blsp2_i2c0_default>;
			pinctrl-1 = <&blsp2_i2c0_sleep>;
			#address-cells = <1>;
			#size-cells = <0>;
			status = "disabled";
		};

		blsp2_i2c1: i2c@75b6000 {
			compatible = "qcom,i2c-qup-v2.2.1";
			reg = <0x075b6000 0x1000>;
			interrupts = <GIC_SPI 102 IRQ_TYPE_LEVEL_HIGH>;
			clocks = <&gcc GCC_BLSP2_AHB_CLK>,
				<&gcc GCC_BLSP2_QUP2_I2C_APPS_CLK>;
			clock-names = "iface", "core";
			pinctrl-names = "default", "sleep";
			pinctrl-0 = <&blsp2_i2c1_default>;
			pinctrl-1 = <&blsp2_i2c1_sleep>;
			#address-cells = <1>;
			#size-cells = <0>;
			status = "disabled";
		};

		blsp2_spi5: spi@75ba000{
			compatible = "qcom,spi-qup-v2.2.1";
			reg = <0x075ba000 0x600>;
			interrupts = <GIC_SPI 106 IRQ_TYPE_LEVEL_HIGH>;
			clocks = <&gcc GCC_BLSP2_QUP6_SPI_APPS_CLK>,
				 <&gcc GCC_BLSP2_AHB_CLK>;
			clock-names = "core", "iface";
			pinctrl-names = "default", "sleep";
			pinctrl-0 = <&blsp2_spi5_default>;
			pinctrl-1 = <&blsp2_spi5_sleep>;
			#address-cells = <1>;
			#size-cells = <0>;
			status = "disabled";
		};

		usb2: usb@76f8800 {
			compatible = "qcom,msm8996-dwc3", "qcom,dwc3";
			reg = <0x076f8800 0x400>;
			#address-cells = <1>;
			#size-cells = <1>;
			ranges;

			clocks = <&gcc GCC_PERIPH_NOC_USB20_AHB_CLK>,
				<&gcc GCC_USB20_MASTER_CLK>,
				<&gcc GCC_USB20_MOCK_UTMI_CLK>,
				<&gcc GCC_USB20_SLEEP_CLK>,
				<&gcc GCC_USB_PHY_CFG_AHB2PHY_CLK>;

			assigned-clocks = <&gcc GCC_USB20_MOCK_UTMI_CLK>,
					  <&gcc GCC_USB20_MASTER_CLK>;
			assigned-clock-rates = <19200000>, <60000000>;

			power-domains = <&gcc USB30_GDSC>;
			status = "disabled";

			dwc3@7600000 {
				compatible = "snps,dwc3";
				reg = <0x07600000 0xcc00>;
				interrupts = <0 138 IRQ_TYPE_LEVEL_HIGH>;
				phys = <&hsusb_phy2>;
				phy-names = "usb2-phy";
				snps,dis_u2_susphy_quirk;
				snps,dis_enblslpm_quirk;
			};
		};

		slimbam: dma@9184000 {
			compatible = "qcom,bam-v1.7.0";
			qcom,controlled-remotely;
			reg = <0x09184000 0x32000>;
			num-channels  = <31>;
			interrupts = <0 164 IRQ_TYPE_LEVEL_HIGH>;
			#dma-cells = <1>;
			qcom,ee = <1>;
			qcom,num-ees = <2>;
		};

		slim_msm: slim@91c0000 {
			compatible = "qcom,slim-ngd-v1.5.0";
			reg = <0x091c0000 0x2C000>;
			reg-names = "ctrl";
			interrupts = <0 163 IRQ_TYPE_LEVEL_HIGH>;
			dmas =	<&slimbam 3>, <&slimbam 4>,
				<&slimbam 5>, <&slimbam 6>;
			dma-names = "rx", "tx", "tx2", "rx2";
			#address-cells = <1>;
			#size-cells = <0>;
			ngd@1 {
				reg = <1>;
				#address-cells = <1>;
				#size-cells = <1>;

				tasha_ifd: tas-ifd {
					compatible = "slim217,1a0";
					reg  = <0 0>;
				};

				wcd9335: codec@1{
					pinctrl-0 = <&cdc_reset_active &wcd_intr_default>;
					pinctrl-names = "default";

					compatible = "slim217,1a0";
					reg  = <1 0>;

					interrupt-parent = <&msmgpio>;
					interrupts = <54 IRQ_TYPE_LEVEL_HIGH>,
						     <53 IRQ_TYPE_LEVEL_HIGH>;
					interrupt-names  = "intr1", "intr2";
					interrupt-controller;
					#interrupt-cells = <1>;
					reset-gpios = <&msmgpio 64 0>;

					slim-ifc-dev  = <&tasha_ifd>;

					#sound-dai-cells = <1>;
				};
			};
		};

		adsp_pil: remoteproc@9300000 {
			compatible = "qcom,msm8996-adsp-pil";
			reg = <0x09300000 0x80000>;

			interrupts-extended = <&intc 0 162 IRQ_TYPE_EDGE_RISING>,
					      <&smp2p_adsp_in 0 IRQ_TYPE_EDGE_RISING>,
					      <&smp2p_adsp_in 1 IRQ_TYPE_EDGE_RISING>,
					      <&smp2p_adsp_in 2 IRQ_TYPE_EDGE_RISING>,
					      <&smp2p_adsp_in 3 IRQ_TYPE_EDGE_RISING>;
			interrupt-names = "wdog", "fatal", "ready",
					  "handover", "stop-ack";

			clocks = <&xo_board>;
			clock-names = "xo";

			memory-region = <&adsp_region>;

			qcom,smem-states = <&smp2p_adsp_out 0>;
			qcom,smem-state-names = "stop";

			smd-edge {
				interrupts = <GIC_SPI 156 IRQ_TYPE_EDGE_RISING>;

				label = "lpass";
				mboxes = <&apcs_glb 8>;
				qcom,smd-edge = <1>;
				qcom,remote-pid = <2>;
				#address-cells = <1>;
				#size-cells = <0>;
				apr {
					power-domains = <&gcc HLOS1_VOTE_LPASS_ADSP_GDSC>;
					compatible = "qcom,apr-v2";
					qcom,smd-channels = "apr_audio_svc";
					qcom,apr-domain = <APR_DOMAIN_ADSP>;
					#address-cells = <1>;
					#size-cells = <0>;

					q6core {
						reg = <APR_SVC_ADSP_CORE>;
						compatible = "qcom,q6core";
					};

					q6afe: q6afe {
						compatible = "qcom,q6afe";
						reg = <APR_SVC_AFE>;
						q6afedai: dais {
							compatible = "qcom,q6afe-dais";
							#address-cells = <1>;
							#size-cells = <0>;
							#sound-dai-cells = <1>;
							hdmi@1 {
								reg = <1>;
							};
						};
					};

					q6asm: q6asm {
						compatible = "qcom,q6asm";
						reg = <APR_SVC_ASM>;
						q6asmdai: dais {
							compatible = "qcom,q6asm-dais";
							#address-cells = <1>;
							#size-cells = <0>;
							#sound-dai-cells = <1>;
							iommus = <&lpass_q6_smmu 1>;
						};
					};

					q6adm: q6adm {
						compatible = "qcom,q6adm";
						reg = <APR_SVC_ADM>;
						q6routing: routing {
							compatible = "qcom,q6adm-routing";
							#sound-dai-cells = <0>;
						};
					};
				};

			};
		};

		apcs_glb: mailbox@9820000 {
			compatible = "qcom,msm8996-apcs-hmss-global";
			reg = <0x09820000 0x1000>;

			#mbox-cells = <1>;
		};

		timer@9840000 {
			#address-cells = <1>;
			#size-cells = <1>;
			ranges;
			compatible = "arm,armv7-timer-mem";
			reg = <0x09840000 0x1000>;
			clock-frequency = <19200000>;

			frame@9850000 {
				frame-number = <0>;
				interrupts = <GIC_SPI 31 IRQ_TYPE_LEVEL_HIGH>,
					     <GIC_SPI 30 IRQ_TYPE_LEVEL_HIGH>;
				reg = <0x09850000 0x1000>,
				      <0x09860000 0x1000>;
			};

			frame@9870000 {
				frame-number = <1>;
				interrupts = <GIC_SPI 32 IRQ_TYPE_LEVEL_HIGH>;
				reg = <0x09870000 0x1000>;
				status = "disabled";
			};

			frame@9880000 {
				frame-number = <2>;
				interrupts = <GIC_SPI 33 IRQ_TYPE_LEVEL_HIGH>;
				reg = <0x09880000 0x1000>;
				status = "disabled";
			};

			frame@9890000 {
				frame-number = <3>;
				interrupts = <GIC_SPI 34 IRQ_TYPE_LEVEL_HIGH>;
				reg = <0x09890000 0x1000>;
				status = "disabled";
			};

			frame@98a0000 {
				frame-number = <4>;
				interrupts = <GIC_SPI 35 IRQ_TYPE_LEVEL_HIGH>;
				reg = <0x098a0000 0x1000>;
				status = "disabled";
			};

			frame@98b0000 {
				frame-number = <5>;
				interrupts = <GIC_SPI 36 IRQ_TYPE_LEVEL_HIGH>;
				reg = <0x098b0000 0x1000>;
				status = "disabled";
			};

			frame@98c0000 {
				frame-number = <6>;
				interrupts = <GIC_SPI 37 IRQ_TYPE_LEVEL_HIGH>;
				reg = <0x098c0000 0x1000>;
				status = "disabled";
			};
		};

		saw3: syscon@9a10000 {
			compatible = "syscon";
			reg = <0x09a10000 0x1000>;
		};

		intc: interrupt-controller@9bc0000 {
			compatible = "qcom,msm8996-gic-v3", "arm,gic-v3";
			#interrupt-cells = <3>;
			interrupt-controller;
			#redistributor-regions = <1>;
			redistributor-stride = <0x0 0x40000>;
			reg = <0x09bc0000 0x10000>,
			      <0x09c00000 0x100000>;
			interrupts = <GIC_PPI 9 IRQ_TYPE_LEVEL_HIGH>;
		};
	};

	sound: sound {
	};

	thermal-zones {
		cpu0-thermal {
			polling-delay-passive = <250>;
			polling-delay = <1000>;

			thermal-sensors = <&tsens0 3>;

			trips {
				cpu0_alert0: trip-point0 {
					temperature = <75000>;
					hysteresis = <2000>;
					type = "passive";
				};

				cpu0_crit: cpu_crit {
					temperature = <110000>;
					hysteresis = <2000>;
					type = "critical";
				};
			};
		};

		cpu1-thermal {
			polling-delay-passive = <250>;
			polling-delay = <1000>;

			thermal-sensors = <&tsens0 5>;

			trips {
				cpu1_alert0: trip-point0 {
					temperature = <75000>;
					hysteresis = <2000>;
					type = "passive";
				};

				cpu1_crit: cpu_crit {
					temperature = <110000>;
					hysteresis = <2000>;
					type = "critical";
				};
			};
		};

		cpu2-thermal {
			polling-delay-passive = <250>;
			polling-delay = <1000>;

			thermal-sensors = <&tsens0 8>;

			trips {
				cpu2_alert0: trip-point0 {
					temperature = <75000>;
					hysteresis = <2000>;
					type = "passive";
				};

				cpu2_crit: cpu_crit {
					temperature = <110000>;
					hysteresis = <2000>;
					type = "critical";
				};
			};
		};

		cpu3-thermal {
			polling-delay-passive = <250>;
			polling-delay = <1000>;

			thermal-sensors = <&tsens0 10>;

			trips {
				cpu3_alert0: trip-point0 {
					temperature = <75000>;
					hysteresis = <2000>;
					type = "passive";
				};

				cpu3_crit: cpu_crit {
					temperature = <110000>;
					hysteresis = <2000>;
					type = "critical";
				};
			};
		};

		gpu-thermal-top {
			polling-delay-passive = <250>;
			polling-delay = <1000>;

			thermal-sensors = <&tsens1 6>;

			trips {
				gpu1_alert0: trip-point0 {
					temperature = <90000>;
					hysteresis = <2000>;
					type = "hot";
				};
			};
		};

		gpu-thermal-bottom {
			polling-delay-passive = <250>;
			polling-delay = <1000>;

			thermal-sensors = <&tsens1 7>;

			trips {
				gpu2_alert0: trip-point0 {
					temperature = <90000>;
					hysteresis = <2000>;
					type = "hot";
				};
			};
		};

		m4m-thermal {
			polling-delay-passive = <250>;
			polling-delay = <1000>;

			thermal-sensors = <&tsens0 1>;

			trips {
				m4m_alert0: trip-point0 {
					temperature = <90000>;
					hysteresis = <2000>;
					type = "hot";
				};
			};
		};

		l3-or-venus-thermal {
			polling-delay-passive = <250>;
			polling-delay = <1000>;

			thermal-sensors = <&tsens0 2>;

			trips {
				l3_or_venus_alert0: trip-point0 {
					temperature = <90000>;
					hysteresis = <2000>;
					type = "hot";
				};
			};
		};

		cluster0-l2-thermal {
			polling-delay-passive = <250>;
			polling-delay = <1000>;

			thermal-sensors = <&tsens0 7>;

			trips {
				cluster0_l2_alert0: trip-point0 {
					temperature = <90000>;
					hysteresis = <2000>;
					type = "hot";
				};
			};
		};

		cluster1-l2-thermal {
			polling-delay-passive = <250>;
			polling-delay = <1000>;

			thermal-sensors = <&tsens0 12>;

			trips {
				cluster1_l2_alert0: trip-point0 {
					temperature = <90000>;
					hysteresis = <2000>;
					type = "hot";
				};
			};
		};

		camera-thermal {
			polling-delay-passive = <250>;
			polling-delay = <1000>;

			thermal-sensors = <&tsens1 1>;

			trips {
				camera_alert0: trip-point0 {
					temperature = <90000>;
					hysteresis = <2000>;
					type = "hot";
				};
			};
		};

		q6-dsp-thermal {
			polling-delay-passive = <250>;
			polling-delay = <1000>;

			thermal-sensors = <&tsens1 2>;

			trips {
				q6_dsp_alert0: trip-point0 {
					temperature = <90000>;
					hysteresis = <2000>;
					type = "hot";
				};
			};
		};

		mem-thermal {
			polling-delay-passive = <250>;
			polling-delay = <1000>;

			thermal-sensors = <&tsens1 3>;

			trips {
				mem_alert0: trip-point0 {
					temperature = <90000>;
					hysteresis = <2000>;
					type = "hot";
				};
			};
		};

		modemtx-thermal {
			polling-delay-passive = <250>;
			polling-delay = <1000>;

			thermal-sensors = <&tsens1 4>;

			trips {
				modemtx_alert0: trip-point0 {
					temperature = <90000>;
					hysteresis = <2000>;
					type = "hot";
				};
			};
		};
	};

	timer {
		compatible = "arm,armv8-timer";
		interrupts = <GIC_PPI 13 IRQ_TYPE_LEVEL_LOW>,
			     <GIC_PPI 14 IRQ_TYPE_LEVEL_LOW>,
			     <GIC_PPI 11 IRQ_TYPE_LEVEL_LOW>,
			     <GIC_PPI 10 IRQ_TYPE_LEVEL_LOW>;
	};
};
#include "msm8996-pins.dtsi"<|MERGE_RESOLUTION|>--- conflicted
+++ resolved
@@ -1559,16 +1559,6 @@
 			compatible = "arm,coresight-etm4x", "arm,primecell";
 			reg = <0x3940000 0x1000>;
 
-<<<<<<< HEAD
-			dwc3@7600000 {
-				compatible = "snps,dwc3";
-				reg = <0x7600000 0xcc00>;
-				interrupts = <0 138 IRQ_TYPE_LEVEL_HIGH>;
-				phys = <&hsusb_phy2>;
-				phy-names = "usb2-phy";
-				snps,dis_u2_susphy_quirk;
-				snps,dis_enblslpm_quirk;
-=======
 			clocks = <&rpmcc RPM_QDSS_CLK>, <&rpmcc RPM_QDSS_A_CLK>;
 			clock-names = "apb_pclk", "atclk";
 
@@ -1581,7 +1571,6 @@
 						  <&apss_funnel0_in1>;
 					};
 				};
->>>>>>> d1988041
 			};
 		};
 
@@ -1603,16 +1592,6 @@
 					};
 				};
 
-<<<<<<< HEAD
-			dwc3@6a00000 {
-				compatible = "snps,dwc3";
-				reg = <0x6a00000 0xcc00>;
-				interrupts = <0 131 IRQ_TYPE_LEVEL_HIGH>;
-				phys = <&hsusb_phy1>, <&ssusb_phy_0>;
-				phy-names = "usb2-phy", "usb3-phy";
-				snps,dis_u2_susphy_quirk;
-				snps,dis_enblslpm_quirk;
-=======
 				port@1 {
 					reg = <1>;
 					apss_funnel0_in1: endpoint {
@@ -1628,7 +1607,6 @@
 						  <&apss_merge_funnel_in0>;
 					};
 				};
->>>>>>> d1988041
 			};
 		};
 
@@ -1642,140 +1620,6 @@
 			cpu = <&CPU2>;
 		};
 
-<<<<<<< HEAD
-		camss: camss@a00000 {
-			compatible = "qcom,msm8996-camss";
-			reg = <0xa34000 0x1000>,
-				<0xa00030 0x4>,
-				<0xa35000 0x1000>,
-				<0xa00038 0x4>,
-				<0xa36000 0x1000>,
-				<0xa00040 0x4>,
-				<0xa30000 0x100>,
-				<0xa30400 0x100>,
-				<0xa30800 0x100>,
-				<0xa30c00 0x100>,
-				<0xa31000 0x500>,
-				<0xa00020 0x10>,
-				<0xa10000 0x1000>,
-				<0xa14000 0x1000>;
-			reg-names = "csiphy0",
-				"csiphy0_clk_mux",
-				"csiphy1",
-				"csiphy1_clk_mux",
-				"csiphy2",
-				"csiphy2_clk_mux",
-				"csid0",
-				"csid1",
-				"csid2",
-				"csid3",
-				"ispif",
-				"csi_clk_mux",
-				"vfe0",
-				"vfe1";
-			interrupts = <GIC_SPI 78 IRQ_TYPE_EDGE_RISING>,
-				<GIC_SPI 79 IRQ_TYPE_EDGE_RISING>,
-				<GIC_SPI 80 IRQ_TYPE_EDGE_RISING>,
-				<GIC_SPI 296 IRQ_TYPE_EDGE_RISING>,
-				<GIC_SPI 297 IRQ_TYPE_EDGE_RISING>,
-				<GIC_SPI 298 IRQ_TYPE_EDGE_RISING>,
-				<GIC_SPI 299 IRQ_TYPE_EDGE_RISING>,
-				<GIC_SPI 309 IRQ_TYPE_EDGE_RISING>,
-				<GIC_SPI 314 IRQ_TYPE_EDGE_RISING>,
-				<GIC_SPI 315 IRQ_TYPE_EDGE_RISING>;
-			interrupt-names = "csiphy0",
-				"csiphy1",
-				"csiphy2",
-				"csid0",
-				"csid1",
-				"csid2",
-				"csid3",
-				"ispif",
-				"vfe0",
-				"vfe1";
-			power-domains = <&mmcc VFE0_GDSC>;
-			clocks = <&mmcc CAMSS_TOP_AHB_CLK>,
-				<&mmcc CAMSS_ISPIF_AHB_CLK>,
-				<&mmcc CAMSS_CSI0PHYTIMER_CLK>,
-				<&mmcc CAMSS_CSI1PHYTIMER_CLK>,
-				<&mmcc CAMSS_CSI2PHYTIMER_CLK>,
-				<&mmcc CAMSS_CSI0_AHB_CLK>,
-				<&mmcc CAMSS_CSI0_CLK>,
-				<&mmcc CAMSS_CSI0PHY_CLK>,
-				<&mmcc CAMSS_CSI0PIX_CLK>,
-				<&mmcc CAMSS_CSI0RDI_CLK>,
-				<&mmcc CAMSS_CSI1_AHB_CLK>,
-				<&mmcc CAMSS_CSI1_CLK>,
-				<&mmcc CAMSS_CSI1PHY_CLK>,
-				<&mmcc CAMSS_CSI1PIX_CLK>,
-				<&mmcc CAMSS_CSI1RDI_CLK>,
-				<&mmcc CAMSS_CSI2_AHB_CLK>,
-				<&mmcc CAMSS_CSI2_CLK>,
-				<&mmcc CAMSS_CSI2PHY_CLK>,
-				<&mmcc CAMSS_CSI2PIX_CLK>,
-				<&mmcc CAMSS_CSI2RDI_CLK>,
-				<&mmcc CAMSS_CSI3_AHB_CLK>,
-				<&mmcc CAMSS_CSI3_CLK>,
-				<&mmcc CAMSS_CSI3PHY_CLK>,
-				<&mmcc CAMSS_CSI3PIX_CLK>,
-				<&mmcc CAMSS_CSI3RDI_CLK>,
-				<&mmcc CAMSS_AHB_CLK>,
-				<&mmcc CAMSS_VFE0_CLK>,
-				<&mmcc CAMSS_CSI_VFE0_CLK>,
-				<&mmcc CAMSS_VFE0_AHB_CLK>,
-				<&mmcc CAMSS_VFE0_STREAM_CLK>,
-				<&mmcc CAMSS_VFE1_CLK>,
-				<&mmcc CAMSS_CSI_VFE1_CLK>,
-				<&mmcc CAMSS_VFE1_AHB_CLK>,
-				<&mmcc CAMSS_VFE1_STREAM_CLK>,
-				<&mmcc CAMSS_VFE_AHB_CLK>,
-				<&mmcc CAMSS_VFE_AXI_CLK>;
-			clock-names = "top_ahb",
-				"ispif_ahb",
-				"csiphy0_timer",
-				"csiphy1_timer",
-				"csiphy2_timer",
-				"csi0_ahb",
-				"csi0",
-				"csi0_phy",
-				"csi0_pix",
-				"csi0_rdi",
-				"csi1_ahb",
-				"csi1",
-				"csi1_phy",
-				"csi1_pix",
-				"csi1_rdi",
-				"csi2_ahb",
-				"csi2",
-				"csi2_phy",
-				"csi2_pix",
-				"csi2_rdi",
-				"csi3_ahb",
-				"csi3",
-				"csi3_phy",
-				"csi3_pix",
-				"csi3_rdi",
-				"ahb",
-				"vfe0",
-				"csi_vfe0",
-				"vfe0_ahb",
-				"vfe0_stream",
-				"vfe1",
-				"csi_vfe1",
-				"vfe1_ahb",
-				"vfe1_stream",
-				"vfe_ahb",
-				"vfe_axi";
-			vdda-supply = <&pm8994_l2>;
-			iommus = <&vfe_smmu 0>,
-				 <&vfe_smmu 1>,
-				 <&vfe_smmu 2>,
-				 <&vfe_smmu 3>;
-			status = "disabled";
-			ports {
-				#address-cells = <1>;
-				#size-cells = <0>;
-=======
 		etm@3a40000 {
 			compatible = "arm,coresight-etm4x", "arm,primecell";
 			reg = <0x3a40000 0x1000>;
@@ -1792,7 +1636,6 @@
 						  <&apss_funnel1_in0>;
 					};
 				};
->>>>>>> d1988041
 			};
 		};
 
