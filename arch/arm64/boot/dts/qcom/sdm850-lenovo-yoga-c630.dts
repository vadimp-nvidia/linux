// SPDX-License-Identifier: BSD-3-Clause
/*
 * Lenovo Yoga C630
 *
 * Copyright (c) 2019, Linaro Ltd.
 */

/dts-v1/;

#include <dt-bindings/gpio/gpio.h>
#include <dt-bindings/input/gpio-keys.h>
#include <dt-bindings/input/input.h>
#include <dt-bindings/regulator/qcom,rpmh-regulator.h>
#include <dt-bindings/sound/qcom,q6afe.h>
#include <dt-bindings/sound/qcom,q6asm.h>
#include "sdm845.dtsi"
#include "pm8998.dtsi"

/ {
	model = "Lenovo Yoga C630";
	compatible = "lenovo,yoga-c630", "qcom,sdm845";

	aliases {
		hsuart0 = &uart6;
	};

	gpio-keys {
		compatible = "gpio-keys";

		pinctrl-names = "default";
		pinctrl-0 = <&lid_pin_active>, <&mode_pin_active>;

		lid {
			gpios = <&tlmm 124 GPIO_ACTIVE_HIGH>;
			linux,input-type = <EV_SW>;
			linux,code = <SW_LID>;
			wakeup-source;
			wakeup-event-action = <EV_ACT_DEASSERTED>;
		};

		mode {
			gpios = <&tlmm 95 GPIO_ACTIVE_HIGH>;
			linux,input-type = <EV_SW>;
			linux,code = <SW_TABLET_MODE>;
		};
	};

	panel {
		compatible = "boe,nv133fhm-n61";
		no-hpd;

		ports {
			port {
				panel_in_edp: endpoint {
					remote-endpoint = <&sn65dsi86_out>;
				};
			};
		};
	};

	sn65dsi86_refclk: sn65dsi86-refclk {
		compatible = "fixed-clock";
		#clock-cells = <0>;

		clock-frequency = <19200000>;
	};
};

&adsp_pas {
	firmware-name = "qcom/LENOVO/81JL/qcadsp850.mbn";
	status = "okay";
};

&apps_rsc {
	pm8998-rpmh-regulators {
		compatible = "qcom,pm8998-rpmh-regulators";
		qcom,pmic-id = "a";

		vdd-l2-l8-l17-supply = <&vreg_s3a_1p35>;
		vdd-l7-l12-l14-l15-supply = <&vreg_s5a_2p04>;

		vreg_s2a_1p125: smps2 {
		};

		vreg_s3a_1p35: smps3 {
			regulator-min-microvolt = <1352000>;
			regulator-max-microvolt = <1352000>;
			regulator-initial-mode = <RPMH_REGULATOR_MODE_HPM>;
		};

		vreg_s4a_1p8: smps4 {
			regulator-min-microvolt = <1800000>;
			regulator-max-microvolt = <1800000>;
			regulator-initial-mode = <RPMH_REGULATOR_MODE_HPM>;
		};

		vreg_s5a_2p04: smps5 {
			regulator-min-microvolt = <2040000>;
			regulator-max-microvolt = <2040000>;
			regulator-initial-mode = <RPMH_REGULATOR_MODE_HPM>;
		};

		vreg_s7a_1p025: smps7 {
		};

		vdd_qusb_hs0:
		vdda_hp_pcie_core:
		vdda_mipi_csi0_0p9:
		vdda_mipi_csi1_0p9:
		vdda_mipi_csi2_0p9:
		vdda_mipi_dsi0_pll:
		vdda_mipi_dsi1_pll:
		vdda_qlink_lv:
		vdda_qlink_lv_ck:
		vdda_qrefs_0p875:
		vdda_pcie_core:
		vdda_pll_cc_ebi01:
		vdda_pll_cc_ebi23:
		vdda_sp_sensor:
		vdda_ufs1_core:
		vdda_ufs2_core:
		vdda_usb1_ss_core:
		vdda_usb2_ss_core:
		vreg_l1a_0p875: ldo1 {
			regulator-min-microvolt = <880000>;
			regulator-max-microvolt = <880000>;
			regulator-initial-mode = <RPMH_REGULATOR_MODE_HPM>;
		};

		vddpx_10:
		vreg_l2a_1p2: ldo2 {
			regulator-min-microvolt = <1200000>;
			regulator-max-microvolt = <1200000>;
			regulator-initial-mode = <RPMH_REGULATOR_MODE_HPM>;
			regulator-always-on;
		};

		vreg_l3a_1p0: ldo3 {
		};

		vdd_wcss_cx:
		vdd_wcss_mx:
		vdda_wcss_pll:
		vreg_l5a_0p8: ldo5 {
			regulator-min-microvolt = <800000>;
			regulator-max-microvolt = <800000>;
			regulator-initial-mode = <RPMH_REGULATOR_MODE_HPM>;
		};

		vddpx_13:
		vreg_l6a_1p8: ldo6 {
			regulator-min-microvolt = <1800000>;
			regulator-max-microvolt = <1800000>;
			regulator-initial-mode = <RPMH_REGULATOR_MODE_HPM>;
		};

		vreg_l7a_1p8: ldo7 {
			regulator-min-microvolt = <1800000>;
			regulator-max-microvolt = <1800000>;
			regulator-initial-mode = <RPMH_REGULATOR_MODE_HPM>;
		};

		vreg_l8a_1p2: ldo8 {
		};

		vreg_l9a_1p8: ldo9 {
		};

		vreg_l10a_1p8: ldo10 {
		};

		vreg_l11a_1p0: ldo11 {
		};

		vdd_qfprom:
		vdd_qfprom_sp:
		vdda_apc1_cs_1p8:
		vdda_gfx_cs_1p8:
		vdda_qrefs_1p8:
		vdda_qusb_hs0_1p8:
		vddpx_11:
		vreg_l12a_1p8: ldo12 {
			regulator-min-microvolt = <1800000>;
			regulator-max-microvolt = <1800000>;
			regulator-initial-mode = <RPMH_REGULATOR_MODE_HPM>;
		};

		vddpx_2:
		vreg_l13a_2p95: ldo13 {
		};

		vreg_l14a_1p88: ldo14 {
			regulator-min-microvolt = <1880000>;
			regulator-max-microvolt = <1880000>;
			regulator-initial-mode = <RPMH_REGULATOR_MODE_HPM>;
			regulator-always-on;
		};

		vreg_l15a_1p8: ldo15 {
		};

		vreg_l16a_2p7: ldo16 {
		};

		vreg_l17a_1p3: ldo17 {
			regulator-min-microvolt = <1304000>;
			regulator-max-microvolt = <1304000>;
			regulator-initial-mode = <RPMH_REGULATOR_MODE_HPM>;
		};

		vreg_l18a_2p7: ldo18 {
		};

		vreg_l19a_3p0: ldo19 {
			regulator-min-microvolt = <3100000>;
			regulator-max-microvolt = <3108000>;
			regulator-initial-mode = <RPMH_REGULATOR_MODE_HPM>;
		};

		vreg_l20a_2p95: ldo20 {
			regulator-min-microvolt = <2960000>;
			regulator-max-microvolt = <2960000>;
			regulator-initial-mode = <RPMH_REGULATOR_MODE_HPM>;
		};

		vreg_l21a_2p95: ldo21 {
		};

		vreg_l22a_2p85: ldo22 {
		};

		vreg_l23a_3p3: ldo23 {
		};

		vdda_qusb_hs0_3p1:
		vreg_l24a_3p075: ldo24 {
			regulator-min-microvolt = <3075000>;
			regulator-max-microvolt = <3083000>;
			regulator-initial-mode = <RPMH_REGULATOR_MODE_HPM>;
		};

		vreg_l25a_3p3: ldo25 {
			regulator-min-microvolt = <3104000>;
			regulator-max-microvolt = <3112000>;
			regulator-initial-mode = <RPMH_REGULATOR_MODE_HPM>;
		};

		vdda_hp_pcie_1p2:
		vdda_hv_ebi0:
		vdda_hv_ebi1:
		vdda_hv_ebi2:
		vdda_hv_ebi3:
		vdda_mipi_csi_1p25:
		vdda_mipi_dsi0_1p2:
		vdda_mipi_dsi1_1p2:
		vdda_pcie_1p2:
		vdda_ufs1_1p2:
		vdda_ufs2_1p2:
		vdda_usb1_ss_1p2:
		vdda_usb2_ss_1p2:
		vreg_l26a_1p2: ldo26 {
			regulator-min-microvolt = <1200000>;
			regulator-max-microvolt = <1208000>;
			regulator-initial-mode = <RPMH_REGULATOR_MODE_HPM>;
		};

		vreg_l28a_3p0: ldo28 {
		};

		vreg_lvs1a_1p8: lvs1 {
		};

		vreg_lvs2a_1p8: lvs2 {
		};
	};
};

&cdsp_pas {
	firmware-name = "qcom/LENOVO/81JL/qccdsp850.mbn";
	status = "okay";
};

&dsi0 {
	status = "okay";
	vdda-supply = <&vreg_l26a_1p2>;

	ports {
		port@1 {
			endpoint {
				remote-endpoint = <&sn65dsi86_in_a>;
				data-lanes = <0 1 2 3>;
			};
		};
	};
};

&dsi0_phy {
	status = "okay";
	vdds-supply = <&vreg_l1a_0p875>;
};

&gcc {
	protected-clocks = <GCC_QSPI_CORE_CLK>,
			   <GCC_QSPI_CORE_CLK_SRC>,
			   <GCC_QSPI_CNOC_PERIPH_AHB_CLK>,
			   <GCC_LPASS_Q6_AXI_CLK>,
			   <GCC_LPASS_SWAY_CLK>;
};

&gpu {
	zap-shader {
		memory-region = <&gpu_mem>;
		firmware-name = "qcom/LENOVO/81JL/qcdxkmsuc850.mbn";
	};
};

&i2c1 {
	status = "okay";
	clock-frequency = <400000>;
};

&i2c3 {
	status = "okay";
	clock-frequency = <400000>;
	/* Overwrite pinctrl-0 from sdm845.dtsi */
	pinctrl-0 = <&qup_i2c3_default &i2c3_hid_active>;

	tsel: hid@15 {
		compatible = "hid-over-i2c";
		reg = <0x15>;
		hid-descr-addr = <0x1>;

		interrupts-extended = <&tlmm 37 IRQ_TYPE_LEVEL_HIGH>;
	};

	tsc2: hid@2c {
		compatible = "hid-over-i2c";
		reg = <0x2c>;
		hid-descr-addr = <0x20>;

		interrupts-extended = <&tlmm 37 IRQ_TYPE_LEVEL_HIGH>;
	};
};

&i2c5 {
	status = "okay";
	clock-frequency = <400000>;

	tsc1: hid@10 {
		compatible = "hid-over-i2c";
		reg = <0x10>;
		hid-descr-addr = <0x1>;

		interrupts-extended = <&tlmm 125 IRQ_TYPE_LEVEL_LOW>;
<<<<<<< HEAD
=======

		pinctrl-names = "default";
		pinctrl-0 = <&i2c5_hid_active>;
	};
};

&i2c10 {
	status = "okay";
	clock-frequency = <400000>;
>>>>>>> e0733463

	sn65dsi86: bridge@2c {
		compatible = "ti,sn65dsi86";
		reg = <0x2c>;
		pinctrl-names = "default";
<<<<<<< HEAD
		pinctrl-0 = <&i2c5_hid_active>;
=======
		pinctrl-0 = <&sn65dsi86_pin_active>;

		enable-gpios = <&tlmm 96 GPIO_ACTIVE_HIGH>;

		vpll-supply = <&vreg_l14a_1p88>;
		vccio-supply = <&vreg_l14a_1p88>;

		clocks = <&sn65dsi86_refclk>;
		clock-names = "refclk";

		ports {
			#address-cells = <1>;
			#size-cells = <0>;

			port@0 {
				reg = <0>;
				sn65dsi86_in_a: endpoint {
					remote-endpoint = <&dsi0_out>;
				};
			};

			port@1 {
				reg = <1>;
				sn65dsi86_out: endpoint {
					remote-endpoint = <&panel_in_edp>;
				};
			};
		};
>>>>>>> e0733463
	};
};

&i2c11 {
	status = "okay";
	clock-frequency = <400000>;

	ecsh: hid@5c {
		compatible = "hid-over-i2c";
		reg = <0x5c>;
		hid-descr-addr = <0x1>;

		interrupts-extended = <&tlmm 92 IRQ_TYPE_LEVEL_LOW>;

		pinctrl-names = "default";
		pinctrl-0 = <&i2c11_hid_active>;
	};
};

&mdss {
	status = "okay";
};

&mdss_mdp {
	status = "okay";
};

&mss_pil {
	firmware-name = "qcom/LENOVO/81JL/qcdsp1v2850.mbn", "qcom/LENOVO/81JL/qcdsp2850.mbn";
};

&qup_i2c10_default {
	pinconf {
		pins = "gpio55", "gpio56";
		drive-strength = <2>;
		bias-disable;
	};
};

&qup_i2c12_default {
	drive-strength = <2>;
	bias-disable;
};

&qup_uart6_default {
	pinmux {
		 pins = "gpio45", "gpio46", "gpio47", "gpio48";
		 function = "qup6";
	};

	cts {
		pins = "gpio45";
		bias-pull-down;
	};

	rts-tx {
		pins = "gpio46", "gpio47";
		drive-strength = <2>;
		bias-disable;
	};

	rx {
		pins = "gpio48";
		bias-pull-up;
	};
};

&qupv3_id_0 {
	status = "okay";
};

&qupv3_id_1 {
	status = "okay";
};

&q6asmdai {
	dai@0 {
		reg = <0>;
	};

	dai@1 {
		reg = <1>;
	};
};

&sound {
	compatible = "qcom,db845c-sndcard";
	model = "Lenovo-YOGA-C630-13Q50";

	audio-routing =
		"RX_BIAS", "MCLK",
		"AMIC2", "MIC BIAS2",
		"SpkrLeft IN", "SPK1 OUT",
		"SpkrRight IN", "SPK2 OUT",
		"MM_DL1",  "MultiMedia1 Playback",
		"MultiMedia2 Capture", "MM_UL2";

	mm1-dai-link {
		link-name = "MultiMedia1";
		cpu {
			sound-dai = <&q6asmdai  MSM_FRONTEND_DAI_MULTIMEDIA1>;
		};
	};

	mm2-dai-link {
		link-name = "MultiMedia2";
		cpu {
			sound-dai = <&q6asmdai  MSM_FRONTEND_DAI_MULTIMEDIA2>;
		};
	};

	slim-dai-link {
		link-name = "SLIM Playback";
		cpu {
			sound-dai = <&q6afedai SLIMBUS_0_RX>;
		};

		platform {
			sound-dai = <&q6routing>;
		};

		codec {
			sound-dai =  <&left_spkr>, <&right_spkr>, <&swm 0>, <&wcd9340 0>;
		};
	};

	slimcap-dai-link {
		link-name = "SLIM Capture";
		cpu {
			sound-dai = <&q6afedai SLIMBUS_0_TX>;
		};

		platform {
			sound-dai = <&q6routing>;
		};

		codec {
			sound-dai = <&wcd9340 1>;
		};
	};
};

&tlmm {
	gpio-reserved-ranges = <0 4>, <81 4>;

<<<<<<< HEAD
=======
	sn65dsi86_pin_active: sn65dsi86-enable {
		pins = "gpio96";
		drive-strength = <2>;
		bias-disable;
	};

>>>>>>> e0733463
	i2c3_hid_active: i2c2-hid-active {
		pins = "gpio37";
		function = "gpio";

		input-enable;
		bias-pull-up;
		drive-strength = <2>;
	};

	i2c5_hid_active: i2c5-hid-active {
		pins = "gpio125";
		function = "gpio";

		input-enable;
		bias-pull-up;
		drive-strength = <2>;
	};

	i2c11_hid_active: i2c11-hid-active {
		pins = "gpio92";
		function = "gpio";

		input-enable;
		bias-pull-up;
		drive-strength = <2>;
	};

	wcd_intr_default: wcd_intr_default {
		pins = "gpio54";
		function = "gpio";

		input-enable;
		bias-pull-down;
		drive-strength = <2>;
	};

	lid_pin_active: lid-pin {
		pins = "gpio124";
		function = "gpio";

		input-enable;
		bias-disable;
	};

	mode_pin_active: mode-pin {
		pins = "gpio95";
		function = "gpio";

		input-enable;
		bias-disable;
	};
};

&uart6 {
	status = "okay";

	bluetooth {
		compatible = "qcom,wcn3990-bt";

		vddio-supply = <&vreg_s4a_1p8>;
		vddxo-supply = <&vreg_l7a_1p8>;
		vddrf-supply = <&vreg_l17a_1p3>;
		vddch0-supply = <&vreg_l25a_3p3>;
		max-speed = <3200000>;
	};
};

&ufs_mem_hc {
	status = "okay";

	reset-gpios = <&tlmm 150 GPIO_ACTIVE_LOW>;

	vcc-supply = <&vreg_l20a_2p95>;
	vcc-max-microamp = <600000>;
};

&ufs_mem_phy {
	status = "okay";

	vdda-phy-supply = <&vdda_ufs1_core>;
	vdda-pll-supply = <&vdda_ufs1_1p2>;
};

&usb_1 {
	status = "okay";
};

&usb_1_dwc3 {
	dr_mode = "host";
};

&usb_1_hsphy {
	status = "okay";

	vdd-supply = <&vdda_usb1_ss_core>;
	vdda-pll-supply = <&vdda_qusb_hs0_1p8>;
	vdda-phy-dpdm-supply = <&vdda_qusb_hs0_3p1>;

	qcom,imp-res-offset-value = <8>;
	qcom,hstx-trim-value = <QUSB2_V2_HSTX_TRIM_21_6_MA>;
	qcom,preemphasis-level = <QUSB2_V2_PREEMPHASIS_5_PERCENT>;
	qcom,preemphasis-width = <QUSB2_V2_PREEMPHASIS_WIDTH_HALF_BIT>;
};

&usb_1_qmpphy {
	status = "okay";

	vdda-phy-supply = <&vdda_usb1_ss_1p2>;
	vdda-pll-supply = <&vdda_usb1_ss_core>;
};

&usb_2 {
	status = "okay";
};

&usb_2_dwc3 {
	dr_mode = "host";
};

&usb_2_hsphy {
	status = "okay";

	vdd-supply = <&vdda_usb2_ss_core>;
	vdda-pll-supply = <&vdda_qusb_hs0_1p8>;
	vdda-phy-dpdm-supply = <&vdda_qusb_hs0_3p1>;

	qcom,imp-res-offset-value = <8>;
	qcom,hstx-trim-value = <QUSB2_V2_HSTX_TRIM_22_8_MA>;
};

&usb_2_qmpphy {
	status = "okay";

	vdda-phy-supply = <&vdda_usb2_ss_1p2>;
	vdda-pll-supply = <&vdda_usb2_ss_core>;
};

&wcd9340{
	pinctrl-0 = <&wcd_intr_default>;
	pinctrl-names = "default";
	clock-names = "extclk";
	clocks = <&rpmhcc RPMH_LN_BB_CLK2>;
	reset-gpios = <&tlmm 64 0>;
	vdd-buck-supply = <&vreg_s4a_1p8>;
	vdd-buck-sido-supply = <&vreg_s4a_1p8>;
	vdd-tx-supply = <&vreg_s4a_1p8>;
	vdd-rx-supply = <&vreg_s4a_1p8>;
	vdd-io-supply = <&vreg_s4a_1p8>;

	swm: swm@c85 {
		left_spkr: wsa8810-left{
			compatible = "sdw10217211000";
			reg = <0 3>;
			powerdown-gpios = <&wcdgpio 2 GPIO_ACTIVE_HIGH>;
			#thermal-sensor-cells = <0>;
			sound-name-prefix = "SpkrLeft";
			#sound-dai-cells = <0>;
		};

		right_spkr: wsa8810-right{
			compatible = "sdw10217211000";
			powerdown-gpios = <&wcdgpio 3 GPIO_ACTIVE_HIGH>;
			reg = <0 4>;
			#thermal-sensor-cells = <0>;
			sound-name-prefix = "SpkrRight";
			#sound-dai-cells = <0>;
		};
	};
};

&wifi {
	status = "okay";

	vdd-0.8-cx-mx-supply = <&vreg_l5a_0p8>;
	vdd-1.8-xo-supply = <&vreg_l7a_1p8>;
	vdd-1.3-rfa-supply = <&vreg_l17a_1p3>;
	vdd-3.3-ch0-supply = <&vreg_l25a_3p3>;

	qcom,snoc-host-cap-8bit-quirk;
};<|MERGE_RESOLUTION|>--- conflicted
+++ resolved
@@ -352,8 +352,6 @@
 		hid-descr-addr = <0x1>;
 
 		interrupts-extended = <&tlmm 125 IRQ_TYPE_LEVEL_LOW>;
-<<<<<<< HEAD
-=======
 
 		pinctrl-names = "default";
 		pinctrl-0 = <&i2c5_hid_active>;
@@ -363,15 +361,11 @@
 &i2c10 {
 	status = "okay";
 	clock-frequency = <400000>;
->>>>>>> e0733463
 
 	sn65dsi86: bridge@2c {
 		compatible = "ti,sn65dsi86";
 		reg = <0x2c>;
 		pinctrl-names = "default";
-<<<<<<< HEAD
-		pinctrl-0 = <&i2c5_hid_active>;
-=======
 		pinctrl-0 = <&sn65dsi86_pin_active>;
 
 		enable-gpios = <&tlmm 96 GPIO_ACTIVE_HIGH>;
@@ -400,7 +394,6 @@
 				};
 			};
 		};
->>>>>>> e0733463
 	};
 };
 
@@ -546,15 +539,12 @@
 &tlmm {
 	gpio-reserved-ranges = <0 4>, <81 4>;
 
-<<<<<<< HEAD
-=======
 	sn65dsi86_pin_active: sn65dsi86-enable {
 		pins = "gpio96";
 		drive-strength = <2>;
 		bias-disable;
 	};
 
->>>>>>> e0733463
 	i2c3_hid_active: i2c2-hid-active {
 		pins = "gpio37";
 		function = "gpio";
