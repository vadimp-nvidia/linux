--- conflicted
+++ resolved
@@ -7,188 +7,6 @@
 #define _ASM_ARC_PGTABLE_H
 
 #include <linux/bits.h>
-<<<<<<< HEAD
-#include <asm-generic/pgtable-nopmd.h>
-#include <asm/page.h>
-#include <asm/mmu.h>	/* to propagate CONFIG_ARC_MMU_VER <n> */
-
-/**************************************************************************
- * Page Table Flags
- *
- * ARC700 MMU only deals with softare managed TLB entries.
- * Page Tables are purely for Linux VM's consumption and the bits below are
- * suited to that (uniqueness). Hence some are not implemented in the TLB and
- * some have different value in TLB.
- * e.g. MMU v2: K_READ bit is 8 and so is GLOBAL (possible because they live in
- *      seperate PD0 and PD1, which combined forms a translation entry)
- *      while for PTE perspective, they are 8 and 9 respectively
- * with MMU v3: Most bits (except SHARED) represent the exact hardware pos
- *      (saves some bit shift ops in TLB Miss hdlrs)
- */
-
-#if (CONFIG_ARC_MMU_VER <= 2)
-
-#define _PAGE_ACCESSED      (1<<1)	/* Page is accessed (S) */
-#define _PAGE_CACHEABLE     (1<<2)	/* Page is cached (H) */
-#define _PAGE_EXECUTE       (1<<3)	/* Page has user execute perm (H) */
-#define _PAGE_WRITE         (1<<4)	/* Page has user write perm (H) */
-#define _PAGE_READ          (1<<5)	/* Page has user read perm (H) */
-#define _PAGE_DIRTY         (1<<6)	/* Page modified (dirty) (S) */
-#define _PAGE_SPECIAL       (1<<7)
-#define _PAGE_GLOBAL        (1<<8)	/* Page is global (H) */
-#define _PAGE_PRESENT       (1<<10)	/* TLB entry is valid (H) */
-
-#else	/* MMU v3 onwards */
-
-#define _PAGE_CACHEABLE     (1<<0)	/* Page is cached (H) */
-#define _PAGE_EXECUTE       (1<<1)	/* Page has user execute perm (H) */
-#define _PAGE_WRITE         (1<<2)	/* Page has user write perm (H) */
-#define _PAGE_READ          (1<<3)	/* Page has user read perm (H) */
-#define _PAGE_ACCESSED      (1<<4)	/* Page is accessed (S) */
-#define _PAGE_DIRTY         (1<<5)	/* Page modified (dirty) (S) */
-#define _PAGE_SPECIAL       (1<<6)
-
-#if (CONFIG_ARC_MMU_VER >= 4)
-#define _PAGE_WTHRU         (1<<7)	/* Page cache mode write-thru (H) */
-#endif
-
-#define _PAGE_GLOBAL        (1<<8)	/* Page is global (H) */
-#define _PAGE_PRESENT       (1<<9)	/* TLB entry is valid (H) */
-
-#if (CONFIG_ARC_MMU_VER >= 4)
-#define _PAGE_HW_SZ         (1<<10)	/* Page Size indicator (H): 0 normal, 1 super */
-#endif
-
-#define _PAGE_SHARED_CODE   (1<<11)	/* Shared Code page with cmn vaddr
-					   usable for shared TLB entries (H) */
-
-#define _PAGE_UNUSED_BIT    (1<<12)
-#endif
-
-/* vmalloc permissions */
-#define _K_PAGE_PERMS  (_PAGE_EXECUTE | _PAGE_WRITE | _PAGE_READ | \
-			_PAGE_GLOBAL | _PAGE_PRESENT)
-
-#ifndef CONFIG_ARC_CACHE_PAGES
-#undef _PAGE_CACHEABLE
-#define _PAGE_CACHEABLE 0
-#endif
-
-#ifndef _PAGE_HW_SZ
-#define _PAGE_HW_SZ	0
-#endif
-
-/* Defaults for every user page */
-#define ___DEF (_PAGE_PRESENT | _PAGE_CACHEABLE)
-
-/* Set of bits not changed in pte_modify */
-#define _PAGE_CHG_MASK	(PAGE_MASK_PHYS | _PAGE_ACCESSED | _PAGE_DIRTY | \
-							   _PAGE_SPECIAL)
-/* More Abbrevaited helpers */
-#define PAGE_U_NONE     __pgprot(___DEF)
-#define PAGE_U_R        __pgprot(___DEF | _PAGE_READ)
-#define PAGE_U_W_R      __pgprot(___DEF | _PAGE_READ | _PAGE_WRITE)
-#define PAGE_U_X_R      __pgprot(___DEF | _PAGE_READ | _PAGE_EXECUTE)
-#define PAGE_U_X_W_R    __pgprot(___DEF | _PAGE_READ | _PAGE_WRITE | \
-						       _PAGE_EXECUTE)
-
-#define PAGE_SHARED	PAGE_U_W_R
-
-/* While kernel runs out of unstranslated space, vmalloc/modules use a chunk of
- * user vaddr space - visible in all addr spaces, but kernel mode only
- * Thus Global, all-kernel-access, no-user-access, cached
- */
-#define PAGE_KERNEL          __pgprot(_K_PAGE_PERMS | _PAGE_CACHEABLE)
-
-/* ioremap */
-#define PAGE_KERNEL_NO_CACHE __pgprot(_K_PAGE_PERMS)
-
-/* Masks for actual TLB "PD"s */
-#define PTE_BITS_IN_PD0		(_PAGE_GLOBAL | _PAGE_PRESENT | _PAGE_HW_SZ)
-#define PTE_BITS_RWX		(_PAGE_EXECUTE | _PAGE_WRITE | _PAGE_READ)
-
-#define PTE_BITS_NON_RWX_IN_PD1	(PAGE_MASK_PHYS | _PAGE_CACHEABLE)
-
-/**************************************************************************
- * Mapping of vm_flags (Generic VM) to PTE flags (arch specific)
- *
- * Certain cases have 1:1 mapping
- *  e.g. __P101 means VM_READ, VM_EXEC and !VM_SHARED
- *       which directly corresponds to  PAGE_U_X_R
- *
- * Other rules which cause the divergence from 1:1 mapping
- *
- *  1. Although ARC700 can do exclusive execute/write protection (meaning R
- *     can be tracked independet of X/W unlike some other CPUs), still to
- *     keep things consistent with other archs:
- *      -Write implies Read:   W => R
- *      -Execute implies Read: X => R
- *
- *  2. Pvt Writable doesn't have Write Enabled initially: Pvt-W => !W
- *     This is to enable COW mechanism
- */
-	/* xwr */
-#define __P000  PAGE_U_NONE
-#define __P001  PAGE_U_R
-#define __P010  PAGE_U_R	/* Pvt-W => !W */
-#define __P011  PAGE_U_R	/* Pvt-W => !W */
-#define __P100  PAGE_U_X_R	/* X => R */
-#define __P101  PAGE_U_X_R
-#define __P110  PAGE_U_X_R	/* Pvt-W => !W and X => R */
-#define __P111  PAGE_U_X_R	/* Pvt-W => !W */
-
-#define __S000  PAGE_U_NONE
-#define __S001  PAGE_U_R
-#define __S010  PAGE_U_W_R	/* W => R */
-#define __S011  PAGE_U_W_R
-#define __S100  PAGE_U_X_R	/* X => R */
-#define __S101  PAGE_U_X_R
-#define __S110  PAGE_U_X_W_R	/* X => R */
-#define __S111  PAGE_U_X_W_R
-
-/****************************************************************
- * 2 tier (PGD:PTE) software page walker
- *
- * [31]		    32 bit virtual address              [0]
- * -------------------------------------------------------
- * |               | <------------ PGDIR_SHIFT ----------> |
- * |		   |					 |
- * | BITS_FOR_PGD  |  BITS_FOR_PTE  | <-- PAGE_SHIFT --> |
- * -------------------------------------------------------
- *       |                  |                |
- *       |                  |                --> off in page frame
- *       |                  ---> index into Page Table
- *       ----> index into Page Directory
- *
- * In a single page size configuration, only PAGE_SHIFT is fixed
- * So both PGD and PTE sizing can be tweaked
- *  e.g. 8K page (PAGE_SHIFT 13) can have
- *  - PGDIR_SHIFT 21  -> 11:8:13 address split
- *  - PGDIR_SHIFT 24  -> 8:11:13 address split
- *
- * If Super Page is configured, PGDIR_SHIFT becomes fixed too,
- * so the sizing flexibility is gone.
- */
-
-#if defined(CONFIG_ARC_HUGEPAGE_16M)
-#define PGDIR_SHIFT	24
-#elif defined(CONFIG_ARC_HUGEPAGE_2M)
-#define PGDIR_SHIFT	21
-#else
-/*
- * Only Normal page support so "hackable" (see comment above)
- * Default value provides 11:8:13 (8K), 11:9:12 (4K)
- */
-#define PGDIR_SHIFT	21
-#endif
-
-#define BITS_FOR_PTE	(PGDIR_SHIFT - PAGE_SHIFT)
-#define BITS_FOR_PGD	(32 - PGDIR_SHIFT)
-
-#define PGDIR_SIZE	BIT(PGDIR_SHIFT)	/* vaddr span, not PDG sz */
-#define PGDIR_MASK	(~(PGDIR_SIZE-1))
-=======
->>>>>>> 3b17187f
 
 #include <asm/pgtable-levels.h>
 #include <asm/pgtable-bits-arcv2.h>
