# SPDX-License-Identifier: GPL-2.0
#
# Makefile for the linux kernel.
#

CFLAGS_ptrace.o		+= -DUTS_MACHINE='"$(UTS_MACHINE)"'

# Disable clang warning for using setjmp without setjmp.h header
CFLAGS_crash.o		+= $(call cc-disable-warning, builtin-requires-header)
<<<<<<< HEAD

subdir-ccflags-$(CONFIG_PPC_WERROR) := -Werror
=======
>>>>>>> f7688b48

ifdef CONFIG_PPC64
CFLAGS_prom_init.o	+= $(NO_MINIMAL_TOC)
endif
ifdef CONFIG_PPC32
CFLAGS_prom_init.o      += -fPIC
CFLAGS_btext.o		+= -fPIC
endif

CFLAGS_cputable.o += $(DISABLE_LATENT_ENTROPY_PLUGIN)
CFLAGS_prom_init.o += $(DISABLE_LATENT_ENTROPY_PLUGIN)
CFLAGS_btext.o += $(DISABLE_LATENT_ENTROPY_PLUGIN)
CFLAGS_prom.o += $(DISABLE_LATENT_ENTROPY_PLUGIN)

CFLAGS_prom_init.o += $(call cc-option, -fno-stack-protector)

ifdef CONFIG_FUNCTION_TRACER
# Do not trace early boot code
CFLAGS_REMOVE_cputable.o = $(CC_FLAGS_FTRACE)
CFLAGS_REMOVE_prom_init.o = $(CC_FLAGS_FTRACE)
CFLAGS_REMOVE_btext.o = $(CC_FLAGS_FTRACE)
CFLAGS_REMOVE_prom.o = $(CC_FLAGS_FTRACE)
<<<<<<< HEAD
=======
endif

KASAN_SANITIZE_early_32.o := n
KASAN_SANITIZE_cputable.o := n
KASAN_SANITIZE_prom_init.o := n
KASAN_SANITIZE_btext.o := n

ifdef CONFIG_KASAN
CFLAGS_early_32.o += -DDISABLE_BRANCH_PROFILING
CFLAGS_cputable.o += -DDISABLE_BRANCH_PROFILING
CFLAGS_prom_init.o += -DDISABLE_BRANCH_PROFILING
CFLAGS_btext.o += -DDISABLE_BRANCH_PROFILING
>>>>>>> f7688b48
endif

obj-y				:= cputable.o ptrace.o syscalls.o \
				   irq.o align.o signal_32.o pmc.o vdso.o \
				   process.o systbl.o idle.o \
				   signal.o sysfs.o cacheinfo.o time.o \
				   prom.o traps.o setup-common.o \
				   udbg.o misc.o io.o misc_$(BITS).o \
				   of_platform.o prom_parse.o
obj-$(CONFIG_PPC64)		+= setup_64.o sys_ppc32.o \
				   signal_64.o ptrace32.o \
				   paca.o nvram_64.o firmware.o note.o
obj-$(CONFIG_VDSO32)		+= vdso32/
obj-$(CONFIG_PPC_WATCHDOG)	+= watchdog.o
obj-$(CONFIG_HAVE_HW_BREAKPOINT)	+= hw_breakpoint.o
obj-$(CONFIG_PPC_DAWR)		+= dawr.o
obj-$(CONFIG_PPC_BOOK3S_64)	+= cpu_setup_ppc970.o cpu_setup_pa6t.o
obj-$(CONFIG_PPC_BOOK3S_64)	+= cpu_setup_power.o
obj-$(CONFIG_PPC_BOOK3S_64)	+= mce.o mce_power.o
obj-$(CONFIG_PPC_BOOK3E_64)	+= exceptions-64e.o idle_book3e.o
obj-$(CONFIG_PPC_BARRIER_NOSPEC) += security.o
obj-$(CONFIG_PPC64)		+= vdso64/
obj-$(CONFIG_ALTIVEC)		+= vecemu.o
obj-$(CONFIG_PPC_970_NAP)	+= idle_power4.o
obj-$(CONFIG_PPC_P7_NAP)	+= idle_book3s.o
procfs-y			:= proc_powerpc.o
obj-$(CONFIG_PROC_FS)		+= $(procfs-y)
rtaspci-$(CONFIG_PPC64)-$(CONFIG_PCI)	:= rtas_pci.o
obj-$(CONFIG_PPC_RTAS)		+= rtas.o rtas-rtc.o $(rtaspci-y-y)
obj-$(CONFIG_PPC_RTAS_DAEMON)	+= rtasd.o
obj-$(CONFIG_RTAS_FLASH)	+= rtas_flash.o
obj-$(CONFIG_RTAS_PROC)		+= rtas-proc.o
obj-$(CONFIG_PPC_DT_CPU_FTRS)	+= dt_cpu_ftrs.o
obj-$(CONFIG_EEH)              += eeh.o eeh_pe.o eeh_dev.o eeh_cache.o \
				  eeh_driver.o eeh_event.o eeh_sysfs.o
obj-$(CONFIG_GENERIC_TBSYNC)	+= smp-tbsync.o
obj-$(CONFIG_CRASH_DUMP)	+= crash_dump.o
ifneq ($(CONFIG_FA_DUMP)$(CONFIG_PRESERVE_FA_DUMP),)
obj-y				+= fadump.o
endif
ifdef CONFIG_PPC32
obj-$(CONFIG_E500)		+= idle_e500.o
endif
obj-$(CONFIG_PPC_BOOK3S_32)	+= idle_6xx.o l2cr_6xx.o cpu_setup_6xx.o
obj-$(CONFIG_TAU)		+= tau_6xx.o
obj-$(CONFIG_HIBERNATION)	+= swsusp.o suspend.o
ifdef CONFIG_FSL_BOOKE
obj-$(CONFIG_HIBERNATION)	+= swsusp_booke.o
else
obj-$(CONFIG_HIBERNATION)	+= swsusp_$(BITS).o
endif
obj64-$(CONFIG_HIBERNATION)	+= swsusp_asm64.o
obj-$(CONFIG_MODULES)		+= module.o module_$(BITS).o
obj-$(CONFIG_44x)		+= cpu_setup_44x.o
obj-$(CONFIG_PPC_FSL_BOOK3E)	+= cpu_setup_fsl_booke.o
obj-$(CONFIG_PPC_DOORBELL)	+= dbell.o
obj-$(CONFIG_JUMP_LABEL)	+= jump_label.o

extra-y				:= head_$(BITS).o
extra-$(CONFIG_40x)		:= head_40x.o
extra-$(CONFIG_44x)		:= head_44x.o
extra-$(CONFIG_FSL_BOOKE)	:= head_fsl_booke.o
extra-$(CONFIG_PPC_8xx)		:= head_8xx.o
extra-y				+= vmlinux.lds

obj-$(CONFIG_RELOCATABLE)	+= reloc_$(BITS).o

obj-$(CONFIG_PPC32)		+= entry_32.o setup_32.o early_32.o
obj-$(CONFIG_PPC64)		+= dma-iommu.o iommu.o
obj-$(CONFIG_KGDB)		+= kgdb.o
obj-$(CONFIG_BOOTX_TEXT)	+= btext.o
obj-$(CONFIG_SMP)		+= smp.o
obj-$(CONFIG_KPROBES)		+= kprobes.o
obj-$(CONFIG_OPTPROBES)		+= optprobes.o optprobes_head.o
obj-$(CONFIG_KPROBES_ON_FTRACE)	+= kprobes-ftrace.o
obj-$(CONFIG_UPROBES)		+= uprobes.o
obj-$(CONFIG_PPC_UDBG_16550)	+= legacy_serial.o udbg_16550.o
obj-$(CONFIG_STACKTRACE)	+= stacktrace.o
obj-$(CONFIG_SWIOTLB)		+= dma-swiotlb.o
obj-$(CONFIG_ARCH_HAS_DMA_SET_MASK) += dma-mask.o

pci64-$(CONFIG_PPC64)		+= pci_dn.o pci-hotplug.o isa-bridge.o
obj-$(CONFIG_PCI)		+= pci_$(BITS).o $(pci64-y) \
				   pci-common.o pci_of_scan.o
obj-$(CONFIG_PCI_MSI)		+= msi.o
obj-$(CONFIG_KEXEC_CORE)	+= machine_kexec.o crash.o \
				   machine_kexec_$(BITS).o
obj-$(CONFIG_KEXEC_FILE)	+= machine_kexec_file_$(BITS).o kexec_elf_$(BITS).o
ifdef CONFIG_HAVE_IMA_KEXEC
ifdef CONFIG_IMA
obj-y				+= ima_kexec.o
endif
endif

obj-$(CONFIG_AUDIT)		+= audit.o
obj64-$(CONFIG_AUDIT)		+= compat_audit.o

obj-$(CONFIG_PPC_IO_WORKAROUNDS)	+= io-workarounds.o

obj-y				+= trace/

ifneq ($(CONFIG_PPC_INDIRECT_PIO),y)
obj-y				+= iomap.o
endif

obj64-$(CONFIG_PPC_TRANSACTIONAL_MEM)	+= tm.o

obj-$(CONFIG_PPC64)		+= $(obj64-y)
obj-$(CONFIG_PPC32)		+= $(obj32-y)

ifneq ($(CONFIG_XMON)$(CONFIG_KEXEC_CORE)(CONFIG_PPC_BOOK3S),)
obj-y				+= ppc_save_regs.o
endif

obj-$(CONFIG_EPAPR_PARAVIRT)	+= epapr_paravirt.o epapr_hcalls.o
obj-$(CONFIG_KVM_GUEST)		+= kvm.o kvm_emul.o
ifneq ($(CONFIG_PPC_POWERNV)$(CONFIG_PPC_SVM),)
obj-y				+= ucall.o
endif

# Disable GCOV, KCOV & sanitizers in odd or sensitive code
GCOV_PROFILE_prom_init.o := n
KCOV_INSTRUMENT_prom_init.o := n
UBSAN_SANITIZE_prom_init.o := n
GCOV_PROFILE_machine_kexec_64.o := n
KCOV_INSTRUMENT_machine_kexec_64.o := n
UBSAN_SANITIZE_machine_kexec_64.o := n
GCOV_PROFILE_machine_kexec_32.o := n
KCOV_INSTRUMENT_machine_kexec_32.o := n
UBSAN_SANITIZE_machine_kexec_32.o := n
GCOV_PROFILE_kprobes.o := n
KCOV_INSTRUMENT_kprobes.o := n
UBSAN_SANITIZE_kprobes.o := n
GCOV_PROFILE_kprobes-ftrace.o := n
KCOV_INSTRUMENT_kprobes-ftrace.o := n
UBSAN_SANITIZE_kprobes-ftrace.o := n
UBSAN_SANITIZE_vdso.o := n

# Necessary for booting with kcov enabled on book3e machines
KCOV_INSTRUMENT_cputable.o := n
KCOV_INSTRUMENT_setup_64.o := n
KCOV_INSTRUMENT_paca.o := n

extra-$(CONFIG_PPC_FPU)		+= fpu.o
extra-$(CONFIG_ALTIVEC)		+= vector.o
extra-$(CONFIG_PPC64)		+= entry_64.o
extra-$(CONFIG_PPC_OF_BOOT_TRAMPOLINE)	+= prom_init.o

extra-$(CONFIG_PPC_OF_BOOT_TRAMPOLINE)	+= prom_init_check

quiet_cmd_prom_init_check = PROMCHK $@
      cmd_prom_init_check = $(CONFIG_SHELL) $< "$(NM)" $(obj)/prom_init.o; touch $@

$(obj)/prom_init_check: $(src)/prom_init_check.sh $(obj)/prom_init.o FORCE
	$(call if_changed,prom_init_check)
targets += prom_init_check

clean-files := vmlinux.lds<|MERGE_RESOLUTION|>--- conflicted
+++ resolved
@@ -7,11 +7,6 @@
 
 # Disable clang warning for using setjmp without setjmp.h header
 CFLAGS_crash.o		+= $(call cc-disable-warning, builtin-requires-header)
-<<<<<<< HEAD
-
-subdir-ccflags-$(CONFIG_PPC_WERROR) := -Werror
-=======
->>>>>>> f7688b48
 
 ifdef CONFIG_PPC64
 CFLAGS_prom_init.o	+= $(NO_MINIMAL_TOC)
@@ -34,8 +29,6 @@
 CFLAGS_REMOVE_prom_init.o = $(CC_FLAGS_FTRACE)
 CFLAGS_REMOVE_btext.o = $(CC_FLAGS_FTRACE)
 CFLAGS_REMOVE_prom.o = $(CC_FLAGS_FTRACE)
-<<<<<<< HEAD
-=======
 endif
 
 KASAN_SANITIZE_early_32.o := n
@@ -48,7 +41,6 @@
 CFLAGS_cputable.o += -DDISABLE_BRANCH_PROFILING
 CFLAGS_prom_init.o += -DDISABLE_BRANCH_PROFILING
 CFLAGS_btext.o += -DDISABLE_BRANCH_PROFILING
->>>>>>> f7688b48
 endif
 
 obj-y				:= cputable.o ptrace.o syscalls.o \
