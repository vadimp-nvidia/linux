--- conflicted
+++ resolved
@@ -262,17 +262,6 @@
 	return false;
 }
 
-<<<<<<< HEAD
-static int check_access_path(const struct landlock_ruleset *const domain,
-			     const struct path *const path,
-			     const access_mask_t access_request)
-{
-	layer_mask_t layer_masks[LANDLOCK_NUM_ACCESS_FS] = {};
-	bool allowed = false, has_access = false;
-	struct path walker_path;
-	size_t i;
-
-=======
 /*
  * Allows access to pseudo filesystems that will never be mountable (e.g.
  * sockfs, pipefs), but can still be reachable through
@@ -317,7 +306,6 @@
 
 	memset(layer_masks, 0, sizeof(*layer_masks));
 	/* An empty access request can happen because of O_WRONLY | O_RDWR. */
->>>>>>> bf44eed7
 	if (!access_request)
 		return 0;
 
@@ -501,40 +489,11 @@
 		return 0;
 	if (WARN_ON_ONCE(!domain || !path))
 		return 0;
-<<<<<<< HEAD
-	/*
-	 * Allows access to pseudo filesystems that will never be mountable
-	 * (e.g. sockfs, pipefs), but can still be reachable through
-	 * /proc/<pid>/fd/<file-descriptor> .
-	 */
-	if ((path->dentry->d_sb->s_flags & SB_NOUSER) ||
-	    (d_is_positive(path->dentry) &&
-	     unlikely(IS_PRIVATE(d_backing_inode(path->dentry)))))
-=======
 	if (is_nouser_or_private(path->dentry))
->>>>>>> bf44eed7
 		return 0;
 	if (WARN_ON_ONCE(domain->num_layers < 1 || !layer_masks_parent1))
 		return -EACCES;
 
-<<<<<<< HEAD
-	/* Saves all layers handling a subset of requested accesses. */
-	for (i = 0; i < domain->num_layers; i++) {
-		const unsigned long access_req = access_request;
-		unsigned long access_bit;
-
-		for_each_set_bit(access_bit, &access_req,
-				 ARRAY_SIZE(layer_masks)) {
-			if (domain->fs_access_masks[i] & BIT_ULL(access_bit)) {
-				layer_masks[access_bit] |= BIT_ULL(i);
-				has_access = true;
-			}
-		}
-	}
-	/* An access request not handled by the domain is allowed. */
-	if (!has_access)
-		return 0;
-=======
 	if (unlikely(layer_masks_parent2)) {
 		if (WARN_ON_ONCE(!dentry_child1))
 			return -EACCES;
@@ -571,7 +530,6 @@
 		layer_masks_child2 = &_layer_masks_child2;
 		child2_is_directory = d_is_dir(dentry_child2);
 	}
->>>>>>> bf44eed7
 
 	walker_path = *path;
 	path_get(&walker_path);
@@ -583,13 +541,6 @@
 		struct dentry *parent_dentry;
 		const struct landlock_rule *rule;
 
-<<<<<<< HEAD
-		allowed = unmask_layers(find_rule(domain, walker_path.dentry),
-					access_request, &layer_masks);
-		if (allowed)
-			/* Stops when a rule from each layer grants access. */
-			break;
-=======
 		/*
 		 * If at least all accesses allowed on the destination are
 		 * already allowed on the source, respectively if there is at
@@ -625,7 +576,6 @@
 			access_masked_parent1 = access_request_parent1;
 			access_masked_parent2 = access_request_parent2;
 		}
->>>>>>> bf44eed7
 
 		rule = find_rule(domain, walker_path.dentry);
 		allowed_parent1 = unmask_layers(rule, access_masked_parent1,
@@ -1134,106 +1084,23 @@
 
 /* Path hooks */
 
-<<<<<<< HEAD
-static inline access_mask_t get_mode_access(const umode_t mode)
-{
-	switch (mode & S_IFMT) {
-	case S_IFLNK:
-		return LANDLOCK_ACCESS_FS_MAKE_SYM;
-	case 0:
-		/* A zero mode translates to S_IFREG. */
-	case S_IFREG:
-		return LANDLOCK_ACCESS_FS_MAKE_REG;
-	case S_IFDIR:
-		return LANDLOCK_ACCESS_FS_MAKE_DIR;
-	case S_IFCHR:
-		return LANDLOCK_ACCESS_FS_MAKE_CHAR;
-	case S_IFBLK:
-		return LANDLOCK_ACCESS_FS_MAKE_BLOCK;
-	case S_IFIFO:
-		return LANDLOCK_ACCESS_FS_MAKE_FIFO;
-	case S_IFSOCK:
-		return LANDLOCK_ACCESS_FS_MAKE_SOCK;
-	default:
-		WARN_ON_ONCE(1);
-		return 0;
-	}
-}
-
-/*
- * Creating multiple links or renaming may lead to privilege escalations if not
- * handled properly.  Indeed, we must be sure that the source doesn't gain more
- * privileges by being accessible from the destination.  This is getting more
- * complex when dealing with multiple layers.  The whole picture can be seen as
- * a multilayer partial ordering problem.  A future version of Landlock will
- * deal with that.
- */
 static int hook_path_link(struct dentry *const old_dentry,
 			  const struct path *const new_dir,
 			  struct dentry *const new_dentry)
 {
-	const struct landlock_ruleset *const dom =
-		landlock_get_current_domain();
-
-	if (!dom)
-		return 0;
-	/* The mount points are the same for old and new paths, cf. EXDEV. */
-	if (old_dentry->d_parent != new_dir->dentry)
-		/* Gracefully forbids reparenting. */
-		return -EXDEV;
-	if (unlikely(d_is_negative(old_dentry)))
-		return -ENOENT;
-	return check_access_path(
-		dom, new_dir,
-		get_mode_access(d_backing_inode(old_dentry)->i_mode));
-}
-
-static inline access_mask_t maybe_remove(const struct dentry *const dentry)
-{
-	if (d_is_negative(dentry))
-		return 0;
-	return d_is_dir(dentry) ? LANDLOCK_ACCESS_FS_REMOVE_DIR :
-				  LANDLOCK_ACCESS_FS_REMOVE_FILE;
-=======
-static int hook_path_link(struct dentry *const old_dentry,
-			  const struct path *const new_dir,
-			  struct dentry *const new_dentry)
-{
 	return current_check_refer_path(old_dentry, new_dir, new_dentry, false,
 					false);
->>>>>>> bf44eed7
 }
 
 static int hook_path_rename(const struct path *const old_dir,
 			    struct dentry *const old_dentry,
 			    const struct path *const new_dir,
-<<<<<<< HEAD
-			    struct dentry *const new_dentry)
-{
-	const struct landlock_ruleset *const dom =
-		landlock_get_current_domain();
-
-	if (!dom)
-		return 0;
-	/* The mount points are the same for old and new paths, cf. EXDEV. */
-	if (old_dir->dentry != new_dir->dentry)
-		/* Gracefully forbids reparenting. */
-		return -EXDEV;
-	if (unlikely(d_is_negative(old_dentry)))
-		return -ENOENT;
-	/* RENAME_EXCHANGE is handled because directories are the same. */
-	return check_access_path(
-		dom, old_dir,
-		maybe_remove(old_dentry) | maybe_remove(new_dentry) |
-			get_mode_access(d_backing_inode(old_dentry)->i_mode));
-=======
 			    struct dentry *const new_dentry,
 			    const unsigned int flags)
 {
 	/* old_dir refers to old_dentry->d_parent and new_dir->mnt */
 	return current_check_refer_path(old_dentry, new_dir, new_dentry, true,
 					!!(flags & RENAME_EXCHANGE));
->>>>>>> bf44eed7
 }
 
 static int hook_path_mkdir(const struct path *const dir,
