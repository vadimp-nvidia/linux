--- conflicted
+++ resolved
@@ -268,11 +268,7 @@
 		ret = datalen;
 
 		/* copy out decrypted data */
-<<<<<<< HEAD
-		memcpy(buffer, buf->virt, datalen);
-=======
 		memcpy(buffer, buf, datalen);
->>>>>>> d1988041
 
 err_fput:
 		fput(file);
