// SPDX-License-Identifier: GPL-2.0-only
/* Updated: Karl MacMillan <kmacmillan@tresys.com>
 *
 *	Added conditional policy language extensions
 *
 *  Updated: Hewlett-Packard <paul@paul-moore.com>
 *
 *	Added support for the policy capability bitmap
 *
 * Copyright (C) 2007 Hewlett-Packard Development Company, L.P.
 * Copyright (C) 2003 - 2004 Tresys Technology, LLC
 * Copyright (C) 2004 Red Hat, Inc., James Morris <jmorris@redhat.com>
 */

#include <linux/kernel.h>
#include <linux/pagemap.h>
#include <linux/slab.h>
#include <linux/vmalloc.h>
#include <linux/fs.h>
#include <linux/fs_context.h>
#include <linux/mount.h>
#include <linux/mutex.h>
#include <linux/namei.h>
#include <linux/init.h>
#include <linux/string.h>
#include <linux/security.h>
#include <linux/major.h>
#include <linux/seq_file.h>
#include <linux/percpu.h>
#include <linux/audit.h>
#include <linux/uaccess.h>
#include <linux/kobject.h>
#include <linux/ctype.h>

/* selinuxfs pseudo filesystem for exporting the security policy API.
   Based on the proc code and the fs/nfsd/nfsctl.c code. */

#include "flask.h"
#include "avc.h"
#include "avc_ss.h"
#include "security.h"
#include "objsec.h"
#include "conditional.h"

enum sel_inos {
	SEL_ROOT_INO = 2,
	SEL_LOAD,	/* load policy */
	SEL_ENFORCE,	/* get or set enforcing status */
	SEL_CONTEXT,	/* validate context */
	SEL_ACCESS,	/* compute access decision */
	SEL_CREATE,	/* compute create labeling decision */
	SEL_RELABEL,	/* compute relabeling decision */
	SEL_USER,	/* compute reachable user contexts */
	SEL_POLICYVERS,	/* return policy version for this kernel */
	SEL_COMMIT_BOOLS, /* commit new boolean values */
	SEL_MLS,	/* return if MLS policy is enabled */
	SEL_DISABLE,	/* disable SELinux until next reboot */
	SEL_MEMBER,	/* compute polyinstantiation membership decision */
	SEL_CHECKREQPROT, /* check requested protection, not kernel-applied one */
	SEL_COMPAT_NET,	/* whether to use old compat network packet controls */
	SEL_REJECT_UNKNOWN, /* export unknown reject handling to userspace */
	SEL_DENY_UNKNOWN, /* export unknown deny handling to userspace */
	SEL_STATUS,	/* export current status using mmap() */
	SEL_POLICY,	/* allow userspace to read the in kernel policy */
	SEL_VALIDATE_TRANS, /* compute validatetrans decision */
	SEL_INO_NEXT,	/* The next inode number to use */
};

struct selinux_fs_info {
	struct dentry *bool_dir;
	unsigned int bool_num;
	char **bool_pending_names;
	unsigned int *bool_pending_values;
	struct dentry *class_dir;
	unsigned long last_class_ino;
	bool policy_opened;
	struct dentry *policycap_dir;
	unsigned long last_ino;
	struct selinux_state *state;
	struct super_block *sb;
};

static int selinux_fs_info_create(struct super_block *sb)
{
	struct selinux_fs_info *fsi;

	fsi = kzalloc(sizeof(*fsi), GFP_KERNEL);
	if (!fsi)
		return -ENOMEM;

	fsi->last_ino = SEL_INO_NEXT - 1;
	fsi->state = &selinux_state;
	fsi->sb = sb;
	sb->s_fs_info = fsi;
	return 0;
}

static void selinux_fs_info_free(struct super_block *sb)
{
	struct selinux_fs_info *fsi = sb->s_fs_info;
	int i;

	if (fsi) {
		for (i = 0; i < fsi->bool_num; i++)
			kfree(fsi->bool_pending_names[i]);
		kfree(fsi->bool_pending_names);
		kfree(fsi->bool_pending_values);
	}
	kfree(sb->s_fs_info);
	sb->s_fs_info = NULL;
}

#define SEL_INITCON_INO_OFFSET		0x01000000
#define SEL_BOOL_INO_OFFSET		0x02000000
#define SEL_CLASS_INO_OFFSET		0x04000000
#define SEL_POLICYCAP_INO_OFFSET	0x08000000
#define SEL_INO_MASK			0x00ffffff

#define BOOL_DIR_NAME "booleans"
#define CLASS_DIR_NAME "class"
#define POLICYCAP_DIR_NAME "policy_capabilities"

#define TMPBUFLEN	12
static ssize_t sel_read_enforce(struct file *filp, char __user *buf,
				size_t count, loff_t *ppos)
{
	struct selinux_fs_info *fsi = file_inode(filp)->i_sb->s_fs_info;
	char tmpbuf[TMPBUFLEN];
	ssize_t length;

	length = scnprintf(tmpbuf, TMPBUFLEN, "%d",
			   enforcing_enabled(fsi->state));
	return simple_read_from_buffer(buf, count, ppos, tmpbuf, length);
}

#ifdef CONFIG_SECURITY_SELINUX_DEVELOP
static ssize_t sel_write_enforce(struct file *file, const char __user *buf,
				 size_t count, loff_t *ppos)

{
	struct selinux_fs_info *fsi = file_inode(file)->i_sb->s_fs_info;
	struct selinux_state *state = fsi->state;
	char *page = NULL;
	ssize_t length;
	int old_value, new_value;

	if (count >= PAGE_SIZE)
		return -ENOMEM;

	/* No partial writes. */
	if (*ppos != 0)
		return -EINVAL;

	page = memdup_user_nul(buf, count);
	if (IS_ERR(page))
		return PTR_ERR(page);

	length = -EINVAL;
	if (sscanf(page, "%d", &new_value) != 1)
		goto out;

	new_value = !!new_value;

	old_value = enforcing_enabled(state);
	if (new_value != old_value) {
		length = avc_has_perm(&selinux_state,
				      current_sid(), SECINITSID_SECURITY,
				      SECCLASS_SECURITY, SECURITY__SETENFORCE,
				      NULL);
		if (length)
			goto out;
		audit_log(audit_context(), GFP_KERNEL, AUDIT_MAC_STATUS,
			"enforcing=%d old_enforcing=%d auid=%u ses=%u"
			" enabled=1 old-enabled=1 lsm=selinux res=1",
			new_value, old_value,
			from_kuid(&init_user_ns, audit_get_loginuid(current)),
			audit_get_sessionid(current));
		enforcing_set(state, new_value);
		if (new_value)
			avc_ss_reset(state->avc, 0);
		selnl_notify_setenforce(new_value);
		selinux_status_update_setenforce(state, new_value);
		if (!new_value)
			call_blocking_lsm_notifier(LSM_POLICY_CHANGE, NULL);
	}
	length = count;
out:
	kfree(page);
	return length;
}
#else
#define sel_write_enforce NULL
#endif

static const struct file_operations sel_enforce_ops = {
	.read		= sel_read_enforce,
	.write		= sel_write_enforce,
	.llseek		= generic_file_llseek,
};

static ssize_t sel_read_handle_unknown(struct file *filp, char __user *buf,
					size_t count, loff_t *ppos)
{
	struct selinux_fs_info *fsi = file_inode(filp)->i_sb->s_fs_info;
	struct selinux_state *state = fsi->state;
	char tmpbuf[TMPBUFLEN];
	ssize_t length;
	ino_t ino = file_inode(filp)->i_ino;
	int handle_unknown = (ino == SEL_REJECT_UNKNOWN) ?
		security_get_reject_unknown(state) :
		!security_get_allow_unknown(state);

	length = scnprintf(tmpbuf, TMPBUFLEN, "%d", handle_unknown);
	return simple_read_from_buffer(buf, count, ppos, tmpbuf, length);
}

static const struct file_operations sel_handle_unknown_ops = {
	.read		= sel_read_handle_unknown,
	.llseek		= generic_file_llseek,
};

static int sel_open_handle_status(struct inode *inode, struct file *filp)
{
	struct selinux_fs_info *fsi = file_inode(filp)->i_sb->s_fs_info;
	struct page    *status = selinux_kernel_status_page(fsi->state);

	if (!status)
		return -ENOMEM;

	filp->private_data = status;

	return 0;
}

static ssize_t sel_read_handle_status(struct file *filp, char __user *buf,
				      size_t count, loff_t *ppos)
{
	struct page    *status = filp->private_data;

	BUG_ON(!status);

	return simple_read_from_buffer(buf, count, ppos,
				       page_address(status),
				       sizeof(struct selinux_kernel_status));
}

static int sel_mmap_handle_status(struct file *filp,
				  struct vm_area_struct *vma)
{
	struct page    *status = filp->private_data;
	unsigned long	size = vma->vm_end - vma->vm_start;

	BUG_ON(!status);

	/* only allows one page from the head */
	if (vma->vm_pgoff > 0 || size != PAGE_SIZE)
		return -EIO;
	/* disallow writable mapping */
	if (vma->vm_flags & VM_WRITE)
		return -EPERM;
	/* disallow mprotect() turns it into writable */
	vma->vm_flags &= ~VM_MAYWRITE;

	return remap_pfn_range(vma, vma->vm_start,
			       page_to_pfn(status),
			       size, vma->vm_page_prot);
}

static const struct file_operations sel_handle_status_ops = {
	.open		= sel_open_handle_status,
	.read		= sel_read_handle_status,
	.mmap		= sel_mmap_handle_status,
	.llseek		= generic_file_llseek,
};

#ifdef CONFIG_SECURITY_SELINUX_DISABLE
static ssize_t sel_write_disable(struct file *file, const char __user *buf,
				 size_t count, loff_t *ppos)

{
	struct selinux_fs_info *fsi = file_inode(file)->i_sb->s_fs_info;
	char *page;
	ssize_t length;
	int new_value;
	int enforcing;

	/* NOTE: we are now officially considering runtime disable as
	 *       deprecated, and using it will become increasingly painful
	 *       (e.g. sleeping/blocking) as we progress through future
	 *       kernel releases until eventually it is removed
	 */
	pr_err("SELinux:  Runtime disable is deprecated, use selinux=0 on the kernel cmdline.\n");

	if (count >= PAGE_SIZE)
		return -ENOMEM;

	/* No partial writes. */
	if (*ppos != 0)
		return -EINVAL;

	page = memdup_user_nul(buf, count);
	if (IS_ERR(page))
		return PTR_ERR(page);

	length = -EINVAL;
	if (sscanf(page, "%d", &new_value) != 1)
		goto out;

	if (new_value) {
		enforcing = enforcing_enabled(fsi->state);
		length = selinux_disable(fsi->state);
		if (length)
			goto out;
		audit_log(audit_context(), GFP_KERNEL, AUDIT_MAC_STATUS,
			"enforcing=%d old_enforcing=%d auid=%u ses=%u"
			" enabled=0 old-enabled=1 lsm=selinux res=1",
			enforcing, enforcing,
			from_kuid(&init_user_ns, audit_get_loginuid(current)),
			audit_get_sessionid(current));
	}

	length = count;
out:
	kfree(page);
	return length;
}
#else
#define sel_write_disable NULL
#endif

static const struct file_operations sel_disable_ops = {
	.write		= sel_write_disable,
	.llseek		= generic_file_llseek,
};

static ssize_t sel_read_policyvers(struct file *filp, char __user *buf,
				   size_t count, loff_t *ppos)
{
	char tmpbuf[TMPBUFLEN];
	ssize_t length;

	length = scnprintf(tmpbuf, TMPBUFLEN, "%u", POLICYDB_VERSION_MAX);
	return simple_read_from_buffer(buf, count, ppos, tmpbuf, length);
}

static const struct file_operations sel_policyvers_ops = {
	.read		= sel_read_policyvers,
	.llseek		= generic_file_llseek,
};

/* declaration for sel_write_load */
static int sel_make_bools(struct selinux_policy *newpolicy, struct dentry *bool_dir,
			  unsigned int *bool_num, char ***bool_pending_names,
			  unsigned int **bool_pending_values);
static int sel_make_classes(struct selinux_policy *newpolicy,
			    struct dentry *class_dir,
			    unsigned long *last_class_ino);

/* declaration for sel_make_class_dirs */
static struct dentry *sel_make_dir(struct dentry *dir, const char *name,
			unsigned long *ino);

/* declaration for sel_make_policy_nodes */
static struct dentry *sel_make_disconnected_dir(struct super_block *sb,
						unsigned long *ino);

/* declaration for sel_make_policy_nodes */
static void sel_remove_entries(struct dentry *de);

static ssize_t sel_read_mls(struct file *filp, char __user *buf,
				size_t count, loff_t *ppos)
{
	struct selinux_fs_info *fsi = file_inode(filp)->i_sb->s_fs_info;
	char tmpbuf[TMPBUFLEN];
	ssize_t length;

	length = scnprintf(tmpbuf, TMPBUFLEN, "%d",
			   security_mls_enabled(fsi->state));
	return simple_read_from_buffer(buf, count, ppos, tmpbuf, length);
}

static const struct file_operations sel_mls_ops = {
	.read		= sel_read_mls,
	.llseek		= generic_file_llseek,
};

struct policy_load_memory {
	size_t len;
	void *data;
};

static int sel_open_policy(struct inode *inode, struct file *filp)
{
	struct selinux_fs_info *fsi = inode->i_sb->s_fs_info;
	struct selinux_state *state = fsi->state;
	struct policy_load_memory *plm = NULL;
	int rc;

	BUG_ON(filp->private_data);

	mutex_lock(&fsi->state->policy_mutex);

	rc = avc_has_perm(&selinux_state,
			  current_sid(), SECINITSID_SECURITY,
			  SECCLASS_SECURITY, SECURITY__READ_POLICY, NULL);
	if (rc)
		goto err;

	rc = -EBUSY;
	if (fsi->policy_opened)
		goto err;

	rc = -ENOMEM;
	plm = kzalloc(sizeof(*plm), GFP_KERNEL);
	if (!plm)
		goto err;

	rc = security_read_policy(state, &plm->data, &plm->len);
	if (rc)
		goto err;

	if ((size_t)i_size_read(inode) != plm->len) {
		inode_lock(inode);
		i_size_write(inode, plm->len);
		inode_unlock(inode);
	}

	fsi->policy_opened = 1;

	filp->private_data = plm;

	mutex_unlock(&fsi->state->policy_mutex);

	return 0;
err:
	mutex_unlock(&fsi->state->policy_mutex);

	if (plm)
		vfree(plm->data);
	kfree(plm);
	return rc;
}

static int sel_release_policy(struct inode *inode, struct file *filp)
{
	struct selinux_fs_info *fsi = inode->i_sb->s_fs_info;
	struct policy_load_memory *plm = filp->private_data;

	BUG_ON(!plm);

	fsi->policy_opened = 0;

	vfree(plm->data);
	kfree(plm);

	return 0;
}

static ssize_t sel_read_policy(struct file *filp, char __user *buf,
			       size_t count, loff_t *ppos)
{
	struct policy_load_memory *plm = filp->private_data;
	int ret;

	ret = avc_has_perm(&selinux_state,
			   current_sid(), SECINITSID_SECURITY,
			  SECCLASS_SECURITY, SECURITY__READ_POLICY, NULL);
	if (ret)
		return ret;

	return simple_read_from_buffer(buf, count, ppos, plm->data, plm->len);
}

static vm_fault_t sel_mmap_policy_fault(struct vm_fault *vmf)
{
	struct policy_load_memory *plm = vmf->vma->vm_file->private_data;
	unsigned long offset;
	struct page *page;

	if (vmf->flags & (FAULT_FLAG_MKWRITE | FAULT_FLAG_WRITE))
		return VM_FAULT_SIGBUS;

	offset = vmf->pgoff << PAGE_SHIFT;
	if (offset >= roundup(plm->len, PAGE_SIZE))
		return VM_FAULT_SIGBUS;

	page = vmalloc_to_page(plm->data + offset);
	get_page(page);

	vmf->page = page;

	return 0;
}

static const struct vm_operations_struct sel_mmap_policy_ops = {
	.fault = sel_mmap_policy_fault,
	.page_mkwrite = sel_mmap_policy_fault,
};

static int sel_mmap_policy(struct file *filp, struct vm_area_struct *vma)
{
	if (vma->vm_flags & VM_SHARED) {
		/* do not allow mprotect to make mapping writable */
		vma->vm_flags &= ~VM_MAYWRITE;

		if (vma->vm_flags & VM_WRITE)
			return -EACCES;
	}

	vma->vm_flags |= VM_DONTEXPAND | VM_DONTDUMP;
	vma->vm_ops = &sel_mmap_policy_ops;

	return 0;
}

static const struct file_operations sel_policy_ops = {
	.open		= sel_open_policy,
	.read		= sel_read_policy,
	.mmap		= sel_mmap_policy,
	.release	= sel_release_policy,
	.llseek		= generic_file_llseek,
};

static void sel_remove_old_bool_data(unsigned int bool_num, char **bool_names,
				unsigned int *bool_values)
{
	u32 i;

	/* bool_dir cleanup */
	for (i = 0; i < bool_num; i++)
		kfree(bool_names[i]);
	kfree(bool_names);
	kfree(bool_values);
}

static int sel_make_policy_nodes(struct selinux_fs_info *fsi,
				struct selinux_policy *newpolicy)
{
	int ret = 0;
	struct dentry *tmp_parent, *tmp_bool_dir, *tmp_class_dir, *old_dentry;
	unsigned int tmp_bool_num, old_bool_num;
	char **tmp_bool_names, **old_bool_names;
	unsigned int *tmp_bool_values, *old_bool_values;
	unsigned long tmp_ino = fsi->last_ino; /* Don't increment last_ino in this function */

	tmp_parent = sel_make_disconnected_dir(fsi->sb, &tmp_ino);
	if (IS_ERR(tmp_parent))
		return PTR_ERR(tmp_parent);

	tmp_ino = fsi->bool_dir->d_inode->i_ino - 1; /* sel_make_dir will increment and set */
	tmp_bool_dir = sel_make_dir(tmp_parent, BOOL_DIR_NAME, &tmp_ino);
	if (IS_ERR(tmp_bool_dir)) {
		ret = PTR_ERR(tmp_bool_dir);
		goto out;
	}

	tmp_ino = fsi->class_dir->d_inode->i_ino - 1; /* sel_make_dir will increment and set */
	tmp_class_dir = sel_make_dir(tmp_parent, CLASS_DIR_NAME, &tmp_ino);
	if (IS_ERR(tmp_class_dir)) {
		ret = PTR_ERR(tmp_class_dir);
		goto out;
	}

	ret = sel_make_bools(newpolicy, tmp_bool_dir, &tmp_bool_num,
			     &tmp_bool_names, &tmp_bool_values);
	if (ret)
		goto out;

	ret = sel_make_classes(newpolicy, tmp_class_dir,
			       &fsi->last_class_ino);
	if (ret)
		goto out;

	/* booleans */
	old_dentry = fsi->bool_dir;
	lock_rename(tmp_bool_dir, old_dentry);
	d_exchange(tmp_bool_dir, fsi->bool_dir);

	old_bool_num = fsi->bool_num;
	old_bool_names = fsi->bool_pending_names;
	old_bool_values = fsi->bool_pending_values;

	fsi->bool_num = tmp_bool_num;
	fsi->bool_pending_names = tmp_bool_names;
	fsi->bool_pending_values = tmp_bool_values;

	sel_remove_old_bool_data(old_bool_num, old_bool_names, old_bool_values);

	fsi->bool_dir = tmp_bool_dir;
	unlock_rename(tmp_bool_dir, old_dentry);

	/* classes */
	old_dentry = fsi->class_dir;
	lock_rename(tmp_class_dir, old_dentry);
	d_exchange(tmp_class_dir, fsi->class_dir);
	fsi->class_dir = tmp_class_dir;
	unlock_rename(tmp_class_dir, old_dentry);

out:
	/* Since the other temporary dirs are children of tmp_parent
	 * this will handle all the cleanup in the case of a failure before
	 * the swapover
	 */
	sel_remove_entries(tmp_parent);
	dput(tmp_parent); /* d_genocide() only handles the children */

	return ret;
}

static ssize_t sel_write_load(struct file *file, const char __user *buf,
			      size_t count, loff_t *ppos)

{
	struct selinux_fs_info *fsi = file_inode(file)->i_sb->s_fs_info;
	struct selinux_load_state load_state;
	ssize_t length;
	void *data = NULL;

	mutex_lock(&fsi->state->policy_mutex);

	length = avc_has_perm(&selinux_state,
			      current_sid(), SECINITSID_SECURITY,
			      SECCLASS_SECURITY, SECURITY__LOAD_POLICY, NULL);
	if (length)
		goto out;

	/* No partial writes. */
	length = -EINVAL;
	if (*ppos != 0)
		goto out;

	length = -ENOMEM;
	data = vmalloc(count);
	if (!data)
		goto out;

	length = -EFAULT;
	if (copy_from_user(data, buf, count) != 0)
		goto out;

	length = security_load_policy(fsi->state, data, count, &load_state);
	if (length) {
		pr_warn_ratelimited("SELinux: failed to load policy\n");
		goto out;
	}

	length = sel_make_policy_nodes(fsi, load_state.policy);
	if (length) {
<<<<<<< HEAD
=======
		pr_warn_ratelimited("SELinux: failed to initialize selinuxfs\n");
>>>>>>> 4bcf3b75
		selinux_policy_cancel(fsi->state, &load_state);
		goto out;
	}

	selinux_policy_commit(fsi->state, &load_state);

	length = count;

	audit_log(audit_context(), GFP_KERNEL, AUDIT_MAC_POLICY_LOAD,
		"auid=%u ses=%u lsm=selinux res=1",
		from_kuid(&init_user_ns, audit_get_loginuid(current)),
		audit_get_sessionid(current));
out:
	mutex_unlock(&fsi->state->policy_mutex);
	vfree(data);
	return length;
}

static const struct file_operations sel_load_ops = {
	.write		= sel_write_load,
	.llseek		= generic_file_llseek,
};

static ssize_t sel_write_context(struct file *file, char *buf, size_t size)
{
	struct selinux_fs_info *fsi = file_inode(file)->i_sb->s_fs_info;
	struct selinux_state *state = fsi->state;
	char *canon = NULL;
	u32 sid, len;
	ssize_t length;

	length = avc_has_perm(&selinux_state,
			      current_sid(), SECINITSID_SECURITY,
			      SECCLASS_SECURITY, SECURITY__CHECK_CONTEXT, NULL);
	if (length)
		goto out;

	length = security_context_to_sid(state, buf, size, &sid, GFP_KERNEL);
	if (length)
		goto out;

	length = security_sid_to_context(state, sid, &canon, &len);
	if (length)
		goto out;

	length = -ERANGE;
	if (len > SIMPLE_TRANSACTION_LIMIT) {
		pr_err("SELinux: %s:  context size (%u) exceeds "
			"payload max\n", __func__, len);
		goto out;
	}

	memcpy(buf, canon, len);
	length = len;
out:
	kfree(canon);
	return length;
}

static ssize_t sel_read_checkreqprot(struct file *filp, char __user *buf,
				     size_t count, loff_t *ppos)
{
	struct selinux_fs_info *fsi = file_inode(filp)->i_sb->s_fs_info;
	char tmpbuf[TMPBUFLEN];
	ssize_t length;

	length = scnprintf(tmpbuf, TMPBUFLEN, "%u",
			   checkreqprot_get(fsi->state));
	return simple_read_from_buffer(buf, count, ppos, tmpbuf, length);
}

static ssize_t sel_write_checkreqprot(struct file *file, const char __user *buf,
				      size_t count, loff_t *ppos)
{
	struct selinux_fs_info *fsi = file_inode(file)->i_sb->s_fs_info;
	char *page;
	ssize_t length;
	unsigned int new_value;

	length = avc_has_perm(&selinux_state,
			      current_sid(), SECINITSID_SECURITY,
			      SECCLASS_SECURITY, SECURITY__SETCHECKREQPROT,
			      NULL);
	if (length)
		return length;

	if (count >= PAGE_SIZE)
		return -ENOMEM;

	/* No partial writes. */
	if (*ppos != 0)
		return -EINVAL;

	page = memdup_user_nul(buf, count);
	if (IS_ERR(page))
		return PTR_ERR(page);

	length = -EINVAL;
	if (sscanf(page, "%u", &new_value) != 1)
		goto out;

	if (new_value) {
		char comm[sizeof(current->comm)];

		memcpy(comm, current->comm, sizeof(comm));
		pr_warn_once("SELinux: %s (%d) set checkreqprot to 1. This is deprecated and will be rejected in a future kernel release.\n",
			     comm, current->pid);
	}

	checkreqprot_set(fsi->state, (new_value ? 1 : 0));
	length = count;
out:
	kfree(page);
	return length;
}
static const struct file_operations sel_checkreqprot_ops = {
	.read		= sel_read_checkreqprot,
	.write		= sel_write_checkreqprot,
	.llseek		= generic_file_llseek,
};

static ssize_t sel_write_validatetrans(struct file *file,
					const char __user *buf,
					size_t count, loff_t *ppos)
{
	struct selinux_fs_info *fsi = file_inode(file)->i_sb->s_fs_info;
	struct selinux_state *state = fsi->state;
	char *oldcon = NULL, *newcon = NULL, *taskcon = NULL;
	char *req = NULL;
	u32 osid, nsid, tsid;
	u16 tclass;
	int rc;

	rc = avc_has_perm(&selinux_state,
			  current_sid(), SECINITSID_SECURITY,
			  SECCLASS_SECURITY, SECURITY__VALIDATE_TRANS, NULL);
	if (rc)
		goto out;

	rc = -ENOMEM;
	if (count >= PAGE_SIZE)
		goto out;

	/* No partial writes. */
	rc = -EINVAL;
	if (*ppos != 0)
		goto out;

	req = memdup_user_nul(buf, count);
	if (IS_ERR(req)) {
		rc = PTR_ERR(req);
		req = NULL;
		goto out;
	}

	rc = -ENOMEM;
	oldcon = kzalloc(count + 1, GFP_KERNEL);
	if (!oldcon)
		goto out;

	newcon = kzalloc(count + 1, GFP_KERNEL);
	if (!newcon)
		goto out;

	taskcon = kzalloc(count + 1, GFP_KERNEL);
	if (!taskcon)
		goto out;

	rc = -EINVAL;
	if (sscanf(req, "%s %s %hu %s", oldcon, newcon, &tclass, taskcon) != 4)
		goto out;

	rc = security_context_str_to_sid(state, oldcon, &osid, GFP_KERNEL);
	if (rc)
		goto out;

	rc = security_context_str_to_sid(state, newcon, &nsid, GFP_KERNEL);
	if (rc)
		goto out;

	rc = security_context_str_to_sid(state, taskcon, &tsid, GFP_KERNEL);
	if (rc)
		goto out;

	rc = security_validate_transition_user(state, osid, nsid, tsid, tclass);
	if (!rc)
		rc = count;
out:
	kfree(req);
	kfree(oldcon);
	kfree(newcon);
	kfree(taskcon);
	return rc;
}

static const struct file_operations sel_transition_ops = {
	.write		= sel_write_validatetrans,
	.llseek		= generic_file_llseek,
};

/*
 * Remaining nodes use transaction based IO methods like nfsd/nfsctl.c
 */
static ssize_t sel_write_access(struct file *file, char *buf, size_t size);
static ssize_t sel_write_create(struct file *file, char *buf, size_t size);
static ssize_t sel_write_relabel(struct file *file, char *buf, size_t size);
static ssize_t sel_write_user(struct file *file, char *buf, size_t size);
static ssize_t sel_write_member(struct file *file, char *buf, size_t size);

static ssize_t (*const write_op[])(struct file *, char *, size_t) = {
	[SEL_ACCESS] = sel_write_access,
	[SEL_CREATE] = sel_write_create,
	[SEL_RELABEL] = sel_write_relabel,
	[SEL_USER] = sel_write_user,
	[SEL_MEMBER] = sel_write_member,
	[SEL_CONTEXT] = sel_write_context,
};

static ssize_t selinux_transaction_write(struct file *file, const char __user *buf, size_t size, loff_t *pos)
{
	ino_t ino = file_inode(file)->i_ino;
	char *data;
	ssize_t rv;

	if (ino >= ARRAY_SIZE(write_op) || !write_op[ino])
		return -EINVAL;

	data = simple_transaction_get(file, buf, size);
	if (IS_ERR(data))
		return PTR_ERR(data);

	rv = write_op[ino](file, data, size);
	if (rv > 0) {
		simple_transaction_set(file, rv);
		rv = size;
	}
	return rv;
}

static const struct file_operations transaction_ops = {
	.write		= selinux_transaction_write,
	.read		= simple_transaction_read,
	.release	= simple_transaction_release,
	.llseek		= generic_file_llseek,
};

/*
 * payload - write methods
 * If the method has a response, the response should be put in buf,
 * and the length returned.  Otherwise return 0 or and -error.
 */

static ssize_t sel_write_access(struct file *file, char *buf, size_t size)
{
	struct selinux_fs_info *fsi = file_inode(file)->i_sb->s_fs_info;
	struct selinux_state *state = fsi->state;
	char *scon = NULL, *tcon = NULL;
	u32 ssid, tsid;
	u16 tclass;
	struct av_decision avd;
	ssize_t length;

	length = avc_has_perm(&selinux_state,
			      current_sid(), SECINITSID_SECURITY,
			      SECCLASS_SECURITY, SECURITY__COMPUTE_AV, NULL);
	if (length)
		goto out;

	length = -ENOMEM;
	scon = kzalloc(size + 1, GFP_KERNEL);
	if (!scon)
		goto out;

	length = -ENOMEM;
	tcon = kzalloc(size + 1, GFP_KERNEL);
	if (!tcon)
		goto out;

	length = -EINVAL;
	if (sscanf(buf, "%s %s %hu", scon, tcon, &tclass) != 3)
		goto out;

	length = security_context_str_to_sid(state, scon, &ssid, GFP_KERNEL);
	if (length)
		goto out;

	length = security_context_str_to_sid(state, tcon, &tsid, GFP_KERNEL);
	if (length)
		goto out;

	security_compute_av_user(state, ssid, tsid, tclass, &avd);

	length = scnprintf(buf, SIMPLE_TRANSACTION_LIMIT,
			  "%x %x %x %x %u %x",
			  avd.allowed, 0xffffffff,
			  avd.auditallow, avd.auditdeny,
			  avd.seqno, avd.flags);
out:
	kfree(tcon);
	kfree(scon);
	return length;
}

static ssize_t sel_write_create(struct file *file, char *buf, size_t size)
{
	struct selinux_fs_info *fsi = file_inode(file)->i_sb->s_fs_info;
	struct selinux_state *state = fsi->state;
	char *scon = NULL, *tcon = NULL;
	char *namebuf = NULL, *objname = NULL;
	u32 ssid, tsid, newsid;
	u16 tclass;
	ssize_t length;
	char *newcon = NULL;
	u32 len;
	int nargs;

	length = avc_has_perm(&selinux_state,
			      current_sid(), SECINITSID_SECURITY,
			      SECCLASS_SECURITY, SECURITY__COMPUTE_CREATE,
			      NULL);
	if (length)
		goto out;

	length = -ENOMEM;
	scon = kzalloc(size + 1, GFP_KERNEL);
	if (!scon)
		goto out;

	length = -ENOMEM;
	tcon = kzalloc(size + 1, GFP_KERNEL);
	if (!tcon)
		goto out;

	length = -ENOMEM;
	namebuf = kzalloc(size + 1, GFP_KERNEL);
	if (!namebuf)
		goto out;

	length = -EINVAL;
	nargs = sscanf(buf, "%s %s %hu %s", scon, tcon, &tclass, namebuf);
	if (nargs < 3 || nargs > 4)
		goto out;
	if (nargs == 4) {
		/*
		 * If and when the name of new object to be queried contains
		 * either whitespace or multibyte characters, they shall be
		 * encoded based on the percentage-encoding rule.
		 * If not encoded, the sscanf logic picks up only left-half
		 * of the supplied name; splitted by a whitespace unexpectedly.
		 */
		char   *r, *w;
		int     c1, c2;

		r = w = namebuf;
		do {
			c1 = *r++;
			if (c1 == '+')
				c1 = ' ';
			else if (c1 == '%') {
				c1 = hex_to_bin(*r++);
				if (c1 < 0)
					goto out;
				c2 = hex_to_bin(*r++);
				if (c2 < 0)
					goto out;
				c1 = (c1 << 4) | c2;
			}
			*w++ = c1;
		} while (c1 != '\0');

		objname = namebuf;
	}

	length = security_context_str_to_sid(state, scon, &ssid, GFP_KERNEL);
	if (length)
		goto out;

	length = security_context_str_to_sid(state, tcon, &tsid, GFP_KERNEL);
	if (length)
		goto out;

	length = security_transition_sid_user(state, ssid, tsid, tclass,
					      objname, &newsid);
	if (length)
		goto out;

	length = security_sid_to_context(state, newsid, &newcon, &len);
	if (length)
		goto out;

	length = -ERANGE;
	if (len > SIMPLE_TRANSACTION_LIMIT) {
		pr_err("SELinux: %s:  context size (%u) exceeds "
			"payload max\n", __func__, len);
		goto out;
	}

	memcpy(buf, newcon, len);
	length = len;
out:
	kfree(newcon);
	kfree(namebuf);
	kfree(tcon);
	kfree(scon);
	return length;
}

static ssize_t sel_write_relabel(struct file *file, char *buf, size_t size)
{
	struct selinux_fs_info *fsi = file_inode(file)->i_sb->s_fs_info;
	struct selinux_state *state = fsi->state;
	char *scon = NULL, *tcon = NULL;
	u32 ssid, tsid, newsid;
	u16 tclass;
	ssize_t length;
	char *newcon = NULL;
	u32 len;

	length = avc_has_perm(&selinux_state,
			      current_sid(), SECINITSID_SECURITY,
			      SECCLASS_SECURITY, SECURITY__COMPUTE_RELABEL,
			      NULL);
	if (length)
		goto out;

	length = -ENOMEM;
	scon = kzalloc(size + 1, GFP_KERNEL);
	if (!scon)
		goto out;

	length = -ENOMEM;
	tcon = kzalloc(size + 1, GFP_KERNEL);
	if (!tcon)
		goto out;

	length = -EINVAL;
	if (sscanf(buf, "%s %s %hu", scon, tcon, &tclass) != 3)
		goto out;

	length = security_context_str_to_sid(state, scon, &ssid, GFP_KERNEL);
	if (length)
		goto out;

	length = security_context_str_to_sid(state, tcon, &tsid, GFP_KERNEL);
	if (length)
		goto out;

	length = security_change_sid(state, ssid, tsid, tclass, &newsid);
	if (length)
		goto out;

	length = security_sid_to_context(state, newsid, &newcon, &len);
	if (length)
		goto out;

	length = -ERANGE;
	if (len > SIMPLE_TRANSACTION_LIMIT)
		goto out;

	memcpy(buf, newcon, len);
	length = len;
out:
	kfree(newcon);
	kfree(tcon);
	kfree(scon);
	return length;
}

static ssize_t sel_write_user(struct file *file, char *buf, size_t size)
{
	struct selinux_fs_info *fsi = file_inode(file)->i_sb->s_fs_info;
	struct selinux_state *state = fsi->state;
	char *con = NULL, *user = NULL, *ptr;
	u32 sid, *sids = NULL;
	ssize_t length;
	char *newcon;
	int i, rc;
	u32 len, nsids;

	length = avc_has_perm(&selinux_state,
			      current_sid(), SECINITSID_SECURITY,
			      SECCLASS_SECURITY, SECURITY__COMPUTE_USER,
			      NULL);
	if (length)
		goto out;

	length = -ENOMEM;
	con = kzalloc(size + 1, GFP_KERNEL);
	if (!con)
		goto out;

	length = -ENOMEM;
	user = kzalloc(size + 1, GFP_KERNEL);
	if (!user)
		goto out;

	length = -EINVAL;
	if (sscanf(buf, "%s %s", con, user) != 2)
		goto out;

	length = security_context_str_to_sid(state, con, &sid, GFP_KERNEL);
	if (length)
		goto out;

	length = security_get_user_sids(state, sid, user, &sids, &nsids);
	if (length)
		goto out;

	length = sprintf(buf, "%u", nsids) + 1;
	ptr = buf + length;
	for (i = 0; i < nsids; i++) {
		rc = security_sid_to_context(state, sids[i], &newcon, &len);
		if (rc) {
			length = rc;
			goto out;
		}
		if ((length + len) >= SIMPLE_TRANSACTION_LIMIT) {
			kfree(newcon);
			length = -ERANGE;
			goto out;
		}
		memcpy(ptr, newcon, len);
		kfree(newcon);
		ptr += len;
		length += len;
	}
out:
	kfree(sids);
	kfree(user);
	kfree(con);
	return length;
}

static ssize_t sel_write_member(struct file *file, char *buf, size_t size)
{
	struct selinux_fs_info *fsi = file_inode(file)->i_sb->s_fs_info;
	struct selinux_state *state = fsi->state;
	char *scon = NULL, *tcon = NULL;
	u32 ssid, tsid, newsid;
	u16 tclass;
	ssize_t length;
	char *newcon = NULL;
	u32 len;

	length = avc_has_perm(&selinux_state,
			      current_sid(), SECINITSID_SECURITY,
			      SECCLASS_SECURITY, SECURITY__COMPUTE_MEMBER,
			      NULL);
	if (length)
		goto out;

	length = -ENOMEM;
	scon = kzalloc(size + 1, GFP_KERNEL);
	if (!scon)
		goto out;

	length = -ENOMEM;
	tcon = kzalloc(size + 1, GFP_KERNEL);
	if (!tcon)
		goto out;

	length = -EINVAL;
	if (sscanf(buf, "%s %s %hu", scon, tcon, &tclass) != 3)
		goto out;

	length = security_context_str_to_sid(state, scon, &ssid, GFP_KERNEL);
	if (length)
		goto out;

	length = security_context_str_to_sid(state, tcon, &tsid, GFP_KERNEL);
	if (length)
		goto out;

	length = security_member_sid(state, ssid, tsid, tclass, &newsid);
	if (length)
		goto out;

	length = security_sid_to_context(state, newsid, &newcon, &len);
	if (length)
		goto out;

	length = -ERANGE;
	if (len > SIMPLE_TRANSACTION_LIMIT) {
		pr_err("SELinux: %s:  context size (%u) exceeds "
			"payload max\n", __func__, len);
		goto out;
	}

	memcpy(buf, newcon, len);
	length = len;
out:
	kfree(newcon);
	kfree(tcon);
	kfree(scon);
	return length;
}

static struct inode *sel_make_inode(struct super_block *sb, int mode)
{
	struct inode *ret = new_inode(sb);

	if (ret) {
		ret->i_mode = mode;
		ret->i_atime = ret->i_mtime = ret->i_ctime = current_time(ret);
	}
	return ret;
}

static ssize_t sel_read_bool(struct file *filep, char __user *buf,
			     size_t count, loff_t *ppos)
{
	struct selinux_fs_info *fsi = file_inode(filep)->i_sb->s_fs_info;
	char *page = NULL;
	ssize_t length;
	ssize_t ret;
	int cur_enforcing;
	unsigned index = file_inode(filep)->i_ino & SEL_INO_MASK;
	const char *name = filep->f_path.dentry->d_name.name;

	mutex_lock(&fsi->state->policy_mutex);

	ret = -EINVAL;
	if (index >= fsi->bool_num || strcmp(name,
					     fsi->bool_pending_names[index]))
		goto out_unlock;

	ret = -ENOMEM;
	page = (char *)get_zeroed_page(GFP_KERNEL);
	if (!page)
		goto out_unlock;

	cur_enforcing = security_get_bool_value(fsi->state, index);
	if (cur_enforcing < 0) {
		ret = cur_enforcing;
		goto out_unlock;
	}
	length = scnprintf(page, PAGE_SIZE, "%d %d", cur_enforcing,
			  fsi->bool_pending_values[index]);
	mutex_unlock(&fsi->state->policy_mutex);
	ret = simple_read_from_buffer(buf, count, ppos, page, length);
out_free:
	free_page((unsigned long)page);
	return ret;

out_unlock:
	mutex_unlock(&fsi->state->policy_mutex);
	goto out_free;
}

static ssize_t sel_write_bool(struct file *filep, const char __user *buf,
			      size_t count, loff_t *ppos)
{
	struct selinux_fs_info *fsi = file_inode(filep)->i_sb->s_fs_info;
	char *page = NULL;
	ssize_t length;
	int new_value;
	unsigned index = file_inode(filep)->i_ino & SEL_INO_MASK;
	const char *name = filep->f_path.dentry->d_name.name;

	if (count >= PAGE_SIZE)
		return -ENOMEM;

	/* No partial writes. */
	if (*ppos != 0)
		return -EINVAL;

	page = memdup_user_nul(buf, count);
	if (IS_ERR(page))
		return PTR_ERR(page);

	mutex_lock(&fsi->state->policy_mutex);

	length = avc_has_perm(&selinux_state,
			      current_sid(), SECINITSID_SECURITY,
			      SECCLASS_SECURITY, SECURITY__SETBOOL,
			      NULL);
	if (length)
		goto out;

	length = -EINVAL;
	if (index >= fsi->bool_num || strcmp(name,
					     fsi->bool_pending_names[index]))
		goto out;

	length = -EINVAL;
	if (sscanf(page, "%d", &new_value) != 1)
		goto out;

	if (new_value)
		new_value = 1;

	fsi->bool_pending_values[index] = new_value;
	length = count;

out:
	mutex_unlock(&fsi->state->policy_mutex);
	kfree(page);
	return length;
}

static const struct file_operations sel_bool_ops = {
	.read		= sel_read_bool,
	.write		= sel_write_bool,
	.llseek		= generic_file_llseek,
};

static ssize_t sel_commit_bools_write(struct file *filep,
				      const char __user *buf,
				      size_t count, loff_t *ppos)
{
	struct selinux_fs_info *fsi = file_inode(filep)->i_sb->s_fs_info;
	char *page = NULL;
	ssize_t length;
	int new_value;

	if (count >= PAGE_SIZE)
		return -ENOMEM;

	/* No partial writes. */
	if (*ppos != 0)
		return -EINVAL;

	page = memdup_user_nul(buf, count);
	if (IS_ERR(page))
		return PTR_ERR(page);

	mutex_lock(&fsi->state->policy_mutex);

	length = avc_has_perm(&selinux_state,
			      current_sid(), SECINITSID_SECURITY,
			      SECCLASS_SECURITY, SECURITY__SETBOOL,
			      NULL);
	if (length)
		goto out;

	length = -EINVAL;
	if (sscanf(page, "%d", &new_value) != 1)
		goto out;

	length = 0;
	if (new_value && fsi->bool_pending_values)
		length = security_set_bools(fsi->state, fsi->bool_num,
					    fsi->bool_pending_values);

	if (!length)
		length = count;

out:
	mutex_unlock(&fsi->state->policy_mutex);
	kfree(page);
	return length;
}

static const struct file_operations sel_commit_bools_ops = {
	.write		= sel_commit_bools_write,
	.llseek		= generic_file_llseek,
};

static void sel_remove_entries(struct dentry *de)
{
	d_genocide(de);
	shrink_dcache_parent(de);
}

static int sel_make_bools(struct selinux_policy *newpolicy, struct dentry *bool_dir,
			  unsigned int *bool_num, char ***bool_pending_names,
			  unsigned int **bool_pending_values)
{
	int ret;
	ssize_t len;
	struct dentry *dentry = NULL;
	struct inode *inode = NULL;
	struct inode_security_struct *isec;
	char **names = NULL, *page;
	u32 i, num;
	int *values = NULL;
	u32 sid;

	ret = -ENOMEM;
	page = (char *)get_zeroed_page(GFP_KERNEL);
	if (!page)
		goto out;

	ret = security_get_bools(newpolicy, &num, &names, &values);
	if (ret)
		goto out;

	for (i = 0; i < num; i++) {
		ret = -ENOMEM;
		dentry = d_alloc_name(bool_dir, names[i]);
		if (!dentry)
			goto out;

		ret = -ENOMEM;
		inode = sel_make_inode(bool_dir->d_sb, S_IFREG | S_IRUGO | S_IWUSR);
		if (!inode) {
			dput(dentry);
			goto out;
		}

		ret = -ENAMETOOLONG;
		len = snprintf(page, PAGE_SIZE, "/%s/%s", BOOL_DIR_NAME, names[i]);
		if (len >= PAGE_SIZE) {
			dput(dentry);
			iput(inode);
			goto out;
		}

		isec = selinux_inode(inode);
		ret = selinux_policy_genfs_sid(newpolicy, "selinuxfs", page,
					 SECCLASS_FILE, &sid);
		if (ret) {
			pr_warn_ratelimited("SELinux: no sid found, defaulting to security isid for %s\n",
					   page);
			sid = SECINITSID_SECURITY;
		}

		isec->sid = sid;
		isec->initialized = LABEL_INITIALIZED;
		inode->i_fop = &sel_bool_ops;
		inode->i_ino = i|SEL_BOOL_INO_OFFSET;
		d_add(dentry, inode);
	}
	*bool_num = num;
	*bool_pending_names = names;
	*bool_pending_values = values;

	free_page((unsigned long)page);
	return 0;
out:
	free_page((unsigned long)page);

	if (names) {
		for (i = 0; i < num; i++)
			kfree(names[i]);
		kfree(names);
	}
	kfree(values);
	sel_remove_entries(bool_dir);

	return ret;
}

static ssize_t sel_read_avc_cache_threshold(struct file *filp, char __user *buf,
					    size_t count, loff_t *ppos)
{
	struct selinux_fs_info *fsi = file_inode(filp)->i_sb->s_fs_info;
	struct selinux_state *state = fsi->state;
	char tmpbuf[TMPBUFLEN];
	ssize_t length;

	length = scnprintf(tmpbuf, TMPBUFLEN, "%u",
			   avc_get_cache_threshold(state->avc));
	return simple_read_from_buffer(buf, count, ppos, tmpbuf, length);
}

static ssize_t sel_write_avc_cache_threshold(struct file *file,
					     const char __user *buf,
					     size_t count, loff_t *ppos)

{
	struct selinux_fs_info *fsi = file_inode(file)->i_sb->s_fs_info;
	struct selinux_state *state = fsi->state;
	char *page;
	ssize_t ret;
	unsigned int new_value;

	ret = avc_has_perm(&selinux_state,
			   current_sid(), SECINITSID_SECURITY,
			   SECCLASS_SECURITY, SECURITY__SETSECPARAM,
			   NULL);
	if (ret)
		return ret;

	if (count >= PAGE_SIZE)
		return -ENOMEM;

	/* No partial writes. */
	if (*ppos != 0)
		return -EINVAL;

	page = memdup_user_nul(buf, count);
	if (IS_ERR(page))
		return PTR_ERR(page);

	ret = -EINVAL;
	if (sscanf(page, "%u", &new_value) != 1)
		goto out;

	avc_set_cache_threshold(state->avc, new_value);

	ret = count;
out:
	kfree(page);
	return ret;
}

static ssize_t sel_read_avc_hash_stats(struct file *filp, char __user *buf,
				       size_t count, loff_t *ppos)
{
	struct selinux_fs_info *fsi = file_inode(filp)->i_sb->s_fs_info;
	struct selinux_state *state = fsi->state;
	char *page;
	ssize_t length;

	page = (char *)__get_free_page(GFP_KERNEL);
	if (!page)
		return -ENOMEM;

	length = avc_get_hash_stats(state->avc, page);
	if (length >= 0)
		length = simple_read_from_buffer(buf, count, ppos, page, length);
	free_page((unsigned long)page);

	return length;
}

static ssize_t sel_read_sidtab_hash_stats(struct file *filp, char __user *buf,
					size_t count, loff_t *ppos)
{
	struct selinux_fs_info *fsi = file_inode(filp)->i_sb->s_fs_info;
	struct selinux_state *state = fsi->state;
	char *page;
	ssize_t length;

	page = (char *)__get_free_page(GFP_KERNEL);
	if (!page)
		return -ENOMEM;

	length = security_sidtab_hash_stats(state, page);
	if (length >= 0)
		length = simple_read_from_buffer(buf, count, ppos, page,
						length);
	free_page((unsigned long)page);

	return length;
}

static const struct file_operations sel_sidtab_hash_stats_ops = {
	.read		= sel_read_sidtab_hash_stats,
	.llseek		= generic_file_llseek,
};

static const struct file_operations sel_avc_cache_threshold_ops = {
	.read		= sel_read_avc_cache_threshold,
	.write		= sel_write_avc_cache_threshold,
	.llseek		= generic_file_llseek,
};

static const struct file_operations sel_avc_hash_stats_ops = {
	.read		= sel_read_avc_hash_stats,
	.llseek		= generic_file_llseek,
};

#ifdef CONFIG_SECURITY_SELINUX_AVC_STATS
static struct avc_cache_stats *sel_avc_get_stat_idx(loff_t *idx)
{
	int cpu;

	for (cpu = *idx; cpu < nr_cpu_ids; ++cpu) {
		if (!cpu_possible(cpu))
			continue;
		*idx = cpu + 1;
		return &per_cpu(avc_cache_stats, cpu);
	}
	(*idx)++;
	return NULL;
}

static void *sel_avc_stats_seq_start(struct seq_file *seq, loff_t *pos)
{
	loff_t n = *pos - 1;

	if (*pos == 0)
		return SEQ_START_TOKEN;

	return sel_avc_get_stat_idx(&n);
}

static void *sel_avc_stats_seq_next(struct seq_file *seq, void *v, loff_t *pos)
{
	return sel_avc_get_stat_idx(pos);
}

static int sel_avc_stats_seq_show(struct seq_file *seq, void *v)
{
	struct avc_cache_stats *st = v;

	if (v == SEQ_START_TOKEN) {
		seq_puts(seq,
			 "lookups hits misses allocations reclaims frees\n");
	} else {
		unsigned int lookups = st->lookups;
		unsigned int misses = st->misses;
		unsigned int hits = lookups - misses;
		seq_printf(seq, "%u %u %u %u %u %u\n", lookups,
			   hits, misses, st->allocations,
			   st->reclaims, st->frees);
	}
	return 0;
}

static void sel_avc_stats_seq_stop(struct seq_file *seq, void *v)
{ }

static const struct seq_operations sel_avc_cache_stats_seq_ops = {
	.start		= sel_avc_stats_seq_start,
	.next		= sel_avc_stats_seq_next,
	.show		= sel_avc_stats_seq_show,
	.stop		= sel_avc_stats_seq_stop,
};

static int sel_open_avc_cache_stats(struct inode *inode, struct file *file)
{
	return seq_open(file, &sel_avc_cache_stats_seq_ops);
}

static const struct file_operations sel_avc_cache_stats_ops = {
	.open		= sel_open_avc_cache_stats,
	.read		= seq_read,
	.llseek		= seq_lseek,
	.release	= seq_release,
};
#endif

static int sel_make_avc_files(struct dentry *dir)
{
	struct super_block *sb = dir->d_sb;
	struct selinux_fs_info *fsi = sb->s_fs_info;
	int i;
	static const struct tree_descr files[] = {
		{ "cache_threshold",
		  &sel_avc_cache_threshold_ops, S_IRUGO|S_IWUSR },
		{ "hash_stats", &sel_avc_hash_stats_ops, S_IRUGO },
#ifdef CONFIG_SECURITY_SELINUX_AVC_STATS
		{ "cache_stats", &sel_avc_cache_stats_ops, S_IRUGO },
#endif
	};

	for (i = 0; i < ARRAY_SIZE(files); i++) {
		struct inode *inode;
		struct dentry *dentry;

		dentry = d_alloc_name(dir, files[i].name);
		if (!dentry)
			return -ENOMEM;

		inode = sel_make_inode(dir->d_sb, S_IFREG|files[i].mode);
		if (!inode) {
			dput(dentry);
			return -ENOMEM;
		}

		inode->i_fop = files[i].ops;
		inode->i_ino = ++fsi->last_ino;
		d_add(dentry, inode);
	}

	return 0;
}

static int sel_make_ss_files(struct dentry *dir)
{
	struct super_block *sb = dir->d_sb;
	struct selinux_fs_info *fsi = sb->s_fs_info;
	int i;
	static struct tree_descr files[] = {
		{ "sidtab_hash_stats", &sel_sidtab_hash_stats_ops, S_IRUGO },
	};

	for (i = 0; i < ARRAY_SIZE(files); i++) {
		struct inode *inode;
		struct dentry *dentry;

		dentry = d_alloc_name(dir, files[i].name);
		if (!dentry)
			return -ENOMEM;

		inode = sel_make_inode(dir->d_sb, S_IFREG|files[i].mode);
		if (!inode) {
			dput(dentry);
			return -ENOMEM;
		}

		inode->i_fop = files[i].ops;
		inode->i_ino = ++fsi->last_ino;
		d_add(dentry, inode);
	}

	return 0;
}

static ssize_t sel_read_initcon(struct file *file, char __user *buf,
				size_t count, loff_t *ppos)
{
	struct selinux_fs_info *fsi = file_inode(file)->i_sb->s_fs_info;
	char *con;
	u32 sid, len;
	ssize_t ret;

	sid = file_inode(file)->i_ino&SEL_INO_MASK;
	ret = security_sid_to_context(fsi->state, sid, &con, &len);
	if (ret)
		return ret;

	ret = simple_read_from_buffer(buf, count, ppos, con, len);
	kfree(con);
	return ret;
}

static const struct file_operations sel_initcon_ops = {
	.read		= sel_read_initcon,
	.llseek		= generic_file_llseek,
};

static int sel_make_initcon_files(struct dentry *dir)
{
	int i;

	for (i = 1; i <= SECINITSID_NUM; i++) {
		struct inode *inode;
		struct dentry *dentry;
		const char *s = security_get_initial_sid_context(i);

		if (!s)
			continue;
		dentry = d_alloc_name(dir, s);
		if (!dentry)
			return -ENOMEM;

		inode = sel_make_inode(dir->d_sb, S_IFREG|S_IRUGO);
		if (!inode) {
			dput(dentry);
			return -ENOMEM;
		}

		inode->i_fop = &sel_initcon_ops;
		inode->i_ino = i|SEL_INITCON_INO_OFFSET;
		d_add(dentry, inode);
	}

	return 0;
}

static inline unsigned long sel_class_to_ino(u16 class)
{
	return (class * (SEL_VEC_MAX + 1)) | SEL_CLASS_INO_OFFSET;
}

static inline u16 sel_ino_to_class(unsigned long ino)
{
	return (ino & SEL_INO_MASK) / (SEL_VEC_MAX + 1);
}

static inline unsigned long sel_perm_to_ino(u16 class, u32 perm)
{
	return (class * (SEL_VEC_MAX + 1) + perm) | SEL_CLASS_INO_OFFSET;
}

static inline u32 sel_ino_to_perm(unsigned long ino)
{
	return (ino & SEL_INO_MASK) % (SEL_VEC_MAX + 1);
}

static ssize_t sel_read_class(struct file *file, char __user *buf,
				size_t count, loff_t *ppos)
{
	unsigned long ino = file_inode(file)->i_ino;
	char res[TMPBUFLEN];
	ssize_t len = scnprintf(res, sizeof(res), "%d", sel_ino_to_class(ino));
	return simple_read_from_buffer(buf, count, ppos, res, len);
}

static const struct file_operations sel_class_ops = {
	.read		= sel_read_class,
	.llseek		= generic_file_llseek,
};

static ssize_t sel_read_perm(struct file *file, char __user *buf,
				size_t count, loff_t *ppos)
{
	unsigned long ino = file_inode(file)->i_ino;
	char res[TMPBUFLEN];
	ssize_t len = scnprintf(res, sizeof(res), "%d", sel_ino_to_perm(ino));
	return simple_read_from_buffer(buf, count, ppos, res, len);
}

static const struct file_operations sel_perm_ops = {
	.read		= sel_read_perm,
	.llseek		= generic_file_llseek,
};

static ssize_t sel_read_policycap(struct file *file, char __user *buf,
				  size_t count, loff_t *ppos)
{
	struct selinux_fs_info *fsi = file_inode(file)->i_sb->s_fs_info;
	int value;
	char tmpbuf[TMPBUFLEN];
	ssize_t length;
	unsigned long i_ino = file_inode(file)->i_ino;

	value = security_policycap_supported(fsi->state, i_ino & SEL_INO_MASK);
	length = scnprintf(tmpbuf, TMPBUFLEN, "%d", value);

	return simple_read_from_buffer(buf, count, ppos, tmpbuf, length);
}

static const struct file_operations sel_policycap_ops = {
	.read		= sel_read_policycap,
	.llseek		= generic_file_llseek,
};

static int sel_make_perm_files(struct selinux_policy *newpolicy,
			char *objclass, int classvalue,
			struct dentry *dir)
{
	int i, rc, nperms;
	char **perms;

	rc = security_get_permissions(newpolicy, objclass, &perms, &nperms);
	if (rc)
		return rc;

	for (i = 0; i < nperms; i++) {
		struct inode *inode;
		struct dentry *dentry;

		rc = -ENOMEM;
		dentry = d_alloc_name(dir, perms[i]);
		if (!dentry)
			goto out;

		rc = -ENOMEM;
		inode = sel_make_inode(dir->d_sb, S_IFREG|S_IRUGO);
		if (!inode) {
			dput(dentry);
			goto out;
		}

		inode->i_fop = &sel_perm_ops;
		/* i+1 since perm values are 1-indexed */
		inode->i_ino = sel_perm_to_ino(classvalue, i + 1);
		d_add(dentry, inode);
	}
	rc = 0;
out:
	for (i = 0; i < nperms; i++)
		kfree(perms[i]);
	kfree(perms);
	return rc;
}

static int sel_make_class_dir_entries(struct selinux_policy *newpolicy,
				char *classname, int index,
				struct dentry *dir)
{
	struct super_block *sb = dir->d_sb;
	struct selinux_fs_info *fsi = sb->s_fs_info;
	struct dentry *dentry = NULL;
	struct inode *inode = NULL;
	int rc;

	dentry = d_alloc_name(dir, "index");
	if (!dentry)
		return -ENOMEM;

	inode = sel_make_inode(dir->d_sb, S_IFREG|S_IRUGO);
	if (!inode) {
		dput(dentry);
		return -ENOMEM;
	}

	inode->i_fop = &sel_class_ops;
	inode->i_ino = sel_class_to_ino(index);
	d_add(dentry, inode);

	dentry = sel_make_dir(dir, "perms", &fsi->last_class_ino);
	if (IS_ERR(dentry))
		return PTR_ERR(dentry);

	rc = sel_make_perm_files(newpolicy, classname, index, dentry);

	return rc;
}

static int sel_make_classes(struct selinux_policy *newpolicy,
			    struct dentry *class_dir,
			    unsigned long *last_class_ino)
{

	int rc, nclasses, i;
	char **classes;

	rc = security_get_classes(newpolicy, &classes, &nclasses);
	if (rc)
		return rc;

	/* +2 since classes are 1-indexed */
	*last_class_ino = sel_class_to_ino(nclasses + 2);

	for (i = 0; i < nclasses; i++) {
		struct dentry *class_name_dir;

		class_name_dir = sel_make_dir(class_dir, classes[i],
					      last_class_ino);
		if (IS_ERR(class_name_dir)) {
			rc = PTR_ERR(class_name_dir);
			goto out;
		}

		/* i+1 since class values are 1-indexed */
		rc = sel_make_class_dir_entries(newpolicy, classes[i], i + 1,
				class_name_dir);
		if (rc)
			goto out;
	}
	rc = 0;
out:
	for (i = 0; i < nclasses; i++)
		kfree(classes[i]);
	kfree(classes);
	return rc;
}

static int sel_make_policycap(struct selinux_fs_info *fsi)
{
	unsigned int iter;
	struct dentry *dentry = NULL;
	struct inode *inode = NULL;

	for (iter = 0; iter <= POLICYDB_CAPABILITY_MAX; iter++) {
		if (iter < ARRAY_SIZE(selinux_policycap_names))
			dentry = d_alloc_name(fsi->policycap_dir,
					      selinux_policycap_names[iter]);
		else
			dentry = d_alloc_name(fsi->policycap_dir, "unknown");

		if (dentry == NULL)
			return -ENOMEM;

		inode = sel_make_inode(fsi->sb, S_IFREG | 0444);
		if (inode == NULL) {
			dput(dentry);
			return -ENOMEM;
		}

		inode->i_fop = &sel_policycap_ops;
		inode->i_ino = iter | SEL_POLICYCAP_INO_OFFSET;
		d_add(dentry, inode);
	}

	return 0;
}

static struct dentry *sel_make_dir(struct dentry *dir, const char *name,
			unsigned long *ino)
{
	struct dentry *dentry = d_alloc_name(dir, name);
	struct inode *inode;

	if (!dentry)
		return ERR_PTR(-ENOMEM);

	inode = sel_make_inode(dir->d_sb, S_IFDIR | S_IRUGO | S_IXUGO);
	if (!inode) {
		dput(dentry);
		return ERR_PTR(-ENOMEM);
	}

	inode->i_op = &simple_dir_inode_operations;
	inode->i_fop = &simple_dir_operations;
	inode->i_ino = ++(*ino);
	/* directory inodes start off with i_nlink == 2 (for "." entry) */
	inc_nlink(inode);
	d_add(dentry, inode);
	/* bump link count on parent directory, too */
	inc_nlink(d_inode(dir));

	return dentry;
}

static struct dentry *sel_make_disconnected_dir(struct super_block *sb,
						unsigned long *ino)
{
	struct inode *inode = sel_make_inode(sb, S_IFDIR | S_IRUGO | S_IXUGO);

	if (!inode)
		return ERR_PTR(-ENOMEM);

	inode->i_op = &simple_dir_inode_operations;
	inode->i_fop = &simple_dir_operations;
	inode->i_ino = ++(*ino);
	/* directory inodes start off with i_nlink == 2 (for "." entry) */
	inc_nlink(inode);
	return d_obtain_alias(inode);
}

#define NULL_FILE_NAME "null"

static int sel_fill_super(struct super_block *sb, struct fs_context *fc)
{
	struct selinux_fs_info *fsi;
	int ret;
	struct dentry *dentry;
	struct inode *inode;
	struct inode_security_struct *isec;

	static const struct tree_descr selinux_files[] = {
		[SEL_LOAD] = {"load", &sel_load_ops, S_IRUSR|S_IWUSR},
		[SEL_ENFORCE] = {"enforce", &sel_enforce_ops, S_IRUGO|S_IWUSR},
		[SEL_CONTEXT] = {"context", &transaction_ops, S_IRUGO|S_IWUGO},
		[SEL_ACCESS] = {"access", &transaction_ops, S_IRUGO|S_IWUGO},
		[SEL_CREATE] = {"create", &transaction_ops, S_IRUGO|S_IWUGO},
		[SEL_RELABEL] = {"relabel", &transaction_ops, S_IRUGO|S_IWUGO},
		[SEL_USER] = {"user", &transaction_ops, S_IRUGO|S_IWUGO},
		[SEL_POLICYVERS] = {"policyvers", &sel_policyvers_ops, S_IRUGO},
		[SEL_COMMIT_BOOLS] = {"commit_pending_bools", &sel_commit_bools_ops, S_IWUSR},
		[SEL_MLS] = {"mls", &sel_mls_ops, S_IRUGO},
		[SEL_DISABLE] = {"disable", &sel_disable_ops, S_IWUSR},
		[SEL_MEMBER] = {"member", &transaction_ops, S_IRUGO|S_IWUGO},
		[SEL_CHECKREQPROT] = {"checkreqprot", &sel_checkreqprot_ops, S_IRUGO|S_IWUSR},
		[SEL_REJECT_UNKNOWN] = {"reject_unknown", &sel_handle_unknown_ops, S_IRUGO},
		[SEL_DENY_UNKNOWN] = {"deny_unknown", &sel_handle_unknown_ops, S_IRUGO},
		[SEL_STATUS] = {"status", &sel_handle_status_ops, S_IRUGO},
		[SEL_POLICY] = {"policy", &sel_policy_ops, S_IRUGO},
		[SEL_VALIDATE_TRANS] = {"validatetrans", &sel_transition_ops,
					S_IWUGO},
		/* last one */ {""}
	};

	ret = selinux_fs_info_create(sb);
	if (ret)
		goto err;

	ret = simple_fill_super(sb, SELINUX_MAGIC, selinux_files);
	if (ret)
		goto err;

	fsi = sb->s_fs_info;
	fsi->bool_dir = sel_make_dir(sb->s_root, BOOL_DIR_NAME, &fsi->last_ino);
	if (IS_ERR(fsi->bool_dir)) {
		ret = PTR_ERR(fsi->bool_dir);
		fsi->bool_dir = NULL;
		goto err;
	}

	ret = -ENOMEM;
	dentry = d_alloc_name(sb->s_root, NULL_FILE_NAME);
	if (!dentry)
		goto err;

	ret = -ENOMEM;
	inode = sel_make_inode(sb, S_IFCHR | S_IRUGO | S_IWUGO);
	if (!inode) {
		dput(dentry);
		goto err;
	}

	inode->i_ino = ++fsi->last_ino;
	isec = selinux_inode(inode);
	isec->sid = SECINITSID_DEVNULL;
	isec->sclass = SECCLASS_CHR_FILE;
	isec->initialized = LABEL_INITIALIZED;

	init_special_inode(inode, S_IFCHR | S_IRUGO | S_IWUGO, MKDEV(MEM_MAJOR, 3));
	d_add(dentry, inode);

	dentry = sel_make_dir(sb->s_root, "avc", &fsi->last_ino);
	if (IS_ERR(dentry)) {
		ret = PTR_ERR(dentry);
		goto err;
	}

	ret = sel_make_avc_files(dentry);

	dentry = sel_make_dir(sb->s_root, "ss", &fsi->last_ino);
	if (IS_ERR(dentry)) {
		ret = PTR_ERR(dentry);
		goto err;
	}

	ret = sel_make_ss_files(dentry);
	if (ret)
		goto err;

	dentry = sel_make_dir(sb->s_root, "initial_contexts", &fsi->last_ino);
	if (IS_ERR(dentry)) {
		ret = PTR_ERR(dentry);
		goto err;
	}

	ret = sel_make_initcon_files(dentry);
	if (ret)
		goto err;

	fsi->class_dir = sel_make_dir(sb->s_root, CLASS_DIR_NAME, &fsi->last_ino);
	if (IS_ERR(fsi->class_dir)) {
		ret = PTR_ERR(fsi->class_dir);
		fsi->class_dir = NULL;
		goto err;
	}

	fsi->policycap_dir = sel_make_dir(sb->s_root, POLICYCAP_DIR_NAME,
					  &fsi->last_ino);
	if (IS_ERR(fsi->policycap_dir)) {
		ret = PTR_ERR(fsi->policycap_dir);
		fsi->policycap_dir = NULL;
		goto err;
	}

	ret = sel_make_policycap(fsi);
	if (ret) {
		pr_err("SELinux: failed to load policy capabilities\n");
		goto err;
	}

	return 0;
err:
	pr_err("SELinux: %s:  failed while creating inodes\n",
		__func__);

	selinux_fs_info_free(sb);

	return ret;
}

static int sel_get_tree(struct fs_context *fc)
{
	return get_tree_single(fc, sel_fill_super);
}

static const struct fs_context_operations sel_context_ops = {
	.get_tree	= sel_get_tree,
};

static int sel_init_fs_context(struct fs_context *fc)
{
	fc->ops = &sel_context_ops;
	return 0;
}

static void sel_kill_sb(struct super_block *sb)
{
	selinux_fs_info_free(sb);
	kill_litter_super(sb);
}

static struct file_system_type sel_fs_type = {
	.name		= "selinuxfs",
	.init_fs_context = sel_init_fs_context,
	.kill_sb	= sel_kill_sb,
};

static struct vfsmount *selinuxfs_mount __ro_after_init;
struct path selinux_null __ro_after_init;

static int __init init_sel_fs(void)
{
	struct qstr null_name = QSTR_INIT(NULL_FILE_NAME,
					  sizeof(NULL_FILE_NAME)-1);
	int err;

	if (!selinux_enabled_boot)
		return 0;

	err = sysfs_create_mount_point(fs_kobj, "selinux");
	if (err)
		return err;

	err = register_filesystem(&sel_fs_type);
	if (err) {
		sysfs_remove_mount_point(fs_kobj, "selinux");
		return err;
	}

	selinux_null.mnt = selinuxfs_mount = kern_mount(&sel_fs_type);
	if (IS_ERR(selinuxfs_mount)) {
		pr_err("selinuxfs:  could not mount!\n");
		err = PTR_ERR(selinuxfs_mount);
		selinuxfs_mount = NULL;
	}
	selinux_null.dentry = d_hash_and_lookup(selinux_null.mnt->mnt_root,
						&null_name);
	if (IS_ERR(selinux_null.dentry)) {
		pr_err("selinuxfs:  could not lookup null!\n");
		err = PTR_ERR(selinux_null.dentry);
		selinux_null.dentry = NULL;
	}

	return err;
}

__initcall(init_sel_fs);

#ifdef CONFIG_SECURITY_SELINUX_DISABLE
void exit_sel_fs(void)
{
	sysfs_remove_mount_point(fs_kobj, "selinux");
	dput(selinux_null.dentry);
	kern_unmount(selinuxfs_mount);
	unregister_filesystem(&sel_fs_type);
}
#endif<|MERGE_RESOLUTION|>--- conflicted
+++ resolved
@@ -646,10 +646,7 @@
 
 	length = sel_make_policy_nodes(fsi, load_state.policy);
 	if (length) {
-<<<<<<< HEAD
-=======
 		pr_warn_ratelimited("SELinux: failed to initialize selinuxfs\n");
->>>>>>> 4bcf3b75
 		selinux_policy_cancel(fsi->state, &load_state);
 		goto out;
 	}
