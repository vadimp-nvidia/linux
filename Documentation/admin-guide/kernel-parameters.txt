	acpi=		[HW,ACPI,X86,ARM64]
			Advanced Configuration and Power Interface
			Format: { force | on | off | strict | noirq | rsdt |
				  copy_dsdt }
			force -- enable ACPI if default was off
			on -- enable ACPI but allow fallback to DT [arm64]
			off -- disable ACPI if default was on
			noirq -- do not use ACPI for IRQ routing
			strict -- Be less tolerant of platforms that are not
				strictly ACPI specification compliant.
			rsdt -- prefer RSDT over (default) XSDT
			copy_dsdt -- copy DSDT to memory
			For ARM64, ONLY "acpi=off", "acpi=on" or "acpi=force"
			are available

			See also Documentation/power/runtime_pm.rst, pci=noacpi

	acpi_apic_instance=	[ACPI, IOAPIC]
			Format: <int>
			2: use 2nd APIC table, if available
			1,0: use 1st APIC table
			default: 0

	acpi_backlight=	[HW,ACPI]
			{ vendor | video | native | none }
			If set to vendor, prefer vendor-specific driver
			(e.g. thinkpad_acpi, sony_acpi, etc.) instead
			of the ACPI video.ko driver.
			If set to video, use the ACPI video.ko driver.
			If set to native, use the device's native backlight mode.
			If set to none, disable the ACPI backlight interface.

	acpi_force_32bit_fadt_addr
			force FADT to use 32 bit addresses rather than the
			64 bit X_* addresses. Some firmware have broken 64
			bit addresses for force ACPI ignore these and use
			the older legacy 32 bit addresses.

	acpica_no_return_repair [HW, ACPI]
			Disable AML predefined validation mechanism
			This mechanism can repair the evaluation result to make
			the return objects more ACPI specification compliant.
			This option is useful for developers to identify the
			root cause of an AML interpreter issue when the issue
			has something to do with the repair mechanism.

	acpi.debug_layer=	[HW,ACPI,ACPI_DEBUG]
	acpi.debug_level=	[HW,ACPI,ACPI_DEBUG]
			Format: <int>
			CONFIG_ACPI_DEBUG must be enabled to produce any ACPI
			debug output.  Bits in debug_layer correspond to a
			_COMPONENT in an ACPI source file, e.g.,
			    #define _COMPONENT ACPI_EVENTS
			Bits in debug_level correspond to a level in
			ACPI_DEBUG_PRINT statements, e.g.,
			    ACPI_DEBUG_PRINT((ACPI_DB_INFO, ...
			The debug_level mask defaults to "info".  See
			Documentation/firmware-guide/acpi/debug.rst for more information about
			debug layers and levels.

			Enable processor driver info messages:
			    acpi.debug_layer=0x20000000
			Enable AML "Debug" output, i.e., stores to the Debug
			object while interpreting AML:
			    acpi.debug_layer=0xffffffff acpi.debug_level=0x2
			Enable all messages related to ACPI hardware:
			    acpi.debug_layer=0x2 acpi.debug_level=0xffffffff

			Some values produce so much output that the system is
			unusable.  The "log_buf_len" parameter may be useful
			if you need to capture more output.

	acpi_enforce_resources=	[ACPI]
			{ strict | lax | no }
			Check for resource conflicts between native drivers
			and ACPI OperationRegions (SystemIO and SystemMemory
			only). IO ports and memory declared in ACPI might be
			used by the ACPI subsystem in arbitrary AML code and
			can interfere with legacy drivers.
			strict (default): access to resources claimed by ACPI
			is denied; legacy drivers trying to access reserved
			resources will fail to bind to device using them.
			lax: access to resources claimed by ACPI is allowed;
			legacy drivers trying to access reserved resources
			will bind successfully but a warning message is logged.
			no: ACPI OperationRegions are not marked as reserved,
			no further checks are performed.

	acpi_force_table_verification	[HW,ACPI]
			Enable table checksum verification during early stage.
			By default, this is disabled due to x86 early mapping
			size limitation.

	acpi_irq_balance [HW,ACPI]
			ACPI will balance active IRQs
			default in APIC mode

	acpi_irq_nobalance [HW,ACPI]
			ACPI will not move active IRQs (default)
			default in PIC mode

	acpi_irq_isa=	[HW,ACPI] If irq_balance, mark listed IRQs used by ISA
			Format: <irq>,<irq>...

	acpi_irq_pci=	[HW,ACPI] If irq_balance, clear listed IRQs for
			use by PCI
			Format: <irq>,<irq>...

	acpi_mask_gpe=	[HW,ACPI]
			Due to the existence of _Lxx/_Exx, some GPEs triggered
			by unsupported hardware/firmware features can result in
			GPE floodings that cannot be automatically disabled by
			the GPE dispatcher.
			This facility can be used to prevent such uncontrolled
			GPE floodings.
			Format: <byte> or <bitmap-list>

	acpi_no_auto_serialize	[HW,ACPI]
			Disable auto-serialization of AML methods
			AML control methods that contain the opcodes to create
			named objects will be marked as "Serialized" by the
			auto-serialization feature.
			This feature is enabled by default.
			This option allows to turn off the feature.

	acpi_no_memhotplug [ACPI] Disable memory hotplug.  Useful for kdump
			   kernels.

	acpi_no_static_ssdt	[HW,ACPI]
			Disable installation of static SSDTs at early boot time
			By default, SSDTs contained in the RSDT/XSDT will be
			installed automatically and they will appear under
			/sys/firmware/acpi/tables.
			This option turns off this feature.
			Note that specifying this option does not affect
			dynamic table installation which will install SSDT
			tables to /sys/firmware/acpi/tables/dynamic.

	acpi_no_watchdog	[HW,ACPI,WDT]
			Ignore the ACPI-based watchdog interface (WDAT) and let
			a native driver control the watchdog device instead.

	acpi_rsdp=	[ACPI,EFI,KEXEC]
			Pass the RSDP address to the kernel, mostly used
			on machines running EFI runtime service to boot the
			second kernel for kdump.

	acpi_os_name=	[HW,ACPI] Tell ACPI BIOS the name of the OS
			Format: To spoof as Windows 98: ="Microsoft Windows"

	acpi_rev_override [ACPI] Override the _REV object to return 5 (instead
			of 2 which is mandated by ACPI 6) as the supported ACPI
			specification revision (when using this switch, it may
			be necessary to carry out a cold reboot _twice_ in a
			row to make it take effect on the platform firmware).

	acpi_osi=	[HW,ACPI] Modify list of supported OS interface strings
			acpi_osi="string1"	# add string1
			acpi_osi="!string2"	# remove string2
			acpi_osi=!*		# remove all strings
			acpi_osi=!		# disable all built-in OS vendor
						  strings
			acpi_osi=!!		# enable all built-in OS vendor
						  strings
			acpi_osi=		# disable all strings

			'acpi_osi=!' can be used in combination with single or
			multiple 'acpi_osi="string1"' to support specific OS
			vendor string(s).  Note that such command can only
			affect the default state of the OS vendor strings, thus
			it cannot affect the default state of the feature group
			strings and the current state of the OS vendor strings,
			specifying it multiple times through kernel command line
			is meaningless.  This command is useful when one do not
			care about the state of the feature group strings which
			should be controlled by the OSPM.
			Examples:
			  1. 'acpi_osi=! acpi_osi="Windows 2000"' is equivalent
			     to 'acpi_osi="Windows 2000" acpi_osi=!', they all
			     can make '_OSI("Windows 2000")' TRUE.

			'acpi_osi=' cannot be used in combination with other
			'acpi_osi=' command lines, the _OSI method will not
			exist in the ACPI namespace.  NOTE that such command can
			only affect the _OSI support state, thus specifying it
			multiple times through kernel command line is also
			meaningless.
			Examples:
			  1. 'acpi_osi=' can make 'CondRefOf(_OSI, Local1)'
			     FALSE.

			'acpi_osi=!*' can be used in combination with single or
			multiple 'acpi_osi="string1"' to support specific
			string(s).  Note that such command can affect the
			current state of both the OS vendor strings and the
			feature group strings, thus specifying it multiple times
			through kernel command line is meaningful.  But it may
			still not able to affect the final state of a string if
			there are quirks related to this string.  This command
			is useful when one want to control the state of the
			feature group strings to debug BIOS issues related to
			the OSPM features.
			Examples:
			  1. 'acpi_osi="Module Device" acpi_osi=!*' can make
			     '_OSI("Module Device")' FALSE.
			  2. 'acpi_osi=!* acpi_osi="Module Device"' can make
			     '_OSI("Module Device")' TRUE.
			  3. 'acpi_osi=! acpi_osi=!* acpi_osi="Windows 2000"' is
			     equivalent to
			     'acpi_osi=!* acpi_osi=! acpi_osi="Windows 2000"'
			     and
			     'acpi_osi=!* acpi_osi="Windows 2000" acpi_osi=!',
			     they all will make '_OSI("Windows 2000")' TRUE.

	acpi_pm_good	[X86]
			Override the pmtimer bug detection: force the kernel
			to assume that this machine's pmtimer latches its value
			and always returns good values.

	acpi_sci=	[HW,ACPI] ACPI System Control Interrupt trigger mode
			Format: { level | edge | high | low }

	acpi_skip_timer_override [HW,ACPI]
			Recognize and ignore IRQ0/pin2 Interrupt Override.
			For broken nForce2 BIOS resulting in XT-PIC timer.

	acpi_sleep=	[HW,ACPI] Sleep options
			Format: { s3_bios, s3_mode, s3_beep, s4_hwsig,
				  s4_nohwsig, old_ordering, nonvs,
				  sci_force_enable, nobl }
			See Documentation/power/video.rst for information on
			s3_bios and s3_mode.
			s3_beep is for debugging; it makes the PC's speaker beep
			as soon as the kernel's real-mode entry point is called.
			s4_hwsig causes the kernel to check the ACPI hardware
			signature during resume from hibernation, and gracefully
			refuse to resume if it has changed. This complies with
			the ACPI specification but not with reality, since
			Windows does not do this and many laptops do change it
			on docking. So the default behaviour is to allow resume
			and simply warn when the signature changes, unless the
			s4_hwsig option is enabled.
			s4_nohwsig prevents ACPI hardware signature from being
			used (or even warned about) during resume.
			old_ordering causes the ACPI 1.0 ordering of the _PTS
			control method, with respect to putting devices into
			low power states, to be enforced (the ACPI 2.0 ordering
			of _PTS is used by default).
			nonvs prevents the kernel from saving/restoring the
			ACPI NVS memory during suspend/hibernation and resume.
			sci_force_enable causes the kernel to set SCI_EN directly
			on resume from S1/S3 (which is against the ACPI spec,
			but some broken systems don't work without it).
			nobl causes the internal blacklist of systems known to
			behave incorrectly in some ways with respect to system
			suspend and resume to be ignored (use wisely).

	acpi_use_timer_override [HW,ACPI]
			Use timer override. For some broken Nvidia NF5 boards
			that require a timer override, but don't have HPET

	add_efi_memmap	[EFI; X86] Include EFI memory map in
			kernel's map of available physical RAM.

	agp=		[AGP]
			{ off | try_unsupported }
			off: disable AGP support
			try_unsupported: try to drive unsupported chipsets
				(may crash computer or cause data corruption)

	ALSA		[HW,ALSA]
			See Documentation/sound/alsa-configuration.rst

	alignment=	[KNL,ARM]
			Allow the default userspace alignment fault handler
			behaviour to be specified.  Bit 0 enables warnings,
			bit 1 enables fixups, and bit 2 sends a segfault.

	align_va_addr=	[X86-64]
			Align virtual addresses by clearing slice [14:12] when
			allocating a VMA at process creation time. This option
			gives you up to 3% performance improvement on AMD F15h
			machines (where it is enabled by default) for a
			CPU-intensive style benchmark, and it can vary highly in
			a microbenchmark depending on workload and compiler.

			32: only for 32-bit processes
			64: only for 64-bit processes
			on: enable for both 32- and 64-bit processes
			off: disable for both 32- and 64-bit processes

	alloc_snapshot	[FTRACE]
			Allocate the ftrace snapshot buffer on boot up when the
			main buffer is allocated. This is handy if debugging
			and you need to use tracing_snapshot() on boot up, and
			do not want to use tracing_snapshot_alloc() as it needs
			to be done where GFP_KERNEL allocations are allowed.

	allow_mismatched_32bit_el0 [ARM64]
			Allow execve() of 32-bit applications and setting of the
			PER_LINUX32 personality on systems where only a strict
			subset of the CPUs support 32-bit EL0. When this
			parameter is present, the set of CPUs supporting 32-bit
			EL0 is indicated by /sys/devices/system/cpu/aarch32_el0
			and hot-unplug operations may be restricted.

			See Documentation/arm64/asymmetric-32bit.rst for more
			information.

	amd_iommu=	[HW,X86-64]
			Pass parameters to the AMD IOMMU driver in the system.
			Possible values are:
			fullflush - Deprecated, equivalent to iommu.strict=1
			off	  - do not initialize any AMD IOMMU found in
				    the system
			force_isolation - Force device isolation for all
					  devices. The IOMMU driver is not
					  allowed anymore to lift isolation
					  requirements as needed. This option
					  does not override iommu=pt
			force_enable - Force enable the IOMMU on platforms known
				       to be buggy with IOMMU enabled. Use this
				       option with care.
			pgtbl_v1     - Use v1 page table for DMA-API (Default).
			pgtbl_v2     - Use v2 page table for DMA-API.

	amd_iommu_dump=	[HW,X86-64]
			Enable AMD IOMMU driver option to dump the ACPI table
			for AMD IOMMU. With this option enabled, AMD IOMMU
			driver will print ACPI tables for AMD IOMMU during
			IOMMU initialization.

	amd_iommu_intr=	[HW,X86-64]
			Specifies one of the following AMD IOMMU interrupt
			remapping modes:
			legacy     - Use legacy interrupt remapping mode.
			vapic      - Use virtual APIC mode, which allows IOMMU
			             to inject interrupts directly into guest.
			             This mode requires kvm-amd.avic=1.
			             (Default when IOMMU HW support is present.)

	amijoy.map=	[HW,JOY] Amiga joystick support
			Map of devices attached to JOY0DAT and JOY1DAT
			Format: <a>,<b>
			See also Documentation/input/joydev/joystick.rst

	analog.map=	[HW,JOY] Analog joystick and gamepad support
			Specifies type or capabilities of an analog joystick
			connected to one of 16 gameports
			Format: <type1>,<type2>,..<type16>

	apc=		[HW,SPARC]
			Power management functions (SPARCstation-4/5 + deriv.)
			Format: noidle
			Disable APC CPU standby support. SPARCstation-Fox does
			not play well with APC CPU idle - disable it if you have
			APC and your system crashes randomly.

	apic=		[APIC,X86] Advanced Programmable Interrupt Controller
			Change the output verbosity while booting
			Format: { quiet (default) | verbose | debug }
			Change the amount of debugging information output
			when initialising the APIC and IO-APIC components.
			For X86-32, this can also be used to specify an APIC
			driver name.
			Format: apic=driver_name
			Examples: apic=bigsmp

	apic_extnmi=	[APIC,X86] External NMI delivery setting
			Format: { bsp (default) | all | none }
			bsp:  External NMI is delivered only to CPU 0
			all:  External NMIs are broadcast to all CPUs as a
			      backup of CPU 0
			none: External NMI is masked for all CPUs. This is
			      useful so that a dump capture kernel won't be
			      shot down by NMI

	autoconf=	[IPV6]
			See Documentation/networking/ipv6.rst.

	show_lapic=	[APIC,X86] Advanced Programmable Interrupt Controller
			Limit apic dumping. The parameter defines the maximal
			number of local apics being dumped. Also it is possible
			to set it to "all" by meaning -- no limit here.
			Format: { 1 (default) | 2 | ... | all }.
			The parameter valid if only apic=debug or
			apic=verbose is specified.
			Example: apic=debug show_lapic=all

	apm=		[APM] Advanced Power Management
			See header of arch/x86/kernel/apm_32.c.

	arcrimi=	[HW,NET] ARCnet - "RIM I" (entirely mem-mapped) cards
			Format: <io>,<irq>,<nodeID>

	arm64.nobti	[ARM64] Unconditionally disable Branch Target
			Identification support

	arm64.nopauth	[ARM64] Unconditionally disable Pointer Authentication
			support

	arm64.nomte	[ARM64] Unconditionally disable Memory Tagging Extension
			support

	arm64.nosve	[ARM64] Unconditionally disable Scalable Vector
			Extension support

	arm64.nosme	[ARM64] Unconditionally disable Scalable Matrix
			Extension support

	ataflop=	[HW,M68k]

	atarimouse=	[HW,MOUSE] Atari Mouse

	atkbd.extra=	[HW] Enable extra LEDs and keys on IBM RapidAccess,
			EzKey and similar keyboards

	atkbd.reset=	[HW] Reset keyboard during initialization

	atkbd.set=	[HW] Select keyboard code set
			Format: <int> (2 = AT (default), 3 = PS/2)

	atkbd.scroll=	[HW] Enable scroll wheel on MS Office and similar
			keyboards

	atkbd.softraw=	[HW] Choose between synthetic and real raw mode
			Format: <bool> (0 = real, 1 = synthetic (default))

	atkbd.softrepeat= [HW]
			Use software keyboard repeat

	audit=		[KNL] Enable the audit sub-system
			Format: { "0" | "1" | "off" | "on" }
			0 | off - kernel audit is disabled and can not be
			    enabled until the next reboot
			unset - kernel audit is initialized but disabled and
			    will be fully enabled by the userspace auditd.
			1 | on - kernel audit is initialized and partially
			    enabled, storing at most audit_backlog_limit
			    messages in RAM until it is fully enabled by the
			    userspace auditd.
			Default: unset

	audit_backlog_limit= [KNL] Set the audit queue size limit.
			Format: <int> (must be >=0)
			Default: 64

	bau=		[X86_UV] Enable the BAU on SGI UV.  The default
			behavior is to disable the BAU (i.e. bau=0).
			Format: { "0" | "1" }
			0 - Disable the BAU.
			1 - Enable the BAU.
			unset - Disable the BAU.

	baycom_epp=	[HW,AX25]
			Format: <io>,<mode>

	baycom_par=	[HW,AX25] BayCom Parallel Port AX.25 Modem
			Format: <io>,<mode>
			See header of drivers/net/hamradio/baycom_par.c.

	baycom_ser_fdx=	[HW,AX25]
			BayCom Serial Port AX.25 Modem (Full Duplex Mode)
			Format: <io>,<irq>,<mode>[,<baud>]
			See header of drivers/net/hamradio/baycom_ser_fdx.c.

	baycom_ser_hdx=	[HW,AX25]
			BayCom Serial Port AX.25 Modem (Half Duplex Mode)
			Format: <io>,<irq>,<mode>
			See header of drivers/net/hamradio/baycom_ser_hdx.c.

	bert_disable	[ACPI]
			Disable BERT OS support on buggy BIOSes.

	bgrt_disable	[ACPI][X86]
			Disable BGRT to avoid flickering OEM logo.

	blkdevparts=	Manual partition parsing of block device(s) for
			embedded devices based on command line input.
			See Documentation/block/cmdline-partition.rst

	boot_delay=	Milliseconds to delay each printk during boot.
			Values larger than 10 seconds (10000) are changed to
			no delay (0).
			Format: integer

	bootconfig	[KNL]
			Extended command line options can be added to an initrd
			and this will cause the kernel to look for it.

			See Documentation/admin-guide/bootconfig.rst

	bttv.card=	[HW,V4L] bttv (bt848 + bt878 based grabber cards)
	bttv.radio=	Most important insmod options are available as
			kernel args too.
	bttv.pll=	See Documentation/admin-guide/media/bttv.rst
	bttv.tuner=

	bulk_remove=off	[PPC]  This parameter disables the use of the pSeries
			firmware feature for flushing multiple hpte entries
			at a time.

	c101=		[NET] Moxa C101 synchronous serial card

	cachesize=	[BUGS=X86-32] Override level 2 CPU cache size detection.
			Sometimes CPU hardware bugs make them report the cache
			size incorrectly. The kernel will attempt work arounds
			to fix known problems, but for some CPUs it is not
			possible to determine what the correct size should be.
			This option provides an override for these situations.

	carrier_timeout=
			[NET] Specifies amount of time (in seconds) that
			the kernel should wait for a network carrier. By default
			it waits 120 seconds.

	ca_keys=	[KEYS] This parameter identifies a specific key(s) on
			the system trusted keyring to be used for certificate
			trust validation.
			format: { id:<keyid> | builtin }

	cca=		[MIPS] Override the kernel pages' cache coherency
			algorithm.  Accepted values range from 0 to 7
			inclusive. See arch/mips/include/asm/pgtable-bits.h
			for platform specific values (SB1, Loongson3 and
			others).

	ccw_timeout_log	[S390]
			See Documentation/s390/common_io.rst for details.

	cgroup_disable=	[KNL] Disable a particular controller or optional feature
			Format: {name of the controller(s) or feature(s) to disable}
			The effects of cgroup_disable=foo are:
			- foo isn't auto-mounted if you mount all cgroups in
			  a single hierarchy
			- foo isn't visible as an individually mountable
			  subsystem
			- if foo is an optional feature then the feature is
			  disabled and corresponding cgroup files are not
			  created
			{Currently only "memory" controller deal with this and
			cut the overhead, others just disable the usage. So
			only cgroup_disable=memory is actually worthy}
			Specifying "pressure" disables per-cgroup pressure
			stall information accounting feature

	cgroup_no_v1=	[KNL] Disable cgroup controllers and named hierarchies in v1
			Format: { { controller | "all" | "named" }
			          [,{ controller | "all" | "named" }...] }
			Like cgroup_disable, but only applies to cgroup v1;
			the blacklisted controllers remain available in cgroup2.
			"all" blacklists all controllers and "named" disables
			named mounts. Specifying both "all" and "named" disables
			all v1 hierarchies.

	cgroup.memory=	[KNL] Pass options to the cgroup memory controller.
			Format: <string>
			nosocket -- Disable socket memory accounting.
			nokmem -- Disable kernel memory accounting.

	checkreqprot=	[SELINUX] Set initial checkreqprot flag value.
			Format: { "0" | "1" }
			See security/selinux/Kconfig help text.
			0 -- check protection applied by kernel (includes
				any implied execute protection).
			1 -- check protection requested by application.
			Default value is set via a kernel config option.
			Value can be changed at runtime via
				/sys/fs/selinux/checkreqprot.
			Setting checkreqprot to 1 is deprecated.

	cio_ignore=	[S390]
			See Documentation/s390/common_io.rst for details.

	clearcpuid=X[,X...] [X86]
			Disable CPUID feature X for the kernel. See
			arch/x86/include/asm/cpufeatures.h for the valid bit
			numbers X. Note the Linux-specific bits are not necessarily
			stable over kernel options, but the vendor-specific
			ones should be.
			X can also be a string as appearing in the flags: line
			in /proc/cpuinfo which does not have the above
			instability issue. However, not all features have names
			in /proc/cpuinfo.
			Note that using this option will taint your kernel.
			Also note that user programs calling CPUID directly
			or using the feature without checking anything
			will still see it. This just prevents it from
			being used by the kernel or shown in /proc/cpuinfo.
			Also note the kernel might malfunction if you disable
			some critical bits.

	clk_ignore_unused
			[CLK]
			Prevents the clock framework from automatically gating
			clocks that have not been explicitly enabled by a Linux
			device driver but are enabled in hardware at reset or
			by the bootloader/firmware. Note that this does not
			force such clocks to be always-on nor does it reserve
			those clocks in any way. This parameter is useful for
			debug and development, but should not be needed on a
			platform with proper driver support.  For more
			information, see Documentation/driver-api/clk.rst.

	clock=		[BUGS=X86-32, HW] gettimeofday clocksource override.
			[Deprecated]
			Forces specified clocksource (if available) to be used
			when calculating gettimeofday(). If specified
			clocksource is not available, it defaults to PIT.
			Format: { pit | tsc | cyclone | pmtmr }

	clocksource=	Override the default clocksource
			Format: <string>
			Override the default clocksource and use the clocksource
			with the name specified.
			Some clocksource names to choose from, depending on
			the platform:
			[all] jiffies (this is the base, fallback clocksource)
			[ACPI] acpi_pm
			[ARM] imx_timer1,OSTS,netx_timer,mpu_timer2,
				pxa_timer,timer3,32k_counter,timer0_1
			[X86-32] pit,hpet,tsc;
				scx200_hrt on Geode; cyclone on IBM x440
			[MIPS] MIPS
			[PARISC] cr16
			[S390] tod
			[SH] SuperH
			[SPARC64] tick
			[X86-64] hpet,tsc

	clocksource.arm_arch_timer.evtstrm=
			[ARM,ARM64]
			Format: <bool>
			Enable/disable the eventstream feature of the ARM
			architected timer so that code using WFE-based polling
			loops can be debugged more effectively on production
			systems.

	clocksource.max_cswd_read_retries= [KNL]
			Number of clocksource_watchdog() retries due to
			external delays before the clock will be marked
			unstable.  Defaults to two retries, that is,
			three attempts to read the clock under test.

	clocksource.verify_n_cpus= [KNL]
			Limit the number of CPUs checked for clocksources
			marked with CLOCK_SOURCE_VERIFY_PERCPU that
			are marked unstable due to excessive skew.
			A negative value says to check all CPUs, while
			zero says not to check any.  Values larger than
			nr_cpu_ids are silently truncated to nr_cpu_ids.
			The actual CPUs are chosen randomly, with
			no replacement if the same CPU is chosen twice.

	clocksource-wdtest.holdoff= [KNL]
			Set the time in seconds that the clocksource
			watchdog test waits before commencing its tests.
			Defaults to zero when built as a module and to
			10 seconds when built into the kernel.

	cma=nn[MG]@[start[MG][-end[MG]]]
			[KNL,CMA]
			Sets the size of kernel global memory area for
			contiguous memory allocations and optionally the
			placement constraint by the physical address range of
			memory allocations. A value of 0 disables CMA
			altogether. For more information, see
			kernel/dma/contiguous.c

	cma_pernuma=nn[MG]
			[ARM64,KNL,CMA]
			Sets the size of kernel per-numa memory area for
			contiguous memory allocations. A value of 0 disables
			per-numa CMA altogether. And If this option is not
			specificed, the default value is 0.
			With per-numa CMA enabled, DMA users on node nid will
			first try to allocate buffer from the pernuma area
			which is located in node nid, if the allocation fails,
			they will fallback to the global default memory area.

	cmo_free_hint=	[PPC] Format: { yes | no }
			Specify whether pages are marked as being inactive
			when they are freed.  This is used in CMO environments
			to determine OS memory pressure for page stealing by
			a hypervisor.
			Default: yes

	coherent_pool=nn[KMG]	[ARM,KNL]
			Sets the size of memory pool for coherent, atomic dma
			allocations, by default set to 256K.

	com20020=	[HW,NET] ARCnet - COM20020 chipset
			Format:
			<io>[,<irq>[,<nodeID>[,<backplane>[,<ckp>[,<timeout>]]]]]

	com90io=	[HW,NET] ARCnet - COM90xx chipset (IO-mapped buffers)
			Format: <io>[,<irq>]

	com90xx=	[HW,NET]
			ARCnet - COM90xx chipset (memory-mapped buffers)
			Format: <io>[,<irq>[,<memstart>]]

	condev=		[HW,S390] console device
	conmode=

	console=	[KNL] Output console device and options.

		tty<n>	Use the virtual console device <n>.

		ttyS<n>[,options]
		ttyUSB0[,options]
			Use the specified serial port.  The options are of
			the form "bbbbpnf", where "bbbb" is the baud rate,
			"p" is parity ("n", "o", or "e"), "n" is number of
			bits, and "f" is flow control ("r" for RTS or
			omit it).  Default is "9600n8".

			See Documentation/admin-guide/serial-console.rst for more
			information.  See
			Documentation/networking/netconsole.rst for an
			alternative.

		uart[8250],io,<addr>[,options]
		uart[8250],mmio,<addr>[,options]
		uart[8250],mmio16,<addr>[,options]
		uart[8250],mmio32,<addr>[,options]
		uart[8250],0x<addr>[,options]
			Start an early, polled-mode console on the 8250/16550
			UART at the specified I/O port or MMIO address,
			switching to the matching ttyS device later.
			MMIO inter-register address stride is either 8-bit
			(mmio), 16-bit (mmio16), or 32-bit (mmio32).
			If none of [io|mmio|mmio16|mmio32], <addr> is assumed
			to be equivalent to 'mmio'. 'options' are specified in
			the same format described for ttyS above; if unspecified,
			the h/w is not re-initialized.

		hvc<n>	Use the hypervisor console device <n>. This is for
			both Xen and PowerPC hypervisors.

		{ null | "" }
			Use to disable console output, i.e., to have kernel
			console messages discarded.
			This must be the only console= parameter used on the
			kernel command line.

		If the device connected to the port is not a TTY but a braille
		device, prepend "brl," before the device type, for instance
			console=brl,ttyS0
		For now, only VisioBraille is supported.

	console_msg_format=
			[KNL] Change console messages format
		default
			By default we print messages on consoles in
			"[time stamp] text\n" format (time stamp may not be
			printed, depending on CONFIG_PRINTK_TIME or
			`printk_time' param).
		syslog
			Switch to syslog format: "<%u>[time stamp] text\n"
			IOW, each message will have a facility and loglevel
			prefix. The format is similar to one used by syslog()
			syscall, or to executing "dmesg -S --raw" or to reading
			from /proc/kmsg.

	consoleblank=	[KNL] The console blank (screen saver) timeout in
			seconds. A value of 0 disables the blank timer.
			Defaults to 0.

	coredump_filter=
			[KNL] Change the default value for
			/proc/<pid>/coredump_filter.
			See also Documentation/filesystems/proc.rst.

	coresight_cpu_debug.enable
			[ARM,ARM64]
			Format: <bool>
			Enable/disable the CPU sampling based debugging.
			0: default value, disable debugging
			1: enable debugging at boot time

	cpcihp_generic=	[HW,PCI] Generic port I/O CompactPCI driver
			Format:
			<first_slot>,<last_slot>,<port>,<enum_bit>[,<debug>]

	cpu0_hotplug	[X86] Turn on CPU0 hotplug feature when
			CONFIG_BOOTPARAM_HOTPLUG_CPU0 is off.
			Some features depend on CPU0. Known dependencies are:
			1. Resume from suspend/hibernate depends on CPU0.
			Suspend/hibernate will fail if CPU0 is offline and you
			need to online CPU0 before suspend/hibernate.
			2. PIC interrupts also depend on CPU0. CPU0 can't be
			removed if a PIC interrupt is detected.
			It's said poweroff/reboot may depend on CPU0 on some
			machines although I haven't seen such issues so far
			after CPU0 is offline on a few tested machines.
			If the dependencies are under your control, you can
			turn on cpu0_hotplug.

	cpuidle.off=1	[CPU_IDLE]
			disable the cpuidle sub-system

	cpuidle.governor=
			[CPU_IDLE] Name of the cpuidle governor to use.

	cpufreq.off=1	[CPU_FREQ]
			disable the cpufreq sub-system

	cpufreq.default_governor=
			[CPU_FREQ] Name of the default cpufreq governor or
			policy to use. This governor must be registered in the
			kernel before the cpufreq driver probes.

	cpu_init_udelay=N
			[X86] Delay for N microsec between assert and de-assert
			of APIC INIT to start processors.  This delay occurs
			on every CPU online, such as boot, and resume from suspend.
			Default: 10000

	crash_kexec_post_notifiers
			Run kdump after running panic-notifiers and dumping
			kmsg. This only for the users who doubt kdump always
			succeeds in any situation.
			Note that this also increases risks of kdump failure,
			because some panic notifiers can make the crashed
			kernel more unstable.

	crashkernel=size[KMG][@offset[KMG]]
			[KNL] Using kexec, Linux can switch to a 'crash kernel'
			upon panic. This parameter reserves the physical
			memory region [offset, offset + size] for that kernel
			image. If '@offset' is omitted, then a suitable offset
			is selected automatically.
			[KNL, X86-64] Select a region under 4G first, and
			fall back to reserve region above 4G when '@offset'
			hasn't been specified.
			See Documentation/admin-guide/kdump/kdump.rst for further details.

	crashkernel=range1:size1[,range2:size2,...][@offset]
			[KNL] Same as above, but depends on the memory
			in the running system. The syntax of range is
			start-[end] where start and end are both
			a memory unit (amount[KMG]). See also
			Documentation/admin-guide/kdump/kdump.rst for an example.

	crashkernel=size[KMG],high
			[KNL, X86-64, ARM64] range could be above 4G. Allow kernel
			to allocate physical memory region from top, so could
			be above 4G if system have more than 4G ram installed.
			Otherwise memory region will be allocated below 4G, if
			available.
			It will be ignored if crashkernel=X is specified.
	crashkernel=size[KMG],low
			[KNL, X86-64] range under 4G. When crashkernel=X,high
			is passed, kernel could allocate physical memory region
			above 4G, that cause second kernel crash on system
			that require some amount of low memory, e.g. swiotlb
			requires at least 64M+32K low memory, also enough extra
			low memory is needed to make sure DMA buffers for 32-bit
			devices won't run out. Kernel would try to allocate
			at least 256M below 4G automatically.
			This one lets the user specify own low range under 4G
			for second kernel instead.
			0: to disable low allocation.
			It will be ignored when crashkernel=X,high is not used
			or memory reserved is below 4G.

			[KNL, ARM64] range in low memory.
			This one lets the user specify a low range in the
			DMA zone for the crash dump kernel.
			It will be ignored when crashkernel=X,high is not used
			or memory reserved is located in the DMA zones.

	cryptomgr.notests
			[KNL] Disable crypto self-tests

	cs89x0_dma=	[HW,NET]
			Format: <dma>

	cs89x0_media=	[HW,NET]
			Format: { rj45 | aui | bnc }

	csdlock_debug=	[KNL] Enable debug add-ons of cross-CPU function call
			handling. When switched on, additional debug data is
			printed to the console in case a hanging CPU is
			detected, and that CPU is pinged again in order to try
			to resolve the hang situation.
			0: disable csdlock debugging (default)
			1: enable basic csdlock debugging (minor impact)
			ext: enable extended csdlock debugging (more impact,
			     but more data)

	dasd=		[HW,NET]
			See header of drivers/s390/block/dasd_devmap.c.

	db9.dev[2|3]=	[HW,JOY] Multisystem joystick support via parallel port
			(one device per port)
			Format: <port#>,<type>
			See also Documentation/input/devices/joystick-parport.rst

	debug		[KNL] Enable kernel debugging (events log level).

	debug_boot_weak_hash
			[KNL] Enable printing [hashed] pointers early in the
			boot sequence.  If enabled, we use a weak hash instead
			of siphash to hash pointers.  Use this option if you are
			seeing instances of '(___ptrval___)') and need to see a
			value (hashed pointer) instead. Cryptographically
			insecure, please do not use on production kernels.

	debug_locks_verbose=
			[KNL] verbose locking self-tests
			Format: <int>
			Print debugging info while doing the locking API
			self-tests.
			Bitmask for the various LOCKTYPE_ tests. Defaults to 0
			(no extra messages), setting it to -1 (all bits set)
			will print _a_lot_ more information - normally only
			useful to lockdep developers.

	debug_objects	[KNL] Enable object debugging

	no_debug_objects
			[KNL] Disable object debugging

	debug_guardpage_minorder=
			[KNL] When CONFIG_DEBUG_PAGEALLOC is set, this
			parameter allows control of the order of pages that will
			be intentionally kept free (and hence protected) by the
			buddy allocator. Bigger value increase the probability
			of catching random memory corruption, but reduce the
			amount of memory for normal system use. The maximum
			possible value is MAX_ORDER/2.  Setting this parameter
			to 1 or 2 should be enough to identify most random
			memory corruption problems caused by bugs in kernel or
			driver code when a CPU writes to (or reads from) a
			random memory location. Note that there exists a class
			of memory corruptions problems caused by buggy H/W or
			F/W or by drivers badly programing DMA (basically when
			memory is written at bus level and the CPU MMU is
			bypassed) which are not detectable by
			CONFIG_DEBUG_PAGEALLOC, hence this option will not help
			tracking down these problems.

	debug_pagealloc=
			[KNL] When CONFIG_DEBUG_PAGEALLOC is set, this parameter
			enables the feature at boot time. By default, it is
			disabled and the system will work mostly the same as a
			kernel built without CONFIG_DEBUG_PAGEALLOC.
			Note: to get most of debug_pagealloc error reports, it's
			useful to also enable the page_owner functionality.
			on: enable the feature

	debugfs=    	[KNL] This parameter enables what is exposed to userspace
			and debugfs internal clients.
			Format: { on, no-mount, off }
			on: 	All functions are enabled.
			no-mount:
				Filesystem is not registered but kernel clients can
			        access APIs and a crashkernel can be used to read
				its content. There is nothing to mount.
			off: 	Filesystem is not registered and clients
			        get a -EPERM as result when trying to register files
				or directories within debugfs.
				This is equivalent of the runtime functionality if
				debugfs was not enabled in the kernel at all.
			Default value is set in build-time with a kernel configuration.

	debugpat	[X86] Enable PAT debugging

	default_hugepagesz=
			[HW] The size of the default HugeTLB page. This is
			the size represented by the legacy /proc/ hugepages
			APIs.  In addition, this is the default hugetlb size
			used for shmget(), mmap() and mounting hugetlbfs
			filesystems.  If not specified, defaults to the
			architecture's default huge page size.  Huge page
			sizes are architecture dependent.  See also
			Documentation/admin-guide/mm/hugetlbpage.rst.
			Format: size[KMG]

	deferred_probe_timeout=
			[KNL] Debugging option to set a timeout in seconds for
			deferred probe to give up waiting on dependencies to
			probe. Only specific dependencies (subsystems or
			drivers) that have opted in will be ignored. A timeout
			of 0 will timeout at the end of initcalls. If the time
			out hasn't expired, it'll be restarted by each
			successful driver registration. This option will also
			dump out devices still on the deferred probe list after
			retrying.

	delayacct	[KNL] Enable per-task delay accounting

	dell_smm_hwmon.ignore_dmi=
			[HW] Continue probing hardware even if DMI data
			indicates that the driver is running on unsupported
			hardware.

	dell_smm_hwmon.force=
			[HW] Activate driver even if SMM BIOS signature does
			not match list of supported models and enable otherwise
			blacklisted features.

	dell_smm_hwmon.power_status=
			[HW] Report power status in /proc/i8k
			(disabled by default).

	dell_smm_hwmon.restricted=
			[HW] Allow controlling fans only if SYS_ADMIN
			capability is set.

	dell_smm_hwmon.fan_mult=
			[HW] Factor to multiply fan speed with.

	dell_smm_hwmon.fan_max=
			[HW] Maximum configurable fan speed.

	dfltcc=		[HW,S390]
			Format: { on | off | def_only | inf_only | always }
			on:       s390 zlib hardware support for compression on
			          level 1 and decompression (default)
			off:      No s390 zlib hardware support
			def_only: s390 zlib hardware support for deflate
			          only (compression on level 1)
			inf_only: s390 zlib hardware support for inflate
			          only (decompression)
			always:   Same as 'on' but ignores the selected compression
			          level always using hardware support (used for debugging)

	dhash_entries=	[KNL]
			Set number of hash buckets for dentry cache.

	disable_1tb_segments [PPC]
			Disables the use of 1TB hash page table segments. This
			causes the kernel to fall back to 256MB segments which
			can be useful when debugging issues that require an SLB
			miss to occur.

	stress_slb	[PPC]
			Limits the number of kernel SLB entries, and flushes
			them frequently to increase the rate of SLB faults
			on kernel addresses.

	disable=	[IPV6]
			See Documentation/networking/ipv6.rst.

	disable_radix	[PPC]
			Disable RADIX MMU mode on POWER9

	radix_hcall_invalidate=on  [PPC/PSERIES]
			Disable RADIX GTSE feature and use hcall for TLB
			invalidate.

	disable_tlbie	[PPC]
			Disable TLBIE instruction. Currently does not work
			with KVM, with HASH MMU, or with coherent accelerators.

	disable_cpu_apicid= [X86,APIC,SMP]
			Format: <int>
			The number of initial APIC ID for the
			corresponding CPU to be disabled at boot,
			mostly used for the kdump 2nd kernel to
			disable BSP to wake up multiple CPUs without
			causing system reset or hang due to sending
			INIT from AP to BSP.

	disable_ddw	[PPC/PSERIES]
			Disable Dynamic DMA Window support. Use this
			to workaround buggy firmware.

	disable_ipv6=	[IPV6]
			See Documentation/networking/ipv6.rst.

	disable_mtrr_cleanup [X86]
			The kernel tries to adjust MTRR layout from continuous
			to discrete, to make X server driver able to add WB
			entry later. This parameter disables that.

	disable_mtrr_trim [X86, Intel and AMD only]
			By default the kernel will trim any uncacheable
			memory out of your available memory pool based on
			MTRR settings.  This parameter disables that behavior,
			possibly causing your machine to run very slowly.

	disable_timer_pin_1 [X86]
			Disable PIN 1 of APIC timer
			Can be useful to work around chipset bugs.

	dis_ucode_ldr	[X86] Disable the microcode loader.

	dma_debug=off	If the kernel is compiled with DMA_API_DEBUG support,
			this option disables the debugging code at boot.

	dma_debug_entries=<number>
			This option allows to tune the number of preallocated
			entries for DMA-API debugging code. One entry is
			required per DMA-API allocation. Use this if the
			DMA-API debugging code disables itself because the
			architectural default is too low.

	dma_debug_driver=<driver_name>
			With this option the DMA-API debugging driver
			filter feature can be enabled at boot time. Just
			pass the driver to filter for as the parameter.
			The filter can be disabled or changed to another
			driver later using sysfs.

	driver_async_probe=  [KNL]
			List of driver names to be probed asynchronously. *
			matches with all driver names. If * is specified, the
			rest of the listed driver names are those that will NOT
			match the *.
			Format: <driver_name1>,<driver_name2>...

	drm.edid_firmware=[<connector>:]<file>[,[<connector>:]<file>]
			Broken monitors, graphic adapters, KVMs and EDIDless
			panels may send no or incorrect EDID data sets.
			This parameter allows to specify an EDID data sets
			in the /lib/firmware directory that are used instead.
			Generic built-in EDID data sets are used, if one of
			edid/1024x768.bin, edid/1280x1024.bin,
			edid/1680x1050.bin, or edid/1920x1080.bin is given
			and no file with the same name exists. Details and
			instructions how to build your own EDID data are
			available in Documentation/admin-guide/edid.rst. An EDID
			data set will only be used for a particular connector,
			if its name and a colon are prepended to the EDID
			name. Each connector may use a unique EDID data
			set by separating the files with a comma.  An EDID
			data set with no connector name will be used for
			any connectors not explicitly specified.

	dscc4.setup=	[NET]

	dt_cpu_ftrs=	[PPC]
			Format: {"off" | "known"}
			Control how the dt_cpu_ftrs device-tree binding is
			used for CPU feature discovery and setup (if it
			exists).
			off: Do not use it, fall back to legacy cpu table.
			known: Do not pass through unknown features to guests
			or userspace, only those that the kernel is aware of.

	dump_apple_properties	[X86]
			Dump name and content of EFI device properties on
			x86 Macs.  Useful for driver authors to determine
			what data is available or for reverse-engineering.

	dyndbg[="val"]		[KNL,DYNAMIC_DEBUG]
	<module>.dyndbg[="val"]
			Enable debug messages at boot time.  See
			Documentation/admin-guide/dynamic-debug-howto.rst
			for details.

	nopku		[X86] Disable Memory Protection Keys CPU feature found
			in some Intel CPUs.

	<module>.async_probe[=<bool>] [KNL]
			If no <bool> value is specified or if the value
			specified is not a valid <bool>, enable asynchronous
			probe on this module.  Otherwise, enable/disable
			asynchronous probe on this module as indicated by the
			<bool> value. See also: module.async_probe

	early_ioremap_debug [KNL]
			Enable debug messages in early_ioremap support. This
			is useful for tracking down temporary early mappings
			which are not unmapped.

	earlycon=	[KNL] Output early console device and options.

			When used with no options, the early console is
			determined by stdout-path property in device tree's
			chosen node or the ACPI SPCR table if supported by
			the platform.

		cdns,<addr>[,options]
			Start an early, polled-mode console on a Cadence
			(xuartps) serial port at the specified address. Only
			supported option is baud rate. If baud rate is not
			specified, the serial port must already be setup and
			configured.

		uart[8250],io,<addr>[,options]
		uart[8250],mmio,<addr>[,options]
		uart[8250],mmio32,<addr>[,options]
		uart[8250],mmio32be,<addr>[,options]
		uart[8250],0x<addr>[,options]
			Start an early, polled-mode console on the 8250/16550
			UART at the specified I/O port or MMIO address.
			MMIO inter-register address stride is either 8-bit
			(mmio) or 32-bit (mmio32 or mmio32be).
			If none of [io|mmio|mmio32|mmio32be], <addr> is assumed
			to be equivalent to 'mmio'. 'options' are specified
			in the same format described for "console=ttyS<n>"; if
			unspecified, the h/w is not initialized.

		pl011,<addr>
		pl011,mmio32,<addr>
			Start an early, polled-mode console on a pl011 serial
			port at the specified address. The pl011 serial port
			must already be setup and configured. Options are not
			yet supported.  If 'mmio32' is specified, then only
			the driver will use only 32-bit accessors to read/write
			the device registers.

		liteuart,<addr>
			Start an early console on a litex serial port at the
			specified address. The serial port must already be
			setup and configured. Options are not yet supported.

		meson,<addr>
			Start an early, polled-mode console on a meson serial
			port at the specified address. The serial port must
			already be setup and configured. Options are not yet
			supported.

		msm_serial,<addr>
			Start an early, polled-mode console on an msm serial
			port at the specified address. The serial port
			must already be setup and configured. Options are not
			yet supported.

		msm_serial_dm,<addr>
			Start an early, polled-mode console on an msm serial
			dm port at the specified address. The serial port
			must already be setup and configured. Options are not
			yet supported.

		owl,<addr>
			Start an early, polled-mode console on a serial port
			of an Actions Semi SoC, such as S500 or S900, at the
			specified address. The serial port must already be
			setup and configured. Options are not yet supported.

		rda,<addr>
			Start an early, polled-mode console on a serial port
			of an RDA Micro SoC, such as RDA8810PL, at the
			specified address. The serial port must already be
			setup and configured. Options are not yet supported.

		sbi
			Use RISC-V SBI (Supervisor Binary Interface) for early
			console.

		smh	Use ARM semihosting calls for early console.

		s3c2410,<addr>
		s3c2412,<addr>
		s3c2440,<addr>
		s3c6400,<addr>
		s5pv210,<addr>
		exynos4210,<addr>
			Use early console provided by serial driver available
			on Samsung SoCs, requires selecting proper type and
			a correct base address of the selected UART port. The
			serial port must already be setup and configured.
			Options are not yet supported.

		lantiq,<addr>
			Start an early, polled-mode console on a lantiq serial
			(lqasc) port at the specified address. The serial port
			must already be setup and configured. Options are not
			yet supported.

		lpuart,<addr>
		lpuart32,<addr>
			Use early console provided by Freescale LP UART driver
			found on Freescale Vybrid and QorIQ LS1021A processors.
			A valid base address must be provided, and the serial
			port must already be setup and configured.

		ec_imx21,<addr>
		ec_imx6q,<addr>
			Start an early, polled-mode, output-only console on the
			Freescale i.MX UART at the specified address. The UART
			must already be setup and configured.

		ar3700_uart,<addr>
			Start an early, polled-mode console on the
			Armada 3700 serial port at the specified
			address. The serial port must already be setup
			and configured. Options are not yet supported.

		qcom_geni,<addr>
			Start an early, polled-mode console on a Qualcomm
			Generic Interface (GENI) based serial port at the
			specified address. The serial port must already be
			setup and configured. Options are not yet supported.

		efifb,[options]
			Start an early, unaccelerated console on the EFI
			memory mapped framebuffer (if available). On cache
			coherent non-x86 systems that use system memory for
			the framebuffer, pass the 'ram' option so that it is
			mapped with the correct attributes.

		linflex,<addr>
			Use early console provided by Freescale LINFlexD UART
			serial driver for NXP S32V234 SoCs. A valid base
			address must be provided, and the serial port must
			already be setup and configured.

	earlyprintk=	[X86,SH,ARM,M68k,S390]
			earlyprintk=vga
			earlyprintk=sclp
			earlyprintk=xen
			earlyprintk=serial[,ttySn[,baudrate]]
			earlyprintk=serial[,0x...[,baudrate]]
			earlyprintk=ttySn[,baudrate]
			earlyprintk=dbgp[debugController#]
			earlyprintk=pciserial[,force],bus:device.function[,baudrate]
			earlyprintk=xdbc[xhciController#]

			earlyprintk is useful when the kernel crashes before
			the normal console is initialized. It is not enabled by
			default because it has some cosmetic problems.

			Append ",keep" to not disable it when the real console
			takes over.

			Only one of vga, serial, or usb debug port can
			be used at a time.

			Currently only ttyS0 and ttyS1 may be specified by
			name.  Other I/O ports may be explicitly specified
			on some architectures (x86 and arm at least) by
			replacing ttySn with an I/O port address, like this:
				earlyprintk=serial,0x1008,115200
			You can find the port for a given device in
			/proc/tty/driver/serial:
				2: uart:ST16650V2 port:00001008 irq:18 ...

			Interaction with the standard serial driver is not
			very good.

			The VGA output is eventually overwritten by
			the real console.

			The xen option can only be used in Xen domains.

			The sclp output can only be used on s390.

			The optional "force" to "pciserial" enables use of a
			PCI device even when its classcode is not of the
			UART class.

	edac_report=	[HW,EDAC] Control how to report EDAC event
			Format: {"on" | "off" | "force"}
			on: enable EDAC to report H/W event. May be overridden
			by other higher priority error reporting module.
			off: disable H/W event reporting through EDAC.
			force: enforce the use of EDAC to report H/W event.
			default: on.

	edd=		[EDD]
			Format: {"off" | "on" | "skip[mbr]"}

	efi=		[EFI]
			Format: { "debug", "disable_early_pci_dma",
				  "nochunk", "noruntime", "nosoftreserve",
				  "novamap", "no_disable_early_pci_dma" }
			debug: enable misc debug output.
			disable_early_pci_dma: disable the busmaster bit on all
			PCI bridges while in the EFI boot stub.
			nochunk: disable reading files in "chunks" in the EFI
			boot stub, as chunking can cause problems with some
			firmware implementations.
			noruntime : disable EFI runtime services support
			nosoftreserve: The EFI_MEMORY_SP (Specific Purpose)
			attribute may cause the kernel to reserve the
			memory range for a memory mapping driver to
			claim. Specify efi=nosoftreserve to disable this
			reservation and treat the memory by its base type
			(i.e. EFI_CONVENTIONAL_MEMORY / "System RAM").
			novamap: do not call SetVirtualAddressMap().
			no_disable_early_pci_dma: Leave the busmaster bit set
			on all PCI bridges while in the EFI boot stub

	efi_no_storage_paranoia [EFI; X86]
			Using this parameter you can use more than 50% of
			your efi variable storage. Use this parameter only if
			you are really sure that your UEFI does sane gc and
			fulfills the spec otherwise your board may brick.

	efi_fake_mem=	nn[KMG]@ss[KMG]:aa[,nn[KMG]@ss[KMG]:aa,..] [EFI; X86]
			Add arbitrary attribute to specific memory range by
			updating original EFI memory map.
			Region of memory which aa attribute is added to is
			from ss to ss+nn.

			If efi_fake_mem=2G@4G:0x10000,2G@0x10a0000000:0x10000
			is specified, EFI_MEMORY_MORE_RELIABLE(0x10000)
			attribute is added to range 0x100000000-0x180000000 and
			0x10a0000000-0x1120000000.

			If efi_fake_mem=8G@9G:0x40000 is specified, the
			EFI_MEMORY_SP(0x40000) attribute is added to
			range 0x240000000-0x43fffffff.

			Using this parameter you can do debugging of EFI memmap
			related features. For example, you can do debugging of
			Address Range Mirroring feature even if your box
			doesn't support it, or mark specific memory as
			"soft reserved".

	efivar_ssdt=	[EFI; X86] Name of an EFI variable that contains an SSDT
			that is to be dynamically loaded by Linux. If there are
			multiple variables with the same name but with different
			vendor GUIDs, all of them will be loaded. See
			Documentation/admin-guide/acpi/ssdt-overlays.rst for details.


	eisa_irq_edge=	[PARISC,HW]
			See header of drivers/parisc/eisa.c.

	ekgdboc=	[X86,KGDB] Allow early kernel console debugging
			Format: ekgdboc=kbd

			This is designed to be used in conjunction with
			the boot argument: earlyprintk=vga

			This parameter works in place of the kgdboc parameter
			but can only be used if the backing tty is available
			very early in the boot process. For early debugging
			via a serial port see kgdboc_earlycon instead.

	elanfreq=	[X86-32]
			See comment before function elanfreq_setup() in
			arch/x86/kernel/cpu/cpufreq/elanfreq.c.

	elfcorehdr=[size[KMG]@]offset[KMG] [IA64,PPC,SH,X86,S390]
			Specifies physical address of start of kernel core
			image elf header and optionally the size. Generally
			kexec loader will pass this option to capture kernel.
			See Documentation/admin-guide/kdump/kdump.rst for details.

	enable_mtrr_cleanup [X86]
			The kernel tries to adjust MTRR layout from continuous
			to discrete, to make X server driver able to add WB
			entry later. This parameter enables that.

	enable_timer_pin_1 [X86]
			Enable PIN 1 of APIC timer
			Can be useful to work around chipset bugs
			(in particular on some ATI chipsets).
			The kernel tries to set a reasonable default.

	enforcing=	[SELINUX] Set initial enforcing status.
			Format: {"0" | "1"}
			See security/selinux/Kconfig help text.
			0 -- permissive (log only, no denials).
			1 -- enforcing (deny and log).
			Default value is 0.
			Value can be changed at runtime via
			/sys/fs/selinux/enforce.

	erst_disable	[ACPI]
			Disable Error Record Serialization Table (ERST)
			support.

	ether=		[HW,NET] Ethernet cards parameters
			This option is obsoleted by the "netdev=" option, which
			has equivalent usage. See its documentation for details.

	evm=		[EVM]
			Format: { "fix" }
			Permit 'security.evm' to be updated regardless of
			current integrity status.

	early_page_ext [KNL] Enforces page_ext initialization to earlier
			stages so cover more early boot allocations.
			Please note that as side effect some optimizations
			might be disabled to achieve that (e.g. parallelized
			memory initialization is disabled) so the boot process
			might take longer, especially on systems with a lot of
			memory. Available with CONFIG_PAGE_EXTENSION=y.

	failslab=
	fail_usercopy=
	fail_page_alloc=
	fail_make_request=[KNL]
			General fault injection mechanism.
			Format: <interval>,<probability>,<space>,<times>
			See also Documentation/fault-injection/.

	fb_tunnels=	[NET]
			Format: { initns | none }
			See Documentation/admin-guide/sysctl/net.rst for
			fb_tunnels_only_for_init_ns

	floppy=		[HW]
			See Documentation/admin-guide/blockdev/floppy.rst.

	force_pal_cache_flush
			[IA-64] Avoid check_sal_cache_flush which may hang on
			buggy SAL_CACHE_FLUSH implementations. Using this
			parameter will force ia64_sal_cache_flush to call
			ia64_pal_cache_flush instead of SAL_CACHE_FLUSH.

	forcepae	[X86-32]
			Forcefully enable Physical Address Extension (PAE).
			Many Pentium M systems disable PAE but may have a
			functionally usable PAE implementation.
			Warning: use of this parameter will taint the kernel
			and may cause unknown problems.

	ftrace=[tracer]
			[FTRACE] will set and start the specified tracer
			as early as possible in order to facilitate early
			boot debugging.

	ftrace_boot_snapshot
			[FTRACE] On boot up, a snapshot will be taken of the
			ftrace ring buffer that can be read at:
			/sys/kernel/tracing/snapshot.
			This is useful if you need tracing information from kernel
			boot up that is likely to be overridden by user space
			start up functionality.

	ftrace_dump_on_oops[=orig_cpu]
			[FTRACE] will dump the trace buffers on oops.
			If no parameter is passed, ftrace will dump
			buffers of all CPUs, but if you pass orig_cpu, it will
			dump only the buffer of the CPU that triggered the
			oops.

	ftrace_filter=[function-list]
			[FTRACE] Limit the functions traced by the function
			tracer at boot up. function-list is a comma-separated
			list of functions. This list can be changed at run
			time by the set_ftrace_filter file in the debugfs
			tracing directory.

	ftrace_notrace=[function-list]
			[FTRACE] Do not trace the functions specified in
			function-list. This list can be changed at run time
			by the set_ftrace_notrace file in the debugfs
			tracing directory.

	ftrace_graph_filter=[function-list]
			[FTRACE] Limit the top level callers functions traced
			by the function graph tracer at boot up.
			function-list is a comma-separated list of functions
			that can be changed at run time by the
			set_graph_function file in the debugfs tracing directory.

	ftrace_graph_notrace=[function-list]
			[FTRACE] Do not trace from the functions specified in
			function-list.  This list is a comma-separated list of
			functions that can be changed at run time by the
			set_graph_notrace file in the debugfs tracing directory.

	ftrace_graph_max_depth=<uint>
			[FTRACE] Used with the function graph tracer. This is
			the max depth it will trace into a function. This value
			can be changed at run time by the max_graph_depth file
			in the tracefs tracing directory. default: 0 (no limit)

	fw_devlink=	[KNL] Create device links between consumer and supplier
			devices by scanning the firmware to infer the
			consumer/supplier relationships. This feature is
			especially useful when drivers are loaded as modules as
			it ensures proper ordering of tasks like device probing
			(suppliers first, then consumers), supplier boot state
			clean up (only after all consumers have probed),
			suspend/resume & runtime PM (consumers first, then
			suppliers).
			Format: { off | permissive | on | rpm }
			off --	Don't create device links from firmware info.
			permissive -- Create device links from firmware info
				but use it only for ordering boot state clean
				up (sync_state() calls).
			on -- 	Create device links from firmware info and use it
				to enforce probe and suspend/resume ordering.
			rpm --	Like "on", but also use to order runtime PM.

	fw_devlink.strict=<bool>
			[KNL] Treat all inferred dependencies as mandatory
			dependencies. This only applies for fw_devlink=on|rpm.
			Format: <bool>

	gamecon.map[2|3]=
			[HW,JOY] Multisystem joystick and NES/SNES/PSX pad
			support via parallel port (up to 5 devices per port)
			Format: <port#>,<pad1>,<pad2>,<pad3>,<pad4>,<pad5>
			See also Documentation/input/devices/joystick-parport.rst

	gamma=		[HW,DRM]

	gart_fix_e820=	[X86-64] disable the fix e820 for K8 GART
			Format: off | on
			default: on

	gcov_persist=	[GCOV] When non-zero (default), profiling data for
			kernel modules is saved and remains accessible via
			debugfs, even when the module is unloaded/reloaded.
			When zero, profiling data is discarded and associated
			debugfs files are removed at module unload time.

	goldfish	[X86] Enable the goldfish android emulator platform.
			Don't use this when you are not running on the
			android emulator

	gpio-mockup.gpio_mockup_ranges
			[HW] Sets the ranges of gpiochip of for this device.
			Format: <start1>,<end1>,<start2>,<end2>...
	gpio-mockup.gpio_mockup_named_lines
			[HW] Let the driver know GPIO lines should be named.

	gpt		[EFI] Forces disk with valid GPT signature but
			invalid Protective MBR to be treated as GPT. If the
			primary GPT is corrupted, it enables the backup/alternate
			GPT to be used instead.

	grcan.enable0=	[HW] Configuration of physical interface 0. Determines
			the "Enable 0" bit of the configuration register.
			Format: 0 | 1
			Default: 0
	grcan.enable1=	[HW] Configuration of physical interface 1. Determines
			the "Enable 0" bit of the configuration register.
			Format: 0 | 1
			Default: 0
	grcan.select=	[HW] Select which physical interface to use.
			Format: 0 | 1
			Default: 0
	grcan.txsize=	[HW] Sets the size of the tx buffer.
			Format: <unsigned int> such that (txsize & ~0x1fffc0) == 0.
			Default: 1024
	grcan.rxsize=	[HW] Sets the size of the rx buffer.
			Format: <unsigned int> such that (rxsize & ~0x1fffc0) == 0.
			Default: 1024

	hardened_usercopy=
			[KNL] Under CONFIG_HARDENED_USERCOPY, whether
			hardening is enabled for this boot. Hardened
			usercopy checking is used to protect the kernel
			from reading or writing beyond known memory
			allocation boundaries as a proactive defense
			against bounds-checking flaws in the kernel's
			copy_to_user()/copy_from_user() interface.
		on	Perform hardened usercopy checks (default).
		off	Disable hardened usercopy checks.

	hardlockup_all_cpu_backtrace=
			[KNL] Should the hard-lockup detector generate
			backtraces on all cpus.
			Format: 0 | 1

	hashdist=	[KNL,NUMA] Large hashes allocated during boot
			are distributed across NUMA nodes.  Defaults on
			for 64-bit NUMA, off otherwise.
			Format: 0 | 1 (for off | on)

	hcl=		[IA-64] SGI's Hardware Graph compatibility layer

	hd=		[EIDE] (E)IDE hard drive subsystem geometry
			Format: <cyl>,<head>,<sect>

	hest_disable	[ACPI]
			Disable Hardware Error Source Table (HEST) support;
			corresponding firmware-first mode error processing
			logic will be disabled.

	hibernate=	[HIBERNATION]
		noresume	Don't check if there's a hibernation image
				present during boot.
		nocompress	Don't compress/decompress hibernation images.
		no		Disable hibernation and resume.
		protect_image	Turn on image protection during restoration
				(that will set all pages holding image data
				during restoration read-only).

	highmem=nn[KMG]	[KNL,BOOT] forces the highmem zone to have an exact
			size of <nn>. This works even on boxes that have no
			highmem otherwise. This also works to reduce highmem
			size on bigger boxes.

	highres=	[KNL] Enable/disable high resolution timer mode.
			Valid parameters: "on", "off"
			Default: "on"

	hlt		[BUGS=ARM,SH]

	hostname=	[KNL] Set the hostname (aka UTS nodename).
			Format: <string>
			This allows setting the system's hostname during early
			startup. This sets the name returned by gethostname.
			Using this parameter to set the hostname makes it
			possible to ensure the hostname is correctly set before
			any userspace processes run, avoiding the possibility
			that a process may call gethostname before the hostname
			has been explicitly set, resulting in the calling
			process getting an incorrect result. The string must
			not exceed the maximum allowed hostname length (usually
			64 characters) and will be truncated otherwise.

	hpet=		[X86-32,HPET] option to control HPET usage
			Format: { enable (default) | disable | force |
				verbose }
			disable: disable HPET and use PIT instead
			force: allow force enabled of undocumented chips (ICH4,
				VIA, nVidia)
			verbose: show contents of HPET registers during setup

	hpet_mmap=	[X86, HPET_MMAP] Allow userspace to mmap HPET
			registers.  Default set by CONFIG_HPET_MMAP_DEFAULT.

	hugepages=	[HW] Number of HugeTLB pages to allocate at boot.
			If this follows hugepagesz (below), it specifies
			the number of pages of hugepagesz to be allocated.
			If this is the first HugeTLB parameter on the command
			line, it specifies the number of pages to allocate for
			the default huge page size. If using node format, the
			number of pages to allocate per-node can be specified.
			See also Documentation/admin-guide/mm/hugetlbpage.rst.
			Format: <integer> or (node format)
				<node>:<integer>[,<node>:<integer>]

	hugepagesz=
			[HW] The size of the HugeTLB pages.  This is used in
			conjunction with hugepages (above) to allocate huge
			pages of a specific size at boot.  The pair
			hugepagesz=X hugepages=Y can be specified once for
			each supported huge page size. Huge page sizes are
			architecture dependent.  See also
			Documentation/admin-guide/mm/hugetlbpage.rst.
			Format: size[KMG]

	hugetlb_cma=	[HW,CMA] The size of a CMA area used for allocation
			of gigantic hugepages. Or using node format, the size
			of a CMA area per node can be specified.
			Format: nn[KMGTPE] or (node format)
				<node>:nn[KMGTPE][,<node>:nn[KMGTPE]]

			Reserve a CMA area of given size and allocate gigantic
			hugepages using the CMA allocator. If enabled, the
			boot-time allocation of gigantic hugepages is skipped.

	hugetlb_free_vmemmap=
			[KNL] Reguires CONFIG_HUGETLB_PAGE_OPTIMIZE_VMEMMAP
			enabled.
			Control if HugeTLB Vmemmap Optimization (HVO) is enabled.
			Allows heavy hugetlb users to free up some more
			memory (7 * PAGE_SIZE for each 2MB hugetlb page).
			Format: { on | off (default) }

			on: enable HVO
			off: disable HVO

			Built with CONFIG_HUGETLB_PAGE_OPTIMIZE_VMEMMAP_DEFAULT_ON=y,
			the default is on.

			Note that the vmemmap pages may be allocated from the added
			memory block itself when memory_hotplug.memmap_on_memory is
			enabled, those vmemmap pages cannot be optimized even if this
			feature is enabled.  Other vmemmap pages not allocated from
			the added memory block itself do not be affected.

	hung_task_panic=
			[KNL] Should the hung task detector generate panics.
			Format: 0 | 1

			A value of 1 instructs the kernel to panic when a
			hung task is detected. The default value is controlled
			by the CONFIG_BOOTPARAM_HUNG_TASK_PANIC build-time
			option. The value selected by this boot parameter can
			be changed later by the kernel.hung_task_panic sysctl.

	hvc_iucv=	[S390]	Number of z/VM IUCV hypervisor console (HVC)
				terminal devices. Valid values: 0..8
	hvc_iucv_allow=	[S390]	Comma-separated list of z/VM user IDs.
				If specified, z/VM IUCV HVC accepts connections
				from listed z/VM user IDs only.

	hv_nopvspin	[X86,HYPER_V] Disables the paravirt spinlock optimizations
				      which allow the hypervisor to 'idle' the
				      guest on lock contention.

	keep_bootcon	[KNL]
			Do not unregister boot console at start. This is only
			useful for debugging when something happens in the window
			between unregistering the boot console and initializing
			the real console.

	i2c_bus=	[HW]	Override the default board specific I2C bus speed
				or register an additional I2C bus that is not
				registered from board initialization code.
				Format:
				<bus_id>,<clkrate>

	i8042.debug	[HW] Toggle i8042 debug mode
	i8042.unmask_kbd_data
			[HW] Enable printing of interrupt data from the KBD port
			     (disabled by default, and as a pre-condition
			     requires that i8042.debug=1 be enabled)
	i8042.direct	[HW] Put keyboard port into non-translated mode
	i8042.dumbkbd	[HW] Pretend that controller can only read data from
			     keyboard and cannot control its state
			     (Don't attempt to blink the leds)
	i8042.noaux	[HW] Don't check for auxiliary (== mouse) port
	i8042.nokbd	[HW] Don't check/create keyboard port
	i8042.noloop	[HW] Disable the AUX Loopback command while probing
			     for the AUX port
	i8042.nomux	[HW] Don't check presence of an active multiplexing
			     controller
	i8042.nopnp	[HW] Don't use ACPIPnP / PnPBIOS to discover KBD/AUX
			     controllers
	i8042.notimeout	[HW] Ignore timeout condition signalled by controller
	i8042.reset	[HW] Reset the controller during init, cleanup and
			     suspend-to-ram transitions, only during s2r
			     transitions, or never reset
			Format: { 1 | Y | y | 0 | N | n }
			1, Y, y: always reset controller
			0, N, n: don't ever reset controller
			Default: only on s2r transitions on x86; most other
			architectures force reset to be always executed
	i8042.unlock	[HW] Unlock (ignore) the keylock
	i8042.kbdreset	[HW] Reset device connected to KBD port
	i8042.probe_defer
			[HW] Allow deferred probing upon i8042 probe errors

	i810=		[HW,DRM]

	i915.invert_brightness=
			[DRM] Invert the sense of the variable that is used to
			set the brightness of the panel backlight. Normally a
			brightness value of 0 indicates backlight switched off,
			and the maximum of the brightness value sets the backlight
			to maximum brightness. If this parameter is set to 0
			(default) and the machine requires it, or this parameter
			is set to 1, a brightness value of 0 sets the backlight
			to maximum brightness, and the maximum of the brightness
			value switches the backlight off.
			-1 -- never invert brightness
			 0 -- machine default
			 1 -- force brightness inversion

	icn=		[HW,ISDN]
			Format: <io>[,<membase>[,<icn_id>[,<icn_id2>]]]


	idle=		[X86]
			Format: idle=poll, idle=halt, idle=nomwait
			Poll forces a polling idle loop that can slightly
			improve the performance of waking up a idle CPU, but
			will use a lot of power and make the system run hot.
			Not recommended.
			idle=halt: Halt is forced to be used for CPU idle.
			In such case C2/C3 won't be used again.
			idle=nomwait: Disable mwait for CPU C-states

	idxd.sva=	[HW]
			Format: <bool>
			Allow force disabling of Shared Virtual Memory (SVA)
			support for the idxd driver. By default it is set to
			true (1).

	idxd.tc_override= [HW]
			Format: <bool>
			Allow override of default traffic class configuration
			for the device. By default it is set to false (0).

	ieee754=	[MIPS] Select IEEE Std 754 conformance mode
			Format: { strict | legacy | 2008 | relaxed }
			Default: strict

			Choose which programs will be accepted for execution
			based on the IEEE 754 NaN encoding(s) supported by
			the FPU and the NaN encoding requested with the value
			of an ELF file header flag individually set by each
			binary.  Hardware implementations are permitted to
			support either or both of the legacy and the 2008 NaN
			encoding mode.

			Available settings are as follows:
			strict	accept binaries that request a NaN encoding
				supported by the FPU
			legacy	only accept legacy-NaN binaries, if supported
				by the FPU
			2008	only accept 2008-NaN binaries, if supported
				by the FPU
			relaxed	accept any binaries regardless of whether
				supported by the FPU

			The FPU emulator is always able to support both NaN
			encodings, so if no FPU hardware is present or it has
			been disabled with 'nofpu', then the settings of
			'legacy' and '2008' strap the emulator accordingly,
			'relaxed' straps the emulator for both legacy-NaN and
			2008-NaN, whereas 'strict' enables legacy-NaN only on
			legacy processors and both NaN encodings on MIPS32 or
			MIPS64 CPUs.

			The setting for ABS.fmt/NEG.fmt instruction execution
			mode generally follows that for the NaN encoding,
			except where unsupported by hardware.

	ignore_loglevel	[KNL]
			Ignore loglevel setting - this will print /all/
			kernel messages to the console. Useful for debugging.
			We also add it as printk module parameter, so users
			could change it dynamically, usually by
			/sys/module/printk/parameters/ignore_loglevel.

	ignore_rlimit_data
			Ignore RLIMIT_DATA setting for data mappings,
			print warning at first misuse.  Can be changed via
			/sys/module/kernel/parameters/ignore_rlimit_data.

	ihash_entries=	[KNL]
			Set number of hash buckets for inode cache.

	ima_appraise=	[IMA] appraise integrity measurements
			Format: { "off" | "enforce" | "fix" | "log" }
			default: "enforce"

	ima_appraise_tcb [IMA] Deprecated.  Use ima_policy= instead.
			The builtin appraise policy appraises all files
			owned by uid=0.

	ima_canonical_fmt [IMA]
			Use the canonical format for the binary runtime
			measurements, instead of host native format.

	ima_hash=	[IMA]
			Format: { md5 | sha1 | rmd160 | sha256 | sha384
				   | sha512 | ... }
			default: "sha1"

			The list of supported hash algorithms is defined
			in crypto/hash_info.h.

	ima_policy=	[IMA]
			The builtin policies to load during IMA setup.
			Format: "tcb | appraise_tcb | secure_boot |
				 fail_securely | critical_data"

			The "tcb" policy measures all programs exec'd, files
			mmap'd for exec, and all files opened with the read
			mode bit set by either the effective uid (euid=0) or
			uid=0.

			The "appraise_tcb" policy appraises the integrity of
			all files owned by root.

			The "secure_boot" policy appraises the integrity
			of files (eg. kexec kernel image, kernel modules,
			firmware, policy, etc) based on file signatures.

			The "fail_securely" policy forces file signature
			verification failure also on privileged mounted
			filesystems with the SB_I_UNVERIFIABLE_SIGNATURE
			flag.

			The "critical_data" policy measures kernel integrity
			critical data.

	ima_tcb		[IMA] Deprecated.  Use ima_policy= instead.
			Load a policy which meets the needs of the Trusted
			Computing Base.  This means IMA will measure all
			programs exec'd, files mmap'd for exec, and all files
			opened for read by uid=0.

	ima_template=	[IMA]
			Select one of defined IMA measurements template formats.
			Formats: { "ima" | "ima-ng" | "ima-ngv2" | "ima-sig" |
				   "ima-sigv2" }
			Default: "ima-ng"

	ima_template_fmt=
			[IMA] Define a custom template format.
			Format: { "field1|...|fieldN" }

	ima.ahash_minsize= [IMA] Minimum file size for asynchronous hash usage
			Format: <min_file_size>
			Set the minimal file size for using asynchronous hash.
			If left unspecified, ahash usage is disabled.

			ahash performance varies for different data sizes on
			different crypto accelerators. This option can be used
			to achieve the best performance for a particular HW.

	ima.ahash_bufsize= [IMA] Asynchronous hash buffer size
			Format: <bufsize>
			Set hashing buffer size. Default: 4k.

			ahash performance varies for different chunk sizes on
			different crypto accelerators. This option can be used
			to achieve best performance for particular HW.

	init=		[KNL]
			Format: <full_path>
			Run specified binary instead of /sbin/init as init
			process.

	initcall_debug	[KNL] Trace initcalls as they are executed.  Useful
			for working out where the kernel is dying during
			startup.

	initcall_blacklist=  [KNL] Do not execute a comma-separated list of
			initcall functions.  Useful for debugging built-in
			modules and initcalls.

	initramfs_async= [KNL]
			Format: <bool>
			Default: 1
			This parameter controls whether the initramfs
			image is unpacked asynchronously, concurrently
			with devices being probed and
			initialized. This should normally just work,
			but as a debugging aid, one can get the
			historical behaviour of the initramfs
			unpacking being completed before device_ and
			late_ initcalls.

	initrd=		[BOOT] Specify the location of the initial ramdisk

	initrdmem=	[KNL] Specify a physical address and size from which to
			load the initrd. If an initrd is compiled in or
			specified in the bootparams, it takes priority over this
			setting.
			Format: ss[KMG],nn[KMG]
			Default is 0, 0

	init_on_alloc=	[MM] Fill newly allocated pages and heap objects with
			zeroes.
			Format: 0 | 1
			Default set by CONFIG_INIT_ON_ALLOC_DEFAULT_ON.

	init_on_free=	[MM] Fill freed pages and heap objects with zeroes.
			Format: 0 | 1
			Default set by CONFIG_INIT_ON_FREE_DEFAULT_ON.

	init_pkru=	[X86] Specify the default memory protection keys rights
			register contents for all processes.  0x55555554 by
			default (disallow access to all but pkey 0).  Can
			override in debugfs after boot.

	inport.irq=	[HW] Inport (ATI XL and Microsoft) busmouse driver
			Format: <irq>

	int_pln_enable	[X86] Enable power limit notification interrupt

	integrity_audit=[IMA]
			Format: { "0" | "1" }
			0 -- basic integrity auditing messages. (Default)
			1 -- additional integrity auditing messages.

	intel_iommu=	[DMAR] Intel IOMMU driver (DMAR) option
		on
			Enable intel iommu driver.
		off
			Disable intel iommu driver.
		igfx_off [Default Off]
			By default, gfx is mapped as normal device. If a gfx
			device has a dedicated DMAR unit, the DMAR unit is
			bypassed by not enabling DMAR with this option. In
			this case, gfx device will use physical address for
			DMA.
		strict [Default Off]
			Deprecated, equivalent to iommu.strict=1.
		sp_off [Default Off]
			By default, super page will be supported if Intel IOMMU
			has the capability. With this option, super page will
			not be supported.
		sm_on
			Enable the Intel IOMMU scalable mode if the hardware
			advertises that it has support for the scalable mode
			translation.
		sm_off
			Disallow use of the Intel IOMMU scalable mode.
		tboot_noforce [Default Off]
			Do not force the Intel IOMMU enabled under tboot.
			By default, tboot will force Intel IOMMU on, which
			could harm performance of some high-throughput
			devices like 40GBit network cards, even if identity
			mapping is enabled.
			Note that using this option lowers the security
			provided by tboot because it makes the system
			vulnerable to DMA attacks.

	intel_idle.max_cstate=	[KNL,HW,ACPI,X86]
			0	disables intel_idle and fall back on acpi_idle.
			1 to 9	specify maximum depth of C-state.

	intel_pstate=	[X86]
			disable
			  Do not enable intel_pstate as the default
			  scaling driver for the supported processors
			passive
			  Use intel_pstate as a scaling driver, but configure it
			  to work with generic cpufreq governors (instead of
			  enabling its internal governor).  This mode cannot be
			  used along with the hardware-managed P-states (HWP)
			  feature.
			force
			  Enable intel_pstate on systems that prohibit it by default
			  in favor of acpi-cpufreq. Forcing the intel_pstate driver
			  instead of acpi-cpufreq may disable platform features, such
			  as thermal controls and power capping, that rely on ACPI
			  P-States information being indicated to OSPM and therefore
			  should be used with caution. This option does not work with
			  processors that aren't supported by the intel_pstate driver
			  or on platforms that use pcc-cpufreq instead of acpi-cpufreq.
			no_hwp
			  Do not enable hardware P state control (HWP)
			  if available.
			hwp_only
			  Only load intel_pstate on systems which support
			  hardware P state control (HWP) if available.
			support_acpi_ppc
			  Enforce ACPI _PPC performance limits. If the Fixed ACPI
			  Description Table, specifies preferred power management
			  profile as "Enterprise Server" or "Performance Server",
			  then this feature is turned on by default.
			per_cpu_perf_limits
			  Allow per-logical-CPU P-State performance control limits using
			  cpufreq sysfs interface

	intremap=	[X86-64, Intel-IOMMU]
			on	enable Interrupt Remapping (default)
			off	disable Interrupt Remapping
			nosid	disable Source ID checking
			no_x2apic_optout
				BIOS x2APIC opt-out request will be ignored
			nopost	disable Interrupt Posting

	iomem=		Disable strict checking of access to MMIO memory
		strict	regions from userspace.
		relaxed

	iommu=		[X86]
		off
		force
		noforce
		biomerge
		panic
		nopanic
		merge
		nomerge
		soft
		pt		[X86]
		nopt		[X86]
		nobypass	[PPC/POWERNV]
			Disable IOMMU bypass, using IOMMU for PCI devices.

	iommu.forcedac=	[ARM64, X86] Control IOVA allocation for PCI devices.
			Format: { "0" | "1" }
			0 - Try to allocate a 32-bit DMA address first, before
			  falling back to the full range if needed.
			1 - Allocate directly from the full usable range,
			  forcing Dual Address Cycle for PCI cards supporting
			  greater than 32-bit addressing.

	iommu.strict=	[ARM64, X86] Configure TLB invalidation behaviour
			Format: { "0" | "1" }
			0 - Lazy mode.
			  Request that DMA unmap operations use deferred
			  invalidation of hardware TLBs, for increased
			  throughput at the cost of reduced device isolation.
			  Will fall back to strict mode if not supported by
			  the relevant IOMMU driver.
			1 - Strict mode.
			  DMA unmap operations invalidate IOMMU hardware TLBs
			  synchronously.
			unset - Use value of CONFIG_IOMMU_DEFAULT_DMA_{LAZY,STRICT}.
			Note: on x86, strict mode specified via one of the
			legacy driver-specific options takes precedence.

	iommu.passthrough=
			[ARM64, X86] Configure DMA to bypass the IOMMU by default.
			Format: { "0" | "1" }
			0 - Use IOMMU translation for DMA.
			1 - Bypass the IOMMU for DMA.
			unset - Use value of CONFIG_IOMMU_DEFAULT_PASSTHROUGH.

	io7=		[HW] IO7 for Marvel-based Alpha systems
			See comment before marvel_specify_io7 in
			arch/alpha/kernel/core_marvel.c.

	io_delay=	[X86] I/O delay method
		0x80
			Standard port 0x80 based delay
		0xed
			Alternate port 0xed based delay (needed on some systems)
		udelay
			Simple two microseconds delay
		none
			No delay

	ip=		[IP_PNP]
			See Documentation/admin-guide/nfs/nfsroot.rst.

	ipcmni_extend	[KNL] Extend the maximum number of unique System V
			IPC identifiers from 32,768 to 16,777,216.

	irqaffinity=	[SMP] Set the default irq affinity mask
			The argument is a cpu list, as described above.

	irqchip.gicv2_force_probe=
			[ARM, ARM64]
			Format: <bool>
			Force the kernel to look for the second 4kB page
			of a GICv2 controller even if the memory range
			exposed by the device tree is too small.

	irqchip.gicv3_nolpi=
			[ARM, ARM64]
			Force the kernel to ignore the availability of
			LPIs (and by consequence ITSs). Intended for system
			that use the kernel as a bootloader, and thus want
			to let secondary kernels in charge of setting up
			LPIs.

	irqchip.gicv3_pseudo_nmi= [ARM64]
			Enables support for pseudo-NMIs in the kernel. This
			requires the kernel to be built with
			CONFIG_ARM64_PSEUDO_NMI.

	irqfixup	[HW]
			When an interrupt is not handled search all handlers
			for it. Intended to get systems with badly broken
			firmware running.

	irqpoll		[HW]
			When an interrupt is not handled search all handlers
			for it. Also check all handlers each timer
			interrupt. Intended to get systems with badly broken
			firmware running.

	isapnp=		[ISAPNP]
			Format: <RDP>,<reset>,<pci_scan>,<verbosity>

	isolcpus=	[KNL,SMP,ISOL] Isolate a given set of CPUs from disturbance.
			[Deprecated - use cpusets instead]
			Format: [flag-list,]<cpu-list>

			Specify one or more CPUs to isolate from disturbances
			specified in the flag list (default: domain):

			nohz
			  Disable the tick when a single task runs.

			  A residual 1Hz tick is offloaded to workqueues, which you
			  need to affine to housekeeping through the global
			  workqueue's affinity configured via the
			  /sys/devices/virtual/workqueue/cpumask sysfs file, or
			  by using the 'domain' flag described below.

			  NOTE: by default the global workqueue runs on all CPUs,
			  so to protect individual CPUs the 'cpumask' file has to
			  be configured manually after bootup.

			domain
			  Isolate from the general SMP balancing and scheduling
			  algorithms. Note that performing domain isolation this way
			  is irreversible: it's not possible to bring back a CPU to
			  the domains once isolated through isolcpus. It's strongly
			  advised to use cpusets instead to disable scheduler load
			  balancing through the "cpuset.sched_load_balance" file.
			  It offers a much more flexible interface where CPUs can
			  move in and out of an isolated set anytime.

			  You can move a process onto or off an "isolated" CPU via
			  the CPU affinity syscalls or cpuset.
			  <cpu number> begins at 0 and the maximum value is
			  "number of CPUs in system - 1".

			managed_irq

			  Isolate from being targeted by managed interrupts
			  which have an interrupt mask containing isolated
			  CPUs. The affinity of managed interrupts is
			  handled by the kernel and cannot be changed via
			  the /proc/irq/* interfaces.

			  This isolation is best effort and only effective
			  if the automatically assigned interrupt mask of a
			  device queue contains isolated and housekeeping
			  CPUs. If housekeeping CPUs are online then such
			  interrupts are directed to the housekeeping CPU
			  so that IO submitted on the housekeeping CPU
			  cannot disturb the isolated CPU.

			  If a queue's affinity mask contains only isolated
			  CPUs then this parameter has no effect on the
			  interrupt routing decision, though interrupts are
			  only delivered when tasks running on those
			  isolated CPUs submit IO. IO submitted on
			  housekeeping CPUs has no influence on those
			  queues.

			The format of <cpu-list> is described above.

	iucv=		[HW,NET]

	ivrs_ioapic	[HW,X86-64]
			Provide an override to the IOAPIC-ID<->DEVICE-ID
			mapping provided in the IVRS ACPI table.
			By default, PCI segment is 0, and can be omitted.

			For example, to map IOAPIC-ID decimal 10 to
			PCI segment 0x1 and PCI device 00:14.0,
			write the parameter as:
				ivrs_ioapic=10@0001:00:14.0

			Deprecated formats:
			* To map IOAPIC-ID decimal 10 to PCI device 00:14.0
			  write the parameter as:
				ivrs_ioapic[10]=00:14.0
			* To map IOAPIC-ID decimal 10 to PCI segment 0x1 and
			  PCI device 00:14.0 write the parameter as:
				ivrs_ioapic[10]=0001:00:14.0

	ivrs_hpet	[HW,X86-64]
			Provide an override to the HPET-ID<->DEVICE-ID
			mapping provided in the IVRS ACPI table.
			By default, PCI segment is 0, and can be omitted.

			For example, to map HPET-ID decimal 10 to
			PCI segment 0x1 and PCI device 00:14.0,
			write the parameter as:
				ivrs_hpet=10@0001:00:14.0

			Deprecated formats:
			* To map HPET-ID decimal 0 to PCI device 00:14.0
			  write the parameter as:
				ivrs_hpet[0]=00:14.0
			* To map HPET-ID decimal 10 to PCI segment 0x1 and
			  PCI device 00:14.0 write the parameter as:
				ivrs_ioapic[10]=0001:00:14.0

	ivrs_acpihid	[HW,X86-64]
			Provide an override to the ACPI-HID:UID<->DEVICE-ID
			mapping provided in the IVRS ACPI table.
			By default, PCI segment is 0, and can be omitted.

			For example, to map UART-HID:UID AMD0020:0 to
			PCI segment 0x1 and PCI device ID 00:14.5,
			write the parameter as:
				ivrs_acpihid=AMD0020:0@0001:00:14.5

			Deprecated formats:
			* To map UART-HID:UID AMD0020:0 to PCI segment is 0,
			  PCI device ID 00:14.5, write the parameter as:
				ivrs_acpihid[00:14.5]=AMD0020:0
			* To map UART-HID:UID AMD0020:0 to PCI segment 0x1 and
			  PCI device ID 00:14.5, write the parameter as:
				ivrs_acpihid[0001:00:14.5]=AMD0020:0

	js=		[HW,JOY] Analog joystick
			See Documentation/input/joydev/joystick.rst.

	nokaslr		[KNL]
			When CONFIG_RANDOMIZE_BASE is set, this disables
			kernel and module base offset ASLR (Address Space
			Layout Randomization).

	kasan_multi_shot
			[KNL] Enforce KASAN (Kernel Address Sanitizer) to print
			report on every invalid memory access. Without this
			parameter KASAN will print report only for the first
			invalid access.

	keepinitrd	[HW,ARM]

	kernelcore=	[KNL,X86,IA-64,PPC]
			Format: nn[KMGTPE] | nn% | "mirror"
			This parameter specifies the amount of memory usable by
			the kernel for non-movable allocations.  The requested
			amount is spread evenly throughout all nodes in the
			system as ZONE_NORMAL.  The remaining memory is used for
			movable memory in its own zone, ZONE_MOVABLE.  In the
			event, a node is too small to have both ZONE_NORMAL and
			ZONE_MOVABLE, kernelcore memory will take priority and
			other nodes will have a larger ZONE_MOVABLE.

			ZONE_MOVABLE is used for the allocation of pages that
			may be reclaimed or moved by the page migration
			subsystem.  Note that allocations like PTEs-from-HighMem
			still use the HighMem zone if it exists, and the Normal
			zone if it does not.

			It is possible to specify the exact amount of memory in
			the form of "nn[KMGTPE]", a percentage of total system
			memory in the form of "nn%", or "mirror".  If "mirror"
			option is specified, mirrored (reliable) memory is used
			for non-movable allocations and remaining memory is used
			for Movable pages.  "nn[KMGTPE]", "nn%", and "mirror"
			are exclusive, so you cannot specify multiple forms.

	kgdbdbgp=	[KGDB,HW] kgdb over EHCI usb debug port.
			Format: <Controller#>[,poll interval]
			The controller # is the number of the ehci usb debug
			port as it is probed via PCI.  The poll interval is
			optional and is the number seconds in between
			each poll cycle to the debug port in case you need
			the functionality for interrupting the kernel with
			gdb or control-c on the dbgp connection.  When
			not using this parameter you use sysrq-g to break into
			the kernel debugger.

	kgdboc=		[KGDB,HW] kgdb over consoles.
			Requires a tty driver that supports console polling,
			or a supported polling keyboard driver (non-usb).
			 Serial only format: <serial_device>[,baud]
			 keyboard only format: kbd
			 keyboard and serial format: kbd,<serial_device>[,baud]
			Optional Kernel mode setting:
			 kms, kbd format: kms,kbd
			 kms, kbd and serial format: kms,kbd,<ser_dev>[,baud]

	kgdboc_earlycon=	[KGDB,HW]
			If the boot console provides the ability to read
			characters and can work in polling mode, you can use
			this parameter to tell kgdb to use it as a backend
			until the normal console is registered. Intended to
			be used together with the kgdboc parameter which
			specifies the normal console to transition to.

			The name of the early console should be specified
			as the value of this parameter. Note that the name of
			the early console might be different than the tty
			name passed to kgdboc. It's OK to leave the value
			blank and the first boot console that implements
			read() will be picked.

	kgdbwait	[KGDB] Stop kernel execution and enter the
			kernel debugger at the earliest opportunity.

	kmac=		[MIPS] Korina ethernet MAC address.
			Configure the RouterBoard 532 series on-chip
			Ethernet adapter MAC address.

	kmemleak=	[KNL] Boot-time kmemleak enable/disable
			Valid arguments: on, off
			Default: on
			Built with CONFIG_DEBUG_KMEMLEAK_DEFAULT_OFF=y,
			the default is off.

	kprobe_event=[probe-list]
			[FTRACE] Add kprobe events and enable at boot time.
			The probe-list is a semicolon delimited list of probe
			definitions. Each definition is same as kprobe_events
			interface, but the parameters are comma delimited.
			For example, to add a kprobe event on vfs_read with
			arg1 and arg2, add to the command line;

			      kprobe_event=p,vfs_read,$arg1,$arg2

			See also Documentation/trace/kprobetrace.rst "Kernel
			Boot Parameter" section.

	kpti=		[ARM64] Control page table isolation of user
			and kernel address spaces.
			Default: enabled on cores which need mitigation.
			0: force disabled
			1: force enabled

	kunit.enable=	[KUNIT] Enable executing KUnit tests. Requires
			CONFIG_KUNIT to be set to be fully enabled. The
			default value can be overridden via
			KUNIT_DEFAULT_ENABLED.
			Default is 1 (enabled)

	kvm.ignore_msrs=[KVM] Ignore guest accesses to unhandled MSRs.
			Default is 0 (don't ignore, but inject #GP)

	kvm.eager_page_split=
			[KVM,X86] Controls whether or not KVM will try to
			proactively split all huge pages during dirty logging.
			Eager page splitting reduces interruptions to vCPU
			execution by eliminating the write-protection faults
			and MMU lock contention that would otherwise be
			required to split huge pages lazily.

			VM workloads that rarely perform writes or that write
			only to a small region of VM memory may benefit from
			disabling eager page splitting to allow huge pages to
			still be used for reads.

			The behavior of eager page splitting depends on whether
			KVM_DIRTY_LOG_INITIALLY_SET is enabled or disabled. If
			disabled, all huge pages in a memslot will be eagerly
			split when dirty logging is enabled on that memslot. If
			enabled, eager page splitting will be performed during
			the KVM_CLEAR_DIRTY ioctl, and only for the pages being
			cleared.

			Eager page splitting is only supported when kvm.tdp_mmu=Y.

			Default is Y (on).

	kvm.enable_vmware_backdoor=[KVM] Support VMware backdoor PV interface.
				   Default is false (don't support).

	kvm.nx_huge_pages=
			[KVM] Controls the software workaround for the
			X86_BUG_ITLB_MULTIHIT bug.
			force	: Always deploy workaround.
			off	: Never deploy workaround.
			auto    : Deploy workaround based on the presence of
				  X86_BUG_ITLB_MULTIHIT.

			Default is 'auto'.

			If the software workaround is enabled for the host,
			guests do need not to enable it for nested guests.

	kvm.nx_huge_pages_recovery_ratio=
			[KVM] Controls how many 4KiB pages are periodically zapped
			back to huge pages.  0 disables the recovery, otherwise if
			the value is N KVM will zap 1/Nth of the 4KiB pages every
			period (see below).  The default is 60.

	kvm.nx_huge_pages_recovery_period_ms=
			[KVM] Controls the time period at which KVM zaps 4KiB pages
			back to huge pages. If the value is a non-zero N, KVM will
			zap a portion (see ratio above) of the pages every N msecs.
			If the value is 0 (the default), KVM will pick a period based
			on the ratio, such that a page is zapped after 1 hour on average.

	kvm-amd.nested=	[KVM,AMD] Allow nested virtualization in KVM/SVM.
			Default is 1 (enabled)

	kvm-amd.npt=	[KVM,AMD] Disable nested paging (virtualized MMU)
			for all guests.
			Default is 1 (enabled) if in 64-bit or 32-bit PAE mode.

	kvm-arm.mode=
			[KVM,ARM] Select one of KVM/arm64's modes of operation.

			none: Forcefully disable KVM.

			nvhe: Standard nVHE-based mode, without support for
			      protected guests.

			protected: nVHE-based mode with support for guests whose
				   state is kept private from the host.

			Defaults to VHE/nVHE based on hardware support. Setting
			mode to "protected" will disable kexec and hibernation
			for the host.

	kvm-arm.vgic_v3_group0_trap=
			[KVM,ARM] Trap guest accesses to GICv3 group-0
			system registers

	kvm-arm.vgic_v3_group1_trap=
			[KVM,ARM] Trap guest accesses to GICv3 group-1
			system registers

	kvm-arm.vgic_v3_common_trap=
			[KVM,ARM] Trap guest accesses to GICv3 common
			system registers

	kvm-arm.vgic_v4_enable=
			[KVM,ARM] Allow use of GICv4 for direct injection of
			LPIs.

	kvm_cma_resv_ratio=n [PPC]
			Reserves given percentage from system memory area for
			contiguous memory allocation for KVM hash pagetable
			allocation.
			By default it reserves 5% of total system memory.
			Format: <integer>
			Default: 5

	kvm-intel.ept=	[KVM,Intel] Disable extended page tables
			(virtualized MMU) support on capable Intel chips.
			Default is 1 (enabled)

	kvm-intel.emulate_invalid_guest_state=
			[KVM,Intel] Disable emulation of invalid guest state.
			Ignored if kvm-intel.enable_unrestricted_guest=1, as
			guest state is never invalid for unrestricted guests.
			This param doesn't apply to nested guests (L2), as KVM
			never emulates invalid L2 guest state.
			Default is 1 (enabled)

	kvm-intel.flexpriority=
			[KVM,Intel] Disable FlexPriority feature (TPR shadow).
			Default is 1 (enabled)

	kvm-intel.nested=
			[KVM,Intel] Enable VMX nesting (nVMX).
			Default is 0 (disabled)

	kvm-intel.unrestricted_guest=
			[KVM,Intel] Disable unrestricted guest feature
			(virtualized real and unpaged mode) on capable
			Intel chips. Default is 1 (enabled)

	kvm-intel.vmentry_l1d_flush=[KVM,Intel] Mitigation for L1 Terminal Fault
			CVE-2018-3620.

			Valid arguments: never, cond, always

			always: L1D cache flush on every VMENTER.
			cond:	Flush L1D on VMENTER only when the code between
				VMEXIT and VMENTER can leak host memory.
			never:	Disables the mitigation

			Default is cond (do L1 cache flush in specific instances)

	kvm-intel.vpid=	[KVM,Intel] Disable Virtual Processor Identification
			feature (tagged TLBs) on capable Intel chips.
			Default is 1 (enabled)

	l1d_flush=	[X86,INTEL]
			Control mitigation for L1D based snooping vulnerability.

			Certain CPUs are vulnerable to an exploit against CPU
			internal buffers which can forward information to a
			disclosure gadget under certain conditions.

			In vulnerable processors, the speculatively
			forwarded data can be used in a cache side channel
			attack, to access data to which the attacker does
			not have direct access.

			This parameter controls the mitigation. The
			options are:

			on         - enable the interface for the mitigation

	l1tf=           [X86] Control mitigation of the L1TF vulnerability on
			      affected CPUs

			The kernel PTE inversion protection is unconditionally
			enabled and cannot be disabled.

			full
				Provides all available mitigations for the
				L1TF vulnerability. Disables SMT and
				enables all mitigations in the
				hypervisors, i.e. unconditional L1D flush.

				SMT control and L1D flush control via the
				sysfs interface is still possible after
				boot.  Hypervisors will issue a warning
				when the first VM is started in a
				potentially insecure configuration,
				i.e. SMT enabled or L1D flush disabled.

			full,force
				Same as 'full', but disables SMT and L1D
				flush runtime control. Implies the
				'nosmt=force' command line option.
				(i.e. sysfs control of SMT is disabled.)

			flush
				Leaves SMT enabled and enables the default
				hypervisor mitigation, i.e. conditional
				L1D flush.

				SMT control and L1D flush control via the
				sysfs interface is still possible after
				boot.  Hypervisors will issue a warning
				when the first VM is started in a
				potentially insecure configuration,
				i.e. SMT enabled or L1D flush disabled.

			flush,nosmt

				Disables SMT and enables the default
				hypervisor mitigation.

				SMT control and L1D flush control via the
				sysfs interface is still possible after
				boot.  Hypervisors will issue a warning
				when the first VM is started in a
				potentially insecure configuration,
				i.e. SMT enabled or L1D flush disabled.

			flush,nowarn
				Same as 'flush', but hypervisors will not
				warn when a VM is started in a potentially
				insecure configuration.

			off
				Disables hypervisor mitigations and doesn't
				emit any warnings.
				It also drops the swap size and available
				RAM limit restriction on both hypervisor and
				bare metal.

			Default is 'flush'.

			For details see: Documentation/admin-guide/hw-vuln/l1tf.rst

	l2cr=		[PPC]

	l3cr=		[PPC]

	lapic		[X86-32,APIC] Enable the local APIC even if BIOS
			disabled it.

	lapic=		[X86,APIC] Do not use TSC deadline
			value for LAPIC timer one-shot implementation. Default
			back to the programmable timer unit in the LAPIC.
			Format: notscdeadline

	lapic_timer_c2_ok	[X86,APIC] trust the local apic timer
			in C2 power state.

	libata.dma=	[LIBATA] DMA control
			libata.dma=0	  Disable all PATA and SATA DMA
			libata.dma=1	  PATA and SATA Disk DMA only
			libata.dma=2	  ATAPI (CDROM) DMA only
			libata.dma=4	  Compact Flash DMA only
			Combinations also work, so libata.dma=3 enables DMA
			for disks and CDROMs, but not CFs.

	libata.ignore_hpa=	[LIBATA] Ignore HPA limit
			libata.ignore_hpa=0	  keep BIOS limits (default)
			libata.ignore_hpa=1	  ignore limits, using full disk

	libata.noacpi	[LIBATA] Disables use of ACPI in libata suspend/resume
			when set.
			Format: <int>

	libata.force=	[LIBATA] Force configurations.  The format is a comma-
			separated list of "[ID:]VAL" where ID is PORT[.DEVICE].
			PORT and DEVICE are decimal numbers matching port, link
			or device.  Basically, it matches the ATA ID string
			printed on console by libata.  If the whole ID part is
			omitted, the last PORT and DEVICE values are used.  If
			ID hasn't been specified yet, the configuration applies
			to all ports, links and devices.

			If only DEVICE is omitted, the parameter applies to
			the port and all links and devices behind it.  DEVICE
			number of 0 either selects the first device or the
			first fan-out link behind PMP device.  It does not
			select the host link.  DEVICE number of 15 selects the
			host link and device attached to it.

			The VAL specifies the configuration to force.  As long
			as there is no ambiguity, shortcut notation is allowed.
			For example, both 1.5 and 1.5G would work for 1.5Gbps.
			The following configurations can be forced.

			* Cable type: 40c, 80c, short40c, unk, ign or sata.
			  Any ID with matching PORT is used.

			* SATA link speed limit: 1.5Gbps or 3.0Gbps.

			* Transfer mode: pio[0-7], mwdma[0-4] and udma[0-7].
			  udma[/][16,25,33,44,66,100,133] notation is also
			  allowed.

			* nohrst, nosrst, norst: suppress hard, soft and both
			  resets.

			* rstonce: only attempt one reset during hot-unplug
			  link recovery.

			* [no]dbdelay: Enable or disable the extra 200ms delay
			  before debouncing a link PHY and device presence
			  detection.

			* [no]ncq: Turn on or off NCQ.

			* [no]ncqtrim: Enable or disable queued DSM TRIM.

			* [no]ncqati: Enable or disable NCQ trim on ATI chipset.

			* [no]trim: Enable or disable (unqueued) TRIM.

			* trim_zero: Indicate that TRIM command zeroes data.

			* max_trim_128m: Set 128M maximum trim size limit.

			* [no]dma: Turn on or off DMA transfers.

			* atapi_dmadir: Enable ATAPI DMADIR bridge support.

			* atapi_mod16_dma: Enable the use of ATAPI DMA for
			  commands that are not a multiple of 16 bytes.

			* [no]dmalog: Enable or disable the use of the
			  READ LOG DMA EXT command to access logs.

			* [no]iddevlog: Enable or disable access to the
			  identify device data log.

			* [no]logdir: Enable or disable access to the general
			  purpose log directory.

			* max_sec_128: Set transfer size limit to 128 sectors.

			* max_sec_1024: Set or clear transfer size limit to
			  1024 sectors.

			* max_sec_lba48: Set or clear transfer size limit to
			  65535 sectors.

			* [no]lpm: Enable or disable link power management.

			* [no]setxfer: Indicate if transfer speed mode setting
			  should be skipped.

			* dump_id: Dump IDENTIFY data.

			* disable: Disable this device.

			If there are multiple matching configurations changing
			the same attribute, the last one is used.

	load_ramdisk=	[RAM] [Deprecated]

	lockd.nlm_grace_period=P  [NFS] Assign grace period.
			Format: <integer>

	lockd.nlm_tcpport=N	[NFS] Assign TCP port.
			Format: <integer>

	lockd.nlm_timeout=T	[NFS] Assign timeout value.
			Format: <integer>

	lockd.nlm_udpport=M	[NFS] Assign UDP port.
			Format: <integer>

	lockdown=	[SECURITY]
			{ integrity | confidentiality }
			Enable the kernel lockdown feature. If set to
			integrity, kernel features that allow userland to
			modify the running kernel are disabled. If set to
			confidentiality, kernel features that allow userland
			to extract confidential information from the kernel
			are also disabled.

	locktorture.nreaders_stress= [KNL]
			Set the number of locking read-acquisition kthreads.
			Defaults to being automatically set based on the
			number of online CPUs.

	locktorture.nwriters_stress= [KNL]
			Set the number of locking write-acquisition kthreads.

	locktorture.onoff_holdoff= [KNL]
			Set time (s) after boot for CPU-hotplug testing.

	locktorture.onoff_interval= [KNL]
			Set time (s) between CPU-hotplug operations, or
			zero to disable CPU-hotplug testing.

	locktorture.shuffle_interval= [KNL]
			Set task-shuffle interval (jiffies).  Shuffling
			tasks allows some CPUs to go into dyntick-idle
			mode during the locktorture test.

	locktorture.shutdown_secs= [KNL]
			Set time (s) after boot system shutdown.  This
			is useful for hands-off automated testing.

	locktorture.stat_interval= [KNL]
			Time (s) between statistics printk()s.

	locktorture.stutter= [KNL]
			Time (s) to stutter testing, for example,
			specifying five seconds causes the test to run for
			five seconds, wait for five seconds, and so on.
			This tests the locking primitive's ability to
			transition abruptly to and from idle.

	locktorture.torture_type= [KNL]
			Specify the locking implementation to test.

	locktorture.verbose= [KNL]
			Enable additional printk() statements.

	logibm.irq=	[HW,MOUSE] Logitech Bus Mouse Driver
			Format: <irq>

	loglevel=	All Kernel Messages with a loglevel smaller than the
			console loglevel will be printed to the console. It can
			also be changed with klogd or other programs. The
			loglevels are defined as follows:

			0 (KERN_EMERG)		system is unusable
			1 (KERN_ALERT)		action must be taken immediately
			2 (KERN_CRIT)		critical conditions
			3 (KERN_ERR)		error conditions
			4 (KERN_WARNING)	warning conditions
			5 (KERN_NOTICE)		normal but significant condition
			6 (KERN_INFO)		informational
			7 (KERN_DEBUG)		debug-level messages

	log_buf_len=n[KMG]	Sets the size of the printk ring buffer,
			in bytes.  n must be a power of two and greater
			than the minimal size. The minimal size is defined
			by LOG_BUF_SHIFT kernel config parameter. There is
			also CONFIG_LOG_CPU_MAX_BUF_SHIFT config parameter
			that allows to increase the default size depending on
			the number of CPUs. See init/Kconfig for more details.

	logo.nologo	[FB] Disables display of the built-in Linux logo.
			This may be used to provide more screen space for
			kernel log messages and is useful when debugging
			kernel boot problems.

	lp=0		[LP]	Specify parallel ports to use, e.g,
	lp=port[,port...]	lp=none,parport0 (lp0 not configured, lp1 uses
	lp=reset		first parallel port). 'lp=0' disables the
	lp=auto			printer driver. 'lp=reset' (which can be
				specified in addition to the ports) causes
				attached printers to be reset. Using
				lp=port1,port2,... specifies the parallel ports
				to associate lp devices with, starting with
				lp0. A port specification may be 'none' to skip
				that lp device, or a parport name such as
				'parport0'. Specifying 'lp=auto' instead of a
				port specification list means that device IDs
				from each port should be examined, to see if
				an IEEE 1284-compliant printer is attached; if
				so, the driver will manage that printer.
				See also header of drivers/char/lp.c.

	lpj=n		[KNL]
			Sets loops_per_jiffy to given constant, thus avoiding
			time-consuming boot-time autodetection (up to 250 ms per
			CPU). 0 enables autodetection (default). To determine
			the correct value for your kernel, boot with normal
			autodetection and see what value is printed. Note that
			on SMP systems the preset will be applied to all CPUs,
			which is likely to cause problems if your CPUs need
			significantly divergent settings. An incorrect value
			will cause delays in the kernel to be wrong, leading to
			unpredictable I/O errors and other breakage. Although
			unlikely, in the extreme case this might damage your
			hardware.

	ltpc=		[NET]
			Format: <io>,<irq>,<dma>

	lsm.debug	[SECURITY] Enable LSM initialization debugging output.

	lsm=lsm1,...,lsmN
			[SECURITY] Choose order of LSM initialization. This
			overrides CONFIG_LSM, and the "security=" parameter.

	machvec=	[IA-64] Force the use of a particular machine-vector
			(machvec) in a generic kernel.
			Example: machvec=hpzx1

	machtype=	[Loongson] Share the same kernel image file between
			different yeeloong laptops.
			Example: machtype=lemote-yeeloong-2f-7inch

	max_addr=nn[KMG]	[KNL,BOOT,IA-64] All physical memory greater
			than or equal to this physical address is ignored.

	maxcpus=	[SMP] Maximum number of processors that	an SMP kernel
			will bring up during bootup.  maxcpus=n : n >= 0 limits
			the kernel to bring up 'n' processors. Surely after
			bootup you can bring up the other plugged cpu by executing
			"echo 1 > /sys/devices/system/cpu/cpuX/online". So maxcpus
			only takes effect during system bootup.
			While n=0 is a special case, it is equivalent to "nosmp",
			which also disables the IO APIC.

	max_loop=	[LOOP] The number of loop block devices that get
	(loop.max_loop)	unconditionally pre-created at init time. The default
			number is configured by BLK_DEV_LOOP_MIN_COUNT. Instead
			of statically allocating a predefined number, loop
			devices can be requested on-demand with the
			/dev/loop-control interface.

	mce		[X86-32] Machine Check Exception

	mce=option	[X86-64] See Documentation/x86/x86_64/boot-options.rst

	md=		[HW] RAID subsystems devices and level
			See Documentation/admin-guide/md.rst.

	mdacon=		[MDA]
			Format: <first>,<last>
			Specifies range of consoles to be captured by the MDA.

	mds=		[X86,INTEL]
			Control mitigation for the Micro-architectural Data
			Sampling (MDS) vulnerability.

			Certain CPUs are vulnerable to an exploit against CPU
			internal buffers which can forward information to a
			disclosure gadget under certain conditions.

			In vulnerable processors, the speculatively
			forwarded data can be used in a cache side channel
			attack, to access data to which the attacker does
			not have direct access.

			This parameter controls the MDS mitigation. The
			options are:

			full       - Enable MDS mitigation on vulnerable CPUs
			full,nosmt - Enable MDS mitigation and disable
				     SMT on vulnerable CPUs
			off        - Unconditionally disable MDS mitigation

			On TAA-affected machines, mds=off can be prevented by
			an active TAA mitigation as both vulnerabilities are
			mitigated with the same mechanism so in order to disable
			this mitigation, you need to specify tsx_async_abort=off
			too.

			Not specifying this option is equivalent to
			mds=full.

			For details see: Documentation/admin-guide/hw-vuln/mds.rst

	mem=nn[KMG]	[HEXAGON] Set the memory size.
			Must be specified, otherwise memory size will be 0.

	mem=nn[KMG]	[KNL,BOOT] Force usage of a specific amount of memory
			Amount of memory to be used in cases as follows:

			1 for test;
			2 when the kernel is not able to see the whole system memory;
			3 memory that lies after 'mem=' boundary is excluded from
			 the hypervisor, then assigned to KVM guests.
			4 to limit the memory available for kdump kernel.

			[ARC,MICROBLAZE] - the limit applies only to low memory,
			high memory is not affected.

			[ARM64] - only limits memory covered by the linear
			mapping. The NOMAP regions are not affected.

			[X86] Work as limiting max address. Use together
			with memmap= to avoid physical address space collisions.
			Without memmap= PCI devices could be placed at addresses
			belonging to unused RAM.

			Note that this only takes effects during boot time since
			in above case 3, memory may need be hot added after boot
			if system memory of hypervisor is not sufficient.

	mem=nn[KMG]@ss[KMG]
			[ARM,MIPS] - override the memory layout reported by
			firmware.
			Define a memory region of size nn[KMG] starting at
			ss[KMG].
			Multiple different regions can be specified with
			multiple mem= parameters on the command line.

	mem=nopentium	[BUGS=X86-32] Disable usage of 4MB pages for kernel
			memory.

	memblock=debug	[KNL] Enable memblock debug messages.

	memchunk=nn[KMG]
			[KNL,SH] Allow user to override the default size for
			per-device physically contiguous DMA buffers.

	memhp_default_state=online/offline
			[KNL] Set the initial state for the memory hotplug
			onlining policy. If not specified, the default value is
			set according to the
			CONFIG_MEMORY_HOTPLUG_DEFAULT_ONLINE kernel config
			option.
			See Documentation/admin-guide/mm/memory-hotplug.rst.

	memmap=exactmap	[KNL,X86] Enable setting of an exact
			E820 memory map, as specified by the user.
			Such memmap=exactmap lines can be constructed based on
			BIOS output or other requirements. See the memmap=nn@ss
			option description.

	memmap=nn[KMG]@ss[KMG]
			[KNL, X86, MIPS, XTENSA] Force usage of a specific region of memory.
			Region of memory to be used is from ss to ss+nn.
			If @ss[KMG] is omitted, it is equivalent to mem=nn[KMG],
			which limits max address to nn[KMG].
			Multiple different regions can be specified,
			comma delimited.
			Example:
				memmap=100M@2G,100M#3G,1G!1024G

	memmap=nn[KMG]#ss[KMG]
			[KNL,ACPI] Mark specific memory as ACPI data.
			Region of memory to be marked is from ss to ss+nn.

	memmap=nn[KMG]$ss[KMG]
			[KNL,ACPI] Mark specific memory as reserved.
			Region of memory to be reserved is from ss to ss+nn.
			Example: Exclude memory from 0x18690000-0x1869ffff
			         memmap=64K$0x18690000
			         or
			         memmap=0x10000$0x18690000
			Some bootloaders may need an escape character before '$',
			like Grub2, otherwise '$' and the following number
			will be eaten.

	memmap=nn[KMG]!ss[KMG]
			[KNL,X86] Mark specific memory as protected.
			Region of memory to be used, from ss to ss+nn.
			The memory region may be marked as e820 type 12 (0xc)
			and is NVDIMM or ADR memory.

	memmap=<size>%<offset>-<oldtype>+<newtype>
			[KNL,ACPI] Convert memory within the specified region
			from <oldtype> to <newtype>. If "-<oldtype>" is left
			out, the whole region will be marked as <newtype>,
			even if previously unavailable. If "+<newtype>" is left
			out, matching memory will be removed. Types are
			specified as e820 types, e.g., 1 = RAM, 2 = reserved,
			3 = ACPI, 12 = PRAM.

	memory_corruption_check=0/1 [X86]
			Some BIOSes seem to corrupt the first 64k of
			memory when doing things like suspend/resume.
			Setting this option will scan the memory
			looking for corruption.  Enabling this will
			both detect corruption and prevent the kernel
			from using the memory being corrupted.
			However, its intended as a diagnostic tool; if
			repeatable BIOS-originated corruption always
			affects the same memory, you can use memmap=
			to prevent the kernel from using that memory.

	memory_corruption_check_size=size [X86]
			By default it checks for corruption in the low
			64k, making this memory unavailable for normal
			use.  Use this parameter to scan for
			corruption in more or less memory.

	memory_corruption_check_period=seconds [X86]
			By default it checks for corruption every 60
			seconds.  Use this parameter to check at some
			other rate.  0 disables periodic checking.

	memory_hotplug.memmap_on_memory
			[KNL,X86,ARM] Boolean flag to enable this feature.
			Format: {on | off (default)}
			When enabled, runtime hotplugged memory will
			allocate its internal metadata (struct pages,
			those vmemmap pages cannot be optimized even
			if hugetlb_free_vmemmap is enabled) from the
			hotadded memory which will allow to hotadd a
			lot of memory without requiring additional
			memory to do so.
			This feature is disabled by default because it
			has some implication on large (e.g. GB)
			allocations in some configurations (e.g. small
			memory blocks).
			The state of the flag can be read in
			/sys/module/memory_hotplug/parameters/memmap_on_memory.
			Note that even when enabled, there are a few cases where
			the feature is not effective.

	memtest=	[KNL,X86,ARM,M68K,PPC,RISCV] Enable memtest
			Format: <integer>
			default : 0 <disable>
			Specifies the number of memtest passes to be
			performed. Each pass selects another test
			pattern from a given set of patterns. Memtest
			fills the memory with this pattern, validates
			memory contents and reserves bad memory
			regions that are detected.

	mem_encrypt=	[X86-64] AMD Secure Memory Encryption (SME) control
			Valid arguments: on, off
			Default (depends on kernel configuration option):
			  on  (CONFIG_AMD_MEM_ENCRYPT_ACTIVE_BY_DEFAULT=y)
			  off (CONFIG_AMD_MEM_ENCRYPT_ACTIVE_BY_DEFAULT=n)
			mem_encrypt=on:		Activate SME
			mem_encrypt=off:	Do not activate SME

			Refer to Documentation/virt/kvm/x86/amd-memory-encryption.rst
			for details on when memory encryption can be activated.

	mem_sleep_default=	[SUSPEND] Default system suspend mode:
			s2idle  - Suspend-To-Idle
			shallow - Power-On Suspend or equivalent (if supported)
			deep    - Suspend-To-RAM or equivalent (if supported)
			See Documentation/admin-guide/pm/sleep-states.rst.

	meye.*=		[HW] Set MotionEye Camera parameters
			See Documentation/admin-guide/media/meye.rst.

	mfgpt_irq=	[IA-32] Specify the IRQ to use for the
			Multi-Function General Purpose Timers on AMD Geode
			platforms.

	mfgptfix	[X86-32] Fix MFGPT timers on AMD Geode platforms when
			the BIOS has incorrectly applied a workaround. TinyBIOS
			version 0.98 is known to be affected, 0.99 fixes the
			problem by letting the user disable the workaround.

	mga=		[HW,DRM]

	min_addr=nn[KMG]	[KNL,BOOT,IA-64] All physical memory below this
			physical address is ignored.

	mini2440=	[ARM,HW,KNL]
			Format:[0..2][b][c][t]
			Default: "0tb"
			MINI2440 configuration specification:
			0 - The attached screen is the 3.5" TFT
			1 - The attached screen is the 7" TFT
			2 - The VGA Shield is attached (1024x768)
			Leaving out the screen size parameter will not load
			the TFT driver, and the framebuffer will be left
			unconfigured.
			b - Enable backlight. The TFT backlight pin will be
			linked to the kernel VESA blanking code and a GPIO
			LED. This parameter is not necessary when using the
			VGA shield.
			c - Enable the s3c camera interface.
			t - Reserved for enabling touchscreen support. The
			touchscreen support is not enabled in the mainstream
			kernel as of 2.6.30, a preliminary port can be found
			in the "bleeding edge" mini2440 support kernel at
			https://repo.or.cz/w/linux-2.6/mini2440.git

	mitigations=
			[X86,PPC,S390,ARM64] Control optional mitigations for
			CPU vulnerabilities.  This is a set of curated,
			arch-independent options, each of which is an
			aggregation of existing arch-specific options.

			off
				Disable all optional CPU mitigations.  This
				improves system performance, but it may also
				expose users to several CPU vulnerabilities.
				Equivalent to: nopti [X86,PPC]
					       if nokaslr then kpti=0 [ARM64]
					       nospectre_v1 [X86,PPC]
					       nobp=0 [S390]
					       nospectre_v2 [X86,PPC,S390,ARM64]
					       spectre_v2_user=off [X86]
					       spec_store_bypass_disable=off [X86,PPC]
					       ssbd=force-off [ARM64]
					       nospectre_bhb [ARM64]
					       l1tf=off [X86]
					       mds=off [X86]
					       tsx_async_abort=off [X86]
					       kvm.nx_huge_pages=off [X86]
					       srbds=off [X86,INTEL]
					       no_entry_flush [PPC]
					       no_uaccess_flush [PPC]
					       mmio_stale_data=off [X86]
					       retbleed=off [X86]

				Exceptions:
					       This does not have any effect on
					       kvm.nx_huge_pages when
					       kvm.nx_huge_pages=force.

			auto (default)
				Mitigate all CPU vulnerabilities, but leave SMT
				enabled, even if it's vulnerable.  This is for
				users who don't want to be surprised by SMT
				getting disabled across kernel upgrades, or who
				have other ways of avoiding SMT-based attacks.
				Equivalent to: (default behavior)

			auto,nosmt
				Mitigate all CPU vulnerabilities, disabling SMT
				if needed.  This is for users who always want to
				be fully mitigated, even if it means losing SMT.
				Equivalent to: l1tf=flush,nosmt [X86]
					       mds=full,nosmt [X86]
					       tsx_async_abort=full,nosmt [X86]
					       mmio_stale_data=full,nosmt [X86]
					       retbleed=auto,nosmt [X86]

	mminit_loglevel=
			[KNL] When CONFIG_DEBUG_MEMORY_INIT is set, this
			parameter allows control of the logging verbosity for
			the additional memory initialisation checks. A value
			of 0 disables mminit logging and a level of 4 will
			log everything. Information is printed at KERN_DEBUG
			so loglevel=8 may also need to be specified.

	mmio_stale_data=
			[X86,INTEL] Control mitigation for the Processor
			MMIO Stale Data vulnerabilities.

			Processor MMIO Stale Data is a class of
			vulnerabilities that may expose data after an MMIO
			operation. Exposed data could originate or end in
			the same CPU buffers as affected by MDS and TAA.
			Therefore, similar to MDS and TAA, the mitigation
			is to clear the affected CPU buffers.

			This parameter controls the mitigation. The
			options are:

			full       - Enable mitigation on vulnerable CPUs

			full,nosmt - Enable mitigation and disable SMT on
				     vulnerable CPUs.

			off        - Unconditionally disable mitigation

			On MDS or TAA affected machines,
			mmio_stale_data=off can be prevented by an active
			MDS or TAA mitigation as these vulnerabilities are
			mitigated with the same mechanism so in order to
			disable this mitigation, you need to specify
			mds=off and tsx_async_abort=off too.

			Not specifying this option is equivalent to
			mmio_stale_data=full.

			For details see:
			Documentation/admin-guide/hw-vuln/processor_mmio_stale_data.rst

<<<<<<< HEAD
=======
	module.async_probe=<bool>
			[KNL] When set to true, modules will use async probing
			by default. To enable/disable async probing for a
			specific module, use the module specific control that
			is documented under <module>.async_probe. When both
			module.async_probe and <module>.async_probe are
			specified, <module>.async_probe takes precedence for
			the specific module.

>>>>>>> d60c95ef
	module.sig_enforce
			[KNL] When CONFIG_MODULE_SIG is set, this means that
			modules without (valid) signatures will fail to load.
			Note that if CONFIG_MODULE_SIG_FORCE is set, that
			is always true, so this option does nothing.

	module_blacklist=  [KNL] Do not load a comma-separated list of
			modules.  Useful for debugging problem modules.

	mousedev.tap_time=
			[MOUSE] Maximum time between finger touching and
			leaving touchpad surface for touch to be considered
			a tap and be reported as a left button click (for
			touchpads working in absolute mode only).
			Format: <msecs>
	mousedev.xres=	[MOUSE] Horizontal screen resolution, used for devices
			reporting absolute coordinates, such as tablets
	mousedev.yres=	[MOUSE] Vertical screen resolution, used for devices
			reporting absolute coordinates, such as tablets

	movablecore=	[KNL,X86,IA-64,PPC]
			Format: nn[KMGTPE] | nn%
			This parameter is the complement to kernelcore=, it
			specifies the amount of memory used for migratable
			allocations.  If both kernelcore and movablecore is
			specified, then kernelcore will be at *least* the
			specified value but may be more.  If movablecore on its
			own is specified, the administrator must be careful
			that the amount of memory usable for all allocations
			is not too small.

	movable_node	[KNL] Boot-time switch to make hotplugable memory
			NUMA nodes to be movable. This means that the memory
			of such nodes will be usable only for movable
			allocations which rules out almost all kernel
			allocations. Use with caution!

	MTD_Partition=	[MTD]
			Format: <name>,<region-number>,<size>,<offset>

	MTD_Region=	[MTD] Format:
			<name>,<region-number>[,<base>,<size>,<buswidth>,<altbuswidth>]

	mtdparts=	[MTD]
			See drivers/mtd/parsers/cmdlinepart.c

	mtdset=		[ARM]
			ARM/S3C2412 JIVE boot control

			See arch/arm/mach-s3c/mach-jive.c

	mtouchusb.raw_coordinates=
			[HW] Make the MicroTouch USB driver use raw coordinates
			('y', default) or cooked coordinates ('n')

	mtrr_chunk_size=nn[KMG] [X86]
			used for mtrr cleanup. It is largest continuous chunk
			that could hold holes aka. UC entries.

	mtrr_gran_size=nn[KMG] [X86]
			Used for mtrr cleanup. It is granularity of mtrr block.
			Default is 1.
			Large value could prevent small alignment from
			using up MTRRs.

	mtrr_spare_reg_nr=n [X86]
			Format: <integer>
			Range: 0,7 : spare reg number
			Default : 1
			Used for mtrr cleanup. It is spare mtrr entries number.
			Set to 2 or more if your graphical card needs more.

	multitce=off	[PPC]  This parameter disables the use of the pSeries
			firmware feature for updating multiple TCE entries
			at a time.

	n2=		[NET] SDL Inc. RISCom/N2 synchronous serial card

	netdev=		[NET] Network devices parameters
			Format: <irq>,<io>,<mem_start>,<mem_end>,<name>
			Note that mem_start is often overloaded to mean
			something different and driver-specific.
			This usage is only documented in each driver source
			file if at all.

	netpoll.carrier_timeout=
			[NET] Specifies amount of time (in seconds) that
			netpoll should wait for a carrier. By default netpoll
			waits 4 seconds.

	nf_conntrack.acct=
			[NETFILTER] Enable connection tracking flow accounting
			0 to disable accounting
			1 to enable accounting
			Default value is 0.

	nfsaddrs=	[NFS] Deprecated.  Use ip= instead.
			See Documentation/admin-guide/nfs/nfsroot.rst.

	nfsroot=	[NFS] nfs root filesystem for disk-less boxes.
			See Documentation/admin-guide/nfs/nfsroot.rst.

	nfsrootdebug	[NFS] enable nfsroot debugging messages.
			See Documentation/admin-guide/nfs/nfsroot.rst.

	nfs.callback_nr_threads=
			[NFSv4] set the total number of threads that the
			NFS client will assign to service NFSv4 callback
			requests.

	nfs.callback_tcpport=
			[NFS] set the TCP port on which the NFSv4 callback
			channel should listen.

	nfs.cache_getent=
			[NFS] sets the pathname to the program which is used
			to update the NFS client cache entries.

	nfs.cache_getent_timeout=
			[NFS] sets the timeout after which an attempt to
			update a cache entry is deemed to have failed.

	nfs.idmap_cache_timeout=
			[NFS] set the maximum lifetime for idmapper cache
			entries.

	nfs.enable_ino64=
			[NFS] enable 64-bit inode numbers.
			If zero, the NFS client will fake up a 32-bit inode
			number for the readdir() and stat() syscalls instead
			of returning the full 64-bit number.
			The default is to return 64-bit inode numbers.

	nfs.max_session_cb_slots=
			[NFSv4.1] Sets the maximum number of session
			slots the client will assign to the callback
			channel. This determines the maximum number of
			callbacks the client will process in parallel for
			a particular server.

	nfs.max_session_slots=
			[NFSv4.1] Sets the maximum number of session slots
			the client will attempt to negotiate with the server.
			This limits the number of simultaneous RPC requests
			that the client can send to the NFSv4.1 server.
			Note that there is little point in setting this
			value higher than the max_tcp_slot_table_limit.

	nfs.nfs4_disable_idmapping=
			[NFSv4] When set to the default of '1', this option
			ensures that both the RPC level authentication
			scheme and the NFS level operations agree to use
			numeric uids/gids if the mount is using the
			'sec=sys' security flavour. In effect it is
			disabling idmapping, which can make migration from
			legacy NFSv2/v3 systems to NFSv4 easier.
			Servers that do not support this mode of operation
			will be autodetected by the client, and it will fall
			back to using the idmapper.
			To turn off this behaviour, set the value to '0'.
	nfs.nfs4_unique_id=
			[NFS4] Specify an additional fixed unique ident-
			ification string that NFSv4 clients can insert into
			their nfs_client_id4 string.  This is typically a
			UUID that is generated at system install time.

	nfs.send_implementation_id =
			[NFSv4.1] Send client implementation identification
			information in exchange_id requests.
			If zero, no implementation identification information
			will be sent.
			The default is to send the implementation identification
			information.

	nfs.recover_lost_locks =
			[NFSv4] Attempt to recover locks that were lost due
			to a lease timeout on the server. Please note that
			doing this risks data corruption, since there are
			no guarantees that the file will remain unchanged
			after the locks are lost.
			If you want to enable the kernel legacy behaviour of
			attempting to recover these locks, then set this
			parameter to '1'.
			The default parameter value of '0' causes the kernel
			not to attempt recovery of lost locks.

	nfs4.layoutstats_timer =
			[NFSv4.2] Change the rate at which the kernel sends
			layoutstats to the pNFS metadata server.

			Setting this to value to 0 causes the kernel to use
			whatever value is the default set by the layout
			driver. A non-zero value sets the minimum interval
			in seconds between layoutstats transmissions.

	nfsd.inter_copy_offload_enable =
			[NFSv4.2] When set to 1, the server will support
			server-to-server copies for which this server is
			the destination of the copy.

	nfsd.nfsd4_ssc_umount_timeout =
			[NFSv4.2] When used as the destination of a
			server-to-server copy, knfsd temporarily mounts
			the source server.  It caches the mount in case
			it will be needed again, and discards it if not
			used for the number of milliseconds specified by
			this parameter.

	nfsd.nfs4_disable_idmapping=
			[NFSv4] When set to the default of '1', the NFSv4
			server will return only numeric uids and gids to
			clients using auth_sys, and will accept numeric uids
			and gids from such clients.  This is intended to ease
			migration from NFSv2/v3.


	nmi_backtrace.backtrace_idle [KNL]
			Dump stacks even of idle CPUs in response to an
			NMI stack-backtrace request.

	nmi_debug=	[KNL,SH] Specify one or more actions to take
			when a NMI is triggered.
			Format: [state][,regs][,debounce][,die]

	nmi_watchdog=	[KNL,BUGS=X86] Debugging features for SMP kernels
			Format: [panic,][nopanic,][num]
			Valid num: 0 or 1
			0 - turn hardlockup detector in nmi_watchdog off
			1 - turn hardlockup detector in nmi_watchdog on
			When panic is specified, panic when an NMI watchdog
			timeout occurs (or 'nopanic' to not panic on an NMI
			watchdog, if CONFIG_BOOTPARAM_HARDLOCKUP_PANIC is set)
			To disable both hard and soft lockup detectors,
			please see 'nowatchdog'.
			This is useful when you use a panic=... timeout and
			need the box quickly up again.

			These settings can be accessed at runtime via
			the nmi_watchdog and hardlockup_panic sysctls.

	no387		[BUGS=X86-32] Tells the kernel to use the 387 maths
			emulation library even if a 387 maths coprocessor
			is present.

	no5lvl		[X86-64] Disable 5-level paging mode. Forces
			kernel to use 4-level paging instead.

	nofsgsbase	[X86] Disables FSGSBASE instructions.

	no_console_suspend
			[HW] Never suspend the console
			Disable suspending of consoles during suspend and
			hibernate operations.  Once disabled, debugging
			messages can reach various consoles while the rest
			of the system is being put to sleep (ie, while
			debugging driver suspend/resume hooks).  This may
			not work reliably with all consoles, but is known
			to work with serial and VGA consoles.
			To facilitate more flexible debugging, we also add
			console_suspend, a printk module parameter to control
			it. Users could use console_suspend (usually
			/sys/module/printk/parameters/console_suspend) to
			turn on/off it dynamically.

	novmcoredd	[KNL,KDUMP]
			Disable device dump. Device dump allows drivers to
			append dump data to vmcore so you can collect driver
			specified debug info.  Drivers can append the data
			without any limit and this data is stored in memory,
			so this may cause significant memory stress.  Disabling
			device dump can help save memory but the driver debug
			data will be no longer available.  This parameter
			is only available when CONFIG_PROC_VMCORE_DEVICE_DUMP
			is set.

	noaliencache	[MM, NUMA, SLAB] Disables the allocation of alien
			caches in the slab allocator.  Saves per-node memory,
			but will impact performance.

	noalign		[KNL,ARM]

	noaltinstr	[S390] Disables alternative instructions patching
			(CPU alternatives feature).

	noapic		[SMP,APIC] Tells the kernel to not make use of any
			IOAPICs that may be present in the system.

	noautogroup	Disable scheduler automatic task group creation.

	nocache		[ARM]

	nodsp		[SH] Disable hardware DSP at boot time.

	noefi		Disable EFI runtime services support.

	no_entry_flush  [PPC] Don't flush the L1-D cache when entering the kernel.

	noexec		[IA-64]

	nosmap		[PPC]
			Disable SMAP (Supervisor Mode Access Prevention)
			even if it is supported by processor.

	nosmep		[PPC64s]
			Disable SMEP (Supervisor Mode Execution Prevention)
			even if it is supported by processor.

	noexec32	[X86-64]
			This affects only 32-bit executables.
			noexec32=on: enable non-executable mappings (default)
				read doesn't imply executable mappings
			noexec32=off: disable non-executable mappings
				read implies executable mappings

	nofpu		[MIPS,SH] Disable hardware FPU at boot time.

	nofxsr		[BUGS=X86-32] Disables x86 floating point extended
			register save and restore. The kernel will only save
			legacy floating-point registers on task switch.

	nohugeiomap	[KNL,X86,PPC,ARM64] Disable kernel huge I/O mappings.

	nohugevmalloc	[KNL,X86,PPC,ARM64] Disable kernel huge vmalloc mappings.

	nosmt		[KNL,S390] Disable symmetric multithreading (SMT).
			Equivalent to smt=1.

			[KNL,X86] Disable symmetric multithreading (SMT).
			nosmt=force: Force disable SMT, cannot be undone
				     via the sysfs control file.

	nospectre_v1	[X86,PPC] Disable mitigations for Spectre Variant 1
			(bounds check bypass). With this option data leaks are
			possible in the system.

	nospectre_v2	[X86,PPC_E500,ARM64] Disable all mitigations for
			the Spectre variant 2 (indirect branch prediction)
			vulnerability. System may allow data leaks with this
			option.

	nospectre_bhb	[ARM64] Disable all mitigations for Spectre-BHB (branch
			history injection) vulnerability. System may allow data leaks
			with this option.

	nospec_store_bypass_disable
			[HW] Disable all mitigations for the Speculative Store Bypass vulnerability

	no_uaccess_flush
	                [PPC] Don't flush the L1-D cache after accessing user data.

	noxsave		[BUGS=X86] Disables x86 extended register state save
			and restore using xsave. The kernel will fallback to
			enabling legacy floating-point and sse state.

	noxsaveopt	[X86] Disables xsaveopt used in saving x86 extended
			register states. The kernel will fall back to use
			xsave to save the states. By using this parameter,
			performance of saving the states is degraded because
			xsave doesn't support modified optimization while
			xsaveopt supports it on xsaveopt enabled systems.

	noxsaves	[X86] Disables xsaves and xrstors used in saving and
			restoring x86 extended register state in compacted
			form of xsave area. The kernel will fall back to use
			xsaveopt and xrstor to save and restore the states
			in standard form of xsave area. By using this
			parameter, xsave area per process might occupy more
			memory on xsaves enabled systems.

	nohlt		[ARM,ARM64,MICROBLAZE,SH] Forces the kernel to busy wait
			in do_idle() and not use the arch_cpu_idle()
			implementation; requires CONFIG_GENERIC_IDLE_POLL_SETUP
			to be effective. This is useful on platforms where the
			sleep(SH) or wfi(ARM,ARM64) instructions do not work
			correctly or when doing power measurements to evalute
			the impact of the sleep instructions. This is also
			useful when using JTAG debugger.

	no_file_caps	Tells the kernel not to honor file capabilities.  The
			only way then for a file to be executed with privilege
			is to be setuid root or executed by root.

	nohalt		[IA-64] Tells the kernel not to use the power saving
			function PAL_HALT_LIGHT when idle. This increases
			power-consumption. On the positive side, it reduces
			interrupt wake-up latency, which may improve performance
			in certain environments such as networked servers or
			real-time systems.

	no_hash_pointers
			Force pointers printed to the console or buffers to be
			unhashed.  By default, when a pointer is printed via %p
			format string, that pointer is "hashed", i.e. obscured
			by hashing the pointer value.  This is a security feature
			that hides actual kernel addresses from unprivileged
			users, but it also makes debugging the kernel more
			difficult since unequal pointers can no longer be
			compared.  However, if this command-line option is
			specified, then all normal pointers will have their true
			value printed. This option should only be specified when
			debugging the kernel.  Please do not use on production
			kernels.

	nohibernate	[HIBERNATION] Disable hibernation and resume.

	nohz=		[KNL] Boottime enable/disable dynamic ticks
			Valid arguments: on, off
			Default: on

	nohz_full=	[KNL,BOOT,SMP,ISOL]
			The argument is a cpu list, as described above.
			In kernels built with CONFIG_NO_HZ_FULL=y, set
			the specified list of CPUs whose tick will be stopped
			whenever possible. The boot CPU will be forced outside
			the range to maintain the timekeeping.  Any CPUs
			in this list will have their RCU callbacks offloaded,
			just as if they had also been called out in the
			rcu_nocbs= boot parameter.

			Note that this argument takes precedence over
			the CONFIG_RCU_NOCB_CPU_DEFAULT_ALL option.

	noiotrap	[SH] Disables trapped I/O port accesses.

	noirqdebug	[X86-32] Disables the code which attempts to detect and
			disable unhandled interrupt sources.

	no_timer_check	[X86,APIC] Disables the code which tests for
			broken timer IRQ sources.

	noisapnp	[ISAPNP] Disables ISA PnP code.

	noinitrd	[RAM] Tells the kernel not to load any configured
			initial RAM disk.

	nointremap	[X86-64, Intel-IOMMU] Do not enable interrupt
			remapping.
			[Deprecated - use intremap=off]

	nointroute	[IA-64]

	noinvpcid	[X86] Disable the INVPCID cpu feature.

	nojitter	[IA-64] Disables jitter checking for ITC timers.

	no-kvmclock	[X86,KVM] Disable paravirtualized KVM clock driver

	no-kvmapf	[X86,KVM] Disable paravirtualized asynchronous page
			fault handling.

	no-vmw-sched-clock
			[X86,PV_OPS] Disable paravirtualized VMware scheduler
			clock and use the default one.

	no-steal-acc	[X86,PV_OPS,ARM64,PPC/PSERIES] Disable paravirtualized
			steal time accounting. steal time is computed, but
			won't influence scheduler behaviour

	nolapic		[X86-32,APIC] Do not enable or use the local APIC.

	nolapic_timer	[X86-32,APIC] Do not use the local APIC timer.

	nomca		[IA-64] Disable machine check abort handling

	nomce		[X86-32] Disable Machine Check Exception

	nomfgpt		[X86-32] Disable Multi-Function General Purpose
			Timer usage (for AMD Geode machines).

	nonmi_ipi	[X86] Disable using NMI IPIs during panic/reboot to
			shutdown the other cpus.  Instead use the REBOOT_VECTOR
			irq.

	nomodeset	Disable kernel modesetting. DRM drivers will not perform
			display-mode changes or accelerated rendering. Only the
			system framebuffer will be available for use if this was
			set-up by the firmware or boot loader.

			Useful as fallback, or for testing and debugging.

	nomodule	Disable module load

	nopat		[X86] Disable PAT (page attribute table extension of
			pagetables) support.

	nopcid		[X86-64] Disable the PCID cpu feature.

	norandmaps	Don't use address space randomization.  Equivalent to
			echo 0 > /proc/sys/kernel/randomize_va_space

	noreplace-smp	[X86-32,SMP] Don't replace SMP instructions
			with UP alternatives

	noresume	[SWSUSP] Disables resume and restores original swap
			space.

	no-scroll	[VGA] Disables scrollback.
			This is required for the Braillex ib80-piezo Braille
			reader made by F.H. Papenmeier (Germany).

	nosbagart	[IA-64]

	nosgx		[X86-64,SGX] Disables Intel SGX kernel support.

	nosmp		[SMP] Tells an SMP kernel to act as a UP kernel,
			and disable the IO APIC.  legacy for "maxcpus=0".

	nosoftlockup	[KNL] Disable the soft-lockup detector.

	nosync		[HW,M68K] Disables sync negotiation for all devices.

	nowatchdog	[KNL] Disable both lockup detectors, i.e.
			soft-lockup and NMI watchdog (hard-lockup).

	nowb		[ARM]

	nox2apic	[X86-64,APIC] Do not enable x2APIC mode.

			NOTE: this parameter will be ignored on systems with the
			LEGACY_XAPIC_DISABLED bit set in the
			IA32_XAPIC_DISABLE_STATUS MSR.

	nps_mtm_hs_ctr=	[KNL,ARC]
			This parameter sets the maximum duration, in
			cycles, each HW thread of the CTOP can run
			without interruptions, before HW switches it.
			The actual maximum duration is 16 times this
			parameter's value.
			Format: integer between 1 and 255
			Default: 255

	nptcg=		[IA-64] Override max number of concurrent global TLB
			purges which is reported from either PAL_VM_SUMMARY or
			SAL PALO.

	nr_cpus=	[SMP] Maximum number of processors that	an SMP kernel
			could support.  nr_cpus=n : n >= 1 limits the kernel to
			support 'n' processors. It could be larger than the
			number of already plugged CPU during bootup, later in
			runtime you can physically add extra cpu until it reaches
			n. So during boot up some boot time memory for per-cpu
			variables need be pre-allocated for later physical cpu
			hot plugging.

	nr_uarts=	[SERIAL] maximum number of UARTs to be registered.

	numa=off 	[KNL, ARM64, PPC, RISCV, SPARC, X86] Disable NUMA, Only
			set up a single NUMA node spanning all memory.

	numa_balancing=	[KNL,ARM64,PPC,RISCV,S390,X86] Enable or disable automatic
			NUMA balancing.
			Allowed values are enable and disable

	numa_zonelist_order= [KNL, BOOT] Select zonelist order for NUMA.
			'node', 'default' can be specified
			This can be set from sysctl after boot.
			See Documentation/admin-guide/sysctl/vm.rst for details.

	ohci1394_dma=early	[HW] enable debugging via the ohci1394 driver.
			See Documentation/core-api/debugging-via-ohci1394.rst for more
			info.

	olpc_ec_timeout= [OLPC] ms delay when issuing EC commands
			Rather than timing out after 20 ms if an EC
			command is not properly ACKed, override the length
			of the timeout.  We have interrupts disabled while
			waiting for the ACK, so if this is set too high
			interrupts *may* be lost!

	omap_mux=	[OMAP] Override bootloader pin multiplexing.
			Format: <mux_mode0.mode_name=value>...
			For example, to override I2C bus2:
			omap_mux=i2c2_scl.i2c2_scl=0x100,i2c2_sda.i2c2_sda=0x100

	onenand.bdry=	[HW,MTD] Flex-OneNAND Boundary Configuration

			Format: [die0_boundary][,die0_lock][,die1_boundary][,die1_lock]

			boundary - index of last SLC block on Flex-OneNAND.
				   The remaining blocks are configured as MLC blocks.
			lock	 - Configure if Flex-OneNAND boundary should be locked.
				   Once locked, the boundary cannot be changed.
				   1 indicates lock status, 0 indicates unlock status.

	oops=panic	Always panic on oopses. Default is to just kill the
			process, but there is a small probability of
			deadlocking the machine.
			This will also cause panics on machine check exceptions.
			Useful together with panic=30 to trigger a reboot.

	page_alloc.shuffle=
			[KNL] Boolean flag to control whether the page allocator
			should randomize its free lists. The randomization may
			be automatically enabled if the kernel detects it is
			running on a platform with a direct-mapped memory-side
			cache, and this parameter can be used to
			override/disable that behavior. The state of the flag
			can be read from sysfs at:
			/sys/module/page_alloc/parameters/shuffle.

	page_owner=	[KNL] Boot-time page_owner enabling option.
			Storage of the information about who allocated
			each page is disabled in default. With this switch,
			we can turn it on.
			on: enable the feature

	page_poison=	[KNL] Boot-time parameter changing the state of
			poisoning on the buddy allocator, available with
			CONFIG_PAGE_POISONING=y.
			off: turn off poisoning (default)
			on: turn on poisoning

	page_reporting.page_reporting_order=
			[KNL] Minimal page reporting order
			Format: <integer>
			Adjust the minimal page reporting order. The page
			reporting is disabled when it exceeds (MAX_ORDER-1).

	panic=		[KNL] Kernel behaviour on panic: delay <timeout>
			timeout > 0: seconds before rebooting
			timeout = 0: wait forever
			timeout < 0: reboot immediately
			Format: <timeout>

	panic_print=	Bitmask for printing system info when panic happens.
			User can chose combination of the following bits:
			bit 0: print all tasks info
			bit 1: print system memory info
			bit 2: print timer info
			bit 3: print locks info if CONFIG_LOCKDEP is on
			bit 4: print ftrace buffer
			bit 5: print all printk messages in buffer
			bit 6: print all CPUs backtrace (if available in the arch)
			*Be aware* that this option may print a _lot_ of lines,
			so there are risks of losing older messages in the log.
			Use this option carefully, maybe worth to setup a
			bigger log buffer with "log_buf_len" along with this.

	panic_on_taint=	Bitmask for conditionally calling panic() in add_taint()
			Format: <hex>[,nousertaint]
			Hexadecimal bitmask representing the set of TAINT flags
			that will cause the kernel to panic when add_taint() is
			called with any of the flags in this set.
			The optional switch "nousertaint" can be utilized to
			prevent userspace forced crashes by writing to sysctl
			/proc/sys/kernel/tainted any flagset matching with the
			bitmask set on panic_on_taint.
			See Documentation/admin-guide/tainted-kernels.rst for
			extra details on the taint flags that users can pick
			to compose the bitmask to assign to panic_on_taint.

	panic_on_warn	panic() instead of WARN().  Useful to cause kdump
			on a WARN().

	parkbd.port=	[HW] Parallel port number the keyboard adapter is
			connected to, default is 0.
			Format: <parport#>
	parkbd.mode=	[HW] Parallel port keyboard adapter mode of operation,
			0 for XT, 1 for AT (default is AT).
			Format: <mode>

	parport=	[HW,PPT] Specify parallel ports. 0 disables.
			Format: { 0 | auto | 0xBBB[,IRQ[,DMA]] }
			Use 'auto' to force the driver to use any
			IRQ/DMA settings detected (the default is to
			ignore detected IRQ/DMA settings because of
			possible conflicts). You can specify the base
			address, IRQ, and DMA settings; IRQ and DMA
			should be numbers, or 'auto' (for using detected
			settings on that particular port), or 'nofifo'
			(to avoid using a FIFO even if it is detected).
			Parallel ports are assigned in the order they
			are specified on the command line, starting
			with parport0.

	parport_init_mode=	[HW,PPT]
			Configure VIA parallel port to operate in
			a specific mode. This is necessary on Pegasos
			computer where firmware has no options for setting
			up parallel port mode and sets it to spp.
			Currently this function knows 686a and 8231 chips.
			Format: [spp|ps2|epp|ecp|ecpepp]

	pata_legacy.all=	[HW,LIBATA]
			Format: <int>
			Set to non-zero to probe primary and secondary ISA
			port ranges on PCI systems where no PCI PATA device
			has been found at either range.  Disabled by default.

	pata_legacy.autospeed=	[HW,LIBATA]
			Format: <int>
			Set to non-zero if a chip is present that snoops speed
			changes.  Disabled by default.

	pata_legacy.ht6560a=	[HW,LIBATA]
			Format: <int>
			Set to 1, 2, or 3 for HT 6560A on the primary channel,
			the secondary channel, or both channels respectively.
			Disabled by default.

	pata_legacy.ht6560b=	[HW,LIBATA]
			Format: <int>
			Set to 1, 2, or 3 for HT 6560B on the primary channel,
			the secondary channel, or both channels respectively.
			Disabled by default.

	pata_legacy.iordy_mask=	[HW,LIBATA]
			Format: <int>
			IORDY enable mask.  Set individual bits to allow IORDY
			for the respective channel.  Bit 0 is for the first
			legacy channel handled by this driver, bit 1 is for
			the second channel, and so on.  The sequence will often
			correspond to the primary legacy channel, the secondary
			legacy channel, and so on, but the handling of a PCI
			bus and the use of other driver options may interfere
			with the sequence.  By default IORDY is allowed across
			all channels.

	pata_legacy.opti82c46x=	[HW,LIBATA]
			Format: <int>
			Set to 1, 2, or 3 for Opti 82c611A on the primary
			channel, the secondary channel, or both channels
			respectively.  Disabled by default.

	pata_legacy.opti82c611a=	[HW,LIBATA]
			Format: <int>
			Set to 1, 2, or 3 for Opti 82c465MV on the primary
			channel, the secondary channel, or both channels
			respectively.  Disabled by default.

	pata_legacy.pio_mask=	[HW,LIBATA]
			Format: <int>
			PIO mode mask for autospeed devices.  Set individual
			bits to allow the use of the respective PIO modes.
			Bit 0 is for mode 0, bit 1 is for mode 1, and so on.
			All modes allowed by default.

	pata_legacy.probe_all=	[HW,LIBATA]
			Format: <int>
			Set to non-zero to probe tertiary and further ISA
			port ranges on PCI systems.  Disabled by default.

	pata_legacy.probe_mask=	[HW,LIBATA]
			Format: <int>
			Probe mask for legacy ISA PATA ports.  Depending on
			platform configuration and the use of other driver
			options up to 6 legacy ports are supported: 0x1f0,
			0x170, 0x1e8, 0x168, 0x1e0, 0x160, however probing
			of individual ports can be disabled by setting the
			corresponding bits in the mask to 1.  Bit 0 is for
			the first port in the list above (0x1f0), and so on.
			By default all supported ports are probed.

	pata_legacy.qdi=	[HW,LIBATA]
			Format: <int>
			Set to non-zero to probe QDI controllers.  By default
			set to 1 if CONFIG_PATA_QDI_MODULE, 0 otherwise.

	pata_legacy.winbond=	[HW,LIBATA]
			Format: <int>
			Set to non-zero to probe Winbond controllers.  Use
			the standard I/O port (0x130) if 1, otherwise the
			value given is the I/O port to use (typically 0x1b0).
			By default set to 1 if CONFIG_PATA_WINBOND_VLB_MODULE,
			0 otherwise.

	pata_platform.pio_mask=	[HW,LIBATA]
			Format: <int>
			Supported PIO mode mask.  Set individual bits to allow
			the use of the respective PIO modes.  Bit 0 is for
			mode 0, bit 1 is for mode 1, and so on.  Mode 0 only
			allowed by default.

	pause_on_oops=
			Halt all CPUs after the first oops has been printed for
			the specified number of seconds.  This is to be used if
			your oopses keep scrolling off the screen.

	pcbit=		[HW,ISDN]

	pcd.		[PARIDE]
			See header of drivers/block/paride/pcd.c.
			See also Documentation/admin-guide/blockdev/paride.rst.

	pci=option[,option...]	[PCI] various PCI subsystem options.

				Some options herein operate on a specific device
				or a set of devices (<pci_dev>). These are
				specified in one of the following formats:

				[<domain>:]<bus>:<dev>.<func>[/<dev>.<func>]*
				pci:<vendor>:<device>[:<subvendor>:<subdevice>]

				Note: the first format specifies a PCI
				bus/device/function address which may change
				if new hardware is inserted, if motherboard
				firmware changes, or due to changes caused
				by other kernel parameters. If the
				domain is left unspecified, it is
				taken to be zero. Optionally, a path
				to a device through multiple device/function
				addresses can be specified after the base
				address (this is more robust against
				renumbering issues).  The second format
				selects devices using IDs from the
				configuration space which may match multiple
				devices in the system.

		earlydump	dump PCI config space before the kernel
				changes anything
		off		[X86] don't probe for the PCI bus
		bios		[X86-32] force use of PCI BIOS, don't access
				the hardware directly. Use this if your machine
				has a non-standard PCI host bridge.
		nobios		[X86-32] disallow use of PCI BIOS, only direct
				hardware access methods are allowed. Use this
				if you experience crashes upon bootup and you
				suspect they are caused by the BIOS.
		conf1		[X86] Force use of PCI Configuration Access
				Mechanism 1 (config address in IO port 0xCF8,
				data in IO port 0xCFC, both 32-bit).
		conf2		[X86] Force use of PCI Configuration Access
				Mechanism 2 (IO port 0xCF8 is an 8-bit port for
				the function, IO port 0xCFA, also 8-bit, sets
				bus number. The config space is then accessed
				through ports 0xC000-0xCFFF).
				See http://wiki.osdev.org/PCI for more info
				on the configuration access mechanisms.
		noaer		[PCIE] If the PCIEAER kernel config parameter is
				enabled, this kernel boot option can be used to
				disable the use of PCIE advanced error reporting.
		nodomains	[PCI] Disable support for multiple PCI
				root domains (aka PCI segments, in ACPI-speak).
		nommconf	[X86] Disable use of MMCONFIG for PCI
				Configuration
		check_enable_amd_mmconf [X86] check for and enable
				properly configured MMIO access to PCI
				config space on AMD family 10h CPU
		nomsi		[MSI] If the PCI_MSI kernel config parameter is
				enabled, this kernel boot option can be used to
				disable the use of MSI interrupts system-wide.
		noioapicquirk	[APIC] Disable all boot interrupt quirks.
				Safety option to keep boot IRQs enabled. This
				should never be necessary.
		ioapicreroute	[APIC] Enable rerouting of boot IRQs to the
				primary IO-APIC for bridges that cannot disable
				boot IRQs. This fixes a source of spurious IRQs
				when the system masks IRQs.
		noioapicreroute	[APIC] Disable workaround that uses the
				boot IRQ equivalent of an IRQ that connects to
				a chipset where boot IRQs cannot be disabled.
				The opposite of ioapicreroute.
		biosirq		[X86-32] Use PCI BIOS calls to get the interrupt
				routing table. These calls are known to be buggy
				on several machines and they hang the machine
				when used, but on other computers it's the only
				way to get the interrupt routing table. Try
				this option if the kernel is unable to allocate
				IRQs or discover secondary PCI buses on your
				motherboard.
		rom		[X86] Assign address space to expansion ROMs.
				Use with caution as certain devices share
				address decoders between ROMs and other
				resources.
		norom		[X86] Do not assign address space to
				expansion ROMs that do not already have
				BIOS assigned address ranges.
		nobar		[X86] Do not assign address space to the
				BARs that weren't assigned by the BIOS.
		irqmask=0xMMMM	[X86] Set a bit mask of IRQs allowed to be
				assigned automatically to PCI devices. You can
				make the kernel exclude IRQs of your ISA cards
				this way.
		pirqaddr=0xAAAAA	[X86] Specify the physical address
				of the PIRQ table (normally generated
				by the BIOS) if it is outside the
				F0000h-100000h range.
		lastbus=N	[X86] Scan all buses thru bus #N. Can be
				useful if the kernel is unable to find your
				secondary buses and you want to tell it
				explicitly which ones they are.
		assign-busses	[X86] Always assign all PCI bus
				numbers ourselves, overriding
				whatever the firmware may have done.
		usepirqmask	[X86] Honor the possible IRQ mask stored
				in the BIOS $PIR table. This is needed on
				some systems with broken BIOSes, notably
				some HP Pavilion N5400 and Omnibook XE3
				notebooks. This will have no effect if ACPI
				IRQ routing is enabled.
		noacpi		[X86] Do not use ACPI for IRQ routing
				or for PCI scanning.
		use_crs		[X86] Use PCI host bridge window information
				from ACPI.  On BIOSes from 2008 or later, this
				is enabled by default.  If you need to use this,
				please report a bug.
		nocrs		[X86] Ignore PCI host bridge windows from ACPI.
				If you need to use this, please report a bug.
		use_e820	[X86] Use E820 reservations to exclude parts of
				PCI host bridge windows. This is a workaround
				for BIOS defects in host bridge _CRS methods.
				If you need to use this, please report a bug to
				<linux-pci@vger.kernel.org>.
		no_e820		[X86] Ignore E820 reservations for PCI host
				bridge windows. This is the default on modern
				hardware. If you need to use this, please report
				a bug to <linux-pci@vger.kernel.org>.
		routeirq	Do IRQ routing for all PCI devices.
				This is normally done in pci_enable_device(),
				so this option is a temporary workaround
				for broken drivers that don't call it.
		skip_isa_align	[X86] do not align io start addr, so can
				handle more pci cards
		noearly		[X86] Don't do any early type 1 scanning.
				This might help on some broken boards which
				machine check when some devices' config space
				is read. But various workarounds are disabled
				and some IOMMU drivers will not work.
		bfsort		Sort PCI devices into breadth-first order.
				This sorting is done to get a device
				order compatible with older (<= 2.4) kernels.
		nobfsort	Don't sort PCI devices into breadth-first order.
		pcie_bus_tune_off	Disable PCIe MPS (Max Payload Size)
				tuning and use the BIOS-configured MPS defaults.
		pcie_bus_safe	Set every device's MPS to the largest value
				supported by all devices below the root complex.
		pcie_bus_perf	Set device MPS to the largest allowable MPS
				based on its parent bus. Also set MRRS (Max
				Read Request Size) to the largest supported
				value (no larger than the MPS that the device
				or bus can support) for best performance.
		pcie_bus_peer2peer	Set every device's MPS to 128B, which
				every device is guaranteed to support. This
				configuration allows peer-to-peer DMA between
				any pair of devices, possibly at the cost of
				reduced performance.  This also guarantees
				that hot-added devices will work.
		cbiosize=nn[KMG]	The fixed amount of bus space which is
				reserved for the CardBus bridge's IO window.
				The default value is 256 bytes.
		cbmemsize=nn[KMG]	The fixed amount of bus space which is
				reserved for the CardBus bridge's memory
				window. The default value is 64 megabytes.
		resource_alignment=
				Format:
				[<order of align>@]<pci_dev>[; ...]
				Specifies alignment and device to reassign
				aligned memory resources. How to
				specify the device is described above.
				If <order of align> is not specified,
				PAGE_SIZE is used as alignment.
				A PCI-PCI bridge can be specified if resource
				windows need to be expanded.
				To specify the alignment for several
				instances of a device, the PCI vendor,
				device, subvendor, and subdevice may be
				specified, e.g., 12@pci:8086:9c22:103c:198f
				for 4096-byte alignment.
		ecrc=		Enable/disable PCIe ECRC (transaction layer
				end-to-end CRC checking).
				bios: Use BIOS/firmware settings. This is the
				the default.
				off: Turn ECRC off
				on: Turn ECRC on.
		hpiosize=nn[KMG]	The fixed amount of bus space which is
				reserved for hotplug bridge's IO window.
				Default size is 256 bytes.
		hpmmiosize=nn[KMG]	The fixed amount of bus space which is
				reserved for hotplug bridge's MMIO window.
				Default size is 2 megabytes.
		hpmmioprefsize=nn[KMG]	The fixed amount of bus space which is
				reserved for hotplug bridge's MMIO_PREF window.
				Default size is 2 megabytes.
		hpmemsize=nn[KMG]	The fixed amount of bus space which is
				reserved for hotplug bridge's MMIO and
				MMIO_PREF window.
				Default size is 2 megabytes.
		hpbussize=nn	The minimum amount of additional bus numbers
				reserved for buses below a hotplug bridge.
				Default is 1.
		realloc=	Enable/disable reallocating PCI bridge resources
				if allocations done by BIOS are too small to
				accommodate resources required by all child
				devices.
				off: Turn realloc off
				on: Turn realloc on
		realloc		same as realloc=on
		noari		do not use PCIe ARI.
		noats		[PCIE, Intel-IOMMU, AMD-IOMMU]
				do not use PCIe ATS (and IOMMU device IOTLB).
		pcie_scan_all	Scan all possible PCIe devices.  Otherwise we
				only look for one device below a PCIe downstream
				port.
		big_root_window	Try to add a big 64bit memory window to the PCIe
				root complex on AMD CPUs. Some GFX hardware
				can resize a BAR to allow access to all VRAM.
				Adding the window is slightly risky (it may
				conflict with unreported devices), so this
				taints the kernel.
		disable_acs_redir=<pci_dev>[; ...]
				Specify one or more PCI devices (in the format
				specified above) separated by semicolons.
				Each device specified will have the PCI ACS
				redirect capabilities forced off which will
				allow P2P traffic between devices through
				bridges without forcing it upstream. Note:
				this removes isolation between devices and
				may put more devices in an IOMMU group.
		force_floating	[S390] Force usage of floating interrupts.
		nomio		[S390] Do not use MIO instructions.
		norid		[S390] ignore the RID field and force use of
				one PCI domain per PCI function

	pcie_aspm=	[PCIE] Forcibly enable or disable PCIe Active State Power
			Management.
		off	Disable ASPM.
		force	Enable ASPM even on devices that claim not to support it.
			WARNING: Forcing ASPM on may cause system lockups.

	pcie_ports=	[PCIE] PCIe port services handling:
		native	Use native PCIe services (PME, AER, DPC, PCIe hotplug)
			even if the platform doesn't give the OS permission to
			use them.  This may cause conflicts if the platform
			also tries to use these services.
		dpc-native	Use native PCIe service for DPC only.  May
				cause conflicts if firmware uses AER or DPC.
		compat	Disable native PCIe services (PME, AER, DPC, PCIe
			hotplug).

	pcie_port_pm=	[PCIE] PCIe port power management handling:
		off	Disable power management of all PCIe ports
		force	Forcibly enable power management of all PCIe ports

	pcie_pme=	[PCIE,PM] Native PCIe PME signaling options:
		nomsi	Do not use MSI for native PCIe PME signaling (this makes
			all PCIe root ports use INTx for all services).

	pcmv=		[HW,PCMCIA] BadgePAD 4

	pd_ignore_unused
			[PM]
			Keep all power-domains already enabled by bootloader on,
			even if no driver has claimed them. This is useful
			for debug and development, but should not be
			needed on a platform with proper driver support.

	pd.		[PARIDE]
			See Documentation/admin-guide/blockdev/paride.rst.

	pdcchassis=	[PARISC,HW] Disable/Enable PDC Chassis Status codes at
			boot time.
			Format: { 0 | 1 }
			See arch/parisc/kernel/pdc_chassis.c

	percpu_alloc=	Select which percpu first chunk allocator to use.
			Currently supported values are "embed" and "page".
			Archs may support subset or none of the	selections.
			See comments in mm/percpu.c for details on each
			allocator.  This parameter is primarily	for debugging
			and performance comparison.

	pf.		[PARIDE]
			See Documentation/admin-guide/blockdev/paride.rst.

	pg.		[PARIDE]
			See Documentation/admin-guide/blockdev/paride.rst.

	pirq=		[SMP,APIC] Manual mp-table setup
			See Documentation/x86/i386/IO-APIC.rst.

	plip=		[PPT,NET] Parallel port network link
			Format: { parport<nr> | timid | 0 }
			See also Documentation/admin-guide/parport.rst.

	pmtmr=		[X86] Manual setup of pmtmr I/O Port.
			Override pmtimer IOPort with a hex value.
			e.g. pmtmr=0x508

	pmu_override=	[PPC] Override the PMU.
			This option takes over the PMU facility, so it is no
			longer usable by perf. Setting this option starts the
			PMU counters by setting MMCR0 to 0 (the FC bit is
			cleared). If a number is given, then MMCR1 is set to
			that number, otherwise (e.g., 'pmu_override=on'), MMCR1
			remains 0.

	pm_debug_messages	[SUSPEND,KNL]
			Enable suspend/resume debug messages during boot up.

	pnp.debug=1	[PNP]
			Enable PNP debug messages (depends on the
			CONFIG_PNP_DEBUG_MESSAGES option).  Change at run-time
			via /sys/module/pnp/parameters/debug.  We always show
			current resource usage; turning this on also shows
			possible settings and some assignment information.

	pnpacpi=	[ACPI]
			{ off }

	pnpbios=	[ISAPNP]
			{ on | off | curr | res | no-curr | no-res }

	pnp_reserve_irq=
			[ISAPNP] Exclude IRQs for the autoconfiguration

	pnp_reserve_dma=
			[ISAPNP] Exclude DMAs for the autoconfiguration

	pnp_reserve_io=	[ISAPNP] Exclude I/O ports for the autoconfiguration
			Ranges are in pairs (I/O port base and size).

	pnp_reserve_mem=
			[ISAPNP] Exclude memory regions for the
			autoconfiguration.
			Ranges are in pairs (memory base and size).

	ports=		[IP_VS_FTP] IPVS ftp helper module
			Default is 21.
			Up to 8 (IP_VS_APP_MAX_PORTS) ports
			may be specified.
			Format: <port>,<port>....

	powersave=off	[PPC] This option disables power saving features.
			It specifically disables cpuidle and sets the
			platform machine description specific power_save
			function to NULL. On Idle the CPU just reduces
			execution priority.

	ppc_strict_facility_enable
			[PPC] This option catches any kernel floating point,
			Altivec, VSX and SPE outside of regions specifically
			allowed (eg kernel_enable_fpu()/kernel_disable_fpu()).
			There is some performance impact when enabling this.

	ppc_tm=		[PPC]
			Format: {"off"}
			Disable Hardware Transactional Memory

	preempt=	[KNL]
			Select preemption mode if you have CONFIG_PREEMPT_DYNAMIC
			none - Limited to cond_resched() calls
			voluntary - Limited to cond_resched() and might_sleep() calls
			full - Any section that isn't explicitly preempt disabled
			       can be preempted anytime.

	print-fatal-signals=
			[KNL] debug: print fatal signals

			If enabled, warn about various signal handling
			related application anomalies: too many signals,
			too many POSIX.1 timers, fatal signals causing a
			coredump - etc.

			If you hit the warning due to signal overflow,
			you might want to try "ulimit -i unlimited".

			default: off.

	printk.always_kmsg_dump=
			Trigger kmsg_dump for cases other than kernel oops or
			panics
			Format: <bool>  (1/Y/y=enable, 0/N/n=disable)
			default: disabled

	printk.console_no_auto_verbose=
			Disable console loglevel raise on oops, panic
			or lockdep-detected issues (only if lock debug is on).
			With an exception to setups with low baudrate on
			serial console, keeping this 0 is a good choice
			in order to provide more debug information.
			Format: <bool>
			default: 0 (auto_verbose is enabled)

	printk.devkmsg={on,off,ratelimit}
			Control writing to /dev/kmsg.
			on - unlimited logging to /dev/kmsg from userspace
			off - logging to /dev/kmsg disabled
			ratelimit - ratelimit the logging
			Default: ratelimit

	printk.time=	Show timing data prefixed to each printk message line
			Format: <bool>  (1/Y/y=enable, 0/N/n=disable)

	processor.max_cstate=	[HW,ACPI]
			Limit processor to maximum C-state
			max_cstate=9 overrides any DMI blacklist limit.

	processor.nocst	[HW,ACPI]
			Ignore the _CST method to determine C-states,
			instead using the legacy FADT method

	profile=	[KNL] Enable kernel profiling via /proc/profile
			Format: [<profiletype>,]<number>
			Param: <profiletype>: "schedule", "sleep", or "kvm"
				[defaults to kernel profiling]
			Param: "schedule" - profile schedule points.
			Param: "sleep" - profile D-state sleeping (millisecs).
				Requires CONFIG_SCHEDSTATS
			Param: "kvm" - profile VM exits.
			Param: <number> - step/bucket size as a power of 2 for
				statistical time based profiling.

	prompt_ramdisk=	[RAM] [Deprecated]

	prot_virt=	[S390] enable hosting protected virtual machines
			isolated from the hypervisor (if hardware supports
			that).
			Format: <bool>

	psi=		[KNL] Enable or disable pressure stall information
			tracking.
			Format: <bool>

	psmouse.proto=	[HW,MOUSE] Highest PS2 mouse protocol extension to
			probe for; one of (bare|imps|exps|lifebook|any).
	psmouse.rate=	[HW,MOUSE] Set desired mouse report rate, in reports
			per second.
	psmouse.resetafter=	[HW,MOUSE]
			Try to reset the device after so many bad packets
			(0 = never).
	psmouse.resolution=
			[HW,MOUSE] Set desired mouse resolution, in dpi.
	psmouse.smartscroll=
			[HW,MOUSE] Controls Logitech smartscroll autorepeat.
			0 = disabled, 1 = enabled (default).

	pstore.backend=	Specify the name of the pstore backend to use

	pt.		[PARIDE]
			See Documentation/admin-guide/blockdev/paride.rst.

	pti=		[X86-64] Control Page Table Isolation of user and
			kernel address spaces.  Disabling this feature
			removes hardening, but improves performance of
			system calls and interrupts.

			on   - unconditionally enable
			off  - unconditionally disable
			auto - kernel detects whether your CPU model is
			       vulnerable to issues that PTI mitigates

			Not specifying this option is equivalent to pti=auto.

	nopti		[X86-64]
			Equivalent to pti=off

	pty.legacy_count=
			[KNL] Number of legacy pty's. Overwrites compiled-in
			default number.

	quiet		[KNL] Disable most log messages

	r128=		[HW,DRM]

	raid=		[HW,RAID]
			See Documentation/admin-guide/md.rst.

	ramdisk_size=	[RAM] Sizes of RAM disks in kilobytes
			See Documentation/admin-guide/blockdev/ramdisk.rst.

	ramdisk_start=	[RAM] RAM disk image start address

	random.trust_cpu={on,off}
			[KNL] Enable or disable trusting the use of the
			CPU's random number generator (if available) to
			fully seed the kernel's CRNG. Default is controlled
			by CONFIG_RANDOM_TRUST_CPU.

	random.trust_bootloader={on,off}
			[KNL] Enable or disable trusting the use of a
			seed passed by the bootloader (if available) to
			fully seed the kernel's CRNG. Default is controlled
			by CONFIG_RANDOM_TRUST_BOOTLOADER.

	randomize_kstack_offset=
			[KNL] Enable or disable kernel stack offset
			randomization, which provides roughly 5 bits of
			entropy, frustrating memory corruption attacks
			that depend on stack address determinism or
			cross-syscall address exposures. This is only
			available on architectures that have defined
			CONFIG_HAVE_ARCH_RANDOMIZE_KSTACK_OFFSET.
			Format: <bool>  (1/Y/y=enable, 0/N/n=disable)
			Default is CONFIG_RANDOMIZE_KSTACK_OFFSET_DEFAULT.

	ras=option[,option,...]	[KNL] RAS-specific options

		cec_disable	[X86]
				Disable the Correctable Errors Collector,
				see CONFIG_RAS_CEC help text.

	rcu_nocbs[=cpu-list]
			[KNL] The optional argument is a cpu list,
			as described above.

			In kernels built with CONFIG_RCU_NOCB_CPU=y,
			enable the no-callback CPU mode, which prevents
			such CPUs' callbacks from being invoked in
			softirq context.  Invocation of such CPUs' RCU
			callbacks will instead be offloaded to "rcuox/N"
			kthreads created for that purpose, where "x" is
			"p" for RCU-preempt, "s" for RCU-sched, and "g"
			for the kthreads that mediate grace periods; and
			"N" is the CPU number. This reduces OS jitter on
			the offloaded CPUs, which can be useful for HPC
			and real-time workloads.  It can also improve
			energy efficiency for asymmetric multiprocessors.

			If a cpulist is passed as an argument, the specified
			list of	CPUs is set to no-callback mode from boot.

			Otherwise, if the '=' sign and the cpulist
			arguments are omitted, no CPU will be set to
			no-callback mode from boot but the mode may be
			toggled at runtime via cpusets.

			Note that this argument takes precedence over
			the CONFIG_RCU_NOCB_CPU_DEFAULT_ALL option.

	rcu_nocb_poll	[KNL]
			Rather than requiring that offloaded CPUs
			(specified by rcu_nocbs= above) explicitly
			awaken the corresponding "rcuoN" kthreads,
			make these kthreads poll for callbacks.
			This improves the real-time response for the
			offloaded CPUs by relieving them of the need to
			wake up the corresponding kthread, but degrades
			energy efficiency by requiring that the kthreads
			periodically wake up to do the polling.

	rcutree.blimit=	[KNL]
			Set maximum number of finished RCU callbacks to
			process in one batch.

	rcutree.dump_tree=	[KNL]
			Dump the structure of the rcu_node combining tree
			out at early boot.  This is used for diagnostic
			purposes, to verify correct tree setup.

	rcutree.gp_cleanup_delay=	[KNL]
			Set the number of jiffies to delay each step of
			RCU grace-period cleanup.

	rcutree.gp_init_delay=	[KNL]
			Set the number of jiffies to delay each step of
			RCU grace-period initialization.

	rcutree.gp_preinit_delay=	[KNL]
			Set the number of jiffies to delay each step of
			RCU grace-period pre-initialization, that is,
			the propagation of recent CPU-hotplug changes up
			the rcu_node combining tree.

	rcutree.use_softirq=	[KNL]
			If set to zero, move all RCU_SOFTIRQ processing to
			per-CPU rcuc kthreads.  Defaults to a non-zero
			value, meaning that RCU_SOFTIRQ is used by default.
			Specify rcutree.use_softirq=0 to use rcuc kthreads.

			But note that CONFIG_PREEMPT_RT=y kernels disable
			this kernel boot parameter, forcibly setting it
			to zero.

	rcutree.rcu_fanout_exact= [KNL]
			Disable autobalancing of the rcu_node combining
			tree.  This is used by rcutorture, and might
			possibly be useful for architectures having high
			cache-to-cache transfer latencies.

	rcutree.rcu_fanout_leaf= [KNL]
			Change the number of CPUs assigned to each
			leaf rcu_node structure.  Useful for very
			large systems, which will choose the value 64,
			and for NUMA systems with large remote-access
			latencies, which will choose a value aligned
			with the appropriate hardware boundaries.

	rcutree.rcu_min_cached_objs= [KNL]
			Minimum number of objects which are cached and
			maintained per one CPU. Object size is equal
			to PAGE_SIZE. The cache allows to reduce the
			pressure to page allocator, also it makes the
			whole algorithm to behave better in low memory
			condition.

	rcutree.rcu_delay_page_cache_fill_msec= [KNL]
			Set the page-cache refill delay (in milliseconds)
			in response to low-memory conditions.  The range
			of permitted values is in the range 0:100000.

	rcutree.jiffies_till_first_fqs= [KNL]
			Set delay from grace-period initialization to
			first attempt to force quiescent states.
			Units are jiffies, minimum value is zero,
			and maximum value is HZ.

	rcutree.jiffies_till_next_fqs= [KNL]
			Set delay between subsequent attempts to force
			quiescent states.  Units are jiffies, minimum
			value is one, and maximum value is HZ.

	rcutree.jiffies_till_sched_qs= [KNL]
			Set required age in jiffies for a
			given grace period before RCU starts
			soliciting quiescent-state help from
			rcu_note_context_switch() and cond_resched().
			If not specified, the kernel will calculate
			a value based on the most recent settings
			of rcutree.jiffies_till_first_fqs
			and rcutree.jiffies_till_next_fqs.
			This calculated value may be viewed in
			rcutree.jiffies_to_sched_qs.  Any attempt to set
			rcutree.jiffies_to_sched_qs will be cheerfully
			overwritten.

	rcutree.kthread_prio= 	 [KNL,BOOT]
			Set the SCHED_FIFO priority of the RCU per-CPU
			kthreads (rcuc/N). This value is also used for
			the priority of the RCU boost threads (rcub/N)
			and for the RCU grace-period kthreads (rcu_bh,
			rcu_preempt, and rcu_sched). If RCU_BOOST is
			set, valid values are 1-99 and the default is 1
			(the least-favored priority).  Otherwise, when
			RCU_BOOST is not set, valid values are 0-99 and
			the default is zero (non-realtime operation).
			When RCU_NOCB_CPU is set, also adjust the
			priority of NOCB callback kthreads.

	rcutree.rcu_divisor= [KNL]
			Set the shift-right count to use to compute
			the callback-invocation batch limit bl from
			the number of callbacks queued on this CPU.
			The result will be bounded below by the value of
			the rcutree.blimit kernel parameter.  Every bl
			callbacks, the softirq handler will exit in
			order to allow the CPU to do other work.

			Please note that this callback-invocation batch
			limit applies only to non-offloaded callback
			invocation.  Offloaded callbacks are instead
			invoked in the context of an rcuoc kthread, which
			scheduler will preempt as it does any other task.

	rcutree.nocb_nobypass_lim_per_jiffy= [KNL]
			On callback-offloaded (rcu_nocbs) CPUs,
			RCU reduces the lock contention that would
			otherwise be caused by callback floods through
			use of the ->nocb_bypass list.	However, in the
			common non-flooded case, RCU queues directly to
			the main ->cblist in order to avoid the extra
			overhead of the ->nocb_bypass list and its lock.
			But if there are too many callbacks queued during
			a single jiffy, RCU pre-queues the callbacks into
			the ->nocb_bypass queue.  The definition of "too
			many" is supplied by this kernel boot parameter.

	rcutree.rcu_nocb_gp_stride= [KNL]
			Set the number of NOCB callback kthreads in
			each group, which defaults to the square root
			of the number of CPUs.	Larger numbers reduce
			the wakeup overhead on the global grace-period
			kthread, but increases that same overhead on
			each group's NOCB grace-period kthread.

	rcutree.qhimark= [KNL]
			Set threshold of queued RCU callbacks beyond which
			batch limiting is disabled.

	rcutree.qlowmark= [KNL]
			Set threshold of queued RCU callbacks below which
			batch limiting is re-enabled.

	rcutree.qovld= [KNL]
			Set threshold of queued RCU callbacks beyond which
			RCU's force-quiescent-state scan will aggressively
			enlist help from cond_resched() and sched IPIs to
			help CPUs more quickly reach quiescent states.
			Set to less than zero to make this be set based
			on rcutree.qhimark at boot time and to zero to
			disable more aggressive help enlistment.

	rcutree.rcu_kick_kthreads= [KNL]
			Cause the grace-period kthread to get an extra
			wake_up() if it sleeps three times longer than
			it should at force-quiescent-state time.
			This wake_up() will be accompanied by a
			WARN_ONCE() splat and an ftrace_dump().

	rcutree.rcu_unlock_delay= [KNL]
			In CONFIG_RCU_STRICT_GRACE_PERIOD=y kernels,
			this specifies an rcu_read_unlock()-time delay
			in microseconds.  This defaults to zero.
			Larger delays increase the probability of
			catching RCU pointer leaks, that is, buggy use
			of RCU-protected pointers after the relevant
			rcu_read_unlock() has completed.

	rcutree.sysrq_rcu= [KNL]
			Commandeer a sysrq key to dump out Tree RCU's
			rcu_node tree with an eye towards determining
			why a new grace period has not yet started.

	rcuscale.gp_async= [KNL]
			Measure performance of asynchronous
			grace-period primitives such as call_rcu().

	rcuscale.gp_async_max= [KNL]
			Specify the maximum number of outstanding
			callbacks per writer thread.  When a writer
			thread exceeds this limit, it invokes the
			corresponding flavor of rcu_barrier() to allow
			previously posted callbacks to drain.

	rcuscale.gp_exp= [KNL]
			Measure performance of expedited synchronous
			grace-period primitives.

	rcuscale.holdoff= [KNL]
			Set test-start holdoff period.  The purpose of
			this parameter is to delay the start of the
			test until boot completes in order to avoid
			interference.

	rcuscale.kfree_rcu_test= [KNL]
			Set to measure performance of kfree_rcu() flooding.

	rcuscale.kfree_rcu_test_double= [KNL]
			Test the double-argument variant of kfree_rcu().
			If this parameter has the same value as
			rcuscale.kfree_rcu_test_single, both the single-
			and double-argument variants are tested.

	rcuscale.kfree_rcu_test_single= [KNL]
			Test the single-argument variant of kfree_rcu().
			If this parameter has the same value as
			rcuscale.kfree_rcu_test_double, both the single-
			and double-argument variants are tested.

	rcuscale.kfree_nthreads= [KNL]
			The number of threads running loops of kfree_rcu().

	rcuscale.kfree_alloc_num= [KNL]
			Number of allocations and frees done in an iteration.

	rcuscale.kfree_loops= [KNL]
			Number of loops doing rcuscale.kfree_alloc_num number
			of allocations and frees.

	rcuscale.nreaders= [KNL]
			Set number of RCU readers.  The value -1 selects
			N, where N is the number of CPUs.  A value
			"n" less than -1 selects N-n+1, where N is again
			the number of CPUs.  For example, -2 selects N
			(the number of CPUs), -3 selects N+1, and so on.
			A value of "n" less than or equal to -N selects
			a single reader.

	rcuscale.nwriters= [KNL]
			Set number of RCU writers.  The values operate
			the same as for rcuscale.nreaders.
			N, where N is the number of CPUs

	rcuscale.perf_type= [KNL]
			Specify the RCU implementation to test.

	rcuscale.shutdown= [KNL]
			Shut the system down after performance tests
			complete.  This is useful for hands-off automated
			testing.

	rcuscale.verbose= [KNL]
			Enable additional printk() statements.

	rcuscale.writer_holdoff= [KNL]
			Write-side holdoff between grace periods,
			in microseconds.  The default of zero says
			no holdoff.

	rcutorture.fqs_duration= [KNL]
			Set duration of force_quiescent_state bursts
			in microseconds.

	rcutorture.fqs_holdoff= [KNL]
			Set holdoff time within force_quiescent_state bursts
			in microseconds.

	rcutorture.fqs_stutter= [KNL]
			Set wait time between force_quiescent_state bursts
			in seconds.

	rcutorture.fwd_progress= [KNL]
			Specifies the number of kthreads to be used
			for  RCU grace-period forward-progress testing
			for the types of RCU supporting this notion.
			Defaults to 1 kthread, values less than zero or
			greater than the number of CPUs cause the number
			of CPUs to be used.

	rcutorture.fwd_progress_div= [KNL]
			Specify the fraction of a CPU-stall-warning
			period to do tight-loop forward-progress testing.

	rcutorture.fwd_progress_holdoff= [KNL]
			Number of seconds to wait between successive
			forward-progress tests.

	rcutorture.fwd_progress_need_resched= [KNL]
			Enclose cond_resched() calls within checks for
			need_resched() during tight-loop forward-progress
			testing.

	rcutorture.gp_cond= [KNL]
			Use conditional/asynchronous update-side
			primitives, if available.

	rcutorture.gp_exp= [KNL]
			Use expedited update-side primitives, if available.

	rcutorture.gp_normal= [KNL]
			Use normal (non-expedited) asynchronous
			update-side primitives, if available.

	rcutorture.gp_sync= [KNL]
			Use normal (non-expedited) synchronous
			update-side primitives, if available.  If all
			of rcutorture.gp_cond=, rcutorture.gp_exp=,
			rcutorture.gp_normal=, and rcutorture.gp_sync=
			are zero, rcutorture acts as if is interpreted
			they are all non-zero.

	rcutorture.irqreader= [KNL]
			Run RCU readers from irq handlers, or, more
			accurately, from a timer handler.  Not all RCU
			flavors take kindly to this sort of thing.

	rcutorture.leakpointer= [KNL]
			Leak an RCU-protected pointer out of the reader.
			This can of course result in splats, and is
			intended to test the ability of things like
			CONFIG_RCU_STRICT_GRACE_PERIOD=y to detect
			such leaks.

	rcutorture.n_barrier_cbs= [KNL]
			Set callbacks/threads for rcu_barrier() testing.

	rcutorture.nfakewriters= [KNL]
			Set number of concurrent RCU writers.  These just
			stress RCU, they don't participate in the actual
			test, hence the "fake".

	rcutorture.nocbs_nthreads= [KNL]
			Set number of RCU callback-offload togglers.
			Zero (the default) disables toggling.

	rcutorture.nocbs_toggle= [KNL]
			Set the delay in milliseconds between successive
			callback-offload toggling attempts.

	rcutorture.nreaders= [KNL]
			Set number of RCU readers.  The value -1 selects
			N-1, where N is the number of CPUs.  A value
			"n" less than -1 selects N-n-2, where N is again
			the number of CPUs.  For example, -2 selects N
			(the number of CPUs), -3 selects N+1, and so on.

	rcutorture.object_debug= [KNL]
			Enable debug-object double-call_rcu() testing.

	rcutorture.onoff_holdoff= [KNL]
			Set time (s) after boot for CPU-hotplug testing.

	rcutorture.onoff_interval= [KNL]
			Set time (jiffies) between CPU-hotplug operations,
			or zero to disable CPU-hotplug testing.

	rcutorture.read_exit= [KNL]
			Set the number of read-then-exit kthreads used
			to test the interaction of RCU updaters and
			task-exit processing.

	rcutorture.read_exit_burst= [KNL]
			The number of times in a given read-then-exit
			episode that a set of read-then-exit kthreads
			is spawned.

	rcutorture.read_exit_delay= [KNL]
			The delay, in seconds, between successive
			read-then-exit testing episodes.

	rcutorture.shuffle_interval= [KNL]
			Set task-shuffle interval (s).  Shuffling tasks
			allows some CPUs to go into dyntick-idle mode
			during the rcutorture test.

	rcutorture.shutdown_secs= [KNL]
			Set time (s) after boot system shutdown.  This
			is useful for hands-off automated testing.

	rcutorture.stall_cpu= [KNL]
			Duration of CPU stall (s) to test RCU CPU stall
			warnings, zero to disable.

	rcutorture.stall_cpu_block= [KNL]
			Sleep while stalling if set.  This will result
			in warnings from preemptible RCU in addition
			to any other stall-related activity.

	rcutorture.stall_cpu_holdoff= [KNL]
			Time to wait (s) after boot before inducing stall.

	rcutorture.stall_cpu_irqsoff= [KNL]
			Disable interrupts while stalling if set.

	rcutorture.stall_gp_kthread= [KNL]
			Duration (s) of forced sleep within RCU
			grace-period kthread to test RCU CPU stall
			warnings, zero to disable.  If both stall_cpu
			and stall_gp_kthread are specified, the
			kthread is starved first, then the CPU.

	rcutorture.stat_interval= [KNL]
			Time (s) between statistics printk()s.

	rcutorture.stutter= [KNL]
			Time (s) to stutter testing, for example, specifying
			five seconds causes the test to run for five seconds,
			wait for five seconds, and so on.  This tests RCU's
			ability to transition abruptly to and from idle.

	rcutorture.test_boost= [KNL]
			Test RCU priority boosting?  0=no, 1=maybe, 2=yes.
			"Maybe" means test if the RCU implementation
			under test support RCU priority boosting.

	rcutorture.test_boost_duration= [KNL]
			Duration (s) of each individual boost test.

	rcutorture.test_boost_interval= [KNL]
			Interval (s) between each boost test.

	rcutorture.test_no_idle_hz= [KNL]
			Test RCU's dyntick-idle handling.  See also the
			rcutorture.shuffle_interval parameter.

	rcutorture.torture_type= [KNL]
			Specify the RCU implementation to test.

	rcutorture.verbose= [KNL]
			Enable additional printk() statements.

	rcupdate.rcu_cpu_stall_ftrace_dump= [KNL]
			Dump ftrace buffer after reporting RCU CPU
			stall warning.

	rcupdate.rcu_cpu_stall_suppress= [KNL]
			Suppress RCU CPU stall warning messages.

	rcupdate.rcu_cpu_stall_suppress_at_boot= [KNL]
			Suppress RCU CPU stall warning messages and
			rcutorture writer stall warnings that occur
			during early boot, that is, during the time
			before the init task is spawned.

	rcupdate.rcu_cpu_stall_timeout= [KNL]
			Set timeout for RCU CPU stall warning messages.
			The value is in seconds and the maximum allowed
			value is 300 seconds.

	rcupdate.rcu_exp_cpu_stall_timeout= [KNL]
			Set timeout for expedited RCU CPU stall warning
			messages.  The value is in milliseconds
			and the maximum allowed value is 21000
			milliseconds. Please note that this value is
			adjusted to an arch timer tick resolution.
			Setting this to zero causes the value from
			rcupdate.rcu_cpu_stall_timeout to be used (after
			conversion from seconds to milliseconds).

	rcupdate.rcu_expedited= [KNL]
			Use expedited grace-period primitives, for
			example, synchronize_rcu_expedited() instead
			of synchronize_rcu().  This reduces latency,
			but can increase CPU utilization, degrade
			real-time latency, and degrade energy efficiency.
			No effect on CONFIG_TINY_RCU kernels.

	rcupdate.rcu_normal= [KNL]
			Use only normal grace-period primitives,
			for example, synchronize_rcu() instead of
			synchronize_rcu_expedited().  This improves
			real-time latency, CPU utilization, and
			energy efficiency, but can expose users to
			increased grace-period latency.  This parameter
			overrides rcupdate.rcu_expedited.  No effect on
			CONFIG_TINY_RCU kernels.

	rcupdate.rcu_normal_after_boot= [KNL]
			Once boot has completed (that is, after
			rcu_end_inkernel_boot() has been invoked), use
			only normal grace-period primitives.  No effect
			on CONFIG_TINY_RCU kernels.

			But note that CONFIG_PREEMPT_RT=y kernels enables
			this kernel boot parameter, forcibly setting
			it to the value one, that is, converting any
			post-boot attempt at an expedited RCU grace
			period to instead use normal non-expedited
			grace-period processing.

	rcupdate.rcu_task_collapse_lim= [KNL]
			Set the maximum number of callbacks present
			at the beginning of a grace period that allows
			the RCU Tasks flavors to collapse back to using
			a single callback queue.  This switching only
			occurs when rcupdate.rcu_task_enqueue_lim is
			set to the default value of -1.

	rcupdate.rcu_task_contend_lim= [KNL]
			Set the minimum number of callback-queuing-time
			lock-contention events per jiffy required to
			cause the RCU Tasks flavors to switch to per-CPU
			callback queuing.  This switching only occurs
			when rcupdate.rcu_task_enqueue_lim is set to
			the default value of -1.

	rcupdate.rcu_task_enqueue_lim= [KNL]
			Set the number of callback queues to use for the
			RCU Tasks family of RCU flavors.  The default
			of -1 allows this to be automatically (and
			dynamically) adjusted.	This parameter is intended
			for use in testing.

	rcupdate.rcu_task_ipi_delay= [KNL]
			Set time in jiffies during which RCU tasks will
			avoid sending IPIs, starting with the beginning
			of a given grace period.  Setting a large
			number avoids disturbing real-time workloads,
			but lengthens grace periods.

	rcupdate.rcu_task_stall_info= [KNL]
			Set initial timeout in jiffies for RCU task stall
			informational messages, which give some indication
			of the problem for those not patient enough to
			wait for ten minutes.  Informational messages are
			only printed prior to the stall-warning message
			for a given grace period. Disable with a value
			less than or equal to zero.  Defaults to ten
			seconds.  A change in value does not take effect
			until the beginning of the next grace period.

	rcupdate.rcu_task_stall_info_mult= [KNL]
			Multiplier for time interval between successive
			RCU task stall informational messages for a given
			RCU tasks grace period.  This value is clamped
			to one through ten, inclusive.	It defaults to
			the value three, so that the first informational
			message is printed 10 seconds into the grace
			period, the second at 40 seconds, the third at
			160 seconds, and then the stall warning at 600
			seconds would prevent a fourth at 640 seconds.

	rcupdate.rcu_task_stall_timeout= [KNL]
			Set timeout in jiffies for RCU task stall
			warning messages.  Disable with a value less
			than or equal to zero.	Defaults to ten minutes.
			A change in value does not take effect until
			the beginning of the next grace period.

	rcupdate.rcu_self_test= [KNL]
			Run the RCU early boot self tests

	rdinit=		[KNL]
			Format: <full_path>
			Run specified binary instead of /init from the ramdisk,
			used for early userspace startup. See initrd.

	rdrand=		[X86]
			force - Override the decision by the kernel to hide the
				advertisement of RDRAND support (this affects
				certain AMD processors because of buggy BIOS
				support, specifically around the suspend/resume
				path).

	rdt=		[HW,X86,RDT]
			Turn on/off individual RDT features. List is:
			cmt, mbmtotal, mbmlocal, l3cat, l3cdp, l2cat, l2cdp,
			mba.
			E.g. to turn on cmt and turn off mba use:
				rdt=cmt,!mba

	reboot=		[KNL]
			Format (x86 or x86_64):
				[w[arm] | c[old] | h[ard] | s[oft] | g[pio]] | d[efault] \
				[[,]s[mp]#### \
				[[,]b[ios] | a[cpi] | k[bd] | t[riple] | e[fi] | p[ci]] \
				[[,]f[orce]
			Where reboot_mode is one of warm (soft) or cold (hard) or gpio
					(prefix with 'panic_' to set mode for panic
					reboot only),
			      reboot_type is one of bios, acpi, kbd, triple, efi, or pci,
			      reboot_force is either force or not specified,
			      reboot_cpu is s[mp]#### with #### being the processor
					to be used for rebooting.

	refscale.holdoff= [KNL]
			Set test-start holdoff period.  The purpose of
			this parameter is to delay the start of the
			test until boot completes in order to avoid
			interference.

	refscale.loops= [KNL]
			Set the number of loops over the synchronization
			primitive under test.  Increasing this number
			reduces noise due to loop start/end overhead,
			but the default has already reduced the per-pass
			noise to a handful of picoseconds on ca. 2020
			x86 laptops.

	refscale.nreaders= [KNL]
			Set number of readers.  The default value of -1
			selects N, where N is roughly 75% of the number
			of CPUs.  A value of zero is an interesting choice.

	refscale.nruns= [KNL]
			Set number of runs, each of which is dumped onto
			the console log.

	refscale.readdelay= [KNL]
			Set the read-side critical-section duration,
			measured in microseconds.

	refscale.scale_type= [KNL]
			Specify the read-protection implementation to test.

	refscale.shutdown= [KNL]
			Shut down the system at the end of the performance
			test.  This defaults to 1 (shut it down) when
			refscale is built into the kernel and to 0 (leave
			it running) when refscale is built as a module.

	refscale.verbose= [KNL]
			Enable additional printk() statements.

	refscale.verbose_batched= [KNL]
			Batch the additional printk() statements.  If zero
			(the default) or negative, print everything.  Otherwise,
			print every Nth verbose statement, where N is the value
			specified.

	relax_domain_level=
			[KNL, SMP] Set scheduler's default relax_domain_level.
			See Documentation/admin-guide/cgroup-v1/cpusets.rst.

	reserve=	[KNL,BUGS] Force kernel to ignore I/O ports or memory
			Format: <base1>,<size1>[,<base2>,<size2>,...]
			Reserve I/O ports or memory so the kernel won't use
			them.  If <base> is less than 0x10000, the region
			is assumed to be I/O ports; otherwise it is memory.

	reservetop=	[X86-32]
			Format: nn[KMG]
			Reserves a hole at the top of the kernel virtual
			address space.

	reset_devices	[KNL] Force drivers to reset the underlying device
			during initialization.

	resume=		[SWSUSP]
			Specify the partition device for software suspend
			Format:
			{/dev/<dev> | PARTUUID=<uuid> | <int>:<int> | <hex>}

	resume_offset=	[SWSUSP]
			Specify the offset from the beginning of the partition
			given by "resume=" at which the swap header is located,
			in <PAGE_SIZE> units (needed only for swap files).
			See  Documentation/power/swsusp-and-swap-files.rst

	resumedelay=	[HIBERNATION] Delay (in seconds) to pause before attempting to
			read the resume files

	resumewait	[HIBERNATION] Wait (indefinitely) for resume device to show up.
			Useful for devices that are detected asynchronously
			(e.g. USB and MMC devices).

	retain_initrd	[RAM] Keep initrd memory after extraction

	retbleed=	[X86] Control mitigation of RETBleed (Arbitrary
			Speculative Code Execution with Return Instructions)
			vulnerability.

			AMD-based UNRET and IBPB mitigations alone do not stop
			sibling threads from influencing the predictions of other
			sibling threads. For that reason, STIBP is used on pro-
			cessors that support it, and mitigate SMT on processors
			that don't.

			off          - no mitigation
			auto         - automatically select a migitation
			auto,nosmt   - automatically select a mitigation,
				       disabling SMT if necessary for
				       the full mitigation (only on Zen1
				       and older without STIBP).
			ibpb         - On AMD, mitigate short speculation
				       windows on basic block boundaries too.
				       Safe, highest perf impact. It also
				       enables STIBP if present. Not suitable
				       on Intel.
			ibpb,nosmt   - Like "ibpb" above but will disable SMT
				       when STIBP is not available. This is
				       the alternative for systems which do not
				       have STIBP.
			unret        - Force enable untrained return thunks,
				       only effective on AMD f15h-f17h based
				       systems.
			unret,nosmt  - Like unret, but will disable SMT when STIBP
				       is not available. This is the alternative for
				       systems which do not have STIBP.

			Selecting 'auto' will choose a mitigation method at run
			time according to the CPU.

			Not specifying this option is equivalent to retbleed=auto.

	rfkill.default_state=
		0	"airplane mode".  All wifi, bluetooth, wimax, gps, fm,
			etc. communication is blocked by default.
		1	Unblocked.

	rfkill.master_switch_mode=
		0	The "airplane mode" button does nothing.
		1	The "airplane mode" button toggles between everything
			blocked and the previous configuration.
		2	The "airplane mode" button toggles between everything
			blocked and everything unblocked.

	rhash_entries=	[KNL,NET]
			Set number of hash buckets for route cache

	ring3mwait=disable
			[KNL] Disable ring 3 MONITOR/MWAIT feature on supported
			CPUs.

	ro		[KNL] Mount root device read-only on boot

	rodata=		[KNL]
		on	Mark read-only kernel memory as read-only (default).
		off	Leave read-only kernel memory writable for debugging.
		full	Mark read-only kernel memory and aliases as read-only
		        [arm64]

	rockchip.usb_uart
			Enable the uart passthrough on the designated usb port
			on Rockchip SoCs. When active, the signals of the
			debug-uart get routed to the D+ and D- pins of the usb
			port and the regular usb controller gets disabled.

	root=		[KNL] Root filesystem
			See name_to_dev_t comment in init/do_mounts.c.

	rootdelay=	[KNL] Delay (in seconds) to pause before attempting to
			mount the root filesystem

	rootflags=	[KNL] Set root filesystem mount option string

	rootfstype=	[KNL] Set root filesystem type

	rootwait	[KNL] Wait (indefinitely) for root device to show up.
			Useful for devices that are detected asynchronously
			(e.g. USB and MMC devices).

	rproc_mem=nn[KMG][@address]
			[KNL,ARM,CMA] Remoteproc physical memory block.
			Memory area to be used by remote processor image,
			managed by CMA.

	rw		[KNL] Mount root device read-write on boot

	S		[KNL] Run init in single mode

	s390_iommu=	[HW,S390]
			Set s390 IOTLB flushing mode
		strict
			With strict flushing every unmap operation will result in
			an IOTLB flush. Default is lazy flushing before reuse,
			which is faster.

	s390_iommu_aperture=	[KNL,S390]
			Specifies the size of the per device DMA address space
			accessible through the DMA and IOMMU APIs as a decimal
			factor of the size of main memory.
			The default is 1 meaning that one can concurrently use
			as many DMA addresses as physical memory is installed,
			if supported by hardware, and thus map all of memory
			once. With a value of 2 one can map all of memory twice
			and so on. As a special case a factor of 0 imposes no
			restrictions other than those given by hardware at the
			cost of significant additional memory use for tables.

	sa1100ir	[NET]
			See drivers/net/irda/sa1100_ir.c.

	sched_verbose	[KNL] Enables verbose scheduler debug messages.

	schedstats=	[KNL,X86] Enable or disable scheduled statistics.
			Allowed values are enable and disable. This feature
			incurs a small amount of overhead in the scheduler
			but is useful for debugging and performance tuning.

	sched_thermal_decay_shift=
			[KNL, SMP] Set a decay shift for scheduler thermal
			pressure signal. Thermal pressure signal follows the
			default decay period of other scheduler pelt
			signals(usually 32 ms but configurable). Setting
			sched_thermal_decay_shift will left shift the decay
			period for the thermal pressure signal by the shift
			value.
			i.e. with the default pelt decay period of 32 ms
			sched_thermal_decay_shift   thermal pressure decay pr
				1			64 ms
				2			128 ms
			and so on.
			Format: integer between 0 and 10
			Default is 0.

	scftorture.holdoff= [KNL]
			Number of seconds to hold off before starting
			test.  Defaults to zero for module insertion and
			to 10 seconds for built-in smp_call_function()
			tests.

	scftorture.longwait= [KNL]
			Request ridiculously long waits randomly selected
			up to the chosen limit in seconds.  Zero (the
			default) disables this feature.  Please note
			that requesting even small non-zero numbers of
			seconds can result in RCU CPU stall warnings,
			softlockup complaints, and so on.

	scftorture.nthreads= [KNL]
			Number of kthreads to spawn to invoke the
			smp_call_function() family of functions.
			The default of -1 specifies a number of kthreads
			equal to the number of CPUs.

	scftorture.onoff_holdoff= [KNL]
			Number seconds to wait after the start of the
			test before initiating CPU-hotplug operations.

	scftorture.onoff_interval= [KNL]
			Number seconds to wait between successive
			CPU-hotplug operations.  Specifying zero (which
			is the default) disables CPU-hotplug operations.

	scftorture.shutdown_secs= [KNL]
			The number of seconds following the start of the
			test after which to shut down the system.  The
			default of zero avoids shutting down the system.
			Non-zero values are useful for automated tests.

	scftorture.stat_interval= [KNL]
			The number of seconds between outputting the
			current test statistics to the console.  A value
			of zero disables statistics output.

	scftorture.stutter_cpus= [KNL]
			The number of jiffies to wait between each change
			to the set of CPUs under test.

	scftorture.use_cpus_read_lock= [KNL]
			Use use_cpus_read_lock() instead of the default
			preempt_disable() to disable CPU hotplug
			while invoking one of the smp_call_function*()
			functions.

	scftorture.verbose= [KNL]
			Enable additional printk() statements.

	scftorture.weight_single= [KNL]
			The probability weighting to use for the
			smp_call_function_single() function with a zero
			"wait" parameter.  A value of -1 selects the
			default if all other weights are -1.  However,
			if at least one weight has some other value, a
			value of -1 will instead select a weight of zero.

	scftorture.weight_single_wait= [KNL]
			The probability weighting to use for the
			smp_call_function_single() function with a
			non-zero "wait" parameter.  See weight_single.

	scftorture.weight_many= [KNL]
			The probability weighting to use for the
			smp_call_function_many() function with a zero
			"wait" parameter.  See weight_single.
			Note well that setting a high probability for
			this weighting can place serious IPI load
			on the system.

	scftorture.weight_many_wait= [KNL]
			The probability weighting to use for the
			smp_call_function_many() function with a
			non-zero "wait" parameter.  See weight_single
			and weight_many.

	scftorture.weight_all= [KNL]
			The probability weighting to use for the
			smp_call_function_all() function with a zero
			"wait" parameter.  See weight_single and
			weight_many.

	scftorture.weight_all_wait= [KNL]
			The probability weighting to use for the
			smp_call_function_all() function with a
			non-zero "wait" parameter.  See weight_single
			and weight_many.

	skew_tick=	[KNL] Offset the periodic timer tick per cpu to mitigate
			xtime_lock contention on larger systems, and/or RCU lock
			contention on all systems with CONFIG_MAXSMP set.
			Format: { "0" | "1" }
			0 -- disable. (may be 1 via CONFIG_CMDLINE="skew_tick=1"
			1 -- enable.
			Note: increases power consumption, thus should only be
			enabled if running jitter sensitive (HPC/RT) workloads.

	security=	[SECURITY] Choose a legacy "major" security module to
			enable at boot. This has been deprecated by the
			"lsm=" parameter.

	selinux=	[SELINUX] Disable or enable SELinux at boot time.
			Format: { "0" | "1" }
			See security/selinux/Kconfig help text.
			0 -- disable.
			1 -- enable.
			Default value is 1.

	apparmor=	[APPARMOR] Disable or enable AppArmor at boot time
			Format: { "0" | "1" }
			See security/apparmor/Kconfig help text
			0 -- disable.
			1 -- enable.
			Default value is set via kernel config option.

	serialnumber	[BUGS=X86-32]

	sev=option[,option...] [X86-64] See Documentation/x86/x86_64/boot-options.rst

	shapers=	[NET]
			Maximal number of shapers.

	simeth=		[IA-64]
	simscsi=

	slram=		[HW,MTD]

	slab_merge	[MM]
			Enable merging of slabs with similar size when the
			kernel is built without CONFIG_SLAB_MERGE_DEFAULT.

	slab_nomerge	[MM]
			Disable merging of slabs with similar size. May be
			necessary if there is some reason to distinguish
			allocs to different slabs, especially in hardened
			environments where the risk of heap overflows and
			layout control by attackers can usually be
			frustrated by disabling merging. This will reduce
			most of the exposure of a heap attack to a single
			cache (risks via metadata attacks are mostly
			unchanged). Debug options disable merging on their
			own.
			For more information see Documentation/mm/slub.rst.

	slab_max_order=	[MM, SLAB]
			Determines the maximum allowed order for slabs.
			A high setting may cause OOMs due to memory
			fragmentation.  Defaults to 1 for systems with
			more than 32MB of RAM, 0 otherwise.

	slub_debug[=options[,slabs][;[options[,slabs]]...]	[MM, SLUB]
			Enabling slub_debug allows one to determine the
			culprit if slab objects become corrupted. Enabling
			slub_debug can create guard zones around objects and
			may poison objects when not in use. Also tracks the
			last alloc / free. For more information see
			Documentation/mm/slub.rst.

	slub_max_order= [MM, SLUB]
			Determines the maximum allowed order for slabs.
			A high setting may cause OOMs due to memory
			fragmentation. For more information see
			Documentation/mm/slub.rst.

	slub_min_objects=	[MM, SLUB]
			The minimum number of objects per slab. SLUB will
			increase the slab order up to slub_max_order to
			generate a sufficiently large slab able to contain
			the number of objects indicated. The higher the number
			of objects the smaller the overhead of tracking slabs
			and the less frequently locks need to be acquired.
			For more information see Documentation/mm/slub.rst.

	slub_min_order=	[MM, SLUB]
			Determines the minimum page order for slabs. Must be
			lower than slub_max_order.
			For more information see Documentation/mm/slub.rst.

	slub_merge	[MM, SLUB]
			Same with slab_merge.

	slub_nomerge	[MM, SLUB]
			Same with slab_nomerge. This is supported for legacy.
			See slab_nomerge for more information.

	smart2=		[HW]
			Format: <io1>[,<io2>[,...,<io8>]]

	smp.csd_lock_timeout= [KNL]
			Specify the period of time in milliseconds
			that smp_call_function() and friends will wait
			for a CPU to release the CSD lock.  This is
			useful when diagnosing bugs involving CPUs
			disabling interrupts for extended periods
			of time.  Defaults to 5,000 milliseconds, and
			setting a value of zero disables this feature.
			This feature may be more efficiently disabled
			using the csdlock_debug- kernel parameter.

	smsc-ircc2.nopnp	[HW] Don't use PNP to discover SMC devices
	smsc-ircc2.ircc_cfg=	[HW] Device configuration I/O port
	smsc-ircc2.ircc_sir=	[HW] SIR base I/O port
	smsc-ircc2.ircc_fir=	[HW] FIR base I/O port
	smsc-ircc2.ircc_irq=	[HW] IRQ line
	smsc-ircc2.ircc_dma=	[HW] DMA channel
	smsc-ircc2.ircc_transceiver= [HW] Transceiver type:
				0: Toshiba Satellite 1800 (GP data pin select)
				1: Fast pin select (default)
				2: ATC IRMode

	smt=		[KNL,S390] Set the maximum number of threads (logical
			CPUs) to use per physical CPU on systems capable of
			symmetric multithreading (SMT). Will be capped to the
			actual hardware limit.
			Format: <integer>
			Default: -1 (no limit)

	softlockup_panic=
			[KNL] Should the soft-lockup detector generate panics.
			Format: 0 | 1

			A value of 1 instructs the soft-lockup detector
			to panic the machine when a soft-lockup occurs. It is
			also controlled by the kernel.softlockup_panic sysctl
			and CONFIG_BOOTPARAM_SOFTLOCKUP_PANIC, which is the
			respective build-time switch to that functionality.

	softlockup_all_cpu_backtrace=
			[KNL] Should the soft-lockup detector generate
			backtraces on all cpus.
			Format: 0 | 1

	sonypi.*=	[HW] Sony Programmable I/O Control Device driver
			See Documentation/admin-guide/laptops/sonypi.rst

	spectre_v2=	[X86] Control mitigation of Spectre variant 2
			(indirect branch speculation) vulnerability.
			The default operation protects the kernel from
			user space attacks.

			on   - unconditionally enable, implies
			       spectre_v2_user=on
			off  - unconditionally disable, implies
			       spectre_v2_user=off
			auto - kernel detects whether your CPU model is
			       vulnerable

			Selecting 'on' will, and 'auto' may, choose a
			mitigation method at run time according to the
			CPU, the available microcode, the setting of the
			CONFIG_RETPOLINE configuration option, and the
			compiler with which the kernel was built.

			Selecting 'on' will also enable the mitigation
			against user space to user space task attacks.

			Selecting 'off' will disable both the kernel and
			the user space protections.

			Specific mitigations can also be selected manually:

			retpoline	  - replace indirect branches
			retpoline,generic - Retpolines
			retpoline,lfence  - LFENCE; indirect branch
			retpoline,amd     - alias for retpoline,lfence
			eibrs		  - enhanced IBRS
			eibrs,retpoline   - enhanced IBRS + Retpolines
			eibrs,lfence      - enhanced IBRS + LFENCE
			ibrs		  - use IBRS to protect kernel

			Not specifying this option is equivalent to
			spectre_v2=auto.

	spectre_v2_user=
			[X86] Control mitigation of Spectre variant 2
		        (indirect branch speculation) vulnerability between
		        user space tasks

			on	- Unconditionally enable mitigations. Is
				  enforced by spectre_v2=on

			off     - Unconditionally disable mitigations. Is
				  enforced by spectre_v2=off

			prctl   - Indirect branch speculation is enabled,
				  but mitigation can be enabled via prctl
				  per thread.  The mitigation control state
				  is inherited on fork.

			prctl,ibpb
				- Like "prctl" above, but only STIBP is
				  controlled per thread. IBPB is issued
				  always when switching between different user
				  space processes.

			seccomp
				- Same as "prctl" above, but all seccomp
				  threads will enable the mitigation unless
				  they explicitly opt out.

			seccomp,ibpb
				- Like "seccomp" above, but only STIBP is
				  controlled per thread. IBPB is issued
				  always when switching between different
				  user space processes.

			auto    - Kernel selects the mitigation depending on
				  the available CPU features and vulnerability.

			Default mitigation: "prctl"

			Not specifying this option is equivalent to
			spectre_v2_user=auto.

	spec_store_bypass_disable=
			[HW] Control Speculative Store Bypass (SSB) Disable mitigation
			(Speculative Store Bypass vulnerability)

			Certain CPUs are vulnerable to an exploit against a
			a common industry wide performance optimization known
			as "Speculative Store Bypass" in which recent stores
			to the same memory location may not be observed by
			later loads during speculative execution. The idea
			is that such stores are unlikely and that they can
			be detected prior to instruction retirement at the
			end of a particular speculation execution window.

			In vulnerable processors, the speculatively forwarded
			store can be used in a cache side channel attack, for
			example to read memory to which the attacker does not
			directly have access (e.g. inside sandboxed code).

			This parameter controls whether the Speculative Store
			Bypass optimization is used.

			On x86 the options are:

			on      - Unconditionally disable Speculative Store Bypass
			off     - Unconditionally enable Speculative Store Bypass
			auto    - Kernel detects whether the CPU model contains an
				  implementation of Speculative Store Bypass and
				  picks the most appropriate mitigation. If the
				  CPU is not vulnerable, "off" is selected. If the
				  CPU is vulnerable the default mitigation is
				  architecture and Kconfig dependent. See below.
			prctl   - Control Speculative Store Bypass per thread
				  via prctl. Speculative Store Bypass is enabled
				  for a process by default. The state of the control
				  is inherited on fork.
			seccomp - Same as "prctl" above, but all seccomp threads
				  will disable SSB unless they explicitly opt out.

			Default mitigations:
			X86:	"prctl"

			On powerpc the options are:

			on,auto - On Power8 and Power9 insert a store-forwarding
				  barrier on kernel entry and exit. On Power7
				  perform a software flush on kernel entry and
				  exit.
			off	- No action.

			Not specifying this option is equivalent to
			spec_store_bypass_disable=auto.

	spia_io_base=	[HW,MTD]
	spia_fio_base=
	spia_pedr=
	spia_peddr=

	split_lock_detect=
			[X86] Enable split lock detection or bus lock detection

			When enabled (and if hardware support is present), atomic
			instructions that access data across cache line
			boundaries will result in an alignment check exception
			for split lock detection or a debug exception for
			bus lock detection.

			off	- not enabled

			warn	- the kernel will emit rate-limited warnings
				  about applications triggering the #AC
				  exception or the #DB exception. This mode is
				  the default on CPUs that support split lock
				  detection or bus lock detection. Default
				  behavior is by #AC if both features are
				  enabled in hardware.

			fatal	- the kernel will send SIGBUS to applications
				  that trigger the #AC exception or the #DB
				  exception. Default behavior is by #AC if
				  both features are enabled in hardware.

			ratelimit:N -
				  Set system wide rate limit to N bus locks
				  per second for bus lock detection.
				  0 < N <= 1000.

				  N/A for split lock detection.


			If an #AC exception is hit in the kernel or in
			firmware (i.e. not while executing in user mode)
			the kernel will oops in either "warn" or "fatal"
			mode.

			#DB exception for bus lock is triggered only when
			CPL > 0.

	srbds=		[X86,INTEL]
			Control the Special Register Buffer Data Sampling
			(SRBDS) mitigation.

			Certain CPUs are vulnerable to an MDS-like
			exploit which can leak bits from the random
			number generator.

			By default, this issue is mitigated by
			microcode.  However, the microcode fix can cause
			the RDRAND and RDSEED instructions to become
			much slower.  Among other effects, this will
			result in reduced throughput from /dev/urandom.

			The microcode mitigation can be disabled with
			the following option:

			off:    Disable mitigation and remove
				performance impact to RDRAND and RDSEED

	srcutree.big_cpu_lim [KNL]
			Specifies the number of CPUs constituting a
			large system, such that srcu_struct structures
			should immediately allocate an srcu_node array.
			This kernel-boot parameter defaults to 128,
			but takes effect only when the low-order four
			bits of srcutree.convert_to_big is equal to 3
			(decide at boot).

	srcutree.convert_to_big [KNL]
			Specifies under what conditions an SRCU tree
			srcu_struct structure will be converted to big
			form, that is, with an rcu_node tree:

				   0:  Never.
				   1:  At init_srcu_struct() time.
				   2:  When rcutorture decides to.
				   3:  Decide at boot time (default).
				0x1X:  Above plus if high contention.

			Either way, the srcu_node tree will be sized based
			on the actual runtime number of CPUs (nr_cpu_ids)
			instead of the compile-time CONFIG_NR_CPUS.

	srcutree.counter_wrap_check [KNL]
			Specifies how frequently to check for
			grace-period sequence counter wrap for the
			srcu_data structure's ->srcu_gp_seq_needed field.
			The greater the number of bits set in this kernel
			parameter, the less frequently counter wrap will
			be checked for.  Note that the bottom two bits
			are ignored.

	srcutree.exp_holdoff [KNL]
			Specifies how many nanoseconds must elapse
			since the end of the last SRCU grace period for
			a given srcu_struct until the next normal SRCU
			grace period will be considered for automatic
			expediting.  Set to zero to disable automatic
			expediting.

	srcutree.srcu_max_nodelay [KNL]
			Specifies the number of no-delay instances
			per jiffy for which the SRCU grace period
			worker thread will be rescheduled with zero
			delay. Beyond this limit, worker thread will
			be rescheduled with a sleep delay of one jiffy.

	srcutree.srcu_max_nodelay_phase [KNL]
			Specifies the per-grace-period phase, number of
			non-sleeping polls of readers. Beyond this limit,
			grace period worker thread will be rescheduled
			with a sleep delay of one jiffy, between each
			rescan of the readers, for a grace period phase.

	srcutree.srcu_retry_check_delay [KNL]
			Specifies number of microseconds of non-sleeping
			delay between each non-sleeping poll of readers.

	srcutree.small_contention_lim [KNL]
			Specifies the number of update-side contention
			events per jiffy will be tolerated before
			initiating a conversion of an srcu_struct
			structure to big form.	Note that the value of
			srcutree.convert_to_big must have the 0x10 bit
			set for contention-based conversions to occur.

	ssbd=		[ARM64,HW]
			Speculative Store Bypass Disable control

			On CPUs that are vulnerable to the Speculative
			Store Bypass vulnerability and offer a
			firmware based mitigation, this parameter
			indicates how the mitigation should be used:

			force-on:  Unconditionally enable mitigation for
				   for both kernel and userspace
			force-off: Unconditionally disable mitigation for
				   for both kernel and userspace
			kernel:    Always enable mitigation in the
				   kernel, and offer a prctl interface
				   to allow userspace to register its
				   interest in being mitigated too.

	stack_guard_gap=	[MM]
			override the default stack gap protection. The value
			is in page units and it defines how many pages prior
			to (for stacks growing down) resp. after (for stacks
			growing up) the main stack are reserved for no other
			mapping. Default value is 256 pages.

	stack_depot_disable= [KNL]
			Setting this to true through kernel command line will
			disable the stack depot thereby saving the static memory
			consumed by the stack hash table. By default this is set
			to false.

	stacktrace	[FTRACE]
			Enabled the stack tracer on boot up.

	stacktrace_filter=[function-list]
			[FTRACE] Limit the functions that the stack tracer
			will trace at boot up. function-list is a comma-separated
			list of functions. This list can be changed at run
			time by the stack_trace_filter file in the debugfs
			tracing directory. Note, this enables stack tracing
			and the stacktrace above is not needed.

	sti=		[PARISC,HW]
			Format: <num>
			Set the STI (builtin display/keyboard on the HP-PARISC
			machines) console (graphic card) which should be used
			as the initial boot-console.
			See also comment in drivers/video/console/sticore.c.

	sti_font=	[HW]
			See comment in drivers/video/console/sticore.c.

	stifb=		[HW]
			Format: bpp:<bpp1>[:<bpp2>[:<bpp3>...]]

        strict_sas_size=
			[X86]
			Format: <bool>
			Enable or disable strict sigaltstack size checks
			against the required signal frame size which
			depends on the supported FPU features. This can
			be used to filter out binaries which have
			not yet been made aware of AT_MINSIGSTKSZ.

	sunrpc.min_resvport=
	sunrpc.max_resvport=
			[NFS,SUNRPC]
			SunRPC servers often require that client requests
			originate from a privileged port (i.e. a port in the
			range 0 < portnr < 1024).
			An administrator who wishes to reserve some of these
			ports for other uses may adjust the range that the
			kernel's sunrpc client considers to be privileged
			using these two parameters to set the minimum and
			maximum port values.

	sunrpc.svc_rpc_per_connection_limit=
			[NFS,SUNRPC]
			Limit the number of requests that the server will
			process in parallel from a single connection.
			The default value is 0 (no limit).

	sunrpc.pool_mode=
			[NFS]
			Control how the NFS server code allocates CPUs to
			service thread pools.  Depending on how many NICs
			you have and where their interrupts are bound, this
			option will affect which CPUs will do NFS serving.
			Note: this parameter cannot be changed while the
			NFS server is running.

			auto	    the server chooses an appropriate mode
				    automatically using heuristics
			global	    a single global pool contains all CPUs
			percpu	    one pool for each CPU
			pernode	    one pool for each NUMA node (equivalent
				    to global on non-NUMA machines)

	sunrpc.tcp_slot_table_entries=
	sunrpc.udp_slot_table_entries=
			[NFS,SUNRPC]
			Sets the upper limit on the number of simultaneous
			RPC calls that can be sent from the client to a
			server. Increasing these values may allow you to
			improve throughput, but will also increase the
			amount of memory reserved for use by the client.

	suspend.pm_test_delay=
			[SUSPEND]
			Sets the number of seconds to remain in a suspend test
			mode before resuming the system (see
			/sys/power/pm_test). Only available when CONFIG_PM_DEBUG
			is set. Default value is 5.

	svm=		[PPC]
			Format: { on | off | y | n | 1 | 0 }
			This parameter controls use of the Protected
			Execution Facility on pSeries.

	swiotlb=	[ARM,IA-64,PPC,MIPS,X86]
			Format: { <int> [,<int>] | force | noforce }
			<int> -- Number of I/O TLB slabs
			<int> -- Second integer after comma. Number of swiotlb
				 areas with their own lock. Will be rounded up
				 to a power of 2.
			force -- force using of bounce buffers even if they
			         wouldn't be automatically used by the kernel
			noforce -- Never use bounce buffers (for debugging)

	switches=	[HW,M68k]

	sysctl.*=	[KNL]
			Set a sysctl parameter, right before loading the init
			process, as if the value was written to the respective
			/proc/sys/... file. Both '.' and '/' are recognized as
			separators. Unrecognized parameters and invalid values
			are reported in the kernel log. Sysctls registered
			later by a loaded module cannot be set this way.
			Example: sysctl.vm.swappiness=40

	sysfs.deprecated=0|1 [KNL]
			Enable/disable old style sysfs layout for old udev
			on older distributions. When this option is enabled
			very new udev will not work anymore. When this option
			is disabled (or CONFIG_SYSFS_DEPRECATED not compiled)
			in older udev will not work anymore.
			Default depends on CONFIG_SYSFS_DEPRECATED_V2 set in
			the kernel configuration.

	sysrq_always_enabled
			[KNL]
			Ignore sysrq setting - this boot parameter will
			neutralize any effect of /proc/sys/kernel/sysrq.
			Useful for debugging.

	tcpmhash_entries= [KNL,NET]
			Set the number of tcp_metrics_hash slots.
			Default value is 8192 or 16384 depending on total
			ram pages. This is used to specify the TCP metrics
			cache size. See Documentation/networking/ip-sysctl.rst
			"tcp_no_metrics_save" section for more details.

	tdfx=		[HW,DRM]

	test_suspend=	[SUSPEND]
			Format: { "mem" | "standby" | "freeze" }[,N]
			Specify "mem" (for Suspend-to-RAM) or "standby" (for
			standby suspend) or "freeze" (for suspend type freeze)
			as the system sleep state during system startup with
			the optional capability to repeat N number of times.
			The system is woken from this state using a
			wakeup-capable RTC alarm.

	thash_entries=	[KNL,NET]
			Set number of hash buckets for TCP connection

	thermal.act=	[HW,ACPI]
			-1: disable all active trip points in all thermal zones
			<degrees C>: override all lowest active trip points

	thermal.crt=	[HW,ACPI]
			-1: disable all critical trip points in all thermal zones
			<degrees C>: override all critical trip points

	thermal.nocrt=	[HW,ACPI]
			Set to disable actions on ACPI thermal zone
			critical and hot trip points.

	thermal.off=	[HW,ACPI]
			1: disable ACPI thermal control

	thermal.psv=	[HW,ACPI]
			-1: disable all passive trip points
			<degrees C>: override all passive trip points to this
			value

	thermal.tzp=	[HW,ACPI]
			Specify global default ACPI thermal zone polling rate
			<deci-seconds>: poll all this frequency
			0: no polling (default)

	threadirqs	[KNL]
			Force threading of all interrupt handlers except those
			marked explicitly IRQF_NO_THREAD.

	topology=	[S390]
			Format: {off | on}
			Specify if the kernel should make use of the cpu
			topology information if the hardware supports this.
			The scheduler will make use of this information and
			e.g. base its process migration decisions on it.
			Default is on.

	topology_updates= [KNL, PPC, NUMA]
			Format: {off}
			Specify if the kernel should ignore (off)
			topology updates sent by the hypervisor to this
			LPAR.

	torture.disable_onoff_at_boot= [KNL]
			Prevent the CPU-hotplug component of torturing
			until after init has spawned.

	torture.ftrace_dump_at_shutdown= [KNL]
			Dump the ftrace buffer at torture-test shutdown,
			even if there were no errors.  This can be a
			very costly operation when many torture tests
			are running concurrently, especially on systems
			with rotating-rust storage.

	torture.verbose_sleep_frequency= [KNL]
			Specifies how many verbose printk()s should be
			emitted between each sleep.  The default of zero
			disables verbose-printk() sleeping.

	torture.verbose_sleep_duration= [KNL]
			Duration of each verbose-printk() sleep in jiffies.

	tp720=		[HW,PS2]

	tpm_suspend_pcr=[HW,TPM]
			Format: integer pcr id
			Specify that at suspend time, the tpm driver
			should extend the specified pcr with zeros,
			as a workaround for some chips which fail to
			flush the last written pcr on TPM_SaveState.
			This will guarantee that all the other pcrs
			are saved.

	tp_printk	[FTRACE]
			Have the tracepoints sent to printk as well as the
			tracing ring buffer. This is useful for early boot up
			where the system hangs or reboots and does not give the
			option for reading the tracing buffer or performing a
			ftrace_dump_on_oops.

			To turn off having tracepoints sent to printk,
			 echo 0 > /proc/sys/kernel/tracepoint_printk
			Note, echoing 1 into this file without the
			tracepoint_printk kernel cmdline option has no effect.

			The tp_printk_stop_on_boot (see below) can also be used
			to stop the printing of events to console at
			late_initcall_sync.

			** CAUTION **

			Having tracepoints sent to printk() and activating high
			frequency tracepoints such as irq or sched, can cause
			the system to live lock.

	tp_printk_stop_on_boot [FTRACE]
			When tp_printk (above) is set, it can cause a lot of noise
			on the console. It may be useful to only include the
			printing of events during boot up, as user space may
			make the system inoperable.

			This command line option will stop the printing of events
			to console at the late_initcall_sync() time frame.

	trace_buf_size=nn[KMG]
			[FTRACE] will set tracing buffer size on each cpu.

	trace_clock=	[FTRACE] Set the clock used for tracing events
			at boot up.
			local - Use the per CPU time stamp counter
				(converted into nanoseconds). Fast, but
				depending on the architecture, may not be
				in sync between CPUs.
			global - Event time stamps are synchronize across
				CPUs. May be slower than the local clock,
				but better for some race conditions.
			counter - Simple counting of events (1, 2, ..)
				note, some counts may be skipped due to the
				infrastructure grabbing the clock more than
				once per event.
			uptime - Use jiffies as the time stamp.
			perf - Use the same clock that perf uses.
			mono - Use ktime_get_mono_fast_ns() for time stamps.
			mono_raw - Use ktime_get_raw_fast_ns() for time
				stamps.
			boot - Use ktime_get_boot_fast_ns() for time stamps.
			Architectures may add more clocks. See
			Documentation/trace/ftrace.rst for more details.

	trace_event=[event-list]
			[FTRACE] Set and start specified trace events in order
			to facilitate early boot debugging. The event-list is a
			comma-separated list of trace events to enable. See
			also Documentation/trace/events.rst

	trace_options=[option-list]
			[FTRACE] Enable or disable tracer options at boot.
			The option-list is a comma delimited list of options
			that can be enabled or disabled just as if you were
			to echo the option name into

			    /sys/kernel/debug/tracing/trace_options

			For example, to enable stacktrace option (to dump the
			stack trace of each event), add to the command line:

			      trace_options=stacktrace

			See also Documentation/trace/ftrace.rst "trace options"
			section.

	traceoff_on_warning
			[FTRACE] enable this option to disable tracing when a
			warning is hit. This turns off "tracing_on". Tracing can
			be enabled again by echoing '1' into the "tracing_on"
			file located in /sys/kernel/debug/tracing/

			This option is useful, as it disables the trace before
			the WARNING dump is called, which prevents the trace to
			be filled with content caused by the warning output.

			This option can also be set at run time via the sysctl
			option:  kernel/traceoff_on_warning

	transparent_hugepage=
			[KNL]
			Format: [always|madvise|never]
			Can be used to control the default behavior of the system
			with respect to transparent hugepages.
			See Documentation/admin-guide/mm/transhuge.rst
			for more details.

	trusted.source=	[KEYS]
			Format: <string>
			This parameter identifies the trust source as a backend
			for trusted keys implementation. Supported trust
			sources:
			- "tpm"
			- "tee"
			- "caam"
			If not specified then it defaults to iterating through
			the trust source list starting with TPM and assigns the
			first trust source as a backend which is initialized
			successfully during iteration.

	trusted.rng=	[KEYS]
			Format: <string>
			The RNG used to generate key material for trusted keys.
			Can be one of:
			- "kernel"
			- the same value as trusted.source: "tpm" or "tee"
			- "default"
			If not specified, "default" is used. In this case,
			the RNG's choice is left to each individual trust source.

	tsc=		Disable clocksource stability checks for TSC.
			Format: <string>
			[x86] reliable: mark tsc clocksource as reliable, this
			disables clocksource verification at runtime, as well
			as the stability checks done at bootup.	Used to enable
			high-resolution timer mode on older hardware, and in
			virtualized environment.
			[x86] noirqtime: Do not use TSC to do irq accounting.
			Used to run time disable IRQ_TIME_ACCOUNTING on any
			platforms where RDTSC is slow and this accounting
			can add overhead.
			[x86] unstable: mark the TSC clocksource as unstable, this
			marks the TSC unconditionally unstable at bootup and
			avoids any further wobbles once the TSC watchdog notices.
			[x86] nowatchdog: disable clocksource watchdog. Used
			in situations with strict latency requirements (where
			interruptions from clocksource watchdog are not
			acceptable).

	tsc_early_khz=  [X86] Skip early TSC calibration and use the given
			value instead. Useful when the early TSC frequency discovery
			procedure is not reliable, such as on overclocked systems
			with CPUID.16h support and partial CPUID.15h support.
			Format: <unsigned int>

	tsx=		[X86] Control Transactional Synchronization
			Extensions (TSX) feature in Intel processors that
			support TSX control.

			This parameter controls the TSX feature. The options are:

			on	- Enable TSX on the system. Although there are
				mitigations for all known security vulnerabilities,
				TSX has been known to be an accelerator for
				several previous speculation-related CVEs, and
				so there may be unknown	security risks associated
				with leaving it enabled.

			off	- Disable TSX on the system. (Note that this
				option takes effect only on newer CPUs which are
				not vulnerable to MDS, i.e., have
				MSR_IA32_ARCH_CAPABILITIES.MDS_NO=1 and which get
				the new IA32_TSX_CTRL MSR through a microcode
				update. This new MSR allows for the reliable
				deactivation of the TSX functionality.)

			auto	- Disable TSX if X86_BUG_TAA is present,
				  otherwise enable TSX on the system.

			Not specifying this option is equivalent to tsx=off.

			See Documentation/admin-guide/hw-vuln/tsx_async_abort.rst
			for more details.

	tsx_async_abort= [X86,INTEL] Control mitigation for the TSX Async
			Abort (TAA) vulnerability.

			Similar to Micro-architectural Data Sampling (MDS)
			certain CPUs that support Transactional
			Synchronization Extensions (TSX) are vulnerable to an
			exploit against CPU internal buffers which can forward
			information to a disclosure gadget under certain
			conditions.

			In vulnerable processors, the speculatively forwarded
			data can be used in a cache side channel attack, to
			access data to which the attacker does not have direct
			access.

			This parameter controls the TAA mitigation.  The
			options are:

			full       - Enable TAA mitigation on vulnerable CPUs
				     if TSX is enabled.

			full,nosmt - Enable TAA mitigation and disable SMT on
				     vulnerable CPUs. If TSX is disabled, SMT
				     is not disabled because CPU is not
				     vulnerable to cross-thread TAA attacks.
			off        - Unconditionally disable TAA mitigation

			On MDS-affected machines, tsx_async_abort=off can be
			prevented by an active MDS mitigation as both vulnerabilities
			are mitigated with the same mechanism so in order to disable
			this mitigation, you need to specify mds=off too.

			Not specifying this option is equivalent to
			tsx_async_abort=full.  On CPUs which are MDS affected
			and deploy MDS mitigation, TAA mitigation is not
			required and doesn't provide any additional
			mitigation.

			For details see:
			Documentation/admin-guide/hw-vuln/tsx_async_abort.rst

	turbografx.map[2|3]=	[HW,JOY]
			TurboGraFX parallel port interface
			Format:
			<port#>,<js1>,<js2>,<js3>,<js4>,<js5>,<js6>,<js7>
			See also Documentation/input/devices/joystick-parport.rst

	udbg-immortal	[PPC] When debugging early kernel crashes that
			happen after console_init() and before a proper
			console driver takes over, this boot options might
			help "seeing" what's going on.

	uhash_entries=	[KNL,NET]
			Set number of hash buckets for UDP/UDP-Lite connections

	uhci-hcd.ignore_oc=
			[USB] Ignore overcurrent events (default N).
			Some badly-designed motherboards generate lots of
			bogus events, for ports that aren't wired to
			anything.  Set this parameter to avoid log spamming.
			Note that genuine overcurrent events won't be
			reported either.

	unknown_nmi_panic
			[X86] Cause panic on unknown NMI.

	usbcore.authorized_default=
			[USB] Default USB device authorization:
			(default -1 = authorized except for wireless USB,
			0 = not authorized, 1 = authorized, 2 = authorized
			if device connected to internal port)

	usbcore.autosuspend=
			[USB] The autosuspend time delay (in seconds) used
			for newly-detected USB devices (default 2).  This
			is the time required before an idle device will be
			autosuspended.  Devices for which the delay is set
			to a negative value won't be autosuspended at all.

	usbcore.usbfs_snoop=
			[USB] Set to log all usbfs traffic (default 0 = off).

	usbcore.usbfs_snoop_max=
			[USB] Maximum number of bytes to snoop in each URB
			(default = 65536).

	usbcore.blinkenlights=
			[USB] Set to cycle leds on hubs (default 0 = off).

	usbcore.old_scheme_first=
			[USB] Start with the old device initialization
			scheme (default 0 = off).

	usbcore.usbfs_memory_mb=
			[USB] Memory limit (in MB) for buffers allocated by
			usbfs (default = 16, 0 = max = 2047).

	usbcore.use_both_schemes=
			[USB] Try the other device initialization scheme
			if the first one fails (default 1 = enabled).

	usbcore.initial_descriptor_timeout=
			[USB] Specifies timeout for the initial 64-byte
			USB_REQ_GET_DESCRIPTOR request in milliseconds
			(default 5000 = 5.0 seconds).

	usbcore.nousb	[USB] Disable the USB subsystem

	usbcore.quirks=
			[USB] A list of quirk entries to augment the built-in
			usb core quirk list. List entries are separated by
			commas. Each entry has the form
			VendorID:ProductID:Flags. The IDs are 4-digit hex
			numbers and Flags is a set of letters. Each letter
			will change the built-in quirk; setting it if it is
			clear and clearing it if it is set. The letters have
			the following meanings:
				a = USB_QUIRK_STRING_FETCH_255 (string
					descriptors must not be fetched using
					a 255-byte read);
				b = USB_QUIRK_RESET_RESUME (device can't resume
					correctly so reset it instead);
				c = USB_QUIRK_NO_SET_INTF (device can't handle
					Set-Interface requests);
				d = USB_QUIRK_CONFIG_INTF_STRINGS (device can't
					handle its Configuration or Interface
					strings);
				e = USB_QUIRK_RESET (device can't be reset
					(e.g morph devices), don't use reset);
				f = USB_QUIRK_HONOR_BNUMINTERFACES (device has
					more interface descriptions than the
					bNumInterfaces count, and can't handle
					talking to these interfaces);
				g = USB_QUIRK_DELAY_INIT (device needs a pause
					during initialization, after we read
					the device descriptor);
				h = USB_QUIRK_LINEAR_UFRAME_INTR_BINTERVAL (For
					high speed and super speed interrupt
					endpoints, the USB 2.0 and USB 3.0 spec
					require the interval in microframes (1
					microframe = 125 microseconds) to be
					calculated as interval = 2 ^
					(bInterval-1).
					Devices with this quirk report their
					bInterval as the result of this
					calculation instead of the exponent
					variable used in the calculation);
				i = USB_QUIRK_DEVICE_QUALIFIER (device can't
					handle device_qualifier descriptor
					requests);
				j = USB_QUIRK_IGNORE_REMOTE_WAKEUP (device
					generates spurious wakeup, ignore
					remote wakeup capability);
				k = USB_QUIRK_NO_LPM (device can't handle Link
					Power Management);
				l = USB_QUIRK_LINEAR_FRAME_INTR_BINTERVAL
					(Device reports its bInterval as linear
					frames instead of the USB 2.0
					calculation);
				m = USB_QUIRK_DISCONNECT_SUSPEND (Device needs
					to be disconnected before suspend to
					prevent spurious wakeup);
				n = USB_QUIRK_DELAY_CTRL_MSG (Device needs a
					pause after every control message);
				o = USB_QUIRK_HUB_SLOW_RESET (Hub needs extra
					delay after resetting its port);
			Example: quirks=0781:5580:bk,0a5c:5834:gij

	usbhid.mousepoll=
			[USBHID] The interval which mice are to be polled at.

	usbhid.jspoll=
			[USBHID] The interval which joysticks are to be polled at.

	usbhid.kbpoll=
			[USBHID] The interval which keyboards are to be polled at.

	usb-storage.delay_use=
			[UMS] The delay in seconds before a new device is
			scanned for Logical Units (default 1).

	usb-storage.quirks=
			[UMS] A list of quirks entries to supplement or
			override the built-in unusual_devs list.  List
			entries are separated by commas.  Each entry has
			the form VID:PID:Flags where VID and PID are Vendor
			and Product ID values (4-digit hex numbers) and
			Flags is a set of characters, each corresponding
			to a common usb-storage quirk flag as follows:
				a = SANE_SENSE (collect more than 18 bytes
					of sense data, not on uas);
				b = BAD_SENSE (don't collect more than 18
					bytes of sense data, not on uas);
				c = FIX_CAPACITY (decrease the reported
					device capacity by one sector);
				d = NO_READ_DISC_INFO (don't use
					READ_DISC_INFO command, not on uas);
				e = NO_READ_CAPACITY_16 (don't use
					READ_CAPACITY_16 command);
				f = NO_REPORT_OPCODES (don't use report opcodes
					command, uas only);
				g = MAX_SECTORS_240 (don't transfer more than
					240 sectors at a time, uas only);
				h = CAPACITY_HEURISTICS (decrease the
					reported device capacity by one
					sector if the number is odd);
				i = IGNORE_DEVICE (don't bind to this
					device);
				j = NO_REPORT_LUNS (don't use report luns
					command, uas only);
				k = NO_SAME (do not use WRITE_SAME, uas only)
				l = NOT_LOCKABLE (don't try to lock and
					unlock ejectable media, not on uas);
				m = MAX_SECTORS_64 (don't transfer more
					than 64 sectors = 32 KB at a time,
					not on uas);
				n = INITIAL_READ10 (force a retry of the
					initial READ(10) command, not on uas);
				o = CAPACITY_OK (accept the capacity
					reported by the device, not on uas);
				p = WRITE_CACHE (the device cache is ON
					by default, not on uas);
				r = IGNORE_RESIDUE (the device reports
					bogus residue values, not on uas);
				s = SINGLE_LUN (the device has only one
					Logical Unit);
				t = NO_ATA_1X (don't allow ATA(12) and ATA(16)
					commands, uas only);
				u = IGNORE_UAS (don't bind to the uas driver);
				w = NO_WP_DETECT (don't test whether the
					medium is write-protected).
				y = ALWAYS_SYNC (issue a SYNCHRONIZE_CACHE
					even if the device claims no cache,
					not on uas)
			Example: quirks=0419:aaf5:rl,0421:0433:rc

	user_debug=	[KNL,ARM]
			Format: <int>
			See arch/arm/Kconfig.debug help text.
				 1 - undefined instruction events
				 2 - system calls
				 4 - invalid data aborts
				 8 - SIGSEGV faults
				16 - SIGBUS faults
			Example: user_debug=31

	userpte=
			[X86] Flags controlling user PTE allocations.

				nohigh = do not allocate PTE pages in
					HIGHMEM regardless of setting
					of CONFIG_HIGHPTE.

	vdso=		[X86,SH,SPARC]
			On X86_32, this is an alias for vdso32=.  Otherwise:

			vdso=1: enable VDSO (the default)
			vdso=0: disable VDSO mapping

	vdso32=		[X86] Control the 32-bit vDSO
			vdso32=1: enable 32-bit VDSO
			vdso32=0 or vdso32=2: disable 32-bit VDSO

			See the help text for CONFIG_COMPAT_VDSO for more
			details.  If CONFIG_COMPAT_VDSO is set, the default is
			vdso32=0; otherwise, the default is vdso32=1.

			For compatibility with older kernels, vdso32=2 is an
			alias for vdso32=0.

			Try vdso32=0 if you encounter an error that says:
			dl_main: Assertion `(void *) ph->p_vaddr == _rtld_local._dl_sysinfo_dso' failed!

	vector=		[IA-64,SMP]
			vector=percpu: enable percpu vector domain

	video=		[FB] Frame buffer configuration
			See Documentation/fb/modedb.rst.

	video.brightness_switch_enabled= [ACPI]
			Format: [0|1]
			If set to 1, on receiving an ACPI notify event
			generated by hotkey, video driver will adjust brightness
			level and then send out the event to user space through
			the allocated input device. If set to 0, video driver
			will only send out the event without touching backlight
			brightness level.
			default: 1

	virtio_mmio.device=
			[VMMIO] Memory mapped virtio (platform) device.

				<size>@<baseaddr>:<irq>[:<id>]
			where:
				<size>     := size (can use standard suffixes
						like K, M and G)
				<baseaddr> := physical base address
				<irq>      := interrupt number (as passed to
						request_irq())
				<id>       := (optional) platform device id
			example:
				virtio_mmio.device=1K@0x100b0000:48:7

			Can be used multiple times for multiple devices.

	vga=		[BOOT,X86-32] Select a particular video mode
			See Documentation/x86/boot.rst and
			Documentation/admin-guide/svga.rst.
			Use vga=ask for menu.
			This is actually a boot loader parameter; the value is
			passed to the kernel using a special protocol.

	vm_debug[=options]	[KNL] Available with CONFIG_DEBUG_VM=y.
			May slow down system boot speed, especially when
			enabled on systems with a large amount of memory.
			All options are enabled by default, and this
			interface is meant to allow for selectively
			enabling or disabling specific virtual memory
			debugging features.

			Available options are:
			  P	Enable page structure init time poisoning
			  -	Disable all of the above options

	vmalloc=nn[KMG]	[KNL,BOOT] Forces the vmalloc area to have an exact
			size of <nn>. This can be used to increase the
			minimum size (128MB on x86). It can also be used to
			decrease the size and leave more room for directly
			mapped kernel RAM.

	vmcp_cma=nn[MG]	[KNL,S390]
			Sets the memory size reserved for contiguous memory
			allocations for the vmcp device driver.

	vmhalt=		[KNL,S390] Perform z/VM CP command after system halt.
			Format: <command>

	vmpanic=	[KNL,S390] Perform z/VM CP command after kernel panic.
			Format: <command>

	vmpoff=		[KNL,S390] Perform z/VM CP command after power off.
			Format: <command>

	vsyscall=	[X86-64]
			Controls the behavior of vsyscalls (i.e. calls to
			fixed addresses of 0xffffffffff600x00 from legacy
			code).  Most statically-linked binaries and older
			versions of glibc use these calls.  Because these
			functions are at fixed addresses, they make nice
			targets for exploits that can control RIP.

			emulate     [default] Vsyscalls turn into traps and are
			            emulated reasonably safely.  The vsyscall
				    page is readable.

			xonly       Vsyscalls turn into traps and are
			            emulated reasonably safely.  The vsyscall
				    page is not readable.

			none        Vsyscalls don't work at all.  This makes
			            them quite hard to use for exploits but
			            might break your system.

	vt.color=	[VT] Default text color.
			Format: 0xYX, X = foreground, Y = background.
			Default: 0x07 = light gray on black.

	vt.cur_default=	[VT] Default cursor shape.
			Format: 0xCCBBAA, where AA, BB, and CC are the same as
			the parameters of the <Esc>[?A;B;Cc escape sequence;
			see VGA-softcursor.txt. Default: 2 = underline.

	vt.default_blu=	[VT]
			Format: <blue0>,<blue1>,<blue2>,...,<blue15>
			Change the default blue palette of the console.
			This is a 16-member array composed of values
			ranging from 0-255.

	vt.default_grn=	[VT]
			Format: <green0>,<green1>,<green2>,...,<green15>
			Change the default green palette of the console.
			This is a 16-member array composed of values
			ranging from 0-255.

	vt.default_red=	[VT]
			Format: <red0>,<red1>,<red2>,...,<red15>
			Change the default red palette of the console.
			This is a 16-member array composed of values
			ranging from 0-255.

	vt.default_utf8=
			[VT]
			Format=<0|1>
			Set system-wide default UTF-8 mode for all tty's.
			Default is 1, i.e. UTF-8 mode is enabled for all
			newly opened terminals.

	vt.global_cursor_default=
			[VT]
			Format=<-1|0|1>
			Set system-wide default for whether a cursor
			is shown on new VTs. Default is -1,
			i.e. cursors will be created by default unless
			overridden by individual drivers. 0 will hide
			cursors, 1 will display them.

	vt.italic=	[VT] Default color for italic text; 0-15.
			Default: 2 = green.

	vt.underline=	[VT] Default color for underlined text; 0-15.
			Default: 3 = cyan.

	watchdog timers	[HW,WDT] For information on watchdog timers,
			see Documentation/watchdog/watchdog-parameters.rst
			or other driver-specific files in the
			Documentation/watchdog/ directory.

	watchdog_thresh=
			[KNL]
			Set the hard lockup detector stall duration
			threshold in seconds. The soft lockup detector
			threshold is set to twice the value. A value of 0
			disables both lockup detectors. Default is 10
			seconds.

	workqueue.watchdog_thresh=
			If CONFIG_WQ_WATCHDOG is configured, workqueue can
			warn stall conditions and dump internal state to
			help debugging.  0 disables workqueue stall
			detection; otherwise, it's the stall threshold
			duration in seconds.  The default value is 30 and
			it can be updated at runtime by writing to the
			corresponding sysfs file.

	workqueue.disable_numa
			By default, all work items queued to unbound
			workqueues are affine to the NUMA nodes they're
			issued on, which results in better behavior in
			general.  If NUMA affinity needs to be disabled for
			whatever reason, this option can be used.  Note
			that this also can be controlled per-workqueue for
			workqueues visible under /sys/bus/workqueue/.

	workqueue.power_efficient
			Per-cpu workqueues are generally preferred because
			they show better performance thanks to cache
			locality; unfortunately, per-cpu workqueues tend to
			be more power hungry than unbound workqueues.

			Enabling this makes the per-cpu workqueues which
			were observed to contribute significantly to power
			consumption unbound, leading to measurably lower
			power usage at the cost of small performance
			overhead.

			The default value of this parameter is determined by
			the config option CONFIG_WQ_POWER_EFFICIENT_DEFAULT.

	workqueue.debug_force_rr_cpu
			Workqueue used to implicitly guarantee that work
			items queued without explicit CPU specified are put
			on the local CPU.  This guarantee is no longer true
			and while local CPU is still preferred work items
			may be put on foreign CPUs.  This debug option
			forces round-robin CPU selection to flush out
			usages which depend on the now broken guarantee.
			When enabled, memory and cache locality will be
			impacted.

	x2apic_phys	[X86-64,APIC] Use x2apic physical mode instead of
			default x2apic cluster mode on platforms
			supporting x2apic.

	xen_512gb_limit		[KNL,X86-64,XEN]
			Restricts the kernel running paravirtualized under Xen
			to use only up to 512 GB of RAM. The reason to do so is
			crash analysis tools and Xen tools for doing domain
			save/restore/migration must be enabled to handle larger
			domains.

	xen_emul_unplug=		[HW,X86,XEN]
			Unplug Xen emulated devices
			Format: [unplug0,][unplug1]
			ide-disks -- unplug primary master IDE devices
			aux-ide-disks -- unplug non-primary-master IDE devices
			nics -- unplug network devices
			all -- unplug all emulated devices (NICs and IDE disks)
			unnecessary -- unplugging emulated devices is
				unnecessary even if the host did not respond to
				the unplug protocol
			never -- do not unplug even if version check succeeds

	xen_legacy_crash	[X86,XEN]
			Crash from Xen panic notifier, without executing late
			panic() code such as dumping handler.

	xen_msr_safe=	[X86,XEN]
			Format: <bool>
			Select whether to always use non-faulting (safe) MSR
			access functions when running as Xen PV guest. The
			default value is controlled by CONFIG_XEN_PV_MSR_SAFE.

	xen_nopvspin	[X86,XEN]
			Disables the qspinlock slowpath using Xen PV optimizations.
			This parameter is obsoleted by "nopvspin" parameter, which
			has equivalent effect for XEN platform.

	xen_nopv	[X86]
			Disables the PV optimizations forcing the HVM guest to
			run as generic HVM guest with no PV drivers.
			This option is obsoleted by the "nopv" option, which
			has equivalent effect for XEN platform.

	xen_no_vector_callback
			[KNL,X86,XEN] Disable the vector callback for Xen
			event channel interrupts.

	xen_scrub_pages=	[XEN]
			Boolean option to control scrubbing pages before giving them back
			to Xen, for use by other domains. Can be also changed at runtime
			with /sys/devices/system/xen_memory/xen_memory0/scrub_pages.
			Default value controlled with CONFIG_XEN_SCRUB_PAGES_DEFAULT.

	xen_timer_slop=	[X86-64,XEN]
			Set the timer slop (in nanoseconds) for the virtual Xen
			timers (default is 100000). This adjusts the minimum
			delta of virtualized Xen timers, where lower values
			improve timer resolution at the expense of processing
			more timer interrupts.

	xen.balloon_boot_timeout= [XEN]
			The time (in seconds) to wait before giving up to boot
			in case initial ballooning fails to free enough memory.
			Applies only when running as HVM or PVH guest and
			started with less memory configured than allowed at
			max. Default is 180.

	xen.event_eoi_delay=	[XEN]
			How long to delay EOI handling in case of event
			storms (jiffies). Default is 10.

	xen.event_loop_timeout=	[XEN]
			After which time (jiffies) the event handling loop
			should start to delay EOI handling. Default is 2.

	xen.fifo_events=	[XEN]
			Boolean parameter to disable using fifo event handling
			even if available. Normally fifo event handling is
			preferred over the 2-level event handling, as it is
			fairer and the number of possible event channels is
			much higher. Default is on (use fifo events).

	nopv=		[X86,XEN,KVM,HYPER_V,VMWARE]
			Disables the PV optimizations forcing the guest to run
			as generic guest with no PV drivers. Currently support
			XEN HVM, KVM, HYPER_V and VMWARE guest.

	nopvspin	[X86,XEN,KVM]
			Disables the qspinlock slow path using PV optimizations
			which allow the hypervisor to 'idle' the guest on lock
			contention.

	xirc2ps_cs=	[NET,PCMCIA]
			Format:
			<irq>,<irq_mask>,<io>,<full_duplex>,<do_sound>,<lockup_hack>[,<irq2>[,<irq3>[,<irq4>]]]

	xive=		[PPC]
			By default on POWER9 and above, the kernel will
			natively use the XIVE interrupt controller. This option
			allows the fallback firmware mode to be used:

			off       Fallback to firmware control of XIVE interrupt
				  controller on both pseries and powernv
				  platforms. Only useful on POWER9 and above.

	xive.store-eoi=off	[PPC]
			By default on POWER10 and above, the kernel will use
			stores for EOI handling when the XIVE interrupt mode
			is active. This option allows the XIVE driver to use
			loads instead, as on POWER9.

	xhci-hcd.quirks		[USB,KNL]
			A hex value specifying bitmask with supplemental xhci
			host controller quirks. Meaning of each bit can be
			consulted in header drivers/usb/host/xhci.h.

	xmon		[PPC]
			Format: { early | on | rw | ro | off }
			Controls if xmon debugger is enabled. Default is off.
			Passing only "xmon" is equivalent to "xmon=early".
			early	Call xmon as early as possible on boot; xmon
				debugger is called from setup_arch().
			on	xmon debugger hooks will be installed so xmon
				is only called on a kernel crash. Default mode,
				i.e. either "ro" or "rw" mode, is controlled
				with CONFIG_XMON_DEFAULT_RO_MODE.
			rw	xmon debugger hooks will be installed so xmon
				is called only on a kernel crash, mode is write,
				meaning SPR registers, memory and, other data
				can be written using xmon commands.
			ro 	same as "rw" option above but SPR registers,
				memory, and other data can't be written using
				xmon commands.
			off	xmon is disabled.

	amd_pstate=	[X86]
			disable
			  Do not enable amd_pstate as the default
			  scaling driver for the supported processors
			passive
			  Use amd_pstate as a scaling driver, driver requests a
			  desired performance on this abstract scale and the power
			  management firmware translates the requests into actual
			  hardware states (core frequency, data fabric and memory
			  clocks etc.)<|MERGE_RESOLUTION|>--- conflicted
+++ resolved
@@ -3312,8 +3312,6 @@
 			For details see:
 			Documentation/admin-guide/hw-vuln/processor_mmio_stale_data.rst
 
-<<<<<<< HEAD
-=======
 	module.async_probe=<bool>
 			[KNL] When set to true, modules will use async probing
 			by default. To enable/disable async probing for a
@@ -3323,7 +3321,6 @@
 			specified, <module>.async_probe takes precedence for
 			the specific module.
 
->>>>>>> d60c95ef
 	module.sig_enforce
 			[KNL] When CONFIG_MODULE_SIG is set, this means that
 			modules without (valid) signatures will fail to load.
