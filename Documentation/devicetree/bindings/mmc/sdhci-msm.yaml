--- conflicted
+++ resolved
@@ -30,10 +30,7 @@
               - qcom,msm8992-sdhci
               - qcom,msm8994-sdhci
               - qcom,msm8996-sdhci
-<<<<<<< HEAD
-=======
               - qcom,msm8998-sdhci
->>>>>>> e6f4ff3f
           - const: qcom,sdhci-msm-v4 # for sdcc versions less than 5.0
       - items:
           - enum:
@@ -48,10 +45,7 @@
               - qcom,sm6350-sdhci
               - qcom,sm8150-sdhci
               - qcom,sm8250-sdhci
-<<<<<<< HEAD
-=======
               - qcom,sm8450-sdhci
->>>>>>> e6f4ff3f
           - const: qcom,sdhci-msm-v5 # for sdcc version 5.0
 
   reg:
@@ -61,28 +55,6 @@
   reg-names:
     minItems: 1
     maxItems: 4
-
-  reg-names:
-    minItems: 1
-    maxItems: 4
-    oneOf:
-      - items:
-          - const: hc_mem
-      - items:
-          - const: hc_mem
-          - const: core_mem
-      - items:
-          - const: hc_mem
-          - const: cqe_mem
-      - items:
-          - const: hc_mem
-          - const: cqe_mem
-          - const: ice_mem
-      - items:
-          - const: hc_mem
-          - const: core_mem
-          - const: cqe_mem
-          - const: ice_mem
 
   clocks:
     minItems: 3
@@ -165,11 +137,8 @@
 
   max-frequency: true
 
-<<<<<<< HEAD
-=======
   operating-points-v2: true
 
->>>>>>> e6f4ff3f
 patternProperties:
   '^opp-table(-[a-z0-9]+)?$':
     if:
@@ -192,8 +161,6 @@
 allOf:
   - $ref: mmc-controller.yaml#
 
-<<<<<<< HEAD
-=======
   - if:
       properties:
         compatible:
@@ -231,7 +198,6 @@
             - const: cqhci
             - const: ice
 
->>>>>>> e6f4ff3f
 unevaluatedProperties: false
 
 examples:
