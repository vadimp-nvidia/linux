--- conflicted
+++ resolved
@@ -58,11 +58,7 @@
           $ref: "/schemas/types.yaml#/definitions/string"
           enum: [ ADC0, ADC1, ADC10, ADC11, ADC12, ADC13, ADC14, ADC15, ADC2,
                   ADC3, ADC4, ADC5, ADC6, ADC7, ADC8, ADC9, BMCINT, EMMCG1, EMMCG4,
-<<<<<<< HEAD
-                  EMMCG8, ESPI, ESPIALT, FSI1, FSI2, FWSPIABR, FWSPID, FWSPIWP,
-=======
                   EMMCG8, ESPI, ESPIALT, FSI1, FSI2, FWQSPI, FWSPIABR, FWSPID, FWSPIWP,
->>>>>>> d60c95ef
                   GPIT0, GPIT1, GPIT2, GPIT3, GPIT4, GPIT5, GPIT6, GPIT7, GPIU0, GPIU1,
                   GPIU2, GPIU3, GPIU4, GPIU5, GPIU6, GPIU7, HVI3C3, HVI3C4, I2C1, I2C10,
                   I2C11, I2C12, I2C13, I2C14, I2C15, I2C16, I2C2, I2C3, I2C4, I2C5,
