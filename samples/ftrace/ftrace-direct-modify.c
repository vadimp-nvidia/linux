--- conflicted
+++ resolved
@@ -3,9 +3,6 @@
 #include <linux/kthread.h>
 #include <linux/ftrace.h>
 #include <asm/asm-offsets.h>
-
-extern void my_direct_func1(void);
-extern void my_direct_func2(void);
 
 extern void my_direct_func1(void);
 extern void my_direct_func2(void);
@@ -41,10 +38,7 @@
 "	leave\n"
 "	.size		my_tramp1, .-my_tramp1\n"
 	ASM_RET
-<<<<<<< HEAD
-=======
 
->>>>>>> d60c95ef
 "	.type		my_tramp2, @function\n"
 "	.globl		my_tramp2\n"
 "   my_tramp2:"
