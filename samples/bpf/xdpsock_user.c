--- conflicted
+++ resolved
@@ -1993,8 +1993,6 @@
 			exit_with_error(ret);
 	}
 
-<<<<<<< HEAD
-=======
 	/* Configure sched priority for better wake-up accuracy */
 	memset(&schparam, 0, sizeof(schparam));
 	schparam.sched_priority = opt_schprio;
@@ -2004,7 +2002,6 @@
 			errno, opt_schprio, strerror(errno));
 		goto out;
 	}
->>>>>>> 77b5472d
 
 	if (opt_bench == BENCH_RXDROP)
 		rx_drop_all();
