--- conflicted
+++ resolved
@@ -48,11 +48,8 @@
 #include <linux/slab.h>
 #include <linux/sort.h>
 #include <linux/bsearch.h>
-<<<<<<< HEAD
-=======
 #include <linux/io.h>
 #include <linux/lockdep.h>
->>>>>>> f7688b48
 #include <linux/kthread.h>
 
 #include <asm/processor.h>
@@ -719,11 +716,7 @@
 		rcu_assign_pointer(kvm->buses[i],
 			kzalloc(sizeof(struct kvm_io_bus), GFP_KERNEL_ACCOUNT));
 		if (!kvm->buses[i])
-<<<<<<< HEAD
-			goto out_err_no_mmu_notifier;
-=======
 			goto out_err_no_arch_destroy_vm;
->>>>>>> f7688b48
 	}
 
 	r = kvm_arch_init_vm(kvm, type);
@@ -760,13 +753,6 @@
 		mmu_notifier_unregister(&kvm->mmu_notifier, current->mm);
 #endif
 out_err_no_mmu_notifier:
-<<<<<<< HEAD
-	cleanup_srcu_struct(&kvm->irq_srcu);
-out_err_no_irq_srcu:
-	cleanup_srcu_struct(&kvm->srcu);
-out_err_no_srcu:
-=======
->>>>>>> f7688b48
 	hardware_disable_all();
 out_err_no_disable:
 	kvm_arch_destroy_vm(kvm);
@@ -956,11 +942,7 @@
 		int as_id, struct kvm_memslots *slots)
 {
 	struct kvm_memslots *old_memslots = __kvm_memslots(kvm, as_id);
-<<<<<<< HEAD
-	u64 gen;
-=======
 	u64 gen = old_memslots->generation;
->>>>>>> f7688b48
 
 	WARN_ON(gen & KVM_MEMSLOT_GEN_UPDATE_IN_PROGRESS);
 	slots->generation = gen | KVM_MEMSLOT_GEN_UPDATE_IN_PROGRESS;
@@ -983,11 +965,7 @@
 	 * space 0 will use generations 0, 2, 4, ... while address space 1 will
 	 * use generations 1, 3, 5, ...
 	 */
-<<<<<<< HEAD
-	gen = slots->generation + KVM_ADDRESS_SPACE_NUM * 2 - 1;
-=======
 	gen += KVM_ADDRESS_SPACE_NUM;
->>>>>>> f7688b48
 
 	kvm_arch_memslots_updated(kvm, gen);
 
@@ -3252,11 +3230,8 @@
 	case KVM_CAP_MULTI_ADDRESS_SPACE:
 		return KVM_ADDRESS_SPACE_NUM;
 #endif
-<<<<<<< HEAD
-=======
 	case KVM_CAP_NR_MEMSLOTS:
 		return KVM_USER_MEM_SLOTS;
->>>>>>> f7688b48
 	default:
 		break;
 	}
@@ -4251,11 +4226,7 @@
 	add_uevent_var(env, "PID=%d", kvm->userspace_pid);
 
 	if (!IS_ERR_OR_NULL(kvm->debugfs_dentry)) {
-<<<<<<< HEAD
-		char *tmp, *p = kmalloc(PATH_MAX, GFP_KERNEL);
-=======
 		char *tmp, *p = kmalloc(PATH_MAX, GFP_KERNEL_ACCOUNT);
->>>>>>> f7688b48
 
 		if (p) {
 			tmp = dentry_path_raw(kvm->debugfs_dentry, p, PATH_MAX);
