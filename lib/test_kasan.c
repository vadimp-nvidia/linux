// SPDX-License-Identifier: GPL-2.0-only
/*
 *
 * Copyright (c) 2014 Samsung Electronics Co., Ltd.
 * Author: Andrey Ryabinin <a.ryabinin@samsung.com>
 */

#include <linux/bitops.h>
#include <linux/delay.h>
#include <linux/kasan.h>
#include <linux/kernel.h>
#include <linux/mm.h>
#include <linux/mman.h>
#include <linux/module.h>
#include <linux/printk.h>
#include <linux/slab.h>
#include <linux/string.h>
#include <linux/uaccess.h>
#include <linux/io.h>
#include <linux/vmalloc.h>

#include <asm/page.h>

#include <kunit/test.h>

#include "../mm/kasan/kasan.h"

#define OOB_TAG_OFF (IS_ENABLED(CONFIG_KASAN_GENERIC) ? 0 : KASAN_SHADOW_SCALE_SIZE)

/*
 * We assign some test results to these globals to make sure the tests
 * are not eliminated as dead code.
<<<<<<< HEAD
 */

int kasan_int_result;
void *kasan_ptr_result;

/*
 * Note: test functions are marked noinline so that their names appear in
 * reports.
=======
>>>>>>> d1988041
 */

void *kasan_ptr_result;
int kasan_int_result;

static struct kunit_resource resource;
static struct kunit_kasan_expectation fail_data;
static bool multishot;

static int kasan_test_init(struct kunit *test)
{
	/*
	 * Temporarily enable multi-shot mode and set panic_on_warn=0.
	 * Otherwise, we'd only get a report for the first case.
	 */
	multishot = kasan_save_enable_multi_shot();

	return 0;
}

static void kasan_test_exit(struct kunit *test)
{
	kasan_restore_multi_shot(multishot);
}

/**
 * KUNIT_EXPECT_KASAN_FAIL() - Causes a test failure when the expression does
 * not cause a KASAN error. This uses a KUnit resource named "kasan_data." Do
 * Do not use this name for a KUnit resource outside here.
 *
 */
#define KUNIT_EXPECT_KASAN_FAIL(test, condition) do { \
	fail_data.report_expected = true; \
	fail_data.report_found = false; \
	kunit_add_named_resource(test, \
				NULL, \
				NULL, \
				&resource, \
				"kasan_data", &fail_data); \
	condition; \
	KUNIT_EXPECT_EQ(test, \
			fail_data.report_expected, \
			fail_data.report_found); \
} while (0)

static void kmalloc_oob_right(struct kunit *test)
{
	char *ptr;
	size_t size = 123;

	ptr = kmalloc(size, GFP_KERNEL);
	KUNIT_ASSERT_NOT_ERR_OR_NULL(test, ptr);

	KUNIT_EXPECT_KASAN_FAIL(test, ptr[size + OOB_TAG_OFF] = 'x');
	kfree(ptr);
}

static void kmalloc_oob_left(struct kunit *test)
{
	char *ptr;
	size_t size = 15;

	ptr = kmalloc(size, GFP_KERNEL);
	KUNIT_ASSERT_NOT_ERR_OR_NULL(test, ptr);

	KUNIT_EXPECT_KASAN_FAIL(test, *ptr = *(ptr - 1));
	kfree(ptr);
}

static void kmalloc_node_oob_right(struct kunit *test)
{
	char *ptr;
	size_t size = 4096;

	ptr = kmalloc_node(size, GFP_KERNEL, 0);
	KUNIT_ASSERT_NOT_ERR_OR_NULL(test, ptr);

	KUNIT_EXPECT_KASAN_FAIL(test, ptr[size] = 0);
	kfree(ptr);
}

static void kmalloc_pagealloc_oob_right(struct kunit *test)
{
	char *ptr;
	size_t size = KMALLOC_MAX_CACHE_SIZE + 10;

	if (!IS_ENABLED(CONFIG_SLUB)) {
		kunit_info(test, "CONFIG_SLUB is not enabled.");
		return;
	}

	/* Allocate a chunk that does not fit into a SLUB cache to trigger
	 * the page allocator fallback.
	 */
	ptr = kmalloc(size, GFP_KERNEL);
	KUNIT_ASSERT_NOT_ERR_OR_NULL(test, ptr);

	KUNIT_EXPECT_KASAN_FAIL(test, ptr[size + OOB_TAG_OFF] = 0);
	kfree(ptr);
}

static void kmalloc_pagealloc_uaf(struct kunit *test)
{
	char *ptr;
	size_t size = KMALLOC_MAX_CACHE_SIZE + 10;

	if (!IS_ENABLED(CONFIG_SLUB)) {
		kunit_info(test, "CONFIG_SLUB is not enabled.");
		return;
	}

	ptr = kmalloc(size, GFP_KERNEL);
	KUNIT_ASSERT_NOT_ERR_OR_NULL(test, ptr);

	kfree(ptr);
	KUNIT_EXPECT_KASAN_FAIL(test, ptr[0] = 0);
}

static void kmalloc_pagealloc_invalid_free(struct kunit *test)
{
	char *ptr;
	size_t size = KMALLOC_MAX_CACHE_SIZE + 10;

	if (!IS_ENABLED(CONFIG_SLUB)) {
		kunit_info(test, "CONFIG_SLUB is not enabled.");
		return;
	}

	ptr = kmalloc(size, GFP_KERNEL);
	KUNIT_ASSERT_NOT_ERR_OR_NULL(test, ptr);

	KUNIT_EXPECT_KASAN_FAIL(test, kfree(ptr + 1));
}

static void kmalloc_large_oob_right(struct kunit *test)
{
	char *ptr;
	size_t size = KMALLOC_MAX_CACHE_SIZE - 256;
	/* Allocate a chunk that is large enough, but still fits into a slab
	 * and does not trigger the page allocator fallback in SLUB.
	 */
	ptr = kmalloc(size, GFP_KERNEL);
	KUNIT_ASSERT_NOT_ERR_OR_NULL(test, ptr);

	KUNIT_EXPECT_KASAN_FAIL(test, ptr[size] = 0);
	kfree(ptr);
}

static void kmalloc_oob_krealloc_more(struct kunit *test)
{
	char *ptr1, *ptr2;
	size_t size1 = 17;
	size_t size2 = 19;

	ptr1 = kmalloc(size1, GFP_KERNEL);
	KUNIT_ASSERT_NOT_ERR_OR_NULL(test, ptr1);

	ptr2 = krealloc(ptr1, size2, GFP_KERNEL);
<<<<<<< HEAD
	if (!ptr1 || !ptr2) {
		pr_err("Allocation failed\n");
		kfree(ptr1);
		kfree(ptr2);
		return;
	}
=======
	KUNIT_ASSERT_NOT_ERR_OR_NULL(test, ptr2);
>>>>>>> d1988041

	KUNIT_EXPECT_KASAN_FAIL(test, ptr2[size2 + OOB_TAG_OFF] = 'x');
	kfree(ptr2);
}

static void kmalloc_oob_krealloc_less(struct kunit *test)
{
	char *ptr1, *ptr2;
	size_t size1 = 17;
	size_t size2 = 15;

	ptr1 = kmalloc(size1, GFP_KERNEL);
	KUNIT_ASSERT_NOT_ERR_OR_NULL(test, ptr1);

	ptr2 = krealloc(ptr1, size2, GFP_KERNEL);
	KUNIT_ASSERT_NOT_ERR_OR_NULL(test, ptr2);

	KUNIT_EXPECT_KASAN_FAIL(test, ptr2[size2 + OOB_TAG_OFF] = 'x');
	kfree(ptr2);
}

static void kmalloc_oob_16(struct kunit *test)
{
	struct {
		u64 words[2];
	} *ptr1, *ptr2;

	/* This test is specifically crafted for the generic mode. */
	if (!IS_ENABLED(CONFIG_KASAN_GENERIC)) {
		kunit_info(test, "CONFIG_KASAN_GENERIC required\n");
		return;
	}

	ptr1 = kmalloc(sizeof(*ptr1) - 3, GFP_KERNEL);
	KUNIT_ASSERT_NOT_ERR_OR_NULL(test, ptr1);

	ptr2 = kmalloc(sizeof(*ptr2), GFP_KERNEL);
	KUNIT_ASSERT_NOT_ERR_OR_NULL(test, ptr2);

	KUNIT_EXPECT_KASAN_FAIL(test, *ptr1 = *ptr2);
	kfree(ptr1);
	kfree(ptr2);
}

static void kmalloc_uaf_16(struct kunit *test)
{
	struct {
		u64 words[2];
	} *ptr1, *ptr2;

	ptr1 = kmalloc(sizeof(*ptr1), GFP_KERNEL);
	KUNIT_ASSERT_NOT_ERR_OR_NULL(test, ptr1);

	ptr2 = kmalloc(sizeof(*ptr2), GFP_KERNEL);
	KUNIT_ASSERT_NOT_ERR_OR_NULL(test, ptr2);
	kfree(ptr2);

	KUNIT_EXPECT_KASAN_FAIL(test, *ptr1 = *ptr2);
	kfree(ptr1);
}

static void kmalloc_oob_memset_2(struct kunit *test)
{
	char *ptr;
	size_t size = 8;

	ptr = kmalloc(size, GFP_KERNEL);
	KUNIT_ASSERT_NOT_ERR_OR_NULL(test, ptr);

	KUNIT_EXPECT_KASAN_FAIL(test, memset(ptr + 7 + OOB_TAG_OFF, 0, 2));
	kfree(ptr);
}

static void kmalloc_oob_memset_4(struct kunit *test)
{
	char *ptr;
	size_t size = 8;

	ptr = kmalloc(size, GFP_KERNEL);
	KUNIT_ASSERT_NOT_ERR_OR_NULL(test, ptr);

	KUNIT_EXPECT_KASAN_FAIL(test, memset(ptr + 5 + OOB_TAG_OFF, 0, 4));
	kfree(ptr);
}


static void kmalloc_oob_memset_8(struct kunit *test)
{
	char *ptr;
	size_t size = 8;

	ptr = kmalloc(size, GFP_KERNEL);
	KUNIT_ASSERT_NOT_ERR_OR_NULL(test, ptr);

	KUNIT_EXPECT_KASAN_FAIL(test, memset(ptr + 1 + OOB_TAG_OFF, 0, 8));
	kfree(ptr);
}

static void kmalloc_oob_memset_16(struct kunit *test)
{
	char *ptr;
	size_t size = 16;

	ptr = kmalloc(size, GFP_KERNEL);
	KUNIT_ASSERT_NOT_ERR_OR_NULL(test, ptr);

	KUNIT_EXPECT_KASAN_FAIL(test, memset(ptr + 1 + OOB_TAG_OFF, 0, 16));
	kfree(ptr);
}

static void kmalloc_oob_in_memset(struct kunit *test)
{
	char *ptr;
	size_t size = 666;

	ptr = kmalloc(size, GFP_KERNEL);
	KUNIT_ASSERT_NOT_ERR_OR_NULL(test, ptr);

	KUNIT_EXPECT_KASAN_FAIL(test, memset(ptr, 0, size + 5 + OOB_TAG_OFF));
	kfree(ptr);
}

static void kmalloc_memmove_invalid_size(struct kunit *test)
{
	char *ptr;
	size_t size = 64;
	volatile size_t invalid_size = -2;

	ptr = kmalloc(size, GFP_KERNEL);
	KUNIT_ASSERT_NOT_ERR_OR_NULL(test, ptr);

	memset((char *)ptr, 0, 64);

	KUNIT_EXPECT_KASAN_FAIL(test,
		memmove((char *)ptr, (char *)ptr + 4, invalid_size));
	kfree(ptr);
}

static void kmalloc_uaf(struct kunit *test)
{
	char *ptr;
	size_t size = 10;

	ptr = kmalloc(size, GFP_KERNEL);
	KUNIT_ASSERT_NOT_ERR_OR_NULL(test, ptr);

	kfree(ptr);
	KUNIT_EXPECT_KASAN_FAIL(test, *(ptr + 8) = 'x');
}

static void kmalloc_uaf_memset(struct kunit *test)
{
	char *ptr;
	size_t size = 33;

	ptr = kmalloc(size, GFP_KERNEL);
	KUNIT_ASSERT_NOT_ERR_OR_NULL(test, ptr);

	kfree(ptr);
	KUNIT_EXPECT_KASAN_FAIL(test, memset(ptr, 0, size));
}

static void kmalloc_uaf2(struct kunit *test)
{
	char *ptr1, *ptr2;
	size_t size = 43;

	ptr1 = kmalloc(size, GFP_KERNEL);
	KUNIT_ASSERT_NOT_ERR_OR_NULL(test, ptr1);

	kfree(ptr1);

	ptr2 = kmalloc(size, GFP_KERNEL);
	KUNIT_ASSERT_NOT_ERR_OR_NULL(test, ptr2);

	KUNIT_EXPECT_KASAN_FAIL(test, ptr1[40] = 'x');
	KUNIT_EXPECT_PTR_NE(test, ptr1, ptr2);

	kfree(ptr2);
}

static void kfree_via_page(struct kunit *test)
{
	char *ptr;
	size_t size = 8;
	struct page *page;
	unsigned long offset;

	ptr = kmalloc(size, GFP_KERNEL);
	KUNIT_ASSERT_NOT_ERR_OR_NULL(test, ptr);

	page = virt_to_page(ptr);
	offset = offset_in_page(ptr);
	kfree(page_address(page) + offset);
}

static void kfree_via_phys(struct kunit *test)
{
	char *ptr;
	size_t size = 8;
	phys_addr_t phys;

	ptr = kmalloc(size, GFP_KERNEL);
	KUNIT_ASSERT_NOT_ERR_OR_NULL(test, ptr);

	phys = virt_to_phys(ptr);
	kfree(phys_to_virt(phys));
}

static void kmem_cache_oob(struct kunit *test)
{
	char *p;
	size_t size = 200;
	struct kmem_cache *cache = kmem_cache_create("test_cache",
						size, 0,
						0, NULL);
	KUNIT_ASSERT_NOT_ERR_OR_NULL(test, cache);
	p = kmem_cache_alloc(cache, GFP_KERNEL);
	if (!p) {
		kunit_err(test, "Allocation failed: %s\n", __func__);
		kmem_cache_destroy(cache);
		return;
	}

	KUNIT_EXPECT_KASAN_FAIL(test, *p = p[size + OOB_TAG_OFF]);
	kmem_cache_free(cache, p);
	kmem_cache_destroy(cache);
}

static void memcg_accounted_kmem_cache(struct kunit *test)
{
	int i;
	char *p;
	size_t size = 200;
	struct kmem_cache *cache;

	cache = kmem_cache_create("test_cache", size, 0, SLAB_ACCOUNT, NULL);
	KUNIT_ASSERT_NOT_ERR_OR_NULL(test, cache);

	/*
	 * Several allocations with a delay to allow for lazy per memcg kmem
	 * cache creation.
	 */
	for (i = 0; i < 5; i++) {
		p = kmem_cache_alloc(cache, GFP_KERNEL);
		if (!p)
			goto free_cache;

		kmem_cache_free(cache, p);
		msleep(100);
	}

free_cache:
	kmem_cache_destroy(cache);
}

static char global_array[10];

static void kasan_global_oob(struct kunit *test)
{
	volatile int i = 3;
	char *p = &global_array[ARRAY_SIZE(global_array) + i];

	/* Only generic mode instruments globals. */
	if (!IS_ENABLED(CONFIG_KASAN_GENERIC)) {
		kunit_info(test, "CONFIG_KASAN_GENERIC required");
		return;
	}

	KUNIT_EXPECT_KASAN_FAIL(test, *(volatile char *)p);
}

static void ksize_unpoisons_memory(struct kunit *test)
{
	char *ptr;
	size_t size = 123, real_size;

	ptr = kmalloc(size, GFP_KERNEL);
	KUNIT_ASSERT_NOT_ERR_OR_NULL(test, ptr);
	real_size = ksize(ptr);
	/* This access doesn't trigger an error. */
	ptr[size] = 'x';
	/* This one does. */
	KUNIT_EXPECT_KASAN_FAIL(test, ptr[real_size] = 'y');
	kfree(ptr);
}

static void kasan_stack_oob(struct kunit *test)
{
	char stack_array[10];
	volatile int i = OOB_TAG_OFF;
	char *p = &stack_array[ARRAY_SIZE(stack_array) + i];

	if (!IS_ENABLED(CONFIG_KASAN_STACK)) {
		kunit_info(test, "CONFIG_KASAN_STACK is not enabled");
		return;
	}

	KUNIT_EXPECT_KASAN_FAIL(test, *(volatile char *)p);
}

static void kasan_alloca_oob_left(struct kunit *test)
{
	volatile int i = 10;
	char alloca_array[i];
	char *p = alloca_array - 1;

	/* Only generic mode instruments dynamic allocas. */
	if (!IS_ENABLED(CONFIG_KASAN_GENERIC)) {
		kunit_info(test, "CONFIG_KASAN_GENERIC required");
		return;
	}

	if (!IS_ENABLED(CONFIG_KASAN_STACK)) {
		kunit_info(test, "CONFIG_KASAN_STACK is not enabled");
		return;
	}

	KUNIT_EXPECT_KASAN_FAIL(test, *(volatile char *)p);
}

static void kasan_alloca_oob_right(struct kunit *test)
{
	volatile int i = 10;
	char alloca_array[i];
	char *p = alloca_array + i;

	/* Only generic mode instruments dynamic allocas. */
	if (!IS_ENABLED(CONFIG_KASAN_GENERIC)) {
		kunit_info(test, "CONFIG_KASAN_GENERIC required");
		return;
	}

	if (!IS_ENABLED(CONFIG_KASAN_STACK)) {
		kunit_info(test, "CONFIG_KASAN_STACK is not enabled");
		return;
	}

	KUNIT_EXPECT_KASAN_FAIL(test, *(volatile char *)p);
}

static void kmem_cache_double_free(struct kunit *test)
{
	char *p;
	size_t size = 200;
	struct kmem_cache *cache;

	cache = kmem_cache_create("test_cache", size, 0, 0, NULL);
	KUNIT_ASSERT_NOT_ERR_OR_NULL(test, cache);

	p = kmem_cache_alloc(cache, GFP_KERNEL);
	if (!p) {
		kunit_err(test, "Allocation failed: %s\n", __func__);
		kmem_cache_destroy(cache);
		return;
	}

	kmem_cache_free(cache, p);
	KUNIT_EXPECT_KASAN_FAIL(test, kmem_cache_free(cache, p));
	kmem_cache_destroy(cache);
}

static void kmem_cache_invalid_free(struct kunit *test)
{
	char *p;
	size_t size = 200;
	struct kmem_cache *cache;

	cache = kmem_cache_create("test_cache", size, 0, SLAB_TYPESAFE_BY_RCU,
				  NULL);
	KUNIT_ASSERT_NOT_ERR_OR_NULL(test, cache);

	p = kmem_cache_alloc(cache, GFP_KERNEL);
	if (!p) {
		kunit_err(test, "Allocation failed: %s\n", __func__);
		kmem_cache_destroy(cache);
		return;
	}

	/* Trigger invalid free, the object doesn't get freed */
	KUNIT_EXPECT_KASAN_FAIL(test, kmem_cache_free(cache, p + 1));

	/*
	 * Properly free the object to prevent the "Objects remaining in
	 * test_cache on __kmem_cache_shutdown" BUG failure.
	 */
	kmem_cache_free(cache, p);

	kmem_cache_destroy(cache);
}

static void kasan_memchr(struct kunit *test)
{
	char *ptr;
	size_t size = 24;

	/* See https://bugzilla.kernel.org/show_bug.cgi?id=206337 */
	if (IS_ENABLED(CONFIG_AMD_MEM_ENCRYPT)) {
		kunit_info(test,
			"str* functions are not instrumented with CONFIG_AMD_MEM_ENCRYPT");
		return;
	}

	if (OOB_TAG_OFF)
		size = round_up(size, OOB_TAG_OFF);

	ptr = kmalloc(size, GFP_KERNEL | __GFP_ZERO);
	KUNIT_ASSERT_NOT_ERR_OR_NULL(test, ptr);

	KUNIT_EXPECT_KASAN_FAIL(test,
		kasan_ptr_result = memchr(ptr, '1', size + 1));

<<<<<<< HEAD
	kasan_ptr_result = memchr(ptr, '1', size + 1);
=======
>>>>>>> d1988041
	kfree(ptr);
}

static void kasan_memcmp(struct kunit *test)
{
	char *ptr;
	size_t size = 24;
	int arr[9];

	/* See https://bugzilla.kernel.org/show_bug.cgi?id=206337 */
	if (IS_ENABLED(CONFIG_AMD_MEM_ENCRYPT)) {
		kunit_info(test,
			"str* functions are not instrumented with CONFIG_AMD_MEM_ENCRYPT");
		return;
	}

	if (OOB_TAG_OFF)
		size = round_up(size, OOB_TAG_OFF);

	ptr = kmalloc(size, GFP_KERNEL | __GFP_ZERO);
	KUNIT_ASSERT_NOT_ERR_OR_NULL(test, ptr);
	memset(arr, 0, sizeof(arr));
<<<<<<< HEAD
	kasan_int_result = memcmp(ptr, arr, size + 1);
=======

	KUNIT_EXPECT_KASAN_FAIL(test,
		kasan_int_result = memcmp(ptr, arr, size+1));
>>>>>>> d1988041
	kfree(ptr);
}

static void kasan_strings(struct kunit *test)
{
	char *ptr;
	size_t size = 24;

	/* See https://bugzilla.kernel.org/show_bug.cgi?id=206337 */
	if (IS_ENABLED(CONFIG_AMD_MEM_ENCRYPT)) {
		kunit_info(test,
			"str* functions are not instrumented with CONFIG_AMD_MEM_ENCRYPT");
		return;
	}

	ptr = kmalloc(size, GFP_KERNEL | __GFP_ZERO);
	KUNIT_ASSERT_NOT_ERR_OR_NULL(test, ptr);

	kfree(ptr);

	/*
	 * Try to cause only 1 invalid access (less spam in dmesg).
	 * For that we need ptr to point to zeroed byte.
	 * Skip metadata that could be stored in freed object so ptr
	 * will likely point to zeroed byte.
	 */
	ptr += 16;
<<<<<<< HEAD
	kasan_ptr_result = strchr(ptr, '1');

	pr_info("use-after-free in strrchr\n");
	kasan_ptr_result = strrchr(ptr, '1');

	pr_info("use-after-free in strcmp\n");
	kasan_int_result = strcmp(ptr, "2");

	pr_info("use-after-free in strncmp\n");
	kasan_int_result = strncmp(ptr, "2", 1);

	pr_info("use-after-free in strlen\n");
	kasan_int_result = strlen(ptr);

	pr_info("use-after-free in strnlen\n");
	kasan_int_result = strnlen(ptr, 1);
=======
	KUNIT_EXPECT_KASAN_FAIL(test, kasan_ptr_result = strchr(ptr, '1'));

	KUNIT_EXPECT_KASAN_FAIL(test, kasan_ptr_result = strrchr(ptr, '1'));

	KUNIT_EXPECT_KASAN_FAIL(test, kasan_int_result = strcmp(ptr, "2"));

	KUNIT_EXPECT_KASAN_FAIL(test, kasan_int_result = strncmp(ptr, "2", 1));

	KUNIT_EXPECT_KASAN_FAIL(test, kasan_int_result = strlen(ptr));

	KUNIT_EXPECT_KASAN_FAIL(test, kasan_int_result = strnlen(ptr, 1));
}

static void kasan_bitops_modify(struct kunit *test, int nr, void *addr)
{
	KUNIT_EXPECT_KASAN_FAIL(test, set_bit(nr, addr));
	KUNIT_EXPECT_KASAN_FAIL(test, __set_bit(nr, addr));
	KUNIT_EXPECT_KASAN_FAIL(test, clear_bit(nr, addr));
	KUNIT_EXPECT_KASAN_FAIL(test, __clear_bit(nr, addr));
	KUNIT_EXPECT_KASAN_FAIL(test, clear_bit_unlock(nr, addr));
	KUNIT_EXPECT_KASAN_FAIL(test, __clear_bit_unlock(nr, addr));
	KUNIT_EXPECT_KASAN_FAIL(test, change_bit(nr, addr));
	KUNIT_EXPECT_KASAN_FAIL(test, __change_bit(nr, addr));
>>>>>>> d1988041
}

static void kasan_bitops_test_and_modify(struct kunit *test, int nr, void *addr)
{
	KUNIT_EXPECT_KASAN_FAIL(test, test_and_set_bit(nr, addr));
	KUNIT_EXPECT_KASAN_FAIL(test, __test_and_set_bit(nr, addr));
	KUNIT_EXPECT_KASAN_FAIL(test, test_and_set_bit_lock(nr, addr));
	KUNIT_EXPECT_KASAN_FAIL(test, test_and_clear_bit(nr, addr));
	KUNIT_EXPECT_KASAN_FAIL(test, __test_and_clear_bit(nr, addr));
	KUNIT_EXPECT_KASAN_FAIL(test, test_and_change_bit(nr, addr));
	KUNIT_EXPECT_KASAN_FAIL(test, __test_and_change_bit(nr, addr));
	KUNIT_EXPECT_KASAN_FAIL(test, kasan_int_result = test_bit(nr, addr));

#if defined(clear_bit_unlock_is_negative_byte)
	KUNIT_EXPECT_KASAN_FAIL(test, kasan_int_result =
				clear_bit_unlock_is_negative_byte(nr, addr));
#endif
}

static void kasan_bitops_generic(struct kunit *test)
{
	long *bits;

	/* This test is specifically crafted for the generic mode. */
	if (!IS_ENABLED(CONFIG_KASAN_GENERIC)) {
		kunit_info(test, "CONFIG_KASAN_GENERIC required\n");
		return;
	}

	/*
	 * Allocate 1 more byte, which causes kzalloc to round up to 16-bytes;
	 * this way we do not actually corrupt other memory.
	 */
	bits = kzalloc(sizeof(*bits) + 1, GFP_KERNEL);
	KUNIT_ASSERT_NOT_ERR_OR_NULL(test, bits);

	/*
	 * Below calls try to access bit within allocated memory; however, the
	 * below accesses are still out-of-bounds, since bitops are defined to
	 * operate on the whole long the bit is in.
	 */
	kasan_bitops_modify(test, BITS_PER_LONG, bits);

	/*
	 * Below calls try to access bit beyond allocated memory.
	 */
	kasan_bitops_test_and_modify(test, BITS_PER_LONG + BITS_PER_BYTE, bits);

	kfree(bits);
}

static void kasan_bitops_tags(struct kunit *test)
{
	long *bits;

	/* This test is specifically crafted for the tag-based mode. */
	if (IS_ENABLED(CONFIG_KASAN_GENERIC)) {
		kunit_info(test, "CONFIG_KASAN_SW_TAGS required\n");
		return;
	}

	/* Allocation size will be rounded to up granule size, which is 16. */
	bits = kzalloc(sizeof(*bits), GFP_KERNEL);
	KUNIT_ASSERT_NOT_ERR_OR_NULL(test, bits);

<<<<<<< HEAD
	pr_info("out-of-bounds in test_bit\n");
	kasan_int_result = test_bit(BITS_PER_LONG + BITS_PER_BYTE, bits);

#if defined(clear_bit_unlock_is_negative_byte)
	pr_info("out-of-bounds in clear_bit_unlock_is_negative_byte\n");
	kasan_int_result = clear_bit_unlock_is_negative_byte(BITS_PER_LONG +
		BITS_PER_BYTE, bits);
#endif
=======
	/* Do the accesses past the 16 allocated bytes. */
	kasan_bitops_modify(test, BITS_PER_LONG, &bits[1]);
	kasan_bitops_test_and_modify(test, BITS_PER_LONG + BITS_PER_BYTE, &bits[1]);

>>>>>>> d1988041
	kfree(bits);
}

static void kmalloc_double_kzfree(struct kunit *test)
{
	char *ptr;
	size_t size = 16;

	ptr = kmalloc(size, GFP_KERNEL);
	KUNIT_ASSERT_NOT_ERR_OR_NULL(test, ptr);

	kfree_sensitive(ptr);
	KUNIT_EXPECT_KASAN_FAIL(test, kfree_sensitive(ptr));
}

static void vmalloc_oob(struct kunit *test)
{
	void *area;

	if (!IS_ENABLED(CONFIG_KASAN_VMALLOC)) {
		kunit_info(test, "CONFIG_KASAN_VMALLOC is not enabled.");
		return;
	}

	/*
	 * We have to be careful not to hit the guard page.
	 * The MMU will catch that and crash us.
	 */
	area = vmalloc(3000);
	KUNIT_ASSERT_NOT_ERR_OR_NULL(test, area);

	KUNIT_EXPECT_KASAN_FAIL(test, ((volatile char *)area)[3100]);
	vfree(area);
}

static struct kunit_case kasan_kunit_test_cases[] = {
	KUNIT_CASE(kmalloc_oob_right),
	KUNIT_CASE(kmalloc_oob_left),
	KUNIT_CASE(kmalloc_node_oob_right),
	KUNIT_CASE(kmalloc_pagealloc_oob_right),
	KUNIT_CASE(kmalloc_pagealloc_uaf),
	KUNIT_CASE(kmalloc_pagealloc_invalid_free),
	KUNIT_CASE(kmalloc_large_oob_right),
	KUNIT_CASE(kmalloc_oob_krealloc_more),
	KUNIT_CASE(kmalloc_oob_krealloc_less),
	KUNIT_CASE(kmalloc_oob_16),
	KUNIT_CASE(kmalloc_uaf_16),
	KUNIT_CASE(kmalloc_oob_in_memset),
	KUNIT_CASE(kmalloc_oob_memset_2),
	KUNIT_CASE(kmalloc_oob_memset_4),
	KUNIT_CASE(kmalloc_oob_memset_8),
	KUNIT_CASE(kmalloc_oob_memset_16),
	KUNIT_CASE(kmalloc_memmove_invalid_size),
	KUNIT_CASE(kmalloc_uaf),
	KUNIT_CASE(kmalloc_uaf_memset),
	KUNIT_CASE(kmalloc_uaf2),
	KUNIT_CASE(kfree_via_page),
	KUNIT_CASE(kfree_via_phys),
	KUNIT_CASE(kmem_cache_oob),
	KUNIT_CASE(memcg_accounted_kmem_cache),
	KUNIT_CASE(kasan_global_oob),
	KUNIT_CASE(kasan_stack_oob),
	KUNIT_CASE(kasan_alloca_oob_left),
	KUNIT_CASE(kasan_alloca_oob_right),
	KUNIT_CASE(ksize_unpoisons_memory),
	KUNIT_CASE(kmem_cache_double_free),
	KUNIT_CASE(kmem_cache_invalid_free),
	KUNIT_CASE(kasan_memchr),
	KUNIT_CASE(kasan_memcmp),
	KUNIT_CASE(kasan_strings),
	KUNIT_CASE(kasan_bitops_generic),
	KUNIT_CASE(kasan_bitops_tags),
	KUNIT_CASE(kmalloc_double_kzfree),
	KUNIT_CASE(vmalloc_oob),
	{}
};

static struct kunit_suite kasan_kunit_test_suite = {
	.name = "kasan",
	.init = kasan_test_init,
	.test_cases = kasan_kunit_test_cases,
	.exit = kasan_test_exit,
};

kunit_test_suite(kasan_kunit_test_suite);

MODULE_LICENSE("GPL");<|MERGE_RESOLUTION|>--- conflicted
+++ resolved
@@ -30,17 +30,6 @@
 /*
  * We assign some test results to these globals to make sure the tests
  * are not eliminated as dead code.
-<<<<<<< HEAD
- */
-
-int kasan_int_result;
-void *kasan_ptr_result;
-
-/*
- * Note: test functions are marked noinline so that their names appear in
- * reports.
-=======
->>>>>>> d1988041
  */
 
 void *kasan_ptr_result;
@@ -199,16 +188,7 @@
 	KUNIT_ASSERT_NOT_ERR_OR_NULL(test, ptr1);
 
 	ptr2 = krealloc(ptr1, size2, GFP_KERNEL);
-<<<<<<< HEAD
-	if (!ptr1 || !ptr2) {
-		pr_err("Allocation failed\n");
-		kfree(ptr1);
-		kfree(ptr2);
-		return;
-	}
-=======
 	KUNIT_ASSERT_NOT_ERR_OR_NULL(test, ptr2);
->>>>>>> d1988041
 
 	KUNIT_EXPECT_KASAN_FAIL(test, ptr2[size2 + OOB_TAG_OFF] = 'x');
 	kfree(ptr2);
@@ -621,10 +601,6 @@
 	KUNIT_EXPECT_KASAN_FAIL(test,
 		kasan_ptr_result = memchr(ptr, '1', size + 1));
 
-<<<<<<< HEAD
-	kasan_ptr_result = memchr(ptr, '1', size + 1);
-=======
->>>>>>> d1988041
 	kfree(ptr);
 }
 
@@ -647,13 +623,9 @@
 	ptr = kmalloc(size, GFP_KERNEL | __GFP_ZERO);
 	KUNIT_ASSERT_NOT_ERR_OR_NULL(test, ptr);
 	memset(arr, 0, sizeof(arr));
-<<<<<<< HEAD
-	kasan_int_result = memcmp(ptr, arr, size + 1);
-=======
 
 	KUNIT_EXPECT_KASAN_FAIL(test,
 		kasan_int_result = memcmp(ptr, arr, size+1));
->>>>>>> d1988041
 	kfree(ptr);
 }
 
@@ -681,24 +653,6 @@
 	 * will likely point to zeroed byte.
 	 */
 	ptr += 16;
-<<<<<<< HEAD
-	kasan_ptr_result = strchr(ptr, '1');
-
-	pr_info("use-after-free in strrchr\n");
-	kasan_ptr_result = strrchr(ptr, '1');
-
-	pr_info("use-after-free in strcmp\n");
-	kasan_int_result = strcmp(ptr, "2");
-
-	pr_info("use-after-free in strncmp\n");
-	kasan_int_result = strncmp(ptr, "2", 1);
-
-	pr_info("use-after-free in strlen\n");
-	kasan_int_result = strlen(ptr);
-
-	pr_info("use-after-free in strnlen\n");
-	kasan_int_result = strnlen(ptr, 1);
-=======
 	KUNIT_EXPECT_KASAN_FAIL(test, kasan_ptr_result = strchr(ptr, '1'));
 
 	KUNIT_EXPECT_KASAN_FAIL(test, kasan_ptr_result = strrchr(ptr, '1'));
@@ -722,7 +676,6 @@
 	KUNIT_EXPECT_KASAN_FAIL(test, __clear_bit_unlock(nr, addr));
 	KUNIT_EXPECT_KASAN_FAIL(test, change_bit(nr, addr));
 	KUNIT_EXPECT_KASAN_FAIL(test, __change_bit(nr, addr));
->>>>>>> d1988041
 }
 
 static void kasan_bitops_test_and_modify(struct kunit *test, int nr, void *addr)
@@ -788,21 +741,10 @@
 	bits = kzalloc(sizeof(*bits), GFP_KERNEL);
 	KUNIT_ASSERT_NOT_ERR_OR_NULL(test, bits);
 
-<<<<<<< HEAD
-	pr_info("out-of-bounds in test_bit\n");
-	kasan_int_result = test_bit(BITS_PER_LONG + BITS_PER_BYTE, bits);
-
-#if defined(clear_bit_unlock_is_negative_byte)
-	pr_info("out-of-bounds in clear_bit_unlock_is_negative_byte\n");
-	kasan_int_result = clear_bit_unlock_is_negative_byte(BITS_PER_LONG +
-		BITS_PER_BYTE, bits);
-#endif
-=======
 	/* Do the accesses past the 16 allocated bytes. */
 	kasan_bitops_modify(test, BITS_PER_LONG, &bits[1]);
 	kasan_bitops_test_and_modify(test, BITS_PER_LONG + BITS_PER_BYTE, &bits[1]);
 
->>>>>>> d1988041
 	kfree(bits);
 }
 
