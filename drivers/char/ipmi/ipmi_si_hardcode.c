--- conflicted
+++ resolved
@@ -74,35 +74,6 @@
 		 " overridden by this parm.  This is an array indexed"
 		 " by interface number.");
 
-<<<<<<< HEAD
-static struct platform_device *ipmi_hc_pdevs[SI_MAX_PARMS];
-
-static void __init ipmi_hardcode_init_one(const char *si_type_str,
-					  unsigned int i,
-					  unsigned long addr,
-					  unsigned int flags)
-{
-	struct platform_device *pdev;
-	unsigned int num_r = 1, size;
-	struct resource r[4];
-	struct property_entry p[6];
-	enum si_type si_type;
-	unsigned int regspacing, regsize;
-	int rv;
-
-	memset(p, 0, sizeof(p));
-	memset(r, 0, sizeof(r));
-
-	if (!si_type_str || !*si_type_str || strcmp(si_type_str, "kcs") == 0) {
-		size = 2;
-		si_type = SI_KCS;
-	} else if (strcmp(si_type_str, "smic") == 0) {
-		size = 2;
-		si_type = SI_SMIC;
-	} else if (strcmp(si_type_str, "bt") == 0) {
-		size = 3;
-		si_type = SI_BT;
-=======
 static void __init ipmi_hardcode_init_one(const char *si_type_str,
 					  unsigned int i,
 					  unsigned long addr,
@@ -119,106 +90,18 @@
 		p.type = SI_SMIC;
 	} else if (strcmp(si_type_str, "bt") == 0) {
 		p.type = SI_BT;
->>>>>>> f7688b48
 	} else if (strcmp(si_type_str, "invalid") == 0) {
 		/*
 		 * Allow a firmware-specified interface to be
 		 * disabled.
 		 */
-<<<<<<< HEAD
-		size = 1;
-		si_type = SI_TYPE_INVALID;
-=======
 		p.type = SI_TYPE_INVALID;
->>>>>>> f7688b48
 	} else {
 		pr_warn("Interface type specified for interface %d, was invalid: %s\n",
 			i, si_type_str);
 		return;
 	}
 
-<<<<<<< HEAD
-	regsize = regsizes[i];
-	if (regsize == 0)
-		regsize = DEFAULT_REGSIZE;
-
-	p[0] = PROPERTY_ENTRY_U8("ipmi-type", si_type);
-	p[1] = PROPERTY_ENTRY_U8("slave-addr", slave_addrs[i]);
-	p[2] = PROPERTY_ENTRY_U8("addr-source", SI_HARDCODED);
-	p[3] = PROPERTY_ENTRY_U8("reg-shift", regshifts[i]);
-	p[4] = PROPERTY_ENTRY_U8("reg-size", regsize);
-	/* Last entry must be left NULL to terminate it. */
-
-	/*
-	 * Register spacing is derived from the resources in
-	 * the IPMI platform code.
-	 */
-	regspacing = regspacings[i];
-	if (regspacing == 0)
-		regspacing = regsize;
-
-	r[0].start = addr;
-	r[0].end = r[0].start + regsize - 1;
-	r[0].name = "IPMI Address 1";
-	r[0].flags = flags;
-
-	if (size > 1) {
-		r[1].start = r[0].start + regspacing;
-		r[1].end = r[1].start + regsize - 1;
-		r[1].name = "IPMI Address 2";
-		r[1].flags = flags;
-		num_r++;
-	}
-
-	if (size > 2) {
-		r[2].start = r[1].start + regspacing;
-		r[2].end = r[2].start + regsize - 1;
-		r[2].name = "IPMI Address 3";
-		r[2].flags = flags;
-		num_r++;
-	}
-
-	if (irqs[i]) {
-		r[num_r].start = irqs[i];
-		r[num_r].end = irqs[i];
-		r[num_r].name = "IPMI IRQ";
-		r[num_r].flags = IORESOURCE_IRQ;
-		num_r++;
-	}
-
-	pdev = platform_device_alloc("hardcode-ipmi-si", i);
-	if (!pdev) {
-		pr_err("Error allocating IPMI platform device %d\n", i);
-		return;
-	}
-
-	rv = platform_device_add_resources(pdev, r, num_r);
-	if (rv) {
-		dev_err(&pdev->dev,
-			"Unable to add hard-code resources: %d\n", rv);
-		goto err;
-	}
-
-	rv = platform_device_add_properties(pdev, p);
-	if (rv) {
-		dev_err(&pdev->dev,
-			"Unable to add hard-code properties: %d\n", rv);
-		goto err;
-	}
-
-	rv = platform_device_add(pdev);
-	if (rv) {
-		dev_err(&pdev->dev,
-			"Unable to add hard-code device: %d\n", rv);
-		goto err;
-	}
-
-	ipmi_hc_pdevs[i] = pdev;
-	return;
-
-err:
-	platform_device_put(pdev);
-=======
 	p.regsize = regsizes[i];
 	p.slave_addr = slave_addrs[i];
 	p.addr_source = SI_HARDCODED;
@@ -228,7 +111,6 @@
 	p.space = addr_space;
 
 	ipmi_platform_add("hardcode-ipmi-si", i, &p);
->>>>>>> f7688b48
 }
 
 void __init ipmi_hardcode_init(void)
@@ -257,23 +139,6 @@
 	for (i = 0; i < SI_MAX_PARMS; i++) {
 		if (i < num_ports && ports[i])
 			ipmi_hardcode_init_one(si_type[i], i, ports[i],
-<<<<<<< HEAD
-					       IORESOURCE_IO);
-		if (i < num_addrs && addrs[i])
-			ipmi_hardcode_init_one(si_type[i], i, addrs[i],
-					       IORESOURCE_MEM);
-	}
-}
-
-void ipmi_si_hardcode_exit(void)
-{
-	unsigned int i;
-
-	for (i = 0; i < SI_MAX_PARMS; i++) {
-		if (ipmi_hc_pdevs[i])
-			platform_device_unregister(ipmi_hc_pdevs[i]);
-	}
-=======
 					       IPMI_IO_ADDR_SPACE);
 		if (i < num_addrs && addrs[i])
 			ipmi_hardcode_init_one(si_type[i], i, addrs[i],
@@ -285,26 +150,17 @@
 void ipmi_si_hardcode_exit(void)
 {
 	ipmi_remove_platform_device_by_name("hardcode-ipmi-si");
->>>>>>> f7688b48
 }
 
 /*
  * Returns true of the given address exists as a hardcoded address,
  * false if not.
  */
-<<<<<<< HEAD
-int ipmi_si_hardcode_match(int addr_type, unsigned long addr)
-{
-	unsigned int i;
-
-	if (addr_type == IPMI_IO_ADDR_SPACE) {
-=======
 int ipmi_si_hardcode_match(int addr_space, unsigned long addr)
 {
 	unsigned int i;
 
 	if (addr_space == IPMI_IO_ADDR_SPACE) {
->>>>>>> f7688b48
 		for (i = 0; i < num_ports; i++) {
 			if (ports[i] == addr)
 				return 1;
