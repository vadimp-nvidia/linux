// SPDX-License-Identifier: GPL-2.0-or-later
/*
 * RNG driver for Freescale RNGC
 *
 * Copyright (C) 2008-2012 Freescale Semiconductor, Inc.
 * Copyright (C) 2017 Martin Kaiser <martin@kaiser.cx>
 */

#include <linux/module.h>
#include <linux/mod_devicetable.h>
#include <linux/init.h>
#include <linux/kernel.h>
#include <linux/clk.h>
#include <linux/err.h>
#include <linux/platform_device.h>
#include <linux/interrupt.h>
#include <linux/hw_random.h>
#include <linux/completion.h>
#include <linux/io.h>

#define RNGC_VER_ID			0x0000
#define RNGC_COMMAND			0x0004
#define RNGC_CONTROL			0x0008
#define RNGC_STATUS			0x000C
#define RNGC_ERROR			0x0010
#define RNGC_FIFO			0x0014

/* the fields in the ver id register */
#define RNGC_TYPE_SHIFT		28
#define RNGC_VER_MAJ_SHIFT		8

/* the rng_type field */
#define RNGC_TYPE_RNGB			0x1
#define RNGC_TYPE_RNGC			0x2


#define RNGC_CMD_CLR_ERR		0x00000020
#define RNGC_CMD_CLR_INT		0x00000010
#define RNGC_CMD_SEED			0x00000002
#define RNGC_CMD_SELF_TEST		0x00000001

#define RNGC_CTRL_MASK_ERROR		0x00000040
#define RNGC_CTRL_MASK_DONE		0x00000020
#define RNGC_CTRL_AUTO_SEED		0x00000010

#define RNGC_STATUS_ERROR		0x00010000
#define RNGC_STATUS_FIFO_LEVEL_MASK	0x00000f00
#define RNGC_STATUS_FIFO_LEVEL_SHIFT	8
#define RNGC_STATUS_SEED_DONE		0x00000020
#define RNGC_STATUS_ST_DONE		0x00000010

#define RNGC_ERROR_STATUS_STAT_ERR	0x00000008

#define RNGC_TIMEOUT  3000 /* 3 sec */


static bool self_test = true;
module_param(self_test, bool, 0);

struct imx_rngc {
	struct device		*dev;
	struct clk		*clk;
	void __iomem		*base;
	struct hwrng		rng;
	struct completion	rng_op_done;
	/*
	 * err_reg is written only by the irq handler and read only
	 * when interrupts are masked, we need no spinlock
	 */
	u32			err_reg;
};


static inline void imx_rngc_irq_mask_clear(struct imx_rngc *rngc)
{
	u32 ctrl, cmd;

	/* mask interrupts */
	ctrl = readl(rngc->base + RNGC_CONTROL);
	ctrl |= RNGC_CTRL_MASK_DONE | RNGC_CTRL_MASK_ERROR;
	writel(ctrl, rngc->base + RNGC_CONTROL);

	/*
	 * CLR_INT clears the interrupt only if there's no error
	 * CLR_ERR clear the interrupt and the error register if there
	 * is an error
	 */
	cmd = readl(rngc->base + RNGC_COMMAND);
	cmd |= RNGC_CMD_CLR_INT | RNGC_CMD_CLR_ERR;
	writel(cmd, rngc->base + RNGC_COMMAND);
}

static inline void imx_rngc_irq_unmask(struct imx_rngc *rngc)
{
	u32 ctrl;

	ctrl = readl(rngc->base + RNGC_CONTROL);
	ctrl &= ~(RNGC_CTRL_MASK_DONE | RNGC_CTRL_MASK_ERROR);
	writel(ctrl, rngc->base + RNGC_CONTROL);
}

static int imx_rngc_self_test(struct imx_rngc *rngc)
{
	u32 cmd;
	int ret;

	imx_rngc_irq_unmask(rngc);

	/* run self test */
	cmd = readl(rngc->base + RNGC_COMMAND);
	writel(cmd | RNGC_CMD_SELF_TEST, rngc->base + RNGC_COMMAND);

	ret = wait_for_completion_timeout(&rngc->rng_op_done, RNGC_TIMEOUT);
	imx_rngc_irq_mask_clear(rngc);
	if (!ret)
		return -ETIMEDOUT;

<<<<<<< HEAD
	if (rngc->err_reg != 0) {
		imx_rngc_irq_mask_clear(rngc);
		return -EIO;
	}

	return 0;
=======
	return rngc->err_reg ? -EIO : 0;
>>>>>>> d1988041
}

static int imx_rngc_read(struct hwrng *rng, void *data, size_t max, bool wait)
{
	struct imx_rngc *rngc = container_of(rng, struct imx_rngc, rng);
	unsigned int status;
	unsigned int level;
	int retval = 0;

	while (max >= sizeof(u32)) {
		status = readl(rngc->base + RNGC_STATUS);

		/* is there some error while reading this random number? */
		if (status & RNGC_STATUS_ERROR)
			break;

		/* how many random numbers are in FIFO? [0-16] */
		level = (status & RNGC_STATUS_FIFO_LEVEL_MASK) >>
			RNGC_STATUS_FIFO_LEVEL_SHIFT;

		if (level) {
			/* retrieve a random number from FIFO */
			*(u32 *)data = readl(rngc->base + RNGC_FIFO);

			retval += sizeof(u32);
			data += sizeof(u32);
			max -= sizeof(u32);
		}
	}

	return retval ? retval : -EIO;
}

static irqreturn_t imx_rngc_irq(int irq, void *priv)
{
	struct imx_rngc *rngc = (struct imx_rngc *)priv;
	u32 status;

	/*
	 * clearing the interrupt will also clear the error register
	 * read error and status before clearing
	 */
	status = readl(rngc->base + RNGC_STATUS);
	rngc->err_reg = readl(rngc->base + RNGC_ERROR);

	imx_rngc_irq_mask_clear(rngc);

	if (status & (RNGC_STATUS_SEED_DONE | RNGC_STATUS_ST_DONE))
		complete(&rngc->rng_op_done);

	return IRQ_HANDLED;
}

static int imx_rngc_init(struct hwrng *rng)
{
	struct imx_rngc *rngc = container_of(rng, struct imx_rngc, rng);
	u32 cmd, ctrl;
	int ret;

	/* clear error */
	cmd = readl(rngc->base + RNGC_COMMAND);
	writel(cmd | RNGC_CMD_CLR_ERR, rngc->base + RNGC_COMMAND);

	imx_rngc_irq_unmask(rngc);

	/* create seed, repeat while there is some statistical error */
	do {
		/* seed creation */
		cmd = readl(rngc->base + RNGC_COMMAND);
		writel(cmd | RNGC_CMD_SEED, rngc->base + RNGC_COMMAND);

		ret = wait_for_completion_timeout(&rngc->rng_op_done,
				RNGC_TIMEOUT);

		if (!ret) {
			ret = -ETIMEDOUT;
			goto err;
		}

	} while (rngc->err_reg == RNGC_ERROR_STATUS_STAT_ERR);

	if (rngc->err_reg) {
		ret = -EIO;
		goto err;
	}

	/*
	 * enable automatic seeding, the rngc creates a new seed automatically
	 * after serving 2^20 random 160-bit words
	 */
	ctrl = readl(rngc->base + RNGC_CONTROL);
	ctrl |= RNGC_CTRL_AUTO_SEED;
	writel(ctrl, rngc->base + RNGC_CONTROL);

	/*
	 * if initialisation was successful, we keep the interrupt
	 * unmasked until imx_rngc_cleanup is called
	 * we mask the interrupt ourselves if we return an error
	 */
	return 0;

err:
	imx_rngc_irq_mask_clear(rngc);
	return ret;
}

static void imx_rngc_cleanup(struct hwrng *rng)
{
	struct imx_rngc *rngc = container_of(rng, struct imx_rngc, rng);

	imx_rngc_irq_mask_clear(rngc);
}

static int imx_rngc_probe(struct platform_device *pdev)
{
	struct imx_rngc *rngc;
	int ret;
	int irq;
	u32 ver_id;
	u8  rng_type;

	rngc = devm_kzalloc(&pdev->dev, sizeof(*rngc), GFP_KERNEL);
	if (!rngc)
		return -ENOMEM;

	rngc->base = devm_platform_ioremap_resource(pdev, 0);
	if (IS_ERR(rngc->base))
		return PTR_ERR(rngc->base);

	rngc->clk = devm_clk_get(&pdev->dev, NULL);
	if (IS_ERR(rngc->clk)) {
		dev_err(&pdev->dev, "Can not get rng_clk\n");
		return PTR_ERR(rngc->clk);
	}

	irq = platform_get_irq(pdev, 0);
	if (irq <= 0) {
		dev_err(&pdev->dev, "Couldn't get irq %d\n", irq);
		return irq;
	}

	ret = clk_prepare_enable(rngc->clk);
	if (ret)
		return ret;

	ver_id = readl(rngc->base + RNGC_VER_ID);
	rng_type = ver_id >> RNGC_TYPE_SHIFT;
	/*
	 * This driver supports only RNGC and RNGB. (There's a different
	 * driver for RNGA.)
	 */
	if (rng_type != RNGC_TYPE_RNGC && rng_type != RNGC_TYPE_RNGB) {
		ret = -ENODEV;
		goto err;
	}

	ret = devm_request_irq(&pdev->dev,
			irq, imx_rngc_irq, 0, pdev->name, (void *)rngc);
	if (ret) {
		dev_err(rngc->dev, "Can't get interrupt working.\n");
		goto err;
	}

	init_completion(&rngc->rng_op_done);

	rngc->rng.name = pdev->name;
	rngc->rng.init = imx_rngc_init;
	rngc->rng.read = imx_rngc_read;
	rngc->rng.cleanup = imx_rngc_cleanup;
	rngc->rng.quality = 19;

	rngc->dev = &pdev->dev;
	platform_set_drvdata(pdev, rngc);

	imx_rngc_irq_mask_clear(rngc);

	if (self_test) {
		ret = imx_rngc_self_test(rngc);
		if (ret) {
			dev_err(rngc->dev, "self test failed\n");
			goto err;
		}
	}

	ret = hwrng_register(&rngc->rng);
	if (ret) {
		dev_err(&pdev->dev, "hwrng registration failed\n");
		goto err;
	}

	dev_info(&pdev->dev,
		"Freescale RNG%c registered (HW revision %d.%02d)\n",
		rng_type == RNGC_TYPE_RNGB ? 'B' : 'C',
		(ver_id >> RNGC_VER_MAJ_SHIFT) & 0xff, ver_id & 0xff);
	return 0;

err:
	clk_disable_unprepare(rngc->clk);

	return ret;
}

static int __exit imx_rngc_remove(struct platform_device *pdev)
{
	struct imx_rngc *rngc = platform_get_drvdata(pdev);

	hwrng_unregister(&rngc->rng);

	clk_disable_unprepare(rngc->clk);

	return 0;
}

static int __maybe_unused imx_rngc_suspend(struct device *dev)
{
	struct imx_rngc *rngc = dev_get_drvdata(dev);

	clk_disable_unprepare(rngc->clk);

	return 0;
}

static int __maybe_unused imx_rngc_resume(struct device *dev)
{
	struct imx_rngc *rngc = dev_get_drvdata(dev);

	clk_prepare_enable(rngc->clk);

	return 0;
}

static SIMPLE_DEV_PM_OPS(imx_rngc_pm_ops, imx_rngc_suspend, imx_rngc_resume);

static const struct of_device_id imx_rngc_dt_ids[] = {
	{ .compatible = "fsl,imx25-rngb", .data = NULL, },
	{ /* sentinel */ }
};
MODULE_DEVICE_TABLE(of, imx_rngc_dt_ids);

static struct platform_driver imx_rngc_driver = {
	.driver = {
		.name = "imx_rngc",
		.pm = &imx_rngc_pm_ops,
		.of_match_table = imx_rngc_dt_ids,
	},
	.remove = __exit_p(imx_rngc_remove),
};

module_platform_driver_probe(imx_rngc_driver, imx_rngc_probe);

MODULE_AUTHOR("Freescale Semiconductor, Inc.");
MODULE_DESCRIPTION("H/W RNGC driver for i.MX");
MODULE_LICENSE("GPL");<|MERGE_RESOLUTION|>--- conflicted
+++ resolved
@@ -115,16 +115,7 @@
 	if (!ret)
 		return -ETIMEDOUT;
 
-<<<<<<< HEAD
-	if (rngc->err_reg != 0) {
-		imx_rngc_irq_mask_clear(rngc);
-		return -EIO;
-	}
-
-	return 0;
-=======
 	return rngc->err_reg ? -EIO : 0;
->>>>>>> d1988041
 }
 
 static int imx_rngc_read(struct hwrng *rng, void *data, size_t max, bool wait)
