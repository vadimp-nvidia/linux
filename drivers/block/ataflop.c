--- conflicted
+++ resolved
@@ -2021,14 +2021,6 @@
 
 	if (drive >= FD_MAX_UNITS || type >= NUM_DISK_MINORS)
 		return;
-<<<<<<< HEAD
-	if (!unit[drive].disk[type]) {
-		if (ataflop_alloc_disk(drive, type) == 0) {
-			add_disk(unit[drive].disk[type]);
-			unit[drive].registered[type] = true;
-		}
-	}
-=======
 	if (unit[drive].disk[type])
 		return;
 	if (ataflop_alloc_disk(drive, type))
@@ -2041,7 +2033,6 @@
 cleanup_disk:
 	put_disk(unit[drive].disk[type]);
 	unit[drive].disk[type] = NULL;
->>>>>>> d60c95ef
 }
 
 static void atari_floppy_cleanup(void)
@@ -2054,10 +2045,6 @@
 			if (!unit[i].disk[type])
 				continue;
 			del_gendisk(unit[i].disk[type]);
-<<<<<<< HEAD
-			blk_cleanup_queue(unit[i].disk[type]->queue);
-=======
->>>>>>> d60c95ef
 			put_disk(unit[i].disk[type]);
 		}
 		blk_mq_free_tag_set(&unit[i].tag_set);
@@ -2076,11 +2063,7 @@
 			continue;
 		if (fs->registered[type])
 			del_gendisk(fs->disk[type]);
-<<<<<<< HEAD
-		blk_cleanup_disk(fs->disk[type]);
-=======
 		put_disk(fs->disk[type]);
->>>>>>> d60c95ef
 	}
 	blk_mq_free_tag_set(&fs->tag_set);
 }
@@ -2138,13 +2121,9 @@
 	for (i = 0; i < FD_MAX_UNITS; i++) {
 		unit[i].track = -1;
 		unit[i].flags = 0;
-<<<<<<< HEAD
-		add_disk(unit[i].disk[0]);
-=======
 		ret = add_disk(unit[i].disk[0]);
 		if (ret)
 			goto err_out_dma;
->>>>>>> d60c95ef
 		unit[i].registered[0] = true;
 	}
 
