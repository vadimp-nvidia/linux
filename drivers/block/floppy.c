// SPDX-License-Identifier: GPL-2.0-only
/*
 *  linux/drivers/block/floppy.c
 *
 *  Copyright (C) 1991, 1992  Linus Torvalds
 *  Copyright (C) 1993, 1994  Alain Knaff
 *  Copyright (C) 1998 Alan Cox
 */

/*
 * 02.12.91 - Changed to static variables to indicate need for reset
 * and recalibrate. This makes some things easier (output_byte reset
 * checking etc), and means less interrupt jumping in case of errors,
 * so the code is hopefully easier to understand.
 */

/*
 * This file is certainly a mess. I've tried my best to get it working,
 * but I don't like programming floppies, and I have only one anyway.
 * Urgel. I should check for more errors, and do more graceful error
 * recovery. Seems there are problems with several drives. I've tried to
 * correct them. No promises.
 */

/*
 * As with hd.c, all routines within this file can (and will) be called
 * by interrupts, so extreme caution is needed. A hardware interrupt
 * handler may not sleep, or a kernel panic will happen. Thus I cannot
 * call "floppy-on" directly, but have to set a special timer interrupt
 * etc.
 */

/*
 * 28.02.92 - made track-buffering routines, based on the routines written
 * by entropy@wintermute.wpi.edu (Lawrence Foard). Linus.
 */

/*
 * Automatic floppy-detection and formatting written by Werner Almesberger
 * (almesber@nessie.cs.id.ethz.ch), who also corrected some problems with
 * the floppy-change signal detection.
 */

/*
 * 1992/7/22 -- Hennus Bergman: Added better error reporting, fixed
 * FDC data overrun bug, added some preliminary stuff for vertical
 * recording support.
 *
 * 1992/9/17: Added DMA allocation & DMA functions. -- hhb.
 *
 * TODO: Errors are still not counted properly.
 */

/* 1992/9/20
 * Modifications for ``Sector Shifting'' by Rob Hooft (hooft@chem.ruu.nl)
 * modeled after the freeware MS-DOS program fdformat/88 V1.8 by
 * Christoph H. Hochst\"atter.
 * I have fixed the shift values to the ones I always use. Maybe a new
 * ioctl() should be created to be able to modify them.
 * There is a bug in the driver that makes it impossible to format a
 * floppy as the first thing after bootup.
 */

/*
 * 1993/4/29 -- Linus -- cleaned up the timer handling in the kernel, and
 * this helped the floppy driver as well. Much cleaner, and still seems to
 * work.
 */

/* 1994/6/24 --bbroad-- added the floppy table entries and made
 * minor modifications to allow 2.88 floppies to be run.
 */

/* 1994/7/13 -- Paul Vojta -- modified the probing code to allow three or more
 * disk types.
 */

/*
 * 1994/8/8 -- Alain Knaff -- Switched to fdpatch driver: Support for bigger
 * format bug fixes, but unfortunately some new bugs too...
 */

/* 1994/9/17 -- Koen Holtman -- added logging of physical floppy write
 * errors to allow safe writing by specialized programs.
 */

/* 1995/4/24 -- Dan Fandrich -- added support for Commodore 1581 3.5" disks
 * by defining bit 1 of the "stretch" parameter to mean put sectors on the
 * opposite side of the disk, leaving the sector IDs alone (i.e. Commodore's
 * drives are "upside-down").
 */

/*
 * 1995/8/26 -- Andreas Busse -- added Mips support.
 */

/*
 * 1995/10/18 -- Ralf Baechle -- Portability cleanup; move machine dependent
 * features to asm/floppy.h.
 */

/*
 * 1998/1/21 -- Richard Gooch <rgooch@atnf.csiro.au> -- devfs support
 */

/*
 * 1998/05/07 -- Russell King -- More portability cleanups; moved definition of
 * interrupt and dma channel to asm/floppy.h. Cleaned up some formatting &
 * use of '0' for NULL.
 */

/*
 * 1998/06/07 -- Alan Cox -- Merged the 2.0.34 fixes for resource allocation
 * failures.
 */

/*
 * 1998/09/20 -- David Weinehall -- Added slow-down code for buggy PS/2-drives.
 */

/*
 * 1999/08/13 -- Paul Slootman -- floppy stopped working on Alpha after 24
 * days, 6 hours, 32 minutes and 32 seconds (i.e. MAXINT jiffies; ints were
 * being used to store jiffies, which are unsigned longs).
 */

/*
 * 2000/08/28 -- Arnaldo Carvalho de Melo <acme@conectiva.com.br>
 * - get rid of check_region
 * - s/suser/capable/
 */

/*
 * 2001/08/26 -- Paul Gortmaker - fix insmod oops on machines with no
 * floppy controller (lingering task on list after module is gone... boom.)
 */

/*
 * 2002/02/07 -- Anton Altaparmakov - Fix io ports reservation to correct range
 * (0x3f2-0x3f5, 0x3f7). This fix is a bit of a hack but the proper fix
 * requires many non-obvious changes in arch dependent code.
 */

/* 2003/07/28 -- Daniele Bellucci <bellucda@tiscali.it>.
 * Better audit of register_blkdev.
 */

#define REALLY_SLOW_IO

#define DEBUGT 2

#define DPRINT(format, args...) \
	pr_info("floppy%d: " format, current_drive, ##args)

#define DCL_DEBUG		/* debug disk change line */
#ifdef DCL_DEBUG
#define debug_dcl(test, fmt, args...) \
	do { if ((test) & FD_DEBUG) DPRINT(fmt, ##args); } while (0)
#else
#define debug_dcl(test, fmt, args...) \
	do { if (0) DPRINT(fmt, ##args); } while (0)
#endif

/* do print messages for unexpected interrupts */
static int print_unex = 1;
#include <linux/module.h>
#include <linux/sched.h>
#include <linux/fs.h>
#include <linux/kernel.h>
#include <linux/timer.h>
#include <linux/workqueue.h>
#include <linux/fdreg.h>
#include <linux/fd.h>
#include <linux/hdreg.h>
#include <linux/errno.h>
#include <linux/slab.h>
#include <linux/mm.h>
#include <linux/bio.h>
#include <linux/string.h>
#include <linux/jiffies.h>
#include <linux/fcntl.h>
#include <linux/delay.h>
#include <linux/mc146818rtc.h>	/* CMOS defines */
#include <linux/ioport.h>
#include <linux/interrupt.h>
#include <linux/init.h>
#include <linux/major.h>
#include <linux/platform_device.h>
#include <linux/mod_devicetable.h>
#include <linux/mutex.h>
#include <linux/io.h>
#include <linux/uaccess.h>
#include <linux/async.h>
#include <linux/compat.h>

/*
 * PS/2 floppies have much slower step rates than regular floppies.
 * It's been recommended that take about 1/4 of the default speed
 * in some more extreme cases.
 */
static DEFINE_MUTEX(floppy_mutex);
static int slow_floppy;

#include <asm/dma.h>
#include <asm/irq.h>

static int FLOPPY_IRQ = 6;
static int FLOPPY_DMA = 2;
static int can_use_virtual_dma = 2;
/* =======
 * can use virtual DMA:
 * 0 = use of virtual DMA disallowed by config
 * 1 = use of virtual DMA prescribed by config
 * 2 = no virtual DMA preference configured.  By default try hard DMA,
 * but fall back on virtual DMA when not enough memory available
 */

static int use_virtual_dma;
/* =======
 * use virtual DMA
 * 0 using hard DMA
 * 1 using virtual DMA
 * This variable is set to virtual when a DMA mem problem arises, and
 * reset back in floppy_grab_irq_and_dma.
 * It is not safe to reset it in other circumstances, because the floppy
 * driver may have several buffers in use at once, and we do currently not
 * record each buffers capabilities
 */

static DEFINE_SPINLOCK(floppy_lock);

static unsigned short virtual_dma_port = 0x3f0;
irqreturn_t floppy_interrupt(int irq, void *dev_id);
static int set_dor(int fdc, char mask, char data);

#define K_64	0x10000		/* 64KB */

/* the following is the mask of allowed drives. By default units 2 and
 * 3 of both floppy controllers are disabled, because switching on the
 * motor of these drives causes system hangs on some PCI computers. drive
 * 0 is the low bit (0x1), and drive 7 is the high bit (0x80). Bits are on if
 * a drive is allowed.
 *
 * NOTE: This must come before we include the arch floppy header because
 *       some ports reference this variable from there. -DaveM
 */

static int allowed_drive_mask = 0x33;

#include <asm/floppy.h>

static int irqdma_allocated;

#include <linux/blk-mq.h>
#include <linux/blkpg.h>
#include <linux/cdrom.h>	/* for the compatibility eject ioctl */
#include <linux/completion.h>

static LIST_HEAD(floppy_reqs);
static struct request *current_req;
static int set_next_request(void);

#ifndef fd_get_dma_residue
#define fd_get_dma_residue() get_dma_residue(FLOPPY_DMA)
#endif

/* Dma Memory related stuff */

#ifndef fd_dma_mem_free
#define fd_dma_mem_free(addr, size) free_pages(addr, get_order(size))
#endif

#ifndef fd_dma_mem_alloc
#define fd_dma_mem_alloc(size) __get_dma_pages(GFP_KERNEL, get_order(size))
#endif

#ifndef fd_cacheflush
#define fd_cacheflush(addr, size) /* nothing... */
#endif

static inline void fallback_on_nodma_alloc(char **addr, size_t l)
{
#ifdef FLOPPY_CAN_FALLBACK_ON_NODMA
	if (*addr)
		return;		/* we have the memory */
	if (can_use_virtual_dma != 2)
		return;		/* no fallback allowed */
	pr_info("DMA memory shortage. Temporarily falling back on virtual DMA\n");
	*addr = (char *)nodma_mem_alloc(l);
#else
	return;
#endif
}

/* End dma memory related stuff */

static unsigned long fake_change;
static bool initialized;

#define ITYPE(x)	(((x) >> 2) & 0x1f)
#define TOMINOR(x)	((x & 3) | ((x & 4) << 5))
#define UNIT(x)		((x) & 0x03)		/* drive on fdc */
#define FDC(x)		(((x) & 0x04) >> 2)	/* fdc of drive */
	/* reverse mapping from unit and fdc to drive */
#define REVDRIVE(fdc, unit) ((unit) + ((fdc) << 2))

#define PH_HEAD(floppy, head) (((((floppy)->stretch & 2) >> 1) ^ head) << 2)
#define STRETCH(floppy)	((floppy)->stretch & FD_STRETCH)

/* read/write commands */
#define COMMAND			0
#define DR_SELECT		1
#define TRACK			2
#define HEAD			3
#define SECTOR			4
#define SIZECODE		5
#define SECT_PER_TRACK		6
#define GAP			7
#define SIZECODE2		8
#define NR_RW 9

/* format commands */
#define F_SIZECODE		2
#define F_SECT_PER_TRACK	3
#define F_GAP			4
#define F_FILL			5
#define NR_F 6

/*
 * Maximum disk size (in kilobytes).
 * This default is used whenever the current disk size is unknown.
 * [Now it is rather a minimum]
 */
#define MAX_DISK_SIZE 4		/* 3984 */

/*
 * globals used by 'result()'
 */
static unsigned char reply_buffer[FD_RAW_REPLY_SIZE];
static int inr;		/* size of reply buffer, when called from interrupt */
#define ST0		0
#define ST1		1
#define ST2		2
#define ST3		0	/* result of GETSTATUS */
#define R_TRACK		3
#define R_HEAD		4
#define R_SECTOR	5
#define R_SIZECODE	6

#define SEL_DLY		(2 * HZ / 100)

/*
 * this struct defines the different floppy drive types.
 */
static struct {
	struct floppy_drive_params params;
	const char *name;	/* name printed while booting */
} default_drive_params[] = {
/* NOTE: the time values in jiffies should be in msec!
 CMOS drive type
  |     Maximum data rate supported by drive type
  |     |   Head load time, msec
  |     |   |   Head unload time, msec (not used)
  |     |   |   |     Step rate interval, usec
  |     |   |   |     |       Time needed for spinup time (jiffies)
  |     |   |   |     |       |      Timeout for spinning down (jiffies)
  |     |   |   |     |       |      |   Spindown offset (where disk stops)
  |     |   |   |     |       |      |   |     Select delay
  |     |   |   |     |       |      |   |     |     RPS
  |     |   |   |     |       |      |   |     |     |    Max number of tracks
  |     |   |   |     |       |      |   |     |     |    |     Interrupt timeout
  |     |   |   |     |       |      |   |     |     |    |     |   Max nonintlv. sectors
  |     |   |   |     |       |      |   |     |     |    |     |   | -Max Errors- flags */
{{0,  500, 16, 16, 8000,    1*HZ, 3*HZ,  0, SEL_DLY, 5,  80, 3*HZ, 20, {3,1,2,0,2}, 0,
      0, { 7, 4, 8, 2, 1, 5, 3,10}, 3*HZ/2, 0 }, "unknown" },

{{1,  300, 16, 16, 8000,    1*HZ, 3*HZ,  0, SEL_DLY, 5,  40, 3*HZ, 17, {3,1,2,0,2}, 0,
      0, { 1, 0, 0, 0, 0, 0, 0, 0}, 3*HZ/2, 1 }, "360K PC" }, /*5 1/4 360 KB PC*/

{{2,  500, 16, 16, 6000, 4*HZ/10, 3*HZ, 14, SEL_DLY, 6,  83, 3*HZ, 17, {3,1,2,0,2}, 0,
      0, { 2, 5, 6,23,10,20,12, 0}, 3*HZ/2, 2 }, "1.2M" }, /*5 1/4 HD AT*/

{{3,  250, 16, 16, 3000,    1*HZ, 3*HZ,  0, SEL_DLY, 5,  83, 3*HZ, 20, {3,1,2,0,2}, 0,
      0, { 4,22,21,30, 3, 0, 0, 0}, 3*HZ/2, 4 }, "720k" }, /*3 1/2 DD*/

{{4,  500, 16, 16, 4000, 4*HZ/10, 3*HZ, 10, SEL_DLY, 5,  83, 3*HZ, 20, {3,1,2,0,2}, 0,
      0, { 7, 4,25,22,31,21,29,11}, 3*HZ/2, 7 }, "1.44M" }, /*3 1/2 HD*/

{{5, 1000, 15,  8, 3000, 4*HZ/10, 3*HZ, 10, SEL_DLY, 5,  83, 3*HZ, 40, {3,1,2,0,2}, 0,
      0, { 7, 8, 4,25,28,22,31,21}, 3*HZ/2, 8 }, "2.88M AMI BIOS" }, /*3 1/2 ED*/

{{6, 1000, 15,  8, 3000, 4*HZ/10, 3*HZ, 10, SEL_DLY, 5,  83, 3*HZ, 40, {3,1,2,0,2}, 0,
      0, { 7, 8, 4,25,28,22,31,21}, 3*HZ/2, 8 }, "2.88M" } /*3 1/2 ED*/
/*    |  --autodetected formats---    |      |      |
 *    read_track                      |      |    Name printed when booting
 *				      |     Native format
 *	            Frequency of disk change checks */
};

static struct floppy_drive_params drive_params[N_DRIVE];
static struct floppy_drive_struct drive_state[N_DRIVE];
static struct floppy_write_errors write_errors[N_DRIVE];
static struct timer_list motor_off_timer[N_DRIVE];
static struct blk_mq_tag_set tag_sets[N_DRIVE];
static struct block_device *opened_bdev[N_DRIVE];
static DEFINE_MUTEX(open_lock);
static struct floppy_raw_cmd *raw_cmd, default_raw_cmd;

/*
 * This struct defines the different floppy types.
 *
 * Bit 0 of 'stretch' tells if the tracks need to be doubled for some
 * types (e.g. 360kB diskette in 1.2MB drive, etc.).  Bit 1 of 'stretch'
 * tells if the disk is in Commodore 1581 format, which means side 0 sectors
 * are located on side 1 of the disk but with a side 0 ID, and vice-versa.
 * This is the same as the Sharp MZ-80 5.25" CP/M disk format, except that the
 * 1581's logical side 0 is on physical side 1, whereas the Sharp's logical
 * side 0 is on physical side 0 (but with the misnamed sector IDs).
 * 'stretch' should probably be renamed to something more general, like
 * 'options'.
 *
 * Bits 2 through 9 of 'stretch' tell the number of the first sector.
 * The LSB (bit 2) is flipped. For most disks, the first sector
 * is 1 (represented by 0x00<<2).  For some CP/M and music sampler
 * disks (such as Ensoniq EPS 16plus) it is 0 (represented as 0x01<<2).
 * For Amstrad CPC disks it is 0xC1 (represented as 0xC0<<2).
 *
 * Other parameters should be self-explanatory (see also setfdprm(8)).
 */
/*
	    Size
	     |  Sectors per track
	     |  | Head
	     |  | |  Tracks
	     |  | |  | Stretch
	     |  | |  | |  Gap 1 size
	     |  | |  | |    |  Data rate, | 0x40 for perp
	     |  | |  | |    |    |  Spec1 (stepping rate, head unload
	     |  | |  | |    |    |    |    /fmt gap (gap2) */
static struct floppy_struct floppy_type[32] = {
	{    0, 0,0, 0,0,0x00,0x00,0x00,0x00,NULL    },	/*  0 no testing    */
	{  720, 9,2,40,0,0x2A,0x02,0xDF,0x50,"d360"  }, /*  1 360KB PC      */
	{ 2400,15,2,80,0,0x1B,0x00,0xDF,0x54,"h1200" },	/*  2 1.2MB AT      */
	{  720, 9,1,80,0,0x2A,0x02,0xDF,0x50,"D360"  },	/*  3 360KB SS 3.5" */
	{ 1440, 9,2,80,0,0x2A,0x02,0xDF,0x50,"D720"  },	/*  4 720KB 3.5"    */
	{  720, 9,2,40,1,0x23,0x01,0xDF,0x50,"h360"  },	/*  5 360KB AT      */
	{ 1440, 9,2,80,0,0x23,0x01,0xDF,0x50,"h720"  },	/*  6 720KB AT      */
	{ 2880,18,2,80,0,0x1B,0x00,0xCF,0x6C,"H1440" },	/*  7 1.44MB 3.5"   */
	{ 5760,36,2,80,0,0x1B,0x43,0xAF,0x54,"E2880" },	/*  8 2.88MB 3.5"   */
	{ 6240,39,2,80,0,0x1B,0x43,0xAF,0x28,"E3120" },	/*  9 3.12MB 3.5"   */

	{ 2880,18,2,80,0,0x25,0x00,0xDF,0x02,"h1440" }, /* 10 1.44MB 5.25"  */
	{ 3360,21,2,80,0,0x1C,0x00,0xCF,0x0C,"H1680" }, /* 11 1.68MB 3.5"   */
	{  820,10,2,41,1,0x25,0x01,0xDF,0x2E,"h410"  },	/* 12 410KB 5.25"   */
	{ 1640,10,2,82,0,0x25,0x02,0xDF,0x2E,"H820"  },	/* 13 820KB 3.5"    */
	{ 2952,18,2,82,0,0x25,0x00,0xDF,0x02,"h1476" },	/* 14 1.48MB 5.25"  */
	{ 3444,21,2,82,0,0x25,0x00,0xDF,0x0C,"H1722" },	/* 15 1.72MB 3.5"   */
	{  840,10,2,42,1,0x25,0x01,0xDF,0x2E,"h420"  },	/* 16 420KB 5.25"   */
	{ 1660,10,2,83,0,0x25,0x02,0xDF,0x2E,"H830"  },	/* 17 830KB 3.5"    */
	{ 2988,18,2,83,0,0x25,0x00,0xDF,0x02,"h1494" },	/* 18 1.49MB 5.25"  */
	{ 3486,21,2,83,0,0x25,0x00,0xDF,0x0C,"H1743" }, /* 19 1.74 MB 3.5"  */

	{ 1760,11,2,80,0,0x1C,0x09,0xCF,0x00,"h880"  }, /* 20 880KB 5.25"   */
	{ 2080,13,2,80,0,0x1C,0x01,0xCF,0x00,"D1040" }, /* 21 1.04MB 3.5"   */
	{ 2240,14,2,80,0,0x1C,0x19,0xCF,0x00,"D1120" }, /* 22 1.12MB 3.5"   */
	{ 3200,20,2,80,0,0x1C,0x20,0xCF,0x2C,"h1600" }, /* 23 1.6MB 5.25"   */
	{ 3520,22,2,80,0,0x1C,0x08,0xCF,0x2e,"H1760" }, /* 24 1.76MB 3.5"   */
	{ 3840,24,2,80,0,0x1C,0x20,0xCF,0x00,"H1920" }, /* 25 1.92MB 3.5"   */
	{ 6400,40,2,80,0,0x25,0x5B,0xCF,0x00,"E3200" }, /* 26 3.20MB 3.5"   */
	{ 7040,44,2,80,0,0x25,0x5B,0xCF,0x00,"E3520" }, /* 27 3.52MB 3.5"   */
	{ 7680,48,2,80,0,0x25,0x63,0xCF,0x00,"E3840" }, /* 28 3.84MB 3.5"   */
	{ 3680,23,2,80,0,0x1C,0x10,0xCF,0x00,"H1840" }, /* 29 1.84MB 3.5"   */

	{ 1600,10,2,80,0,0x25,0x02,0xDF,0x2E,"D800"  },	/* 30 800KB 3.5"    */
	{ 3200,20,2,80,0,0x1C,0x00,0xCF,0x2C,"H1600" }, /* 31 1.6MB 3.5"    */
};

static struct gendisk *disks[N_DRIVE][ARRAY_SIZE(floppy_type)];

#define SECTSIZE (_FD_SECTSIZE(*floppy))

/* Auto-detection: Disk type used until the next media change occurs. */
static struct floppy_struct *current_type[N_DRIVE];

/*
 * User-provided type information. current_type points to
 * the respective entry of this array.
 */
static struct floppy_struct user_params[N_DRIVE];

static sector_t floppy_sizes[256];

static char floppy_device_name[] = "floppy";

/*
 * The driver is trying to determine the correct media format
 * while probing is set. rw_interrupt() clears it after a
 * successful access.
 */
static int probing;

/* Synchronization of FDC access. */
#define FD_COMMAND_NONE		-1
#define FD_COMMAND_ERROR	2
#define FD_COMMAND_OKAY		3

static volatile int command_status = FD_COMMAND_NONE;
static unsigned long fdc_busy;
static DECLARE_WAIT_QUEUE_HEAD(fdc_wait);
static DECLARE_WAIT_QUEUE_HEAD(command_done);

/* errors encountered on the current (or last) request */
static int floppy_errors;

/* Format request descriptor. */
static struct format_descr format_req;

/*
 * Rate is 0 for 500kb/s, 1 for 300kbps, 2 for 250kbps
 * Spec1 is 0xSH, where S is stepping rate (F=1ms, E=2ms, D=3ms etc),
 * H is head unload time (1=16ms, 2=32ms, etc)
 */

/*
 * Track buffer
 * Because these are written to by the DMA controller, they must
 * not contain a 64k byte boundary crossing, or data will be
 * corrupted/lost.
 */
static char *floppy_track_buffer;
static int max_buffer_sectors;

typedef void (*done_f)(int);
static const struct cont_t {
	void (*interrupt)(void);
				/* this is called after the interrupt of the
				 * main command */
	void (*redo)(void);	/* this is called to retry the operation */
	void (*error)(void);	/* this is called to tally an error */
	done_f done;		/* this is called to say if the operation has
				 * succeeded/failed */
} *cont;

static void floppy_ready(void);
static void floppy_start(void);
static void process_fd_request(void);
static void recalibrate_floppy(void);
static void floppy_shutdown(struct work_struct *);

static int floppy_request_regions(int);
static void floppy_release_regions(int);
static int floppy_grab_irq_and_dma(void);
static void floppy_release_irq_and_dma(void);

/*
 * The "reset" variable should be tested whenever an interrupt is scheduled,
 * after the commands have been sent. This is to ensure that the driver doesn't
 * get wedged when the interrupt doesn't come because of a failed command.
 * reset doesn't need to be tested before sending commands, because
 * output_byte is automatically disabled when reset is set.
 */
static void reset_fdc(void);
static int floppy_revalidate(struct gendisk *disk);

/*
 * These are global variables, as that's the easiest way to give
 * information to interrupts. They are the data used for the current
 * request.
 */
#define NO_TRACK	-1
#define NEED_1_RECAL	-2
#define NEED_2_RECAL	-3

static atomic_t usage_count = ATOMIC_INIT(0);

/* buffer related variables */
static int buffer_track = -1;
static int buffer_drive = -1;
static int buffer_min = -1;
static int buffer_max = -1;

/* fdc related variables, should end up in a struct */
static struct floppy_fdc_state fdc_state[N_FDC];
static int current_fdc;			/* current fdc */

static struct workqueue_struct *floppy_wq;

static struct floppy_struct *_floppy = floppy_type;
static unsigned char current_drive;
static long current_count_sectors;
static unsigned char fsector_t;	/* sector in track */
static unsigned char in_sector_offset;	/* offset within physical sector,
					 * expressed in units of 512 bytes */

static inline unsigned char fdc_inb(int fdc, int reg)
{
	return fd_inb(fdc_state[fdc].address, reg);
}

static inline void fdc_outb(unsigned char value, int fdc, int reg)
{
	fd_outb(value, fdc_state[fdc].address, reg);
}

static inline bool drive_no_geom(int drive)
{
	return !current_type[drive] && !ITYPE(drive_state[drive].fd_device);
}

#ifndef fd_eject
static inline int fd_eject(int drive)
{
	return -EINVAL;
}
#endif

/*
 * Debugging
 * =========
 */
#ifdef DEBUGT
static long unsigned debugtimer;

static inline void set_debugt(void)
{
	debugtimer = jiffies;
}

static inline void debugt(const char *func, const char *msg)
{
	if (drive_params[current_drive].flags & DEBUGT)
		pr_info("%s:%s dtime=%lu\n", func, msg, jiffies - debugtimer);
}
#else
static inline void set_debugt(void) { }
static inline void debugt(const char *func, const char *msg) { }
#endif /* DEBUGT */


static DECLARE_DELAYED_WORK(fd_timeout, floppy_shutdown);
static const char *timeout_message;

static void is_alive(const char *func, const char *message)
{
	/* this routine checks whether the floppy driver is "alive" */
	if (test_bit(0, &fdc_busy) && command_status < 2 &&
	    !delayed_work_pending(&fd_timeout)) {
		DPRINT("%s: timeout handler died.  %s\n", func, message);
	}
}

static void (*do_floppy)(void) = NULL;

#define OLOGSIZE 20

static void (*lasthandler)(void);
static unsigned long interruptjiffies;
static unsigned long resultjiffies;
static int resultsize;
static unsigned long lastredo;

static struct output_log {
	unsigned char data;
	unsigned char status;
	unsigned long jiffies;
} output_log[OLOGSIZE];

static int output_log_pos;

#define MAXTIMEOUT -2

static void __reschedule_timeout(int drive, const char *message)
{
	unsigned long delay;

	if (drive < 0 || drive >= N_DRIVE) {
		delay = 20UL * HZ;
		drive = 0;
	} else
		delay = drive_params[drive].timeout;

	mod_delayed_work(floppy_wq, &fd_timeout, delay);
	if (drive_params[drive].flags & FD_DEBUG)
		DPRINT("reschedule timeout %s\n", message);
	timeout_message = message;
}

static void reschedule_timeout(int drive, const char *message)
{
	unsigned long flags;

	spin_lock_irqsave(&floppy_lock, flags);
	__reschedule_timeout(drive, message);
	spin_unlock_irqrestore(&floppy_lock, flags);
}

#define INFBOUND(a, b) (a) = max_t(int, a, b)
#define SUPBOUND(a, b) (a) = min_t(int, a, b)

/*
 * Bottom half floppy driver.
 * ==========================
 *
 * This part of the file contains the code talking directly to the hardware,
 * and also the main service loop (seek-configure-spinup-command)
 */

/*
 * disk change.
 * This routine is responsible for maintaining the FD_DISK_CHANGE flag,
 * and the last_checked date.
 *
 * last_checked is the date of the last check which showed 'no disk change'
 * FD_DISK_CHANGE is set under two conditions:
 * 1. The floppy has been changed after some i/o to that floppy already
 *    took place.
 * 2. No floppy disk is in the drive. This is done in order to ensure that
 *    requests are quickly flushed in case there is no disk in the drive. It
 *    follows that FD_DISK_CHANGE can only be cleared if there is a disk in
 *    the drive.
 *
 * For 1., maxblock is observed. Maxblock is 0 if no i/o has taken place yet.
 * For 2., FD_DISK_NEWCHANGE is watched. FD_DISK_NEWCHANGE is cleared on
 *  each seek. If a disk is present, the disk change line should also be
 *  cleared on each seek. Thus, if FD_DISK_NEWCHANGE is clear, but the disk
 *  change line is set, this means either that no disk is in the drive, or
 *  that it has been removed since the last seek.
 *
 * This means that we really have a third possibility too:
 *  The floppy has been changed after the last seek.
 */

static int disk_change(int drive)
{
	int fdc = FDC(drive);

	if (time_before(jiffies, drive_state[drive].select_date + drive_params[drive].select_delay))
		DPRINT("WARNING disk change called early\n");
	if (!(fdc_state[fdc].dor & (0x10 << UNIT(drive))) ||
	    (fdc_state[fdc].dor & 3) != UNIT(drive) || fdc != FDC(drive)) {
		DPRINT("probing disk change on unselected drive\n");
		DPRINT("drive=%d fdc=%d dor=%x\n", drive, FDC(drive),
		       (unsigned int)fdc_state[fdc].dor);
	}

	debug_dcl(drive_params[drive].flags,
		  "checking disk change line for drive %d\n", drive);
	debug_dcl(drive_params[drive].flags, "jiffies=%lu\n", jiffies);
	debug_dcl(drive_params[drive].flags, "disk change line=%x\n",
		  fdc_inb(fdc, FD_DIR) & 0x80);
	debug_dcl(drive_params[drive].flags, "flags=%lx\n",
		  drive_state[drive].flags);

	if (drive_params[drive].flags & FD_BROKEN_DCL)
		return test_bit(FD_DISK_CHANGED_BIT,
				&drive_state[drive].flags);
	if ((fdc_inb(fdc, FD_DIR) ^ drive_params[drive].flags) & 0x80) {
		set_bit(FD_VERIFY_BIT, &drive_state[drive].flags);
					/* verify write protection */

		if (drive_state[drive].maxblock)	/* mark it changed */
			set_bit(FD_DISK_CHANGED_BIT,
				&drive_state[drive].flags);

		/* invalidate its geometry */
		if (drive_state[drive].keep_data >= 0) {
			if ((drive_params[drive].flags & FTD_MSG) &&
			    current_type[drive] != NULL)
				DPRINT("Disk type is undefined after disk change\n");
			current_type[drive] = NULL;
			floppy_sizes[TOMINOR(drive)] = MAX_DISK_SIZE << 1;
		}

		return 1;
	} else {
		drive_state[drive].last_checked = jiffies;
		clear_bit(FD_DISK_NEWCHANGE_BIT, &drive_state[drive].flags);
	}
	return 0;
}

static inline int is_selected(int dor, int unit)
{
	return ((dor & (0x10 << unit)) && (dor & 3) == unit);
}

static bool is_ready_state(int status)
{
	int state = status & (STATUS_READY | STATUS_DIR | STATUS_DMA);
	return state == STATUS_READY;
}

static int set_dor(int fdc, char mask, char data)
{
	unsigned char unit;
	unsigned char drive;
	unsigned char newdor;
	unsigned char olddor;

	if (fdc_state[fdc].address == -1)
		return -1;

	olddor = fdc_state[fdc].dor;
	newdor = (olddor & mask) | data;
	if (newdor != olddor) {
		unit = olddor & 0x3;
		if (is_selected(olddor, unit) && !is_selected(newdor, unit)) {
			drive = REVDRIVE(fdc, unit);
			debug_dcl(drive_params[drive].flags,
				  "calling disk change from set_dor\n");
			disk_change(drive);
		}
		fdc_state[fdc].dor = newdor;
		fdc_outb(newdor, fdc, FD_DOR);

		unit = newdor & 0x3;
		if (!is_selected(olddor, unit) && is_selected(newdor, unit)) {
			drive = REVDRIVE(fdc, unit);
			drive_state[drive].select_date = jiffies;
		}
	}
	return olddor;
}

static void twaddle(int fdc, int drive)
{
	if (drive_params[drive].select_delay)
		return;
	fdc_outb(fdc_state[fdc].dor & ~(0x10 << UNIT(drive)),
		 fdc, FD_DOR);
	fdc_outb(fdc_state[fdc].dor, fdc, FD_DOR);
	drive_state[drive].select_date = jiffies;
}

/*
 * Reset all driver information about the specified fdc.
 * This is needed after a reset, and after a raw command.
 */
static void reset_fdc_info(int fdc, int mode)
{
	int drive;

	fdc_state[fdc].spec1 = fdc_state[fdc].spec2 = -1;
	fdc_state[fdc].need_configure = 1;
	fdc_state[fdc].perp_mode = 1;
	fdc_state[fdc].rawcmd = 0;
	for (drive = 0; drive < N_DRIVE; drive++)
		if (FDC(drive) == fdc &&
		    (mode || drive_state[drive].track != NEED_1_RECAL))
			drive_state[drive].track = NEED_2_RECAL;
}

/*
 * selects the fdc and drive, and enables the fdc's input/dma.
 * Both current_drive and current_fdc are changed to match the new drive.
 */
static void set_fdc(int drive)
{
	unsigned int fdc;

	if (drive < 0 || drive >= N_DRIVE) {
		pr_info("bad drive value %d\n", drive);
		return;
	}

	fdc = FDC(drive);
	if (fdc >= N_FDC) {
		pr_info("bad fdc value\n");
		return;
	}

	set_dor(fdc, ~0, 8);
#if N_FDC > 1
	set_dor(1 - fdc, ~8, 0);
#endif
	if (fdc_state[fdc].rawcmd == 2)
		reset_fdc_info(fdc, 1);
	if (fdc_inb(fdc, FD_STATUS) != STATUS_READY)
		fdc_state[fdc].reset = 1;

	current_drive = drive;
	current_fdc = fdc;
}

/*
 * locks the driver.
 * Both current_drive and current_fdc are changed to match the new drive.
 */
static int lock_fdc(int drive)
{
	if (WARN(atomic_read(&usage_count) == 0,
		 "Trying to lock fdc while usage count=0\n"))
		return -1;

	if (wait_event_interruptible(fdc_wait, !test_and_set_bit(0, &fdc_busy)))
		return -EINTR;

	command_status = FD_COMMAND_NONE;

	reschedule_timeout(drive, "lock fdc");
	set_fdc(drive);
	return 0;
}

/* unlocks the driver */
static void unlock_fdc(void)
{
	if (!test_bit(0, &fdc_busy))
		DPRINT("FDC access conflict!\n");

	raw_cmd = NULL;
	command_status = FD_COMMAND_NONE;
	cancel_delayed_work(&fd_timeout);
	do_floppy = NULL;
	cont = NULL;
	clear_bit(0, &fdc_busy);
	wake_up(&fdc_wait);
}

/* switches the motor off after a given timeout */
static void motor_off_callback(struct timer_list *t)
{
	unsigned long nr = t - motor_off_timer;
	unsigned char mask = ~(0x10 << UNIT(nr));

	if (WARN_ON_ONCE(nr >= N_DRIVE))
		return;

	set_dor(FDC(nr), mask, 0);
}

/* schedules motor off */
static void floppy_off(unsigned int drive)
{
	unsigned long volatile delta;
	int fdc = FDC(drive);

	if (!(fdc_state[fdc].dor & (0x10 << UNIT(drive))))
		return;

	del_timer(motor_off_timer + drive);

	/* make spindle stop in a position which minimizes spinup time
	 * next time */
	if (drive_params[drive].rps) {
		delta = jiffies - drive_state[drive].first_read_date + HZ -
		    drive_params[drive].spindown_offset;
		delta = ((delta * drive_params[drive].rps) % HZ) / drive_params[drive].rps;
		motor_off_timer[drive].expires =
		    jiffies + drive_params[drive].spindown - delta;
	}
	add_timer(motor_off_timer + drive);
}

/*
 * cycle through all N_DRIVE floppy drives, for disk change testing.
 * stopping at current drive. This is done before any long operation, to
 * be sure to have up to date disk change information.
 */
static void scandrives(void)
{
	int i;
	int drive;
	int saved_drive;

	if (drive_params[current_drive].select_delay)
		return;

	saved_drive = current_drive;
	for (i = 0; i < N_DRIVE; i++) {
		drive = (saved_drive + i + 1) % N_DRIVE;
		if (drive_state[drive].fd_ref == 0 || drive_params[drive].select_delay != 0)
			continue;	/* skip closed drives */
		set_fdc(drive);
		if (!(set_dor(current_fdc, ~3, UNIT(drive) | (0x10 << UNIT(drive))) &
		      (0x10 << UNIT(drive))))
			/* switch the motor off again, if it was off to
			 * begin with */
			set_dor(current_fdc, ~(0x10 << UNIT(drive)), 0);
	}
	set_fdc(saved_drive);
}

static void empty(void)
{
}

static void (*floppy_work_fn)(void);

static void floppy_work_workfn(struct work_struct *work)
{
	floppy_work_fn();
}

static DECLARE_WORK(floppy_work, floppy_work_workfn);

static void schedule_bh(void (*handler)(void))
{
	WARN_ON(work_pending(&floppy_work));

	floppy_work_fn = handler;
	queue_work(floppy_wq, &floppy_work);
}

static void (*fd_timer_fn)(void) = NULL;

static void fd_timer_workfn(struct work_struct *work)
{
	fd_timer_fn();
}

static DECLARE_DELAYED_WORK(fd_timer, fd_timer_workfn);

static void cancel_activity(void)
{
	do_floppy = NULL;
	cancel_delayed_work(&fd_timer);
	cancel_work_sync(&floppy_work);
}

/* this function makes sure that the disk stays in the drive during the
 * transfer */
static void fd_watchdog(void)
{
	debug_dcl(drive_params[current_drive].flags,
		  "calling disk change from watchdog\n");

	if (disk_change(current_drive)) {
		DPRINT("disk removed during i/o\n");
		cancel_activity();
		cont->done(0);
		reset_fdc();
	} else {
		cancel_delayed_work(&fd_timer);
		fd_timer_fn = fd_watchdog;
		queue_delayed_work(floppy_wq, &fd_timer, HZ / 10);
	}
}

static void main_command_interrupt(void)
{
	cancel_delayed_work(&fd_timer);
	cont->interrupt();
}

/* waits for a delay (spinup or select) to pass */
static int fd_wait_for_completion(unsigned long expires,
				  void (*function)(void))
{
	if (fdc_state[current_fdc].reset) {
		reset_fdc();	/* do the reset during sleep to win time
				 * if we don't need to sleep, it's a good
				 * occasion anyways */
		return 1;
	}

	if (time_before(jiffies, expires)) {
		cancel_delayed_work(&fd_timer);
		fd_timer_fn = function;
		queue_delayed_work(floppy_wq, &fd_timer, expires - jiffies);
		return 1;
	}
	return 0;
}

static void setup_DMA(void)
{
	unsigned long f;

	if (raw_cmd->length == 0) {
		print_hex_dump(KERN_INFO, "zero dma transfer size: ",
			       DUMP_PREFIX_NONE, 16, 1,
			       raw_cmd->fullcmd, raw_cmd->cmd_count, false);
		cont->done(0);
		fdc_state[current_fdc].reset = 1;
		return;
	}
	if (((unsigned long)raw_cmd->kernel_data) % 512) {
		pr_info("non aligned address: %p\n", raw_cmd->kernel_data);
		cont->done(0);
		fdc_state[current_fdc].reset = 1;
		return;
	}
	f = claim_dma_lock();
	fd_disable_dma();
#ifdef fd_dma_setup
	if (fd_dma_setup(raw_cmd->kernel_data, raw_cmd->length,
			 (raw_cmd->flags & FD_RAW_READ) ?
			 DMA_MODE_READ : DMA_MODE_WRITE,
			 fdc_state[current_fdc].address) < 0) {
		release_dma_lock(f);
		cont->done(0);
		fdc_state[current_fdc].reset = 1;
		return;
	}
	release_dma_lock(f);
#else
	fd_clear_dma_ff();
	fd_cacheflush(raw_cmd->kernel_data, raw_cmd->length);
	fd_set_dma_mode((raw_cmd->flags & FD_RAW_READ) ?
			DMA_MODE_READ : DMA_MODE_WRITE);
	fd_set_dma_addr(raw_cmd->kernel_data);
	fd_set_dma_count(raw_cmd->length);
	virtual_dma_port = fdc_state[current_fdc].address;
	fd_enable_dma();
	release_dma_lock(f);
#endif
}

static void show_floppy(int fdc);

/* waits until the fdc becomes ready */
static int wait_til_ready(int fdc)
{
	int status;
	int counter;

	if (fdc_state[fdc].reset)
		return -1;
	for (counter = 0; counter < 10000; counter++) {
		status = fdc_inb(fdc, FD_STATUS);
		if (status & STATUS_READY)
			return status;
	}
	if (initialized) {
		DPRINT("Getstatus times out (%x) on fdc %d\n", status, fdc);
		show_floppy(fdc);
	}
	fdc_state[fdc].reset = 1;
	return -1;
}

/* sends a command byte to the fdc */
static int output_byte(int fdc, char byte)
{
	int status = wait_til_ready(fdc);

	if (status < 0)
		return -1;

	if (is_ready_state(status)) {
		fdc_outb(byte, fdc, FD_DATA);
		output_log[output_log_pos].data = byte;
		output_log[output_log_pos].status = status;
		output_log[output_log_pos].jiffies = jiffies;
		output_log_pos = (output_log_pos + 1) % OLOGSIZE;
		return 0;
	}
	fdc_state[fdc].reset = 1;
	if (initialized) {
		DPRINT("Unable to send byte %x to FDC. Fdc=%x Status=%x\n",
		       byte, fdc, status);
		show_floppy(fdc);
	}
	return -1;
}

/* gets the response from the fdc */
static int result(int fdc)
{
	int i;
	int status = 0;

	for (i = 0; i < FD_RAW_REPLY_SIZE; i++) {
		status = wait_til_ready(fdc);
		if (status < 0)
			break;
		status &= STATUS_DIR | STATUS_READY | STATUS_BUSY | STATUS_DMA;
		if ((status & ~STATUS_BUSY) == STATUS_READY) {
			resultjiffies = jiffies;
			resultsize = i;
			return i;
		}
		if (status == (STATUS_DIR | STATUS_READY | STATUS_BUSY))
			reply_buffer[i] = fdc_inb(fdc, FD_DATA);
		else
			break;
	}
	if (initialized) {
		DPRINT("get result error. Fdc=%d Last status=%x Read bytes=%d\n",
		       fdc, status, i);
		show_floppy(fdc);
	}
	fdc_state[fdc].reset = 1;
	return -1;
}

#define MORE_OUTPUT -2
/* does the fdc need more output? */
static int need_more_output(int fdc)
{
	int status = wait_til_ready(fdc);

	if (status < 0)
		return -1;

	if (is_ready_state(status))
		return MORE_OUTPUT;

	return result(fdc);
}

/* Set perpendicular mode as required, based on data rate, if supported.
 * 82077 Now tested. 1Mbps data rate only possible with 82077-1.
 */
static void perpendicular_mode(int fdc)
{
	unsigned char perp_mode;

	if (raw_cmd->rate & 0x40) {
		switch (raw_cmd->rate & 3) {
		case 0:
			perp_mode = 2;
			break;
		case 3:
			perp_mode = 3;
			break;
		default:
			DPRINT("Invalid data rate for perpendicular mode!\n");
			cont->done(0);
			fdc_state[fdc].reset = 1;
					/*
					 * convenient way to return to
					 * redo without too much hassle
					 * (deep stack et al.)
					 */
			return;
		}
	} else
		perp_mode = 0;

	if (fdc_state[fdc].perp_mode == perp_mode)
		return;
	if (fdc_state[fdc].version >= FDC_82077_ORIG) {
		output_byte(fdc, FD_PERPENDICULAR);
		output_byte(fdc, perp_mode);
		fdc_state[fdc].perp_mode = perp_mode;
	} else if (perp_mode) {
		DPRINT("perpendicular mode not supported by this FDC.\n");
	}
}				/* perpendicular_mode */

static int fifo_depth = 0xa;
static int no_fifo;

static int fdc_configure(int fdc)
{
	/* Turn on FIFO */
	output_byte(fdc, FD_CONFIGURE);
	if (need_more_output(fdc) != MORE_OUTPUT)
		return 0;
	output_byte(fdc, 0);
	output_byte(fdc, 0x10 | (no_fifo & 0x20) | (fifo_depth & 0xf));
	output_byte(fdc, 0);    /* pre-compensation from track 0 upwards */
	return 1;
}

#define NOMINAL_DTR 500

/* Issue a "SPECIFY" command to set the step rate time, head unload time,
 * head load time, and DMA disable flag to values needed by floppy.
 *
 * The value "dtr" is the data transfer rate in Kbps.  It is needed
 * to account for the data rate-based scaling done by the 82072 and 82077
 * FDC types.  This parameter is ignored for other types of FDCs (i.e.
 * 8272a).
 *
 * Note that changing the data transfer rate has a (probably deleterious)
 * effect on the parameters subject to scaling for 82072/82077 FDCs, so
 * fdc_specify is called again after each data transfer rate
 * change.
 *
 * srt: 1000 to 16000 in microseconds
 * hut: 16 to 240 milliseconds
 * hlt: 2 to 254 milliseconds
 *
 * These values are rounded up to the next highest available delay time.
 */
static void fdc_specify(int fdc, int drive)
{
	unsigned char spec1;
	unsigned char spec2;
	unsigned long srt;
	unsigned long hlt;
	unsigned long hut;
	unsigned long dtr = NOMINAL_DTR;
	unsigned long scale_dtr = NOMINAL_DTR;
	int hlt_max_code = 0x7f;
	int hut_max_code = 0xf;

	if (fdc_state[fdc].need_configure &&
	    fdc_state[fdc].version >= FDC_82072A) {
		fdc_configure(fdc);
		fdc_state[fdc].need_configure = 0;
	}

	switch (raw_cmd->rate & 0x03) {
	case 3:
		dtr = 1000;
		break;
	case 1:
		dtr = 300;
		if (fdc_state[fdc].version >= FDC_82078) {
			/* chose the default rate table, not the one
			 * where 1 = 2 Mbps */
			output_byte(fdc, FD_DRIVESPEC);
			if (need_more_output(fdc) == MORE_OUTPUT) {
				output_byte(fdc, UNIT(drive));
				output_byte(fdc, 0xc0);
			}
		}
		break;
	case 2:
		dtr = 250;
		break;
	}

	if (fdc_state[fdc].version >= FDC_82072) {
		scale_dtr = dtr;
		hlt_max_code = 0x00;	/* 0==256msec*dtr0/dtr (not linear!) */
		hut_max_code = 0x0;	/* 0==256msec*dtr0/dtr (not linear!) */
	}

	/* Convert step rate from microseconds to milliseconds and 4 bits */
	srt = 16 - DIV_ROUND_UP(drive_params[drive].srt * scale_dtr / 1000,
				NOMINAL_DTR);
	if (slow_floppy)
		srt = srt / 4;

	SUPBOUND(srt, 0xf);
	INFBOUND(srt, 0);

	hlt = DIV_ROUND_UP(drive_params[drive].hlt * scale_dtr / 2,
			   NOMINAL_DTR);
	if (hlt < 0x01)
		hlt = 0x01;
	else if (hlt > 0x7f)
		hlt = hlt_max_code;

	hut = DIV_ROUND_UP(drive_params[drive].hut * scale_dtr / 16,
			   NOMINAL_DTR);
	if (hut < 0x1)
		hut = 0x1;
	else if (hut > 0xf)
		hut = hut_max_code;

	spec1 = (srt << 4) | hut;
	spec2 = (hlt << 1) | (use_virtual_dma & 1);

	/* If these parameters did not change, just return with success */
	if (fdc_state[fdc].spec1 != spec1 ||
	    fdc_state[fdc].spec2 != spec2) {
		/* Go ahead and set spec1 and spec2 */
		output_byte(fdc, FD_SPECIFY);
		output_byte(fdc, fdc_state[fdc].spec1 = spec1);
		output_byte(fdc, fdc_state[fdc].spec2 = spec2);
	}
}				/* fdc_specify */

/* Set the FDC's data transfer rate on behalf of the specified drive.
 * NOTE: with 82072/82077 FDCs, changing the data rate requires a reissue
 * of the specify command (i.e. using the fdc_specify function).
 */
static int fdc_dtr(void)
{
	/* If data rate not already set to desired value, set it. */
	if ((raw_cmd->rate & 3) == fdc_state[current_fdc].dtr)
		return 0;

	/* Set dtr */
	fdc_outb(raw_cmd->rate & 3, current_fdc, FD_DCR);

	/* TODO: some FDC/drive combinations (C&T 82C711 with TEAC 1.2MB)
	 * need a stabilization period of several milliseconds to be
	 * enforced after data rate changes before R/W operations.
	 * Pause 5 msec to avoid trouble. (Needs to be 2 jiffies)
	 */
	fdc_state[current_fdc].dtr = raw_cmd->rate & 3;
	return fd_wait_for_completion(jiffies + 2UL * HZ / 100, floppy_ready);
}				/* fdc_dtr */

static void tell_sector(void)
{
	pr_cont(": track %d, head %d, sector %d, size %d",
		reply_buffer[R_TRACK], reply_buffer[R_HEAD],
		reply_buffer[R_SECTOR],
		reply_buffer[R_SIZECODE]);
}				/* tell_sector */

static void print_errors(void)
{
	DPRINT("");
	if (reply_buffer[ST0] & ST0_ECE) {
		pr_cont("Recalibrate failed!");
	} else if (reply_buffer[ST2] & ST2_CRC) {
		pr_cont("data CRC error");
		tell_sector();
	} else if (reply_buffer[ST1] & ST1_CRC) {
		pr_cont("CRC error");
		tell_sector();
	} else if ((reply_buffer[ST1] & (ST1_MAM | ST1_ND)) ||
		   (reply_buffer[ST2] & ST2_MAM)) {
		if (!probing) {
			pr_cont("sector not found");
			tell_sector();
		} else
			pr_cont("probe failed...");
	} else if (reply_buffer[ST2] & ST2_WC) {	/* seek error */
		pr_cont("wrong cylinder");
	} else if (reply_buffer[ST2] & ST2_BC) {	/* cylinder marked as bad */
		pr_cont("bad cylinder");
	} else {
		pr_cont("unknown error. ST[0..2] are: 0x%x 0x%x 0x%x",
			reply_buffer[ST0], reply_buffer[ST1],
			reply_buffer[ST2]);
		tell_sector();
	}
	pr_cont("\n");
}

/*
 * OK, this error interpreting routine is called after a
 * DMA read/write has succeeded
 * or failed, so we check the results, and copy any buffers.
 * hhb: Added better error reporting.
 * ak: Made this into a separate routine.
 */
static int interpret_errors(void)
{
	char bad;

	if (inr != 7) {
		DPRINT("-- FDC reply error\n");
		fdc_state[current_fdc].reset = 1;
		return 1;
	}

	/* check IC to find cause of interrupt */
	switch (reply_buffer[ST0] & ST0_INTR) {
	case 0x40:		/* error occurred during command execution */
		if (reply_buffer[ST1] & ST1_EOC)
			return 0;	/* occurs with pseudo-DMA */
		bad = 1;
		if (reply_buffer[ST1] & ST1_WP) {
			DPRINT("Drive is write protected\n");
			clear_bit(FD_DISK_WRITABLE_BIT,
				  &drive_state[current_drive].flags);
			cont->done(0);
			bad = 2;
		} else if (reply_buffer[ST1] & ST1_ND) {
			set_bit(FD_NEED_TWADDLE_BIT,
				&drive_state[current_drive].flags);
		} else if (reply_buffer[ST1] & ST1_OR) {
			if (drive_params[current_drive].flags & FTD_MSG)
				DPRINT("Over/Underrun - retrying\n");
			bad = 0;
		} else if (floppy_errors >= drive_params[current_drive].max_errors.reporting) {
			print_errors();
		}
		if (reply_buffer[ST2] & ST2_WC || reply_buffer[ST2] & ST2_BC)
			/* wrong cylinder => recal */
			drive_state[current_drive].track = NEED_2_RECAL;
		return bad;
	case 0x80:		/* invalid command given */
		DPRINT("Invalid FDC command given!\n");
		cont->done(0);
		return 2;
	case 0xc0:
		DPRINT("Abnormal termination caused by polling\n");
		cont->error();
		return 2;
	default:		/* (0) Normal command termination */
		return 0;
	}
}

/*
 * This routine is called when everything should be correctly set up
 * for the transfer (i.e. floppy motor is on, the correct floppy is
 * selected, and the head is sitting on the right track).
 */
static void setup_rw_floppy(void)
{
	int i;
	int r;
	int flags;
	unsigned long ready_date;
	void (*function)(void);

	flags = raw_cmd->flags;
	if (flags & (FD_RAW_READ | FD_RAW_WRITE))
		flags |= FD_RAW_INTR;

	if ((flags & FD_RAW_SPIN) && !(flags & FD_RAW_NO_MOTOR)) {
		ready_date = drive_state[current_drive].spinup_date + drive_params[current_drive].spinup;
		/* If spinup will take a long time, rerun scandrives
		 * again just before spinup completion. Beware that
		 * after scandrives, we must again wait for selection.
		 */
		if (time_after(ready_date, jiffies + drive_params[current_drive].select_delay)) {
			ready_date -= drive_params[current_drive].select_delay;
			function = floppy_start;
		} else
			function = setup_rw_floppy;

		/* wait until the floppy is spinning fast enough */
		if (fd_wait_for_completion(ready_date, function))
			return;
	}
	if ((flags & FD_RAW_READ) || (flags & FD_RAW_WRITE))
		setup_DMA();

	if (flags & FD_RAW_INTR)
		do_floppy = main_command_interrupt;

	r = 0;
	for (i = 0; i < raw_cmd->cmd_count; i++)
		r |= output_byte(current_fdc, raw_cmd->fullcmd[i]);

	debugt(__func__, "rw_command");

	if (r) {
		cont->error();
		reset_fdc();
		return;
	}

	if (!(flags & FD_RAW_INTR)) {
		inr = result(current_fdc);
		cont->interrupt();
	} else if (flags & FD_RAW_NEED_DISK)
		fd_watchdog();
}

static int blind_seek;

/*
 * This is the routine called after every seek (or recalibrate) interrupt
 * from the floppy controller.
 */
static void seek_interrupt(void)
{
	debugt(__func__, "");
	if (inr != 2 || (reply_buffer[ST0] & 0xF8) != 0x20) {
		DPRINT("seek failed\n");
		drive_state[current_drive].track = NEED_2_RECAL;
		cont->error();
		cont->redo();
		return;
	}
	if (drive_state[current_drive].track >= 0 &&
	    drive_state[current_drive].track != reply_buffer[ST1] &&
	    !blind_seek) {
		debug_dcl(drive_params[current_drive].flags,
			  "clearing NEWCHANGE flag because of effective seek\n");
		debug_dcl(drive_params[current_drive].flags, "jiffies=%lu\n",
			  jiffies);
		clear_bit(FD_DISK_NEWCHANGE_BIT,
			  &drive_state[current_drive].flags);
					/* effective seek */
		drive_state[current_drive].select_date = jiffies;
	}
	drive_state[current_drive].track = reply_buffer[ST1];
	floppy_ready();
}

static void check_wp(int fdc, int drive)
{
	if (test_bit(FD_VERIFY_BIT, &drive_state[drive].flags)) {
					/* check write protection */
		output_byte(fdc, FD_GETSTATUS);
		output_byte(fdc, UNIT(drive));
		if (result(fdc) != 1) {
			fdc_state[fdc].reset = 1;
			return;
		}
		clear_bit(FD_VERIFY_BIT, &drive_state[drive].flags);
		clear_bit(FD_NEED_TWADDLE_BIT,
			  &drive_state[drive].flags);
		debug_dcl(drive_params[drive].flags,
			  "checking whether disk is write protected\n");
		debug_dcl(drive_params[drive].flags, "wp=%x\n",
			  reply_buffer[ST3] & 0x40);
		if (!(reply_buffer[ST3] & 0x40))
			set_bit(FD_DISK_WRITABLE_BIT,
				&drive_state[drive].flags);
		else
			clear_bit(FD_DISK_WRITABLE_BIT,
				  &drive_state[drive].flags);
	}
}

static void seek_floppy(void)
{
	int track;

	blind_seek = 0;

	debug_dcl(drive_params[current_drive].flags,
		  "calling disk change from %s\n", __func__);

	if (!test_bit(FD_DISK_NEWCHANGE_BIT, &drive_state[current_drive].flags) &&
	    disk_change(current_drive) && (raw_cmd->flags & FD_RAW_NEED_DISK)) {
		/* the media changed flag should be cleared after the seek.
		 * If it isn't, this means that there is really no disk in
		 * the drive.
		 */
		set_bit(FD_DISK_CHANGED_BIT,
			&drive_state[current_drive].flags);
		cont->done(0);
		cont->redo();
		return;
	}
	if (drive_state[current_drive].track <= NEED_1_RECAL) {
		recalibrate_floppy();
		return;
	} else if (test_bit(FD_DISK_NEWCHANGE_BIT, &drive_state[current_drive].flags) &&
		   (raw_cmd->flags & FD_RAW_NEED_DISK) &&
		   (drive_state[current_drive].track <= NO_TRACK || drive_state[current_drive].track == raw_cmd->track)) {
		/* we seek to clear the media-changed condition. Does anybody
		 * know a more elegant way, which works on all drives? */
		if (raw_cmd->track)
			track = raw_cmd->track - 1;
		else {
			if (drive_params[current_drive].flags & FD_SILENT_DCL_CLEAR) {
				set_dor(current_fdc, ~(0x10 << UNIT(current_drive)), 0);
				blind_seek = 1;
				raw_cmd->flags |= FD_RAW_NEED_SEEK;
			}
			track = 1;
		}
	} else {
		check_wp(current_fdc, current_drive);
		if (raw_cmd->track != drive_state[current_drive].track &&
		    (raw_cmd->flags & FD_RAW_NEED_SEEK))
			track = raw_cmd->track;
		else {
			setup_rw_floppy();
			return;
		}
	}

	do_floppy = seek_interrupt;
	output_byte(current_fdc, FD_SEEK);
	output_byte(current_fdc, UNIT(current_drive));
	if (output_byte(current_fdc, track) < 0) {
		reset_fdc();
		return;
	}
	debugt(__func__, "");
}

static void recal_interrupt(void)
{
	debugt(__func__, "");
	if (inr != 2)
		fdc_state[current_fdc].reset = 1;
	else if (reply_buffer[ST0] & ST0_ECE) {
		switch (drive_state[current_drive].track) {
		case NEED_1_RECAL:
			debugt(__func__, "need 1 recal");
			/* after a second recalibrate, we still haven't
			 * reached track 0. Probably no drive. Raise an
			 * error, as failing immediately might upset
			 * computers possessed by the Devil :-) */
			cont->error();
			cont->redo();
			return;
		case NEED_2_RECAL:
			debugt(__func__, "need 2 recal");
			/* If we already did a recalibrate,
			 * and we are not at track 0, this
			 * means we have moved. (The only way
			 * not to move at recalibration is to
			 * be already at track 0.) Clear the
			 * new change flag */
			debug_dcl(drive_params[current_drive].flags,
				  "clearing NEWCHANGE flag because of second recalibrate\n");

			clear_bit(FD_DISK_NEWCHANGE_BIT,
				  &drive_state[current_drive].flags);
			drive_state[current_drive].select_date = jiffies;
			fallthrough;
		default:
			debugt(__func__, "default");
			/* Recalibrate moves the head by at
			 * most 80 steps. If after one
			 * recalibrate we don't have reached
			 * track 0, this might mean that we
			 * started beyond track 80.  Try
			 * again.  */
			drive_state[current_drive].track = NEED_1_RECAL;
			break;
		}
	} else
		drive_state[current_drive].track = reply_buffer[ST1];
	floppy_ready();
}

static void print_result(char *message, int inr)
{
	int i;

	DPRINT("%s ", message);
	if (inr >= 0)
		for (i = 0; i < inr; i++)
			pr_cont("repl[%d]=%x ", i, reply_buffer[i]);
	pr_cont("\n");
}

/* interrupt handler. Note that this can be called externally on the Sparc */
irqreturn_t floppy_interrupt(int irq, void *dev_id)
{
	int do_print;
	unsigned long f;
	void (*handler)(void) = do_floppy;

	lasthandler = handler;
	interruptjiffies = jiffies;

	f = claim_dma_lock();
	fd_disable_dma();
	release_dma_lock(f);

	do_floppy = NULL;
	if (current_fdc >= N_FDC || fdc_state[current_fdc].address == -1) {
		/* we don't even know which FDC is the culprit */
		pr_info("DOR0=%x\n", fdc_state[0].dor);
		pr_info("floppy interrupt on bizarre fdc %d\n", current_fdc);
		pr_info("handler=%ps\n", handler);
		is_alive(__func__, "bizarre fdc");
		return IRQ_NONE;
	}

	fdc_state[current_fdc].reset = 0;
	/* We have to clear the reset flag here, because apparently on boxes
	 * with level triggered interrupts (PS/2, Sparc, ...), it is needed to
	 * emit SENSEI's to clear the interrupt line. And fdc_state[fdc].reset
	 * blocks the emission of the SENSEI's.
	 * It is OK to emit floppy commands because we are in an interrupt
	 * handler here, and thus we have to fear no interference of other
	 * activity.
	 */

	do_print = !handler && print_unex && initialized;

	inr = result(current_fdc);
	if (do_print)
		print_result("unexpected interrupt", inr);
	if (inr == 0) {
		int max_sensei = 4;
		do {
			output_byte(current_fdc, FD_SENSEI);
			inr = result(current_fdc);
			if (do_print)
				print_result("sensei", inr);
			max_sensei--;
		} while ((reply_buffer[ST0] & 0x83) != UNIT(current_drive) &&
			 inr == 2 && max_sensei);
	}
	if (!handler) {
		fdc_state[current_fdc].reset = 1;
		return IRQ_NONE;
	}
	schedule_bh(handler);
	is_alive(__func__, "normal interrupt end");

	/* FIXME! Was it really for us? */
	return IRQ_HANDLED;
}

static void recalibrate_floppy(void)
{
	debugt(__func__, "");
	do_floppy = recal_interrupt;
	output_byte(current_fdc, FD_RECALIBRATE);
	if (output_byte(current_fdc, UNIT(current_drive)) < 0)
		reset_fdc();
}

/*
 * Must do 4 FD_SENSEIs after reset because of ``drive polling''.
 */
static void reset_interrupt(void)
{
	debugt(__func__, "");
	result(current_fdc);		/* get the status ready for set_fdc */
	if (fdc_state[current_fdc].reset) {
		pr_info("reset set in interrupt, calling %ps\n", cont->error);
		cont->error();	/* a reset just after a reset. BAD! */
	}
	cont->redo();
}

/*
 * reset is done by pulling bit 2 of DOR low for a while (old FDCs),
 * or by setting the self clearing bit 7 of STATUS (newer FDCs).
 * This WILL trigger an interrupt, causing the handlers in the current
 * cont's ->redo() to be called via reset_interrupt().
 */
static void reset_fdc(void)
{
	unsigned long flags;

	do_floppy = reset_interrupt;
	fdc_state[current_fdc].reset = 0;
	reset_fdc_info(current_fdc, 0);

	/* Pseudo-DMA may intercept 'reset finished' interrupt.  */
	/* Irrelevant for systems with true DMA (i386).          */

	flags = claim_dma_lock();
	fd_disable_dma();
	release_dma_lock(flags);

	if (fdc_state[current_fdc].version >= FDC_82072A)
		fdc_outb(0x80 | (fdc_state[current_fdc].dtr & 3),
			 current_fdc, FD_STATUS);
	else {
		fdc_outb(fdc_state[current_fdc].dor & ~0x04, current_fdc, FD_DOR);
		udelay(FD_RESET_DELAY);
		fdc_outb(fdc_state[current_fdc].dor, current_fdc, FD_DOR);
	}
}

static void show_floppy(int fdc)
{
	int i;

	pr_info("\n");
	pr_info("floppy driver state\n");
	pr_info("-------------------\n");
	pr_info("now=%lu last interrupt=%lu diff=%lu last called handler=%ps\n",
		jiffies, interruptjiffies, jiffies - interruptjiffies,
		lasthandler);

	pr_info("timeout_message=%s\n", timeout_message);
	pr_info("last output bytes:\n");
	for (i = 0; i < OLOGSIZE; i++)
		pr_info("%2x %2x %lu\n",
			output_log[(i + output_log_pos) % OLOGSIZE].data,
			output_log[(i + output_log_pos) % OLOGSIZE].status,
			output_log[(i + output_log_pos) % OLOGSIZE].jiffies);
	pr_info("last result at %lu\n", resultjiffies);
	pr_info("last redo_fd_request at %lu\n", lastredo);
	print_hex_dump(KERN_INFO, "", DUMP_PREFIX_NONE, 16, 1,
		       reply_buffer, resultsize, true);

	pr_info("status=%x\n", fdc_inb(fdc, FD_STATUS));
	pr_info("fdc_busy=%lu\n", fdc_busy);
	if (do_floppy)
		pr_info("do_floppy=%ps\n", do_floppy);
	if (work_pending(&floppy_work))
		pr_info("floppy_work.func=%ps\n", floppy_work.func);
	if (delayed_work_pending(&fd_timer))
		pr_info("delayed work.function=%p expires=%ld\n",
		       fd_timer.work.func,
		       fd_timer.timer.expires - jiffies);
	if (delayed_work_pending(&fd_timeout))
		pr_info("timer_function=%p expires=%ld\n",
		       fd_timeout.work.func,
		       fd_timeout.timer.expires - jiffies);

	pr_info("cont=%p\n", cont);
	pr_info("current_req=%p\n", current_req);
	pr_info("command_status=%d\n", command_status);
	pr_info("\n");
}

static void floppy_shutdown(struct work_struct *arg)
{
	unsigned long flags;

	if (initialized)
		show_floppy(current_fdc);
	cancel_activity();

	flags = claim_dma_lock();
	fd_disable_dma();
	release_dma_lock(flags);

	/* avoid dma going to a random drive after shutdown */

	if (initialized)
		DPRINT("floppy timeout called\n");
	fdc_state[current_fdc].reset = 1;
	if (cont) {
		cont->done(0);
		cont->redo();	/* this will recall reset when needed */
	} else {
		pr_info("no cont in shutdown!\n");
		process_fd_request();
	}
	is_alive(__func__, "");
}

/* start motor, check media-changed condition and write protection */
static int start_motor(void (*function)(void))
{
	int mask;
	int data;

	mask = 0xfc;
	data = UNIT(current_drive);
	if (!(raw_cmd->flags & FD_RAW_NO_MOTOR)) {
		if (!(fdc_state[current_fdc].dor & (0x10 << UNIT(current_drive)))) {
			set_debugt();
			/* no read since this drive is running */
			drive_state[current_drive].first_read_date = 0;
			/* note motor start time if motor is not yet running */
			drive_state[current_drive].spinup_date = jiffies;
			data |= (0x10 << UNIT(current_drive));
		}
	} else if (fdc_state[current_fdc].dor & (0x10 << UNIT(current_drive)))
		mask &= ~(0x10 << UNIT(current_drive));

	/* starts motor and selects floppy */
	del_timer(motor_off_timer + current_drive);
	set_dor(current_fdc, mask, data);

	/* wait_for_completion also schedules reset if needed. */
	return fd_wait_for_completion(drive_state[current_drive].select_date + drive_params[current_drive].select_delay,
				      function);
}

static void floppy_ready(void)
{
	if (fdc_state[current_fdc].reset) {
		reset_fdc();
		return;
	}
	if (start_motor(floppy_ready))
		return;
	if (fdc_dtr())
		return;

	debug_dcl(drive_params[current_drive].flags,
		  "calling disk change from floppy_ready\n");
	if (!(raw_cmd->flags & FD_RAW_NO_MOTOR) &&
	    disk_change(current_drive) && !drive_params[current_drive].select_delay)
		twaddle(current_fdc, current_drive);	/* this clears the dcl on certain
				 * drive/controller combinations */

#ifdef fd_chose_dma_mode
	if ((raw_cmd->flags & FD_RAW_READ) || (raw_cmd->flags & FD_RAW_WRITE)) {
		unsigned long flags = claim_dma_lock();
		fd_chose_dma_mode(raw_cmd->kernel_data, raw_cmd->length);
		release_dma_lock(flags);
	}
#endif

	if (raw_cmd->flags & (FD_RAW_NEED_SEEK | FD_RAW_NEED_DISK)) {
		perpendicular_mode(current_fdc);
		fdc_specify(current_fdc, current_drive); /* must be done here because of hut, hlt ... */
		seek_floppy();
	} else {
		if ((raw_cmd->flags & FD_RAW_READ) ||
		    (raw_cmd->flags & FD_RAW_WRITE))
			fdc_specify(current_fdc, current_drive);
		setup_rw_floppy();
	}
}

static void floppy_start(void)
{
	reschedule_timeout(current_drive, "floppy start");

	scandrives();
	debug_dcl(drive_params[current_drive].flags,
		  "setting NEWCHANGE in floppy_start\n");
	set_bit(FD_DISK_NEWCHANGE_BIT, &drive_state[current_drive].flags);
	floppy_ready();
}

/*
 * ========================================================================
 * here ends the bottom half. Exported routines are:
 * floppy_start, floppy_off, floppy_ready, lock_fdc, unlock_fdc, set_fdc,
 * start_motor, reset_fdc, reset_fdc_info, interpret_errors.
 * Initialization also uses output_byte, result, set_dor, floppy_interrupt
 * and set_dor.
 * ========================================================================
 */
/*
 * General purpose continuations.
 * ==============================
 */

static void do_wakeup(void)
{
	reschedule_timeout(MAXTIMEOUT, "do wakeup");
	cont = NULL;
	command_status += 2;
	wake_up(&command_done);
}

static const struct cont_t wakeup_cont = {
	.interrupt	= empty,
	.redo		= do_wakeup,
	.error		= empty,
	.done		= (done_f)empty
};

static const struct cont_t intr_cont = {
	.interrupt	= empty,
	.redo		= process_fd_request,
	.error		= empty,
	.done		= (done_f)empty
};

/* schedules handler, waiting for completion. May be interrupted, will then
 * return -EINTR, in which case the driver will automatically be unlocked.
 */
static int wait_til_done(void (*handler)(void), bool interruptible)
{
	int ret;

	schedule_bh(handler);

	if (interruptible)
		wait_event_interruptible(command_done, command_status >= 2);
	else
		wait_event(command_done, command_status >= 2);

	if (command_status < 2) {
		cancel_activity();
		cont = &intr_cont;
		reset_fdc();
		return -EINTR;
	}

	if (fdc_state[current_fdc].reset)
		command_status = FD_COMMAND_ERROR;
	if (command_status == FD_COMMAND_OKAY)
		ret = 0;
	else
		ret = -EIO;
	command_status = FD_COMMAND_NONE;
	return ret;
}

static void generic_done(int result)
{
	command_status = result;
	cont = &wakeup_cont;
}

static void generic_success(void)
{
	cont->done(1);
}

static void generic_failure(void)
{
	cont->done(0);
}

static void success_and_wakeup(void)
{
	generic_success();
	cont->redo();
}

/*
 * formatting and rw support.
 * ==========================
 */

static int next_valid_format(int drive)
{
	int probed_format;

	probed_format = drive_state[drive].probed_format;
	while (1) {
		if (probed_format >= FD_AUTODETECT_SIZE ||
		    !drive_params[drive].autodetect[probed_format]) {
			drive_state[drive].probed_format = 0;
			return 1;
		}
		if (floppy_type[drive_params[drive].autodetect[probed_format]].sect) {
			drive_state[drive].probed_format = probed_format;
			return 0;
		}
		probed_format++;
	}
}

static void bad_flp_intr(void)
{
	int err_count;

	if (probing) {
		drive_state[current_drive].probed_format++;
		if (!next_valid_format(current_drive))
			return;
	}
	err_count = ++floppy_errors;
	INFBOUND(write_errors[current_drive].badness, err_count);
	if (err_count > drive_params[current_drive].max_errors.abort)
		cont->done(0);
	if (err_count > drive_params[current_drive].max_errors.reset)
		fdc_state[current_fdc].reset = 1;
	else if (err_count > drive_params[current_drive].max_errors.recal)
		drive_state[current_drive].track = NEED_2_RECAL;
}

static void set_floppy(int drive)
{
	int type = ITYPE(drive_state[drive].fd_device);

	if (type)
		_floppy = floppy_type + type;
	else
		_floppy = current_type[drive];
}

/*
 * formatting support.
 * ===================
 */
static void format_interrupt(void)
{
	switch (interpret_errors()) {
	case 1:
		cont->error();
		break;
	case 2:
		break;
	case 0:
		cont->done(1);
	}
	cont->redo();
}

#define FM_MODE(x, y) ((y) & ~(((x)->rate & 0x80) >> 1))
#define CT(x) ((x) | 0xc0)

static void setup_format_params(int track)
{
	int n;
	int il;
	int count;
	int head_shift;
	int track_shift;
	struct fparm {
		unsigned char track, head, sect, size;
	} *here = (struct fparm *)floppy_track_buffer;

	raw_cmd = &default_raw_cmd;
	raw_cmd->track = track;

	raw_cmd->flags = (FD_RAW_WRITE | FD_RAW_INTR | FD_RAW_SPIN |
			  FD_RAW_NEED_DISK | FD_RAW_NEED_SEEK);
	raw_cmd->rate = _floppy->rate & 0x43;
	raw_cmd->cmd_count = NR_F;
	raw_cmd->cmd[COMMAND] = FM_MODE(_floppy, FD_FORMAT);
	raw_cmd->cmd[DR_SELECT] = UNIT(current_drive) + PH_HEAD(_floppy, format_req.head);
	raw_cmd->cmd[F_SIZECODE] = FD_SIZECODE(_floppy);
	raw_cmd->cmd[F_SECT_PER_TRACK] = _floppy->sect << 2 >> raw_cmd->cmd[F_SIZECODE];
	raw_cmd->cmd[F_GAP] = _floppy->fmt_gap;
	raw_cmd->cmd[F_FILL] = FD_FILL_BYTE;

	raw_cmd->kernel_data = floppy_track_buffer;
	raw_cmd->length = 4 * raw_cmd->cmd[F_SECT_PER_TRACK];

	if (!raw_cmd->cmd[F_SECT_PER_TRACK])
		return;

	/* allow for about 30ms for data transport per track */
	head_shift = (raw_cmd->cmd[F_SECT_PER_TRACK] + 5) / 6;

	/* a ``cylinder'' is two tracks plus a little stepping time */
	track_shift = 2 * head_shift + 3;

	/* position of logical sector 1 on this track */
	n = (track_shift * format_req.track + head_shift * format_req.head)
	    % raw_cmd->cmd[F_SECT_PER_TRACK];

	/* determine interleave */
	il = 1;
	if (_floppy->fmt_gap < 0x22)
		il++;

	/* initialize field */
	for (count = 0; count < raw_cmd->cmd[F_SECT_PER_TRACK]; ++count) {
		here[count].track = format_req.track;
		here[count].head = format_req.head;
		here[count].sect = 0;
		here[count].size = raw_cmd->cmd[F_SIZECODE];
	}
	/* place logical sectors */
	for (count = 1; count <= raw_cmd->cmd[F_SECT_PER_TRACK]; ++count) {
		here[n].sect = count;
		n = (n + il) % raw_cmd->cmd[F_SECT_PER_TRACK];
		if (here[n].sect) {	/* sector busy, find next free sector */
			++n;
			if (n >= raw_cmd->cmd[F_SECT_PER_TRACK]) {
				n -= raw_cmd->cmd[F_SECT_PER_TRACK];
				while (here[n].sect)
					++n;
			}
		}
	}
	if (_floppy->stretch & FD_SECTBASEMASK) {
		for (count = 0; count < raw_cmd->cmd[F_SECT_PER_TRACK]; count++)
			here[count].sect += FD_SECTBASE(_floppy) - 1;
	}
}

static void redo_format(void)
{
	buffer_track = -1;
	setup_format_params(format_req.track << STRETCH(_floppy));
	floppy_start();
	debugt(__func__, "queue format request");
}

static const struct cont_t format_cont = {
	.interrupt	= format_interrupt,
	.redo		= redo_format,
	.error		= bad_flp_intr,
	.done		= generic_done
};

static int do_format(int drive, struct format_descr *tmp_format_req)
{
	int ret;

	if (lock_fdc(drive))
		return -EINTR;

	set_floppy(drive);
	if (!_floppy ||
	    _floppy->track > drive_params[current_drive].tracks ||
	    tmp_format_req->track >= _floppy->track ||
	    tmp_format_req->head >= _floppy->head ||
	    (_floppy->sect << 2) % (1 << FD_SIZECODE(_floppy)) ||
	    !_floppy->fmt_gap) {
		process_fd_request();
		return -EINVAL;
	}
	format_req = *tmp_format_req;
	cont = &format_cont;
	floppy_errors = 0;
	ret = wait_til_done(redo_format, true);
	if (ret == -EINTR)
		return -EINTR;
	process_fd_request();
	return ret;
}

/*
 * Buffer read/write and support
 * =============================
 */

static void floppy_end_request(struct request *req, blk_status_t error)
{
	unsigned int nr_sectors = current_count_sectors;
	unsigned int drive = (unsigned long)req->q->disk->private_data;

	/* current_count_sectors can be zero if transfer failed */
	if (error)
		nr_sectors = blk_rq_cur_sectors(req);
	if (blk_update_request(req, error, nr_sectors << 9))
		return;
	__blk_mq_end_request(req, error);

	/* We're done with the request */
	floppy_off(drive);
	current_req = NULL;
}

/* new request_done. Can handle physical sectors which are smaller than a
 * logical buffer */
static void request_done(int uptodate)
{
	struct request *req = current_req;
	int block;
	char msg[sizeof("request done ") + sizeof(int) * 3];

	probing = 0;
	snprintf(msg, sizeof(msg), "request done %d", uptodate);
	reschedule_timeout(MAXTIMEOUT, msg);

	if (!req) {
		pr_info("floppy.c: no request in request_done\n");
		return;
	}

	if (uptodate) {
		/* maintain values for invalidation on geometry
		 * change */
		block = current_count_sectors + blk_rq_pos(req);
		INFBOUND(drive_state[current_drive].maxblock, block);
		if (block > _floppy->sect)
			drive_state[current_drive].maxtrack = 1;

		floppy_end_request(req, 0);
	} else {
		if (rq_data_dir(req) == WRITE) {
			/* record write error information */
			write_errors[current_drive].write_errors++;
			if (write_errors[current_drive].write_errors == 1) {
				write_errors[current_drive].first_error_sector = blk_rq_pos(req);
				write_errors[current_drive].first_error_generation = drive_state[current_drive].generation;
			}
			write_errors[current_drive].last_error_sector = blk_rq_pos(req);
			write_errors[current_drive].last_error_generation = drive_state[current_drive].generation;
		}
		floppy_end_request(req, BLK_STS_IOERR);
	}
}

/* Interrupt handler evaluating the result of the r/w operation */
static void rw_interrupt(void)
{
	int eoc;
	int ssize;
	int heads;
	int nr_sectors;

	if (reply_buffer[R_HEAD] >= 2) {
		/* some Toshiba floppy controllers occasionnally seem to
		 * return bogus interrupts after read/write operations, which
		 * can be recognized by a bad head number (>= 2) */
		return;
	}

	if (!drive_state[current_drive].first_read_date)
		drive_state[current_drive].first_read_date = jiffies;

	ssize = DIV_ROUND_UP(1 << raw_cmd->cmd[SIZECODE], 4);

	if (reply_buffer[ST1] & ST1_EOC)
		eoc = 1;
	else
		eoc = 0;

	if (raw_cmd->cmd[COMMAND] & 0x80)
		heads = 2;
	else
		heads = 1;

	nr_sectors = (((reply_buffer[R_TRACK] - raw_cmd->cmd[TRACK]) * heads +
		       reply_buffer[R_HEAD] - raw_cmd->cmd[HEAD]) * raw_cmd->cmd[SECT_PER_TRACK] +
		      reply_buffer[R_SECTOR] - raw_cmd->cmd[SECTOR] + eoc) << raw_cmd->cmd[SIZECODE] >> 2;

	if (nr_sectors / ssize >
	    DIV_ROUND_UP(in_sector_offset + current_count_sectors, ssize)) {
		DPRINT("long rw: %x instead of %lx\n",
		       nr_sectors, current_count_sectors);
		pr_info("rs=%d s=%d\n", reply_buffer[R_SECTOR],
			raw_cmd->cmd[SECTOR]);
		pr_info("rh=%d h=%d\n", reply_buffer[R_HEAD],
			raw_cmd->cmd[HEAD]);
		pr_info("rt=%d t=%d\n", reply_buffer[R_TRACK],
			raw_cmd->cmd[TRACK]);
		pr_info("heads=%d eoc=%d\n", heads, eoc);
		pr_info("spt=%d st=%d ss=%d\n",
			raw_cmd->cmd[SECT_PER_TRACK], fsector_t, ssize);
		pr_info("in_sector_offset=%d\n", in_sector_offset);
	}

	nr_sectors -= in_sector_offset;
	INFBOUND(nr_sectors, 0);
	SUPBOUND(current_count_sectors, nr_sectors);

	switch (interpret_errors()) {
	case 2:
		cont->redo();
		return;
	case 1:
		if (!current_count_sectors) {
			cont->error();
			cont->redo();
			return;
		}
		break;
	case 0:
		if (!current_count_sectors) {
			cont->redo();
			return;
		}
		current_type[current_drive] = _floppy;
		floppy_sizes[TOMINOR(current_drive)] = _floppy->size;
		break;
	}

	if (probing) {
		if (drive_params[current_drive].flags & FTD_MSG)
			DPRINT("Auto-detected floppy type %s in fd%d\n",
			       _floppy->name, current_drive);
		current_type[current_drive] = _floppy;
		floppy_sizes[TOMINOR(current_drive)] = _floppy->size;
		probing = 0;
	}

	if (CT(raw_cmd->cmd[COMMAND]) != FD_READ) {
		/* transfer directly from buffer */
		cont->done(1);
	} else {
		buffer_track = raw_cmd->track;
		buffer_drive = current_drive;
		INFBOUND(buffer_max, nr_sectors + fsector_t);
	}
	cont->redo();
}

/* Compute the maximal transfer size */
static int transfer_size(int ssize, int max_sector, int max_size)
{
	SUPBOUND(max_sector, fsector_t + max_size);

	/* alignment */
	max_sector -= (max_sector % _floppy->sect) % ssize;

	/* transfer size, beginning not aligned */
	current_count_sectors = max_sector - fsector_t;

	return max_sector;
}

/*
 * Move data from/to the track buffer to/from the buffer cache.
 */
static void copy_buffer(int ssize, int max_sector, int max_sector_2)
{
	int remaining;		/* number of transferred 512-byte sectors */
	struct bio_vec bv;
	char *dma_buffer;
	int size;
	struct req_iterator iter;

	max_sector = transfer_size(ssize,
				   min(max_sector, max_sector_2),
				   blk_rq_sectors(current_req));

	if (current_count_sectors <= 0 && CT(raw_cmd->cmd[COMMAND]) == FD_WRITE &&
	    buffer_max > fsector_t + blk_rq_sectors(current_req))
		current_count_sectors = min_t(int, buffer_max - fsector_t,
					      blk_rq_sectors(current_req));

	remaining = current_count_sectors << 9;
	if (remaining > blk_rq_bytes(current_req) && CT(raw_cmd->cmd[COMMAND]) == FD_WRITE) {
		DPRINT("in copy buffer\n");
		pr_info("current_count_sectors=%ld\n", current_count_sectors);
		pr_info("remaining=%d\n", remaining >> 9);
		pr_info("current_req->nr_sectors=%u\n",
			blk_rq_sectors(current_req));
		pr_info("current_req->current_nr_sectors=%u\n",
			blk_rq_cur_sectors(current_req));
		pr_info("max_sector=%d\n", max_sector);
		pr_info("ssize=%d\n", ssize);
	}

	buffer_max = max(max_sector, buffer_max);

	dma_buffer = floppy_track_buffer + ((fsector_t - buffer_min) << 9);

	size = blk_rq_cur_bytes(current_req);

	rq_for_each_segment(bv, current_req, iter) {
		if (!remaining)
			break;

		size = bv.bv_len;
		SUPBOUND(size, remaining);
		if (dma_buffer + size >
		    floppy_track_buffer + (max_buffer_sectors << 10) ||
		    dma_buffer < floppy_track_buffer) {
			DPRINT("buffer overrun in copy buffer %d\n",
			       (int)((floppy_track_buffer - dma_buffer) >> 9));
			pr_info("fsector_t=%d buffer_min=%d\n",
				fsector_t, buffer_min);
			pr_info("current_count_sectors=%ld\n",
				current_count_sectors);
			if (CT(raw_cmd->cmd[COMMAND]) == FD_READ)
				pr_info("read\n");
			if (CT(raw_cmd->cmd[COMMAND]) == FD_WRITE)
				pr_info("write\n");
			break;
		}

		if (CT(raw_cmd->cmd[COMMAND]) == FD_READ)
			memcpy_to_bvec(&bv, dma_buffer);
		else
			memcpy_from_bvec(dma_buffer, &bv);

		remaining -= size;
		dma_buffer += size;
	}
	if (remaining) {
		if (remaining > 0)
			max_sector -= remaining >> 9;
		DPRINT("weirdness: remaining %d\n", remaining >> 9);
	}
}

/* work around a bug in pseudo DMA
 * (on some FDCs) pseudo DMA does not stop when the CPU stops
 * sending data.  Hence we need a different way to signal the
 * transfer length:  We use raw_cmd->cmd[SECT_PER_TRACK].  Unfortunately, this
 * does not work with MT, hence we can only transfer one head at
 * a time
 */
static void virtualdmabug_workaround(void)
{
	int hard_sectors;
	int end_sector;

	if (CT(raw_cmd->cmd[COMMAND]) == FD_WRITE) {
		raw_cmd->cmd[COMMAND] &= ~0x80;	/* switch off multiple track mode */

		hard_sectors = raw_cmd->length >> (7 + raw_cmd->cmd[SIZECODE]);
		end_sector = raw_cmd->cmd[SECTOR] + hard_sectors - 1;
		if (end_sector > raw_cmd->cmd[SECT_PER_TRACK]) {
			pr_info("too many sectors %d > %d\n",
				end_sector, raw_cmd->cmd[SECT_PER_TRACK]);
			return;
		}
		raw_cmd->cmd[SECT_PER_TRACK] = end_sector;
					/* make sure raw_cmd->cmd[SECT_PER_TRACK]
					 * points to end of transfer */
	}
}

/*
 * Formulate a read/write request.
 * this routine decides where to load the data (directly to buffer, or to
 * tmp floppy area), how much data to load (the size of the buffer, the whole
 * track, or a single sector)
 * All floppy_track_buffer handling goes in here. If we ever add track buffer
 * allocation on the fly, it should be done here. No other part should need
 * modification.
 */

static int make_raw_rw_request(void)
{
	int aligned_sector_t;
	int max_sector;
	int max_size;
	int tracksize;
	int ssize;

	if (WARN(max_buffer_sectors == 0, "VFS: Block I/O scheduled on unopened device\n"))
		return 0;

	set_fdc((long)current_req->q->disk->private_data);

	raw_cmd = &default_raw_cmd;
	raw_cmd->flags = FD_RAW_SPIN | FD_RAW_NEED_DISK | FD_RAW_NEED_SEEK;
	raw_cmd->cmd_count = NR_RW;
	if (rq_data_dir(current_req) == READ) {
		raw_cmd->flags |= FD_RAW_READ;
		raw_cmd->cmd[COMMAND] = FM_MODE(_floppy, FD_READ);
	} else if (rq_data_dir(current_req) == WRITE) {
		raw_cmd->flags |= FD_RAW_WRITE;
		raw_cmd->cmd[COMMAND] = FM_MODE(_floppy, FD_WRITE);
	} else {
		DPRINT("%s: unknown command\n", __func__);
		return 0;
	}

	max_sector = _floppy->sect * _floppy->head;

	raw_cmd->cmd[TRACK] = (int)blk_rq_pos(current_req) / max_sector;
	fsector_t = (int)blk_rq_pos(current_req) % max_sector;
	if (_floppy->track && raw_cmd->cmd[TRACK] >= _floppy->track) {
		if (blk_rq_cur_sectors(current_req) & 1) {
			current_count_sectors = 1;
			return 1;
		} else
			return 0;
	}
	raw_cmd->cmd[HEAD] = fsector_t / _floppy->sect;

	if (((_floppy->stretch & (FD_SWAPSIDES | FD_SECTBASEMASK)) ||
	     test_bit(FD_NEED_TWADDLE_BIT, &drive_state[current_drive].flags)) &&
	    fsector_t < _floppy->sect)
		max_sector = _floppy->sect;

	/* 2M disks have phantom sectors on the first track */
	if ((_floppy->rate & FD_2M) && (!raw_cmd->cmd[TRACK]) && (!raw_cmd->cmd[HEAD])) {
		max_sector = 2 * _floppy->sect / 3;
		if (fsector_t >= max_sector) {
			current_count_sectors =
			    min_t(int, _floppy->sect - fsector_t,
				  blk_rq_sectors(current_req));
			return 1;
		}
		raw_cmd->cmd[SIZECODE] = 2;
	} else
		raw_cmd->cmd[SIZECODE] = FD_SIZECODE(_floppy);
	raw_cmd->rate = _floppy->rate & 0x43;
	if ((_floppy->rate & FD_2M) &&
	    (raw_cmd->cmd[TRACK] || raw_cmd->cmd[HEAD]) && raw_cmd->rate == 2)
		raw_cmd->rate = 1;

	if (raw_cmd->cmd[SIZECODE])
		raw_cmd->cmd[SIZECODE2] = 0xff;
	else
		raw_cmd->cmd[SIZECODE2] = 0x80;
	raw_cmd->track = raw_cmd->cmd[TRACK] << STRETCH(_floppy);
	raw_cmd->cmd[DR_SELECT] = UNIT(current_drive) + PH_HEAD(_floppy, raw_cmd->cmd[HEAD]);
	raw_cmd->cmd[GAP] = _floppy->gap;
	ssize = DIV_ROUND_UP(1 << raw_cmd->cmd[SIZECODE], 4);
	raw_cmd->cmd[SECT_PER_TRACK] = _floppy->sect << 2 >> raw_cmd->cmd[SIZECODE];
	raw_cmd->cmd[SECTOR] = ((fsector_t % _floppy->sect) << 2 >> raw_cmd->cmd[SIZECODE]) +
	    FD_SECTBASE(_floppy);

	/* tracksize describes the size which can be filled up with sectors
	 * of size ssize.
	 */
	tracksize = _floppy->sect - _floppy->sect % ssize;
	if (tracksize < _floppy->sect) {
		raw_cmd->cmd[SECT_PER_TRACK]++;
		if (tracksize <= fsector_t % _floppy->sect)
			raw_cmd->cmd[SECTOR]--;

		/* if we are beyond tracksize, fill up using smaller sectors */
		while (tracksize <= fsector_t % _floppy->sect) {
			while (tracksize + ssize > _floppy->sect) {
				raw_cmd->cmd[SIZECODE]--;
				ssize >>= 1;
			}
			raw_cmd->cmd[SECTOR]++;
			raw_cmd->cmd[SECT_PER_TRACK]++;
			tracksize += ssize;
		}
		max_sector = raw_cmd->cmd[HEAD] * _floppy->sect + tracksize;
	} else if (!raw_cmd->cmd[TRACK] && !raw_cmd->cmd[HEAD] && !(_floppy->rate & FD_2M) && probing) {
		max_sector = _floppy->sect;
	} else if (!raw_cmd->cmd[HEAD] && CT(raw_cmd->cmd[COMMAND]) == FD_WRITE) {
		/* for virtual DMA bug workaround */
		max_sector = _floppy->sect;
	}

	in_sector_offset = (fsector_t % _floppy->sect) % ssize;
	aligned_sector_t = fsector_t - in_sector_offset;
	max_size = blk_rq_sectors(current_req);
	if ((raw_cmd->track == buffer_track) &&
	    (current_drive == buffer_drive) &&
	    (fsector_t >= buffer_min) && (fsector_t < buffer_max)) {
		/* data already in track buffer */
		if (CT(raw_cmd->cmd[COMMAND]) == FD_READ) {
			copy_buffer(1, max_sector, buffer_max);
			return 1;
		}
	} else if (in_sector_offset || blk_rq_sectors(current_req) < ssize) {
		if (CT(raw_cmd->cmd[COMMAND]) == FD_WRITE) {
			unsigned int sectors;

			sectors = fsector_t + blk_rq_sectors(current_req);
			if (sectors > ssize && sectors < ssize + ssize)
				max_size = ssize + ssize;
			else
				max_size = ssize;
		}
		raw_cmd->flags &= ~FD_RAW_WRITE;
		raw_cmd->flags |= FD_RAW_READ;
		raw_cmd->cmd[COMMAND] = FM_MODE(_floppy, FD_READ);
	}

	if (CT(raw_cmd->cmd[COMMAND]) == FD_READ)
		max_size = max_sector;	/* unbounded */

	/* claim buffer track if needed */
	if (buffer_track != raw_cmd->track ||	/* bad track */
	    buffer_drive != current_drive ||	/* bad drive */
	    fsector_t > buffer_max ||
	    fsector_t < buffer_min ||
	    ((CT(raw_cmd->cmd[COMMAND]) == FD_READ ||
	      (!in_sector_offset && blk_rq_sectors(current_req) >= ssize)) &&
	     max_sector > 2 * max_buffer_sectors + buffer_min &&
	     max_size + fsector_t > 2 * max_buffer_sectors + buffer_min)) {
		/* not enough space */
		buffer_track = -1;
		buffer_drive = current_drive;
		buffer_max = buffer_min = aligned_sector_t;
	}
	raw_cmd->kernel_data = floppy_track_buffer +
		((aligned_sector_t - buffer_min) << 9);

	if (CT(raw_cmd->cmd[COMMAND]) == FD_WRITE) {
		/* copy write buffer to track buffer.
		 * if we get here, we know that the write
		 * is either aligned or the data already in the buffer
		 * (buffer will be overwritten) */
		if (in_sector_offset && buffer_track == -1)
			DPRINT("internal error offset !=0 on write\n");
		buffer_track = raw_cmd->track;
		buffer_drive = current_drive;
		copy_buffer(ssize, max_sector,
			    2 * max_buffer_sectors + buffer_min);
	} else
		transfer_size(ssize, max_sector,
			      2 * max_buffer_sectors + buffer_min -
			      aligned_sector_t);

	/* round up current_count_sectors to get dma xfer size */
	raw_cmd->length = in_sector_offset + current_count_sectors;
	raw_cmd->length = ((raw_cmd->length - 1) | (ssize - 1)) + 1;
	raw_cmd->length <<= 9;
	if ((raw_cmd->length < current_count_sectors << 9) ||
	    (CT(raw_cmd->cmd[COMMAND]) == FD_WRITE &&
	     (aligned_sector_t + (raw_cmd->length >> 9) > buffer_max ||
	      aligned_sector_t < buffer_min)) ||
	    raw_cmd->length % (128 << raw_cmd->cmd[SIZECODE]) ||
	    raw_cmd->length <= 0 || current_count_sectors <= 0) {
		DPRINT("fractionary current count b=%lx s=%lx\n",
		       raw_cmd->length, current_count_sectors);
		pr_info("addr=%d, length=%ld\n",
			(int)((raw_cmd->kernel_data -
			       floppy_track_buffer) >> 9),
			current_count_sectors);
		pr_info("st=%d ast=%d mse=%d msi=%d\n",
			fsector_t, aligned_sector_t, max_sector, max_size);
		pr_info("ssize=%x SIZECODE=%d\n", ssize, raw_cmd->cmd[SIZECODE]);
		pr_info("command=%x SECTOR=%d HEAD=%d, TRACK=%d\n",
			raw_cmd->cmd[COMMAND], raw_cmd->cmd[SECTOR],
			raw_cmd->cmd[HEAD], raw_cmd->cmd[TRACK]);
		pr_info("buffer drive=%d\n", buffer_drive);
		pr_info("buffer track=%d\n", buffer_track);
		pr_info("buffer_min=%d\n", buffer_min);
		pr_info("buffer_max=%d\n", buffer_max);
		return 0;
	}

	if (raw_cmd->kernel_data < floppy_track_buffer ||
	    current_count_sectors < 0 ||
	    raw_cmd->length < 0 ||
	    raw_cmd->kernel_data + raw_cmd->length >
	    floppy_track_buffer + (max_buffer_sectors << 10)) {
		DPRINT("buffer overrun in schedule dma\n");
		pr_info("fsector_t=%d buffer_min=%d current_count=%ld\n",
			fsector_t, buffer_min, raw_cmd->length >> 9);
		pr_info("current_count_sectors=%ld\n",
			current_count_sectors);
		if (CT(raw_cmd->cmd[COMMAND]) == FD_READ)
			pr_info("read\n");
		if (CT(raw_cmd->cmd[COMMAND]) == FD_WRITE)
			pr_info("write\n");
		return 0;
	}
	if (raw_cmd->length == 0) {
		DPRINT("zero dma transfer attempted from make_raw_request\n");
		return 0;
	}

	virtualdmabug_workaround();
	return 2;
}

static int set_next_request(void)
{
	current_req = list_first_entry_or_null(&floppy_reqs, struct request,
					       queuelist);
	if (current_req) {
		floppy_errors = 0;
		list_del_init(&current_req->queuelist);
		return 1;
	}
	return 0;
}

/* Starts or continues processing request. Will automatically unlock the
 * driver at end of request.
 */
static void redo_fd_request(void)
{
	int drive;
	int tmp;

	lastredo = jiffies;
	if (current_drive < N_DRIVE)
		floppy_off(current_drive);

do_request:
	if (!current_req) {
		int pending;

		spin_lock_irq(&floppy_lock);
		pending = set_next_request();
		spin_unlock_irq(&floppy_lock);
		if (!pending) {
			do_floppy = NULL;
			unlock_fdc();
			return;
		}
	}
	drive = (long)current_req->q->disk->private_data;
	set_fdc(drive);
	reschedule_timeout(current_drive, "redo fd request");

	set_floppy(drive);
	raw_cmd = &default_raw_cmd;
	raw_cmd->flags = 0;
	if (start_motor(redo_fd_request))
		return;

	disk_change(current_drive);
	if (test_bit(current_drive, &fake_change) ||
	    test_bit(FD_DISK_CHANGED_BIT, &drive_state[current_drive].flags)) {
		DPRINT("disk absent or changed during operation\n");
		request_done(0);
		goto do_request;
	}
	if (!_floppy) {	/* Autodetection */
		if (!probing) {
			drive_state[current_drive].probed_format = 0;
			if (next_valid_format(current_drive)) {
				DPRINT("no autodetectable formats\n");
				_floppy = NULL;
				request_done(0);
				goto do_request;
			}
		}
		probing = 1;
		_floppy = floppy_type + drive_params[current_drive].autodetect[drive_state[current_drive].probed_format];
	} else
		probing = 0;
	tmp = make_raw_rw_request();
	if (tmp < 2) {
		request_done(tmp);
		goto do_request;
	}

	if (test_bit(FD_NEED_TWADDLE_BIT, &drive_state[current_drive].flags))
		twaddle(current_fdc, current_drive);
	schedule_bh(floppy_start);
	debugt(__func__, "queue fd request");
	return;
}

static const struct cont_t rw_cont = {
	.interrupt	= rw_interrupt,
	.redo		= redo_fd_request,
	.error		= bad_flp_intr,
	.done		= request_done
};

/* schedule the request and automatically unlock the driver on completion */
static void process_fd_request(void)
{
	cont = &rw_cont;
	schedule_bh(redo_fd_request);
}

static blk_status_t floppy_queue_rq(struct blk_mq_hw_ctx *hctx,
				    const struct blk_mq_queue_data *bd)
{
	blk_mq_start_request(bd->rq);

	if (WARN(max_buffer_sectors == 0,
		 "VFS: %s called on non-open device\n", __func__))
		return BLK_STS_IOERR;

	if (WARN(atomic_read(&usage_count) == 0,
		 "warning: usage count=0, current_req=%p sect=%ld flags=%llx\n",
		 current_req, (long)blk_rq_pos(current_req),
		 (__force unsigned long long) current_req->cmd_flags))
		return BLK_STS_IOERR;

	if (test_and_set_bit(0, &fdc_busy)) {
		/* fdc busy, this new request will be treated when the
		   current one is done */
		is_alive(__func__, "old request running");
		return BLK_STS_RESOURCE;
	}

	spin_lock_irq(&floppy_lock);
	list_add_tail(&bd->rq->queuelist, &floppy_reqs);
	spin_unlock_irq(&floppy_lock);

	command_status = FD_COMMAND_NONE;
	__reschedule_timeout(MAXTIMEOUT, "fd_request");
	set_fdc(0);
	process_fd_request();
	is_alive(__func__, "");
	return BLK_STS_OK;
}

static const struct cont_t poll_cont = {
	.interrupt	= success_and_wakeup,
	.redo		= floppy_ready,
	.error		= generic_failure,
	.done		= generic_done
};

static int poll_drive(bool interruptible, int flag)
{
	/* no auto-sense, just clear dcl */
	raw_cmd = &default_raw_cmd;
	raw_cmd->flags = flag;
	raw_cmd->track = 0;
	raw_cmd->cmd_count = 0;
	cont = &poll_cont;
	debug_dcl(drive_params[current_drive].flags,
		  "setting NEWCHANGE in poll_drive\n");
	set_bit(FD_DISK_NEWCHANGE_BIT, &drive_state[current_drive].flags);

	return wait_til_done(floppy_ready, interruptible);
}

/*
 * User triggered reset
 * ====================
 */

static void reset_intr(void)
{
	pr_info("weird, reset interrupt called\n");
}

static const struct cont_t reset_cont = {
	.interrupt	= reset_intr,
	.redo		= success_and_wakeup,
	.error		= generic_failure,
	.done		= generic_done
};

/*
 * Resets the FDC connected to drive <drive>.
 * Both current_drive and current_fdc are changed to match the new drive.
 */
static int user_reset_fdc(int drive, int arg, bool interruptible)
{
	int ret;

	if (lock_fdc(drive))
		return -EINTR;

	if (arg == FD_RESET_ALWAYS)
		fdc_state[current_fdc].reset = 1;
	if (fdc_state[current_fdc].reset) {
		/* note: reset_fdc will take care of unlocking the driver
		 * on completion.
		 */
		cont = &reset_cont;
		ret = wait_til_done(reset_fdc, interruptible);
		if (ret == -EINTR)
			return -EINTR;
	}
	process_fd_request();
	return 0;
}

/*
 * Misc Ioctl's and support
 * ========================
 */
static inline int fd_copyout(void __user *param, const void *address,
			     unsigned long size)
{
	return copy_to_user(param, address, size) ? -EFAULT : 0;
}

static inline int fd_copyin(void __user *param, void *address,
			    unsigned long size)
{
	return copy_from_user(address, param, size) ? -EFAULT : 0;
}

static const char *drive_name(int type, int drive)
{
	struct floppy_struct *floppy;

	if (type)
		floppy = floppy_type + type;
	else {
		if (drive_params[drive].native_format)
			floppy = floppy_type + drive_params[drive].native_format;
		else
			return "(null)";
	}
	if (floppy->name)
		return floppy->name;
	else
		return "(null)";
}

#ifdef CONFIG_BLK_DEV_FD_RAWCMD

/* raw commands */
static void raw_cmd_done(int flag)
{
	if (!flag) {
		raw_cmd->flags |= FD_RAW_FAILURE;
		raw_cmd->flags |= FD_RAW_HARDFAILURE;
	} else {
		raw_cmd->reply_count = inr;
		if (raw_cmd->reply_count > FD_RAW_REPLY_SIZE)
			raw_cmd->reply_count = 0;
		memcpy(raw_cmd->reply, reply_buffer, raw_cmd->reply_count);

		if (raw_cmd->flags & (FD_RAW_READ | FD_RAW_WRITE)) {
			unsigned long flags;
			flags = claim_dma_lock();
			raw_cmd->length = fd_get_dma_residue();
			release_dma_lock(flags);
		}

		if ((raw_cmd->flags & FD_RAW_SOFTFAILURE) &&
		    (!raw_cmd->reply_count || (raw_cmd->reply[0] & 0xc0)))
			raw_cmd->flags |= FD_RAW_FAILURE;

		if (disk_change(current_drive))
			raw_cmd->flags |= FD_RAW_DISK_CHANGE;
		else
			raw_cmd->flags &= ~FD_RAW_DISK_CHANGE;
		if (raw_cmd->flags & FD_RAW_NO_MOTOR_AFTER)
			motor_off_callback(&motor_off_timer[current_drive]);

		if (raw_cmd->next &&
		    (!(raw_cmd->flags & FD_RAW_FAILURE) ||
		     !(raw_cmd->flags & FD_RAW_STOP_IF_FAILURE)) &&
		    ((raw_cmd->flags & FD_RAW_FAILURE) ||
		     !(raw_cmd->flags & FD_RAW_STOP_IF_SUCCESS))) {
			raw_cmd = raw_cmd->next;
			return;
		}
	}
	generic_done(flag);
}

static const struct cont_t raw_cmd_cont = {
	.interrupt	= success_and_wakeup,
	.redo		= floppy_start,
	.error		= generic_failure,
	.done		= raw_cmd_done
};

static int raw_cmd_copyout(int cmd, void __user *param,
				  struct floppy_raw_cmd *ptr)
{
	int ret;

	while (ptr) {
		struct floppy_raw_cmd cmd = *ptr;
		cmd.next = NULL;
		cmd.kernel_data = NULL;
		ret = copy_to_user(param, &cmd, sizeof(cmd));
		if (ret)
			return -EFAULT;
		param += sizeof(struct floppy_raw_cmd);
		if ((ptr->flags & FD_RAW_READ) && ptr->buffer_length) {
			if (ptr->length >= 0 &&
			    ptr->length <= ptr->buffer_length) {
				long length = ptr->buffer_length - ptr->length;
				ret = fd_copyout(ptr->data, ptr->kernel_data,
						 length);
				if (ret)
					return ret;
			}
		}
		ptr = ptr->next;
	}

	return 0;
}

static void raw_cmd_free(struct floppy_raw_cmd **ptr)
{
	struct floppy_raw_cmd *next;
	struct floppy_raw_cmd *this;

	this = *ptr;
	*ptr = NULL;
	while (this) {
		if (this->buffer_length) {
			fd_dma_mem_free((unsigned long)this->kernel_data,
					this->buffer_length);
			this->buffer_length = 0;
		}
		next = this->next;
		kfree(this);
		this = next;
	}
}

#define MAX_LEN (1UL << MAX_ORDER << PAGE_SHIFT)

static int raw_cmd_copyin(int cmd, void __user *param,
				 struct floppy_raw_cmd **rcmd)
{
	struct floppy_raw_cmd *ptr;
	int ret;

	*rcmd = NULL;

loop:
	ptr = kmalloc(sizeof(struct floppy_raw_cmd), GFP_KERNEL);
	if (!ptr)
		return -ENOMEM;
	*rcmd = ptr;
	ret = copy_from_user(ptr, param, sizeof(*ptr));
	ptr->next = NULL;
	ptr->buffer_length = 0;
	ptr->kernel_data = NULL;
	if (ret)
		return -EFAULT;
	param += sizeof(struct floppy_raw_cmd);
	if (ptr->cmd_count > FD_RAW_CMD_FULLSIZE)
		return -EINVAL;

	memset(ptr->reply, 0, FD_RAW_REPLY_SIZE);
	ptr->resultcode = 0;

	if (ptr->flags & (FD_RAW_READ | FD_RAW_WRITE)) {
		if (ptr->length <= 0 || ptr->length >= MAX_LEN)
			return -EINVAL;
		ptr->kernel_data = (char *)fd_dma_mem_alloc(ptr->length);
		fallback_on_nodma_alloc(&ptr->kernel_data, ptr->length);
		if (!ptr->kernel_data)
			return -ENOMEM;
		ptr->buffer_length = ptr->length;
	}
	if (ptr->flags & FD_RAW_WRITE) {
		ret = fd_copyin(ptr->data, ptr->kernel_data, ptr->length);
		if (ret)
			return ret;
	}

	if (ptr->flags & FD_RAW_MORE) {
		rcmd = &(ptr->next);
		ptr->rate &= 0x43;
		goto loop;
	}

	return 0;
}

static int raw_cmd_ioctl(int cmd, void __user *param)
{
	struct floppy_raw_cmd *my_raw_cmd;
	int drive;
	int ret2;
	int ret;

	if (fdc_state[current_fdc].rawcmd <= 1)
		fdc_state[current_fdc].rawcmd = 1;
	for (drive = 0; drive < N_DRIVE; drive++) {
		if (FDC(drive) != current_fdc)
			continue;
		if (drive == current_drive) {
			if (drive_state[drive].fd_ref > 1) {
				fdc_state[current_fdc].rawcmd = 2;
				break;
			}
		} else if (drive_state[drive].fd_ref) {
			fdc_state[current_fdc].rawcmd = 2;
			break;
		}
	}

	if (fdc_state[current_fdc].reset)
		return -EIO;

	ret = raw_cmd_copyin(cmd, param, &my_raw_cmd);
	if (ret) {
		raw_cmd_free(&my_raw_cmd);
		return ret;
	}

	raw_cmd = my_raw_cmd;
	cont = &raw_cmd_cont;
	ret = wait_til_done(floppy_start, true);
	debug_dcl(drive_params[current_drive].flags,
		  "calling disk change from raw_cmd ioctl\n");

	if (ret != -EINTR && fdc_state[current_fdc].reset)
		ret = -EIO;

	drive_state[current_drive].track = NO_TRACK;

	ret2 = raw_cmd_copyout(cmd, param, my_raw_cmd);
	if (!ret)
		ret = ret2;
	raw_cmd_free(&my_raw_cmd);
	return ret;
}

static int floppy_raw_cmd_ioctl(int type, int drive, int cmd,
				void __user *param)
{
	int ret;

	pr_warn_once("Note: FDRAWCMD is deprecated and will be removed from the kernel in the near future.\n");

	if (type)
		return -EINVAL;
	if (lock_fdc(drive))
		return -EINTR;
	set_floppy(drive);
	ret = raw_cmd_ioctl(cmd, param);
	if (ret == -EINTR)
		return -EINTR;
	process_fd_request();
	return ret;
}

#else /* CONFIG_BLK_DEV_FD_RAWCMD */

static int floppy_raw_cmd_ioctl(int type, int drive, int cmd,
				void __user *param)
{
	return -EOPNOTSUPP;
}

#endif

static int invalidate_drive(struct block_device *bdev)
{
	/* invalidate the buffer track to force a reread */
	set_bit((long)bdev->bd_disk->private_data, &fake_change);
	process_fd_request();
	if (bdev_check_media_change(bdev))
		floppy_revalidate(bdev->bd_disk);
	return 0;
}

static int set_geometry(unsigned int cmd, struct floppy_struct *g,
			       int drive, int type, struct block_device *bdev)
{
	int cnt;

	/* sanity checking for parameters. */
	if ((int)g->sect <= 0 ||
	    (int)g->head <= 0 ||
	    /* check for overflow in max_sector */
	    (int)(g->sect * g->head) <= 0 ||
	    /* check for zero in raw_cmd->cmd[F_SECT_PER_TRACK] */
	    (unsigned char)((g->sect << 2) >> FD_SIZECODE(g)) == 0 ||
	    g->track <= 0 || g->track > drive_params[drive].tracks >> STRETCH(g) ||
	    /* check if reserved bits are set */
	    (g->stretch & ~(FD_STRETCH | FD_SWAPSIDES | FD_SECTBASEMASK)) != 0)
		return -EINVAL;
	if (type) {
		if (!capable(CAP_SYS_ADMIN))
			return -EPERM;
		mutex_lock(&open_lock);
		if (lock_fdc(drive)) {
			mutex_unlock(&open_lock);
			return -EINTR;
		}
		floppy_type[type] = *g;
		floppy_type[type].name = "user format";
		for (cnt = type << 2; cnt < (type << 2) + 4; cnt++)
			floppy_sizes[cnt] = floppy_sizes[cnt + 0x80] =
			    floppy_type[type].size + 1;
		process_fd_request();
		for (cnt = 0; cnt < N_DRIVE; cnt++) {
			struct block_device *bdev = opened_bdev[cnt];
			if (!bdev || ITYPE(drive_state[cnt].fd_device) != type)
				continue;
			__invalidate_device(bdev, true);
		}
		mutex_unlock(&open_lock);
	} else {
		int oldStretch;

		if (lock_fdc(drive))
			return -EINTR;
		if (cmd != FDDEFPRM) {
			/* notice a disk change immediately, else
			 * we lose our settings immediately*/
			if (poll_drive(true, FD_RAW_NEED_DISK) == -EINTR)
				return -EINTR;
		}
		oldStretch = g->stretch;
		user_params[drive] = *g;
		if (buffer_drive == drive)
			SUPBOUND(buffer_max, user_params[drive].sect);
		current_type[drive] = &user_params[drive];
		floppy_sizes[drive] = user_params[drive].size;
		if (cmd == FDDEFPRM)
			drive_state[current_drive].keep_data = -1;
		else
			drive_state[current_drive].keep_data = 1;
		/* invalidation. Invalidate only when needed, i.e.
		 * when there are already sectors in the buffer cache
		 * whose number will change. This is useful, because
		 * mtools often changes the geometry of the disk after
		 * looking at the boot block */
		if (drive_state[current_drive].maxblock > user_params[drive].sect ||
		    drive_state[current_drive].maxtrack ||
		    ((user_params[drive].sect ^ oldStretch) &
		     (FD_SWAPSIDES | FD_SECTBASEMASK)))
			invalidate_drive(bdev);
		else
			process_fd_request();
	}
	return 0;
}

/* handle obsolete ioctl's */
static unsigned int ioctl_table[] = {
	FDCLRPRM,
	FDSETPRM,
	FDDEFPRM,
	FDGETPRM,
	FDMSGON,
	FDMSGOFF,
	FDFMTBEG,
	FDFMTTRK,
	FDFMTEND,
	FDSETEMSGTRESH,
	FDFLUSH,
	FDSETMAXERRS,
	FDGETMAXERRS,
	FDGETDRVTYP,
	FDSETDRVPRM,
	FDGETDRVPRM,
	FDGETDRVSTAT,
	FDPOLLDRVSTAT,
	FDRESET,
	FDGETFDCSTAT,
	FDWERRORCLR,
	FDWERRORGET,
	FDRAWCMD,
	FDEJECT,
	FDTWADDLE
};

static int normalize_ioctl(unsigned int *cmd, int *size)
{
	int i;

	for (i = 0; i < ARRAY_SIZE(ioctl_table); i++) {
		if ((*cmd & 0xffff) == (ioctl_table[i] & 0xffff)) {
			*size = _IOC_SIZE(*cmd);
			*cmd = ioctl_table[i];
			if (*size > _IOC_SIZE(*cmd)) {
				pr_info("ioctl not yet supported\n");
				return -EFAULT;
			}
			return 0;
		}
	}
	return -EINVAL;
}

static int get_floppy_geometry(int drive, int type, struct floppy_struct **g)
{
	if (type)
		*g = &floppy_type[type];
	else {
		if (lock_fdc(drive))
			return -EINTR;
		if (poll_drive(false, 0) == -EINTR)
			return -EINTR;
		process_fd_request();
		*g = current_type[drive];
	}
	if (!*g)
		return -ENODEV;
	return 0;
}

static int fd_getgeo(struct block_device *bdev, struct hd_geometry *geo)
{
	int drive = (long)bdev->bd_disk->private_data;
	int type = ITYPE(drive_state[drive].fd_device);
	struct floppy_struct *g;
	int ret;

	ret = get_floppy_geometry(drive, type, &g);
	if (ret)
		return ret;

	geo->heads = g->head;
	geo->sectors = g->sect;
	geo->cylinders = g->track;
	return 0;
}

static bool valid_floppy_drive_params(const short autodetect[FD_AUTODETECT_SIZE],
		int native_format)
{
	size_t floppy_type_size = ARRAY_SIZE(floppy_type);
	size_t i = 0;

	for (i = 0; i < FD_AUTODETECT_SIZE; ++i) {
		if (autodetect[i] < 0 ||
		    autodetect[i] >= floppy_type_size)
			return false;
	}

	if (native_format < 0 || native_format >= floppy_type_size)
		return false;

	return true;
}

static int fd_locked_ioctl(struct block_device *bdev, fmode_t mode, unsigned int cmd,
		    unsigned long param)
{
	int drive = (long)bdev->bd_disk->private_data;
	int type = ITYPE(drive_state[drive].fd_device);
	int ret;
	int size;
	union inparam {
		struct floppy_struct g;	/* geometry */
		struct format_descr f;
		struct floppy_max_errors max_errors;
		struct floppy_drive_params dp;
	} inparam;		/* parameters coming from user space */
	const void *outparam;	/* parameters passed back to user space */

	/* convert compatibility eject ioctls into floppy eject ioctl.
	 * We do this in order to provide a means to eject floppy disks before
	 * installing the new fdutils package */
	if (cmd == CDROMEJECT ||	/* CD-ROM eject */
	    cmd == 0x6470) {		/* SunOS floppy eject */
		DPRINT("obsolete eject ioctl\n");
		DPRINT("please use floppycontrol --eject\n");
		cmd = FDEJECT;
	}

	if (!((cmd & 0xff00) == 0x0200))
		return -EINVAL;

	/* convert the old style command into a new style command */
	ret = normalize_ioctl(&cmd, &size);
	if (ret)
		return ret;

	/* permission checks */
	if (((cmd & 0x40) && !(mode & (FMODE_WRITE | FMODE_WRITE_IOCTL))) ||
	    ((cmd & 0x80) && !capable(CAP_SYS_ADMIN)))
		return -EPERM;

	if (WARN_ON(size < 0 || size > sizeof(inparam)))
		return -EINVAL;

	/* copyin */
	memset(&inparam, 0, sizeof(inparam));
	if (_IOC_DIR(cmd) & _IOC_WRITE) {
		ret = fd_copyin((void __user *)param, &inparam, size);
		if (ret)
			return ret;
	}

	switch (cmd) {
	case FDEJECT:
		if (drive_state[drive].fd_ref != 1)
			/* somebody else has this drive open */
			return -EBUSY;
		if (lock_fdc(drive))
			return -EINTR;

		/* do the actual eject. Fails on
		 * non-Sparc architectures */
		ret = fd_eject(UNIT(drive));

		set_bit(FD_DISK_CHANGED_BIT, &drive_state[drive].flags);
		set_bit(FD_VERIFY_BIT, &drive_state[drive].flags);
		process_fd_request();
		return ret;
	case FDCLRPRM:
		if (lock_fdc(drive))
			return -EINTR;
		current_type[drive] = NULL;
		floppy_sizes[drive] = MAX_DISK_SIZE << 1;
		drive_state[drive].keep_data = 0;
		return invalidate_drive(bdev);
	case FDSETPRM:
	case FDDEFPRM:
		return set_geometry(cmd, &inparam.g, drive, type, bdev);
	case FDGETPRM:
		ret = get_floppy_geometry(drive, type,
					  (struct floppy_struct **)&outparam);
		if (ret)
			return ret;
		memcpy(&inparam.g, outparam,
				offsetof(struct floppy_struct, name));
		outparam = &inparam.g;
		break;
	case FDMSGON:
		drive_params[drive].flags |= FTD_MSG;
		return 0;
	case FDMSGOFF:
		drive_params[drive].flags &= ~FTD_MSG;
		return 0;
	case FDFMTBEG:
		if (lock_fdc(drive))
			return -EINTR;
		if (poll_drive(true, FD_RAW_NEED_DISK) == -EINTR)
			return -EINTR;
		ret = drive_state[drive].flags;
		process_fd_request();
		if (ret & FD_VERIFY)
			return -ENODEV;
		if (!(ret & FD_DISK_WRITABLE))
			return -EROFS;
		return 0;
	case FDFMTTRK:
		if (drive_state[drive].fd_ref != 1)
			return -EBUSY;
		return do_format(drive, &inparam.f);
	case FDFMTEND:
	case FDFLUSH:
		if (lock_fdc(drive))
			return -EINTR;
		return invalidate_drive(bdev);
	case FDSETEMSGTRESH:
		drive_params[drive].max_errors.reporting = (unsigned short)(param & 0x0f);
		return 0;
	case FDGETMAXERRS:
		outparam = &drive_params[drive].max_errors;
		break;
	case FDSETMAXERRS:
		drive_params[drive].max_errors = inparam.max_errors;
		break;
	case FDGETDRVTYP:
		outparam = drive_name(type, drive);
		SUPBOUND(size, strlen((const char *)outparam) + 1);
		break;
	case FDSETDRVPRM:
		if (!valid_floppy_drive_params(inparam.dp.autodetect,
				inparam.dp.native_format))
			return -EINVAL;
		drive_params[drive] = inparam.dp;
		break;
	case FDGETDRVPRM:
		outparam = &drive_params[drive];
		break;
	case FDPOLLDRVSTAT:
		if (lock_fdc(drive))
			return -EINTR;
		if (poll_drive(true, FD_RAW_NEED_DISK) == -EINTR)
			return -EINTR;
		process_fd_request();
		fallthrough;
	case FDGETDRVSTAT:
		outparam = &drive_state[drive];
		break;
	case FDRESET:
		return user_reset_fdc(drive, (int)param, true);
	case FDGETFDCSTAT:
		outparam = &fdc_state[FDC(drive)];
		break;
	case FDWERRORCLR:
		memset(&write_errors[drive], 0, sizeof(write_errors[drive]));
		return 0;
	case FDWERRORGET:
		outparam = &write_errors[drive];
		break;
	case FDRAWCMD:
		return floppy_raw_cmd_ioctl(type, drive, cmd, (void __user *)param);
	case FDTWADDLE:
		if (lock_fdc(drive))
			return -EINTR;
		twaddle(current_fdc, current_drive);
		process_fd_request();
		return 0;
	default:
		return -EINVAL;
	}

	if (_IOC_DIR(cmd) & _IOC_READ)
		return fd_copyout((void __user *)param, outparam, size);

	return 0;
}

static int fd_ioctl(struct block_device *bdev, fmode_t mode,
			     unsigned int cmd, unsigned long param)
{
	int ret;

	mutex_lock(&floppy_mutex);
	ret = fd_locked_ioctl(bdev, mode, cmd, param);
	mutex_unlock(&floppy_mutex);

	return ret;
}

#ifdef CONFIG_COMPAT

struct compat_floppy_drive_params {
	char		cmos;
	compat_ulong_t	max_dtr;
	compat_ulong_t	hlt;
	compat_ulong_t	hut;
	compat_ulong_t	srt;
	compat_ulong_t	spinup;
	compat_ulong_t	spindown;
	unsigned char	spindown_offset;
	unsigned char	select_delay;
	unsigned char	rps;
	unsigned char	tracks;
	compat_ulong_t	timeout;
	unsigned char	interleave_sect;
	struct floppy_max_errors max_errors;
	char		flags;
	char		read_track;
	short		autodetect[FD_AUTODETECT_SIZE];
	compat_int_t	checkfreq;
	compat_int_t	native_format;
};

struct compat_floppy_drive_struct {
	signed char	flags;
	compat_ulong_t	spinup_date;
	compat_ulong_t	select_date;
	compat_ulong_t	first_read_date;
	short		probed_format;
	short		track;
	short		maxblock;
	short		maxtrack;
	compat_int_t	generation;
	compat_int_t	keep_data;
	compat_int_t	fd_ref;
	compat_int_t	fd_device;
	compat_int_t	last_checked;
	compat_caddr_t dmabuf;
	compat_int_t	bufblocks;
};

struct compat_floppy_fdc_state {
	compat_int_t	spec1;
	compat_int_t	spec2;
	compat_int_t	dtr;
	unsigned char	version;
	unsigned char	dor;
	compat_ulong_t	address;
	unsigned int	rawcmd:2;
	unsigned int	reset:1;
	unsigned int	need_configure:1;
	unsigned int	perp_mode:2;
	unsigned int	has_fifo:1;
	unsigned int	driver_version;
	unsigned char	track[4];
};

struct compat_floppy_write_errors {
	unsigned int	write_errors;
	compat_ulong_t	first_error_sector;
	compat_int_t	first_error_generation;
	compat_ulong_t	last_error_sector;
	compat_int_t	last_error_generation;
	compat_uint_t	badness;
};

#define FDSETPRM32 _IOW(2, 0x42, struct compat_floppy_struct)
#define FDDEFPRM32 _IOW(2, 0x43, struct compat_floppy_struct)
#define FDSETDRVPRM32 _IOW(2, 0x90, struct compat_floppy_drive_params)
#define FDGETDRVPRM32 _IOR(2, 0x11, struct compat_floppy_drive_params)
#define FDGETDRVSTAT32 _IOR(2, 0x12, struct compat_floppy_drive_struct)
#define FDPOLLDRVSTAT32 _IOR(2, 0x13, struct compat_floppy_drive_struct)
#define FDGETFDCSTAT32 _IOR(2, 0x15, struct compat_floppy_fdc_state)
#define FDWERRORGET32  _IOR(2, 0x17, struct compat_floppy_write_errors)

static int compat_set_geometry(struct block_device *bdev, fmode_t mode, unsigned int cmd,
		    struct compat_floppy_struct __user *arg)
{
	struct floppy_struct v;
	int drive, type;
	int err;

	BUILD_BUG_ON(offsetof(struct floppy_struct, name) !=
		     offsetof(struct compat_floppy_struct, name));

	if (!(mode & (FMODE_WRITE | FMODE_WRITE_IOCTL)))
		return -EPERM;

	memset(&v, 0, sizeof(struct floppy_struct));
	if (copy_from_user(&v, arg, offsetof(struct floppy_struct, name)))
		return -EFAULT;

	mutex_lock(&floppy_mutex);
	drive = (long)bdev->bd_disk->private_data;
	type = ITYPE(drive_state[drive].fd_device);
	err = set_geometry(cmd == FDSETPRM32 ? FDSETPRM : FDDEFPRM,
			&v, drive, type, bdev);
	mutex_unlock(&floppy_mutex);
	return err;
}

static int compat_get_prm(int drive,
			  struct compat_floppy_struct __user *arg)
{
	struct compat_floppy_struct v;
	struct floppy_struct *p;
	int err;

	memset(&v, 0, sizeof(v));
	mutex_lock(&floppy_mutex);
	err = get_floppy_geometry(drive, ITYPE(drive_state[drive].fd_device),
				  &p);
	if (err) {
		mutex_unlock(&floppy_mutex);
		return err;
	}
	memcpy(&v, p, offsetof(struct floppy_struct, name));
	mutex_unlock(&floppy_mutex);
	if (copy_to_user(arg, &v, sizeof(struct compat_floppy_struct)))
		return -EFAULT;
	return 0;
}

static int compat_setdrvprm(int drive,
			    struct compat_floppy_drive_params __user *arg)
{
	struct compat_floppy_drive_params v;

	if (!capable(CAP_SYS_ADMIN))
		return -EPERM;
	if (copy_from_user(&v, arg, sizeof(struct compat_floppy_drive_params)))
		return -EFAULT;
	if (!valid_floppy_drive_params(v.autodetect, v.native_format))
		return -EINVAL;
	mutex_lock(&floppy_mutex);
	drive_params[drive].cmos = v.cmos;
	drive_params[drive].max_dtr = v.max_dtr;
	drive_params[drive].hlt = v.hlt;
	drive_params[drive].hut = v.hut;
	drive_params[drive].srt = v.srt;
	drive_params[drive].spinup = v.spinup;
	drive_params[drive].spindown = v.spindown;
	drive_params[drive].spindown_offset = v.spindown_offset;
	drive_params[drive].select_delay = v.select_delay;
	drive_params[drive].rps = v.rps;
	drive_params[drive].tracks = v.tracks;
	drive_params[drive].timeout = v.timeout;
	drive_params[drive].interleave_sect = v.interleave_sect;
	drive_params[drive].max_errors = v.max_errors;
	drive_params[drive].flags = v.flags;
	drive_params[drive].read_track = v.read_track;
	memcpy(drive_params[drive].autodetect, v.autodetect,
	       sizeof(v.autodetect));
	drive_params[drive].checkfreq = v.checkfreq;
	drive_params[drive].native_format = v.native_format;
	mutex_unlock(&floppy_mutex);
	return 0;
}

static int compat_getdrvprm(int drive,
			    struct compat_floppy_drive_params __user *arg)
{
	struct compat_floppy_drive_params v;

	memset(&v, 0, sizeof(struct compat_floppy_drive_params));
	mutex_lock(&floppy_mutex);
	v.cmos = drive_params[drive].cmos;
	v.max_dtr = drive_params[drive].max_dtr;
	v.hlt = drive_params[drive].hlt;
	v.hut = drive_params[drive].hut;
	v.srt = drive_params[drive].srt;
	v.spinup = drive_params[drive].spinup;
	v.spindown = drive_params[drive].spindown;
	v.spindown_offset = drive_params[drive].spindown_offset;
	v.select_delay = drive_params[drive].select_delay;
	v.rps = drive_params[drive].rps;
	v.tracks = drive_params[drive].tracks;
	v.timeout = drive_params[drive].timeout;
	v.interleave_sect = drive_params[drive].interleave_sect;
	v.max_errors = drive_params[drive].max_errors;
	v.flags = drive_params[drive].flags;
	v.read_track = drive_params[drive].read_track;
	memcpy(v.autodetect, drive_params[drive].autodetect,
	       sizeof(v.autodetect));
	v.checkfreq = drive_params[drive].checkfreq;
	v.native_format = drive_params[drive].native_format;
	mutex_unlock(&floppy_mutex);

	if (copy_to_user(arg, &v, sizeof(struct compat_floppy_drive_params)))
		return -EFAULT;
	return 0;
}

static int compat_getdrvstat(int drive, bool poll,
			    struct compat_floppy_drive_struct __user *arg)
{
	struct compat_floppy_drive_struct v;

	memset(&v, 0, sizeof(struct compat_floppy_drive_struct));
	mutex_lock(&floppy_mutex);

	if (poll) {
		if (lock_fdc(drive))
			goto Eintr;
		if (poll_drive(true, FD_RAW_NEED_DISK) == -EINTR)
			goto Eintr;
		process_fd_request();
	}
	v.spinup_date = drive_state[drive].spinup_date;
	v.select_date = drive_state[drive].select_date;
	v.first_read_date = drive_state[drive].first_read_date;
	v.probed_format = drive_state[drive].probed_format;
	v.track = drive_state[drive].track;
	v.maxblock = drive_state[drive].maxblock;
	v.maxtrack = drive_state[drive].maxtrack;
	v.generation = drive_state[drive].generation;
	v.keep_data = drive_state[drive].keep_data;
	v.fd_ref = drive_state[drive].fd_ref;
	v.fd_device = drive_state[drive].fd_device;
	v.last_checked = drive_state[drive].last_checked;
	v.dmabuf = (uintptr_t) drive_state[drive].dmabuf;
	v.bufblocks = drive_state[drive].bufblocks;
	mutex_unlock(&floppy_mutex);

	if (copy_to_user(arg, &v, sizeof(struct compat_floppy_drive_struct)))
		return -EFAULT;
	return 0;
Eintr:
	mutex_unlock(&floppy_mutex);
	return -EINTR;
}

static int compat_getfdcstat(int drive,
			    struct compat_floppy_fdc_state __user *arg)
{
	struct compat_floppy_fdc_state v32;
	struct floppy_fdc_state v;

	mutex_lock(&floppy_mutex);
	v = fdc_state[FDC(drive)];
	mutex_unlock(&floppy_mutex);

	memset(&v32, 0, sizeof(struct compat_floppy_fdc_state));
	v32.spec1 = v.spec1;
	v32.spec2 = v.spec2;
	v32.dtr = v.dtr;
	v32.version = v.version;
	v32.dor = v.dor;
	v32.address = v.address;
	v32.rawcmd = v.rawcmd;
	v32.reset = v.reset;
	v32.need_configure = v.need_configure;
	v32.perp_mode = v.perp_mode;
	v32.has_fifo = v.has_fifo;
	v32.driver_version = v.driver_version;
	memcpy(v32.track, v.track, 4);
	if (copy_to_user(arg, &v32, sizeof(struct compat_floppy_fdc_state)))
		return -EFAULT;
	return 0;
}

static int compat_werrorget(int drive,
			    struct compat_floppy_write_errors __user *arg)
{
	struct compat_floppy_write_errors v32;
	struct floppy_write_errors v;

	memset(&v32, 0, sizeof(struct compat_floppy_write_errors));
	mutex_lock(&floppy_mutex);
	v = write_errors[drive];
	mutex_unlock(&floppy_mutex);
	v32.write_errors = v.write_errors;
	v32.first_error_sector = v.first_error_sector;
	v32.first_error_generation = v.first_error_generation;
	v32.last_error_sector = v.last_error_sector;
	v32.last_error_generation = v.last_error_generation;
	v32.badness = v.badness;
	if (copy_to_user(arg, &v32, sizeof(struct compat_floppy_write_errors)))
		return -EFAULT;
	return 0;
}

static int fd_compat_ioctl(struct block_device *bdev, fmode_t mode, unsigned int cmd,
		    unsigned long param)
{
	int drive = (long)bdev->bd_disk->private_data;
	switch (cmd) {
	case CDROMEJECT: /* CD-ROM eject */
	case 0x6470:	 /* SunOS floppy eject */

	case FDMSGON:
	case FDMSGOFF:
	case FDSETEMSGTRESH:
	case FDFLUSH:
	case FDWERRORCLR:
	case FDEJECT:
	case FDCLRPRM:
	case FDFMTBEG:
	case FDRESET:
	case FDTWADDLE:
		return fd_ioctl(bdev, mode, cmd, param);
	case FDSETMAXERRS:
	case FDGETMAXERRS:
	case FDGETDRVTYP:
	case FDFMTEND:
	case FDFMTTRK:
	case FDRAWCMD:
		return fd_ioctl(bdev, mode, cmd,
				(unsigned long)compat_ptr(param));
	case FDSETPRM32:
	case FDDEFPRM32:
		return compat_set_geometry(bdev, mode, cmd, compat_ptr(param));
	case FDGETPRM32:
		return compat_get_prm(drive, compat_ptr(param));
	case FDSETDRVPRM32:
		return compat_setdrvprm(drive, compat_ptr(param));
	case FDGETDRVPRM32:
		return compat_getdrvprm(drive, compat_ptr(param));
	case FDPOLLDRVSTAT32:
		return compat_getdrvstat(drive, true, compat_ptr(param));
	case FDGETDRVSTAT32:
		return compat_getdrvstat(drive, false, compat_ptr(param));
	case FDGETFDCSTAT32:
		return compat_getfdcstat(drive, compat_ptr(param));
	case FDWERRORGET32:
		return compat_werrorget(drive, compat_ptr(param));
	}
	return -EINVAL;
}
#endif

static void __init config_types(void)
{
	bool has_drive = false;
	int drive;

	/* read drive info out of physical CMOS */
	drive = 0;
	if (!drive_params[drive].cmos)
		drive_params[drive].cmos = FLOPPY0_TYPE;
	drive = 1;
	if (!drive_params[drive].cmos)
		drive_params[drive].cmos = FLOPPY1_TYPE;

	/* FIXME: additional physical CMOS drive detection should go here */

	for (drive = 0; drive < N_DRIVE; drive++) {
		unsigned int type = drive_params[drive].cmos;
		struct floppy_drive_params *params;
		const char *name = NULL;
		char temparea[32];

		if (type < ARRAY_SIZE(default_drive_params)) {
			params = &default_drive_params[type].params;
			if (type) {
				name = default_drive_params[type].name;
				allowed_drive_mask |= 1 << drive;
			} else
				allowed_drive_mask &= ~(1 << drive);
		} else {
			params = &default_drive_params[0].params;
			snprintf(temparea, sizeof(temparea),
				 "unknown type %d (usb?)", type);
			name = temparea;
		}
		if (name) {
			const char *prepend;
			if (!has_drive) {
				prepend = "";
				has_drive = true;
				pr_info("Floppy drive(s):");
			} else {
				prepend = ",";
			}

			pr_cont("%s fd%d is %s", prepend, drive, name);
		}
		drive_params[drive] = *params;
	}

	if (has_drive)
		pr_cont("\n");
}

static void floppy_release(struct gendisk *disk, fmode_t mode)
{
	int drive = (long)disk->private_data;

	mutex_lock(&floppy_mutex);
	mutex_lock(&open_lock);
	if (!drive_state[drive].fd_ref--) {
		DPRINT("floppy_release with fd_ref == 0");
		drive_state[drive].fd_ref = 0;
	}
	if (!drive_state[drive].fd_ref)
		opened_bdev[drive] = NULL;
	mutex_unlock(&open_lock);
	mutex_unlock(&floppy_mutex);
}

/*
 * floppy_open check for aliasing (/dev/fd0 can be the same as
 * /dev/PS0 etc), and disallows simultaneous access to the same
 * drive with different device numbers.
 */
static int floppy_open(struct block_device *bdev, fmode_t mode)
{
	int drive = (long)bdev->bd_disk->private_data;
	int old_dev, new_dev;
	int try;
	int res = -EBUSY;
	char *tmp;

	mutex_lock(&floppy_mutex);
	mutex_lock(&open_lock);
	old_dev = drive_state[drive].fd_device;
	if (opened_bdev[drive] && opened_bdev[drive] != bdev)
		goto out2;

	if (!drive_state[drive].fd_ref && (drive_params[drive].flags & FD_BROKEN_DCL)) {
		set_bit(FD_DISK_CHANGED_BIT, &drive_state[drive].flags);
		set_bit(FD_VERIFY_BIT, &drive_state[drive].flags);
	}

	drive_state[drive].fd_ref++;

	opened_bdev[drive] = bdev;

	res = -ENXIO;

	if (!floppy_track_buffer) {
		/* if opening an ED drive, reserve a big buffer,
		 * else reserve a small one */
		if ((drive_params[drive].cmos == 6) || (drive_params[drive].cmos == 5))
			try = 64;	/* Only 48 actually useful */
		else
			try = 32;	/* Only 24 actually useful */

		tmp = (char *)fd_dma_mem_alloc(1024 * try);
		if (!tmp && !floppy_track_buffer) {
			try >>= 1;	/* buffer only one side */
			INFBOUND(try, 16);
			tmp = (char *)fd_dma_mem_alloc(1024 * try);
		}
		if (!tmp && !floppy_track_buffer)
			fallback_on_nodma_alloc(&tmp, 2048 * try);
		if (!tmp && !floppy_track_buffer) {
			DPRINT("Unable to allocate DMA memory\n");
			goto out;
		}
		if (floppy_track_buffer) {
			if (tmp)
				fd_dma_mem_free((unsigned long)tmp, try * 1024);
		} else {
			buffer_min = buffer_max = -1;
			floppy_track_buffer = tmp;
			max_buffer_sectors = try;
		}
	}

	new_dev = MINOR(bdev->bd_dev);
	drive_state[drive].fd_device = new_dev;
	set_capacity(disks[drive][ITYPE(new_dev)], floppy_sizes[new_dev]);
	if (old_dev != -1 && old_dev != new_dev) {
		if (buffer_drive == drive)
			buffer_track = -1;
	}

	if (fdc_state[FDC(drive)].rawcmd == 1)
		fdc_state[FDC(drive)].rawcmd = 2;

	if (!(mode & FMODE_NDELAY)) {
		if (mode & (FMODE_READ|FMODE_WRITE)) {
			drive_state[drive].last_checked = 0;
			clear_bit(FD_OPEN_SHOULD_FAIL_BIT,
				  &drive_state[drive].flags);
			if (bdev_check_media_change(bdev))
				floppy_revalidate(bdev->bd_disk);
			if (test_bit(FD_DISK_CHANGED_BIT, &drive_state[drive].flags))
				goto out;
			if (test_bit(FD_OPEN_SHOULD_FAIL_BIT, &drive_state[drive].flags))
				goto out;
		}
		res = -EROFS;
		if ((mode & FMODE_WRITE) &&
		    !test_bit(FD_DISK_WRITABLE_BIT, &drive_state[drive].flags))
			goto out;
	}
	mutex_unlock(&open_lock);
	mutex_unlock(&floppy_mutex);
	return 0;
out:
	drive_state[drive].fd_ref--;

	if (!drive_state[drive].fd_ref)
		opened_bdev[drive] = NULL;
out2:
	mutex_unlock(&open_lock);
	mutex_unlock(&floppy_mutex);
	return res;
}

/*
 * Check if the disk has been changed or if a change has been faked.
 */
static unsigned int floppy_check_events(struct gendisk *disk,
					unsigned int clearing)
{
	int drive = (long)disk->private_data;

	if (test_bit(FD_DISK_CHANGED_BIT, &drive_state[drive].flags) ||
	    test_bit(FD_VERIFY_BIT, &drive_state[drive].flags))
		return DISK_EVENT_MEDIA_CHANGE;

	if (time_after(jiffies, drive_state[drive].last_checked + drive_params[drive].checkfreq)) {
		if (lock_fdc(drive))
			return 0;
		poll_drive(false, 0);
		process_fd_request();
	}

	if (test_bit(FD_DISK_CHANGED_BIT, &drive_state[drive].flags) ||
	    test_bit(FD_VERIFY_BIT, &drive_state[drive].flags) ||
	    test_bit(drive, &fake_change) ||
	    drive_no_geom(drive))
		return DISK_EVENT_MEDIA_CHANGE;
	return 0;
}

/*
 * This implements "read block 0" for floppy_revalidate().
 * Needed for format autodetection, checking whether there is
 * a disk in the drive, and whether that disk is writable.
 */

struct rb0_cbdata {
	int drive;
	struct completion complete;
};

static void floppy_rb0_cb(struct bio *bio)
{
	struct rb0_cbdata *cbdata = (struct rb0_cbdata *)bio->bi_private;
	int drive = cbdata->drive;

	if (bio->bi_status) {
		pr_info("floppy: error %d while reading block 0\n",
			bio->bi_status);
		set_bit(FD_OPEN_SHOULD_FAIL_BIT, &drive_state[drive].flags);
	}
	complete(&cbdata->complete);
}

static int __floppy_read_block_0(struct block_device *bdev, int drive)
{
	struct bio bio;
	struct bio_vec bio_vec;
	struct page *page;
	struct rb0_cbdata cbdata;

	page = alloc_page(GFP_NOIO);
	if (!page) {
		process_fd_request();
		return -ENOMEM;
	}

	cbdata.drive = drive;

	bio_init(&bio, bdev, &bio_vec, 1, REQ_OP_READ);
	bio_add_page(&bio, page, block_size(bdev), 0);

	bio.bi_iter.bi_sector = 0;
	bio.bi_flags |= (1 << BIO_QUIET);
	bio.bi_private = &cbdata;
	bio.bi_end_io = floppy_rb0_cb;

	init_completion(&cbdata.complete);

	submit_bio(&bio);
	process_fd_request();

	wait_for_completion(&cbdata.complete);

	__free_page(page);

	return 0;
}

/* revalidate the floppy disk, i.e. trigger format autodetection by reading
 * the bootblock (block 0). "Autodetection" is also needed to check whether
 * there is a disk in the drive at all... Thus we also do it for fixed
 * geometry formats */
static int floppy_revalidate(struct gendisk *disk)
{
	int drive = (long)disk->private_data;
	int cf;
	int res = 0;

	if (test_bit(FD_DISK_CHANGED_BIT, &drive_state[drive].flags) ||
	    test_bit(FD_VERIFY_BIT, &drive_state[drive].flags) ||
	    test_bit(drive, &fake_change) ||
	    drive_no_geom(drive)) {
		if (WARN(atomic_read(&usage_count) == 0,
			 "VFS: revalidate called on non-open device.\n"))
			return -EFAULT;

		res = lock_fdc(drive);
		if (res)
			return res;
		cf = (test_bit(FD_DISK_CHANGED_BIT, &drive_state[drive].flags) ||
		      test_bit(FD_VERIFY_BIT, &drive_state[drive].flags));
		if (!(cf || test_bit(drive, &fake_change) || drive_no_geom(drive))) {
			process_fd_request();	/*already done by another thread */
			return 0;
		}
		drive_state[drive].maxblock = 0;
		drive_state[drive].maxtrack = 0;
		if (buffer_drive == drive)
			buffer_track = -1;
		clear_bit(drive, &fake_change);
		clear_bit(FD_DISK_CHANGED_BIT, &drive_state[drive].flags);
		if (cf)
			drive_state[drive].generation++;
		if (drive_no_geom(drive)) {
			/* auto-sensing */
			res = __floppy_read_block_0(opened_bdev[drive], drive);
		} else {
			if (cf)
				poll_drive(false, FD_RAW_NEED_DISK);
			process_fd_request();
		}
	}
	set_capacity(disk, floppy_sizes[drive_state[drive].fd_device]);
	return res;
}

static const struct block_device_operations floppy_fops = {
	.owner			= THIS_MODULE,
	.open			= floppy_open,
	.release		= floppy_release,
	.ioctl			= fd_ioctl,
	.getgeo			= fd_getgeo,
	.check_events		= floppy_check_events,
#ifdef CONFIG_COMPAT
	.compat_ioctl		= fd_compat_ioctl,
#endif
};

/*
 * Floppy Driver initialization
 * =============================
 */

/* Determine the floppy disk controller type */
/* This routine was written by David C. Niemi */
static char __init get_fdc_version(int fdc)
{
	int r;

	output_byte(fdc, FD_DUMPREGS);	/* 82072 and better know DUMPREGS */
	if (fdc_state[fdc].reset)
		return FDC_NONE;
	r = result(fdc);
	if (r <= 0x00)
		return FDC_NONE;	/* No FDC present ??? */
	if ((r == 1) && (reply_buffer[ST0] == 0x80)) {
		pr_info("FDC %d is an 8272A\n", fdc);
		return FDC_8272A;	/* 8272a/765 don't know DUMPREGS */
	}
	if (r != 10) {
		pr_info("FDC %d init: DUMPREGS: unexpected return of %d bytes.\n",
			fdc, r);
		return FDC_UNKNOWN;
	}

	if (!fdc_configure(fdc)) {
		pr_info("FDC %d is an 82072\n", fdc);
		return FDC_82072;	/* 82072 doesn't know CONFIGURE */
	}

	output_byte(fdc, FD_PERPENDICULAR);
	if (need_more_output(fdc) == MORE_OUTPUT) {
		output_byte(fdc, 0);
	} else {
		pr_info("FDC %d is an 82072A\n", fdc);
		return FDC_82072A;	/* 82072A as found on Sparcs. */
	}

	output_byte(fdc, FD_UNLOCK);
	r = result(fdc);
	if ((r == 1) && (reply_buffer[ST0] == 0x80)) {
		pr_info("FDC %d is a pre-1991 82077\n", fdc);
		return FDC_82077_ORIG;	/* Pre-1991 82077, doesn't know
					 * LOCK/UNLOCK */
	}
	if ((r != 1) || (reply_buffer[ST0] != 0x00)) {
		pr_info("FDC %d init: UNLOCK: unexpected return of %d bytes.\n",
			fdc, r);
		return FDC_UNKNOWN;
	}
	output_byte(fdc, FD_PARTID);
	r = result(fdc);
	if (r != 1) {
		pr_info("FDC %d init: PARTID: unexpected return of %d bytes.\n",
			fdc, r);
		return FDC_UNKNOWN;
	}
	if (reply_buffer[ST0] == 0x80) {
		pr_info("FDC %d is a post-1991 82077\n", fdc);
		return FDC_82077;	/* Revised 82077AA passes all the tests */
	}
	switch (reply_buffer[ST0] >> 5) {
	case 0x0:
		/* Either a 82078-1 or a 82078SL running at 5Volt */
		pr_info("FDC %d is an 82078.\n", fdc);
		return FDC_82078;
	case 0x1:
		pr_info("FDC %d is a 44pin 82078\n", fdc);
		return FDC_82078;
	case 0x2:
		pr_info("FDC %d is a S82078B\n", fdc);
		return FDC_S82078B;
	case 0x3:
		pr_info("FDC %d is a National Semiconductor PC87306\n", fdc);
		return FDC_87306;
	default:
		pr_info("FDC %d init: 82078 variant with unknown PARTID=%d.\n",
			fdc, reply_buffer[ST0] >> 5);
		return FDC_82078_UNKN;
	}
}				/* get_fdc_version */

/* lilo configuration */

static void __init floppy_set_flags(int *ints, int param, int param2)
{
	int i;

	for (i = 0; i < ARRAY_SIZE(default_drive_params); i++) {
		if (param)
			default_drive_params[i].params.flags |= param2;
		else
			default_drive_params[i].params.flags &= ~param2;
	}
	DPRINT("%s flag 0x%x\n", param2 ? "Setting" : "Clearing", param);
}

static void __init daring(int *ints, int param, int param2)
{
	int i;

	for (i = 0; i < ARRAY_SIZE(default_drive_params); i++) {
		if (param) {
			default_drive_params[i].params.select_delay = 0;
			default_drive_params[i].params.flags |=
			    FD_SILENT_DCL_CLEAR;
		} else {
			default_drive_params[i].params.select_delay =
			    2 * HZ / 100;
			default_drive_params[i].params.flags &=
			    ~FD_SILENT_DCL_CLEAR;
		}
	}
	DPRINT("Assuming %s floppy hardware\n", param ? "standard" : "broken");
}

static void __init set_cmos(int *ints, int dummy, int dummy2)
{
	int current_drive = 0;

	if (ints[0] != 2) {
		DPRINT("wrong number of parameters for CMOS\n");
		return;
	}
	current_drive = ints[1];
	if (current_drive < 0 || current_drive >= 8) {
		DPRINT("bad drive for set_cmos\n");
		return;
	}
#if N_FDC > 1
	if (current_drive >= 4 && !FDC2)
		FDC2 = 0x370;
#endif
	drive_params[current_drive].cmos = ints[2];
	DPRINT("setting CMOS code to %d\n", ints[2]);
}

static struct param_table {
	const char *name;
	void (*fn) (int *ints, int param, int param2);
	int *var;
	int def_param;
	int param2;
} config_params[] __initdata = {
	{"allowed_drive_mask", NULL, &allowed_drive_mask, 0xff, 0}, /* obsolete */
	{"all_drives", NULL, &allowed_drive_mask, 0xff, 0},	/* obsolete */
	{"asus_pci", NULL, &allowed_drive_mask, 0x33, 0},
	{"irq", NULL, &FLOPPY_IRQ, 6, 0},
	{"dma", NULL, &FLOPPY_DMA, 2, 0},
	{"daring", daring, NULL, 1, 0},
#if N_FDC > 1
	{"two_fdc", NULL, &FDC2, 0x370, 0},
	{"one_fdc", NULL, &FDC2, 0, 0},
#endif
	{"thinkpad", floppy_set_flags, NULL, 1, FD_INVERTED_DCL},
	{"broken_dcl", floppy_set_flags, NULL, 1, FD_BROKEN_DCL},
	{"messages", floppy_set_flags, NULL, 1, FTD_MSG},
	{"silent_dcl_clear", floppy_set_flags, NULL, 1, FD_SILENT_DCL_CLEAR},
	{"debug", floppy_set_flags, NULL, 1, FD_DEBUG},
	{"nodma", NULL, &can_use_virtual_dma, 1, 0},
	{"omnibook", NULL, &can_use_virtual_dma, 1, 0},
	{"yesdma", NULL, &can_use_virtual_dma, 0, 0},
	{"fifo_depth", NULL, &fifo_depth, 0xa, 0},
	{"nofifo", NULL, &no_fifo, 0x20, 0},
	{"usefifo", NULL, &no_fifo, 0, 0},
	{"cmos", set_cmos, NULL, 0, 0},
	{"slow", NULL, &slow_floppy, 1, 0},
	{"unexpected_interrupts", NULL, &print_unex, 1, 0},
	{"no_unexpected_interrupts", NULL, &print_unex, 0, 0},
	{"L40SX", NULL, &print_unex, 0, 0}

	EXTRA_FLOPPY_PARAMS
};

static int __init floppy_setup(char *str)
{
	int i;
	int param;
	int ints[11];

	str = get_options(str, ARRAY_SIZE(ints), ints);
	if (str) {
		for (i = 0; i < ARRAY_SIZE(config_params); i++) {
			if (strcmp(str, config_params[i].name) == 0) {
				if (ints[0])
					param = ints[1];
				else
					param = config_params[i].def_param;
				if (config_params[i].fn)
					config_params[i].fn(ints, param,
							    config_params[i].
							    param2);
				if (config_params[i].var) {
					DPRINT("%s=%d\n", str, param);
					*config_params[i].var = param;
				}
				return 1;
			}
		}
	}
	if (str) {
		DPRINT("unknown floppy option [%s]\n", str);

		DPRINT("allowed options are:");
		for (i = 0; i < ARRAY_SIZE(config_params); i++)
			pr_cont(" %s", config_params[i].name);
		pr_cont("\n");
	} else
		DPRINT("botched floppy option\n");
	DPRINT("Read Documentation/admin-guide/blockdev/floppy.rst\n");
	return 0;
}

static int have_no_fdc = -ENODEV;

static ssize_t floppy_cmos_show(struct device *dev,
				struct device_attribute *attr, char *buf)
{
	struct platform_device *p = to_platform_device(dev);
	int drive;

	drive = p->id;
	return sprintf(buf, "%X\n", drive_params[drive].cmos);
}

static DEVICE_ATTR(cmos, 0444, floppy_cmos_show, NULL);

static struct attribute *floppy_dev_attrs[] = {
	&dev_attr_cmos.attr,
	NULL
};

ATTRIBUTE_GROUPS(floppy_dev);

static void floppy_device_release(struct device *dev)
{
}

static int floppy_resume(struct device *dev)
{
	int fdc;
	int saved_drive;

	saved_drive = current_drive;
	for (fdc = 0; fdc < N_FDC; fdc++)
		if (fdc_state[fdc].address != -1)
			user_reset_fdc(REVDRIVE(fdc, 0), FD_RESET_ALWAYS, false);
	set_fdc(saved_drive);
	return 0;
}

static const struct dev_pm_ops floppy_pm_ops = {
	.resume = floppy_resume,
	.restore = floppy_resume,
};

static struct platform_driver floppy_driver = {
	.driver = {
		   .name = "floppy",
		   .pm = &floppy_pm_ops,
	},
};

static const struct blk_mq_ops floppy_mq_ops = {
	.queue_rq = floppy_queue_rq,
};

static struct platform_device floppy_device[N_DRIVE];
static bool registered[N_DRIVE];

static bool floppy_available(int drive)
{
	if (!(allowed_drive_mask & (1 << drive)))
		return false;
	if (fdc_state[FDC(drive)].version == FDC_NONE)
		return false;
	return true;
}

static int floppy_alloc_disk(unsigned int drive, unsigned int type)
{
	struct gendisk *disk;

	disk = blk_mq_alloc_disk(&tag_sets[drive], NULL);
	if (IS_ERR(disk))
		return PTR_ERR(disk);

	blk_queue_max_hw_sectors(disk->queue, 64);
	disk->major = FLOPPY_MAJOR;
	disk->first_minor = TOMINOR(drive) | (type << 2);
	disk->minors = 1;
	disk->fops = &floppy_fops;
	disk->flags |= GENHD_FL_NO_PART;
	disk->events = DISK_EVENT_MEDIA_CHANGE;
	if (type)
		sprintf(disk->disk_name, "fd%d_type%d", drive, type);
	else
		sprintf(disk->disk_name, "fd%d", drive);
	/* to be cleaned up... */
	disk->private_data = (void *)(long)drive;
	disk->flags |= GENHD_FL_REMOVABLE;

	disks[drive][type] = disk;
	return 0;
}

static DEFINE_MUTEX(floppy_probe_lock);

static void floppy_probe(dev_t dev)
{
	unsigned int drive = (MINOR(dev) & 3) | ((MINOR(dev) & 0x80) >> 5);
	unsigned int type = (MINOR(dev) >> 2) & 0x1f;

	if (drive >= N_DRIVE || !floppy_available(drive) ||
	    type >= ARRAY_SIZE(floppy_type))
		return;

	mutex_lock(&floppy_probe_lock);
	if (disks[drive][type])
		goto out;
	if (floppy_alloc_disk(drive, type))
		goto out;
	if (add_disk(disks[drive][type]))
		goto cleanup_disk;
out:
	mutex_unlock(&floppy_probe_lock);
	return;

cleanup_disk:
	put_disk(disks[drive][type]);
	disks[drive][type] = NULL;
	mutex_unlock(&floppy_probe_lock);
}

static int __init do_floppy_init(void)
{
	int i, unit, drive, err;

	set_debugt();
	interruptjiffies = resultjiffies = jiffies;

#if defined(CONFIG_PPC)
	if (check_legacy_ioport(FDC1))
		return -ENODEV;
#endif

	raw_cmd = NULL;

	floppy_wq = alloc_ordered_workqueue("floppy", 0);
	if (!floppy_wq)
		return -ENOMEM;

	for (drive = 0; drive < N_DRIVE; drive++) {
		memset(&tag_sets[drive], 0, sizeof(tag_sets[drive]));
		tag_sets[drive].ops = &floppy_mq_ops;
		tag_sets[drive].nr_hw_queues = 1;
		tag_sets[drive].nr_maps = 1;
		tag_sets[drive].queue_depth = 2;
		tag_sets[drive].numa_node = NUMA_NO_NODE;
		tag_sets[drive].flags = BLK_MQ_F_SHOULD_MERGE;
		err = blk_mq_alloc_tag_set(&tag_sets[drive]);
		if (err)
			goto out_put_disk;

		err = floppy_alloc_disk(drive, 0);
		if (err) {
			blk_mq_free_tag_set(&tag_sets[drive]);
			goto out_put_disk;
		}

		timer_setup(&motor_off_timer[drive], motor_off_callback, 0);
	}

	err = __register_blkdev(FLOPPY_MAJOR, "fd", floppy_probe);
	if (err)
		goto out_put_disk;

	err = platform_driver_register(&floppy_driver);
	if (err)
		goto out_unreg_blkdev;

	for (i = 0; i < 256; i++)
		if (ITYPE(i))
			floppy_sizes[i] = floppy_type[ITYPE(i)].size;
		else
			floppy_sizes[i] = MAX_DISK_SIZE << 1;

	reschedule_timeout(MAXTIMEOUT, "floppy init");
	config_types();

	for (i = 0; i < N_FDC; i++) {
		memset(&fdc_state[i], 0, sizeof(*fdc_state));
		fdc_state[i].dtr = -1;
		fdc_state[i].dor = 0x4;
#if defined(__sparc__) || defined(__mc68000__)
	/*sparcs/sun3x don't have a DOR reset which we can fall back on to */
#ifdef __mc68000__
		if (MACH_IS_SUN3X)
#endif
			fdc_state[i].version = FDC_82072A;
#endif
	}

	use_virtual_dma = can_use_virtual_dma & 1;
	fdc_state[0].address = FDC1;
	if (fdc_state[0].address == -1) {
		cancel_delayed_work(&fd_timeout);
		err = -ENODEV;
		goto out_unreg_driver;
	}
#if N_FDC > 1
	fdc_state[1].address = FDC2;
#endif

	current_fdc = 0;	/* reset fdc in case of unexpected interrupt */
	err = floppy_grab_irq_and_dma();
	if (err) {
		cancel_delayed_work(&fd_timeout);
		err = -EBUSY;
		goto out_unreg_driver;
	}

	/* initialise drive state */
	for (drive = 0; drive < N_DRIVE; drive++) {
		memset(&drive_state[drive], 0, sizeof(drive_state[drive]));
		memset(&write_errors[drive], 0, sizeof(write_errors[drive]));
		set_bit(FD_DISK_NEWCHANGE_BIT, &drive_state[drive].flags);
		set_bit(FD_DISK_CHANGED_BIT, &drive_state[drive].flags);
		set_bit(FD_VERIFY_BIT, &drive_state[drive].flags);
		drive_state[drive].fd_device = -1;
		floppy_track_buffer = NULL;
		max_buffer_sectors = 0;
	}
	/*
	 * Small 10 msec delay to let through any interrupt that
	 * initialization might have triggered, to not
	 * confuse detection:
	 */
	msleep(10);

	for (i = 0; i < N_FDC; i++) {
		fdc_state[i].driver_version = FD_DRIVER_VERSION;
		for (unit = 0; unit < 4; unit++)
			fdc_state[i].track[unit] = 0;
		if (fdc_state[i].address == -1)
			continue;
		fdc_state[i].rawcmd = 2;
		if (user_reset_fdc(REVDRIVE(i, 0), FD_RESET_ALWAYS, false)) {
			/* free ioports reserved by floppy_grab_irq_and_dma() */
			floppy_release_regions(i);
			fdc_state[i].address = -1;
			fdc_state[i].version = FDC_NONE;
			continue;
		}
		/* Try to determine the floppy controller type */
		fdc_state[i].version = get_fdc_version(i);
		if (fdc_state[i].version == FDC_NONE) {
			/* free ioports reserved by floppy_grab_irq_and_dma() */
			floppy_release_regions(i);
			fdc_state[i].address = -1;
			continue;
		}
		if (can_use_virtual_dma == 2 &&
		    fdc_state[i].version < FDC_82072A)
			can_use_virtual_dma = 0;

		have_no_fdc = 0;
		/* Not all FDCs seem to be able to handle the version command
		 * properly, so force a reset for the standard FDC clones,
		 * to avoid interrupt garbage.
		 */
		user_reset_fdc(REVDRIVE(i, 0), FD_RESET_ALWAYS, false);
	}
	current_fdc = 0;
	cancel_delayed_work(&fd_timeout);
	current_drive = 0;
	initialized = true;
	if (have_no_fdc) {
		DPRINT("no floppy controllers found\n");
		err = have_no_fdc;
		goto out_release_dma;
	}

	for (drive = 0; drive < N_DRIVE; drive++) {
		if (!floppy_available(drive))
			continue;

		floppy_device[drive].name = floppy_device_name;
		floppy_device[drive].id = drive;
		floppy_device[drive].dev.release = floppy_device_release;
		floppy_device[drive].dev.groups = floppy_dev_groups;

		err = platform_device_register(&floppy_device[drive]);
		if (err)
			goto out_remove_drives;

		registered[drive] = true;

<<<<<<< HEAD
		device_add_disk(&floppy_device[drive].dev, disks[drive][0],
				NULL);
=======
		err = device_add_disk(&floppy_device[drive].dev,
				      disks[drive][0], NULL);
		if (err)
			goto out_remove_drives;
>>>>>>> d60c95ef
	}

	return 0;

out_remove_drives:
	while (drive--) {
		if (floppy_available(drive)) {
			del_gendisk(disks[drive][0]);
			if (registered[drive])
				platform_device_unregister(&floppy_device[drive]);
		}
	}
out_release_dma:
	if (atomic_read(&usage_count))
		floppy_release_irq_and_dma();
out_unreg_driver:
	platform_driver_unregister(&floppy_driver);
out_unreg_blkdev:
	unregister_blkdev(FLOPPY_MAJOR, "fd");
out_put_disk:
	destroy_workqueue(floppy_wq);
	for (drive = 0; drive < N_DRIVE; drive++) {
		if (!disks[drive][0])
			break;
		del_timer_sync(&motor_off_timer[drive]);
		put_disk(disks[drive][0]);
		blk_mq_free_tag_set(&tag_sets[drive]);
	}
	return err;
}

#ifndef MODULE
static __init void floppy_async_init(void *data, async_cookie_t cookie)
{
	do_floppy_init();
}
#endif

static int __init floppy_init(void)
{
#ifdef MODULE
	return do_floppy_init();
#else
	/* Don't hold up the bootup by the floppy initialization */
	async_schedule(floppy_async_init, NULL);
	return 0;
#endif
}

static const struct io_region {
	int offset;
	int size;
} io_regions[] = {
	{ 2, 1 },
	/* address + 3 is sometimes reserved by pnp bios for motherboard */
	{ 4, 2 },
	/* address + 6 is reserved, and may be taken by IDE.
	 * Unfortunately, Adaptec doesn't know this :-(, */
	{ 7, 1 },
};

static void floppy_release_allocated_regions(int fdc, const struct io_region *p)
{
	while (p != io_regions) {
		p--;
		release_region(fdc_state[fdc].address + p->offset, p->size);
	}
}

#define ARRAY_END(X) (&((X)[ARRAY_SIZE(X)]))

static int floppy_request_regions(int fdc)
{
	const struct io_region *p;

	for (p = io_regions; p < ARRAY_END(io_regions); p++) {
		if (!request_region(fdc_state[fdc].address + p->offset,
				    p->size, "floppy")) {
			DPRINT("Floppy io-port 0x%04lx in use\n",
			       fdc_state[fdc].address + p->offset);
			floppy_release_allocated_regions(fdc, p);
			return -EBUSY;
		}
	}
	return 0;
}

static void floppy_release_regions(int fdc)
{
	floppy_release_allocated_regions(fdc, ARRAY_END(io_regions));
}

static int floppy_grab_irq_and_dma(void)
{
	int fdc;

	if (atomic_inc_return(&usage_count) > 1)
		return 0;

	/*
	 * We might have scheduled a free_irq(), wait it to
	 * drain first:
	 */
	flush_workqueue(floppy_wq);

	if (fd_request_irq()) {
		DPRINT("Unable to grab IRQ%d for the floppy driver\n",
		       FLOPPY_IRQ);
		atomic_dec(&usage_count);
		return -1;
	}
	if (fd_request_dma()) {
		DPRINT("Unable to grab DMA%d for the floppy driver\n",
		       FLOPPY_DMA);
		if (can_use_virtual_dma & 2)
			use_virtual_dma = can_use_virtual_dma = 1;
		if (!(can_use_virtual_dma & 1)) {
			fd_free_irq();
			atomic_dec(&usage_count);
			return -1;
		}
	}

	for (fdc = 0; fdc < N_FDC; fdc++) {
		if (fdc_state[fdc].address != -1) {
			if (floppy_request_regions(fdc))
				goto cleanup;
		}
	}
	for (fdc = 0; fdc < N_FDC; fdc++) {
		if (fdc_state[fdc].address != -1) {
			reset_fdc_info(fdc, 1);
			fdc_outb(fdc_state[fdc].dor, fdc, FD_DOR);
		}
	}

	set_dor(0, ~0, 8);	/* avoid immediate interrupt */

	for (fdc = 0; fdc < N_FDC; fdc++)
		if (fdc_state[fdc].address != -1)
			fdc_outb(fdc_state[fdc].dor, fdc, FD_DOR);
	/*
	 * The driver will try and free resources and relies on us
	 * to know if they were allocated or not.
	 */
	current_fdc = 0;
	irqdma_allocated = 1;
	return 0;
cleanup:
	fd_free_irq();
	fd_free_dma();
	while (--fdc >= 0)
		floppy_release_regions(fdc);
	current_fdc = 0;
	atomic_dec(&usage_count);
	return -1;
}

static void floppy_release_irq_and_dma(void)
{
	int fdc;
#ifndef __sparc__
	int drive;
#endif
	long tmpsize;
	unsigned long tmpaddr;

	if (!atomic_dec_and_test(&usage_count))
		return;

	if (irqdma_allocated) {
		fd_disable_dma();
		fd_free_dma();
		fd_free_irq();
		irqdma_allocated = 0;
	}
	set_dor(0, ~0, 8);
#if N_FDC > 1
	set_dor(1, ~8, 0);
#endif

	if (floppy_track_buffer && max_buffer_sectors) {
		tmpsize = max_buffer_sectors * 1024;
		tmpaddr = (unsigned long)floppy_track_buffer;
		floppy_track_buffer = NULL;
		max_buffer_sectors = 0;
		buffer_min = buffer_max = -1;
		fd_dma_mem_free(tmpaddr, tmpsize);
	}
#ifndef __sparc__
	for (drive = 0; drive < N_FDC * 4; drive++)
		if (timer_pending(motor_off_timer + drive))
			pr_info("motor off timer %d still active\n", drive);
#endif

	if (delayed_work_pending(&fd_timeout))
		pr_info("floppy timer still active:%s\n", timeout_message);
	if (delayed_work_pending(&fd_timer))
		pr_info("auxiliary floppy timer still active\n");
	if (work_pending(&floppy_work))
		pr_info("work still pending\n");
	for (fdc = 0; fdc < N_FDC; fdc++)
		if (fdc_state[fdc].address != -1)
			floppy_release_regions(fdc);
}

#ifdef MODULE

static char *floppy;

static void __init parse_floppy_cfg_string(char *cfg)
{
	char *ptr;

	while (*cfg) {
		ptr = cfg;
		while (*cfg && *cfg != ' ' && *cfg != '\t')
			cfg++;
		if (*cfg) {
			*cfg = '\0';
			cfg++;
		}
		if (*ptr)
			floppy_setup(ptr);
	}
}

static int __init floppy_module_init(void)
{
	if (floppy)
		parse_floppy_cfg_string(floppy);
	return floppy_init();
}
module_init(floppy_module_init);

static void __exit floppy_module_exit(void)
{
	int drive, i;

	unregister_blkdev(FLOPPY_MAJOR, "fd");
	platform_driver_unregister(&floppy_driver);

	destroy_workqueue(floppy_wq);

	for (drive = 0; drive < N_DRIVE; drive++) {
		del_timer_sync(&motor_off_timer[drive]);

		if (floppy_available(drive)) {
			for (i = 0; i < ARRAY_SIZE(floppy_type); i++) {
				if (disks[drive][i])
					del_gendisk(disks[drive][i]);
			}
			if (registered[drive])
				platform_device_unregister(&floppy_device[drive]);
		}
		for (i = 0; i < ARRAY_SIZE(floppy_type); i++) {
			if (disks[drive][i])
				put_disk(disks[drive][i]);
		}
		blk_mq_free_tag_set(&tag_sets[drive]);
	}

	cancel_delayed_work_sync(&fd_timeout);
	cancel_delayed_work_sync(&fd_timer);

	if (atomic_read(&usage_count))
		floppy_release_irq_and_dma();

	/* eject disk, if any */
	fd_eject(0);
}

module_exit(floppy_module_exit);

module_param(floppy, charp, 0);
module_param(FLOPPY_IRQ, int, 0);
module_param(FLOPPY_DMA, int, 0);
MODULE_AUTHOR("Alain L. Knaff");
MODULE_LICENSE("GPL");

/* This doesn't actually get used other than for module information */
static const struct pnp_device_id floppy_pnpids[] = {
	{"PNP0700", 0},
	{}
};

MODULE_DEVICE_TABLE(pnp, floppy_pnpids);

#else

__setup("floppy=", floppy_setup);
module_init(floppy_init)
#endif

MODULE_ALIAS_BLOCKDEV_MAJOR(FLOPPY_MAJOR);<|MERGE_RESOLUTION|>--- conflicted
+++ resolved
@@ -4726,15 +4726,10 @@
 
 		registered[drive] = true;
 
-<<<<<<< HEAD
-		device_add_disk(&floppy_device[drive].dev, disks[drive][0],
-				NULL);
-=======
 		err = device_add_disk(&floppy_device[drive].dev,
 				      disks[drive][0], NULL);
 		if (err)
 			goto out_remove_drives;
->>>>>>> d60c95ef
 	}
 
 	return 0;
