// SPDX-License-Identifier: GPL-2.0
// Copyright (c) 2011-2017, The Linux Foundation. All rights reserved.
// Copyright (c) 2018, Linaro Limited

#include <linux/irq.h>
#include <linux/kernel.h>
#include <linux/init.h>
#include <linux/slab.h>
#include <linux/interrupt.h>
#include <linux/platform_device.h>
#include <linux/dma-mapping.h>
#include <linux/dmaengine.h>
#include <linux/slimbus.h>
#include <linux/delay.h>
#include <linux/pm_runtime.h>
#include <linux/mutex.h>
#include <linux/notifier.h>
#include <linux/remoteproc/qcom_rproc.h>
#include <linux/of.h>
#include <linux/io.h>
#include <linux/soc/qcom/qmi.h>
#include <linux/soc/qcom/pdr.h>
#include <net/sock.h>
#include "slimbus.h"

/* NGD (Non-ported Generic Device) registers */
#define	NGD_CFG			0x0
#define	NGD_CFG_ENABLE		BIT(0)
#define	NGD_CFG_RX_MSGQ_EN	BIT(1)
#define	NGD_CFG_TX_MSGQ_EN	BIT(2)
#define	NGD_STATUS		0x4
#define NGD_LADDR		BIT(1)
#define	NGD_RX_MSGQ_CFG		0x8
#define	NGD_INT_EN		0x10
#define	NGD_INT_RECFG_DONE	BIT(24)
#define	NGD_INT_TX_NACKED_2	BIT(25)
#define	NGD_INT_MSG_BUF_CONTE	BIT(26)
#define	NGD_INT_MSG_TX_INVAL	BIT(27)
#define	NGD_INT_IE_VE_CHG	BIT(28)
#define	NGD_INT_DEV_ERR		BIT(29)
#define	NGD_INT_RX_MSG_RCVD	BIT(30)
#define	NGD_INT_TX_MSG_SENT	BIT(31)
#define	NGD_INT_STAT		0x14
#define	NGD_INT_CLR		0x18
#define DEF_NGD_INT_MASK (NGD_INT_TX_NACKED_2 | NGD_INT_MSG_BUF_CONTE | \
				NGD_INT_MSG_TX_INVAL | NGD_INT_IE_VE_CHG | \
				NGD_INT_DEV_ERR | NGD_INT_TX_MSG_SENT | \
				NGD_INT_RX_MSG_RCVD)

/* Slimbus QMI service */
#define SLIMBUS_QMI_SVC_ID	0x0301
#define SLIMBUS_QMI_SVC_V1	1
#define SLIMBUS_QMI_INS_ID	0
#define SLIMBUS_QMI_SELECT_INSTANCE_REQ_V01	0x0020
#define SLIMBUS_QMI_SELECT_INSTANCE_RESP_V01	0x0020
#define SLIMBUS_QMI_POWER_REQ_V01		0x0021
#define SLIMBUS_QMI_POWER_RESP_V01		0x0021
#define SLIMBUS_QMI_CHECK_FRAMER_STATUS_REQ	0x0022
#define SLIMBUS_QMI_CHECK_FRAMER_STATUS_RESP	0x0022
#define SLIMBUS_QMI_POWER_REQ_MAX_MSG_LEN	14
#define SLIMBUS_QMI_POWER_RESP_MAX_MSG_LEN	7
#define SLIMBUS_QMI_SELECT_INSTANCE_REQ_MAX_MSG_LEN	14
#define SLIMBUS_QMI_SELECT_INSTANCE_RESP_MAX_MSG_LEN	7
#define SLIMBUS_QMI_CHECK_FRAMER_STAT_RESP_MAX_MSG_LEN	7
/* QMI response timeout of 500ms */
#define SLIMBUS_QMI_RESP_TOUT	1000

/* User defined commands */
#define SLIM_USR_MC_GENERIC_ACK	0x25
#define SLIM_USR_MC_MASTER_CAPABILITY	0x0
#define SLIM_USR_MC_REPORT_SATELLITE	0x1
#define SLIM_USR_MC_ADDR_QUERY		0xD
#define SLIM_USR_MC_ADDR_REPLY		0xE
#define SLIM_USR_MC_DEFINE_CHAN		0x20
#define SLIM_USR_MC_DEF_ACT_CHAN	0x21
#define SLIM_USR_MC_CHAN_CTRL		0x23
#define SLIM_USR_MC_RECONFIG_NOW	0x24
#define SLIM_USR_MC_REQ_BW		0x28
#define SLIM_USR_MC_CONNECT_SRC		0x2C
#define SLIM_USR_MC_CONNECT_SINK	0x2D
#define SLIM_USR_MC_DISCONNECT_PORT	0x2E
#define SLIM_USR_MC_REPEAT_CHANGE_VALUE	0x0

#define QCOM_SLIM_NGD_AUTOSUSPEND	MSEC_PER_SEC
#define SLIM_RX_MSGQ_TIMEOUT_VAL	0x10000

#define SLIM_LA_MGR	0xFF
#define SLIM_ROOT_FREQ	24576000
#define LADDR_RETRY	5

/* Per spec.max 40 bytes per received message */
#define SLIM_MSGQ_BUF_LEN	40
#define QCOM_SLIM_NGD_DESC_NUM	32

#define SLIM_MSG_ASM_FIRST_WORD(l, mt, mc, dt, ad) \
		((l) | ((mt) << 5) | ((mc) << 8) | ((dt) << 15) | ((ad) << 16))

#define INIT_MX_RETRIES 10
#define DEF_RETRY_MS	10
#define SAT_MAGIC_LSB	0xD9
#define SAT_MAGIC_MSB	0xC5
#define SAT_MSG_VER	0x1
#define SAT_MSG_PROT	0x1
#define to_ngd(d)	container_of(d, struct qcom_slim_ngd, dev)

struct ngd_reg_offset_data {
	u32 offset, size;
};

static const struct ngd_reg_offset_data ngd_v1_5_offset_info = {
	.offset = 0x1000,
	.size = 0x1000,
};

enum qcom_slim_ngd_state {
	QCOM_SLIM_NGD_CTRL_AWAKE,
	QCOM_SLIM_NGD_CTRL_IDLE,
	QCOM_SLIM_NGD_CTRL_ASLEEP,
	QCOM_SLIM_NGD_CTRL_DOWN,
};

struct qcom_slim_ngd_qmi {
	struct qmi_handle qmi;
	struct sockaddr_qrtr svc_info;
	struct qmi_handle svc_event_hdl;
	struct qmi_response_type_v01 resp;
	struct qmi_handle *handle;
	struct completion qmi_comp;
};

struct qcom_slim_ngd_ctrl;
struct qcom_slim_ngd;

struct qcom_slim_ngd_dma_desc {
	struct dma_async_tx_descriptor *desc;
	struct qcom_slim_ngd_ctrl *ctrl;
	struct completion *comp;
	dma_cookie_t cookie;
	dma_addr_t phys;
	void *base;
};

struct qcom_slim_ngd {
	struct platform_device *pdev;
	void __iomem *base;
	int id;
};

struct qcom_slim_ngd_ctrl {
	struct slim_framer framer;
	struct slim_controller ctrl;
	struct qcom_slim_ngd_qmi qmi;
	struct qcom_slim_ngd *ngd;
	struct device *dev;
	void __iomem *base;
	struct dma_chan *dma_rx_channel;
	struct dma_chan	*dma_tx_channel;
	struct qcom_slim_ngd_dma_desc rx_desc[QCOM_SLIM_NGD_DESC_NUM];
	struct qcom_slim_ngd_dma_desc txdesc[QCOM_SLIM_NGD_DESC_NUM];
	struct completion reconf;
	struct work_struct m_work;
	struct work_struct ngd_up_work;
	struct workqueue_struct *mwq;
	struct completion qmi_up;
	spinlock_t tx_buf_lock;
	struct mutex tx_lock;
	struct mutex ssr_lock;
	struct notifier_block nb;
	void *notifier;
	struct pdr_handle *pdr;
	enum qcom_slim_ngd_state state;
	dma_addr_t rx_phys_base;
	dma_addr_t tx_phys_base;
	void *rx_base;
	void *tx_base;
	int tx_tail;
	int tx_head;
	u32 ver;
};

enum slimbus_mode_enum_type_v01 {
	/* To force a 32 bit signed enum. Do not change or use*/
	SLIMBUS_MODE_ENUM_TYPE_MIN_ENUM_VAL_V01 = INT_MIN,
	SLIMBUS_MODE_SATELLITE_V01 = 1,
	SLIMBUS_MODE_MASTER_V01 = 2,
	SLIMBUS_MODE_ENUM_TYPE_MAX_ENUM_VAL_V01 = INT_MAX,
};

enum slimbus_pm_enum_type_v01 {
	/* To force a 32 bit signed enum. Do not change or use*/
	SLIMBUS_PM_ENUM_TYPE_MIN_ENUM_VAL_V01 = INT_MIN,
	SLIMBUS_PM_INACTIVE_V01 = 1,
	SLIMBUS_PM_ACTIVE_V01 = 2,
	SLIMBUS_PM_ENUM_TYPE_MAX_ENUM_VAL_V01 = INT_MAX,
};

enum slimbus_resp_enum_type_v01 {
	SLIMBUS_RESP_ENUM_TYPE_MIN_VAL_V01 = INT_MIN,
	SLIMBUS_RESP_SYNCHRONOUS_V01 = 1,
	SLIMBUS_RESP_ENUM_TYPE_MAX_VAL_V01 = INT_MAX,
};

struct slimbus_select_inst_req_msg_v01 {
	uint32_t instance;
	uint8_t mode_valid;
	enum slimbus_mode_enum_type_v01 mode;
};

struct slimbus_select_inst_resp_msg_v01 {
	struct qmi_response_type_v01 resp;
};

struct slimbus_power_req_msg_v01 {
	enum slimbus_pm_enum_type_v01 pm_req;
	uint8_t resp_type_valid;
	enum slimbus_resp_enum_type_v01 resp_type;
};

struct slimbus_power_resp_msg_v01 {
	struct qmi_response_type_v01 resp;
};

static struct qmi_elem_info slimbus_select_inst_req_msg_v01_ei[] = {
	{
		.data_type  = QMI_UNSIGNED_4_BYTE,
		.elem_len   = 1,
		.elem_size  = sizeof(uint32_t),
		.array_type = NO_ARRAY,
		.tlv_type   = 0x01,
		.offset     = offsetof(struct slimbus_select_inst_req_msg_v01,
				       instance),
		.ei_array   = NULL,
	},
	{
		.data_type  = QMI_OPT_FLAG,
		.elem_len   = 1,
		.elem_size  = sizeof(uint8_t),
		.array_type = NO_ARRAY,
		.tlv_type   = 0x10,
		.offset     = offsetof(struct slimbus_select_inst_req_msg_v01,
				       mode_valid),
		.ei_array   = NULL,
	},
	{
		.data_type  = QMI_UNSIGNED_4_BYTE,
		.elem_len   = 1,
		.elem_size  = sizeof(enum slimbus_mode_enum_type_v01),
		.array_type = NO_ARRAY,
		.tlv_type   = 0x10,
		.offset     = offsetof(struct slimbus_select_inst_req_msg_v01,
				       mode),
		.ei_array   = NULL,
	},
	{
		.data_type  = QMI_EOTI,
		.elem_len   = 0,
		.elem_size  = 0,
		.array_type = NO_ARRAY,
		.tlv_type   = 0x00,
		.offset     = 0,
		.ei_array   = NULL,
	},
};

static struct qmi_elem_info slimbus_select_inst_resp_msg_v01_ei[] = {
	{
		.data_type  = QMI_STRUCT,
		.elem_len   = 1,
		.elem_size  = sizeof(struct qmi_response_type_v01),
		.array_type = NO_ARRAY,
		.tlv_type   = 0x02,
		.offset     = offsetof(struct slimbus_select_inst_resp_msg_v01,
				       resp),
		.ei_array   = qmi_response_type_v01_ei,
	},
	{
		.data_type  = QMI_EOTI,
		.elem_len   = 0,
		.elem_size  = 0,
		.array_type = NO_ARRAY,
		.tlv_type   = 0x00,
		.offset     = 0,
		.ei_array   = NULL,
	},
};

static struct qmi_elem_info slimbus_power_req_msg_v01_ei[] = {
	{
		.data_type  = QMI_UNSIGNED_4_BYTE,
		.elem_len   = 1,
		.elem_size  = sizeof(enum slimbus_pm_enum_type_v01),
		.array_type = NO_ARRAY,
		.tlv_type   = 0x01,
		.offset     = offsetof(struct slimbus_power_req_msg_v01,
				       pm_req),
		.ei_array   = NULL,
	},
	{
		.data_type  = QMI_OPT_FLAG,
		.elem_len   = 1,
		.elem_size  = sizeof(uint8_t),
		.array_type = NO_ARRAY,
		.tlv_type   = 0x10,
		.offset     = offsetof(struct slimbus_power_req_msg_v01,
				       resp_type_valid),
	},
	{
		.data_type  = QMI_SIGNED_4_BYTE_ENUM,
		.elem_len   = 1,
		.elem_size  = sizeof(enum slimbus_resp_enum_type_v01),
		.array_type = NO_ARRAY,
		.tlv_type   = 0x10,
		.offset     = offsetof(struct slimbus_power_req_msg_v01,
				       resp_type),
	},
	{
		.data_type  = QMI_EOTI,
		.elem_len   = 0,
		.elem_size  = 0,
		.array_type = NO_ARRAY,
		.tlv_type   = 0x00,
		.offset     = 0,
		.ei_array   = NULL,
	},
};

static struct qmi_elem_info slimbus_power_resp_msg_v01_ei[] = {
	{
		.data_type  = QMI_STRUCT,
		.elem_len   = 1,
		.elem_size  = sizeof(struct qmi_response_type_v01),
		.array_type = NO_ARRAY,
		.tlv_type   = 0x02,
		.offset     = offsetof(struct slimbus_power_resp_msg_v01, resp),
		.ei_array   = qmi_response_type_v01_ei,
	},
	{
		.data_type  = QMI_EOTI,
		.elem_len   = 0,
		.elem_size  = 0,
		.array_type = NO_ARRAY,
		.tlv_type   = 0x00,
		.offset     = 0,
		.ei_array   = NULL,
	},
};

static int qcom_slim_qmi_send_select_inst_req(struct qcom_slim_ngd_ctrl *ctrl,
				struct slimbus_select_inst_req_msg_v01 *req)
{
	struct slimbus_select_inst_resp_msg_v01 resp = { { 0, 0 } };
	struct qmi_txn txn;
	int rc;

	rc = qmi_txn_init(ctrl->qmi.handle, &txn,
				slimbus_select_inst_resp_msg_v01_ei, &resp);
	if (rc < 0) {
		dev_err(ctrl->dev, "QMI TXN init fail: %d\n", rc);
		return rc;
	}

	rc = qmi_send_request(ctrl->qmi.handle, NULL, &txn,
				SLIMBUS_QMI_SELECT_INSTANCE_REQ_V01,
				SLIMBUS_QMI_SELECT_INSTANCE_REQ_MAX_MSG_LEN,
				slimbus_select_inst_req_msg_v01_ei, req);
	if (rc < 0) {
		dev_err(ctrl->dev, "QMI send req fail %d\n", rc);
		qmi_txn_cancel(&txn);
		return rc;
	}

	rc = qmi_txn_wait(&txn, SLIMBUS_QMI_RESP_TOUT);
	if (rc < 0) {
		dev_err(ctrl->dev, "QMI TXN wait fail: %d\n", rc);
		return rc;
	}
	/* Check the response */
	if (resp.resp.result != QMI_RESULT_SUCCESS_V01) {
		dev_err(ctrl->dev, "QMI request failed 0x%x\n",
			resp.resp.result);
		return -EREMOTEIO;
	}

	return 0;
}

static void qcom_slim_qmi_power_resp_cb(struct qmi_handle *handle,
					struct sockaddr_qrtr *sq,
					struct qmi_txn *txn, const void *data)
{
	struct slimbus_power_resp_msg_v01 *resp;

	resp = (struct slimbus_power_resp_msg_v01 *)data;
	if (resp->resp.result != QMI_RESULT_SUCCESS_V01)
		pr_err("QMI power request failed 0x%x\n",
				resp->resp.result);

	complete(&txn->completion);
}

static int qcom_slim_qmi_send_power_request(struct qcom_slim_ngd_ctrl *ctrl,
					struct slimbus_power_req_msg_v01 *req)
{
	struct slimbus_power_resp_msg_v01 resp = { { 0, 0 } };
	struct qmi_txn txn;
	int rc;

	rc = qmi_txn_init(ctrl->qmi.handle, &txn,
				slimbus_power_resp_msg_v01_ei, &resp);

	rc = qmi_send_request(ctrl->qmi.handle, NULL, &txn,
				SLIMBUS_QMI_POWER_REQ_V01,
				SLIMBUS_QMI_POWER_REQ_MAX_MSG_LEN,
				slimbus_power_req_msg_v01_ei, req);
	if (rc < 0) {
		dev_err(ctrl->dev, "QMI send req fail %d\n", rc);
		qmi_txn_cancel(&txn);
		return rc;
	}

	rc = qmi_txn_wait(&txn, SLIMBUS_QMI_RESP_TOUT);
	if (rc < 0) {
		dev_err(ctrl->dev, "QMI TXN wait fail: %d\n", rc);
		return rc;
	}

	/* Check the response */
	if (resp.resp.result != QMI_RESULT_SUCCESS_V01) {
		dev_err(ctrl->dev, "QMI request failed 0x%x\n",
			resp.resp.result);
		return -EREMOTEIO;
	}

	return 0;
}

static const struct qmi_msg_handler qcom_slim_qmi_msg_handlers[] = {
	{
		.type = QMI_RESPONSE,
		.msg_id = SLIMBUS_QMI_POWER_RESP_V01,
		.ei = slimbus_power_resp_msg_v01_ei,
		.decoded_size = sizeof(struct slimbus_power_resp_msg_v01),
		.fn = qcom_slim_qmi_power_resp_cb,
	},
	{}
};

static int qcom_slim_qmi_init(struct qcom_slim_ngd_ctrl *ctrl,
			      bool apps_is_master)
{
	struct slimbus_select_inst_req_msg_v01 req;
	struct qmi_handle *handle;
	int rc;

	handle = devm_kzalloc(ctrl->dev, sizeof(*handle), GFP_KERNEL);
	if (!handle)
		return -ENOMEM;

	rc = qmi_handle_init(handle, SLIMBUS_QMI_POWER_REQ_MAX_MSG_LEN,
				NULL, qcom_slim_qmi_msg_handlers);
	if (rc < 0) {
		dev_err(ctrl->dev, "QMI client init failed: %d\n", rc);
		goto qmi_handle_init_failed;
	}

	rc = kernel_connect(handle->sock,
				(struct sockaddr *)&ctrl->qmi.svc_info,
				sizeof(ctrl->qmi.svc_info), 0);
	if (rc < 0) {
		dev_err(ctrl->dev, "Remote Service connect failed: %d\n", rc);
		goto qmi_connect_to_service_failed;
	}

	/* Instance is 0 based */
	req.instance = (ctrl->ngd->id >> 1);
	req.mode_valid = 1;

	/* Mode indicates the role of the ADSP */
	if (apps_is_master)
		req.mode = SLIMBUS_MODE_SATELLITE_V01;
	else
		req.mode = SLIMBUS_MODE_MASTER_V01;

	ctrl->qmi.handle = handle;

	rc = qcom_slim_qmi_send_select_inst_req(ctrl, &req);
	if (rc) {
		dev_err(ctrl->dev, "failed to select h/w instance\n");
		goto qmi_select_instance_failed;
	}

	return 0;

qmi_select_instance_failed:
	ctrl->qmi.handle = NULL;
qmi_connect_to_service_failed:
	qmi_handle_release(handle);
qmi_handle_init_failed:
	devm_kfree(ctrl->dev, handle);
	return rc;
}

static void qcom_slim_qmi_exit(struct qcom_slim_ngd_ctrl *ctrl)
{
	if (!ctrl->qmi.handle)
		return;

	qmi_handle_release(ctrl->qmi.handle);
	devm_kfree(ctrl->dev, ctrl->qmi.handle);
	ctrl->qmi.handle = NULL;
}

static int qcom_slim_qmi_power_request(struct qcom_slim_ngd_ctrl *ctrl,
				       bool active)
{
	struct slimbus_power_req_msg_v01 req;

	if (active)
		req.pm_req = SLIMBUS_PM_ACTIVE_V01;
	else
		req.pm_req = SLIMBUS_PM_INACTIVE_V01;

	req.resp_type_valid = 0;

	return qcom_slim_qmi_send_power_request(ctrl, &req);
}

static u32 *qcom_slim_ngd_tx_msg_get(struct qcom_slim_ngd_ctrl *ctrl, int len,
				     struct completion *comp)
{
	struct qcom_slim_ngd_dma_desc *desc;
	unsigned long flags;

	spin_lock_irqsave(&ctrl->tx_buf_lock, flags);

	if ((ctrl->tx_tail + 1) % QCOM_SLIM_NGD_DESC_NUM == ctrl->tx_head) {
		spin_unlock_irqrestore(&ctrl->tx_buf_lock, flags);
		return NULL;
	}
	desc  = &ctrl->txdesc[ctrl->tx_tail];
	desc->base = ctrl->tx_base + ctrl->tx_tail * SLIM_MSGQ_BUF_LEN;
	desc->comp = comp;
	ctrl->tx_tail = (ctrl->tx_tail + 1) % QCOM_SLIM_NGD_DESC_NUM;

	spin_unlock_irqrestore(&ctrl->tx_buf_lock, flags);

	return desc->base;
}

static void qcom_slim_ngd_tx_msg_dma_cb(void *args)
{
	struct qcom_slim_ngd_dma_desc *desc = args;
	struct qcom_slim_ngd_ctrl *ctrl = desc->ctrl;
	unsigned long flags;

	spin_lock_irqsave(&ctrl->tx_buf_lock, flags);

	if (desc->comp) {
		complete(desc->comp);
		desc->comp = NULL;
	}

	ctrl->tx_head = (ctrl->tx_head + 1) % QCOM_SLIM_NGD_DESC_NUM;
	spin_unlock_irqrestore(&ctrl->tx_buf_lock, flags);
}

static int qcom_slim_ngd_tx_msg_post(struct qcom_slim_ngd_ctrl *ctrl,
				     void *buf, int len)
{
	struct qcom_slim_ngd_dma_desc *desc;
	unsigned long flags;
	int index, offset;

	spin_lock_irqsave(&ctrl->tx_buf_lock, flags);
	offset = buf - ctrl->tx_base;
	index = offset/SLIM_MSGQ_BUF_LEN;

	desc = &ctrl->txdesc[index];
	desc->phys = ctrl->tx_phys_base + offset;
	desc->base = ctrl->tx_base + offset;
	desc->ctrl = ctrl;
	len = (len + 3) & 0xfc;

	desc->desc = dmaengine_prep_slave_single(ctrl->dma_tx_channel,
						desc->phys, len,
						DMA_MEM_TO_DEV,
						DMA_PREP_INTERRUPT);
	if (!desc->desc) {
		dev_err(ctrl->dev, "unable to prepare channel\n");
		spin_unlock_irqrestore(&ctrl->tx_buf_lock, flags);
		return -EINVAL;
	}

	desc->desc->callback = qcom_slim_ngd_tx_msg_dma_cb;
	desc->desc->callback_param = desc;
	desc->desc->cookie = dmaengine_submit(desc->desc);
	dma_async_issue_pending(ctrl->dma_tx_channel);
	spin_unlock_irqrestore(&ctrl->tx_buf_lock, flags);

	return 0;
}

static void qcom_slim_ngd_rx(struct qcom_slim_ngd_ctrl *ctrl, u8 *buf)
{
	u8 mc, mt, len;

	mt = SLIM_HEADER_GET_MT(buf[0]);
	len = SLIM_HEADER_GET_RL(buf[0]);
	mc = SLIM_HEADER_GET_MC(buf[1]);

	if (mc == SLIM_USR_MC_MASTER_CAPABILITY &&
		mt == SLIM_MSG_MT_SRC_REFERRED_USER)
		queue_work(ctrl->mwq, &ctrl->m_work);

	if (mc == SLIM_MSG_MC_REPLY_INFORMATION ||
	    mc == SLIM_MSG_MC_REPLY_VALUE || (mc == SLIM_USR_MC_ADDR_REPLY &&
	    mt == SLIM_MSG_MT_SRC_REFERRED_USER) ||
		(mc == SLIM_USR_MC_GENERIC_ACK &&
		 mt == SLIM_MSG_MT_SRC_REFERRED_USER)) {
		slim_msg_response(&ctrl->ctrl, &buf[4], buf[3], len - 4);
		pm_runtime_mark_last_busy(ctrl->ctrl.dev);
	}
}

static void qcom_slim_ngd_rx_msgq_cb(void *args)
{
	struct qcom_slim_ngd_dma_desc *desc = args;
	struct qcom_slim_ngd_ctrl *ctrl = desc->ctrl;

	qcom_slim_ngd_rx(ctrl, (u8 *)desc->base);
	/* Add descriptor back to the queue */
	desc->desc = dmaengine_prep_slave_single(ctrl->dma_rx_channel,
					desc->phys, SLIM_MSGQ_BUF_LEN,
					DMA_DEV_TO_MEM,
					DMA_PREP_INTERRUPT);
	if (!desc->desc) {
		dev_err(ctrl->dev, "Unable to prepare rx channel\n");
		return;
	}

	desc->desc->callback = qcom_slim_ngd_rx_msgq_cb;
	desc->desc->callback_param = desc;
	desc->desc->cookie = dmaengine_submit(desc->desc);
	dma_async_issue_pending(ctrl->dma_rx_channel);
}

static int qcom_slim_ngd_post_rx_msgq(struct qcom_slim_ngd_ctrl *ctrl)
{
	struct qcom_slim_ngd_dma_desc *desc;
	int i;

	for (i = 0; i < QCOM_SLIM_NGD_DESC_NUM; i++) {
		desc = &ctrl->rx_desc[i];
		desc->phys = ctrl->rx_phys_base + i * SLIM_MSGQ_BUF_LEN;
		desc->ctrl = ctrl;
		desc->base = ctrl->rx_base + i * SLIM_MSGQ_BUF_LEN;
		desc->desc = dmaengine_prep_slave_single(ctrl->dma_rx_channel,
						desc->phys, SLIM_MSGQ_BUF_LEN,
						DMA_DEV_TO_MEM,
						DMA_PREP_INTERRUPT);
		if (!desc->desc) {
			dev_err(ctrl->dev, "Unable to prepare rx channel\n");
			return -EINVAL;
		}

		desc->desc->callback = qcom_slim_ngd_rx_msgq_cb;
		desc->desc->callback_param = desc;
		desc->desc->cookie = dmaengine_submit(desc->desc);
	}
	dma_async_issue_pending(ctrl->dma_rx_channel);

	return 0;
}

static int qcom_slim_ngd_init_rx_msgq(struct qcom_slim_ngd_ctrl *ctrl)
{
	struct device *dev = ctrl->dev;
	int ret, size;

	ctrl->dma_rx_channel = dma_request_chan(dev, "rx");
	if (IS_ERR(ctrl->dma_rx_channel)) {
		dev_err(dev, "Failed to request RX dma channel");
		ret = PTR_ERR(ctrl->dma_rx_channel);
		ctrl->dma_rx_channel = NULL;
		return ret;
	}

	size = QCOM_SLIM_NGD_DESC_NUM * SLIM_MSGQ_BUF_LEN;
	ctrl->rx_base = dma_alloc_coherent(dev, size, &ctrl->rx_phys_base,
					   GFP_KERNEL);
	if (!ctrl->rx_base) {
		ret = -ENOMEM;
		goto rel_rx;
	}

	ret = qcom_slim_ngd_post_rx_msgq(ctrl);
	if (ret) {
		dev_err(dev, "post_rx_msgq() failed 0x%x\n", ret);
		goto rx_post_err;
	}

	return 0;

rx_post_err:
	dma_free_coherent(dev, size, ctrl->rx_base, ctrl->rx_phys_base);
rel_rx:
	dma_release_channel(ctrl->dma_rx_channel);
	return ret;
}

static int qcom_slim_ngd_init_tx_msgq(struct qcom_slim_ngd_ctrl *ctrl)
{
	struct device *dev = ctrl->dev;
	unsigned long flags;
	int ret = 0;
	int size;

	ctrl->dma_tx_channel = dma_request_chan(dev, "tx");
	if (IS_ERR(ctrl->dma_tx_channel)) {
		dev_err(dev, "Failed to request TX dma channel");
		ret = PTR_ERR(ctrl->dma_tx_channel);
		ctrl->dma_tx_channel = NULL;
		return ret;
	}

	size = ((QCOM_SLIM_NGD_DESC_NUM + 1) * SLIM_MSGQ_BUF_LEN);
	ctrl->tx_base = dma_alloc_coherent(dev, size, &ctrl->tx_phys_base,
					   GFP_KERNEL);
	if (!ctrl->tx_base) {
		ret = -EINVAL;
		goto rel_tx;
	}

	spin_lock_irqsave(&ctrl->tx_buf_lock, flags);
	ctrl->tx_tail = 0;
	ctrl->tx_head = 0;
	spin_unlock_irqrestore(&ctrl->tx_buf_lock, flags);

	return 0;
rel_tx:
	dma_release_channel(ctrl->dma_tx_channel);
	return ret;
}

static int qcom_slim_ngd_init_dma(struct qcom_slim_ngd_ctrl *ctrl)
{
	int ret = 0;

	ret = qcom_slim_ngd_init_rx_msgq(ctrl);
	if (ret) {
		dev_err(ctrl->dev, "rx dma init failed\n");
		return ret;
	}

	ret = qcom_slim_ngd_init_tx_msgq(ctrl);
	if (ret)
		dev_err(ctrl->dev, "tx dma init failed\n");

	return ret;
}

static irqreturn_t qcom_slim_ngd_interrupt(int irq, void *d)
{
	struct qcom_slim_ngd_ctrl *ctrl = d;
	void __iomem *base = ctrl->ngd->base;
	u32 stat = readl(base + NGD_INT_STAT);

	if ((stat & NGD_INT_MSG_BUF_CONTE) ||
		(stat & NGD_INT_MSG_TX_INVAL) || (stat & NGD_INT_DEV_ERR) ||
		(stat & NGD_INT_TX_NACKED_2)) {
		dev_err(ctrl->dev, "Error Interrupt received 0x%x\n", stat);
	}

	writel(stat, base + NGD_INT_CLR);

	return IRQ_HANDLED;
}

static int qcom_slim_ngd_xfer_msg(struct slim_controller *sctrl,
				  struct slim_msg_txn *txn)
{
	struct qcom_slim_ngd_ctrl *ctrl = dev_get_drvdata(sctrl->dev);
	DECLARE_COMPLETION_ONSTACK(tx_sent);
	DECLARE_COMPLETION_ONSTACK(done);
	int ret, timeout, i;
	u8 wbuf[SLIM_MSGQ_BUF_LEN];
	u8 rbuf[SLIM_MSGQ_BUF_LEN];
	u32 *pbuf;
	u8 *puc;
	u8 la = txn->la;
	bool usr_msg = false;

	if (txn->mt == SLIM_MSG_MT_CORE &&
		(txn->mc >= SLIM_MSG_MC_BEGIN_RECONFIGURATION &&
		 txn->mc <= SLIM_MSG_MC_RECONFIGURE_NOW))
		return 0;

	if (txn->dt == SLIM_MSG_DEST_ENUMADDR)
		return -EPROTONOSUPPORT;

	if (txn->msg->num_bytes > SLIM_MSGQ_BUF_LEN ||
			txn->rl > SLIM_MSGQ_BUF_LEN) {
		dev_err(ctrl->dev, "msg exceeds HW limit\n");
		return -EINVAL;
	}

	pbuf = qcom_slim_ngd_tx_msg_get(ctrl, txn->rl, &tx_sent);
	if (!pbuf) {
		dev_err(ctrl->dev, "Message buffer unavailable\n");
		return -ENOMEM;
	}

	if (txn->mt == SLIM_MSG_MT_CORE &&
		(txn->mc == SLIM_MSG_MC_CONNECT_SOURCE ||
		txn->mc == SLIM_MSG_MC_CONNECT_SINK ||
		txn->mc == SLIM_MSG_MC_DISCONNECT_PORT)) {
		txn->mt = SLIM_MSG_MT_DEST_REFERRED_USER;
		switch (txn->mc) {
		case SLIM_MSG_MC_CONNECT_SOURCE:
			txn->mc = SLIM_USR_MC_CONNECT_SRC;
			break;
		case SLIM_MSG_MC_CONNECT_SINK:
			txn->mc = SLIM_USR_MC_CONNECT_SINK;
			break;
		case SLIM_MSG_MC_DISCONNECT_PORT:
			txn->mc = SLIM_USR_MC_DISCONNECT_PORT;
			break;
		default:
			return -EINVAL;
		}

		usr_msg = true;
		i = 0;
		wbuf[i++] = txn->la;
		la = SLIM_LA_MGR;
		wbuf[i++] = txn->msg->wbuf[0];
		if (txn->mc != SLIM_USR_MC_DISCONNECT_PORT)
			wbuf[i++] = txn->msg->wbuf[1];

		txn->comp = &done;
		ret = slim_alloc_txn_tid(sctrl, txn);
		if (ret) {
			dev_err(ctrl->dev, "Unable to allocate TID\n");
			return ret;
		}

		wbuf[i++] = txn->tid;

		txn->msg->num_bytes = i;
		txn->msg->wbuf = wbuf;
		txn->msg->rbuf = rbuf;
		txn->rl = txn->msg->num_bytes + 4;
	}

	/* HW expects length field to be excluded */
	txn->rl--;
	puc = (u8 *)pbuf;
	*pbuf = 0;
	if (txn->dt == SLIM_MSG_DEST_LOGICALADDR) {
		*pbuf = SLIM_MSG_ASM_FIRST_WORD(txn->rl, txn->mt, txn->mc, 0,
				la);
		puc += 3;
	} else {
		*pbuf = SLIM_MSG_ASM_FIRST_WORD(txn->rl, txn->mt, txn->mc, 1,
				la);
		puc += 2;
	}

	if (slim_tid_txn(txn->mt, txn->mc))
		*(puc++) = txn->tid;

	if (slim_ec_txn(txn->mt, txn->mc)) {
		*(puc++) = (txn->ec & 0xFF);
		*(puc++) = (txn->ec >> 8) & 0xFF;
	}

	if (txn->msg && txn->msg->wbuf)
		memcpy(puc, txn->msg->wbuf, txn->msg->num_bytes);

	mutex_lock(&ctrl->tx_lock);
	ret = qcom_slim_ngd_tx_msg_post(ctrl, pbuf, txn->rl);
	if (ret) {
		mutex_unlock(&ctrl->tx_lock);
		return ret;
	}

	timeout = wait_for_completion_timeout(&tx_sent, HZ);
	if (!timeout) {
		dev_err(sctrl->dev, "TX timed out:MC:0x%x,mt:0x%x", txn->mc,
					txn->mt);
		mutex_unlock(&ctrl->tx_lock);
		return -ETIMEDOUT;
	}

	if (usr_msg) {
		timeout = wait_for_completion_timeout(&done, HZ);
		if (!timeout) {
			dev_err(sctrl->dev, "TX timed out:MC:0x%x,mt:0x%x",
				txn->mc, txn->mt);
			mutex_unlock(&ctrl->tx_lock);
			return -ETIMEDOUT;
		}
	}

	mutex_unlock(&ctrl->tx_lock);
	return 0;
}

static int qcom_slim_ngd_xfer_msg_sync(struct slim_controller *ctrl,
				       struct slim_msg_txn *txn)
{
	DECLARE_COMPLETION_ONSTACK(done);
	int ret, timeout;

	pm_runtime_get_sync(ctrl->dev);

	txn->comp = &done;

	ret = qcom_slim_ngd_xfer_msg(ctrl, txn);
	if (ret)
		return ret;

	timeout = wait_for_completion_timeout(&done, HZ);
	if (!timeout) {
		dev_err(ctrl->dev, "TX timed out:MC:0x%x,mt:0x%x", txn->mc,
				txn->mt);
		return -ETIMEDOUT;
	}
	return 0;
}

static int qcom_slim_ngd_enable_stream(struct slim_stream_runtime *rt)
{
	struct slim_device *sdev = rt->dev;
	struct slim_controller *ctrl = sdev->ctrl;
	struct slim_val_inf msg =  {0};
	u8 wbuf[SLIM_MSGQ_BUF_LEN];
	u8 rbuf[SLIM_MSGQ_BUF_LEN];
	struct slim_msg_txn txn = {0,};
	int i, ret;

	txn.mt = SLIM_MSG_MT_DEST_REFERRED_USER;
	txn.dt = SLIM_MSG_DEST_LOGICALADDR;
	txn.la = SLIM_LA_MGR;
	txn.ec = 0;
	txn.msg = &msg;
	txn.msg->num_bytes = 0;
	txn.msg->wbuf = wbuf;
	txn.msg->rbuf = rbuf;

	for (i = 0; i < rt->num_ports; i++) {
		struct slim_port *port = &rt->ports[i];

		if (txn.msg->num_bytes == 0) {
			int seg_interval = SLIM_SLOTS_PER_SUPERFRAME/rt->ratem;
			int exp;

			wbuf[txn.msg->num_bytes++] = sdev->laddr;
			wbuf[txn.msg->num_bytes] = rt->bps >> 2 |
						   (port->ch.aux_fmt << 6);

			/* Data channel segment interval not multiple of 3 */
			exp = seg_interval % 3;
			if (exp)
				wbuf[txn.msg->num_bytes] |= BIT(5);

			txn.msg->num_bytes++;
			wbuf[txn.msg->num_bytes++] = exp << 4 | rt->prot;

			if (rt->prot == SLIM_PROTO_ISO)
				wbuf[txn.msg->num_bytes++] =
						port->ch.prrate |
						SLIM_CHANNEL_CONTENT_FL;
			else
				wbuf[txn.msg->num_bytes++] =  port->ch.prrate;

			ret = slim_alloc_txn_tid(ctrl, &txn);
			if (ret) {
				dev_err(&sdev->dev, "Fail to allocate TID\n");
				return -ENXIO;
			}
			wbuf[txn.msg->num_bytes++] = txn.tid;
		}
		wbuf[txn.msg->num_bytes++] = port->ch.id;
	}

	txn.mc = SLIM_USR_MC_DEF_ACT_CHAN;
	txn.rl = txn.msg->num_bytes + 4;
	ret = qcom_slim_ngd_xfer_msg_sync(ctrl, &txn);
	if (ret) {
		slim_free_txn_tid(ctrl, &txn);
		dev_err(&sdev->dev, "TX timed out:MC:0x%x,mt:0x%x", txn.mc,
				txn.mt);
		return ret;
	}

	txn.mc = SLIM_USR_MC_RECONFIG_NOW;
	txn.msg->num_bytes = 2;
	wbuf[1] = sdev->laddr;
	txn.rl = txn.msg->num_bytes + 4;

	ret = slim_alloc_txn_tid(ctrl, &txn);
	if (ret) {
		dev_err(ctrl->dev, "Fail to allocate TID\n");
		return ret;
	}

	wbuf[0] = txn.tid;
	ret = qcom_slim_ngd_xfer_msg_sync(ctrl, &txn);
	if (ret) {
		slim_free_txn_tid(ctrl, &txn);
		dev_err(&sdev->dev, "TX timed out:MC:0x%x,mt:0x%x", txn.mc,
				txn.mt);
	}

	return ret;
}

static int qcom_slim_ngd_get_laddr(struct slim_controller *ctrl,
				   struct slim_eaddr *ea, u8 *laddr)
{
	struct slim_val_inf msg =  {0};
	u8 failed_ea[6] = {0, 0, 0, 0, 0, 0};
	struct slim_msg_txn txn;
	u8 wbuf[10] = {0};
	u8 rbuf[10] = {0};
	int ret;

	txn.mt = SLIM_MSG_MT_DEST_REFERRED_USER;
	txn.dt = SLIM_MSG_DEST_LOGICALADDR;
	txn.la = SLIM_LA_MGR;
	txn.ec = 0;

	txn.mc = SLIM_USR_MC_ADDR_QUERY;
	txn.rl = 11;
	txn.msg = &msg;
	txn.msg->num_bytes = 7;
	txn.msg->wbuf = wbuf;
	txn.msg->rbuf = rbuf;

	ret = slim_alloc_txn_tid(ctrl, &txn);
	if (ret < 0)
		return ret;

	wbuf[0] = (u8)txn.tid;
	memcpy(&wbuf[1], ea, sizeof(*ea));

	ret = qcom_slim_ngd_xfer_msg_sync(ctrl, &txn);
	if (ret) {
		slim_free_txn_tid(ctrl, &txn);
		return ret;
	}

	if (!memcmp(rbuf, failed_ea, 6))
		return -ENXIO;

	*laddr = rbuf[6];

	return ret;
}

static int qcom_slim_ngd_exit_dma(struct qcom_slim_ngd_ctrl *ctrl)
{
	if (ctrl->dma_rx_channel) {
		dmaengine_terminate_sync(ctrl->dma_rx_channel);
		dma_release_channel(ctrl->dma_rx_channel);
	}

	if (ctrl->dma_tx_channel) {
		dmaengine_terminate_sync(ctrl->dma_tx_channel);
		dma_release_channel(ctrl->dma_tx_channel);
	}

	ctrl->dma_tx_channel = ctrl->dma_rx_channel = NULL;

	return 0;
}

static void qcom_slim_ngd_setup(struct qcom_slim_ngd_ctrl *ctrl)
{
	u32 cfg = readl_relaxed(ctrl->ngd->base);

	if (ctrl->state == QCOM_SLIM_NGD_CTRL_DOWN ||
		ctrl->state == QCOM_SLIM_NGD_CTRL_ASLEEP)
		qcom_slim_ngd_init_dma(ctrl);

	/* By default enable message queues */
	cfg |= NGD_CFG_RX_MSGQ_EN;
	cfg |= NGD_CFG_TX_MSGQ_EN;

	/* Enable NGD if it's not already enabled*/
	if (!(cfg & NGD_CFG_ENABLE))
		cfg |= NGD_CFG_ENABLE;

	writel_relaxed(cfg, ctrl->ngd->base);
}

static int qcom_slim_ngd_power_up(struct qcom_slim_ngd_ctrl *ctrl)
{
	enum qcom_slim_ngd_state cur_state = ctrl->state;
	struct qcom_slim_ngd *ngd = ctrl->ngd;
	u32 laddr, rx_msgq;
	int timeout, ret = 0;

	if (ctrl->state == QCOM_SLIM_NGD_CTRL_DOWN) {
		timeout = wait_for_completion_timeout(&ctrl->qmi.qmi_comp, HZ);
		if (!timeout)
			return -EREMOTEIO;
	}

	if (ctrl->state == QCOM_SLIM_NGD_CTRL_ASLEEP ||
		ctrl->state == QCOM_SLIM_NGD_CTRL_DOWN) {
		ret = qcom_slim_qmi_power_request(ctrl, true);
		if (ret) {
			dev_err(ctrl->dev, "SLIM QMI power request failed:%d\n",
					ret);
			return ret;
		}
	}

	ctrl->ver = readl_relaxed(ctrl->base);
	/* Version info in 16 MSbits */
	ctrl->ver >>= 16;

	laddr = readl_relaxed(ngd->base + NGD_STATUS);
	if (laddr & NGD_LADDR) {
		/*
		 * external MDM restart case where ADSP itself was active framer
		 * For example, modem restarted when playback was active
		 */
		if (cur_state == QCOM_SLIM_NGD_CTRL_AWAKE) {
			dev_info(ctrl->dev, "Subsys restart: ADSP active framer\n");
			return 0;
		}
		qcom_slim_ngd_setup(ctrl);
		return 0;
	}

	writel_relaxed(DEF_NGD_INT_MASK, ngd->base + NGD_INT_EN);
	rx_msgq = readl_relaxed(ngd->base + NGD_RX_MSGQ_CFG);

	writel_relaxed(rx_msgq|SLIM_RX_MSGQ_TIMEOUT_VAL,
				ngd->base + NGD_RX_MSGQ_CFG);
	qcom_slim_ngd_setup(ctrl);

	timeout = wait_for_completion_timeout(&ctrl->reconf, HZ);
	if (!timeout) {
		dev_err(ctrl->dev, "capability exchange timed-out\n");
		return -ETIMEDOUT;
	}

	return 0;
}

static void qcom_slim_ngd_notify_slaves(struct qcom_slim_ngd_ctrl *ctrl)
{
	struct slim_device *sbdev;
	struct device_node *node;

	for_each_child_of_node(ctrl->ngd->pdev->dev.of_node, node) {
		sbdev = of_slim_get_device(&ctrl->ctrl, node);
		if (!sbdev)
			continue;

		if (slim_get_logical_addr(sbdev))
			dev_err(ctrl->dev, "Failed to get logical address\n");
	}
}

static void qcom_slim_ngd_master_worker(struct work_struct *work)
{
	struct qcom_slim_ngd_ctrl *ctrl;
	struct slim_msg_txn txn;
	struct slim_val_inf msg = {0};
	int retries = 0;
	u8 wbuf[8];
	int ret = 0;

	ctrl = container_of(work, struct qcom_slim_ngd_ctrl, m_work);
	txn.dt = SLIM_MSG_DEST_LOGICALADDR;
	txn.ec = 0;
	txn.mc = SLIM_USR_MC_REPORT_SATELLITE;
	txn.mt = SLIM_MSG_MT_SRC_REFERRED_USER;
	txn.la = SLIM_LA_MGR;
	wbuf[0] = SAT_MAGIC_LSB;
	wbuf[1] = SAT_MAGIC_MSB;
	wbuf[2] = SAT_MSG_VER;
	wbuf[3] = SAT_MSG_PROT;
	txn.msg = &msg;
	txn.msg->wbuf = wbuf;
	txn.msg->num_bytes = 4;
	txn.rl = 8;

	dev_info(ctrl->dev, "SLIM SAT: Rcvd master capability\n");

capability_retry:
	ret = qcom_slim_ngd_xfer_msg(&ctrl->ctrl, &txn);
	if (!ret) {
		if (ctrl->state >= QCOM_SLIM_NGD_CTRL_ASLEEP)
			complete(&ctrl->reconf);
		else
			dev_err(ctrl->dev, "unexpected state:%d\n",
						ctrl->state);

		if (ctrl->state == QCOM_SLIM_NGD_CTRL_DOWN)
			qcom_slim_ngd_notify_slaves(ctrl);

	} else if (ret == -EIO) {
		dev_err(ctrl->dev, "capability message NACKed, retrying\n");
		if (retries < INIT_MX_RETRIES) {
			msleep(DEF_RETRY_MS);
			retries++;
			goto capability_retry;
		}
	} else {
		dev_err(ctrl->dev, "SLIM: capability TX failed:%d\n", ret);
	}
}

static int qcom_slim_ngd_update_device_status(struct device *dev, void *null)
{
	slim_report_absent(to_slim_device(dev));

	return 0;
}

static int qcom_slim_ngd_runtime_resume(struct device *dev)
{
	struct qcom_slim_ngd_ctrl *ctrl = dev_get_drvdata(dev);
	int ret = 0;

	if (!ctrl->qmi.handle)
		return 0;

	if (ctrl->state >= QCOM_SLIM_NGD_CTRL_ASLEEP)
		ret = qcom_slim_ngd_power_up(ctrl);
	if (ret) {
		/* Did SSR cause this power up failure */
		if (ctrl->state != QCOM_SLIM_NGD_CTRL_DOWN)
			ctrl->state = QCOM_SLIM_NGD_CTRL_ASLEEP;
		else
			dev_err(ctrl->dev, "HW wakeup attempt during SSR\n");
	} else {
		ctrl->state = QCOM_SLIM_NGD_CTRL_AWAKE;
	}

	return 0;
}

static int qcom_slim_ngd_enable(struct qcom_slim_ngd_ctrl *ctrl, bool enable)
{
	if (enable) {
		int ret = qcom_slim_qmi_init(ctrl, false);

		if (ret) {
			dev_err(ctrl->dev, "qmi init fail, ret:%d, state:%d\n",
				ret, ctrl->state);
			return ret;
		}
		/* controller state should be in sync with framework state */
		complete(&ctrl->qmi.qmi_comp);
		if (!pm_runtime_enabled(ctrl->ctrl.dev) ||
			 !pm_runtime_suspended(ctrl->ctrl.dev))
			qcom_slim_ngd_runtime_resume(ctrl->ctrl.dev);
		else
			pm_runtime_resume(ctrl->ctrl.dev);

		pm_runtime_mark_last_busy(ctrl->ctrl.dev);
		pm_runtime_put(ctrl->ctrl.dev);

		ret = slim_register_controller(&ctrl->ctrl);
		if (ret) {
			dev_err(ctrl->dev, "error adding slim controller\n");
			return ret;
		}

		dev_info(ctrl->dev, "SLIM controller Registered\n");
	} else {
		qcom_slim_qmi_exit(ctrl);
		slim_unregister_controller(&ctrl->ctrl);
	}

	return 0;
}

static int qcom_slim_ngd_qmi_new_server(struct qmi_handle *hdl,
					struct qmi_service *service)
{
	struct qcom_slim_ngd_qmi *qmi =
		container_of(hdl, struct qcom_slim_ngd_qmi, svc_event_hdl);
	struct qcom_slim_ngd_ctrl *ctrl =
		container_of(qmi, struct qcom_slim_ngd_ctrl, qmi);

	qmi->svc_info.sq_family = AF_QIPCRTR;
	qmi->svc_info.sq_node = service->node;
	qmi->svc_info.sq_port = service->port;

	complete(&ctrl->qmi_up);

	return 0;
}

static void qcom_slim_ngd_qmi_del_server(struct qmi_handle *hdl,
					 struct qmi_service *service)
{
	struct qcom_slim_ngd_qmi *qmi =
		container_of(hdl, struct qcom_slim_ngd_qmi, svc_event_hdl);
	struct qcom_slim_ngd_ctrl *ctrl =
		container_of(qmi, struct qcom_slim_ngd_ctrl, qmi);

	reinit_completion(&ctrl->qmi_up);
	qmi->svc_info.sq_node = 0;
	qmi->svc_info.sq_port = 0;
}

static const struct qmi_ops qcom_slim_ngd_qmi_svc_event_ops = {
	.new_server = qcom_slim_ngd_qmi_new_server,
	.del_server = qcom_slim_ngd_qmi_del_server,
};

static int qcom_slim_ngd_qmi_svc_event_init(struct qcom_slim_ngd_ctrl *ctrl)
{
	struct qcom_slim_ngd_qmi *qmi = &ctrl->qmi;
	int ret;

	ret = qmi_handle_init(&qmi->svc_event_hdl, 0,
				&qcom_slim_ngd_qmi_svc_event_ops, NULL);
	if (ret < 0) {
		dev_err(ctrl->dev, "qmi_handle_init failed: %d\n", ret);
		return ret;
	}

	ret = qmi_add_lookup(&qmi->svc_event_hdl, SLIMBUS_QMI_SVC_ID,
			SLIMBUS_QMI_SVC_V1, SLIMBUS_QMI_INS_ID);
	if (ret < 0) {
		dev_err(ctrl->dev, "qmi_add_lookup failed: %d\n", ret);
		qmi_handle_release(&qmi->svc_event_hdl);
	}
	return ret;
}

static void qcom_slim_ngd_qmi_svc_event_deinit(struct qcom_slim_ngd_qmi *qmi)
{
	qmi_handle_release(&qmi->svc_event_hdl);
}

static struct platform_driver qcom_slim_ngd_driver;
#define QCOM_SLIM_NGD_DRV_NAME	"qcom,slim-ngd"

static const struct of_device_id qcom_slim_ngd_dt_match[] = {
	{
		.compatible = "qcom,slim-ngd-v1.5.0",
		.data = &ngd_v1_5_offset_info,
	},{
		.compatible = "qcom,slim-ngd-v2.1.0",
		.data = &ngd_v1_5_offset_info,
	},
	{}
};

MODULE_DEVICE_TABLE(of, qcom_slim_ngd_dt_match);

static void qcom_slim_ngd_down(struct qcom_slim_ngd_ctrl *ctrl)
{
	mutex_lock(&ctrl->ssr_lock);
	device_for_each_child(ctrl->ctrl.dev, NULL,
			      qcom_slim_ngd_update_device_status);
	qcom_slim_ngd_enable(ctrl, false);
	mutex_unlock(&ctrl->ssr_lock);
}

static void qcom_slim_ngd_up_worker(struct work_struct *work)
{
	struct qcom_slim_ngd_ctrl *ctrl;

	ctrl = container_of(work, struct qcom_slim_ngd_ctrl, ngd_up_work);

	/* Make sure qmi service is up before continuing */
	wait_for_completion_interruptible(&ctrl->qmi_up);

	mutex_lock(&ctrl->ssr_lock);
	qcom_slim_ngd_enable(ctrl, true);
	mutex_unlock(&ctrl->ssr_lock);
}

static int qcom_slim_ngd_ssr_pdr_notify(struct qcom_slim_ngd_ctrl *ctrl,
					unsigned long action)
{
	switch (action) {
	case QCOM_SSR_BEFORE_SHUTDOWN:
	case SERVREG_SERVICE_STATE_DOWN:
		/* Make sure the last dma xfer is finished */
		mutex_lock(&ctrl->tx_lock);
		if (ctrl->state != QCOM_SLIM_NGD_CTRL_DOWN) {
			pm_runtime_get_noresume(ctrl->ctrl.dev);
			ctrl->state = QCOM_SLIM_NGD_CTRL_DOWN;
			qcom_slim_ngd_down(ctrl);
			qcom_slim_ngd_exit_dma(ctrl);
		}
		mutex_unlock(&ctrl->tx_lock);
		break;
	case QCOM_SSR_AFTER_POWERUP:
	case SERVREG_SERVICE_STATE_UP:
		schedule_work(&ctrl->ngd_up_work);
		break;
	default:
		break;
	}

	return NOTIFY_OK;
}

static int qcom_slim_ngd_ssr_notify(struct notifier_block *nb,
				    unsigned long action,
				    void *data)
{
	struct qcom_slim_ngd_ctrl *ctrl = container_of(nb,
					       struct qcom_slim_ngd_ctrl, nb);

	return qcom_slim_ngd_ssr_pdr_notify(ctrl, action);
}

static void slim_pd_status(int state, char *svc_path, void *priv)
{
	struct qcom_slim_ngd_ctrl *ctrl = (struct qcom_slim_ngd_ctrl *)priv;

	qcom_slim_ngd_ssr_pdr_notify(ctrl, state);
}
static int of_qcom_slim_ngd_register(struct device *parent,
				     struct qcom_slim_ngd_ctrl *ctrl)
{
	const struct ngd_reg_offset_data *data;
	struct qcom_slim_ngd *ngd;
	const struct of_device_id *match;
	struct device_node *node;
	u32 id;
	int ret;

	match = of_match_node(qcom_slim_ngd_dt_match, parent->of_node);
	data = match->data;
	for_each_available_child_of_node(parent->of_node, node) {
		if (of_property_read_u32(node, "reg", &id))
			continue;

		ngd = kzalloc(sizeof(*ngd), GFP_KERNEL);
		if (!ngd) {
			of_node_put(node);
			return -ENOMEM;
		}

		ngd->pdev = platform_device_alloc(QCOM_SLIM_NGD_DRV_NAME, id);
		if (!ngd->pdev) {
			kfree(ngd);
			of_node_put(node);
			return -ENOMEM;
		}
		ngd->id = id;
		ngd->pdev->dev.parent = parent;

		ret = driver_set_override(&ngd->pdev->dev,
					  &ngd->pdev->driver_override,
					  QCOM_SLIM_NGD_DRV_NAME,
					  strlen(QCOM_SLIM_NGD_DRV_NAME));
		if (ret) {
			platform_device_put(ngd->pdev);
			kfree(ngd);
			of_node_put(node);
			return ret;
		}
		ngd->pdev->dev.of_node = node;
		ctrl->ngd = ngd;

		ret = platform_device_add(ngd->pdev);
		if (ret) {
			platform_device_put(ngd->pdev);
			kfree(ngd);
			of_node_put(node);
			return ret;
		}
		ngd->base = ctrl->base + ngd->id * data->offset +
					(ngd->id - 1) * data->size;

		return 0;
	}

	return -ENODEV;
}

static int qcom_slim_ngd_probe(struct platform_device *pdev)
{
	struct device *dev = &pdev->dev;
	struct qcom_slim_ngd_ctrl *ctrl = dev_get_drvdata(dev->parent);
	int ret;

	ctrl->ctrl.dev = dev;

	platform_set_drvdata(pdev, ctrl);
	pm_runtime_use_autosuspend(dev);
	pm_runtime_set_autosuspend_delay(dev, QCOM_SLIM_NGD_AUTOSUSPEND);
	pm_runtime_set_suspended(dev);
	pm_runtime_enable(dev);
	pm_runtime_get_noresume(dev);
	ret = qcom_slim_ngd_qmi_svc_event_init(ctrl);
	if (ret) {
		dev_err(&pdev->dev, "QMI service registration failed:%d", ret);
		return ret;
	}

	INIT_WORK(&ctrl->m_work, qcom_slim_ngd_master_worker);
	INIT_WORK(&ctrl->ngd_up_work, qcom_slim_ngd_up_worker);
	ctrl->mwq = create_singlethread_workqueue("ngd_master");
	if (!ctrl->mwq) {
		dev_err(&pdev->dev, "Failed to start master worker\n");
		ret = -ENOMEM;
		goto wq_err;
	}

	return 0;
wq_err:
	qcom_slim_ngd_qmi_svc_event_deinit(&ctrl->qmi);
	if (ctrl->mwq)
		destroy_workqueue(ctrl->mwq);

	return ret;
}

static int qcom_slim_ngd_ctrl_probe(struct platform_device *pdev)
{
	struct device *dev = &pdev->dev;
	struct qcom_slim_ngd_ctrl *ctrl;
	struct resource *res;
	int ret;
	struct pdr_service *pds;

	ctrl = devm_kzalloc(dev, sizeof(*ctrl), GFP_KERNEL);
	if (!ctrl)
		return -ENOMEM;

	dev_set_drvdata(dev, ctrl);

	res = platform_get_resource(pdev, IORESOURCE_MEM, 0);
	ctrl->base = devm_ioremap_resource(dev, res);
	if (IS_ERR(ctrl->base))
		return PTR_ERR(ctrl->base);

	ret = platform_get_irq(pdev, 0);
	if (ret < 0)
		return ret;

	ret = devm_request_irq(dev, ret, qcom_slim_ngd_interrupt,
			       IRQF_TRIGGER_HIGH, "slim-ngd", ctrl);
	if (ret)
		return dev_err_probe(&pdev->dev, ret, "request IRQ failed\n");

	ctrl->nb.notifier_call = qcom_slim_ngd_ssr_notify;
	ctrl->notifier = qcom_register_ssr_notifier("lpass", &ctrl->nb);
	if (IS_ERR(ctrl->notifier))
		return PTR_ERR(ctrl->notifier);

	ctrl->dev = dev;
	ctrl->framer.rootfreq = SLIM_ROOT_FREQ >> 3;
	ctrl->framer.superfreq =
		ctrl->framer.rootfreq / SLIM_CL_PER_SUPERFRAME_DIV8;

	ctrl->ctrl.a_framer = &ctrl->framer;
	ctrl->ctrl.clkgear = SLIM_MAX_CLK_GEAR;
	ctrl->ctrl.get_laddr = qcom_slim_ngd_get_laddr;
	ctrl->ctrl.enable_stream = qcom_slim_ngd_enable_stream;
	ctrl->ctrl.xfer_msg = qcom_slim_ngd_xfer_msg;
	ctrl->ctrl.wakeup = NULL;
	ctrl->state = QCOM_SLIM_NGD_CTRL_DOWN;

	mutex_init(&ctrl->tx_lock);
	mutex_init(&ctrl->ssr_lock);
	spin_lock_init(&ctrl->tx_buf_lock);
	init_completion(&ctrl->reconf);
	init_completion(&ctrl->qmi.qmi_comp);
	init_completion(&ctrl->qmi_up);

	ctrl->pdr = pdr_handle_alloc(slim_pd_status, ctrl);
	if (IS_ERR(ctrl->pdr)) {
<<<<<<< HEAD
		dev_err(dev, "Failed to init PDR handle\n");
		ret = PTR_ERR(ctrl->pdr);
=======
		ret = dev_err_probe(dev, PTR_ERR(ctrl->pdr),
				    "Failed to init PDR handle\n");
>>>>>>> d60c95ef
		goto err_pdr_alloc;
	}

	pds = pdr_add_lookup(ctrl->pdr, "avs/audio", "msm/adsp/audio_pd");
	if (IS_ERR(pds) && PTR_ERR(pds) != -EALREADY) {
<<<<<<< HEAD
		ret = PTR_ERR(pds);
		dev_err(dev, "pdr add lookup failed: %d\n", ret);
=======
		ret = dev_err_probe(dev, PTR_ERR(pds), "pdr add lookup failed\n");
>>>>>>> d60c95ef
		goto err_pdr_lookup;
	}

	platform_driver_register(&qcom_slim_ngd_driver);
	return of_qcom_slim_ngd_register(dev, ctrl);

err_pdr_alloc:
	qcom_unregister_ssr_notifier(ctrl->notifier, &ctrl->nb);

err_pdr_lookup:
	pdr_handle_release(ctrl->pdr);

	return ret;
}

static int qcom_slim_ngd_ctrl_remove(struct platform_device *pdev)
{
	platform_driver_unregister(&qcom_slim_ngd_driver);

	return 0;
}

static int qcom_slim_ngd_remove(struct platform_device *pdev)
{
	struct qcom_slim_ngd_ctrl *ctrl = platform_get_drvdata(pdev);

	pm_runtime_disable(&pdev->dev);
	pdr_handle_release(ctrl->pdr);
	qcom_unregister_ssr_notifier(ctrl->notifier, &ctrl->nb);
	qcom_slim_ngd_enable(ctrl, false);
	qcom_slim_ngd_exit_dma(ctrl);
	qcom_slim_ngd_qmi_svc_event_deinit(&ctrl->qmi);
	if (ctrl->mwq)
		destroy_workqueue(ctrl->mwq);

	kfree(ctrl->ngd);
	ctrl->ngd = NULL;
	return 0;
}

static int __maybe_unused qcom_slim_ngd_runtime_idle(struct device *dev)
{
	struct qcom_slim_ngd_ctrl *ctrl = dev_get_drvdata(dev);

	if (ctrl->state == QCOM_SLIM_NGD_CTRL_AWAKE)
		ctrl->state = QCOM_SLIM_NGD_CTRL_IDLE;
	pm_request_autosuspend(dev);
	return -EAGAIN;
}

static int __maybe_unused qcom_slim_ngd_runtime_suspend(struct device *dev)
{
	struct qcom_slim_ngd_ctrl *ctrl = dev_get_drvdata(dev);
	int ret = 0;

	qcom_slim_ngd_exit_dma(ctrl);
	if (!ctrl->qmi.handle)
		return 0;

	ret = qcom_slim_qmi_power_request(ctrl, false);
	if (ret && ret != -EBUSY)
		dev_info(ctrl->dev, "slim resource not idle:%d\n", ret);
	if (!ret || ret == -ETIMEDOUT)
		ctrl->state = QCOM_SLIM_NGD_CTRL_ASLEEP;

	return ret;
}

static const struct dev_pm_ops qcom_slim_ngd_dev_pm_ops = {
	SET_SYSTEM_SLEEP_PM_OPS(pm_runtime_force_suspend,
				pm_runtime_force_resume)
	SET_RUNTIME_PM_OPS(
		qcom_slim_ngd_runtime_suspend,
		qcom_slim_ngd_runtime_resume,
		qcom_slim_ngd_runtime_idle
	)
};

static struct platform_driver qcom_slim_ngd_ctrl_driver = {
	.probe = qcom_slim_ngd_ctrl_probe,
	.remove = qcom_slim_ngd_ctrl_remove,
	.driver	= {
		.name = "qcom,slim-ngd-ctrl",
		.of_match_table = qcom_slim_ngd_dt_match,
	},
};

static struct platform_driver qcom_slim_ngd_driver = {
	.probe = qcom_slim_ngd_probe,
	.remove = qcom_slim_ngd_remove,
	.driver	= {
		.name = QCOM_SLIM_NGD_DRV_NAME,
		.pm = &qcom_slim_ngd_dev_pm_ops,
	},
};

module_platform_driver(qcom_slim_ngd_ctrl_driver);
MODULE_LICENSE("GPL v2");
MODULE_DESCRIPTION("Qualcomm SLIMBus NGD controller");<|MERGE_RESOLUTION|>--- conflicted
+++ resolved
@@ -1579,24 +1579,14 @@
 
 	ctrl->pdr = pdr_handle_alloc(slim_pd_status, ctrl);
 	if (IS_ERR(ctrl->pdr)) {
-<<<<<<< HEAD
-		dev_err(dev, "Failed to init PDR handle\n");
-		ret = PTR_ERR(ctrl->pdr);
-=======
 		ret = dev_err_probe(dev, PTR_ERR(ctrl->pdr),
 				    "Failed to init PDR handle\n");
->>>>>>> d60c95ef
 		goto err_pdr_alloc;
 	}
 
 	pds = pdr_add_lookup(ctrl->pdr, "avs/audio", "msm/adsp/audio_pd");
 	if (IS_ERR(pds) && PTR_ERR(pds) != -EALREADY) {
-<<<<<<< HEAD
-		ret = PTR_ERR(pds);
-		dev_err(dev, "pdr add lookup failed: %d\n", ret);
-=======
 		ret = dev_err_probe(dev, PTR_ERR(pds), "pdr add lookup failed\n");
->>>>>>> d60c95ef
 		goto err_pdr_lookup;
 	}
 
