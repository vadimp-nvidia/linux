--- conflicted
+++ resolved
@@ -97,15 +97,9 @@
 	 */
 	void (*drop_snapshot)(struct dm_exception_store *store);
 
-<<<<<<< HEAD
-	unsigned int (*status) (struct dm_exception_store *store,
-				status_type_t status, char *result,
-				unsigned int maxlen);
-=======
 	unsigned int (*status)(struct dm_exception_store *store,
 			       status_type_t status, char *result,
 			       unsigned int maxlen);
->>>>>>> 5729a900
 
 	/*
 	 * Return how full the snapshot is.
