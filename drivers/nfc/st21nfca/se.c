--- conflicted
+++ resolved
@@ -257,11 +257,6 @@
 	struct st21nfca_hci_info *info = container_of(work,
 						struct st21nfca_hci_info,
 						se_info.timeout_work);
-<<<<<<< HEAD
-
-	pr_debug("\n");
-=======
->>>>>>> d60c95ef
 
 	info->se_info.bwi_active = false;
 
@@ -335,21 +330,12 @@
 			return -EPROTO;
 
 		aid_len = skb->data[1];
-<<<<<<< HEAD
 
 		if (skb->len < aid_len + 4 || aid_len > sizeof(transaction->aid))
 			return -EPROTO;
 
 		params_len = skb->data[aid_len + 3];
 
-=======
-
-		if (skb->len < aid_len + 4 || aid_len > sizeof(transaction->aid))
-			return -EPROTO;
-
-		params_len = skb->data[aid_len + 3];
-
->>>>>>> d60c95ef
 		/* Verify PARAMETERS tag is (82), and final check that there is enough
 		 * space in the packet to read everything.
 		 */
