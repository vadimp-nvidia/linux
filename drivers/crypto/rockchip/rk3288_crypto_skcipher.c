--- conflicted
+++ resolved
@@ -17,17 +17,11 @@
 static int rk_cipher_need_fallback(struct skcipher_request *req)
 {
 	struct crypto_skcipher *tfm = crypto_skcipher_reqtfm(req);
-<<<<<<< HEAD
-	unsigned int bs = crypto_skcipher_blocksize(tfm);
-	struct scatterlist *sgs, *sgd;
-	unsigned int stodo, dtodo, len;
-=======
 	struct skcipher_alg *alg = crypto_skcipher_alg(tfm);
 	struct rk_crypto_tmp *algt = container_of(alg, struct rk_crypto_tmp, alg.skcipher);
 	struct scatterlist *sgs, *sgd;
 	unsigned int stodo, dtodo, len;
 	unsigned int bs = crypto_skcipher_blocksize(tfm);
->>>>>>> 6ab3eda1
 
 	if (!req->cryptlen)
 		return true;
@@ -37,40 +31,25 @@
 	sgd = req->dst;
 	while (sgs && sgd) {
 		if (!IS_ALIGNED(sgs->offset, sizeof(u32))) {
-<<<<<<< HEAD
-			return true;
-		}
-		if (!IS_ALIGNED(sgd->offset, sizeof(u32))) {
-=======
 			algt->stat_fb_align++;
 			return true;
 		}
 		if (!IS_ALIGNED(sgd->offset, sizeof(u32))) {
 			algt->stat_fb_align++;
->>>>>>> 6ab3eda1
 			return true;
 		}
 		stodo = min(len, sgs->length);
 		if (stodo % bs) {
-<<<<<<< HEAD
-=======
 			algt->stat_fb_len++;
->>>>>>> 6ab3eda1
 			return true;
 		}
 		dtodo = min(len, sgd->length);
 		if (dtodo % bs) {
-<<<<<<< HEAD
-			return true;
-		}
-		if (stodo != dtodo) {
-=======
 			algt->stat_fb_len++;
 			return true;
 		}
 		if (stodo != dtodo) {
 			algt->stat_fb_sgdiff++;
->>>>>>> 6ab3eda1
 			return true;
 		}
 		len -= stodo;
@@ -78,7 +57,6 @@
 		sgd = sg_next(sgd);
 	}
 	return false;
-<<<<<<< HEAD
 }
 
 static int rk_cipher_fallback(struct skcipher_request *areq)
@@ -86,7 +64,11 @@
 	struct crypto_skcipher *tfm = crypto_skcipher_reqtfm(areq);
 	struct rk_cipher_ctx *op = crypto_skcipher_ctx(tfm);
 	struct rk_cipher_rctx *rctx = skcipher_request_ctx(areq);
+	struct skcipher_alg *alg = crypto_skcipher_alg(tfm);
+	struct rk_crypto_tmp *algt = container_of(alg, struct rk_crypto_tmp, alg.skcipher);
 	int err;
+
+	algt->stat_fb++;
 
 	skcipher_request_set_tfm(&rctx->fallback_req, op->fallback_tfm);
 	skcipher_request_set_callback(&rctx->fallback_req, areq->base.flags,
@@ -98,34 +80,6 @@
 	else
 		err = crypto_skcipher_encrypt(&rctx->fallback_req);
 	return err;
-=======
->>>>>>> 6ab3eda1
-}
-
-static int rk_cipher_fallback(struct skcipher_request *areq)
-{
-<<<<<<< HEAD
-	struct crypto_engine *engine = dev->engine;
-=======
-	struct crypto_skcipher *tfm = crypto_skcipher_reqtfm(areq);
-	struct rk_cipher_ctx *op = crypto_skcipher_ctx(tfm);
-	struct rk_cipher_rctx *rctx = skcipher_request_ctx(areq);
-	struct skcipher_alg *alg = crypto_skcipher_alg(tfm);
-	struct rk_crypto_tmp *algt = container_of(alg, struct rk_crypto_tmp, alg.skcipher);
-	int err;
-
-	algt->stat_fb++;
-
-	skcipher_request_set_tfm(&rctx->fallback_req, op->fallback_tfm);
-	skcipher_request_set_callback(&rctx->fallback_req, areq->base.flags,
-				      areq->base.complete, areq->base.data);
-	skcipher_request_set_crypt(&rctx->fallback_req, areq->src, areq->dst,
-				   areq->cryptlen, areq->iv);
-	if (rctx->mode & RK_CRYPTO_DEC)
-		err = crypto_skcipher_decrypt(&rctx->fallback_req);
-	else
-		err = crypto_skcipher_encrypt(&rctx->fallback_req);
-	return err;
 }
 
 static int rk_cipher_handle_req(struct skcipher_request *req)
@@ -133,19 +87,15 @@
 	struct rk_cipher_rctx *rctx = skcipher_request_ctx(req);
 	struct rk_crypto_info *rkc;
 	struct crypto_engine *engine;
->>>>>>> 6ab3eda1
 
 	if (rk_cipher_need_fallback(req))
 		return rk_cipher_fallback(req);
 
-<<<<<<< HEAD
-=======
 	rkc = get_rk_crypto();
 
 	engine = rkc->engine;
 	rctx->dev = rkc;
 
->>>>>>> 6ab3eda1
 	return crypto_transfer_skcipher_request_to_engine(engine, req);
 }
 
@@ -198,223 +148,102 @@
 
 static int rk_aes_ecb_encrypt(struct skcipher_request *req)
 {
-<<<<<<< HEAD
-	struct crypto_skcipher *tfm = crypto_skcipher_reqtfm(req);
-	struct rk_cipher_ctx *ctx = crypto_skcipher_ctx(tfm);
-	struct rk_cipher_rctx *rctx = skcipher_request_ctx(req);
-	struct rk_crypto_info *dev = ctx->dev;
+	struct rk_cipher_rctx *rctx = skcipher_request_ctx(req);
 
 	rctx->mode = RK_CRYPTO_AES_ECB_MODE;
-	return rk_handle_req(dev, req);
-=======
-	struct rk_cipher_rctx *rctx = skcipher_request_ctx(req);
-
-	rctx->mode = RK_CRYPTO_AES_ECB_MODE;
-	return rk_cipher_handle_req(req);
->>>>>>> 6ab3eda1
+	return rk_cipher_handle_req(req);
 }
 
 static int rk_aes_ecb_decrypt(struct skcipher_request *req)
 {
-<<<<<<< HEAD
-	struct crypto_skcipher *tfm = crypto_skcipher_reqtfm(req);
-	struct rk_cipher_ctx *ctx = crypto_skcipher_ctx(tfm);
-	struct rk_cipher_rctx *rctx = skcipher_request_ctx(req);
-	struct rk_crypto_info *dev = ctx->dev;
+	struct rk_cipher_rctx *rctx = skcipher_request_ctx(req);
 
 	rctx->mode = RK_CRYPTO_AES_ECB_MODE | RK_CRYPTO_DEC;
-	return rk_handle_req(dev, req);
-=======
-	struct rk_cipher_rctx *rctx = skcipher_request_ctx(req);
-
-	rctx->mode = RK_CRYPTO_AES_ECB_MODE | RK_CRYPTO_DEC;
-	return rk_cipher_handle_req(req);
->>>>>>> 6ab3eda1
+	return rk_cipher_handle_req(req);
 }
 
 static int rk_aes_cbc_encrypt(struct skcipher_request *req)
 {
-<<<<<<< HEAD
-	struct crypto_skcipher *tfm = crypto_skcipher_reqtfm(req);
-	struct rk_cipher_ctx *ctx = crypto_skcipher_ctx(tfm);
-	struct rk_cipher_rctx *rctx = skcipher_request_ctx(req);
-	struct rk_crypto_info *dev = ctx->dev;
+	struct rk_cipher_rctx *rctx = skcipher_request_ctx(req);
 
 	rctx->mode = RK_CRYPTO_AES_CBC_MODE;
-	return rk_handle_req(dev, req);
-=======
-	struct rk_cipher_rctx *rctx = skcipher_request_ctx(req);
-
-	rctx->mode = RK_CRYPTO_AES_CBC_MODE;
-	return rk_cipher_handle_req(req);
->>>>>>> 6ab3eda1
+	return rk_cipher_handle_req(req);
 }
 
 static int rk_aes_cbc_decrypt(struct skcipher_request *req)
 {
-<<<<<<< HEAD
-	struct crypto_skcipher *tfm = crypto_skcipher_reqtfm(req);
-	struct rk_cipher_ctx *ctx = crypto_skcipher_ctx(tfm);
-	struct rk_cipher_rctx *rctx = skcipher_request_ctx(req);
-	struct rk_crypto_info *dev = ctx->dev;
+	struct rk_cipher_rctx *rctx = skcipher_request_ctx(req);
 
 	rctx->mode = RK_CRYPTO_AES_CBC_MODE | RK_CRYPTO_DEC;
-	return rk_handle_req(dev, req);
-=======
-	struct rk_cipher_rctx *rctx = skcipher_request_ctx(req);
-
-	rctx->mode = RK_CRYPTO_AES_CBC_MODE | RK_CRYPTO_DEC;
-	return rk_cipher_handle_req(req);
->>>>>>> 6ab3eda1
+	return rk_cipher_handle_req(req);
 }
 
 static int rk_des_ecb_encrypt(struct skcipher_request *req)
 {
-<<<<<<< HEAD
-	struct crypto_skcipher *tfm = crypto_skcipher_reqtfm(req);
-	struct rk_cipher_ctx *ctx = crypto_skcipher_ctx(tfm);
-	struct rk_cipher_rctx *rctx = skcipher_request_ctx(req);
-	struct rk_crypto_info *dev = ctx->dev;
+	struct rk_cipher_rctx *rctx = skcipher_request_ctx(req);
 
 	rctx->mode = 0;
-	return rk_handle_req(dev, req);
-=======
-	struct rk_cipher_rctx *rctx = skcipher_request_ctx(req);
-
-	rctx->mode = 0;
-	return rk_cipher_handle_req(req);
->>>>>>> 6ab3eda1
+	return rk_cipher_handle_req(req);
 }
 
 static int rk_des_ecb_decrypt(struct skcipher_request *req)
 {
-<<<<<<< HEAD
-	struct crypto_skcipher *tfm = crypto_skcipher_reqtfm(req);
-	struct rk_cipher_ctx *ctx = crypto_skcipher_ctx(tfm);
-	struct rk_cipher_rctx *rctx = skcipher_request_ctx(req);
-	struct rk_crypto_info *dev = ctx->dev;
+	struct rk_cipher_rctx *rctx = skcipher_request_ctx(req);
 
 	rctx->mode = RK_CRYPTO_DEC;
-	return rk_handle_req(dev, req);
-=======
-	struct rk_cipher_rctx *rctx = skcipher_request_ctx(req);
-
-	rctx->mode = RK_CRYPTO_DEC;
-	return rk_cipher_handle_req(req);
->>>>>>> 6ab3eda1
+	return rk_cipher_handle_req(req);
 }
 
 static int rk_des_cbc_encrypt(struct skcipher_request *req)
 {
-<<<<<<< HEAD
-	struct crypto_skcipher *tfm = crypto_skcipher_reqtfm(req);
-	struct rk_cipher_ctx *ctx = crypto_skcipher_ctx(tfm);
-	struct rk_cipher_rctx *rctx = skcipher_request_ctx(req);
-	struct rk_crypto_info *dev = ctx->dev;
+	struct rk_cipher_rctx *rctx = skcipher_request_ctx(req);
 
 	rctx->mode = RK_CRYPTO_TDES_CHAINMODE_CBC;
-	return rk_handle_req(dev, req);
-=======
-	struct rk_cipher_rctx *rctx = skcipher_request_ctx(req);
-
-	rctx->mode = RK_CRYPTO_TDES_CHAINMODE_CBC;
-	return rk_cipher_handle_req(req);
->>>>>>> 6ab3eda1
+	return rk_cipher_handle_req(req);
 }
 
 static int rk_des_cbc_decrypt(struct skcipher_request *req)
 {
-<<<<<<< HEAD
-	struct crypto_skcipher *tfm = crypto_skcipher_reqtfm(req);
-	struct rk_cipher_ctx *ctx = crypto_skcipher_ctx(tfm);
-	struct rk_cipher_rctx *rctx = skcipher_request_ctx(req);
-	struct rk_crypto_info *dev = ctx->dev;
+	struct rk_cipher_rctx *rctx = skcipher_request_ctx(req);
 
 	rctx->mode = RK_CRYPTO_TDES_CHAINMODE_CBC | RK_CRYPTO_DEC;
-	return rk_handle_req(dev, req);
-=======
-	struct rk_cipher_rctx *rctx = skcipher_request_ctx(req);
-
-	rctx->mode = RK_CRYPTO_TDES_CHAINMODE_CBC | RK_CRYPTO_DEC;
-	return rk_cipher_handle_req(req);
->>>>>>> 6ab3eda1
+	return rk_cipher_handle_req(req);
 }
 
 static int rk_des3_ede_ecb_encrypt(struct skcipher_request *req)
 {
-<<<<<<< HEAD
-	struct crypto_skcipher *tfm = crypto_skcipher_reqtfm(req);
-	struct rk_cipher_ctx *ctx = crypto_skcipher_ctx(tfm);
-	struct rk_cipher_rctx *rctx = skcipher_request_ctx(req);
-	struct rk_crypto_info *dev = ctx->dev;
+	struct rk_cipher_rctx *rctx = skcipher_request_ctx(req);
 
 	rctx->mode = RK_CRYPTO_TDES_SELECT;
-	return rk_handle_req(dev, req);
-=======
-	struct rk_cipher_rctx *rctx = skcipher_request_ctx(req);
-
-	rctx->mode = RK_CRYPTO_TDES_SELECT;
-	return rk_cipher_handle_req(req);
->>>>>>> 6ab3eda1
+	return rk_cipher_handle_req(req);
 }
 
 static int rk_des3_ede_ecb_decrypt(struct skcipher_request *req)
 {
-<<<<<<< HEAD
-	struct crypto_skcipher *tfm = crypto_skcipher_reqtfm(req);
-	struct rk_cipher_ctx *ctx = crypto_skcipher_ctx(tfm);
-	struct rk_cipher_rctx *rctx = skcipher_request_ctx(req);
-	struct rk_crypto_info *dev = ctx->dev;
+	struct rk_cipher_rctx *rctx = skcipher_request_ctx(req);
 
 	rctx->mode = RK_CRYPTO_TDES_SELECT | RK_CRYPTO_DEC;
-	return rk_handle_req(dev, req);
-=======
-	struct rk_cipher_rctx *rctx = skcipher_request_ctx(req);
-
-	rctx->mode = RK_CRYPTO_TDES_SELECT | RK_CRYPTO_DEC;
-	return rk_cipher_handle_req(req);
->>>>>>> 6ab3eda1
+	return rk_cipher_handle_req(req);
 }
 
 static int rk_des3_ede_cbc_encrypt(struct skcipher_request *req)
 {
-<<<<<<< HEAD
-	struct crypto_skcipher *tfm = crypto_skcipher_reqtfm(req);
-	struct rk_cipher_ctx *ctx = crypto_skcipher_ctx(tfm);
-	struct rk_cipher_rctx *rctx = skcipher_request_ctx(req);
-	struct rk_crypto_info *dev = ctx->dev;
+	struct rk_cipher_rctx *rctx = skcipher_request_ctx(req);
 
 	rctx->mode = RK_CRYPTO_TDES_SELECT | RK_CRYPTO_TDES_CHAINMODE_CBC;
-	return rk_handle_req(dev, req);
-=======
-	struct rk_cipher_rctx *rctx = skcipher_request_ctx(req);
-
-	rctx->mode = RK_CRYPTO_TDES_SELECT | RK_CRYPTO_TDES_CHAINMODE_CBC;
-	return rk_cipher_handle_req(req);
->>>>>>> 6ab3eda1
+	return rk_cipher_handle_req(req);
 }
 
 static int rk_des3_ede_cbc_decrypt(struct skcipher_request *req)
 {
-<<<<<<< HEAD
-	struct crypto_skcipher *tfm = crypto_skcipher_reqtfm(req);
-	struct rk_cipher_ctx *ctx = crypto_skcipher_ctx(tfm);
-	struct rk_cipher_rctx *rctx = skcipher_request_ctx(req);
-	struct rk_crypto_info *dev = ctx->dev;
-=======
-	struct rk_cipher_rctx *rctx = skcipher_request_ctx(req);
->>>>>>> 6ab3eda1
+	struct rk_cipher_rctx *rctx = skcipher_request_ctx(req);
 
 	rctx->mode = RK_CRYPTO_TDES_SELECT | RK_CRYPTO_TDES_CHAINMODE_CBC |
 		    RK_CRYPTO_DEC;
 	return rk_cipher_handle_req(req);
 }
 
-<<<<<<< HEAD
-static void rk_ablk_hw_init(struct rk_crypto_info *dev, struct skcipher_request *req)
-=======
 static void rk_cipher_hw_init(struct rk_crypto_info *dev, struct skcipher_request *req)
->>>>>>> 6ab3eda1
 {
 	struct crypto_skcipher *cipher = crypto_skcipher_reqtfm(req);
 	struct crypto_tfm *tfm = crypto_skcipher_tfm(cipher);
@@ -429,11 +258,7 @@
 			     RK_CRYPTO_TDES_BYTESWAP_KEY |
 			     RK_CRYPTO_TDES_BYTESWAP_IV;
 		CRYPTO_WRITE(dev, RK_CRYPTO_TDES_CTRL, rctx->mode);
-<<<<<<< HEAD
-		memcpy_toio(ctx->dev->reg + RK_CRYPTO_TDES_KEY1_0, ctx->key, ctx->keylen);
-=======
 		memcpy_toio(dev->reg + RK_CRYPTO_TDES_KEY1_0, ctx->key, ctx->keylen);
->>>>>>> 6ab3eda1
 		conf_reg = RK_CRYPTO_DESSEL;
 	} else {
 		rctx->mode |= RK_CRYPTO_AES_FIFO_MODE |
@@ -445,11 +270,7 @@
 		else if (ctx->keylen == AES_KEYSIZE_256)
 			rctx->mode |= RK_CRYPTO_AES_256BIT_key;
 		CRYPTO_WRITE(dev, RK_CRYPTO_AES_CTRL, rctx->mode);
-<<<<<<< HEAD
-		memcpy_toio(ctx->dev->reg + RK_CRYPTO_AES_KEY_0, ctx->key, ctx->keylen);
-=======
 		memcpy_toio(dev->reg + RK_CRYPTO_AES_KEY_0, ctx->key, ctx->keylen);
->>>>>>> 6ab3eda1
 	}
 	conf_reg |= RK_CRYPTO_BYTESWAP_BTFIFO |
 		    RK_CRYPTO_BYTESWAP_BRFIFO;
@@ -473,10 +294,6 @@
 {
 	struct skcipher_request *areq = container_of(async_req, struct skcipher_request, base);
 	struct crypto_skcipher *tfm = crypto_skcipher_reqtfm(areq);
-<<<<<<< HEAD
-	struct rk_cipher_ctx *ctx = crypto_skcipher_ctx(tfm);
-=======
->>>>>>> 6ab3eda1
 	struct rk_cipher_rctx *rctx = skcipher_request_ctx(areq);
 	struct scatterlist *sgs, *sgd;
 	int err = 0;
@@ -487,7 +304,16 @@
 	u8 *ivtouse = areq->iv;
 	unsigned int len = areq->cryptlen;
 	unsigned int todo;
-<<<<<<< HEAD
+	struct skcipher_alg *alg = crypto_skcipher_alg(tfm);
+	struct rk_crypto_tmp *algt = container_of(alg, struct rk_crypto_tmp, alg.skcipher);
+	struct rk_crypto_info *rkc = rctx->dev;
+
+	err = pm_runtime_resume_and_get(rkc->dev);
+	if (err)
+		return err;
+
+	algt->stat_req++;
+	rkc->nreq++;
 
 	ivsize = crypto_skcipher_ivsize(tfm);
 	if (areq->iv && crypto_skcipher_ivsize(tfm) > 0) {
@@ -497,111 +323,6 @@
 						 offset, ivsize, 0);
 		}
 	}
-
-	sgs = areq->src;
-	sgd = areq->dst;
-
-	while (sgs && sgd && len) {
-		if (!sgs->length) {
-			sgs = sg_next(sgs);
-			sgd = sg_next(sgd);
-			continue;
-		}
-		if (rctx->mode & RK_CRYPTO_DEC) {
-			/* we backup last block of source to be used as IV at next step */
-			offset = sgs->length - ivsize;
-			scatterwalk_map_and_copy(biv, sgs, offset, ivsize, 0);
-		}
-		if (sgs == sgd) {
-			err = dma_map_sg(ctx->dev->dev, sgs, 1, DMA_BIDIRECTIONAL);
-			if (err <= 0) {
-				err = -EINVAL;
-				goto theend_iv;
-			}
-		} else {
-			err = dma_map_sg(ctx->dev->dev, sgs, 1, DMA_TO_DEVICE);
-			if (err <= 0) {
-				err = -EINVAL;
-				goto theend_iv;
-			}
-			err = dma_map_sg(ctx->dev->dev, sgd, 1, DMA_FROM_DEVICE);
-			if (err <= 0) {
-				err = -EINVAL;
-				goto theend_sgs;
-			}
-		}
-		err = 0;
-		rk_ablk_hw_init(ctx->dev, areq);
-		if (ivsize) {
-			if (ivsize == DES_BLOCK_SIZE)
-				memcpy_toio(ctx->dev->reg + RK_CRYPTO_TDES_IV_0, ivtouse, ivsize);
-			else
-				memcpy_toio(ctx->dev->reg + RK_CRYPTO_AES_IV_0, ivtouse, ivsize);
-		}
-		reinit_completion(&ctx->dev->complete);
-		ctx->dev->status = 0;
-
-		todo = min(sg_dma_len(sgs), len);
-		len -= todo;
-		crypto_dma_start(ctx->dev, sgs, sgd, todo / 4);
-		wait_for_completion_interruptible_timeout(&ctx->dev->complete,
-							  msecs_to_jiffies(2000));
-		if (!ctx->dev->status) {
-			dev_err(ctx->dev->dev, "DMA timeout\n");
-			err = -EFAULT;
-			goto theend;
-		}
-		if (sgs == sgd) {
-			dma_unmap_sg(ctx->dev->dev, sgs, 1, DMA_BIDIRECTIONAL);
-		} else {
-			dma_unmap_sg(ctx->dev->dev, sgs, 1, DMA_TO_DEVICE);
-			dma_unmap_sg(ctx->dev->dev, sgd, 1, DMA_FROM_DEVICE);
-		}
-		if (rctx->mode & RK_CRYPTO_DEC) {
-			memcpy(iv, biv, ivsize);
-			ivtouse = iv;
-		} else {
-			offset = sgd->length - ivsize;
-			scatterwalk_map_and_copy(iv, sgd, offset, ivsize, 0);
-			ivtouse = iv;
-=======
-	struct skcipher_alg *alg = crypto_skcipher_alg(tfm);
-	struct rk_crypto_tmp *algt = container_of(alg, struct rk_crypto_tmp, alg.skcipher);
-	struct rk_crypto_info *rkc = rctx->dev;
-
-	err = pm_runtime_resume_and_get(rkc->dev);
-	if (err)
-		return err;
-
-	algt->stat_req++;
-	rkc->nreq++;
-
-	ivsize = crypto_skcipher_ivsize(tfm);
-	if (areq->iv && crypto_skcipher_ivsize(tfm) > 0) {
-		if (rctx->mode & RK_CRYPTO_DEC) {
-			offset = areq->cryptlen - ivsize;
-			scatterwalk_map_and_copy(rctx->backup_iv, areq->src,
-						 offset, ivsize, 0);
->>>>>>> 6ab3eda1
-		}
-		sgs = sg_next(sgs);
-		sgd = sg_next(sgd);
-	}
-<<<<<<< HEAD
-
-	if (areq->iv && ivsize > 0) {
-		offset = areq->cryptlen - ivsize;
-		if (rctx->mode & RK_CRYPTO_DEC) {
-			memcpy(areq->iv, rctx->backup_iv, ivsize);
-			memzero_explicit(rctx->backup_iv, ivsize);
-		} else {
-			scatterwalk_map_and_copy(areq->iv, areq->dst, offset,
-						 ivsize, 0);
-		}
-	}
-
-theend:
-=======
 
 	sgs = areq->src;
 	sgd = areq->dst;
@@ -688,7 +409,6 @@
 theend:
 	pm_runtime_put_autosuspend(rkc->dev);
 
->>>>>>> 6ab3eda1
 	local_bh_disable();
 	crypto_finalize_skcipher_request(engine, areq, err);
 	local_bh_enable();
@@ -696,17 +416,10 @@
 
 theend_sgs:
 	if (sgs == sgd) {
-<<<<<<< HEAD
-		dma_unmap_sg(ctx->dev->dev, sgs, 1, DMA_BIDIRECTIONAL);
-	} else {
-		dma_unmap_sg(ctx->dev->dev, sgs, 1, DMA_TO_DEVICE);
-		dma_unmap_sg(ctx->dev->dev, sgd, 1, DMA_FROM_DEVICE);
-=======
 		dma_unmap_sg(rkc->dev, sgs, 1, DMA_BIDIRECTIONAL);
 	} else {
 		dma_unmap_sg(rkc->dev, sgs, 1, DMA_TO_DEVICE);
 		dma_unmap_sg(rkc->dev, sgd, 1, DMA_FROM_DEVICE);
->>>>>>> 6ab3eda1
 	}
 theend_iv:
 	return err;
@@ -717,12 +430,7 @@
 	struct rk_cipher_ctx *ctx = crypto_skcipher_ctx(tfm);
 	const char *name = crypto_tfm_alg_name(&tfm->base);
 	struct skcipher_alg *alg = crypto_skcipher_alg(tfm);
-<<<<<<< HEAD
-	const char *name = crypto_tfm_alg_name(&tfm->base);
-	struct rk_crypto_tmp *algt;
-=======
 	struct rk_crypto_tmp *algt = container_of(alg, struct rk_crypto_tmp, alg.skcipher);
->>>>>>> 6ab3eda1
 
 	ctx->fallback_tfm = crypto_alloc_skcipher(name, 0, CRYPTO_ALG_NEED_FALLBACK);
 	if (IS_ERR(ctx->fallback_tfm)) {
@@ -734,25 +442,8 @@
 	tfm->reqsize = sizeof(struct rk_cipher_rctx) +
 		crypto_skcipher_reqsize(ctx->fallback_tfm);
 
-<<<<<<< HEAD
-	ctx->dev = algt->dev;
-
-	ctx->fallback_tfm = crypto_alloc_skcipher(name, 0, CRYPTO_ALG_NEED_FALLBACK);
-	if (IS_ERR(ctx->fallback_tfm)) {
-		dev_err(ctx->dev->dev, "ERROR: Cannot allocate fallback for %s %ld\n",
-			name, PTR_ERR(ctx->fallback_tfm));
-		return PTR_ERR(ctx->fallback_tfm);
-	}
-
-	tfm->reqsize = sizeof(struct rk_cipher_rctx) +
-		crypto_skcipher_reqsize(ctx->fallback_tfm);
-
 	ctx->enginectx.op.do_one_request = rk_cipher_run;
 
-=======
-	ctx->enginectx.op.do_one_request = rk_cipher_run;
-
->>>>>>> 6ab3eda1
 	return 0;
 }
 
