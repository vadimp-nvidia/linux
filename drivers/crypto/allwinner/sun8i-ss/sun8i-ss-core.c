// SPDX-License-Identifier: GPL-2.0
/*
 * sun8i-ss-core.c - hardware cryptographic offloader for
 * Allwinner A80/A83T SoC
 *
 * Copyright (C) 2015-2019 Corentin Labbe <clabbe.montjoie@gmail.com>
 *
 * Core file which registers crypto algorithms supported by the SecuritySystem
 *
 * You could find a link for the datasheet in Documentation/arm/sunxi.rst
 */
#include <linux/clk.h>
#include <linux/crypto.h>
#include <linux/delay.h>
#include <linux/dma-mapping.h>
#include <linux/interrupt.h>
#include <linux/io.h>
#include <linux/irq.h>
#include <linux/module.h>
#include <linux/of.h>
#include <linux/of_device.h>
#include <linux/platform_device.h>
#include <linux/pm_runtime.h>
#include <linux/reset.h>
#include <crypto/internal/rng.h>
#include <crypto/internal/skcipher.h>

#include "sun8i-ss.h"

static const struct ss_variant ss_a80_variant = {
	.alg_cipher = { SS_ALG_AES, SS_ALG_DES, SS_ALG_3DES,
	},
	.alg_hash = { SS_ID_NOTSUPP, SS_ID_NOTSUPP, SS_ID_NOTSUPP, SS_ID_NOTSUPP,
	},
	.op_mode = { SS_OP_ECB, SS_OP_CBC,
	},
	.ss_clks = {
		{ "bus", 0, 300 * 1000 * 1000 },
		{ "mod", 0, 300 * 1000 * 1000 },
	}
};

static const struct ss_variant ss_a83t_variant = {
	.alg_cipher = { SS_ALG_AES, SS_ALG_DES, SS_ALG_3DES,
	},
	.alg_hash = { SS_ALG_MD5, SS_ALG_SHA1, SS_ALG_SHA224, SS_ALG_SHA256,
	},
	.op_mode = { SS_OP_ECB, SS_OP_CBC,
	},
	.ss_clks = {
		{ "bus", 0, 300 * 1000 * 1000 },
		{ "mod", 0, 300 * 1000 * 1000 },
	}
};

/*
 * sun8i_ss_get_engine_number() get the next channel slot
 * This is a simple round-robin way of getting the next channel
 */
int sun8i_ss_get_engine_number(struct sun8i_ss_dev *ss)
{
	return atomic_inc_return(&ss->flow) % MAXFLOW;
}

int sun8i_ss_run_task(struct sun8i_ss_dev *ss, struct sun8i_cipher_req_ctx *rctx,
		      const char *name)
{
	int flow = rctx->flow;
	unsigned int ivlen = rctx->ivlen;
	u32 v = SS_START;
	int i;

#ifdef CONFIG_CRYPTO_DEV_SUN8I_SS_DEBUG
	ss->flows[flow].stat_req++;
#endif

	/* choose between stream0/stream1 */
	if (flow)
		v |= SS_FLOW1;
	else
		v |= SS_FLOW0;

	v |= rctx->op_mode;
	v |= rctx->method;

	if (rctx->op_dir)
		v |= SS_DECRYPTION;

	switch (rctx->keylen) {
	case 128 / 8:
		v |= SS_AES_128BITS << 7;
		break;
	case 192 / 8:
		v |= SS_AES_192BITS << 7;
		break;
	case 256 / 8:
		v |= SS_AES_256BITS << 7;
		break;
	}

	for (i = 0; i < MAX_SG; i++) {
		if (!rctx->t_dst[i].addr)
			break;

		mutex_lock(&ss->mlock);
		writel(rctx->p_key, ss->base + SS_KEY_ADR_REG);

		if (ivlen) {
			if (rctx->op_dir == SS_ENCRYPTION) {
				if (i == 0)
					writel(rctx->p_iv[0], ss->base + SS_IV_ADR_REG);
				else
					writel(rctx->t_dst[i - 1].addr + rctx->t_dst[i - 1].len * 4 - ivlen, ss->base + SS_IV_ADR_REG);
			} else {
				writel(rctx->p_iv[i], ss->base + SS_IV_ADR_REG);
			}
		}

		dev_dbg(ss->dev,
			"Processing SG %d on flow %d %s ctl=%x %d to %d method=%x opmode=%x opdir=%x srclen=%d\n",
			i, flow, name, v,
			rctx->t_src[i].len, rctx->t_dst[i].len,
			rctx->method, rctx->op_mode,
			rctx->op_dir, rctx->t_src[i].len);

		writel(rctx->t_src[i].addr, ss->base + SS_SRC_ADR_REG);
		writel(rctx->t_dst[i].addr, ss->base + SS_DST_ADR_REG);
		writel(rctx->t_src[i].len, ss->base + SS_LEN_ADR_REG);

		reinit_completion(&ss->flows[flow].complete);
		ss->flows[flow].status = 0;
		wmb();

		writel(v, ss->base + SS_CTL_REG);
		mutex_unlock(&ss->mlock);
		wait_for_completion_interruptible_timeout(&ss->flows[flow].complete,
							  msecs_to_jiffies(2000));
		if (ss->flows[flow].status == 0) {
			dev_err(ss->dev, "DMA timeout for %s\n", name);
			return -EFAULT;
		}
	}

	return 0;
}

static irqreturn_t ss_irq_handler(int irq, void *data)
{
	struct sun8i_ss_dev *ss = (struct sun8i_ss_dev *)data;
	int flow = 0;
	u32 p;

	p = readl(ss->base + SS_INT_STA_REG);
	for (flow = 0; flow < MAXFLOW; flow++) {
		if (p & (BIT(flow))) {
			writel(BIT(flow), ss->base + SS_INT_STA_REG);
			ss->flows[flow].status = 1;
			complete(&ss->flows[flow].complete);
		}
	}

	return IRQ_HANDLED;
}

static struct sun8i_ss_alg_template ss_algs[] = {
{
	.type = CRYPTO_ALG_TYPE_SKCIPHER,
	.ss_algo_id = SS_ID_CIPHER_AES,
	.ss_blockmode = SS_ID_OP_CBC,
	.alg.skcipher = {
		.base = {
			.cra_name = "cbc(aes)",
			.cra_driver_name = "cbc-aes-sun8i-ss",
			.cra_priority = 400,
			.cra_blocksize = AES_BLOCK_SIZE,
			.cra_flags = CRYPTO_ALG_TYPE_SKCIPHER |
				CRYPTO_ALG_ASYNC | CRYPTO_ALG_ALLOCATES_MEMORY |
				CRYPTO_ALG_NEED_FALLBACK,
			.cra_ctxsize = sizeof(struct sun8i_cipher_tfm_ctx),
			.cra_module = THIS_MODULE,
			.cra_alignmask = 0xf,
			.cra_init = sun8i_ss_cipher_init,
			.cra_exit = sun8i_ss_cipher_exit,
		},
		.min_keysize	= AES_MIN_KEY_SIZE,
		.max_keysize	= AES_MAX_KEY_SIZE,
		.ivsize		= AES_BLOCK_SIZE,
		.setkey		= sun8i_ss_aes_setkey,
		.encrypt	= sun8i_ss_skencrypt,
		.decrypt	= sun8i_ss_skdecrypt,
	}
},
{
	.type = CRYPTO_ALG_TYPE_SKCIPHER,
	.ss_algo_id = SS_ID_CIPHER_AES,
	.ss_blockmode = SS_ID_OP_ECB,
	.alg.skcipher = {
		.base = {
			.cra_name = "ecb(aes)",
			.cra_driver_name = "ecb-aes-sun8i-ss",
			.cra_priority = 400,
			.cra_blocksize = AES_BLOCK_SIZE,
			.cra_flags = CRYPTO_ALG_TYPE_SKCIPHER |
				CRYPTO_ALG_ASYNC | CRYPTO_ALG_ALLOCATES_MEMORY |
				CRYPTO_ALG_NEED_FALLBACK,
			.cra_ctxsize = sizeof(struct sun8i_cipher_tfm_ctx),
			.cra_module = THIS_MODULE,
			.cra_alignmask = 0xf,
			.cra_init = sun8i_ss_cipher_init,
			.cra_exit = sun8i_ss_cipher_exit,
		},
		.min_keysize	= AES_MIN_KEY_SIZE,
		.max_keysize	= AES_MAX_KEY_SIZE,
		.setkey		= sun8i_ss_aes_setkey,
		.encrypt	= sun8i_ss_skencrypt,
		.decrypt	= sun8i_ss_skdecrypt,
	}
},
{
	.type = CRYPTO_ALG_TYPE_SKCIPHER,
	.ss_algo_id = SS_ID_CIPHER_DES3,
	.ss_blockmode = SS_ID_OP_CBC,
	.alg.skcipher = {
		.base = {
			.cra_name = "cbc(des3_ede)",
			.cra_driver_name = "cbc-des3-sun8i-ss",
			.cra_priority = 400,
			.cra_blocksize = DES3_EDE_BLOCK_SIZE,
			.cra_flags = CRYPTO_ALG_TYPE_SKCIPHER |
				CRYPTO_ALG_ASYNC | CRYPTO_ALG_ALLOCATES_MEMORY |
				CRYPTO_ALG_NEED_FALLBACK,
			.cra_ctxsize = sizeof(struct sun8i_cipher_tfm_ctx),
			.cra_module = THIS_MODULE,
			.cra_alignmask = 0xf,
			.cra_init = sun8i_ss_cipher_init,
			.cra_exit = sun8i_ss_cipher_exit,
		},
		.min_keysize	= DES3_EDE_KEY_SIZE,
		.max_keysize	= DES3_EDE_KEY_SIZE,
		.ivsize		= DES3_EDE_BLOCK_SIZE,
		.setkey		= sun8i_ss_des3_setkey,
		.encrypt	= sun8i_ss_skencrypt,
		.decrypt	= sun8i_ss_skdecrypt,
	}
},
{
	.type = CRYPTO_ALG_TYPE_SKCIPHER,
	.ss_algo_id = SS_ID_CIPHER_DES3,
	.ss_blockmode = SS_ID_OP_ECB,
	.alg.skcipher = {
		.base = {
			.cra_name = "ecb(des3_ede)",
			.cra_driver_name = "ecb-des3-sun8i-ss",
			.cra_priority = 400,
			.cra_blocksize = DES3_EDE_BLOCK_SIZE,
			.cra_flags = CRYPTO_ALG_TYPE_SKCIPHER |
				CRYPTO_ALG_ASYNC | CRYPTO_ALG_ALLOCATES_MEMORY |
				CRYPTO_ALG_NEED_FALLBACK,
			.cra_ctxsize = sizeof(struct sun8i_cipher_tfm_ctx),
			.cra_module = THIS_MODULE,
			.cra_alignmask = 0xf,
			.cra_init = sun8i_ss_cipher_init,
			.cra_exit = sun8i_ss_cipher_exit,
		},
		.min_keysize	= DES3_EDE_KEY_SIZE,
		.max_keysize	= DES3_EDE_KEY_SIZE,
		.setkey		= sun8i_ss_des3_setkey,
		.encrypt	= sun8i_ss_skencrypt,
		.decrypt	= sun8i_ss_skdecrypt,
	}
},
#ifdef CONFIG_CRYPTO_DEV_SUN8I_SS_PRNG
{
	.type = CRYPTO_ALG_TYPE_RNG,
	.alg.rng = {
		.base = {
			.cra_name		= "stdrng",
			.cra_driver_name	= "sun8i-ss-prng",
			.cra_priority		= 300,
			.cra_ctxsize = sizeof(struct sun8i_ss_rng_tfm_ctx),
			.cra_module		= THIS_MODULE,
			.cra_init		= sun8i_ss_prng_init,
			.cra_exit		= sun8i_ss_prng_exit,
		},
		.generate               = sun8i_ss_prng_generate,
		.seed                   = sun8i_ss_prng_seed,
		.seedsize               = PRNG_SEED_SIZE,
	}
},
#endif
#ifdef CONFIG_CRYPTO_DEV_SUN8I_SS_HASH
{	.type = CRYPTO_ALG_TYPE_AHASH,
	.ss_algo_id = SS_ID_HASH_MD5,
	.alg.hash = {
		.init = sun8i_ss_hash_init,
		.update = sun8i_ss_hash_update,
		.final = sun8i_ss_hash_final,
		.finup = sun8i_ss_hash_finup,
		.digest = sun8i_ss_hash_digest,
		.export = sun8i_ss_hash_export,
		.import = sun8i_ss_hash_import,
		.halg = {
			.digestsize = MD5_DIGEST_SIZE,
			.statesize = sizeof(struct md5_state),
			.base = {
				.cra_name = "md5",
				.cra_driver_name = "md5-sun8i-ss",
				.cra_priority = 300,
				.cra_alignmask = 3,
				.cra_flags = CRYPTO_ALG_TYPE_AHASH |
					CRYPTO_ALG_ASYNC |
					CRYPTO_ALG_NEED_FALLBACK,
				.cra_blocksize = MD5_HMAC_BLOCK_SIZE,
				.cra_ctxsize = sizeof(struct sun8i_ss_hash_tfm_ctx),
				.cra_module = THIS_MODULE,
				.cra_init = sun8i_ss_hash_crainit,
				.cra_exit = sun8i_ss_hash_craexit,
			}
		}
	}
},
{	.type = CRYPTO_ALG_TYPE_AHASH,
	.ss_algo_id = SS_ID_HASH_SHA1,
	.alg.hash = {
		.init = sun8i_ss_hash_init,
		.update = sun8i_ss_hash_update,
		.final = sun8i_ss_hash_final,
		.finup = sun8i_ss_hash_finup,
		.digest = sun8i_ss_hash_digest,
		.export = sun8i_ss_hash_export,
		.import = sun8i_ss_hash_import,
		.halg = {
			.digestsize = SHA1_DIGEST_SIZE,
			.statesize = sizeof(struct sha1_state),
			.base = {
				.cra_name = "sha1",
				.cra_driver_name = "sha1-sun8i-ss",
				.cra_priority = 300,
				.cra_alignmask = 3,
				.cra_flags = CRYPTO_ALG_TYPE_AHASH |
					CRYPTO_ALG_ASYNC |
					CRYPTO_ALG_NEED_FALLBACK,
				.cra_blocksize = SHA1_BLOCK_SIZE,
				.cra_ctxsize = sizeof(struct sun8i_ss_hash_tfm_ctx),
				.cra_module = THIS_MODULE,
				.cra_init = sun8i_ss_hash_crainit,
				.cra_exit = sun8i_ss_hash_craexit,
			}
		}
	}
},
{	.type = CRYPTO_ALG_TYPE_AHASH,
	.ss_algo_id = SS_ID_HASH_SHA224,
	.alg.hash = {
		.init = sun8i_ss_hash_init,
		.update = sun8i_ss_hash_update,
		.final = sun8i_ss_hash_final,
		.finup = sun8i_ss_hash_finup,
		.digest = sun8i_ss_hash_digest,
		.export = sun8i_ss_hash_export,
		.import = sun8i_ss_hash_import,
		.halg = {
			.digestsize = SHA224_DIGEST_SIZE,
			.statesize = sizeof(struct sha256_state),
			.base = {
				.cra_name = "sha224",
				.cra_driver_name = "sha224-sun8i-ss",
				.cra_priority = 300,
				.cra_alignmask = 3,
				.cra_flags = CRYPTO_ALG_TYPE_AHASH |
					CRYPTO_ALG_ASYNC |
					CRYPTO_ALG_NEED_FALLBACK,
				.cra_blocksize = SHA224_BLOCK_SIZE,
				.cra_ctxsize = sizeof(struct sun8i_ss_hash_tfm_ctx),
				.cra_module = THIS_MODULE,
				.cra_init = sun8i_ss_hash_crainit,
				.cra_exit = sun8i_ss_hash_craexit,
			}
		}
	}
},
{	.type = CRYPTO_ALG_TYPE_AHASH,
	.ss_algo_id = SS_ID_HASH_SHA256,
	.alg.hash = {
		.init = sun8i_ss_hash_init,
		.update = sun8i_ss_hash_update,
		.final = sun8i_ss_hash_final,
		.finup = sun8i_ss_hash_finup,
		.digest = sun8i_ss_hash_digest,
		.export = sun8i_ss_hash_export,
		.import = sun8i_ss_hash_import,
		.halg = {
			.digestsize = SHA256_DIGEST_SIZE,
			.statesize = sizeof(struct sha256_state),
			.base = {
				.cra_name = "sha256",
				.cra_driver_name = "sha256-sun8i-ss",
				.cra_priority = 300,
				.cra_alignmask = 3,
				.cra_flags = CRYPTO_ALG_TYPE_AHASH |
					CRYPTO_ALG_ASYNC |
					CRYPTO_ALG_NEED_FALLBACK,
				.cra_blocksize = SHA256_BLOCK_SIZE,
				.cra_ctxsize = sizeof(struct sun8i_ss_hash_tfm_ctx),
				.cra_module = THIS_MODULE,
				.cra_init = sun8i_ss_hash_crainit,
				.cra_exit = sun8i_ss_hash_craexit,
			}
		}
	}
},
{	.type = CRYPTO_ALG_TYPE_AHASH,
	.ss_algo_id = SS_ID_HASH_SHA1,
	.alg.hash = {
		.init = sun8i_ss_hash_init,
		.update = sun8i_ss_hash_update,
		.final = sun8i_ss_hash_final,
		.finup = sun8i_ss_hash_finup,
		.digest = sun8i_ss_hash_digest,
		.export = sun8i_ss_hash_export,
		.import = sun8i_ss_hash_import,
		.setkey = sun8i_ss_hmac_setkey,
		.halg = {
			.digestsize = SHA1_DIGEST_SIZE,
			.statesize = sizeof(struct sha1_state),
			.base = {
				.cra_name = "hmac(sha1)",
				.cra_driver_name = "hmac-sha1-sun8i-ss",
				.cra_priority = 300,
				.cra_alignmask = 3,
				.cra_flags = CRYPTO_ALG_TYPE_AHASH |
					CRYPTO_ALG_ASYNC |
					CRYPTO_ALG_NEED_FALLBACK,
				.cra_blocksize = SHA1_BLOCK_SIZE,
				.cra_ctxsize = sizeof(struct sun8i_ss_hash_tfm_ctx),
				.cra_module = THIS_MODULE,
				.cra_init = sun8i_ss_hash_crainit,
				.cra_exit = sun8i_ss_hash_craexit,
			}
		}
	}
},
#endif
};

#ifdef CONFIG_CRYPTO_DEV_SUN8I_SS_DEBUG
static int sun8i_ss_debugfs_show(struct seq_file *seq, void *v)
{
	struct sun8i_ss_dev *ss = seq->private;
	unsigned int i;

	for (i = 0; i < MAXFLOW; i++)
		seq_printf(seq, "Channel %d: nreq %lu\n", i, ss->flows[i].stat_req);

	for (i = 0; i < ARRAY_SIZE(ss_algs); i++) {
		if (!ss_algs[i].ss)
			continue;
		switch (ss_algs[i].type) {
		case CRYPTO_ALG_TYPE_SKCIPHER:
			seq_printf(seq, "%s %s reqs=%lu fallback=%lu\n",
				   ss_algs[i].alg.skcipher.base.cra_driver_name,
				   ss_algs[i].alg.skcipher.base.cra_name,
				   ss_algs[i].stat_req, ss_algs[i].stat_fb);

			seq_printf(seq, "\tLast fallback is: %s\n",
				   ss_algs[i].fbname);
			seq_printf(seq, "\tFallback due to length: %lu\n",
				   ss_algs[i].stat_fb_len);
			seq_printf(seq, "\tFallback due to SG length: %lu\n",
				   ss_algs[i].stat_fb_sglen);
			seq_printf(seq, "\tFallback due to alignment: %lu\n",
				   ss_algs[i].stat_fb_align);
			seq_printf(seq, "\tFallback due to SG numbers: %lu\n",
				   ss_algs[i].stat_fb_sgnum);
			break;
		case CRYPTO_ALG_TYPE_RNG:
			seq_printf(seq, "%s %s reqs=%lu tsize=%lu\n",
				   ss_algs[i].alg.rng.base.cra_driver_name,
				   ss_algs[i].alg.rng.base.cra_name,
				   ss_algs[i].stat_req, ss_algs[i].stat_bytes);
			break;
		case CRYPTO_ALG_TYPE_AHASH:
			seq_printf(seq, "%s %s reqs=%lu fallback=%lu\n",
				   ss_algs[i].alg.hash.halg.base.cra_driver_name,
				   ss_algs[i].alg.hash.halg.base.cra_name,
				   ss_algs[i].stat_req, ss_algs[i].stat_fb);
			seq_printf(seq, "\tLast fallback is: %s\n",
				   ss_algs[i].fbname);
			seq_printf(seq, "\tFallback due to length: %lu\n",
				   ss_algs[i].stat_fb_len);
			seq_printf(seq, "\tFallback due to SG length: %lu\n",
				   ss_algs[i].stat_fb_sglen);
			seq_printf(seq, "\tFallback due to alignment: %lu\n",
				   ss_algs[i].stat_fb_align);
			seq_printf(seq, "\tFallback due to SG numbers: %lu\n",
				   ss_algs[i].stat_fb_sgnum);
			break;
		}
	}
	return 0;
}

DEFINE_SHOW_ATTRIBUTE(sun8i_ss_debugfs);
#endif

static void sun8i_ss_free_flows(struct sun8i_ss_dev *ss, int i)
{
	while (i >= 0) {
		crypto_engine_exit(ss->flows[i].engine);
		i--;
	}
}

/*
 * Allocate the flow list structure
 */
static int allocate_flows(struct sun8i_ss_dev *ss)
{
	int i, j, err;

	ss->flows = devm_kcalloc(ss->dev, MAXFLOW, sizeof(struct sun8i_ss_flow),
				 GFP_KERNEL);
	if (!ss->flows)
		return -ENOMEM;

	for (i = 0; i < MAXFLOW; i++) {
		init_completion(&ss->flows[i].complete);

		ss->flows[i].biv = devm_kmalloc(ss->dev, AES_BLOCK_SIZE,
						GFP_KERNEL | GFP_DMA);
		if (!ss->flows[i].biv) {
			err = -ENOMEM;
			goto error_engine;
		}

		for (j = 0; j < MAX_SG; j++) {
			ss->flows[i].iv[j] = devm_kmalloc(ss->dev, AES_BLOCK_SIZE,
							  GFP_KERNEL | GFP_DMA);
			if (!ss->flows[i].iv[j]) {
				err = -ENOMEM;
				goto error_engine;
			}
		}

		/* the padding could be up to two block. */
<<<<<<< HEAD
		ss->flows[i].pad = devm_kmalloc(ss->dev, SHA256_BLOCK_SIZE * 2,
=======
		ss->flows[i].pad = devm_kmalloc(ss->dev, MAX_PAD_SIZE,
>>>>>>> bf44eed7
						GFP_KERNEL | GFP_DMA);
		if (!ss->flows[i].pad) {
			err = -ENOMEM;
			goto error_engine;
		}
		ss->flows[i].result = devm_kmalloc(ss->dev, SHA256_DIGEST_SIZE,
						   GFP_KERNEL | GFP_DMA);
		if (!ss->flows[i].result) {
			err = -ENOMEM;
			goto error_engine;
		}

		ss->flows[i].engine = crypto_engine_alloc_init(ss->dev, true);
		if (!ss->flows[i].engine) {
			dev_err(ss->dev, "Cannot allocate engine\n");
			i--;
			err = -ENOMEM;
			goto error_engine;
		}
		err = crypto_engine_start(ss->flows[i].engine);
		if (err) {
			dev_err(ss->dev, "Cannot start engine\n");
			goto error_engine;
		}
	}
	return 0;
error_engine:
	sun8i_ss_free_flows(ss, i);
	return err;
}

/*
 * Power management strategy: The device is suspended unless a TFM exists for
 * one of the algorithms proposed by this driver.
 */
static int sun8i_ss_pm_suspend(struct device *dev)
{
	struct sun8i_ss_dev *ss = dev_get_drvdata(dev);
	int i;

	reset_control_assert(ss->reset);
	for (i = 0; i < SS_MAX_CLOCKS; i++)
		clk_disable_unprepare(ss->ssclks[i]);
	return 0;
}

static int sun8i_ss_pm_resume(struct device *dev)
{
	struct sun8i_ss_dev *ss = dev_get_drvdata(dev);
	int err, i;

	for (i = 0; i < SS_MAX_CLOCKS; i++) {
		if (!ss->variant->ss_clks[i].name)
			continue;
		err = clk_prepare_enable(ss->ssclks[i]);
		if (err) {
			dev_err(ss->dev, "Cannot prepare_enable %s\n",
				ss->variant->ss_clks[i].name);
			goto error;
		}
	}
	err = reset_control_deassert(ss->reset);
	if (err) {
		dev_err(ss->dev, "Cannot deassert reset control\n");
		goto error;
	}
	/* enable interrupts for all flows */
	writel(BIT(0) | BIT(1), ss->base + SS_INT_CTL_REG);

	return 0;
error:
	sun8i_ss_pm_suspend(dev);
	return err;
}

static const struct dev_pm_ops sun8i_ss_pm_ops = {
	SET_RUNTIME_PM_OPS(sun8i_ss_pm_suspend, sun8i_ss_pm_resume, NULL)
};

static int sun8i_ss_pm_init(struct sun8i_ss_dev *ss)
{
	int err;

	pm_runtime_use_autosuspend(ss->dev);
	pm_runtime_set_autosuspend_delay(ss->dev, 2000);

	err = pm_runtime_set_suspended(ss->dev);
	if (err)
		return err;
	pm_runtime_enable(ss->dev);
	return err;
}

static void sun8i_ss_pm_exit(struct sun8i_ss_dev *ss)
{
	pm_runtime_disable(ss->dev);
}

static int sun8i_ss_register_algs(struct sun8i_ss_dev *ss)
{
	int ss_method, err, id;
	unsigned int i;

	for (i = 0; i < ARRAY_SIZE(ss_algs); i++) {
		ss_algs[i].ss = ss;
		switch (ss_algs[i].type) {
		case CRYPTO_ALG_TYPE_SKCIPHER:
			id = ss_algs[i].ss_algo_id;
			ss_method = ss->variant->alg_cipher[id];
			if (ss_method == SS_ID_NOTSUPP) {
				dev_info(ss->dev,
					 "DEBUG: Algo of %s not supported\n",
					 ss_algs[i].alg.skcipher.base.cra_name);
				ss_algs[i].ss = NULL;
				break;
			}
			id = ss_algs[i].ss_blockmode;
			ss_method = ss->variant->op_mode[id];
			if (ss_method == SS_ID_NOTSUPP) {
				dev_info(ss->dev, "DEBUG: Blockmode of %s not supported\n",
					 ss_algs[i].alg.skcipher.base.cra_name);
				ss_algs[i].ss = NULL;
				break;
			}
			dev_info(ss->dev, "DEBUG: Register %s\n",
				 ss_algs[i].alg.skcipher.base.cra_name);
			err = crypto_register_skcipher(&ss_algs[i].alg.skcipher);
			if (err) {
				dev_err(ss->dev, "Fail to register %s\n",
					ss_algs[i].alg.skcipher.base.cra_name);
				ss_algs[i].ss = NULL;
				return err;
			}
			break;
		case CRYPTO_ALG_TYPE_RNG:
			err = crypto_register_rng(&ss_algs[i].alg.rng);
			if (err) {
				dev_err(ss->dev, "Fail to register %s\n",
					ss_algs[i].alg.rng.base.cra_name);
				ss_algs[i].ss = NULL;
			}
			break;
		case CRYPTO_ALG_TYPE_AHASH:
			id = ss_algs[i].ss_algo_id;
			ss_method = ss->variant->alg_hash[id];
			if (ss_method == SS_ID_NOTSUPP) {
				dev_info(ss->dev,
					"DEBUG: Algo of %s not supported\n",
					ss_algs[i].alg.hash.halg.base.cra_name);
				ss_algs[i].ss = NULL;
				break;
			}
			dev_info(ss->dev, "Register %s\n",
				 ss_algs[i].alg.hash.halg.base.cra_name);
			err = crypto_register_ahash(&ss_algs[i].alg.hash);
			if (err) {
				dev_err(ss->dev, "ERROR: Fail to register %s\n",
					ss_algs[i].alg.hash.halg.base.cra_name);
				ss_algs[i].ss = NULL;
				return err;
			}
			break;
		default:
			ss_algs[i].ss = NULL;
			dev_err(ss->dev, "ERROR: tried to register an unknown algo\n");
		}
	}
	return 0;
}

static void sun8i_ss_unregister_algs(struct sun8i_ss_dev *ss)
{
	unsigned int i;

	for (i = 0; i < ARRAY_SIZE(ss_algs); i++) {
		if (!ss_algs[i].ss)
			continue;
		switch (ss_algs[i].type) {
		case CRYPTO_ALG_TYPE_SKCIPHER:
			dev_info(ss->dev, "Unregister %d %s\n", i,
				 ss_algs[i].alg.skcipher.base.cra_name);
			crypto_unregister_skcipher(&ss_algs[i].alg.skcipher);
			break;
		case CRYPTO_ALG_TYPE_RNG:
			dev_info(ss->dev, "Unregister %d %s\n", i,
				 ss_algs[i].alg.rng.base.cra_name);
			crypto_unregister_rng(&ss_algs[i].alg.rng);
			break;
		case CRYPTO_ALG_TYPE_AHASH:
			dev_info(ss->dev, "Unregister %d %s\n", i,
				 ss_algs[i].alg.hash.halg.base.cra_name);
			crypto_unregister_ahash(&ss_algs[i].alg.hash);
			break;
		}
	}
}

static int sun8i_ss_get_clks(struct sun8i_ss_dev *ss)
{
	unsigned long cr;
	int err, i;

	for (i = 0; i < SS_MAX_CLOCKS; i++) {
		if (!ss->variant->ss_clks[i].name)
			continue;
		ss->ssclks[i] = devm_clk_get(ss->dev, ss->variant->ss_clks[i].name);
		if (IS_ERR(ss->ssclks[i])) {
			err = PTR_ERR(ss->ssclks[i]);
			dev_err(ss->dev, "Cannot get %s SS clock err=%d\n",
				ss->variant->ss_clks[i].name, err);
			return err;
		}
		cr = clk_get_rate(ss->ssclks[i]);
		if (!cr)
			return -EINVAL;
		if (ss->variant->ss_clks[i].freq > 0 &&
		    cr != ss->variant->ss_clks[i].freq) {
			dev_info(ss->dev, "Set %s clock to %lu (%lu Mhz) from %lu (%lu Mhz)\n",
				 ss->variant->ss_clks[i].name,
				 ss->variant->ss_clks[i].freq,
				 ss->variant->ss_clks[i].freq / 1000000,
				 cr, cr / 1000000);
			err = clk_set_rate(ss->ssclks[i], ss->variant->ss_clks[i].freq);
			if (err)
				dev_err(ss->dev, "Fail to set %s clk speed to %lu hz\n",
					ss->variant->ss_clks[i].name,
					ss->variant->ss_clks[i].freq);
		}
		if (ss->variant->ss_clks[i].max_freq > 0 &&
		    cr > ss->variant->ss_clks[i].max_freq)
			dev_warn(ss->dev, "Frequency for %s (%lu hz) is higher than datasheet's recommendation (%lu hz)",
				 ss->variant->ss_clks[i].name, cr,
				 ss->variant->ss_clks[i].max_freq);
	}
	return 0;
}

static int sun8i_ss_probe(struct platform_device *pdev)
{
	struct sun8i_ss_dev *ss;
	int err, irq;
	u32 v;

	ss = devm_kzalloc(&pdev->dev, sizeof(*ss), GFP_KERNEL);
	if (!ss)
		return -ENOMEM;

	ss->dev = &pdev->dev;
	platform_set_drvdata(pdev, ss);

	ss->variant = of_device_get_match_data(&pdev->dev);
	if (!ss->variant) {
		dev_err(&pdev->dev, "Missing Crypto Engine variant\n");
		return -EINVAL;
	}

	ss->base = devm_platform_ioremap_resource(pdev, 0);
	if (IS_ERR(ss->base))
		return PTR_ERR(ss->base);

	err = sun8i_ss_get_clks(ss);
	if (err)
		return err;

	irq = platform_get_irq(pdev, 0);
	if (irq < 0)
		return irq;

	ss->reset = devm_reset_control_get(&pdev->dev, NULL);
	if (IS_ERR(ss->reset))
		return dev_err_probe(&pdev->dev, PTR_ERR(ss->reset),
				     "No reset control found\n");

	mutex_init(&ss->mlock);

	err = allocate_flows(ss);
	if (err)
		return err;

	err = sun8i_ss_pm_init(ss);
	if (err)
		goto error_pm;

	err = devm_request_irq(&pdev->dev, irq, ss_irq_handler, 0, "sun8i-ss", ss);
	if (err) {
		dev_err(ss->dev, "Cannot request SecuritySystem IRQ (err=%d)\n", err);
		goto error_irq;
	}

	err = sun8i_ss_register_algs(ss);
	if (err)
		goto error_alg;

	err = pm_runtime_resume_and_get(ss->dev);
	if (err < 0)
		goto error_alg;

	v = readl(ss->base + SS_CTL_REG);
	v >>= SS_DIE_ID_SHIFT;
	v &= SS_DIE_ID_MASK;
	dev_info(&pdev->dev, "Security System Die ID %x\n", v);

	pm_runtime_put_sync(ss->dev);

#ifdef CONFIG_CRYPTO_DEV_SUN8I_SS_DEBUG
	/* Ignore error of debugfs */
	ss->dbgfs_dir = debugfs_create_dir("sun8i-ss", NULL);
	ss->dbgfs_stats = debugfs_create_file("stats", 0444,
					      ss->dbgfs_dir, ss,
					      &sun8i_ss_debugfs_fops);
#endif

	return 0;
error_alg:
	sun8i_ss_unregister_algs(ss);
error_irq:
	sun8i_ss_pm_exit(ss);
error_pm:
	sun8i_ss_free_flows(ss, MAXFLOW - 1);
	return err;
}

static int sun8i_ss_remove(struct platform_device *pdev)
{
	struct sun8i_ss_dev *ss = platform_get_drvdata(pdev);

	sun8i_ss_unregister_algs(ss);

#ifdef CONFIG_CRYPTO_DEV_SUN8I_SS_DEBUG
	debugfs_remove_recursive(ss->dbgfs_dir);
#endif

	sun8i_ss_free_flows(ss, MAXFLOW - 1);

	sun8i_ss_pm_exit(ss);

	return 0;
}

static const struct of_device_id sun8i_ss_crypto_of_match_table[] = {
	{ .compatible = "allwinner,sun8i-a83t-crypto",
	  .data = &ss_a83t_variant },
	{ .compatible = "allwinner,sun9i-a80-crypto",
	  .data = &ss_a80_variant },
	{}
};
MODULE_DEVICE_TABLE(of, sun8i_ss_crypto_of_match_table);

static struct platform_driver sun8i_ss_driver = {
	.probe		 = sun8i_ss_probe,
	.remove		 = sun8i_ss_remove,
	.driver		 = {
		.name		= "sun8i-ss",
		.pm             = &sun8i_ss_pm_ops,
		.of_match_table	= sun8i_ss_crypto_of_match_table,
	},
};

module_platform_driver(sun8i_ss_driver);

MODULE_DESCRIPTION("Allwinner SecuritySystem cryptographic offloader");
MODULE_LICENSE("GPL");
MODULE_AUTHOR("Corentin Labbe <clabbe.montjoie@gmail.com>");<|MERGE_RESOLUTION|>--- conflicted
+++ resolved
@@ -543,11 +543,7 @@
 		}
 
 		/* the padding could be up to two block. */
-<<<<<<< HEAD
-		ss->flows[i].pad = devm_kmalloc(ss->dev, SHA256_BLOCK_SIZE * 2,
-=======
 		ss->flows[i].pad = devm_kmalloc(ss->dev, MAX_PAD_SIZE,
->>>>>>> bf44eed7
 						GFP_KERNEL | GFP_DMA);
 		if (!ss->flows[i].pad) {
 			err = -ENOMEM;
