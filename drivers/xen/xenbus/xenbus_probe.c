/******************************************************************************
 * Talks to Xen Store to figure out what devices we have.
 *
 * Copyright (C) 2005 Rusty Russell, IBM Corporation
 * Copyright (C) 2005 Mike Wray, Hewlett-Packard
 * Copyright (C) 2005, 2006 XenSource Ltd
 *
 * This program is free software; you can redistribute it and/or
 * modify it under the terms of the GNU General Public License version 2
 * as published by the Free Software Foundation; or, when distributed
 * separately from the Linux kernel or incorporated into other
 * software packages, subject to the following license:
 *
 * Permission is hereby granted, free of charge, to any person obtaining a copy
 * of this source file (the "Software"), to deal in the Software without
 * restriction, including without limitation the rights to use, copy, modify,
 * merge, publish, distribute, sublicense, and/or sell copies of the Software,
 * and to permit persons to whom the Software is furnished to do so, subject to
 * the following conditions:
 *
 * The above copyright notice and this permission notice shall be included in
 * all copies or substantial portions of the Software.
 *
 * THE SOFTWARE IS PROVIDED "AS IS", WITHOUT WARRANTY OF ANY KIND, EXPRESS OR
 * IMPLIED, INCLUDING BUT NOT LIMITED TO THE WARRANTIES OF MERCHANTABILITY,
 * FITNESS FOR A PARTICULAR PURPOSE AND NONINFRINGEMENT. IN NO EVENT SHALL THE
 * AUTHORS OR COPYRIGHT HOLDERS BE LIABLE FOR ANY CLAIM, DAMAGES OR OTHER
 * LIABILITY, WHETHER IN AN ACTION OF CONTRACT, TORT OR OTHERWISE, ARISING
 * FROM, OUT OF OR IN CONNECTION WITH THE SOFTWARE OR THE USE OR OTHER DEALINGS
 * IN THE SOFTWARE.
 */

#define pr_fmt(fmt) KBUILD_MODNAME ": " fmt
#define dev_fmt pr_fmt

#define DPRINTK(fmt, args...)				\
	pr_debug("xenbus_probe (%s:%d) " fmt ".\n",	\
		 __func__, __LINE__, ##args)

#include <linux/kernel.h>
#include <linux/err.h>
#include <linux/string.h>
#include <linux/ctype.h>
#include <linux/fcntl.h>
#include <linux/mm.h>
#include <linux/proc_fs.h>
#include <linux/notifier.h>
#include <linux/kthread.h>
#include <linux/mutex.h>
#include <linux/io.h>
#include <linux/slab.h>
#include <linux/module.h>

#include <asm/page.h>
#include <asm/xen/hypervisor.h>

#include <xen/xen.h>
#include <xen/xenbus.h>
#include <xen/events.h>
#include <xen/xen-ops.h>
#include <xen/page.h>

#include <xen/hvm.h>

#include "xenbus.h"


static int xs_init_irq;
int xen_store_evtchn;
EXPORT_SYMBOL_GPL(xen_store_evtchn);

struct xenstore_domain_interface *xen_store_interface;
EXPORT_SYMBOL_GPL(xen_store_interface);

enum xenstore_init xen_store_domain_type;
EXPORT_SYMBOL_GPL(xen_store_domain_type);

static unsigned long xen_store_gfn;

static BLOCKING_NOTIFIER_HEAD(xenstore_chain);

/* If something in array of ids matches this device, return it. */
static const struct xenbus_device_id *
match_device(const struct xenbus_device_id *arr, struct xenbus_device *dev)
{
	for (; *arr->devicetype != '\0'; arr++) {
		if (!strcmp(arr->devicetype, dev->devicetype))
			return arr;
	}
	return NULL;
}

int xenbus_match(struct device *_dev, struct device_driver *_drv)
{
	struct xenbus_driver *drv = to_xenbus_driver(_drv);

	if (!drv->ids)
		return 0;

	return match_device(drv->ids, to_xenbus_device(_dev)) != NULL;
}
EXPORT_SYMBOL_GPL(xenbus_match);


static void free_otherend_details(struct xenbus_device *dev)
{
	kfree(dev->otherend);
	dev->otherend = NULL;
}


static void free_otherend_watch(struct xenbus_device *dev)
{
	if (dev->otherend_watch.node) {
		unregister_xenbus_watch(&dev->otherend_watch);
		kfree(dev->otherend_watch.node);
		dev->otherend_watch.node = NULL;
	}
}


static int talk_to_otherend(struct xenbus_device *dev)
{
	struct xenbus_driver *drv = to_xenbus_driver(dev->dev.driver);

	free_otherend_watch(dev);
	free_otherend_details(dev);

	return drv->read_otherend_details(dev);
}



static int watch_otherend(struct xenbus_device *dev)
{
	struct xen_bus_type *bus =
		container_of(dev->dev.bus, struct xen_bus_type, bus);

	return xenbus_watch_pathfmt(dev, &dev->otherend_watch,
				    bus->otherend_will_handle,
				    bus->otherend_changed,
				    "%s/%s", dev->otherend, "state");
}


int xenbus_read_otherend_details(struct xenbus_device *xendev,
				 char *id_node, char *path_node)
{
	int err = xenbus_gather(XBT_NIL, xendev->nodename,
				id_node, "%i", &xendev->otherend_id,
				path_node, NULL, &xendev->otherend,
				NULL);
	if (err) {
		xenbus_dev_fatal(xendev, err,
				 "reading other end details from %s",
				 xendev->nodename);
		return err;
	}
	if (strlen(xendev->otherend) == 0 ||
	    !xenbus_exists(XBT_NIL, xendev->otherend, "")) {
		xenbus_dev_fatal(xendev, -ENOENT,
				 "unable to read other end from %s.  "
				 "missing or inaccessible.",
				 xendev->nodename);
		free_otherend_details(xendev);
		return -ENOENT;
	}

	return 0;
}
EXPORT_SYMBOL_GPL(xenbus_read_otherend_details);

void xenbus_otherend_changed(struct xenbus_watch *watch,
			     const char *path, const char *token,
			     int ignore_on_shutdown)
{
	struct xenbus_device *dev =
		container_of(watch, struct xenbus_device, otherend_watch);
	struct xenbus_driver *drv = to_xenbus_driver(dev->dev.driver);
	enum xenbus_state state;

	/* Protect us against watches firing on old details when the otherend
	   details change, say immediately after a resume. */
	if (!dev->otherend ||
	    strncmp(dev->otherend, path, strlen(dev->otherend))) {
		dev_dbg(&dev->dev, "Ignoring watch at %s\n", path);
		return;
	}

	state = xenbus_read_driver_state(dev->otherend);

	dev_dbg(&dev->dev, "state is %d, (%s), %s, %s\n",
		state, xenbus_strstate(state), dev->otherend_watch.node, path);

	/*
	 * Ignore xenbus transitions during shutdown. This prevents us doing
	 * work that can fail e.g., when the rootfs is gone.
	 */
	if (system_state > SYSTEM_RUNNING) {
		if (ignore_on_shutdown && (state == XenbusStateClosing))
			xenbus_frontend_closed(dev);
		return;
	}

	if (drv->otherend_changed)
		drv->otherend_changed(dev, state);
}
EXPORT_SYMBOL_GPL(xenbus_otherend_changed);

#define XENBUS_SHOW_STAT(name)						\
static ssize_t name##_show(struct device *_dev,				\
			   struct device_attribute *attr,		\
			   char *buf)					\
{									\
	struct xenbus_device *dev = to_xenbus_device(_dev);		\
									\
	return sprintf(buf, "%d\n", atomic_read(&dev->name));		\
}									\
static DEVICE_ATTR_RO(name)

XENBUS_SHOW_STAT(event_channels);
XENBUS_SHOW_STAT(events);
XENBUS_SHOW_STAT(spurious_events);
XENBUS_SHOW_STAT(jiffies_eoi_delayed);

static ssize_t spurious_threshold_show(struct device *_dev,
				       struct device_attribute *attr,
				       char *buf)
{
	struct xenbus_device *dev = to_xenbus_device(_dev);

	return sprintf(buf, "%d\n", dev->spurious_threshold);
}

static ssize_t spurious_threshold_store(struct device *_dev,
					struct device_attribute *attr,
					const char *buf, size_t count)
{
	struct xenbus_device *dev = to_xenbus_device(_dev);
	unsigned int val;
	ssize_t ret;

	ret = kstrtouint(buf, 0, &val);
	if (ret)
		return ret;

	dev->spurious_threshold = val;

	return count;
}

static DEVICE_ATTR_RW(spurious_threshold);

static struct attribute *xenbus_attrs[] = {
	&dev_attr_event_channels.attr,
	&dev_attr_events.attr,
	&dev_attr_spurious_events.attr,
	&dev_attr_jiffies_eoi_delayed.attr,
	&dev_attr_spurious_threshold.attr,
	NULL
};

static const struct attribute_group xenbus_group = {
	.name = "xenbus",
	.attrs = xenbus_attrs,
};

int xenbus_dev_probe(struct device *_dev)
{
	struct xenbus_device *dev = to_xenbus_device(_dev);
	struct xenbus_driver *drv = to_xenbus_driver(_dev->driver);
	const struct xenbus_device_id *id;
	int err;

	DPRINTK("%s", dev->nodename);

	if (!drv->probe) {
		err = -ENODEV;
		goto fail;
	}

	id = match_device(drv->ids, dev);
	if (!id) {
		err = -ENODEV;
		goto fail;
	}

	err = talk_to_otherend(dev);
	if (err) {
		dev_warn(&dev->dev, "talk_to_otherend on %s failed.\n",
			 dev->nodename);
		return err;
	}

	if (!try_module_get(drv->driver.owner)) {
		dev_warn(&dev->dev, "failed to acquire module reference on '%s'\n",
			 drv->driver.name);
		err = -ESRCH;
		goto fail;
	}

	down(&dev->reclaim_sem);
	err = drv->probe(dev, id);
	up(&dev->reclaim_sem);
	if (err)
		goto fail_put;

	err = watch_otherend(dev);
	if (err) {
		dev_warn(&dev->dev, "watch_otherend on %s failed.\n",
		       dev->nodename);
		return err;
	}

	dev->spurious_threshold = 1;
	if (sysfs_create_group(&dev->dev.kobj, &xenbus_group))
		dev_warn(&dev->dev, "sysfs_create_group on %s failed.\n",
			 dev->nodename);

	return 0;
fail_put:
	module_put(drv->driver.owner);
fail:
	xenbus_dev_error(dev, err, "xenbus_dev_probe on %s", dev->nodename);
	return err;
}
EXPORT_SYMBOL_GPL(xenbus_dev_probe);

void xenbus_dev_remove(struct device *_dev)
{
	struct xenbus_device *dev = to_xenbus_device(_dev);
	struct xenbus_driver *drv = to_xenbus_driver(_dev->driver);

	DPRINTK("%s", dev->nodename);

	sysfs_remove_group(&dev->dev.kobj, &xenbus_group);

	free_otherend_watch(dev);

	if (drv->remove) {
		down(&dev->reclaim_sem);
		drv->remove(dev);
		up(&dev->reclaim_sem);
	}

	module_put(drv->driver.owner);

	free_otherend_details(dev);

	/*
	 * If the toolstack has forced the device state to closing then set
	 * the state to closed now to allow it to be cleaned up.
	 * Similarly, if the driver does not support re-bind, set the
	 * closed.
	 */
	if (!drv->allow_rebind ||
	    xenbus_read_driver_state(dev->nodename) == XenbusStateClosing)
		xenbus_switch_state(dev, XenbusStateClosed);
}
EXPORT_SYMBOL_GPL(xenbus_dev_remove);

int xenbus_register_driver_common(struct xenbus_driver *drv,
				  struct xen_bus_type *bus,
				  struct module *owner, const char *mod_name)
{
	drv->driver.name = drv->name ? drv->name : drv->ids[0].devicetype;
	drv->driver.bus = &bus->bus;
	drv->driver.owner = owner;
	drv->driver.mod_name = mod_name;

	return driver_register(&drv->driver);
}
EXPORT_SYMBOL_GPL(xenbus_register_driver_common);

void xenbus_unregister_driver(struct xenbus_driver *drv)
{
	driver_unregister(&drv->driver);
}
EXPORT_SYMBOL_GPL(xenbus_unregister_driver);

struct xb_find_info {
	struct xenbus_device *dev;
	const char *nodename;
};

static int cmp_dev(struct device *dev, void *data)
{
	struct xenbus_device *xendev = to_xenbus_device(dev);
	struct xb_find_info *info = data;

	if (!strcmp(xendev->nodename, info->nodename)) {
		info->dev = xendev;
		get_device(dev);
		return 1;
	}
	return 0;
}

static struct xenbus_device *xenbus_device_find(const char *nodename,
						struct bus_type *bus)
{
	struct xb_find_info info = { .dev = NULL, .nodename = nodename };

	bus_for_each_dev(bus, NULL, &info, cmp_dev);
	return info.dev;
}

static int cleanup_dev(struct device *dev, void *data)
{
	struct xenbus_device *xendev = to_xenbus_device(dev);
	struct xb_find_info *info = data;
	int len = strlen(info->nodename);

	DPRINTK("%s", info->nodename);

	/* Match the info->nodename path, or any subdirectory of that path. */
	if (strncmp(xendev->nodename, info->nodename, len))
		return 0;

	/* If the node name is longer, ensure it really is a subdirectory. */
	if ((strlen(xendev->nodename) > len) && (xendev->nodename[len] != '/'))
		return 0;

	info->dev = xendev;
	get_device(dev);
	return 1;
}

static void xenbus_cleanup_devices(const char *path, struct bus_type *bus)
{
	struct xb_find_info info = { .nodename = path };

	do {
		info.dev = NULL;
		bus_for_each_dev(bus, NULL, &info, cleanup_dev);
		if (info.dev) {
			device_unregister(&info.dev->dev);
			put_device(&info.dev->dev);
		}
	} while (info.dev);
}

static void xenbus_dev_release(struct device *dev)
{
	if (dev)
		kfree(to_xenbus_device(dev));
}

static ssize_t nodename_show(struct device *dev,
			     struct device_attribute *attr, char *buf)
{
	return sprintf(buf, "%s\n", to_xenbus_device(dev)->nodename);
}
static DEVICE_ATTR_RO(nodename);

static ssize_t devtype_show(struct device *dev,
			    struct device_attribute *attr, char *buf)
{
	return sprintf(buf, "%s\n", to_xenbus_device(dev)->devicetype);
}
static DEVICE_ATTR_RO(devtype);

static ssize_t modalias_show(struct device *dev,
			     struct device_attribute *attr, char *buf)
{
	return sprintf(buf, "%s:%s\n", dev->bus->name,
		       to_xenbus_device(dev)->devicetype);
}
static DEVICE_ATTR_RO(modalias);

static ssize_t state_show(struct device *dev,
			    struct device_attribute *attr, char *buf)
{
	return sprintf(buf, "%s\n",
			xenbus_strstate(to_xenbus_device(dev)->state));
}
static DEVICE_ATTR_RO(state);

static struct attribute *xenbus_dev_attrs[] = {
	&dev_attr_nodename.attr,
	&dev_attr_devtype.attr,
	&dev_attr_modalias.attr,
	&dev_attr_state.attr,
	NULL,
};

static const struct attribute_group xenbus_dev_group = {
	.attrs = xenbus_dev_attrs,
};

const struct attribute_group *xenbus_dev_groups[] = {
	&xenbus_dev_group,
	NULL,
};
EXPORT_SYMBOL_GPL(xenbus_dev_groups);

int xenbus_probe_node(struct xen_bus_type *bus,
		      const char *type,
		      const char *nodename)
{
	char devname[XEN_BUS_ID_SIZE];
	int err;
	struct xenbus_device *xendev;
	size_t stringlen;
	char *tmpstring;

	enum xenbus_state state = xenbus_read_driver_state(nodename);

	if (state != XenbusStateInitialising) {
		/* Device is not new, so ignore it.  This can happen if a
		   device is going away after switching to Closed.  */
		return 0;
	}

	stringlen = strlen(nodename) + 1 + strlen(type) + 1;
	xendev = kzalloc(sizeof(*xendev) + stringlen, GFP_KERNEL);
	if (!xendev)
		return -ENOMEM;

	xendev->state = XenbusStateInitialising;

	/* Copy the strings into the extra space. */

	tmpstring = (char *)(xendev + 1);
	strcpy(tmpstring, nodename);
	xendev->nodename = tmpstring;

	tmpstring += strlen(tmpstring) + 1;
	strcpy(tmpstring, type);
	xendev->devicetype = tmpstring;
	init_completion(&xendev->down);

	xendev->dev.bus = &bus->bus;
	xendev->dev.release = xenbus_dev_release;

	err = bus->get_bus_id(devname, xendev->nodename);
	if (err)
		goto fail;

	dev_set_name(&xendev->dev, "%s", devname);
	sema_init(&xendev->reclaim_sem, 1);

	/* Register with generic device framework. */
	err = device_register(&xendev->dev);
	if (err) {
		put_device(&xendev->dev);
		xendev = NULL;
		goto fail;
	}

	return 0;
fail:
	kfree(xendev);
	return err;
}
EXPORT_SYMBOL_GPL(xenbus_probe_node);

static int xenbus_probe_device_type(struct xen_bus_type *bus, const char *type)
{
	int err = 0;
	char **dir;
	unsigned int dir_n = 0;
	int i;

	dir = xenbus_directory(XBT_NIL, bus->root, type, &dir_n);
	if (IS_ERR(dir))
		return PTR_ERR(dir);

	for (i = 0; i < dir_n; i++) {
		err = bus->probe(bus, type, dir[i]);
		if (err)
			break;
	}

	kfree(dir);
	return err;
}

int xenbus_probe_devices(struct xen_bus_type *bus)
{
	int err = 0;
	char **dir;
	unsigned int i, dir_n;

	dir = xenbus_directory(XBT_NIL, bus->root, "", &dir_n);
	if (IS_ERR(dir))
		return PTR_ERR(dir);

	for (i = 0; i < dir_n; i++) {
		err = xenbus_probe_device_type(bus, dir[i]);
		if (err)
			break;
	}

	kfree(dir);
	return err;
}
EXPORT_SYMBOL_GPL(xenbus_probe_devices);

static unsigned int char_count(const char *str, char c)
{
	unsigned int i, ret = 0;

	for (i = 0; str[i]; i++)
		if (str[i] == c)
			ret++;
	return ret;
}

static int strsep_len(const char *str, char c, unsigned int len)
{
	unsigned int i;

	for (i = 0; str[i]; i++)
		if (str[i] == c) {
			if (len == 0)
				return i;
			len--;
		}
	return (len == 0) ? i : -ERANGE;
}

void xenbus_dev_changed(const char *node, struct xen_bus_type *bus)
{
	int exists, rootlen;
	struct xenbus_device *dev;
	char type[XEN_BUS_ID_SIZE];
	const char *p, *root;

	if (char_count(node, '/') < 2)
		return;

	exists = xenbus_exists(XBT_NIL, node, "");
	if (!exists) {
		xenbus_cleanup_devices(node, &bus->bus);
		return;
	}

	/* backend/<type>/... or device/<type>/... */
	p = strchr(node, '/') + 1;
	snprintf(type, XEN_BUS_ID_SIZE, "%.*s", (int)strcspn(p, "/"), p);
	type[XEN_BUS_ID_SIZE-1] = '\0';

	rootlen = strsep_len(node, '/', bus->levels);
	if (rootlen < 0)
		return;
	root = kasprintf(GFP_KERNEL, "%.*s", rootlen, node);
	if (!root)
		return;

	dev = xenbus_device_find(root, &bus->bus);
	if (!dev)
		xenbus_probe_node(bus, type, root);
	else
		put_device(&dev->dev);

	kfree(root);
}
EXPORT_SYMBOL_GPL(xenbus_dev_changed);

int xenbus_dev_suspend(struct device *dev)
{
	int err = 0;
	struct xenbus_driver *drv;
	struct xenbus_device *xdev
		= container_of(dev, struct xenbus_device, dev);

	DPRINTK("%s", xdev->nodename);

	if (dev->driver == NULL)
		return 0;
	drv = to_xenbus_driver(dev->driver);
	if (drv->suspend)
		err = drv->suspend(xdev);
	if (err)
		dev_warn(dev, "suspend failed: %i\n", err);
	return 0;
}
EXPORT_SYMBOL_GPL(xenbus_dev_suspend);

int xenbus_dev_resume(struct device *dev)
{
	int err;
	struct xenbus_driver *drv;
	struct xenbus_device *xdev
		= container_of(dev, struct xenbus_device, dev);

	DPRINTK("%s", xdev->nodename);

	if (dev->driver == NULL)
		return 0;
	drv = to_xenbus_driver(dev->driver);
	err = talk_to_otherend(xdev);
	if (err) {
		dev_warn(dev, "resume (talk_to_otherend) failed: %i\n", err);
		return err;
	}

	xdev->state = XenbusStateInitialising;

	if (drv->resume) {
		err = drv->resume(xdev);
		if (err) {
			dev_warn(dev, "resume failed: %i\n", err);
			return err;
		}
	}

	err = watch_otherend(xdev);
	if (err) {
		dev_warn(dev, "resume (watch_otherend) failed: %d\n", err);
		return err;
	}

	return 0;
}
EXPORT_SYMBOL_GPL(xenbus_dev_resume);

int xenbus_dev_cancel(struct device *dev)
{
	/* Do nothing */
	DPRINTK("cancel");
	return 0;
}
EXPORT_SYMBOL_GPL(xenbus_dev_cancel);

/* A flag to determine if xenstored is 'ready' (i.e. has started) */
int xenstored_ready;


int register_xenstore_notifier(struct notifier_block *nb)
{
	int ret = 0;

	if (xenstored_ready > 0)
		ret = nb->notifier_call(nb, 0, NULL);
	else
		blocking_notifier_chain_register(&xenstore_chain, nb);

	return ret;
}
EXPORT_SYMBOL_GPL(register_xenstore_notifier);

void unregister_xenstore_notifier(struct notifier_block *nb)
{
	blocking_notifier_chain_unregister(&xenstore_chain, nb);
}
EXPORT_SYMBOL_GPL(unregister_xenstore_notifier);

static void xenbus_probe(void)
{
	xenstored_ready = 1;

	if (!xen_store_interface) {
		xen_store_interface = memremap(xen_store_gfn << XEN_PAGE_SHIFT,
					       XEN_PAGE_SIZE, MEMREMAP_WB);
		/*
		 * Now it is safe to free the IRQ used for xenstore late
		 * initialization. No need to unbind: it is about to be
		 * bound again from xb_init_comms. Note that calling
		 * unbind_from_irqhandler now would result in xen_evtchn_close()
		 * being called and the event channel not being enabled again
		 * afterwards, resulting in missed event notifications.
		 */
		free_irq(xs_init_irq, &xb_waitq);
	}

	/*
	 * In the HVM case, xenbus_init() deferred its call to
	 * xs_init() in case callbacks were not operational yet.
	 * So do it now.
	 */
	if (xen_store_domain_type == XS_HVM)
		xs_init();

	/* Notify others that xenstore is up */
	blocking_notifier_call_chain(&xenstore_chain, 0, NULL);
}

/*
 * Returns true when XenStore init must be deferred in order to
 * allow the PCI platform device to be initialised, before we
 * can actually have event channel interrupts working.
 */
static bool xs_hvm_defer_init_for_callback(void)
{
#ifdef CONFIG_XEN_PVHVM
	return xen_store_domain_type == XS_HVM &&
		!xen_have_vector_callback;
#else
	return false;
#endif
}

static int xenbus_probe_thread(void *unused)
{
	DEFINE_WAIT(w);

	/*
	 * We actually just want to wait for *any* trigger of xb_waitq,
	 * and run xenbus_probe() the moment it occurs.
	 */
	prepare_to_wait(&xb_waitq, &w, TASK_INTERRUPTIBLE);
	schedule();
	finish_wait(&xb_waitq, &w);

	DPRINTK("probing");
	xenbus_probe();
	return 0;
}

static int __init xenbus_probe_initcall(void)
{
	/*
	 * Probe XenBus here in the XS_PV case, and also XS_HVM unless we
	 * need to wait for the platform PCI device to come up or
	 * xen_store_interface is not ready.
	 */
	if (xen_store_domain_type == XS_PV ||
	    (xen_store_domain_type == XS_HVM &&
	     !xs_hvm_defer_init_for_callback() &&
	     xen_store_interface != NULL))
		xenbus_probe();

	/*
	 * For XS_LOCAL or when xen_store_interface is not ready, spawn a
	 * thread which will wait for xenstored or a xenstore-stubdom to be
	 * started, then probe.  It will be triggered when communication
	 * starts happening, by waiting on xb_waitq.
	 */
	if (xen_store_domain_type == XS_LOCAL || xen_store_interface == NULL) {
		struct task_struct *probe_task;

		probe_task = kthread_run(xenbus_probe_thread, NULL,
					 "xenbus_probe");
		if (IS_ERR(probe_task))
			return PTR_ERR(probe_task);
	}
	return 0;
}
device_initcall(xenbus_probe_initcall);

int xen_set_callback_via(uint64_t via)
{
	struct xen_hvm_param a;
	int ret;

	a.domid = DOMID_SELF;
	a.index = HVM_PARAM_CALLBACK_IRQ;
	a.value = via;

	ret = HYPERVISOR_hvm_op(HVMOP_set_param, &a);
	if (ret)
		return ret;

	/*
	 * If xenbus_probe_initcall() deferred the xenbus_probe()
	 * due to the callback not functioning yet, we can do it now.
	 */
	if (!xenstored_ready && xs_hvm_defer_init_for_callback())
		xenbus_probe();

	return ret;
}
EXPORT_SYMBOL_GPL(xen_set_callback_via);

/* Set up event channel for xenstored which is run as a local process
 * (this is normally used only in dom0)
 */
static int __init xenstored_local_init(void)
{
	int err = -ENOMEM;
	unsigned long page = 0;
	struct evtchn_alloc_unbound alloc_unbound;

	/* Allocate Xenstore page */
	page = get_zeroed_page(GFP_KERNEL);
	if (!page)
		goto out_err;

	xen_store_gfn = virt_to_gfn((void *)page);

	/* Next allocate a local port which xenstored can bind to */
	alloc_unbound.dom        = DOMID_SELF;
	alloc_unbound.remote_dom = DOMID_SELF;

	err = HYPERVISOR_event_channel_op(EVTCHNOP_alloc_unbound,
					  &alloc_unbound);
	if (err == -ENOSYS)
		goto out_err;

	BUG_ON(err);
	xen_store_evtchn = alloc_unbound.port;

	return 0;

 out_err:
	if (page != 0)
		free_page(page);
	return err;
}

static int xenbus_resume_cb(struct notifier_block *nb,
			    unsigned long action, void *data)
{
	int err = 0;

	if (xen_hvm_domain()) {
		uint64_t v = 0;

		err = hvm_get_parameter(HVM_PARAM_STORE_EVTCHN, &v);
		if (!err && v)
			xen_store_evtchn = v;
		else
			pr_warn("Cannot update xenstore event channel: %d\n",
				err);
	} else
		xen_store_evtchn = xen_start_info->store_evtchn;

	return err;
}

static struct notifier_block xenbus_resume_nb = {
	.notifier_call = xenbus_resume_cb,
};

static irqreturn_t xenbus_late_init(int irq, void *unused)
{
	int err;
	uint64_t v = 0;

	err = hvm_get_parameter(HVM_PARAM_STORE_PFN, &v);
	if (err || !v || !~v)
		return IRQ_HANDLED;
	xen_store_gfn = (unsigned long)v;

	wake_up(&xb_waitq);
	return IRQ_HANDLED;
}

static int __init xenbus_init(void)
{
	int err;
	uint64_t v = 0;
	bool wait = false;
	xen_store_domain_type = XS_UNKNOWN;

	if (!xen_domain())
		return -ENODEV;

	xenbus_ring_ops_init();

	if (xen_pv_domain())
		xen_store_domain_type = XS_PV;
	if (xen_hvm_domain())
		xen_store_domain_type = XS_HVM;
	if (xen_hvm_domain() && xen_initial_domain())
		xen_store_domain_type = XS_LOCAL;
	if (xen_pv_domain() && !xen_start_info->store_evtchn)
		xen_store_domain_type = XS_LOCAL;
	if (xen_pv_domain() && xen_start_info->store_evtchn)
		xenstored_ready = 1;

	switch (xen_store_domain_type) {
	case XS_LOCAL:
		err = xenstored_local_init();
		if (err)
			goto out_error;
		xen_store_interface = gfn_to_virt(xen_store_gfn);
		break;
	case XS_PV:
		xen_store_evtchn = xen_start_info->store_evtchn;
		xen_store_gfn = xen_start_info->store_mfn;
		xen_store_interface = gfn_to_virt(xen_store_gfn);
		break;
	case XS_HVM:
		err = hvm_get_parameter(HVM_PARAM_STORE_EVTCHN, &v);
		if (err)
			goto out_error;
		xen_store_evtchn = (int)v;
		err = hvm_get_parameter(HVM_PARAM_STORE_PFN, &v);
		if (err)
			goto out_error;
		/*
		 * Uninitialized hvm_params are zero and return no error.
		 * Although it is theoretically possible to have
		 * HVM_PARAM_STORE_PFN set to zero on purpose, in reality it is
		 * not zero when valid. If zero, it means that Xenstore hasn't
		 * been properly initialized. Instead of attempting to map a
		 * wrong guest physical address return error.
		 *
<<<<<<< HEAD
		 * Also recognize all bits set as an invalid value.
		 */
		if (!v || !~v) {
			err = -ENOENT;
			goto out_error;
		}
		/* Avoid truncation on 32-bit. */
#if BITS_PER_LONG == 32
		if (v > ULONG_MAX) {
			pr_err("%s: cannot handle HVM_PARAM_STORE_PFN=%llx > ULONG_MAX\n",
			       __func__, v);
			err = -EINVAL;
			goto out_error;
		}
#endif
		xen_store_gfn = (unsigned long)v;
		xen_store_interface =
			xen_remap(xen_store_gfn << XEN_PAGE_SHIFT,
				  XEN_PAGE_SIZE);
=======
		 * Also recognize all bits set as an invalid/uninitialized value.
		 */
		if (!v) {
			err = -ENOENT;
			goto out_error;
		}
		if (v == ~0ULL) {
			wait = true;
		} else {
			/* Avoid truncation on 32-bit. */
#if BITS_PER_LONG == 32
			if (v > ULONG_MAX) {
				pr_err("%s: cannot handle HVM_PARAM_STORE_PFN=%llx > ULONG_MAX\n",
				       __func__, v);
				err = -EINVAL;
				goto out_error;
			}
#endif
			xen_store_gfn = (unsigned long)v;
			xen_store_interface =
				memremap(xen_store_gfn << XEN_PAGE_SHIFT,
					 XEN_PAGE_SIZE, MEMREMAP_WB);
			if (xen_store_interface->connection != XENSTORE_CONNECTED)
				wait = true;
		}
		if (wait) {
			err = bind_evtchn_to_irqhandler(xen_store_evtchn,
							xenbus_late_init,
							0, "xenstore_late_init",
							&xb_waitq);
			if (err < 0) {
				pr_err("xenstore_late_init couldn't bind irq err=%d\n",
				       err);
				return err;
			}

			xs_init_irq = err;
		}
>>>>>>> d60c95ef
		break;
	default:
		pr_warn("Xenstore state unknown\n");
		break;
	}

	/*
	 * HVM domains may not have a functional callback yet. In that
	 * case let xs_init() be called from xenbus_probe(), which will
	 * get invoked at an appropriate time.
	 */
	if (xen_store_domain_type != XS_HVM) {
		err = xs_init();
		if (err) {
			pr_warn("Error initializing xenstore comms: %i\n", err);
			goto out_error;
		}
	}

	if ((xen_store_domain_type != XS_LOCAL) &&
	    (xen_store_domain_type != XS_UNKNOWN))
		xen_resume_notifier_register(&xenbus_resume_nb);

#ifdef CONFIG_XEN_COMPAT_XENFS
	/*
	 * Create xenfs mountpoint in /proc for compatibility with
	 * utilities that expect to find "xenbus" under "/proc/xen".
	 */
	proc_create_mount_point("xen");
#endif
	return 0;

out_error:
	xen_store_domain_type = XS_UNKNOWN;
	return err;
}

postcore_initcall(xenbus_init);

MODULE_LICENSE("GPL");<|MERGE_RESOLUTION|>--- conflicted
+++ resolved
@@ -989,27 +989,6 @@
 		 * been properly initialized. Instead of attempting to map a
 		 * wrong guest physical address return error.
 		 *
-<<<<<<< HEAD
-		 * Also recognize all bits set as an invalid value.
-		 */
-		if (!v || !~v) {
-			err = -ENOENT;
-			goto out_error;
-		}
-		/* Avoid truncation on 32-bit. */
-#if BITS_PER_LONG == 32
-		if (v > ULONG_MAX) {
-			pr_err("%s: cannot handle HVM_PARAM_STORE_PFN=%llx > ULONG_MAX\n",
-			       __func__, v);
-			err = -EINVAL;
-			goto out_error;
-		}
-#endif
-		xen_store_gfn = (unsigned long)v;
-		xen_store_interface =
-			xen_remap(xen_store_gfn << XEN_PAGE_SHIFT,
-				  XEN_PAGE_SIZE);
-=======
 		 * Also recognize all bits set as an invalid/uninitialized value.
 		 */
 		if (!v) {
@@ -1048,7 +1027,6 @@
 
 			xs_init_irq = err;
 		}
->>>>>>> d60c95ef
 		break;
 	default:
 		pr_warn("Xenstore state unknown\n");
