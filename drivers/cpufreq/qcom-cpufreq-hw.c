--- conflicted
+++ resolved
@@ -27,19 +27,11 @@
 #define LUT_TURBO_IND			1
 
 #define GT_IRQ_STATUS			BIT(2)
-<<<<<<< HEAD
-
-#define HZ_PER_KHZ			1000
-=======
->>>>>>> d60c95ef
 
 struct qcom_cpufreq_soc_data {
 	u32 reg_enable;
 	u32 reg_domain_state;
-<<<<<<< HEAD
-=======
 	u32 reg_dcvs_ctrl;
->>>>>>> d60c95ef
 	u32 reg_freq_lut;
 	u32 reg_volt_lut;
 	u32 reg_intr_clr;
@@ -323,21 +315,6 @@
 	}
 }
 
-<<<<<<< HEAD
-static unsigned long qcom_lmh_get_throttle_freq(struct qcom_cpufreq_data *data)
-{
-	unsigned int lval;
-
-	if (data->soc_data->reg_current_vote)
-		lval = readl_relaxed(data->base + data->soc_data->reg_current_vote) & 0x3ff;
-	else
-		lval = readl_relaxed(data->base + data->soc_data->reg_domain_state) & 0xff;
-
-	return lval * xo_rate;
-}
-
-=======
->>>>>>> d60c95ef
 static void qcom_lmh_dcvs_notify(struct qcom_cpufreq_data *data)
 {
 	struct cpufreq_policy *policy = data->policy;
@@ -366,13 +343,8 @@
 
 	freq_qos_update_request(&data->throttle_freq_req, throttled_freq);
 
-<<<<<<< HEAD
-	arch_set_thermal_pressure(policy->related_cpus,
-				  max_capacity - capacity);
-=======
 	/* Update thermal pressure (the boost frequencies are accepted) */
 	arch_update_thermal_pressure(policy->related_cpus, throttled_freq);
->>>>>>> d60c95ef
 
 	/*
 	 * In the unlikely case policy is unregistered do not enable
@@ -432,10 +404,7 @@
 static const struct qcom_cpufreq_soc_data epss_soc_data = {
 	.reg_enable = 0x0,
 	.reg_domain_state = 0x20,
-<<<<<<< HEAD
-=======
 	.reg_dcvs_ctrl = 0xb0,
->>>>>>> d60c95ef
 	.reg_freq_lut = 0x100,
 	.reg_volt_lut = 0x200,
 	.reg_intr_clr = 0x308,
