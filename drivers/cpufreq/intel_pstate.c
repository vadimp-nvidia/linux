--- conflicted
+++ resolved
@@ -1016,15 +1016,12 @@
 		 */
 		value &= ~GENMASK_ULL(31, 24);
 		value |= HWP_ENERGY_PERF_PREFERENCE(cpu->epp_cached);
-<<<<<<< HEAD
-=======
 		/*
 		 * However, make sure that EPP will be set to "performance" when
 		 * the CPU is brought back online again and the "performance"
 		 * scaling algorithm is still in effect.
 		 */
 		cpu->epp_policy = CPUFREQ_POLICY_UNKNOWN;
->>>>>>> 8590222e
 	}
 
 	/*
