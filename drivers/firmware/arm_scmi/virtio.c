--- conflicted
+++ resolved
@@ -224,8 +224,7 @@
 }
 
 static int scmi_vio_feed_vq_rx(struct scmi_vio_channel *vioch,
-			       struct scmi_vio_msg *msg,
-			       struct device *dev)
+			       struct scmi_vio_msg *msg)
 {
 	struct scatterlist sg_in;
 	int rc;
@@ -238,11 +237,7 @@
 
 	rc = virtqueue_add_inbuf(vioch->vqueue, &sg_in, 1, msg, GFP_ATOMIC);
 	if (rc)
-<<<<<<< HEAD
-		dev_err_once(dev, "failed to add to virtqueue (%d)\n", rc);
-=======
 		dev_err(dev, "failed to add to RX virtqueue (%d)\n", rc);
->>>>>>> d60c95ef
 	else
 		virtqueue_kick(vioch->vqueue);
 
@@ -258,21 +253,10 @@
 static void scmi_finalize_message(struct scmi_vio_channel *vioch,
 				  struct scmi_vio_msg *msg)
 {
-<<<<<<< HEAD
-	if (vioch->is_rx) {
-		scmi_vio_feed_vq_rx(vioch, msg, vioch->cinfo->dev);
-	} else {
-		/* Here IRQs are assumed to be already disabled by the caller */
-		spin_lock(&vioch->lock);
-		list_add(&msg->list, &vioch->free_list);
-		spin_unlock(&vioch->lock);
-	}
-=======
 	if (vioch->is_rx)
 		scmi_vio_feed_vq_rx(vioch, msg);
 	else
 		scmi_vio_msg_release(vioch, msg);
->>>>>>> d60c95ef
 }
 
 static void scmi_vio_complete_cb(struct virtqueue *vqueue)
@@ -484,17 +468,7 @@
 		if (!msg->input)
 			return -ENOMEM;
 
-<<<<<<< HEAD
-		if (tx) {
-			spin_lock_irqsave(&vioch->lock, flags);
-			list_add_tail(&msg->list, &vioch->free_list);
-			spin_unlock_irqrestore(&vioch->lock, flags);
-		} else {
-			scmi_vio_feed_vq_rx(vioch, msg, cinfo->dev);
-		}
-=======
 		scmi_finalize_message(vioch, msg);
->>>>>>> d60c95ef
 	}
 
 	scmi_vio_channel_ready(vioch, cinfo);
