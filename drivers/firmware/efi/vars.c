--- conflicted
+++ resolved
@@ -97,127 +97,6 @@
 		return -EINTR;
 
 	if (!__efivars) {
-<<<<<<< HEAD
-		up(&efivars_lock);
-		return -EINVAL;
-	}
-	ops = __efivars->ops;
-	if (head && efivar_entry_find(name, vendor, head, false)) {
-		up(&efivars_lock);
-		return -EEXIST;
-	}
-
-	status = check_var_size(attributes, size + ucs2_strsize(name, 1024));
-	if (status == EFI_SUCCESS || status == EFI_UNSUPPORTED)
-		status = ops->set_variable(name, &vendor,
-					   attributes, size, data);
-
-	up(&efivars_lock);
-
-	return efi_status_to_err(status);
-
-}
-EXPORT_SYMBOL_GPL(efivar_entry_set);
-
-/*
- * efivar_entry_set_nonblocking - call set_variable_nonblocking()
- *
- * This function is guaranteed to not block and is suitable for calling
- * from crash/panic handlers.
- *
- * Crucially, this function will not block if it cannot acquire
- * efivars_lock. Instead, it returns -EBUSY.
- */
-static int
-efivar_entry_set_nonblocking(efi_char16_t *name, efi_guid_t vendor,
-			     u32 attributes, unsigned long size, void *data)
-{
-	const struct efivar_operations *ops;
-	efi_status_t status;
-
-	if (down_trylock(&efivars_lock))
-		return -EBUSY;
-
-	if (!__efivars) {
-		up(&efivars_lock);
-		return -EINVAL;
-	}
-
-	status = check_var_size_nonblocking(attributes,
-					    size + ucs2_strsize(name, 1024));
-	if (status != EFI_SUCCESS) {
-		up(&efivars_lock);
-		return -ENOSPC;
-	}
-
-	ops = __efivars->ops;
-	status = ops->set_variable_nonblocking(name, &vendor, attributes,
-					       size, data);
-
-	up(&efivars_lock);
-	return efi_status_to_err(status);
-}
-
-/**
- * efivar_entry_set_safe - call set_variable() if enough space in firmware
- * @name: buffer containing the variable name
- * @vendor: variable vendor guid
- * @attributes: variable attributes
- * @block: can we block in this context?
- * @size: size of @data buffer
- * @data: buffer containing variable data
- *
- * Ensures there is enough free storage in the firmware for this variable, and
- * if so, calls set_variable(). If creating a new EFI variable, this function
- * is usually followed by efivar_entry_add().
- *
- * Returns 0 on success, -ENOSPC if the firmware does not have enough
- * space for set_variable() to succeed, or a converted EFI status code
- * if set_variable() fails.
- */
-int efivar_entry_set_safe(efi_char16_t *name, efi_guid_t vendor, u32 attributes,
-			  bool block, unsigned long size, void *data)
-{
-	const struct efivar_operations *ops;
-	efi_status_t status;
-	unsigned long varsize;
-
-	if (!__efivars)
-		return -EINVAL;
-
-	ops = __efivars->ops;
-	if (!ops->query_variable_store)
-		return -ENOSYS;
-
-	/*
-	 * If the EFI variable backend provides a non-blocking
-	 * ->set_variable() operation and we're in a context where we
-	 * cannot block, then we need to use it to avoid live-locks,
-	 * since the implication is that the regular ->set_variable()
-	 * will block.
-	 *
-	 * If no ->set_variable_nonblocking() is provided then
-	 * ->set_variable() is assumed to be non-blocking.
-	 */
-	if (!block && ops->set_variable_nonblocking)
-		return efivar_entry_set_nonblocking(name, vendor, attributes,
-						    size, data);
-
-	varsize = size + ucs2_strsize(name, 1024);
-	if (!block) {
-		if (down_trylock(&efivars_lock))
-			return -EBUSY;
-		status = check_var_size_nonblocking(attributes, varsize);
-	} else {
-		if (down_interruptible(&efivars_lock))
-			return -EINTR;
-		status = check_var_size(attributes, varsize);
-	}
-
-	if (status != EFI_SUCCESS) {
-		up(&efivars_lock);
-		return -ENOSPC;
-=======
 		printk(KERN_ERR "efivars not registered\n");
 		rv = -EINVAL;
 		goto out;
@@ -226,7 +105,6 @@
 	if (__efivars != efivars) {
 		rv = -EINVAL;
 		goto out;
->>>>>>> d60c95ef
 	}
 
 	pr_info("Unregistered efivars operations\n");
