// SPDX-License-Identifier: GPL-2.0-only
#include "amd64_edac.h"
#include <asm/amd_nb.h>

static struct edac_pci_ctl_info *pci_ctl;

static int report_gart_errors;
module_param(report_gart_errors, int, 0644);

/*
 * Set by command line parameter. If BIOS has enabled the ECC, this override is
 * cleared to prevent re-enabling the hardware by this driver.
 */
static int ecc_enable_override;
module_param(ecc_enable_override, int, 0644);

static struct msr __percpu *msrs;

/* Per-node stuff */
static struct ecc_settings **ecc_stngs;

/* Number of Unified Memory Controllers */
static u8 num_umcs;

/*
 * Valid scrub rates for the K8 hardware memory scrubber. We map the scrubbing
 * bandwidth to a valid bit pattern. The 'set' operation finds the 'matching-
 * or higher value'.
 *
 *FIXME: Produce a better mapping/linearisation.
 */
static const struct scrubrate {
       u32 scrubval;           /* bit pattern for scrub rate */
       u32 bandwidth;          /* bandwidth consumed (bytes/sec) */
} scrubrates[] = {
	{ 0x01, 1600000000UL},
	{ 0x02, 800000000UL},
	{ 0x03, 400000000UL},
	{ 0x04, 200000000UL},
	{ 0x05, 100000000UL},
	{ 0x06, 50000000UL},
	{ 0x07, 25000000UL},
	{ 0x08, 12284069UL},
	{ 0x09, 6274509UL},
	{ 0x0A, 3121951UL},
	{ 0x0B, 1560975UL},
	{ 0x0C, 781440UL},
	{ 0x0D, 390720UL},
	{ 0x0E, 195300UL},
	{ 0x0F, 97650UL},
	{ 0x10, 48854UL},
	{ 0x11, 24427UL},
	{ 0x12, 12213UL},
	{ 0x13, 6101UL},
	{ 0x14, 3051UL},
	{ 0x15, 1523UL},
	{ 0x16, 761UL},
	{ 0x00, 0UL},        /* scrubbing off */
};

int __amd64_read_pci_cfg_dword(struct pci_dev *pdev, int offset,
			       u32 *val, const char *func)
{
	int err = 0;

	err = pci_read_config_dword(pdev, offset, val);
	if (err)
		amd64_warn("%s: error reading F%dx%03x.\n",
			   func, PCI_FUNC(pdev->devfn), offset);

	return err;
}

int __amd64_write_pci_cfg_dword(struct pci_dev *pdev, int offset,
				u32 val, const char *func)
{
	int err = 0;

	err = pci_write_config_dword(pdev, offset, val);
	if (err)
		amd64_warn("%s: error writing to F%dx%03x.\n",
			   func, PCI_FUNC(pdev->devfn), offset);

	return err;
}

/*
 * Select DCT to which PCI cfg accesses are routed
 */
static void f15h_select_dct(struct amd64_pvt *pvt, u8 dct)
{
	u32 reg = 0;

	amd64_read_pci_cfg(pvt->F1, DCT_CFG_SEL, &reg);
	reg &= (pvt->model == 0x30) ? ~3 : ~1;
	reg |= dct;
	amd64_write_pci_cfg(pvt->F1, DCT_CFG_SEL, reg);
}

/*
 *
 * Depending on the family, F2 DCT reads need special handling:
 *
 * K8: has a single DCT only and no address offsets >= 0x100
 *
 * F10h: each DCT has its own set of regs
 *	DCT0 -> F2x040..
 *	DCT1 -> F2x140..
 *
 * F16h: has only 1 DCT
 *
 * F15h: we select which DCT we access using F1x10C[DctCfgSel]
 */
static inline int amd64_read_dct_pci_cfg(struct amd64_pvt *pvt, u8 dct,
					 int offset, u32 *val)
{
	switch (pvt->fam) {
	case 0xf:
		if (dct || offset >= 0x100)
			return -EINVAL;
		break;

	case 0x10:
		if (dct) {
			/*
			 * Note: If ganging is enabled, barring the regs
			 * F2x[1,0]98 and F2x[1,0]9C; reads reads to F2x1xx
			 * return 0. (cf. Section 2.8.1 F10h BKDG)
			 */
			if (dct_ganging_enabled(pvt))
				return 0;

			offset += 0x100;
		}
		break;

	case 0x15:
		/*
		 * F15h: F2x1xx addresses do not map explicitly to DCT1.
		 * We should select which DCT we access using F1x10C[DctCfgSel]
		 */
		dct = (dct && pvt->model == 0x30) ? 3 : dct;
		f15h_select_dct(pvt, dct);
		break;

	case 0x16:
		if (dct)
			return -EINVAL;
		break;

	default:
		break;
	}
	return amd64_read_pci_cfg(pvt->F2, offset, val);
}

/*
 * Memory scrubber control interface. For K8, memory scrubbing is handled by
 * hardware and can involve L2 cache, dcache as well as the main memory. With
 * F10, this is extended to L3 cache scrubbing on CPU models sporting that
 * functionality.
 *
 * This causes the "units" for the scrubbing speed to vary from 64 byte blocks
 * (dram) over to cache lines. This is nasty, so we will use bandwidth in
 * bytes/sec for the setting.
 *
 * Currently, we only do dram scrubbing. If the scrubbing is done in software on
 * other archs, we might not have access to the caches directly.
 */

static inline void __f17h_set_scrubval(struct amd64_pvt *pvt, u32 scrubval)
{
	/*
	 * Fam17h supports scrub values between 0x5 and 0x14. Also, the values
	 * are shifted down by 0x5, so scrubval 0x5 is written to the register
	 * as 0x0, scrubval 0x6 as 0x1, etc.
	 */
	if (scrubval >= 0x5 && scrubval <= 0x14) {
		scrubval -= 0x5;
		pci_write_bits32(pvt->F6, F17H_SCR_LIMIT_ADDR, scrubval, 0xF);
		pci_write_bits32(pvt->F6, F17H_SCR_BASE_ADDR, 1, 0x1);
	} else {
		pci_write_bits32(pvt->F6, F17H_SCR_BASE_ADDR, 0, 0x1);
	}
}
/*
 * Scan the scrub rate mapping table for a close or matching bandwidth value to
 * issue. If requested is too big, then use last maximum value found.
 */
static int __set_scrub_rate(struct amd64_pvt *pvt, u32 new_bw, u32 min_rate)
{
	u32 scrubval;
	int i;

	/*
	 * map the configured rate (new_bw) to a value specific to the AMD64
	 * memory controller and apply to register. Search for the first
	 * bandwidth entry that is greater or equal than the setting requested
	 * and program that. If at last entry, turn off DRAM scrubbing.
	 *
	 * If no suitable bandwidth is found, turn off DRAM scrubbing entirely
	 * by falling back to the last element in scrubrates[].
	 */
	for (i = 0; i < ARRAY_SIZE(scrubrates) - 1; i++) {
		/*
		 * skip scrub rates which aren't recommended
		 * (see F10 BKDG, F3x58)
		 */
		if (scrubrates[i].scrubval < min_rate)
			continue;

		if (scrubrates[i].bandwidth <= new_bw)
			break;
	}

	scrubval = scrubrates[i].scrubval;

	if (pvt->fam == 0x17 || pvt->fam == 0x18) {
		__f17h_set_scrubval(pvt, scrubval);
	} else if (pvt->fam == 0x15 && pvt->model == 0x60) {
		f15h_select_dct(pvt, 0);
		pci_write_bits32(pvt->F2, F15H_M60H_SCRCTRL, scrubval, 0x001F);
		f15h_select_dct(pvt, 1);
		pci_write_bits32(pvt->F2, F15H_M60H_SCRCTRL, scrubval, 0x001F);
	} else {
		pci_write_bits32(pvt->F3, SCRCTRL, scrubval, 0x001F);
	}

	if (scrubval)
		return scrubrates[i].bandwidth;

	return 0;
}

static int set_scrub_rate(struct mem_ctl_info *mci, u32 bw)
{
	struct amd64_pvt *pvt = mci->pvt_info;
	u32 min_scrubrate = 0x5;

	if (pvt->fam == 0xf)
		min_scrubrate = 0x0;

	if (pvt->fam == 0x15) {
		/* Erratum #505 */
		if (pvt->model < 0x10)
			f15h_select_dct(pvt, 0);

		if (pvt->model == 0x60)
			min_scrubrate = 0x6;
	}
	return __set_scrub_rate(pvt, bw, min_scrubrate);
}

static int get_scrub_rate(struct mem_ctl_info *mci)
{
	struct amd64_pvt *pvt = mci->pvt_info;
	int i, retval = -EINVAL;
	u32 scrubval = 0;

	switch (pvt->fam) {
	case 0x15:
		/* Erratum #505 */
		if (pvt->model < 0x10)
			f15h_select_dct(pvt, 0);

		if (pvt->model == 0x60)
			amd64_read_pci_cfg(pvt->F2, F15H_M60H_SCRCTRL, &scrubval);
		break;

	case 0x17:
	case 0x18:
		amd64_read_pci_cfg(pvt->F6, F17H_SCR_BASE_ADDR, &scrubval);
		if (scrubval & BIT(0)) {
			amd64_read_pci_cfg(pvt->F6, F17H_SCR_LIMIT_ADDR, &scrubval);
			scrubval &= 0xF;
			scrubval += 0x5;
		} else {
			scrubval = 0;
		}
		break;

	default:
		amd64_read_pci_cfg(pvt->F3, SCRCTRL, &scrubval);
		break;
	}

	scrubval = scrubval & 0x001F;

	for (i = 0; i < ARRAY_SIZE(scrubrates); i++) {
		if (scrubrates[i].scrubval == scrubval) {
			retval = scrubrates[i].bandwidth;
			break;
		}
	}
	return retval;
}

/*
 * returns true if the SysAddr given by sys_addr matches the
 * DRAM base/limit associated with node_id
 */
static bool base_limit_match(struct amd64_pvt *pvt, u64 sys_addr, u8 nid)
{
	u64 addr;

	/* The K8 treats this as a 40-bit value.  However, bits 63-40 will be
	 * all ones if the most significant implemented address bit is 1.
	 * Here we discard bits 63-40.  See section 3.4.2 of AMD publication
	 * 24592: AMD x86-64 Architecture Programmer's Manual Volume 1
	 * Application Programming.
	 */
	addr = sys_addr & 0x000000ffffffffffull;

	return ((addr >= get_dram_base(pvt, nid)) &&
		(addr <= get_dram_limit(pvt, nid)));
}

/*
 * Attempt to map a SysAddr to a node. On success, return a pointer to the
 * mem_ctl_info structure for the node that the SysAddr maps to.
 *
 * On failure, return NULL.
 */
static struct mem_ctl_info *find_mc_by_sys_addr(struct mem_ctl_info *mci,
						u64 sys_addr)
{
	struct amd64_pvt *pvt;
	u8 node_id;
	u32 intlv_en, bits;

	/*
	 * Here we use the DRAM Base (section 3.4.4.1) and DRAM Limit (section
	 * 3.4.4.2) registers to map the SysAddr to a node ID.
	 */
	pvt = mci->pvt_info;

	/*
	 * The value of this field should be the same for all DRAM Base
	 * registers.  Therefore we arbitrarily choose to read it from the
	 * register for node 0.
	 */
	intlv_en = dram_intlv_en(pvt, 0);

	if (intlv_en == 0) {
		for (node_id = 0; node_id < DRAM_RANGES; node_id++) {
			if (base_limit_match(pvt, sys_addr, node_id))
				goto found;
		}
		goto err_no_match;
	}

	if (unlikely((intlv_en != 0x01) &&
		     (intlv_en != 0x03) &&
		     (intlv_en != 0x07))) {
		amd64_warn("DRAM Base[IntlvEn] junk value: 0x%x, BIOS bug?\n", intlv_en);
		return NULL;
	}

	bits = (((u32) sys_addr) >> 12) & intlv_en;

	for (node_id = 0; ; ) {
		if ((dram_intlv_sel(pvt, node_id) & intlv_en) == bits)
			break;	/* intlv_sel field matches */

		if (++node_id >= DRAM_RANGES)
			goto err_no_match;
	}

	/* sanity test for sys_addr */
	if (unlikely(!base_limit_match(pvt, sys_addr, node_id))) {
		amd64_warn("%s: sys_addr 0x%llx falls outside base/limit address"
			   "range for node %d with node interleaving enabled.\n",
			   __func__, sys_addr, node_id);
		return NULL;
	}

found:
	return edac_mc_find((int)node_id);

err_no_match:
	edac_dbg(2, "sys_addr 0x%lx doesn't match any node\n",
		 (unsigned long)sys_addr);

	return NULL;
}

/*
 * compute the CS base address of the @csrow on the DRAM controller @dct.
 * For details see F2x[5C:40] in the processor's BKDG
 */
static void get_cs_base_and_mask(struct amd64_pvt *pvt, int csrow, u8 dct,
				 u64 *base, u64 *mask)
{
	u64 csbase, csmask, base_bits, mask_bits;
	u8 addr_shift;

	if (pvt->fam == 0xf && pvt->ext_model < K8_REV_F) {
		csbase		= pvt->csels[dct].csbases[csrow];
		csmask		= pvt->csels[dct].csmasks[csrow];
		base_bits	= GENMASK_ULL(31, 21) | GENMASK_ULL(15, 9);
		mask_bits	= GENMASK_ULL(29, 21) | GENMASK_ULL(15, 9);
		addr_shift	= 4;

	/*
	 * F16h and F15h, models 30h and later need two addr_shift values:
	 * 8 for high and 6 for low (cf. F16h BKDG).
	 */
	} else if (pvt->fam == 0x16 ||
		  (pvt->fam == 0x15 && pvt->model >= 0x30)) {
		csbase          = pvt->csels[dct].csbases[csrow];
		csmask          = pvt->csels[dct].csmasks[csrow >> 1];

		*base  = (csbase & GENMASK_ULL(15,  5)) << 6;
		*base |= (csbase & GENMASK_ULL(30, 19)) << 8;

		*mask = ~0ULL;
		/* poke holes for the csmask */
		*mask &= ~((GENMASK_ULL(15, 5)  << 6) |
			   (GENMASK_ULL(30, 19) << 8));

		*mask |= (csmask & GENMASK_ULL(15, 5))  << 6;
		*mask |= (csmask & GENMASK_ULL(30, 19)) << 8;

		return;
	} else {
		csbase		= pvt->csels[dct].csbases[csrow];
		csmask		= pvt->csels[dct].csmasks[csrow >> 1];
		addr_shift	= 8;

		if (pvt->fam == 0x15)
			base_bits = mask_bits =
				GENMASK_ULL(30,19) | GENMASK_ULL(13,5);
		else
			base_bits = mask_bits =
				GENMASK_ULL(28,19) | GENMASK_ULL(13,5);
	}

	*base  = (csbase & base_bits) << addr_shift;

	*mask  = ~0ULL;
	/* poke holes for the csmask */
	*mask &= ~(mask_bits << addr_shift);
	/* OR them in */
	*mask |= (csmask & mask_bits) << addr_shift;
}

#define for_each_chip_select(i, dct, pvt) \
	for (i = 0; i < pvt->csels[dct].b_cnt; i++)

#define chip_select_base(i, dct, pvt) \
	pvt->csels[dct].csbases[i]

#define for_each_chip_select_mask(i, dct, pvt) \
	for (i = 0; i < pvt->csels[dct].m_cnt; i++)

#define for_each_umc(i) \
	for (i = 0; i < num_umcs; i++)

/*
 * @input_addr is an InputAddr associated with the node given by mci. Return the
 * csrow that input_addr maps to, or -1 on failure (no csrow claims input_addr).
 */
static int input_addr_to_csrow(struct mem_ctl_info *mci, u64 input_addr)
{
	struct amd64_pvt *pvt;
	int csrow;
	u64 base, mask;

	pvt = mci->pvt_info;

	for_each_chip_select(csrow, 0, pvt) {
		if (!csrow_enabled(csrow, 0, pvt))
			continue;

		get_cs_base_and_mask(pvt, csrow, 0, &base, &mask);

		mask = ~mask;

		if ((input_addr & mask) == (base & mask)) {
			edac_dbg(2, "InputAddr 0x%lx matches csrow %d (node %d)\n",
				 (unsigned long)input_addr, csrow,
				 pvt->mc_node_id);

			return csrow;
		}
	}
	edac_dbg(2, "no matching csrow for InputAddr 0x%lx (MC node %d)\n",
		 (unsigned long)input_addr, pvt->mc_node_id);

	return -1;
}

/*
 * Obtain info from the DRAM Hole Address Register (section 3.4.8, pub #26094)
 * for the node represented by mci. Info is passed back in *hole_base,
 * *hole_offset, and *hole_size.  Function returns 0 if info is valid or 1 if
 * info is invalid. Info may be invalid for either of the following reasons:
 *
 * - The revision of the node is not E or greater.  In this case, the DRAM Hole
 *   Address Register does not exist.
 *
 * - The DramHoleValid bit is cleared in the DRAM Hole Address Register,
 *   indicating that its contents are not valid.
 *
 * The values passed back in *hole_base, *hole_offset, and *hole_size are
 * complete 32-bit values despite the fact that the bitfields in the DHAR
 * only represent bits 31-24 of the base and offset values.
 */
int amd64_get_dram_hole_info(struct mem_ctl_info *mci, u64 *hole_base,
			     u64 *hole_offset, u64 *hole_size)
{
	struct amd64_pvt *pvt = mci->pvt_info;

	/* only revE and later have the DRAM Hole Address Register */
	if (pvt->fam == 0xf && pvt->ext_model < K8_REV_E) {
		edac_dbg(1, "  revision %d for node %d does not support DHAR\n",
			 pvt->ext_model, pvt->mc_node_id);
		return 1;
	}

	/* valid for Fam10h and above */
	if (pvt->fam >= 0x10 && !dhar_mem_hoist_valid(pvt)) {
		edac_dbg(1, "  Dram Memory Hoisting is DISABLED on this system\n");
		return 1;
	}

	if (!dhar_valid(pvt)) {
		edac_dbg(1, "  Dram Memory Hoisting is DISABLED on this node %d\n",
			 pvt->mc_node_id);
		return 1;
	}

	/* This node has Memory Hoisting */

	/* +------------------+--------------------+--------------------+-----
	 * | memory           | DRAM hole          | relocated          |
	 * | [0, (x - 1)]     | [x, 0xffffffff]    | addresses from     |
	 * |                  |                    | DRAM hole          |
	 * |                  |                    | [0x100000000,      |
	 * |                  |                    |  (0x100000000+     |
	 * |                  |                    |   (0xffffffff-x))] |
	 * +------------------+--------------------+--------------------+-----
	 *
	 * Above is a diagram of physical memory showing the DRAM hole and the
	 * relocated addresses from the DRAM hole.  As shown, the DRAM hole
	 * starts at address x (the base address) and extends through address
	 * 0xffffffff.  The DRAM Hole Address Register (DHAR) relocates the
	 * addresses in the hole so that they start at 0x100000000.
	 */

	*hole_base = dhar_base(pvt);
	*hole_size = (1ULL << 32) - *hole_base;

	*hole_offset = (pvt->fam > 0xf) ? f10_dhar_offset(pvt)
					: k8_dhar_offset(pvt);

	edac_dbg(1, "  DHAR info for node %d base 0x%lx offset 0x%lx size 0x%lx\n",
		 pvt->mc_node_id, (unsigned long)*hole_base,
		 (unsigned long)*hole_offset, (unsigned long)*hole_size);

	return 0;
}
EXPORT_SYMBOL_GPL(amd64_get_dram_hole_info);

/*
 * Return the DramAddr that the SysAddr given by @sys_addr maps to.  It is
 * assumed that sys_addr maps to the node given by mci.
 *
 * The first part of section 3.4.4 (p. 70) shows how the DRAM Base (section
 * 3.4.4.1) and DRAM Limit (section 3.4.4.2) registers are used to translate a
 * SysAddr to a DramAddr. If the DRAM Hole Address Register (DHAR) is enabled,
 * then it is also involved in translating a SysAddr to a DramAddr. Sections
 * 3.4.8 and 3.5.8.2 describe the DHAR and how it is used for memory hoisting.
 * These parts of the documentation are unclear. I interpret them as follows:
 *
 * When node n receives a SysAddr, it processes the SysAddr as follows:
 *
 * 1. It extracts the DRAMBase and DRAMLimit values from the DRAM Base and DRAM
 *    Limit registers for node n. If the SysAddr is not within the range
 *    specified by the base and limit values, then node n ignores the Sysaddr
 *    (since it does not map to node n). Otherwise continue to step 2 below.
 *
 * 2. If the DramHoleValid bit of the DHAR for node n is clear, the DHAR is
 *    disabled so skip to step 3 below. Otherwise see if the SysAddr is within
 *    the range of relocated addresses (starting at 0x100000000) from the DRAM
 *    hole. If not, skip to step 3 below. Else get the value of the
 *    DramHoleOffset field from the DHAR. To obtain the DramAddr, subtract the
 *    offset defined by this value from the SysAddr.
 *
 * 3. Obtain the base address for node n from the DRAMBase field of the DRAM
 *    Base register for node n. To obtain the DramAddr, subtract the base
 *    address from the SysAddr, as shown near the start of section 3.4.4 (p.70).
 */
static u64 sys_addr_to_dram_addr(struct mem_ctl_info *mci, u64 sys_addr)
{
	struct amd64_pvt *pvt = mci->pvt_info;
	u64 dram_base, hole_base, hole_offset, hole_size, dram_addr;
	int ret;

	dram_base = get_dram_base(pvt, pvt->mc_node_id);

	ret = amd64_get_dram_hole_info(mci, &hole_base, &hole_offset,
				      &hole_size);
	if (!ret) {
		if ((sys_addr >= (1ULL << 32)) &&
		    (sys_addr < ((1ULL << 32) + hole_size))) {
			/* use DHAR to translate SysAddr to DramAddr */
			dram_addr = sys_addr - hole_offset;

			edac_dbg(2, "using DHAR to translate SysAddr 0x%lx to DramAddr 0x%lx\n",
				 (unsigned long)sys_addr,
				 (unsigned long)dram_addr);

			return dram_addr;
		}
	}

	/*
	 * Translate the SysAddr to a DramAddr as shown near the start of
	 * section 3.4.4 (p. 70).  Although sys_addr is a 64-bit value, the k8
	 * only deals with 40-bit values.  Therefore we discard bits 63-40 of
	 * sys_addr below.  If bit 39 of sys_addr is 1 then the bits we
	 * discard are all 1s.  Otherwise the bits we discard are all 0s.  See
	 * section 3.4.2 of AMD publication 24592: AMD x86-64 Architecture
	 * Programmer's Manual Volume 1 Application Programming.
	 */
	dram_addr = (sys_addr & GENMASK_ULL(39, 0)) - dram_base;

	edac_dbg(2, "using DRAM Base register to translate SysAddr 0x%lx to DramAddr 0x%lx\n",
		 (unsigned long)sys_addr, (unsigned long)dram_addr);
	return dram_addr;
}

/*
 * @intlv_en is the value of the IntlvEn field from a DRAM Base register
 * (section 3.4.4.1).  Return the number of bits from a SysAddr that are used
 * for node interleaving.
 */
static int num_node_interleave_bits(unsigned intlv_en)
{
	static const int intlv_shift_table[] = { 0, 1, 0, 2, 0, 0, 0, 3 };
	int n;

	BUG_ON(intlv_en > 7);
	n = intlv_shift_table[intlv_en];
	return n;
}

/* Translate the DramAddr given by @dram_addr to an InputAddr. */
static u64 dram_addr_to_input_addr(struct mem_ctl_info *mci, u64 dram_addr)
{
	struct amd64_pvt *pvt;
	int intlv_shift;
	u64 input_addr;

	pvt = mci->pvt_info;

	/*
	 * See the start of section 3.4.4 (p. 70, BKDG #26094, K8, revA-E)
	 * concerning translating a DramAddr to an InputAddr.
	 */
	intlv_shift = num_node_interleave_bits(dram_intlv_en(pvt, 0));
	input_addr = ((dram_addr >> intlv_shift) & GENMASK_ULL(35, 12)) +
		      (dram_addr & 0xfff);

	edac_dbg(2, "  Intlv Shift=%d DramAddr=0x%lx maps to InputAddr=0x%lx\n",
		 intlv_shift, (unsigned long)dram_addr,
		 (unsigned long)input_addr);

	return input_addr;
}

/*
 * Translate the SysAddr represented by @sys_addr to an InputAddr.  It is
 * assumed that @sys_addr maps to the node given by mci.
 */
static u64 sys_addr_to_input_addr(struct mem_ctl_info *mci, u64 sys_addr)
{
	u64 input_addr;

	input_addr =
	    dram_addr_to_input_addr(mci, sys_addr_to_dram_addr(mci, sys_addr));

	edac_dbg(2, "SysAddr 0x%lx translates to InputAddr 0x%lx\n",
		 (unsigned long)sys_addr, (unsigned long)input_addr);

	return input_addr;
}

/* Map the Error address to a PAGE and PAGE OFFSET. */
static inline void error_address_to_page_and_offset(u64 error_address,
						    struct err_info *err)
{
	err->page = (u32) (error_address >> PAGE_SHIFT);
	err->offset = ((u32) error_address) & ~PAGE_MASK;
}

/*
 * @sys_addr is an error address (a SysAddr) extracted from the MCA NB Address
 * Low (section 3.6.4.5) and MCA NB Address High (section 3.6.4.6) registers
 * of a node that detected an ECC memory error.  mci represents the node that
 * the error address maps to (possibly different from the node that detected
 * the error).  Return the number of the csrow that sys_addr maps to, or -1 on
 * error.
 */
static int sys_addr_to_csrow(struct mem_ctl_info *mci, u64 sys_addr)
{
	int csrow;

	csrow = input_addr_to_csrow(mci, sys_addr_to_input_addr(mci, sys_addr));

	if (csrow == -1)
		amd64_mc_err(mci, "Failed to translate InputAddr to csrow for "
				  "address 0x%lx\n", (unsigned long)sys_addr);
	return csrow;
}

static int get_channel_from_ecc_syndrome(struct mem_ctl_info *, u16);

/*
 * Determine if the DIMMs have ECC enabled. ECC is enabled ONLY if all the DIMMs
 * are ECC capable.
 */
static unsigned long determine_edac_cap(struct amd64_pvt *pvt)
{
	unsigned long edac_cap = EDAC_FLAG_NONE;
	u8 bit;

	if (pvt->umc) {
		u8 i, umc_en_mask = 0, dimm_ecc_en_mask = 0;

		for_each_umc(i) {
			if (!(pvt->umc[i].sdp_ctrl & UMC_SDP_INIT))
				continue;

			umc_en_mask |= BIT(i);

			/* UMC Configuration bit 12 (DimmEccEn) */
			if (pvt->umc[i].umc_cfg & BIT(12))
				dimm_ecc_en_mask |= BIT(i);
		}

		if (umc_en_mask == dimm_ecc_en_mask)
			edac_cap = EDAC_FLAG_SECDED;
	} else {
		bit = (pvt->fam > 0xf || pvt->ext_model >= K8_REV_F)
			? 19
			: 17;

		if (pvt->dclr0 & BIT(bit))
			edac_cap = EDAC_FLAG_SECDED;
	}

	return edac_cap;
}

static void debug_display_dimm_sizes(struct amd64_pvt *, u8);

static void debug_dump_dramcfg_low(struct amd64_pvt *pvt, u32 dclr, int chan)
{
	edac_dbg(1, "F2x%d90 (DRAM Cfg Low): 0x%08x\n", chan, dclr);

	if (pvt->dram_type == MEM_LRDDR3) {
		u32 dcsm = pvt->csels[chan].csmasks[0];
		/*
		 * It's assumed all LRDIMMs in a DCT are going to be of
		 * same 'type' until proven otherwise. So, use a cs
		 * value of '0' here to get dcsm value.
		 */
		edac_dbg(1, " LRDIMM %dx rank multiply\n", (dcsm & 0x3));
	}

	edac_dbg(1, "All DIMMs support ECC:%s\n",
		    (dclr & BIT(19)) ? "yes" : "no");


	edac_dbg(1, "  PAR/ERR parity: %s\n",
		 (dclr & BIT(8)) ?  "enabled" : "disabled");

	if (pvt->fam == 0x10)
		edac_dbg(1, "  DCT 128bit mode width: %s\n",
			 (dclr & BIT(11)) ?  "128b" : "64b");

	edac_dbg(1, "  x4 logical DIMMs present: L0: %s L1: %s L2: %s L3: %s\n",
		 (dclr & BIT(12)) ?  "yes" : "no",
		 (dclr & BIT(13)) ?  "yes" : "no",
		 (dclr & BIT(14)) ?  "yes" : "no",
		 (dclr & BIT(15)) ?  "yes" : "no");
}

#define CS_EVEN_PRIMARY		BIT(0)
#define CS_ODD_PRIMARY		BIT(1)
#define CS_EVEN_SECONDARY	BIT(2)
#define CS_ODD_SECONDARY	BIT(3)

#define CS_EVEN			(CS_EVEN_PRIMARY | CS_EVEN_SECONDARY)
#define CS_ODD			(CS_ODD_PRIMARY | CS_ODD_SECONDARY)

static int f17_get_cs_mode(int dimm, u8 ctrl, struct amd64_pvt *pvt)
{
	int cs_mode = 0;

	if (csrow_enabled(2 * dimm, ctrl, pvt))
		cs_mode |= CS_EVEN_PRIMARY;

	if (csrow_enabled(2 * dimm + 1, ctrl, pvt))
		cs_mode |= CS_ODD_PRIMARY;

	/* Asymmetric dual-rank DIMM support. */
	if (csrow_sec_enabled(2 * dimm + 1, ctrl, pvt))
		cs_mode |= CS_ODD_SECONDARY;

	return cs_mode;
}

static void debug_display_dimm_sizes_df(struct amd64_pvt *pvt, u8 ctrl)
{
	int dimm, size0, size1, cs0, cs1, cs_mode;

	edac_printk(KERN_DEBUG, EDAC_MC, "UMC%d chip selects:\n", ctrl);

	for (dimm = 0; dimm < 2; dimm++) {
		cs0 = dimm * 2;
		cs1 = dimm * 2 + 1;

		cs_mode = f17_get_cs_mode(dimm, ctrl, pvt);

		size0 = pvt->ops->dbam_to_cs(pvt, ctrl, cs_mode, cs0);
		size1 = pvt->ops->dbam_to_cs(pvt, ctrl, cs_mode, cs1);

		amd64_info(EDAC_MC ": %d: %5dMB %d: %5dMB\n",
				cs0,	size0,
				cs1,	size1);
	}
}

static void __dump_misc_regs_df(struct amd64_pvt *pvt)
{
	struct amd64_umc *umc;
	u32 i, tmp, umc_base;

	for_each_umc(i) {
		umc_base = get_umc_base(i);
		umc = &pvt->umc[i];

		edac_dbg(1, "UMC%d DIMM cfg: 0x%x\n", i, umc->dimm_cfg);
		edac_dbg(1, "UMC%d UMC cfg: 0x%x\n", i, umc->umc_cfg);
		edac_dbg(1, "UMC%d SDP ctrl: 0x%x\n", i, umc->sdp_ctrl);
		edac_dbg(1, "UMC%d ECC ctrl: 0x%x\n", i, umc->ecc_ctrl);

		amd_smn_read(pvt->mc_node_id, umc_base + UMCCH_ECC_BAD_SYMBOL, &tmp);
		edac_dbg(1, "UMC%d ECC bad symbol: 0x%x\n", i, tmp);

		amd_smn_read(pvt->mc_node_id, umc_base + UMCCH_UMC_CAP, &tmp);
		edac_dbg(1, "UMC%d UMC cap: 0x%x\n", i, tmp);
		edac_dbg(1, "UMC%d UMC cap high: 0x%x\n", i, umc->umc_cap_hi);

		edac_dbg(1, "UMC%d ECC capable: %s, ChipKill ECC capable: %s\n",
				i, (umc->umc_cap_hi & BIT(30)) ? "yes" : "no",
				    (umc->umc_cap_hi & BIT(31)) ? "yes" : "no");
		edac_dbg(1, "UMC%d All DIMMs support ECC: %s\n",
				i, (umc->umc_cfg & BIT(12)) ? "yes" : "no");
		edac_dbg(1, "UMC%d x4 DIMMs present: %s\n",
				i, (umc->dimm_cfg & BIT(6)) ? "yes" : "no");
		edac_dbg(1, "UMC%d x16 DIMMs present: %s\n",
				i, (umc->dimm_cfg & BIT(7)) ? "yes" : "no");

		if (pvt->dram_type == MEM_LRDDR4) {
			amd_smn_read(pvt->mc_node_id, umc_base + UMCCH_ADDR_CFG, &tmp);
			edac_dbg(1, "UMC%d LRDIMM %dx rank multiply\n",
					i, 1 << ((tmp >> 4) & 0x3));
		}

		debug_display_dimm_sizes_df(pvt, i);
	}

	edac_dbg(1, "F0x104 (DRAM Hole Address): 0x%08x, base: 0x%08x\n",
		 pvt->dhar, dhar_base(pvt));
}

/* Display and decode various NB registers for debug purposes. */
static void __dump_misc_regs(struct amd64_pvt *pvt)
{
	edac_dbg(1, "F3xE8 (NB Cap): 0x%08x\n", pvt->nbcap);

	edac_dbg(1, "  NB two channel DRAM capable: %s\n",
		 (pvt->nbcap & NBCAP_DCT_DUAL) ? "yes" : "no");

	edac_dbg(1, "  ECC capable: %s, ChipKill ECC capable: %s\n",
		 (pvt->nbcap & NBCAP_SECDED) ? "yes" : "no",
		 (pvt->nbcap & NBCAP_CHIPKILL) ? "yes" : "no");

	debug_dump_dramcfg_low(pvt, pvt->dclr0, 0);

	edac_dbg(1, "F3xB0 (Online Spare): 0x%08x\n", pvt->online_spare);

	edac_dbg(1, "F1xF0 (DRAM Hole Address): 0x%08x, base: 0x%08x, offset: 0x%08x\n",
		 pvt->dhar, dhar_base(pvt),
		 (pvt->fam == 0xf) ? k8_dhar_offset(pvt)
				   : f10_dhar_offset(pvt));

	debug_display_dimm_sizes(pvt, 0);

	/* everything below this point is Fam10h and above */
	if (pvt->fam == 0xf)
		return;

	debug_display_dimm_sizes(pvt, 1);

	/* Only if NOT ganged does dclr1 have valid info */
	if (!dct_ganging_enabled(pvt))
		debug_dump_dramcfg_low(pvt, pvt->dclr1, 1);
}

/* Display and decode various NB registers for debug purposes. */
static void dump_misc_regs(struct amd64_pvt *pvt)
{
	if (pvt->umc)
		__dump_misc_regs_df(pvt);
	else
		__dump_misc_regs(pvt);

	edac_dbg(1, "  DramHoleValid: %s\n", dhar_valid(pvt) ? "yes" : "no");

	amd64_info("using x%u syndromes.\n", pvt->ecc_sym_sz);
}

/*
 * See BKDG, F2x[1,0][5C:40], F2[1,0][6C:60]
 */
static void prep_chip_selects(struct amd64_pvt *pvt)
{
	if (pvt->fam == 0xf && pvt->ext_model < K8_REV_F) {
		pvt->csels[0].b_cnt = pvt->csels[1].b_cnt = 8;
		pvt->csels[0].m_cnt = pvt->csels[1].m_cnt = 8;
	} else if (pvt->fam == 0x15 && pvt->model == 0x30) {
		pvt->csels[0].b_cnt = pvt->csels[1].b_cnt = 4;
		pvt->csels[0].m_cnt = pvt->csels[1].m_cnt = 2;
	} else if (pvt->fam >= 0x17) {
		int umc;

		for_each_umc(umc) {
			pvt->csels[umc].b_cnt = 4;
			pvt->csels[umc].m_cnt = 2;
		}

	} else {
		pvt->csels[0].b_cnt = pvt->csels[1].b_cnt = 8;
		pvt->csels[0].m_cnt = pvt->csels[1].m_cnt = 4;
	}
}

static void read_umc_base_mask(struct amd64_pvt *pvt)
{
	u32 umc_base_reg, umc_base_reg_sec;
	u32 umc_mask_reg, umc_mask_reg_sec;
	u32 base_reg, base_reg_sec;
	u32 mask_reg, mask_reg_sec;
	u32 *base, *base_sec;
	u32 *mask, *mask_sec;
	int cs, umc;

	for_each_umc(umc) {
		umc_base_reg = get_umc_base(umc) + UMCCH_BASE_ADDR;
		umc_base_reg_sec = get_umc_base(umc) + UMCCH_BASE_ADDR_SEC;

		for_each_chip_select(cs, umc, pvt) {
			base = &pvt->csels[umc].csbases[cs];
			base_sec = &pvt->csels[umc].csbases_sec[cs];

			base_reg = umc_base_reg + (cs * 4);
			base_reg_sec = umc_base_reg_sec + (cs * 4);

			if (!amd_smn_read(pvt->mc_node_id, base_reg, base))
				edac_dbg(0, "  DCSB%d[%d]=0x%08x reg: 0x%x\n",
					 umc, cs, *base, base_reg);

			if (!amd_smn_read(pvt->mc_node_id, base_reg_sec, base_sec))
				edac_dbg(0, "    DCSB_SEC%d[%d]=0x%08x reg: 0x%x\n",
					 umc, cs, *base_sec, base_reg_sec);
		}

		umc_mask_reg = get_umc_base(umc) + UMCCH_ADDR_MASK;
		umc_mask_reg_sec = get_umc_base(umc) + UMCCH_ADDR_MASK_SEC;

		for_each_chip_select_mask(cs, umc, pvt) {
			mask = &pvt->csels[umc].csmasks[cs];
			mask_sec = &pvt->csels[umc].csmasks_sec[cs];

			mask_reg = umc_mask_reg + (cs * 4);
			mask_reg_sec = umc_mask_reg_sec + (cs * 4);

			if (!amd_smn_read(pvt->mc_node_id, mask_reg, mask))
				edac_dbg(0, "  DCSM%d[%d]=0x%08x reg: 0x%x\n",
					 umc, cs, *mask, mask_reg);

			if (!amd_smn_read(pvt->mc_node_id, mask_reg_sec, mask_sec))
				edac_dbg(0, "    DCSM_SEC%d[%d]=0x%08x reg: 0x%x\n",
					 umc, cs, *mask_sec, mask_reg_sec);
		}
	}
}

/*
 * Function 2 Offset F10_DCSB0; read in the DCS Base and DCS Mask registers
 */
static void read_dct_base_mask(struct amd64_pvt *pvt)
{
	int cs;

	prep_chip_selects(pvt);

	if (pvt->umc)
		return read_umc_base_mask(pvt);

	for_each_chip_select(cs, 0, pvt) {
		int reg0   = DCSB0 + (cs * 4);
		int reg1   = DCSB1 + (cs * 4);
		u32 *base0 = &pvt->csels[0].csbases[cs];
		u32 *base1 = &pvt->csels[1].csbases[cs];

		if (!amd64_read_dct_pci_cfg(pvt, 0, reg0, base0))
			edac_dbg(0, "  DCSB0[%d]=0x%08x reg: F2x%x\n",
				 cs, *base0, reg0);

		if (pvt->fam == 0xf)
			continue;

		if (!amd64_read_dct_pci_cfg(pvt, 1, reg0, base1))
			edac_dbg(0, "  DCSB1[%d]=0x%08x reg: F2x%x\n",
				 cs, *base1, (pvt->fam == 0x10) ? reg1
							: reg0);
	}

	for_each_chip_select_mask(cs, 0, pvt) {
		int reg0   = DCSM0 + (cs * 4);
		int reg1   = DCSM1 + (cs * 4);
		u32 *mask0 = &pvt->csels[0].csmasks[cs];
		u32 *mask1 = &pvt->csels[1].csmasks[cs];

		if (!amd64_read_dct_pci_cfg(pvt, 0, reg0, mask0))
			edac_dbg(0, "    DCSM0[%d]=0x%08x reg: F2x%x\n",
				 cs, *mask0, reg0);

		if (pvt->fam == 0xf)
			continue;

		if (!amd64_read_dct_pci_cfg(pvt, 1, reg0, mask1))
			edac_dbg(0, "    DCSM1[%d]=0x%08x reg: F2x%x\n",
				 cs, *mask1, (pvt->fam == 0x10) ? reg1
							: reg0);
	}
}

static void determine_memory_type(struct amd64_pvt *pvt)
{
	u32 dram_ctrl, dcsm;

	switch (pvt->fam) {
	case 0xf:
		if (pvt->ext_model >= K8_REV_F)
			goto ddr3;

		pvt->dram_type = (pvt->dclr0 & BIT(18)) ? MEM_DDR : MEM_RDDR;
		return;

	case 0x10:
		if (pvt->dchr0 & DDR3_MODE)
			goto ddr3;

		pvt->dram_type = (pvt->dclr0 & BIT(16)) ? MEM_DDR2 : MEM_RDDR2;
		return;

	case 0x15:
		if (pvt->model < 0x60)
			goto ddr3;

		/*
		 * Model 0x60h needs special handling:
		 *
		 * We use a Chip Select value of '0' to obtain dcsm.
		 * Theoretically, it is possible to populate LRDIMMs of different
		 * 'Rank' value on a DCT. But this is not the common case. So,
		 * it's reasonable to assume all DIMMs are going to be of same
		 * 'type' until proven otherwise.
		 */
		amd64_read_dct_pci_cfg(pvt, 0, DRAM_CONTROL, &dram_ctrl);
		dcsm = pvt->csels[0].csmasks[0];

		if (((dram_ctrl >> 8) & 0x7) == 0x2)
			pvt->dram_type = MEM_DDR4;
		else if (pvt->dclr0 & BIT(16))
			pvt->dram_type = MEM_DDR3;
		else if (dcsm & 0x3)
			pvt->dram_type = MEM_LRDDR3;
		else
			pvt->dram_type = MEM_RDDR3;

		return;

	case 0x16:
		goto ddr3;

	case 0x17:
	case 0x18:
		if ((pvt->umc[0].dimm_cfg | pvt->umc[1].dimm_cfg) & BIT(5))
			pvt->dram_type = MEM_LRDDR4;
		else if ((pvt->umc[0].dimm_cfg | pvt->umc[1].dimm_cfg) & BIT(4))
			pvt->dram_type = MEM_RDDR4;
		else
			pvt->dram_type = MEM_DDR4;
		return;

	default:
		WARN(1, KERN_ERR "%s: Family??? 0x%x\n", __func__, pvt->fam);
		pvt->dram_type = MEM_EMPTY;
	}
	return;

ddr3:
	pvt->dram_type = (pvt->dclr0 & BIT(16)) ? MEM_DDR3 : MEM_RDDR3;
}

/* Get the number of DCT channels the memory controller is using. */
static int k8_early_channel_count(struct amd64_pvt *pvt)
{
	int flag;

	if (pvt->ext_model >= K8_REV_F)
		/* RevF (NPT) and later */
		flag = pvt->dclr0 & WIDTH_128;
	else
		/* RevE and earlier */
		flag = pvt->dclr0 & REVE_WIDTH_128;

	/* not used */
	pvt->dclr1 = 0;

	return (flag) ? 2 : 1;
}

/* On F10h and later ErrAddr is MC4_ADDR[47:1] */
static u64 get_error_address(struct amd64_pvt *pvt, struct mce *m)
{
	u16 mce_nid = amd_get_nb_id(m->extcpu);
	struct mem_ctl_info *mci;
	u8 start_bit = 1;
	u8 end_bit   = 47;
	u64 addr;

	mci = edac_mc_find(mce_nid);
	if (!mci)
		return 0;

	pvt = mci->pvt_info;

	if (pvt->fam == 0xf) {
		start_bit = 3;
		end_bit   = 39;
	}

	addr = m->addr & GENMASK_ULL(end_bit, start_bit);

	/*
	 * Erratum 637 workaround
	 */
	if (pvt->fam == 0x15) {
		u64 cc6_base, tmp_addr;
		u32 tmp;
		u8 intlv_en;

		if ((addr & GENMASK_ULL(47, 24)) >> 24 != 0x00fdf7)
			return addr;


		amd64_read_pci_cfg(pvt->F1, DRAM_LOCAL_NODE_LIM, &tmp);
		intlv_en = tmp >> 21 & 0x7;

		/* add [47:27] + 3 trailing bits */
		cc6_base  = (tmp & GENMASK_ULL(20, 0)) << 3;

		/* reverse and add DramIntlvEn */
		cc6_base |= intlv_en ^ 0x7;

		/* pin at [47:24] */
		cc6_base <<= 24;

		if (!intlv_en)
			return cc6_base | (addr & GENMASK_ULL(23, 0));

		amd64_read_pci_cfg(pvt->F1, DRAM_LOCAL_NODE_BASE, &tmp);

							/* faster log2 */
		tmp_addr  = (addr & GENMASK_ULL(23, 12)) << __fls(intlv_en + 1);

		/* OR DramIntlvSel into bits [14:12] */
		tmp_addr |= (tmp & GENMASK_ULL(23, 21)) >> 9;

		/* add remaining [11:0] bits from original MC4_ADDR */
		tmp_addr |= addr & GENMASK_ULL(11, 0);

		return cc6_base | tmp_addr;
	}

	return addr;
}

static struct pci_dev *pci_get_related_function(unsigned int vendor,
						unsigned int device,
						struct pci_dev *related)
{
	struct pci_dev *dev = NULL;

	while ((dev = pci_get_device(vendor, device, dev))) {
		if (pci_domain_nr(dev->bus) == pci_domain_nr(related->bus) &&
		    (dev->bus->number == related->bus->number) &&
		    (PCI_SLOT(dev->devfn) == PCI_SLOT(related->devfn)))
			break;
	}

	return dev;
}

static void read_dram_base_limit_regs(struct amd64_pvt *pvt, unsigned range)
{
	struct amd_northbridge *nb;
	struct pci_dev *f1 = NULL;
	unsigned int pci_func;
	int off = range << 3;
	u32 llim;

	amd64_read_pci_cfg(pvt->F1, DRAM_BASE_LO + off,  &pvt->ranges[range].base.lo);
	amd64_read_pci_cfg(pvt->F1, DRAM_LIMIT_LO + off, &pvt->ranges[range].lim.lo);

	if (pvt->fam == 0xf)
		return;

	if (!dram_rw(pvt, range))
		return;

	amd64_read_pci_cfg(pvt->F1, DRAM_BASE_HI + off,  &pvt->ranges[range].base.hi);
	amd64_read_pci_cfg(pvt->F1, DRAM_LIMIT_HI + off, &pvt->ranges[range].lim.hi);

	/* F15h: factor in CC6 save area by reading dst node's limit reg */
	if (pvt->fam != 0x15)
		return;

	nb = node_to_amd_nb(dram_dst_node(pvt, range));
	if (WARN_ON(!nb))
		return;

	if (pvt->model == 0x60)
		pci_func = PCI_DEVICE_ID_AMD_15H_M60H_NB_F1;
	else if (pvt->model == 0x30)
		pci_func = PCI_DEVICE_ID_AMD_15H_M30H_NB_F1;
	else
		pci_func = PCI_DEVICE_ID_AMD_15H_NB_F1;

	f1 = pci_get_related_function(nb->misc->vendor, pci_func, nb->misc);
	if (WARN_ON(!f1))
		return;

	amd64_read_pci_cfg(f1, DRAM_LOCAL_NODE_LIM, &llim);

	pvt->ranges[range].lim.lo &= GENMASK_ULL(15, 0);

				    /* {[39:27],111b} */
	pvt->ranges[range].lim.lo |= ((llim & 0x1fff) << 3 | 0x7) << 16;

	pvt->ranges[range].lim.hi &= GENMASK_ULL(7, 0);

				    /* [47:40] */
	pvt->ranges[range].lim.hi |= llim >> 13;

	pci_dev_put(f1);
}

static void k8_map_sysaddr_to_csrow(struct mem_ctl_info *mci, u64 sys_addr,
				    struct err_info *err)
{
	struct amd64_pvt *pvt = mci->pvt_info;

	error_address_to_page_and_offset(sys_addr, err);

	/*
	 * Find out which node the error address belongs to. This may be
	 * different from the node that detected the error.
	 */
	err->src_mci = find_mc_by_sys_addr(mci, sys_addr);
	if (!err->src_mci) {
		amd64_mc_err(mci, "failed to map error addr 0x%lx to a node\n",
			     (unsigned long)sys_addr);
		err->err_code = ERR_NODE;
		return;
	}

	/* Now map the sys_addr to a CSROW */
	err->csrow = sys_addr_to_csrow(err->src_mci, sys_addr);
	if (err->csrow < 0) {
		err->err_code = ERR_CSROW;
		return;
	}

	/* CHIPKILL enabled */
	if (pvt->nbcfg & NBCFG_CHIPKILL) {
		err->channel = get_channel_from_ecc_syndrome(mci, err->syndrome);
		if (err->channel < 0) {
			/*
			 * Syndrome didn't map, so we don't know which of the
			 * 2 DIMMs is in error. So we need to ID 'both' of them
			 * as suspect.
			 */
			amd64_mc_warn(err->src_mci, "unknown syndrome 0x%04x - "
				      "possible error reporting race\n",
				      err->syndrome);
			err->err_code = ERR_CHANNEL;
			return;
		}
	} else {
		/*
		 * non-chipkill ecc mode
		 *
		 * The k8 documentation is unclear about how to determine the
		 * channel number when using non-chipkill memory.  This method
		 * was obtained from email communication with someone at AMD.
		 * (Wish the email was placed in this comment - norsk)
		 */
		err->channel = ((sys_addr & BIT(3)) != 0);
	}
}

static int ddr2_cs_size(unsigned i, bool dct_width)
{
	unsigned shift = 0;

	if (i <= 2)
		shift = i;
	else if (!(i & 0x1))
		shift = i >> 1;
	else
		shift = (i + 1) >> 1;

	return 128 << (shift + !!dct_width);
}

static int k8_dbam_to_chip_select(struct amd64_pvt *pvt, u8 dct,
				  unsigned cs_mode, int cs_mask_nr)
{
	u32 dclr = dct ? pvt->dclr1 : pvt->dclr0;

	if (pvt->ext_model >= K8_REV_F) {
		WARN_ON(cs_mode > 11);
		return ddr2_cs_size(cs_mode, dclr & WIDTH_128);
	}
	else if (pvt->ext_model >= K8_REV_D) {
		unsigned diff;
		WARN_ON(cs_mode > 10);

		/*
		 * the below calculation, besides trying to win an obfuscated C
		 * contest, maps cs_mode values to DIMM chip select sizes. The
		 * mappings are:
		 *
		 * cs_mode	CS size (mb)
		 * =======	============
		 * 0		32
		 * 1		64
		 * 2		128
		 * 3		128
		 * 4		256
		 * 5		512
		 * 6		256
		 * 7		512
		 * 8		1024
		 * 9		1024
		 * 10		2048
		 *
		 * Basically, it calculates a value with which to shift the
		 * smallest CS size of 32MB.
		 *
		 * ddr[23]_cs_size have a similar purpose.
		 */
		diff = cs_mode/3 + (unsigned)(cs_mode > 5);

		return 32 << (cs_mode - diff);
	}
	else {
		WARN_ON(cs_mode > 6);
		return 32 << cs_mode;
	}
}

/*
 * Get the number of DCT channels in use.
 *
 * Return:
 *	number of Memory Channels in operation
 * Pass back:
 *	contents of the DCL0_LOW register
 */
static int f1x_early_channel_count(struct amd64_pvt *pvt)
{
	int i, j, channels = 0;

	/* On F10h, if we are in 128 bit mode, then we are using 2 channels */
	if (pvt->fam == 0x10 && (pvt->dclr0 & WIDTH_128))
		return 2;

	/*
	 * Need to check if in unganged mode: In such, there are 2 channels,
	 * but they are not in 128 bit mode and thus the above 'dclr0' status
	 * bit will be OFF.
	 *
	 * Need to check DCT0[0] and DCT1[0] to see if only one of them has
	 * their CSEnable bit on. If so, then SINGLE DIMM case.
	 */
	edac_dbg(0, "Data width is not 128 bits - need more decoding\n");

	/*
	 * Check DRAM Bank Address Mapping values for each DIMM to see if there
	 * is more than just one DIMM present in unganged mode. Need to check
	 * both controllers since DIMMs can be placed in either one.
	 */
	for (i = 0; i < 2; i++) {
		u32 dbam = (i ? pvt->dbam1 : pvt->dbam0);

		for (j = 0; j < 4; j++) {
			if (DBAM_DIMM(j, dbam) > 0) {
				channels++;
				break;
			}
		}
	}

	if (channels > 2)
		channels = 2;

	amd64_info("MCT channel count: %d\n", channels);

	return channels;
}

static int f17_early_channel_count(struct amd64_pvt *pvt)
{
	int i, channels = 0;

	/* SDP Control bit 31 (SdpInit) is clear for unused UMC channels */
	for_each_umc(i)
		channels += !!(pvt->umc[i].sdp_ctrl & UMC_SDP_INIT);

	amd64_info("MCT channel count: %d\n", channels);

	return channels;
}

static int ddr3_cs_size(unsigned i, bool dct_width)
{
	unsigned shift = 0;
	int cs_size = 0;

	if (i == 0 || i == 3 || i == 4)
		cs_size = -1;
	else if (i <= 2)
		shift = i;
	else if (i == 12)
		shift = 7;
	else if (!(i & 0x1))
		shift = i >> 1;
	else
		shift = (i + 1) >> 1;

	if (cs_size != -1)
		cs_size = (128 * (1 << !!dct_width)) << shift;

	return cs_size;
}

static int ddr3_lrdimm_cs_size(unsigned i, unsigned rank_multiply)
{
	unsigned shift = 0;
	int cs_size = 0;

	if (i < 4 || i == 6)
		cs_size = -1;
	else if (i == 12)
		shift = 7;
	else if (!(i & 0x1))
		shift = i >> 1;
	else
		shift = (i + 1) >> 1;

	if (cs_size != -1)
		cs_size = rank_multiply * (128 << shift);

	return cs_size;
}

static int ddr4_cs_size(unsigned i)
{
	int cs_size = 0;

	if (i == 0)
		cs_size = -1;
	else if (i == 1)
		cs_size = 1024;
	else
		/* Min cs_size = 1G */
		cs_size = 1024 * (1 << (i >> 1));

	return cs_size;
}

static int f10_dbam_to_chip_select(struct amd64_pvt *pvt, u8 dct,
				   unsigned cs_mode, int cs_mask_nr)
{
	u32 dclr = dct ? pvt->dclr1 : pvt->dclr0;

	WARN_ON(cs_mode > 11);

	if (pvt->dchr0 & DDR3_MODE || pvt->dchr1 & DDR3_MODE)
		return ddr3_cs_size(cs_mode, dclr & WIDTH_128);
	else
		return ddr2_cs_size(cs_mode, dclr & WIDTH_128);
}

/*
 * F15h supports only 64bit DCT interfaces
 */
static int f15_dbam_to_chip_select(struct amd64_pvt *pvt, u8 dct,
				   unsigned cs_mode, int cs_mask_nr)
{
	WARN_ON(cs_mode > 12);

	return ddr3_cs_size(cs_mode, false);
}

/* F15h M60h supports DDR4 mapping as well.. */
static int f15_m60h_dbam_to_chip_select(struct amd64_pvt *pvt, u8 dct,
					unsigned cs_mode, int cs_mask_nr)
{
	int cs_size;
	u32 dcsm = pvt->csels[dct].csmasks[cs_mask_nr];

	WARN_ON(cs_mode > 12);

	if (pvt->dram_type == MEM_DDR4) {
		if (cs_mode > 9)
			return -1;

		cs_size = ddr4_cs_size(cs_mode);
	} else if (pvt->dram_type == MEM_LRDDR3) {
		unsigned rank_multiply = dcsm & 0xf;

		if (rank_multiply == 3)
			rank_multiply = 4;
		cs_size = ddr3_lrdimm_cs_size(cs_mode, rank_multiply);
	} else {
		/* Minimum cs size is 512mb for F15hM60h*/
		if (cs_mode == 0x1)
			return -1;

		cs_size = ddr3_cs_size(cs_mode, false);
	}

	return cs_size;
}

/*
 * F16h and F15h model 30h have only limited cs_modes.
 */
static int f16_dbam_to_chip_select(struct amd64_pvt *pvt, u8 dct,
				unsigned cs_mode, int cs_mask_nr)
{
	WARN_ON(cs_mode > 12);

	if (cs_mode == 6 || cs_mode == 8 ||
	    cs_mode == 9 || cs_mode == 12)
		return -1;
	else
		return ddr3_cs_size(cs_mode, false);
}

static int f17_addr_mask_to_cs_size(struct amd64_pvt *pvt, u8 umc,
				    unsigned int cs_mode, int csrow_nr)
{
	u32 addr_mask_orig, addr_mask_deinterleaved;
	u32 msb, weight, num_zero_bits;
	int dimm, size = 0;

	/* No Chip Selects are enabled. */
	if (!cs_mode)
		return size;

	/* Requested size of an even CS but none are enabled. */
	if (!(cs_mode & CS_EVEN) && !(csrow_nr & 1))
		return size;

	/* Requested size of an odd CS but none are enabled. */
	if (!(cs_mode & CS_ODD) && (csrow_nr & 1))
		return size;

	/*
	 * There is one mask per DIMM, and two Chip Selects per DIMM.
	 *	CS0 and CS1 -> DIMM0
	 *	CS2 and CS3 -> DIMM1
	 */
	dimm = csrow_nr >> 1;

	/* Asymmetric dual-rank DIMM support. */
	if ((csrow_nr & 1) && (cs_mode & CS_ODD_SECONDARY))
		addr_mask_orig = pvt->csels[umc].csmasks_sec[dimm];
	else
		addr_mask_orig = pvt->csels[umc].csmasks[dimm];

	/*
	 * The number of zero bits in the mask is equal to the number of bits
	 * in a full mask minus the number of bits in the current mask.
	 *
	 * The MSB is the number of bits in the full mask because BIT[0] is
	 * always 0.
	 */
	msb = fls(addr_mask_orig) - 1;
	weight = hweight_long(addr_mask_orig);
	num_zero_bits = msb - weight;

	/* Take the number of zero bits off from the top of the mask. */
	addr_mask_deinterleaved = GENMASK_ULL(msb - num_zero_bits, 1);

	edac_dbg(1, "CS%d DIMM%d AddrMasks:\n", csrow_nr, dimm);
	edac_dbg(1, "  Original AddrMask: 0x%x\n", addr_mask_orig);
	edac_dbg(1, "  Deinterleaved AddrMask: 0x%x\n", addr_mask_deinterleaved);

	/* Register [31:1] = Address [39:9]. Size is in kBs here. */
	size = (addr_mask_deinterleaved >> 2) + 1;

	/* Return size in MBs. */
	return size >> 10;
}

static void read_dram_ctl_register(struct amd64_pvt *pvt)
{

	if (pvt->fam == 0xf)
		return;

	if (!amd64_read_pci_cfg(pvt->F2, DCT_SEL_LO, &pvt->dct_sel_lo)) {
		edac_dbg(0, "F2x110 (DCTSelLow): 0x%08x, High range addrs at: 0x%x\n",
			 pvt->dct_sel_lo, dct_sel_baseaddr(pvt));

		edac_dbg(0, "  DCTs operate in %s mode\n",
			 (dct_ganging_enabled(pvt) ? "ganged" : "unganged"));

		if (!dct_ganging_enabled(pvt))
			edac_dbg(0, "  Address range split per DCT: %s\n",
				 (dct_high_range_enabled(pvt) ? "yes" : "no"));

		edac_dbg(0, "  data interleave for ECC: %s, DRAM cleared since last warm reset: %s\n",
			 (dct_data_intlv_enabled(pvt) ? "enabled" : "disabled"),
			 (dct_memory_cleared(pvt) ? "yes" : "no"));

		edac_dbg(0, "  channel interleave: %s, "
			 "interleave bits selector: 0x%x\n",
			 (dct_interleave_enabled(pvt) ? "enabled" : "disabled"),
			 dct_sel_interleave_addr(pvt));
	}

	amd64_read_pci_cfg(pvt->F2, DCT_SEL_HI, &pvt->dct_sel_hi);
}

/*
 * Determine channel (DCT) based on the interleaving mode (see F15h M30h BKDG,
 * 2.10.12 Memory Interleaving Modes).
 */
static u8 f15_m30h_determine_channel(struct amd64_pvt *pvt, u64 sys_addr,
				     u8 intlv_en, int num_dcts_intlv,
				     u32 dct_sel)
{
	u8 channel = 0;
	u8 select;

	if (!(intlv_en))
		return (u8)(dct_sel);

	if (num_dcts_intlv == 2) {
		select = (sys_addr >> 8) & 0x3;
		channel = select ? 0x3 : 0;
	} else if (num_dcts_intlv == 4) {
		u8 intlv_addr = dct_sel_interleave_addr(pvt);
		switch (intlv_addr) {
		case 0x4:
			channel = (sys_addr >> 8) & 0x3;
			break;
		case 0x5:
			channel = (sys_addr >> 9) & 0x3;
			break;
		}
	}
	return channel;
}

/*
 * Determine channel (DCT) based on the interleaving mode: F10h BKDG, 2.8.9 Memory
 * Interleaving Modes.
 */
static u8 f1x_determine_channel(struct amd64_pvt *pvt, u64 sys_addr,
				bool hi_range_sel, u8 intlv_en)
{
	u8 dct_sel_high = (pvt->dct_sel_lo >> 1) & 1;

	if (dct_ganging_enabled(pvt))
		return 0;

	if (hi_range_sel)
		return dct_sel_high;

	/*
	 * see F2x110[DctSelIntLvAddr] - channel interleave mode
	 */
	if (dct_interleave_enabled(pvt)) {
		u8 intlv_addr = dct_sel_interleave_addr(pvt);

		/* return DCT select function: 0=DCT0, 1=DCT1 */
		if (!intlv_addr)
			return sys_addr >> 6 & 1;

		if (intlv_addr & 0x2) {
			u8 shift = intlv_addr & 0x1 ? 9 : 6;
			u32 temp = hweight_long((u32) ((sys_addr >> 16) & 0x1F)) & 1;

			return ((sys_addr >> shift) & 1) ^ temp;
		}

		if (intlv_addr & 0x4) {
			u8 shift = intlv_addr & 0x1 ? 9 : 8;

			return (sys_addr >> shift) & 1;
		}

		return (sys_addr >> (12 + hweight8(intlv_en))) & 1;
	}

	if (dct_high_range_enabled(pvt))
		return ~dct_sel_high & 1;

	return 0;
}

/* Convert the sys_addr to the normalized DCT address */
static u64 f1x_get_norm_dct_addr(struct amd64_pvt *pvt, u8 range,
				 u64 sys_addr, bool hi_rng,
				 u32 dct_sel_base_addr)
{
	u64 chan_off;
	u64 dram_base		= get_dram_base(pvt, range);
	u64 hole_off		= f10_dhar_offset(pvt);
	u64 dct_sel_base_off	= (u64)(pvt->dct_sel_hi & 0xFFFFFC00) << 16;

	if (hi_rng) {
		/*
		 * if
		 * base address of high range is below 4Gb
		 * (bits [47:27] at [31:11])
		 * DRAM address space on this DCT is hoisted above 4Gb	&&
		 * sys_addr > 4Gb
		 *
		 *	remove hole offset from sys_addr
		 * else
		 *	remove high range offset from sys_addr
		 */
		if ((!(dct_sel_base_addr >> 16) ||
		     dct_sel_base_addr < dhar_base(pvt)) &&
		    dhar_valid(pvt) &&
		    (sys_addr >= BIT_64(32)))
			chan_off = hole_off;
		else
			chan_off = dct_sel_base_off;
	} else {
		/*
		 * if
		 * we have a valid hole		&&
		 * sys_addr > 4Gb
		 *
		 *	remove hole
		 * else
		 *	remove dram base to normalize to DCT address
		 */
		if (dhar_valid(pvt) && (sys_addr >= BIT_64(32)))
			chan_off = hole_off;
		else
			chan_off = dram_base;
	}

	return (sys_addr & GENMASK_ULL(47,6)) - (chan_off & GENMASK_ULL(47,23));
}

/*
 * checks if the csrow passed in is marked as SPARED, if so returns the new
 * spare row
 */
static int f10_process_possible_spare(struct amd64_pvt *pvt, u8 dct, int csrow)
{
	int tmp_cs;

	if (online_spare_swap_done(pvt, dct) &&
	    csrow == online_spare_bad_dramcs(pvt, dct)) {

		for_each_chip_select(tmp_cs, dct, pvt) {
			if (chip_select_base(tmp_cs, dct, pvt) & 0x2) {
				csrow = tmp_cs;
				break;
			}
		}
	}
	return csrow;
}

/*
 * Iterate over the DRAM DCT "base" and "mask" registers looking for a
 * SystemAddr match on the specified 'ChannelSelect' and 'NodeID'
 *
 * Return:
 *	-EINVAL:  NOT FOUND
 *	0..csrow = Chip-Select Row
 */
static int f1x_lookup_addr_in_dct(u64 in_addr, u8 nid, u8 dct)
{
	struct mem_ctl_info *mci;
	struct amd64_pvt *pvt;
	u64 cs_base, cs_mask;
	int cs_found = -EINVAL;
	int csrow;

	mci = edac_mc_find(nid);
	if (!mci)
		return cs_found;

	pvt = mci->pvt_info;

	edac_dbg(1, "input addr: 0x%llx, DCT: %d\n", in_addr, dct);

	for_each_chip_select(csrow, dct, pvt) {
		if (!csrow_enabled(csrow, dct, pvt))
			continue;

		get_cs_base_and_mask(pvt, csrow, dct, &cs_base, &cs_mask);

		edac_dbg(1, "    CSROW=%d CSBase=0x%llx CSMask=0x%llx\n",
			 csrow, cs_base, cs_mask);

		cs_mask = ~cs_mask;

		edac_dbg(1, "    (InputAddr & ~CSMask)=0x%llx (CSBase & ~CSMask)=0x%llx\n",
			 (in_addr & cs_mask), (cs_base & cs_mask));

		if ((in_addr & cs_mask) == (cs_base & cs_mask)) {
			if (pvt->fam == 0x15 && pvt->model >= 0x30) {
				cs_found =  csrow;
				break;
			}
			cs_found = f10_process_possible_spare(pvt, dct, csrow);

			edac_dbg(1, " MATCH csrow=%d\n", cs_found);
			break;
		}
	}
	return cs_found;
}

/*
 * See F2x10C. Non-interleaved graphics framebuffer memory under the 16G is
 * swapped with a region located at the bottom of memory so that the GPU can use
 * the interleaved region and thus two channels.
 */
static u64 f1x_swap_interleaved_region(struct amd64_pvt *pvt, u64 sys_addr)
{
	u32 swap_reg, swap_base, swap_limit, rgn_size, tmp_addr;

	if (pvt->fam == 0x10) {
		/* only revC3 and revE have that feature */
		if (pvt->model < 4 || (pvt->model < 0xa && pvt->stepping < 3))
			return sys_addr;
	}

	amd64_read_pci_cfg(pvt->F2, SWAP_INTLV_REG, &swap_reg);

	if (!(swap_reg & 0x1))
		return sys_addr;

	swap_base	= (swap_reg >> 3) & 0x7f;
	swap_limit	= (swap_reg >> 11) & 0x7f;
	rgn_size	= (swap_reg >> 20) & 0x7f;
	tmp_addr	= sys_addr >> 27;

	if (!(sys_addr >> 34) &&
	    (((tmp_addr >= swap_base) &&
	     (tmp_addr <= swap_limit)) ||
	     (tmp_addr < rgn_size)))
		return sys_addr ^ (u64)swap_base << 27;

	return sys_addr;
}

/* For a given @dram_range, check if @sys_addr falls within it. */
static int f1x_match_to_this_node(struct amd64_pvt *pvt, unsigned range,
				  u64 sys_addr, int *chan_sel)
{
	int cs_found = -EINVAL;
	u64 chan_addr;
	u32 dct_sel_base;
	u8 channel;
	bool high_range = false;

	u8 node_id    = dram_dst_node(pvt, range);
	u8 intlv_en   = dram_intlv_en(pvt, range);
	u32 intlv_sel = dram_intlv_sel(pvt, range);

	edac_dbg(1, "(range %d) SystemAddr= 0x%llx Limit=0x%llx\n",
		 range, sys_addr, get_dram_limit(pvt, range));

	if (dhar_valid(pvt) &&
	    dhar_base(pvt) <= sys_addr &&
	    sys_addr < BIT_64(32)) {
		amd64_warn("Huh? Address is in the MMIO hole: 0x%016llx\n",
			    sys_addr);
		return -EINVAL;
	}

	if (intlv_en && (intlv_sel != ((sys_addr >> 12) & intlv_en)))
		return -EINVAL;

	sys_addr = f1x_swap_interleaved_region(pvt, sys_addr);

	dct_sel_base = dct_sel_baseaddr(pvt);

	/*
	 * check whether addresses >= DctSelBaseAddr[47:27] are to be used to
	 * select between DCT0 and DCT1.
	 */
	if (dct_high_range_enabled(pvt) &&
	   !dct_ganging_enabled(pvt) &&
	   ((sys_addr >> 27) >= (dct_sel_base >> 11)))
		high_range = true;

	channel = f1x_determine_channel(pvt, sys_addr, high_range, intlv_en);

	chan_addr = f1x_get_norm_dct_addr(pvt, range, sys_addr,
					  high_range, dct_sel_base);

	/* Remove node interleaving, see F1x120 */
	if (intlv_en)
		chan_addr = ((chan_addr >> (12 + hweight8(intlv_en))) << 12) |
			    (chan_addr & 0xfff);

	/* remove channel interleave */
	if (dct_interleave_enabled(pvt) &&
	   !dct_high_range_enabled(pvt) &&
	   !dct_ganging_enabled(pvt)) {

		if (dct_sel_interleave_addr(pvt) != 1) {
			if (dct_sel_interleave_addr(pvt) == 0x3)
				/* hash 9 */
				chan_addr = ((chan_addr >> 10) << 9) |
					     (chan_addr & 0x1ff);
			else
				/* A[6] or hash 6 */
				chan_addr = ((chan_addr >> 7) << 6) |
					     (chan_addr & 0x3f);
		} else
			/* A[12] */
			chan_addr = ((chan_addr >> 13) << 12) |
				     (chan_addr & 0xfff);
	}

	edac_dbg(1, "   Normalized DCT addr: 0x%llx\n", chan_addr);

	cs_found = f1x_lookup_addr_in_dct(chan_addr, node_id, channel);

	if (cs_found >= 0)
		*chan_sel = channel;

	return cs_found;
}

static int f15_m30h_match_to_this_node(struct amd64_pvt *pvt, unsigned range,
					u64 sys_addr, int *chan_sel)
{
	int cs_found = -EINVAL;
	int num_dcts_intlv = 0;
	u64 chan_addr, chan_offset;
	u64 dct_base, dct_limit;
	u32 dct_cont_base_reg, dct_cont_limit_reg, tmp;
	u8 channel, alias_channel, leg_mmio_hole, dct_sel, dct_offset_en;

	u64 dhar_offset		= f10_dhar_offset(pvt);
	u8 intlv_addr		= dct_sel_interleave_addr(pvt);
	u8 node_id		= dram_dst_node(pvt, range);
	u8 intlv_en		= dram_intlv_en(pvt, range);

	amd64_read_pci_cfg(pvt->F1, DRAM_CONT_BASE, &dct_cont_base_reg);
	amd64_read_pci_cfg(pvt->F1, DRAM_CONT_LIMIT, &dct_cont_limit_reg);

	dct_offset_en		= (u8) ((dct_cont_base_reg >> 3) & BIT(0));
	dct_sel			= (u8) ((dct_cont_base_reg >> 4) & 0x7);

	edac_dbg(1, "(range %d) SystemAddr= 0x%llx Limit=0x%llx\n",
		 range, sys_addr, get_dram_limit(pvt, range));

	if (!(get_dram_base(pvt, range)  <= sys_addr) &&
	    !(get_dram_limit(pvt, range) >= sys_addr))
		return -EINVAL;

	if (dhar_valid(pvt) &&
	    dhar_base(pvt) <= sys_addr &&
	    sys_addr < BIT_64(32)) {
		amd64_warn("Huh? Address is in the MMIO hole: 0x%016llx\n",
			    sys_addr);
		return -EINVAL;
	}

	/* Verify sys_addr is within DCT Range. */
	dct_base = (u64) dct_sel_baseaddr(pvt);
	dct_limit = (dct_cont_limit_reg >> 11) & 0x1FFF;

	if (!(dct_cont_base_reg & BIT(0)) &&
	    !(dct_base <= (sys_addr >> 27) &&
	      dct_limit >= (sys_addr >> 27)))
		return -EINVAL;

	/* Verify number of dct's that participate in channel interleaving. */
	num_dcts_intlv = (int) hweight8(intlv_en);

	if (!(num_dcts_intlv % 2 == 0) || (num_dcts_intlv > 4))
		return -EINVAL;

	if (pvt->model >= 0x60)
		channel = f1x_determine_channel(pvt, sys_addr, false, intlv_en);
	else
		channel = f15_m30h_determine_channel(pvt, sys_addr, intlv_en,
						     num_dcts_intlv, dct_sel);

	/* Verify we stay within the MAX number of channels allowed */
	if (channel > 3)
		return -EINVAL;

	leg_mmio_hole = (u8) (dct_cont_base_reg >> 1 & BIT(0));

	/* Get normalized DCT addr */
	if (leg_mmio_hole && (sys_addr >= BIT_64(32)))
		chan_offset = dhar_offset;
	else
		chan_offset = dct_base << 27;

	chan_addr = sys_addr - chan_offset;

	/* remove channel interleave */
	if (num_dcts_intlv == 2) {
		if (intlv_addr == 0x4)
			chan_addr = ((chan_addr >> 9) << 8) |
						(chan_addr & 0xff);
		else if (intlv_addr == 0x5)
			chan_addr = ((chan_addr >> 10) << 9) |
						(chan_addr & 0x1ff);
		else
			return -EINVAL;

	} else if (num_dcts_intlv == 4) {
		if (intlv_addr == 0x4)
			chan_addr = ((chan_addr >> 10) << 8) |
							(chan_addr & 0xff);
		else if (intlv_addr == 0x5)
			chan_addr = ((chan_addr >> 11) << 9) |
							(chan_addr & 0x1ff);
		else
			return -EINVAL;
	}

	if (dct_offset_en) {
		amd64_read_pci_cfg(pvt->F1,
				   DRAM_CONT_HIGH_OFF + (int) channel * 4,
				   &tmp);
		chan_addr +=  (u64) ((tmp >> 11) & 0xfff) << 27;
	}

	f15h_select_dct(pvt, channel);

	edac_dbg(1, "   Normalized DCT addr: 0x%llx\n", chan_addr);

	/*
	 * Find Chip select:
	 * if channel = 3, then alias it to 1. This is because, in F15 M30h,
	 * there is support for 4 DCT's, but only 2 are currently functional.
	 * They are DCT0 and DCT3. But we have read all registers of DCT3 into
	 * pvt->csels[1]. So we need to use '1' here to get correct info.
	 * Refer F15 M30h BKDG Section 2.10 and 2.10.3 for clarifications.
	 */
	alias_channel =  (channel == 3) ? 1 : channel;

	cs_found = f1x_lookup_addr_in_dct(chan_addr, node_id, alias_channel);

	if (cs_found >= 0)
		*chan_sel = alias_channel;

	return cs_found;
}

static int f1x_translate_sysaddr_to_cs(struct amd64_pvt *pvt,
					u64 sys_addr,
					int *chan_sel)
{
	int cs_found = -EINVAL;
	unsigned range;

	for (range = 0; range < DRAM_RANGES; range++) {
		if (!dram_rw(pvt, range))
			continue;

		if (pvt->fam == 0x15 && pvt->model >= 0x30)
			cs_found = f15_m30h_match_to_this_node(pvt, range,
							       sys_addr,
							       chan_sel);

		else if ((get_dram_base(pvt, range)  <= sys_addr) &&
			 (get_dram_limit(pvt, range) >= sys_addr)) {
			cs_found = f1x_match_to_this_node(pvt, range,
							  sys_addr, chan_sel);
			if (cs_found >= 0)
				break;
		}
	}
	return cs_found;
}

/*
 * For reference see "2.8.5 Routing DRAM Requests" in F10 BKDG. This code maps
 * a @sys_addr to NodeID, DCT (channel) and chip select (CSROW).
 *
 * The @sys_addr is usually an error address received from the hardware
 * (MCX_ADDR).
 */
static void f1x_map_sysaddr_to_csrow(struct mem_ctl_info *mci, u64 sys_addr,
				     struct err_info *err)
{
	struct amd64_pvt *pvt = mci->pvt_info;

	error_address_to_page_and_offset(sys_addr, err);

	err->csrow = f1x_translate_sysaddr_to_cs(pvt, sys_addr, &err->channel);
	if (err->csrow < 0) {
		err->err_code = ERR_CSROW;
		return;
	}

	/*
	 * We need the syndromes for channel detection only when we're
	 * ganged. Otherwise @chan should already contain the channel at
	 * this point.
	 */
	if (dct_ganging_enabled(pvt))
		err->channel = get_channel_from_ecc_syndrome(mci, err->syndrome);
}

/*
 * debug routine to display the memory sizes of all logical DIMMs and its
 * CSROWs
 */
static void debug_display_dimm_sizes(struct amd64_pvt *pvt, u8 ctrl)
{
	int dimm, size0, size1;
	u32 *dcsb = ctrl ? pvt->csels[1].csbases : pvt->csels[0].csbases;
	u32 dbam  = ctrl ? pvt->dbam1 : pvt->dbam0;

	if (pvt->fam == 0xf) {
		/* K8 families < revF not supported yet */
	       if (pvt->ext_model < K8_REV_F)
			return;
	       else
		       WARN_ON(ctrl != 0);
	}

	if (pvt->fam == 0x10) {
		dbam = (ctrl && !dct_ganging_enabled(pvt)) ? pvt->dbam1
							   : pvt->dbam0;
		dcsb = (ctrl && !dct_ganging_enabled(pvt)) ?
				 pvt->csels[1].csbases :
				 pvt->csels[0].csbases;
	} else if (ctrl) {
		dbam = pvt->dbam0;
		dcsb = pvt->csels[1].csbases;
	}
	edac_dbg(1, "F2x%d80 (DRAM Bank Address Mapping): 0x%08x\n",
		 ctrl, dbam);

	edac_printk(KERN_DEBUG, EDAC_MC, "DCT%d chip selects:\n", ctrl);

	/* Dump memory sizes for DIMM and its CSROWs */
	for (dimm = 0; dimm < 4; dimm++) {

		size0 = 0;
		if (dcsb[dimm*2] & DCSB_CS_ENABLE)
			/*
			 * For F15m60h, we need multiplier for LRDIMM cs_size
			 * calculation. We pass dimm value to the dbam_to_cs
			 * mapper so we can find the multiplier from the
			 * corresponding DCSM.
			 */
			size0 = pvt->ops->dbam_to_cs(pvt, ctrl,
						     DBAM_DIMM(dimm, dbam),
						     dimm);

		size1 = 0;
		if (dcsb[dimm*2 + 1] & DCSB_CS_ENABLE)
			size1 = pvt->ops->dbam_to_cs(pvt, ctrl,
						     DBAM_DIMM(dimm, dbam),
						     dimm);

		amd64_info(EDAC_MC ": %d: %5dMB %d: %5dMB\n",
				dimm * 2,     size0,
				dimm * 2 + 1, size1);
	}
}

static struct amd64_family_type family_types[] = {
	[K8_CPUS] = {
		.ctl_name = "K8",
		.f1_id = PCI_DEVICE_ID_AMD_K8_NB_ADDRMAP,
		.f2_id = PCI_DEVICE_ID_AMD_K8_NB_MEMCTL,
		.ops = {
			.early_channel_count	= k8_early_channel_count,
			.map_sysaddr_to_csrow	= k8_map_sysaddr_to_csrow,
			.dbam_to_cs		= k8_dbam_to_chip_select,
		}
	},
	[F10_CPUS] = {
		.ctl_name = "F10h",
		.f1_id = PCI_DEVICE_ID_AMD_10H_NB_MAP,
		.f2_id = PCI_DEVICE_ID_AMD_10H_NB_DRAM,
		.ops = {
			.early_channel_count	= f1x_early_channel_count,
			.map_sysaddr_to_csrow	= f1x_map_sysaddr_to_csrow,
			.dbam_to_cs		= f10_dbam_to_chip_select,
		}
	},
	[F15_CPUS] = {
		.ctl_name = "F15h",
		.f1_id = PCI_DEVICE_ID_AMD_15H_NB_F1,
		.f2_id = PCI_DEVICE_ID_AMD_15H_NB_F2,
		.ops = {
			.early_channel_count	= f1x_early_channel_count,
			.map_sysaddr_to_csrow	= f1x_map_sysaddr_to_csrow,
			.dbam_to_cs		= f15_dbam_to_chip_select,
		}
	},
	[F15_M30H_CPUS] = {
		.ctl_name = "F15h_M30h",
		.f1_id = PCI_DEVICE_ID_AMD_15H_M30H_NB_F1,
		.f2_id = PCI_DEVICE_ID_AMD_15H_M30H_NB_F2,
		.ops = {
			.early_channel_count	= f1x_early_channel_count,
			.map_sysaddr_to_csrow	= f1x_map_sysaddr_to_csrow,
			.dbam_to_cs		= f16_dbam_to_chip_select,
		}
	},
	[F15_M60H_CPUS] = {
		.ctl_name = "F15h_M60h",
		.f1_id = PCI_DEVICE_ID_AMD_15H_M60H_NB_F1,
		.f2_id = PCI_DEVICE_ID_AMD_15H_M60H_NB_F2,
		.ops = {
			.early_channel_count	= f1x_early_channel_count,
			.map_sysaddr_to_csrow	= f1x_map_sysaddr_to_csrow,
			.dbam_to_cs		= f15_m60h_dbam_to_chip_select,
		}
	},
	[F16_CPUS] = {
		.ctl_name = "F16h",
		.f1_id = PCI_DEVICE_ID_AMD_16H_NB_F1,
		.f2_id = PCI_DEVICE_ID_AMD_16H_NB_F2,
		.ops = {
			.early_channel_count	= f1x_early_channel_count,
			.map_sysaddr_to_csrow	= f1x_map_sysaddr_to_csrow,
			.dbam_to_cs		= f16_dbam_to_chip_select,
		}
	},
	[F16_M30H_CPUS] = {
		.ctl_name = "F16h_M30h",
		.f1_id = PCI_DEVICE_ID_AMD_16H_M30H_NB_F1,
		.f2_id = PCI_DEVICE_ID_AMD_16H_M30H_NB_F2,
		.ops = {
			.early_channel_count	= f1x_early_channel_count,
			.map_sysaddr_to_csrow	= f1x_map_sysaddr_to_csrow,
			.dbam_to_cs		= f16_dbam_to_chip_select,
		}
	},
	[F17_CPUS] = {
		.ctl_name = "F17h",
		.f0_id = PCI_DEVICE_ID_AMD_17H_DF_F0,
		.f6_id = PCI_DEVICE_ID_AMD_17H_DF_F6,
		.ops = {
			.early_channel_count	= f17_early_channel_count,
			.dbam_to_cs		= f17_addr_mask_to_cs_size,
		}
	},
	[F17_M10H_CPUS] = {
		.ctl_name = "F17h_M10h",
		.f0_id = PCI_DEVICE_ID_AMD_17H_M10H_DF_F0,
		.f6_id = PCI_DEVICE_ID_AMD_17H_M10H_DF_F6,
		.ops = {
			.early_channel_count	= f17_early_channel_count,
			.dbam_to_cs		= f17_addr_mask_to_cs_size,
		}
	},
	[F17_M30H_CPUS] = {
		.ctl_name = "F17h_M30h",
		.f0_id = PCI_DEVICE_ID_AMD_17H_M30H_DF_F0,
		.f6_id = PCI_DEVICE_ID_AMD_17H_M30H_DF_F6,
		.ops = {
			.early_channel_count	= f17_early_channel_count,
			.dbam_to_cs		= f17_addr_mask_to_cs_size,
		}
	},
	[F17_M70H_CPUS] = {
		.ctl_name = "F17h_M70h",
		.f0_id = PCI_DEVICE_ID_AMD_17H_M70H_DF_F0,
		.f6_id = PCI_DEVICE_ID_AMD_17H_M70H_DF_F6,
		.ops = {
			.early_channel_count	= f17_early_channel_count,
			.dbam_to_cs		= f17_addr_mask_to_cs_size,
		}
	},
	[F17_M10H_CPUS] = {
		.ctl_name = "F17h_M10h",
		.f0_id = PCI_DEVICE_ID_AMD_17H_M10H_DF_F0,
		.f6_id = PCI_DEVICE_ID_AMD_17H_M10H_DF_F6,
		.ops = {
			.early_channel_count	= f17_early_channel_count,
			.dbam_to_cs		= f17_base_addr_to_cs_size,
		}
	},
};

/*
 * These are tables of eigenvectors (one per line) which can be used for the
 * construction of the syndrome tables. The modified syndrome search algorithm
 * uses those to find the symbol in error and thus the DIMM.
 *
 * Algorithm courtesy of Ross LaFetra from AMD.
 */
static const u16 x4_vectors[] = {
	0x2f57, 0x1afe, 0x66cc, 0xdd88,
	0x11eb, 0x3396, 0x7f4c, 0xeac8,
	0x0001, 0x0002, 0x0004, 0x0008,
	0x1013, 0x3032, 0x4044, 0x8088,
	0x106b, 0x30d6, 0x70fc, 0xe0a8,
	0x4857, 0xc4fe, 0x13cc, 0x3288,
	0x1ac5, 0x2f4a, 0x5394, 0xa1e8,
	0x1f39, 0x251e, 0xbd6c, 0x6bd8,
	0x15c1, 0x2a42, 0x89ac, 0x4758,
	0x2b03, 0x1602, 0x4f0c, 0xca08,
	0x1f07, 0x3a0e, 0x6b04, 0xbd08,
	0x8ba7, 0x465e, 0x244c, 0x1cc8,
	0x2b87, 0x164e, 0x642c, 0xdc18,
	0x40b9, 0x80de, 0x1094, 0x20e8,
	0x27db, 0x1eb6, 0x9dac, 0x7b58,
	0x11c1, 0x2242, 0x84ac, 0x4c58,
	0x1be5, 0x2d7a, 0x5e34, 0xa718,
	0x4b39, 0x8d1e, 0x14b4, 0x28d8,
	0x4c97, 0xc87e, 0x11fc, 0x33a8,
	0x8e97, 0x497e, 0x2ffc, 0x1aa8,
	0x16b3, 0x3d62, 0x4f34, 0x8518,
	0x1e2f, 0x391a, 0x5cac, 0xf858,
	0x1d9f, 0x3b7a, 0x572c, 0xfe18,
	0x15f5, 0x2a5a, 0x5264, 0xa3b8,
	0x1dbb, 0x3b66, 0x715c, 0xe3f8,
	0x4397, 0xc27e, 0x17fc, 0x3ea8,
	0x1617, 0x3d3e, 0x6464, 0xb8b8,
	0x23ff, 0x12aa, 0xab6c, 0x56d8,
	0x2dfb, 0x1ba6, 0x913c, 0x7328,
	0x185d, 0x2ca6, 0x7914, 0x9e28,
	0x171b, 0x3e36, 0x7d7c, 0xebe8,
	0x4199, 0x82ee, 0x19f4, 0x2e58,
	0x4807, 0xc40e, 0x130c, 0x3208,
	0x1905, 0x2e0a, 0x5804, 0xac08,
	0x213f, 0x132a, 0xadfc, 0x5ba8,
	0x19a9, 0x2efe, 0xb5cc, 0x6f88,
};

static const u16 x8_vectors[] = {
	0x0145, 0x028a, 0x2374, 0x43c8, 0xa1f0, 0x0520, 0x0a40, 0x1480,
	0x0211, 0x0422, 0x0844, 0x1088, 0x01b0, 0x44e0, 0x23c0, 0xed80,
	0x1011, 0x0116, 0x022c, 0x0458, 0x08b0, 0x8c60, 0x2740, 0x4e80,
	0x0411, 0x0822, 0x1044, 0x0158, 0x02b0, 0x2360, 0x46c0, 0xab80,
	0x0811, 0x1022, 0x012c, 0x0258, 0x04b0, 0x4660, 0x8cc0, 0x2780,
	0x2071, 0x40e2, 0xa0c4, 0x0108, 0x0210, 0x0420, 0x0840, 0x1080,
	0x4071, 0x80e2, 0x0104, 0x0208, 0x0410, 0x0820, 0x1040, 0x2080,
	0x8071, 0x0102, 0x0204, 0x0408, 0x0810, 0x1020, 0x2040, 0x4080,
	0x019d, 0x03d6, 0x136c, 0x2198, 0x50b0, 0xb2e0, 0x0740, 0x0e80,
	0x0189, 0x03ea, 0x072c, 0x0e58, 0x1cb0, 0x56e0, 0x37c0, 0xf580,
	0x01fd, 0x0376, 0x06ec, 0x0bb8, 0x1110, 0x2220, 0x4440, 0x8880,
	0x0163, 0x02c6, 0x1104, 0x0758, 0x0eb0, 0x2be0, 0x6140, 0xc280,
	0x02fd, 0x01c6, 0x0b5c, 0x1108, 0x07b0, 0x25a0, 0x8840, 0x6180,
	0x0801, 0x012e, 0x025c, 0x04b8, 0x1370, 0x26e0, 0x57c0, 0xb580,
	0x0401, 0x0802, 0x015c, 0x02b8, 0x22b0, 0x13e0, 0x7140, 0xe280,
	0x0201, 0x0402, 0x0804, 0x01b8, 0x11b0, 0x31a0, 0x8040, 0x7180,
	0x0101, 0x0202, 0x0404, 0x0808, 0x1010, 0x2020, 0x4040, 0x8080,
	0x0001, 0x0002, 0x0004, 0x0008, 0x0010, 0x0020, 0x0040, 0x0080,
	0x0100, 0x0200, 0x0400, 0x0800, 0x1000, 0x2000, 0x4000, 0x8000,
};

static int decode_syndrome(u16 syndrome, const u16 *vectors, unsigned num_vecs,
			   unsigned v_dim)
{
	unsigned int i, err_sym;

	for (err_sym = 0; err_sym < num_vecs / v_dim; err_sym++) {
		u16 s = syndrome;
		unsigned v_idx =  err_sym * v_dim;
		unsigned v_end = (err_sym + 1) * v_dim;

		/* walk over all 16 bits of the syndrome */
		for (i = 1; i < (1U << 16); i <<= 1) {

			/* if bit is set in that eigenvector... */
			if (v_idx < v_end && vectors[v_idx] & i) {
				u16 ev_comp = vectors[v_idx++];

				/* ... and bit set in the modified syndrome, */
				if (s & i) {
					/* remove it. */
					s ^= ev_comp;

					if (!s)
						return err_sym;
				}

			} else if (s & i)
				/* can't get to zero, move to next symbol */
				break;
		}
	}

	edac_dbg(0, "syndrome(%x) not found\n", syndrome);
	return -1;
}

static int map_err_sym_to_channel(int err_sym, int sym_size)
{
	if (sym_size == 4)
		switch (err_sym) {
		case 0x20:
		case 0x21:
			return 0;
			break;
		case 0x22:
		case 0x23:
			return 1;
			break;
		default:
			return err_sym >> 4;
			break;
		}
	/* x8 symbols */
	else
		switch (err_sym) {
		/* imaginary bits not in a DIMM */
		case 0x10:
			WARN(1, KERN_ERR "Invalid error symbol: 0x%x\n",
					  err_sym);
			return -1;
			break;

		case 0x11:
			return 0;
			break;
		case 0x12:
			return 1;
			break;
		default:
			return err_sym >> 3;
			break;
		}
	return -1;
}

static int get_channel_from_ecc_syndrome(struct mem_ctl_info *mci, u16 syndrome)
{
	struct amd64_pvt *pvt = mci->pvt_info;
	int err_sym = -1;

	if (pvt->ecc_sym_sz == 8)
		err_sym = decode_syndrome(syndrome, x8_vectors,
					  ARRAY_SIZE(x8_vectors),
					  pvt->ecc_sym_sz);
	else if (pvt->ecc_sym_sz == 4)
		err_sym = decode_syndrome(syndrome, x4_vectors,
					  ARRAY_SIZE(x4_vectors),
					  pvt->ecc_sym_sz);
	else {
		amd64_warn("Illegal syndrome type: %u\n", pvt->ecc_sym_sz);
		return err_sym;
	}

	return map_err_sym_to_channel(err_sym, pvt->ecc_sym_sz);
}

static void __log_ecc_error(struct mem_ctl_info *mci, struct err_info *err,
			    u8 ecc_type)
{
	enum hw_event_mc_err_type err_type;
	const char *string;

	if (ecc_type == 2)
		err_type = HW_EVENT_ERR_CORRECTED;
	else if (ecc_type == 1)
		err_type = HW_EVENT_ERR_UNCORRECTED;
	else if (ecc_type == 3)
		err_type = HW_EVENT_ERR_DEFERRED;
	else {
		WARN(1, "Something is rotten in the state of Denmark.\n");
		return;
	}

	switch (err->err_code) {
	case DECODE_OK:
		string = "";
		break;
	case ERR_NODE:
		string = "Failed to map error addr to a node";
		break;
	case ERR_CSROW:
		string = "Failed to map error addr to a csrow";
		break;
	case ERR_CHANNEL:
		string = "Unknown syndrome - possible error reporting race";
		break;
	case ERR_SYND:
		string = "MCA_SYND not valid - unknown syndrome and csrow";
		break;
	case ERR_NORM_ADDR:
		string = "Cannot decode normalized address";
		break;
	default:
		string = "WTF error";
		break;
	}

	edac_mc_handle_error(err_type, mci, 1,
			     err->page, err->offset, err->syndrome,
			     err->csrow, err->channel, -1,
			     string, "");
}

static inline void decode_bus_error(int node_id, struct mce *m)
{
	struct mem_ctl_info *mci;
	struct amd64_pvt *pvt;
	u8 ecc_type = (m->status >> 45) & 0x3;
	u8 xec = XEC(m->status, 0x1f);
	u16 ec = EC(m->status);
	u64 sys_addr;
	struct err_info err;

	mci = edac_mc_find(node_id);
	if (!mci)
		return;

	pvt = mci->pvt_info;

	/* Bail out early if this was an 'observed' error */
	if (PP(ec) == NBSL_PP_OBS)
		return;

	/* Do only ECC errors */
	if (xec && xec != F10_NBSL_EXT_ERR_ECC)
		return;

	memset(&err, 0, sizeof(err));

	sys_addr = get_error_address(pvt, m);

	if (ecc_type == 2)
		err.syndrome = extract_syndrome(m->status);

	pvt->ops->map_sysaddr_to_csrow(mci, sys_addr, &err);

	__log_ecc_error(mci, &err, ecc_type);
}

/*
 * To find the UMC channel represented by this bank we need to match on its
 * instance_id. The instance_id of a bank is held in the lower 32 bits of its
 * IPID.
 *
 * Currently, we can derive the channel number by looking at the 6th nibble in
 * the instance_id. For example, instance_id=0xYXXXXX where Y is the channel
 * number.
 */
static int find_umc_channel(struct mce *m)
{
	return (m->ipid & GENMASK(31, 0)) >> 20;
}

static void decode_umc_error(int node_id, struct mce *m)
{
	u8 ecc_type = (m->status >> 45) & 0x3;
	struct mem_ctl_info *mci;
	struct amd64_pvt *pvt;
	struct err_info err;
	u64 sys_addr;

	mci = edac_mc_find(node_id);
	if (!mci)
		return;

	pvt = mci->pvt_info;

	memset(&err, 0, sizeof(err));

	if (m->status & MCI_STATUS_DEFERRED)
		ecc_type = 3;

<<<<<<< HEAD
	err.channel = find_umc_channel(pvt, m);
	if (err.channel < 0) {
		err.err_code = ERR_CHANNEL;
		goto log_error;
	}
=======
	err.channel = find_umc_channel(m);
>>>>>>> f7688b48

	if (!(m->status & MCI_STATUS_SYNDV)) {
		err.err_code = ERR_SYND;
		goto log_error;
	}

	if (ecc_type == 2) {
		u8 length = (m->synd >> 18) & 0x3f;

		if (length)
			err.syndrome = (m->synd >> 32) & GENMASK(length - 1, 0);
		else
			err.err_code = ERR_CHANNEL;
	}

	err.csrow = m->synd & 0x7;

	if (umc_normaddr_to_sysaddr(m->addr, pvt->mc_node_id, err.channel, &sys_addr)) {
		err.err_code = ERR_NORM_ADDR;
		goto log_error;
	}

	error_address_to_page_and_offset(sys_addr, &err);

log_error:
	__log_ecc_error(mci, &err, ecc_type);
}

/*
 * Use pvt->F3 which contains the F3 CPU PCI device to get the related
 * F1 (AddrMap) and F2 (Dct) devices. Return negative value on error.
 * Reserve F0 and F6 on systems with a UMC.
 */
static int
reserve_mc_sibling_devs(struct amd64_pvt *pvt, u16 pci_id1, u16 pci_id2)
{
	if (pvt->umc) {
		pvt->F0 = pci_get_related_function(pvt->F3->vendor, pci_id1, pvt->F3);
		if (!pvt->F0) {
			amd64_err("F0 not found, device 0x%x (broken BIOS?)\n", pci_id1);
			return -ENODEV;
		}

		pvt->F6 = pci_get_related_function(pvt->F3->vendor, pci_id2, pvt->F3);
		if (!pvt->F6) {
			pci_dev_put(pvt->F0);
			pvt->F0 = NULL;

			amd64_err("F6 not found: device 0x%x (broken BIOS?)\n", pci_id2);
			return -ENODEV;
		}

		edac_dbg(1, "F0: %s\n", pci_name(pvt->F0));
		edac_dbg(1, "F3: %s\n", pci_name(pvt->F3));
		edac_dbg(1, "F6: %s\n", pci_name(pvt->F6));

		return 0;
	}

	/* Reserve the ADDRESS MAP Device */
	pvt->F1 = pci_get_related_function(pvt->F3->vendor, pci_id1, pvt->F3);
	if (!pvt->F1) {
		amd64_err("F1 not found: device 0x%x (broken BIOS?)\n", pci_id1);
		return -ENODEV;
	}

	/* Reserve the DCT Device */
	pvt->F2 = pci_get_related_function(pvt->F3->vendor, pci_id2, pvt->F3);
	if (!pvt->F2) {
		pci_dev_put(pvt->F1);
		pvt->F1 = NULL;

		amd64_err("F2 not found: device 0x%x (broken BIOS?)\n", pci_id2);
		return -ENODEV;
	}

	edac_dbg(1, "F1: %s\n", pci_name(pvt->F1));
	edac_dbg(1, "F2: %s\n", pci_name(pvt->F2));
	edac_dbg(1, "F3: %s\n", pci_name(pvt->F3));

	return 0;
}

static void free_mc_sibling_devs(struct amd64_pvt *pvt)
{
	if (pvt->umc) {
		pci_dev_put(pvt->F0);
		pci_dev_put(pvt->F6);
	} else {
		pci_dev_put(pvt->F1);
		pci_dev_put(pvt->F2);
	}
}

static void determine_ecc_sym_sz(struct amd64_pvt *pvt)
{
	pvt->ecc_sym_sz = 4;

	if (pvt->umc) {
		u8 i;

		for_each_umc(i) {
			/* Check enabled channels only: */
			if (pvt->umc[i].sdp_ctrl & UMC_SDP_INIT) {
				if (pvt->umc[i].ecc_ctrl & BIT(9)) {
					pvt->ecc_sym_sz = 16;
					return;
				} else if (pvt->umc[i].ecc_ctrl & BIT(7)) {
					pvt->ecc_sym_sz = 8;
					return;
				}
			}
		}
	} else if (pvt->fam >= 0x10) {
		u32 tmp;

		amd64_read_pci_cfg(pvt->F3, EXT_NB_MCA_CFG, &tmp);
		/* F16h has only DCT0, so no need to read dbam1. */
		if (pvt->fam != 0x16)
			amd64_read_dct_pci_cfg(pvt, 1, DBAM0, &pvt->dbam1);

		/* F10h, revD and later can do x8 ECC too. */
		if ((pvt->fam > 0x10 || pvt->model > 7) && tmp & BIT(25))
			pvt->ecc_sym_sz = 8;
	}
}

/*
 * Retrieve the hardware registers of the memory controller.
 */
static void __read_mc_regs_df(struct amd64_pvt *pvt)
{
	u8 nid = pvt->mc_node_id;
	struct amd64_umc *umc;
	u32 i, umc_base;

	/* Read registers from each UMC */
	for_each_umc(i) {

		umc_base = get_umc_base(i);
		umc = &pvt->umc[i];

		amd_smn_read(nid, umc_base + UMCCH_DIMM_CFG, &umc->dimm_cfg);
		amd_smn_read(nid, umc_base + UMCCH_UMC_CFG, &umc->umc_cfg);
		amd_smn_read(nid, umc_base + UMCCH_SDP_CTRL, &umc->sdp_ctrl);
		amd_smn_read(nid, umc_base + UMCCH_ECC_CTRL, &umc->ecc_ctrl);
		amd_smn_read(nid, umc_base + UMCCH_UMC_CAP_HI, &umc->umc_cap_hi);
	}
}

/*
 * Retrieve the hardware registers of the memory controller (this includes the
 * 'Address Map' and 'Misc' device regs)
 */
static void read_mc_regs(struct amd64_pvt *pvt)
{
	unsigned int range;
	u64 msr_val;

	/*
	 * Retrieve TOP_MEM and TOP_MEM2; no masking off of reserved bits since
	 * those are Read-As-Zero.
	 */
	rdmsrl(MSR_K8_TOP_MEM1, pvt->top_mem);
	edac_dbg(0, "  TOP_MEM:  0x%016llx\n", pvt->top_mem);

	/* Check first whether TOP_MEM2 is enabled: */
	rdmsrl(MSR_K8_SYSCFG, msr_val);
	if (msr_val & BIT(21)) {
		rdmsrl(MSR_K8_TOP_MEM2, pvt->top_mem2);
		edac_dbg(0, "  TOP_MEM2: 0x%016llx\n", pvt->top_mem2);
	} else {
		edac_dbg(0, "  TOP_MEM2 disabled\n");
	}

	if (pvt->umc) {
		__read_mc_regs_df(pvt);
		amd64_read_pci_cfg(pvt->F0, DF_DHAR, &pvt->dhar);

		goto skip;
	}

	amd64_read_pci_cfg(pvt->F3, NBCAP, &pvt->nbcap);

	read_dram_ctl_register(pvt);

	for (range = 0; range < DRAM_RANGES; range++) {
		u8 rw;

		/* read settings for this DRAM range */
		read_dram_base_limit_regs(pvt, range);

		rw = dram_rw(pvt, range);
		if (!rw)
			continue;

		edac_dbg(1, "  DRAM range[%d], base: 0x%016llx; limit: 0x%016llx\n",
			 range,
			 get_dram_base(pvt, range),
			 get_dram_limit(pvt, range));

		edac_dbg(1, "   IntlvEn=%s; Range access: %s%s IntlvSel=%d DstNode=%d\n",
			 dram_intlv_en(pvt, range) ? "Enabled" : "Disabled",
			 (rw & 0x1) ? "R" : "-",
			 (rw & 0x2) ? "W" : "-",
			 dram_intlv_sel(pvt, range),
			 dram_dst_node(pvt, range));
	}

	amd64_read_pci_cfg(pvt->F1, DHAR, &pvt->dhar);
	amd64_read_dct_pci_cfg(pvt, 0, DBAM0, &pvt->dbam0);

	amd64_read_pci_cfg(pvt->F3, F10_ONLINE_SPARE, &pvt->online_spare);

	amd64_read_dct_pci_cfg(pvt, 0, DCLR0, &pvt->dclr0);
	amd64_read_dct_pci_cfg(pvt, 0, DCHR0, &pvt->dchr0);

	if (!dct_ganging_enabled(pvt)) {
		amd64_read_dct_pci_cfg(pvt, 1, DCLR0, &pvt->dclr1);
		amd64_read_dct_pci_cfg(pvt, 1, DCHR0, &pvt->dchr1);
	}

skip:
	read_dct_base_mask(pvt);

	determine_memory_type(pvt);
	edac_dbg(1, "  DIMM type: %s\n", edac_mem_types[pvt->dram_type]);

	determine_ecc_sym_sz(pvt);

	dump_misc_regs(pvt);
}

/*
 * NOTE: CPU Revision Dependent code
 *
 * Input:
 *	@csrow_nr ChipSelect Row Number (0..NUM_CHIPSELECTS-1)
 *	k8 private pointer to -->
 *			DRAM Bank Address mapping register
 *			node_id
 *			DCL register where dual_channel_active is
 *
 * The DBAM register consists of 4 sets of 4 bits each definitions:
 *
 * Bits:	CSROWs
 * 0-3		CSROWs 0 and 1
 * 4-7		CSROWs 2 and 3
 * 8-11		CSROWs 4 and 5
 * 12-15	CSROWs 6 and 7
 *
 * Values range from: 0 to 15
 * The meaning of the values depends on CPU revision and dual-channel state,
 * see relevant BKDG more info.
 *
 * The memory controller provides for total of only 8 CSROWs in its current
 * architecture. Each "pair" of CSROWs normally represents just one DIMM in
 * single channel or two (2) DIMMs in dual channel mode.
 *
 * The following code logic collapses the various tables for CSROW based on CPU
 * revision.
 *
 * Returns:
 *	The number of PAGE_SIZE pages on the specified CSROW number it
 *	encompasses
 *
 */
static u32 get_csrow_nr_pages(struct amd64_pvt *pvt, u8 dct, int csrow_nr_orig)
{
	u32 dbam = dct ? pvt->dbam1 : pvt->dbam0;
	int csrow_nr = csrow_nr_orig;
	u32 cs_mode, nr_pages;

	if (!pvt->umc) {
		csrow_nr >>= 1;
		cs_mode = DBAM_DIMM(csrow_nr, dbam);
	} else {
		cs_mode = f17_get_cs_mode(csrow_nr >> 1, dct, pvt);
	}

	nr_pages   = pvt->ops->dbam_to_cs(pvt, dct, cs_mode, csrow_nr);
	nr_pages <<= 20 - PAGE_SHIFT;

	edac_dbg(0, "csrow: %d, channel: %d, DBAM idx: %d\n",
		    csrow_nr_orig, dct,  cs_mode);
	edac_dbg(0, "nr_pages/channel: %u\n", nr_pages);

	return nr_pages;
}

static int init_csrows_df(struct mem_ctl_info *mci)
{
	struct amd64_pvt *pvt = mci->pvt_info;
	enum edac_type edac_mode = EDAC_NONE;
	enum dev_type dev_type = DEV_UNKNOWN;
	struct dimm_info *dimm;
	int empty = 1;
	u8 umc, cs;

	if (mci->edac_ctl_cap & EDAC_FLAG_S16ECD16ED) {
		edac_mode = EDAC_S16ECD16ED;
		dev_type = DEV_X16;
	} else if (mci->edac_ctl_cap & EDAC_FLAG_S8ECD8ED) {
		edac_mode = EDAC_S8ECD8ED;
		dev_type = DEV_X8;
	} else if (mci->edac_ctl_cap & EDAC_FLAG_S4ECD4ED) {
		edac_mode = EDAC_S4ECD4ED;
		dev_type = DEV_X4;
	} else if (mci->edac_ctl_cap & EDAC_FLAG_SECDED) {
		edac_mode = EDAC_SECDED;
	}

	for_each_umc(umc) {
		for_each_chip_select(cs, umc, pvt) {
			if (!csrow_enabled(cs, umc, pvt))
				continue;

			empty = 0;
			dimm = mci->csrows[cs]->channels[umc]->dimm;

			edac_dbg(1, "MC node: %d, csrow: %d\n",
					pvt->mc_node_id, cs);

			dimm->nr_pages = get_csrow_nr_pages(pvt, umc, cs);
			dimm->mtype = pvt->dram_type;
			dimm->edac_mode = edac_mode;
			dimm->dtype = dev_type;
		}
	}

	return empty;
}

/*
 * Initialize the array of csrow attribute instances, based on the values
 * from pci config hardware registers.
 */
static int init_csrows(struct mem_ctl_info *mci)
{
	struct amd64_pvt *pvt = mci->pvt_info;
	enum edac_type edac_mode = EDAC_NONE;
	struct csrow_info *csrow;
	struct dimm_info *dimm;
	int i, j, empty = 1;
	int nr_pages = 0;
	u32 val;

	if (pvt->umc)
		return init_csrows_df(mci);

	amd64_read_pci_cfg(pvt->F3, NBCFG, &val);

	pvt->nbcfg = val;

	edac_dbg(0, "node %d, NBCFG=0x%08x[ChipKillEccCap: %d|DramEccEn: %d]\n",
		 pvt->mc_node_id, val,
		 !!(val & NBCFG_CHIPKILL), !!(val & NBCFG_ECC_ENABLE));

	/*
	 * We iterate over DCT0 here but we look at DCT1 in parallel, if needed.
	 */
	for_each_chip_select(i, 0, pvt) {
		bool row_dct0 = !!csrow_enabled(i, 0, pvt);
		bool row_dct1 = false;

		if (pvt->fam != 0xf)
			row_dct1 = !!csrow_enabled(i, 1, pvt);

		if (!row_dct0 && !row_dct1)
			continue;

		csrow = mci->csrows[i];
		empty = 0;

		edac_dbg(1, "MC node: %d, csrow: %d\n",
			    pvt->mc_node_id, i);

		if (row_dct0) {
			nr_pages = get_csrow_nr_pages(pvt, 0, i);
			csrow->channels[0]->dimm->nr_pages = nr_pages;
		}

		/* K8 has only one DCT */
		if (pvt->fam != 0xf && row_dct1) {
			int row_dct1_pages = get_csrow_nr_pages(pvt, 1, i);

			csrow->channels[1]->dimm->nr_pages = row_dct1_pages;
			nr_pages += row_dct1_pages;
		}

		edac_dbg(1, "Total csrow%d pages: %u\n", i, nr_pages);

		/* Determine DIMM ECC mode: */
		if (pvt->nbcfg & NBCFG_ECC_ENABLE) {
			edac_mode = (pvt->nbcfg & NBCFG_CHIPKILL)
					? EDAC_S4ECD4ED
					: EDAC_SECDED;
		}

		for (j = 0; j < pvt->channel_count; j++) {
			dimm = csrow->channels[j]->dimm;
			dimm->mtype = pvt->dram_type;
			dimm->edac_mode = edac_mode;
		}
	}

	return empty;
}

/* get all cores on this DCT */
static void get_cpus_on_this_dct_cpumask(struct cpumask *mask, u16 nid)
{
	int cpu;

	for_each_online_cpu(cpu)
		if (amd_get_nb_id(cpu) == nid)
			cpumask_set_cpu(cpu, mask);
}

/* check MCG_CTL on all the cpus on this node */
static bool nb_mce_bank_enabled_on_node(u16 nid)
{
	cpumask_var_t mask;
	int cpu, nbe;
	bool ret = false;

	if (!zalloc_cpumask_var(&mask, GFP_KERNEL)) {
		amd64_warn("%s: Error allocating mask\n", __func__);
		return false;
	}

	get_cpus_on_this_dct_cpumask(mask, nid);

	rdmsr_on_cpus(mask, MSR_IA32_MCG_CTL, msrs);

	for_each_cpu(cpu, mask) {
		struct msr *reg = per_cpu_ptr(msrs, cpu);
		nbe = reg->l & MSR_MCGCTL_NBE;

		edac_dbg(0, "core: %u, MCG_CTL: 0x%llx, NB MSR is %s\n",
			 cpu, reg->q,
			 (nbe ? "enabled" : "disabled"));

		if (!nbe)
			goto out;
	}
	ret = true;

out:
	free_cpumask_var(mask);
	return ret;
}

static int toggle_ecc_err_reporting(struct ecc_settings *s, u16 nid, bool on)
{
	cpumask_var_t cmask;
	int cpu;

	if (!zalloc_cpumask_var(&cmask, GFP_KERNEL)) {
		amd64_warn("%s: error allocating mask\n", __func__);
		return -ENOMEM;
	}

	get_cpus_on_this_dct_cpumask(cmask, nid);

	rdmsr_on_cpus(cmask, MSR_IA32_MCG_CTL, msrs);

	for_each_cpu(cpu, cmask) {

		struct msr *reg = per_cpu_ptr(msrs, cpu);

		if (on) {
			if (reg->l & MSR_MCGCTL_NBE)
				s->flags.nb_mce_enable = 1;

			reg->l |= MSR_MCGCTL_NBE;
		} else {
			/*
			 * Turn off NB MCE reporting only when it was off before
			 */
			if (!s->flags.nb_mce_enable)
				reg->l &= ~MSR_MCGCTL_NBE;
		}
	}
	wrmsr_on_cpus(cmask, MSR_IA32_MCG_CTL, msrs);

	free_cpumask_var(cmask);

	return 0;
}

static bool enable_ecc_error_reporting(struct ecc_settings *s, u16 nid,
				       struct pci_dev *F3)
{
	bool ret = true;
	u32 value, mask = 0x3;		/* UECC/CECC enable */

	if (toggle_ecc_err_reporting(s, nid, ON)) {
		amd64_warn("Error enabling ECC reporting over MCGCTL!\n");
		return false;
	}

	amd64_read_pci_cfg(F3, NBCTL, &value);

	s->old_nbctl   = value & mask;
	s->nbctl_valid = true;

	value |= mask;
	amd64_write_pci_cfg(F3, NBCTL, value);

	amd64_read_pci_cfg(F3, NBCFG, &value);

	edac_dbg(0, "1: node %d, NBCFG=0x%08x[DramEccEn: %d]\n",
		 nid, value, !!(value & NBCFG_ECC_ENABLE));

	if (!(value & NBCFG_ECC_ENABLE)) {
		amd64_warn("DRAM ECC disabled on this node, enabling...\n");

		s->flags.nb_ecc_prev = 0;

		/* Attempt to turn on DRAM ECC Enable */
		value |= NBCFG_ECC_ENABLE;
		amd64_write_pci_cfg(F3, NBCFG, value);

		amd64_read_pci_cfg(F3, NBCFG, &value);

		if (!(value & NBCFG_ECC_ENABLE)) {
			amd64_warn("Hardware rejected DRAM ECC enable,"
				   "check memory DIMM configuration.\n");
			ret = false;
		} else {
			amd64_info("Hardware accepted DRAM ECC Enable\n");
		}
	} else {
		s->flags.nb_ecc_prev = 1;
	}

	edac_dbg(0, "2: node %d, NBCFG=0x%08x[DramEccEn: %d]\n",
		 nid, value, !!(value & NBCFG_ECC_ENABLE));

	return ret;
}

static void restore_ecc_error_reporting(struct ecc_settings *s, u16 nid,
					struct pci_dev *F3)
{
	u32 value, mask = 0x3;		/* UECC/CECC enable */

	if (!s->nbctl_valid)
		return;

	amd64_read_pci_cfg(F3, NBCTL, &value);
	value &= ~mask;
	value |= s->old_nbctl;

	amd64_write_pci_cfg(F3, NBCTL, value);

	/* restore previous BIOS DRAM ECC "off" setting we force-enabled */
	if (!s->flags.nb_ecc_prev) {
		amd64_read_pci_cfg(F3, NBCFG, &value);
		value &= ~NBCFG_ECC_ENABLE;
		amd64_write_pci_cfg(F3, NBCFG, value);
	}

	/* restore the NB Enable MCGCTL bit */
	if (toggle_ecc_err_reporting(s, nid, OFF))
		amd64_warn("Error restoring NB MCGCTL settings!\n");
}

/*
 * EDAC requires that the BIOS have ECC enabled before
 * taking over the processing of ECC errors. A command line
 * option allows to force-enable hardware ECC later in
 * enable_ecc_error_reporting().
 */
static const char *ecc_msg =
	"ECC disabled in the BIOS or no ECC capability, module will not load.\n"
	" Either enable ECC checking or force module loading by setting "
	"'ecc_enable_override'.\n"
	" (Note that use of the override may cause unknown side effects.)\n";

static bool ecc_enabled(struct pci_dev *F3, u16 nid)
{
	bool nb_mce_en = false;
	u8 ecc_en = 0, i;
	u32 value;

	if (boot_cpu_data.x86 >= 0x17) {
		u8 umc_en_mask = 0, ecc_en_mask = 0;

		for_each_umc(i) {
			u32 base = get_umc_base(i);

			/* Only check enabled UMCs. */
			if (amd_smn_read(nid, base + UMCCH_SDP_CTRL, &value))
				continue;

			if (!(value & UMC_SDP_INIT))
				continue;

			umc_en_mask |= BIT(i);

			if (amd_smn_read(nid, base + UMCCH_UMC_CAP_HI, &value))
				continue;

			if (value & UMC_ECC_ENABLED)
				ecc_en_mask |= BIT(i);
		}

		/* Check whether at least one UMC is enabled: */
		if (umc_en_mask)
			ecc_en = umc_en_mask == ecc_en_mask;
		else
			edac_dbg(0, "Node %d: No enabled UMCs.\n", nid);

		/* Assume UMC MCA banks are enabled. */
		nb_mce_en = true;
	} else {
		amd64_read_pci_cfg(F3, NBCFG, &value);

		ecc_en = !!(value & NBCFG_ECC_ENABLE);

		nb_mce_en = nb_mce_bank_enabled_on_node(nid);
		if (!nb_mce_en)
			edac_dbg(0, "NB MCE bank disabled, set MSR 0x%08x[4] on node %d to enable.\n",
				     MSR_IA32_MCG_CTL, nid);
	}

	amd64_info("Node %d: DRAM ECC %s.\n",
		   nid, (ecc_en ? "enabled" : "disabled"));

	if (!ecc_en || !nb_mce_en) {
		amd64_info("%s", ecc_msg);
		return false;
	}
	return true;
}

static inline void
f17h_determine_edac_ctl_cap(struct mem_ctl_info *mci, struct amd64_pvt *pvt)
{
	u8 i, ecc_en = 1, cpk_en = 1, dev_x4 = 1, dev_x16 = 1;

	for_each_umc(i) {
		if (pvt->umc[i].sdp_ctrl & UMC_SDP_INIT) {
			ecc_en &= !!(pvt->umc[i].umc_cap_hi & UMC_ECC_ENABLED);
			cpk_en &= !!(pvt->umc[i].umc_cap_hi & UMC_ECC_CHIPKILL_CAP);

			dev_x4  &= !!(pvt->umc[i].dimm_cfg & BIT(6));
			dev_x16 &= !!(pvt->umc[i].dimm_cfg & BIT(7));
		}
	}

	/* Set chipkill only if ECC is enabled: */
	if (ecc_en) {
		mci->edac_ctl_cap |= EDAC_FLAG_SECDED;

		if (!cpk_en)
			return;

		if (dev_x4)
			mci->edac_ctl_cap |= EDAC_FLAG_S4ECD4ED;
		else if (dev_x16)
			mci->edac_ctl_cap |= EDAC_FLAG_S16ECD16ED;
		else
			mci->edac_ctl_cap |= EDAC_FLAG_S8ECD8ED;
	}
}

static void setup_mci_misc_attrs(struct mem_ctl_info *mci,
				 struct amd64_family_type *fam)
{
	struct amd64_pvt *pvt = mci->pvt_info;

	mci->mtype_cap		= MEM_FLAG_DDR2 | MEM_FLAG_RDDR2;
	mci->edac_ctl_cap	= EDAC_FLAG_NONE;

	if (pvt->umc) {
		f17h_determine_edac_ctl_cap(mci, pvt);
	} else {
		if (pvt->nbcap & NBCAP_SECDED)
			mci->edac_ctl_cap |= EDAC_FLAG_SECDED;

		if (pvt->nbcap & NBCAP_CHIPKILL)
			mci->edac_ctl_cap |= EDAC_FLAG_S4ECD4ED;
	}

	mci->edac_cap		= determine_edac_cap(pvt);
	mci->mod_name		= EDAC_MOD_STR;
	mci->ctl_name		= fam->ctl_name;
	mci->dev_name		= pci_name(pvt->F3);
	mci->ctl_page_to_phys	= NULL;

	/* memory scrubber interface */
	mci->set_sdram_scrub_rate = set_scrub_rate;
	mci->get_sdram_scrub_rate = get_scrub_rate;
}

/*
 * returns a pointer to the family descriptor on success, NULL otherwise.
 */
static struct amd64_family_type *per_family_init(struct amd64_pvt *pvt)
{
	struct amd64_family_type *fam_type = NULL;

	pvt->ext_model  = boot_cpu_data.x86_model >> 4;
	pvt->stepping	= boot_cpu_data.x86_stepping;
	pvt->model	= boot_cpu_data.x86_model;
	pvt->fam	= boot_cpu_data.x86;

	switch (pvt->fam) {
	case 0xf:
		fam_type	= &family_types[K8_CPUS];
		pvt->ops	= &family_types[K8_CPUS].ops;
		break;

	case 0x10:
		fam_type	= &family_types[F10_CPUS];
		pvt->ops	= &family_types[F10_CPUS].ops;
		break;

	case 0x15:
		if (pvt->model == 0x30) {
			fam_type = &family_types[F15_M30H_CPUS];
			pvt->ops = &family_types[F15_M30H_CPUS].ops;
			break;
		} else if (pvt->model == 0x60) {
			fam_type = &family_types[F15_M60H_CPUS];
			pvt->ops = &family_types[F15_M60H_CPUS].ops;
			break;
		}

		fam_type	= &family_types[F15_CPUS];
		pvt->ops	= &family_types[F15_CPUS].ops;
		break;

	case 0x16:
		if (pvt->model == 0x30) {
			fam_type = &family_types[F16_M30H_CPUS];
			pvt->ops = &family_types[F16_M30H_CPUS].ops;
			break;
		}
		fam_type	= &family_types[F16_CPUS];
		pvt->ops	= &family_types[F16_CPUS].ops;
		break;

	case 0x17:
		if (pvt->model >= 0x10 && pvt->model <= 0x2f) {
			fam_type = &family_types[F17_M10H_CPUS];
			pvt->ops = &family_types[F17_M10H_CPUS].ops;
			break;
<<<<<<< HEAD
		}
=======
		} else if (pvt->model >= 0x30 && pvt->model <= 0x3f) {
			fam_type = &family_types[F17_M30H_CPUS];
			pvt->ops = &family_types[F17_M30H_CPUS].ops;
			break;
		} else if (pvt->model >= 0x70 && pvt->model <= 0x7f) {
			fam_type = &family_types[F17_M70H_CPUS];
			pvt->ops = &family_types[F17_M70H_CPUS].ops;
			break;
		}
		/* fall through */
	case 0x18:
>>>>>>> f7688b48
		fam_type	= &family_types[F17_CPUS];
		pvt->ops	= &family_types[F17_CPUS].ops;

		if (pvt->fam == 0x18)
			family_types[F17_CPUS].ctl_name = "F18h";
		break;

	default:
		amd64_err("Unsupported family!\n");
		return NULL;
	}

	amd64_info("%s %sdetected (node %d).\n", fam_type->ctl_name,
		     (pvt->fam == 0xf ?
				(pvt->ext_model >= K8_REV_F  ? "revF or later "
							     : "revE or earlier ")
				 : ""), pvt->mc_node_id);
	return fam_type;
}

static const struct attribute_group *amd64_edac_attr_groups[] = {
#ifdef CONFIG_EDAC_DEBUG
	&amd64_edac_dbg_group,
#endif
#ifdef CONFIG_EDAC_AMD64_ERROR_INJECTION
	&amd64_edac_inj_group,
#endif
	NULL
};

/* Set the number of Unified Memory Controllers in the system. */
static void compute_num_umcs(void)
{
	u8 model = boot_cpu_data.x86_model;

	if (boot_cpu_data.x86 < 0x17)
		return;

	if (model >= 0x30 && model <= 0x3f)
		num_umcs = 8;
	else
		num_umcs = 2;

	edac_dbg(1, "Number of UMCs: %x", num_umcs);
}

static int init_one_instance(unsigned int nid)
{
	struct pci_dev *F3 = node_to_amd_nb(nid)->misc;
	struct amd64_family_type *fam_type = NULL;
	struct mem_ctl_info *mci = NULL;
	struct edac_mc_layer layers[2];
	struct amd64_pvt *pvt = NULL;
	u16 pci_id1, pci_id2;
	int err = 0, ret;

	ret = -ENOMEM;
	pvt = kzalloc(sizeof(struct amd64_pvt), GFP_KERNEL);
	if (!pvt)
		goto err_ret;

	pvt->mc_node_id	= nid;
	pvt->F3 = F3;

	ret = -EINVAL;
	fam_type = per_family_init(pvt);
	if (!fam_type)
		goto err_free;

	if (pvt->fam >= 0x17) {
		pvt->umc = kcalloc(num_umcs, sizeof(struct amd64_umc), GFP_KERNEL);
		if (!pvt->umc) {
			ret = -ENOMEM;
			goto err_free;
		}

		pci_id1 = fam_type->f0_id;
		pci_id2 = fam_type->f6_id;
	} else {
		pci_id1 = fam_type->f1_id;
		pci_id2 = fam_type->f2_id;
	}

	err = reserve_mc_sibling_devs(pvt, pci_id1, pci_id2);
	if (err)
		goto err_post_init;

	read_mc_regs(pvt);

	/*
	 * We need to determine how many memory channels there are. Then use
	 * that information for calculating the size of the dynamic instance
	 * tables in the 'mci' structure.
	 */
	ret = -EINVAL;
	pvt->channel_count = pvt->ops->early_channel_count(pvt);
	if (pvt->channel_count < 0)
		goto err_siblings;

	ret = -ENOMEM;
	layers[0].type = EDAC_MC_LAYER_CHIP_SELECT;
	layers[0].size = pvt->csels[0].b_cnt;
	layers[0].is_virt_csrow = true;
	layers[1].type = EDAC_MC_LAYER_CHANNEL;

	/*
	 * Always allocate two channels since we can have setups with DIMMs on
	 * only one channel. Also, this simplifies handling later for the price
	 * of a couple of KBs tops.
	 *
	 * On Fam17h+, the number of controllers may be greater than two. So set
	 * the size equal to the maximum number of UMCs.
	 */
	if (pvt->fam >= 0x17)
		layers[1].size = num_umcs;
	else
		layers[1].size = 2;
	layers[1].is_virt_csrow = false;

	mci = edac_mc_alloc(nid, ARRAY_SIZE(layers), layers, 0);
	if (!mci)
		goto err_siblings;

	mci->pvt_info = pvt;
	mci->pdev = &pvt->F3->dev;

	setup_mci_misc_attrs(mci, fam_type);

	if (init_csrows(mci))
		mci->edac_cap = EDAC_FLAG_NONE;

	ret = -ENODEV;
	if (edac_mc_add_mc_with_groups(mci, amd64_edac_attr_groups)) {
		edac_dbg(1, "failed edac_mc_add_mc()\n");
		goto err_add_mc;
	}

	return 0;

err_add_mc:
	edac_mc_free(mci);

err_siblings:
	free_mc_sibling_devs(pvt);

err_post_init:
	if (pvt->fam >= 0x17)
		kfree(pvt->umc);

err_free:
	kfree(pvt);

err_ret:
	return ret;
}

static int probe_one_instance(unsigned int nid)
{
	struct pci_dev *F3 = node_to_amd_nb(nid)->misc;
	struct ecc_settings *s;
	int ret;

	ret = -ENOMEM;
	s = kzalloc(sizeof(struct ecc_settings), GFP_KERNEL);
	if (!s)
		goto err_out;

	ecc_stngs[nid] = s;

	if (!ecc_enabled(F3, nid)) {
		ret = 0;

		if (!ecc_enable_override)
			goto err_enable;

		if (boot_cpu_data.x86 >= 0x17) {
			amd64_warn("Forcing ECC on is not recommended on newer systems. Please enable ECC in BIOS.");
			goto err_enable;
		} else
			amd64_warn("Forcing ECC on!\n");

		if (!enable_ecc_error_reporting(s, nid, F3))
			goto err_enable;
	}

	ret = init_one_instance(nid);
	if (ret < 0) {
		amd64_err("Error probing instance: %d\n", nid);

		if (boot_cpu_data.x86 < 0x17)
			restore_ecc_error_reporting(s, nid, F3);

		goto err_enable;
	}

	return ret;

err_enable:
	kfree(s);
	ecc_stngs[nid] = NULL;

err_out:
	return ret;
}

static void remove_one_instance(unsigned int nid)
{
	struct pci_dev *F3 = node_to_amd_nb(nid)->misc;
	struct ecc_settings *s = ecc_stngs[nid];
	struct mem_ctl_info *mci;
	struct amd64_pvt *pvt;

	mci = find_mci_by_dev(&F3->dev);
	WARN_ON(!mci);

	/* Remove from EDAC CORE tracking list */
	mci = edac_mc_del_mc(&F3->dev);
	if (!mci)
		return;

	pvt = mci->pvt_info;

	restore_ecc_error_reporting(s, nid, F3);

	free_mc_sibling_devs(pvt);

	kfree(ecc_stngs[nid]);
	ecc_stngs[nid] = NULL;

	/* Free the EDAC CORE resources */
	mci->pvt_info = NULL;

	kfree(pvt);
	edac_mc_free(mci);
}

static void setup_pci_device(void)
{
	struct mem_ctl_info *mci;
	struct amd64_pvt *pvt;

	if (pci_ctl)
		return;

	mci = edac_mc_find(0);
	if (!mci)
		return;

	pvt = mci->pvt_info;
	if (pvt->umc)
		pci_ctl = edac_pci_create_generic_ctl(&pvt->F0->dev, EDAC_MOD_STR);
	else
		pci_ctl = edac_pci_create_generic_ctl(&pvt->F2->dev, EDAC_MOD_STR);
	if (!pci_ctl) {
		pr_warn("%s(): Unable to create PCI control\n", __func__);
		pr_warn("%s(): PCI error report via EDAC not set\n", __func__);
	}
}

static const struct x86_cpu_id amd64_cpuids[] = {
	{ X86_VENDOR_AMD, 0xF,	X86_MODEL_ANY,	X86_FEATURE_ANY, 0 },
	{ X86_VENDOR_AMD, 0x10, X86_MODEL_ANY,	X86_FEATURE_ANY, 0 },
	{ X86_VENDOR_AMD, 0x15, X86_MODEL_ANY,	X86_FEATURE_ANY, 0 },
	{ X86_VENDOR_AMD, 0x16, X86_MODEL_ANY,	X86_FEATURE_ANY, 0 },
	{ X86_VENDOR_AMD, 0x17, X86_MODEL_ANY,	X86_FEATURE_ANY, 0 },
	{ X86_VENDOR_HYGON, 0x18, X86_MODEL_ANY, X86_FEATURE_ANY, 0 },
	{ }
};
MODULE_DEVICE_TABLE(x86cpu, amd64_cpuids);

static int __init amd64_edac_init(void)
{
	const char *owner;
	int err = -ENODEV;
	int i;

	owner = edac_get_owner();
	if (owner && strncmp(owner, EDAC_MOD_STR, sizeof(EDAC_MOD_STR)))
		return -EBUSY;

	if (!x86_match_cpu(amd64_cpuids))
		return -ENODEV;

	if (amd_cache_northbridges() < 0)
		return -ENODEV;

	opstate_init();

	err = -ENOMEM;
	ecc_stngs = kcalloc(amd_nb_num(), sizeof(ecc_stngs[0]), GFP_KERNEL);
	if (!ecc_stngs)
		goto err_free;

	msrs = msrs_alloc();
	if (!msrs)
		goto err_free;

	compute_num_umcs();

	for (i = 0; i < amd_nb_num(); i++) {
		err = probe_one_instance(i);
		if (err) {
			/* unwind properly */
			while (--i >= 0)
				remove_one_instance(i);

			goto err_pci;
		}
	}

	if (!edac_has_mcs()) {
		err = -ENODEV;
		goto err_pci;
	}

	/* register stuff with EDAC MCE */
	if (report_gart_errors)
		amd_report_gart_errors(true);

	if (boot_cpu_data.x86 >= 0x17)
		amd_register_ecc_decoder(decode_umc_error);
	else
		amd_register_ecc_decoder(decode_bus_error);

	setup_pci_device();

#ifdef CONFIG_X86_32
	amd64_err("%s on 32-bit is unsupported. USE AT YOUR OWN RISK!\n", EDAC_MOD_STR);
#endif

	printk(KERN_INFO "AMD64 EDAC driver v%s\n", EDAC_AMD64_VERSION);

	return 0;

err_pci:
	msrs_free(msrs);
	msrs = NULL;

err_free:
	kfree(ecc_stngs);
	ecc_stngs = NULL;

	return err;
}

static void __exit amd64_edac_exit(void)
{
	int i;

	if (pci_ctl)
		edac_pci_release_generic_ctl(pci_ctl);

	/* unregister from EDAC MCE */
	amd_report_gart_errors(false);

	if (boot_cpu_data.x86 >= 0x17)
		amd_unregister_ecc_decoder(decode_umc_error);
	else
		amd_unregister_ecc_decoder(decode_bus_error);

	for (i = 0; i < amd_nb_num(); i++)
		remove_one_instance(i);

	kfree(ecc_stngs);
	ecc_stngs = NULL;

	msrs_free(msrs);
	msrs = NULL;
}

module_init(amd64_edac_init);
module_exit(amd64_edac_exit);

MODULE_LICENSE("GPL");
MODULE_AUTHOR("SoftwareBitMaker: Doug Thompson, "
		"Dave Peterson, Thayne Harbaugh");
MODULE_DESCRIPTION("MC support for AMD64 memory controllers - "
		EDAC_AMD64_VERSION);

module_param(edac_op_state, int, 0444);
MODULE_PARM_DESC(edac_op_state, "EDAC Error Reporting state: 0=Poll,1=NMI");<|MERGE_RESOLUTION|>--- conflicted
+++ resolved
@@ -2324,15 +2324,6 @@
 		.ops = {
 			.early_channel_count	= f17_early_channel_count,
 			.dbam_to_cs		= f17_addr_mask_to_cs_size,
-		}
-	},
-	[F17_M10H_CPUS] = {
-		.ctl_name = "F17h_M10h",
-		.f0_id = PCI_DEVICE_ID_AMD_17H_M10H_DF_F0,
-		.f6_id = PCI_DEVICE_ID_AMD_17H_M10H_DF_F6,
-		.ops = {
-			.early_channel_count	= f17_early_channel_count,
-			.dbam_to_cs		= f17_base_addr_to_cs_size,
 		}
 	},
 };
@@ -2617,15 +2608,7 @@
 	if (m->status & MCI_STATUS_DEFERRED)
 		ecc_type = 3;
 
-<<<<<<< HEAD
-	err.channel = find_umc_channel(pvt, m);
-	if (err.channel < 0) {
-		err.err_code = ERR_CHANNEL;
-		goto log_error;
-	}
-=======
 	err.channel = find_umc_channel(m);
->>>>>>> f7688b48
 
 	if (!(m->status & MCI_STATUS_SYNDV)) {
 		err.err_code = ERR_SYND;
@@ -3377,9 +3360,6 @@
 			fam_type = &family_types[F17_M10H_CPUS];
 			pvt->ops = &family_types[F17_M10H_CPUS].ops;
 			break;
-<<<<<<< HEAD
-		}
-=======
 		} else if (pvt->model >= 0x30 && pvt->model <= 0x3f) {
 			fam_type = &family_types[F17_M30H_CPUS];
 			pvt->ops = &family_types[F17_M30H_CPUS].ops;
@@ -3391,7 +3371,6 @@
 		}
 		/* fall through */
 	case 0x18:
->>>>>>> f7688b48
 		fam_type	= &family_types[F17_CPUS];
 		pvt->ops	= &family_types[F17_CPUS].ops;
 
