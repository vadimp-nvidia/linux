--- conflicted
+++ resolved
@@ -31,17 +31,11 @@
 #define I10NM_GET_CAPID3_CFG(d, reg)	\
 	pci_read_config_dword((d)->pcu_cr3, 0x90, &(reg))
 #define I10NM_GET_DIMMMTR(m, i, j)	\
-<<<<<<< HEAD
-	readl((m)->mbase + 0x2080c + (i) * (m)->chan_mmio_sz + (j) * 4)
-#define I10NM_GET_MCDDRTCFG(m, i)	\
-	readl((m)->mbase + 0x20970 + (i) * (m)->chan_mmio_sz)
-=======
 	readl((m)->mbase + ((m)->hbm_mc ? 0x80c : 0x2080c) + \
 	(i) * (m)->chan_mmio_sz + (j) * 4)
 #define I10NM_GET_MCDDRTCFG(m, i)	\
 	readl((m)->mbase + ((m)->hbm_mc ? 0x970 : 0x20970) + \
 	(i) * (m)->chan_mmio_sz)
->>>>>>> d92805b6
 #define I10NM_GET_MCMTR(m, i)		\
 	readl((m)->mbase + ((m)->hbm_mc ? 0xef8 : 0x20ef8) + \
 	(i) * (m)->chan_mmio_sz)
@@ -328,11 +322,7 @@
 		ndimms = 0;
 		amap = I10NM_GET_AMAP(imc, i);
 		mcddrtcfg = I10NM_GET_MCDDRTCFG(imc, i);
-<<<<<<< HEAD
-		for (j = 0; j < I10NM_NUM_DIMMS; j++) {
-=======
 		for (j = 0; j < imc->num_dimms; j++) {
->>>>>>> d92805b6
 			dimm = edac_get_dimm(mci, i, j, 0);
 			mtr = I10NM_GET_DIMMMTR(imc, i, j);
 			edac_dbg(1, "dimmmtr 0x%x mcddrtcfg 0x%x (mc%d ch%d dimm%d)\n",
