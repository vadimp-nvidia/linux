--- conflicted
+++ resolved
@@ -1538,11 +1538,7 @@
 
 static const struct x86_cpu_id pnd2_cpuids[] = {
 	{ X86_VENDOR_INTEL, 6, INTEL_FAM6_ATOM_GOLDMONT, 0, (kernel_ulong_t)&apl_ops },
-<<<<<<< HEAD
-	{ X86_VENDOR_INTEL, 6, INTEL_FAM6_ATOM_GOLDMONT_X, 0, (kernel_ulong_t)&dnv_ops },
-=======
 	{ X86_VENDOR_INTEL, 6, INTEL_FAM6_ATOM_GOLDMONT_D, 0, (kernel_ulong_t)&dnv_ops },
->>>>>>> f7688b48
 	{ }
 };
 MODULE_DEVICE_TABLE(x86cpu, pnd2_cpuids);
