--- conflicted
+++ resolved
@@ -79,11 +79,8 @@
 #define VC5_HDMI_VERTB_VSPO_SHIFT		16
 #define VC5_HDMI_VERTB_VSPO_MASK		VC4_MASK(29, 16)
 
-<<<<<<< HEAD
-=======
 #define VC4_HDMI_MISC_CONTROL_PIXEL_REP_SHIFT	0
 #define VC4_HDMI_MISC_CONTROL_PIXEL_REP_MASK	VC4_MASK(3, 0)
->>>>>>> d60c95ef
 #define VC5_HDMI_MISC_CONTROL_PIXEL_REP_SHIFT	0
 #define VC5_HDMI_MISC_CONTROL_PIXEL_REP_MASK	VC4_MASK(3, 0)
 
@@ -291,12 +288,6 @@
 static void vc4_hdmi_cec_update_clk_div(struct vc4_hdmi *vc4_hdmi) {}
 #endif
 
-<<<<<<< HEAD
-static void vc4_hdmi_enable_scrambling(struct drm_encoder *encoder);
-
-static enum drm_connector_status
-vc4_hdmi_connector_detect(struct drm_connector *connector, bool force)
-=======
 static int reset_pipe(struct drm_crtc *crtc,
 			struct drm_modeset_acquire_ctx *ctx)
 {
@@ -327,7 +318,6 @@
 
 static int vc4_hdmi_reset_link(struct drm_connector *connector,
 			       struct drm_modeset_acquire_ctx *ctx)
->>>>>>> d60c95ef
 {
 	struct drm_device *drm = connector->dev;
 	struct vc4_hdmi *vc4_hdmi = connector_to_vc4_hdmi(connector);
@@ -361,21 +351,9 @@
 
 	mutex_lock(&vc4_hdmi->mutex);
 
-<<<<<<< HEAD
-	WARN_ON(pm_runtime_resume_and_get(&vc4_hdmi->pdev->dev));
-
-	if (vc4_hdmi->hpd_gpio) {
-		if (gpiod_get_value_cansleep(vc4_hdmi->hpd_gpio))
-			connected = true;
-	} else if (drm_probe_ddc(vc4_hdmi->ddc)) {
-		connected = true;
-	} else if (HDMI_READ(HDMI_HOTPLUG) & VC4_HDMI_HOTPLUG_CONNECTED) {
-		connected = true;
-=======
 	if (!vc4_hdmi_supports_scrambling(encoder)) {
 		mutex_unlock(&vc4_hdmi->mutex);
 		return 0;
->>>>>>> d60c95ef
 	}
 
 	scrambling_needed = vc4_hdmi_mode_needs_scrambling(&vc4_hdmi->saved_adjusted_mode,
@@ -440,16 +418,6 @@
 	 * the lock for now.
 	 */
 
-<<<<<<< HEAD
-		vc4_hdmi_enable_scrambling(&vc4_hdmi->encoder.base.base);
-		pm_runtime_put(&vc4_hdmi->pdev->dev);
-		return connector_status_connected;
-	}
-
-	cec_phys_addr_invalidate(vc4_hdmi->cec_adap);
-	pm_runtime_put(&vc4_hdmi->pdev->dev);
-	return connector_status_disconnected;
-=======
 	if (status == connector_status_disconnected) {
 		cec_phys_addr_invalidate(vc4_hdmi->cec_adap);
 		return;
@@ -463,7 +431,6 @@
 	kfree(edid);
 
 	vc4_hdmi_reset_link(connector, ctx);
->>>>>>> d60c95ef
 }
 
 static int vc4_hdmi_connector_detect_ctx(struct drm_connector *connector,
@@ -1414,11 +1381,7 @@
 
 	reg = HDMI_READ(HDMI_MISC_CONTROL);
 	reg &= ~VC5_HDMI_MISC_CONTROL_PIXEL_REP_MASK;
-<<<<<<< HEAD
-	reg |= VC4_SET_FIELD(0, VC5_HDMI_MISC_CONTROL_PIXEL_REP);
-=======
 	reg |= VC4_SET_FIELD(pixel_rep - 1, VC5_HDMI_MISC_CONTROL_PIXEL_REP);
->>>>>>> d60c95ef
 	HDMI_WRITE(HDMI_MISC_CONTROL, reg);
 
 	HDMI_WRITE(HDMI_CLOCK_STOP, 0);
@@ -1480,28 +1443,18 @@
 		drm_atomic_get_new_connector_state(state, connector);
 	struct vc4_hdmi_connector_state *vc4_conn_state =
 		conn_state_to_vc4_hdmi_conn_state(conn_state);
-<<<<<<< HEAD
-	struct drm_display_mode *mode = &encoder->crtc->state->adjusted_mode;
-	struct vc4_hdmi *vc4_hdmi = encoder_to_vc4_hdmi(encoder);
-	unsigned long pixel_rate = vc4_conn_state->pixel_rate;
-	unsigned long bvb_rate, hsm_rate;
-=======
 	const struct drm_display_mode *mode = &vc4_hdmi->saved_adjusted_mode;
 	unsigned long tmds_char_rate = vc4_conn_state->tmds_char_rate;
 	unsigned long bvb_rate, hsm_rate;
 	unsigned long flags;
->>>>>>> d60c95ef
 	int ret;
 	int idx;
 
-<<<<<<< HEAD
-=======
 	mutex_lock(&vc4_hdmi->mutex);
 
 	if (!drm_dev_enter(drm, &idx))
 		goto out;
 
->>>>>>> d60c95ef
 	/*
 	 * As stated in RPi's vc4 firmware "HDMI state machine (HSM) clock must
 	 * be faster than pixel clock, infinitesimally faster, tested in
@@ -1528,17 +1481,6 @@
 	ret = pm_runtime_resume_and_get(&vc4_hdmi->pdev->dev);
 	if (ret < 0) {
 		DRM_ERROR("Failed to retain power domain: %d\n", ret);
-<<<<<<< HEAD
-		return;
-	}
-
-	ret = clk_set_rate(vc4_hdmi->pixel_clock, pixel_rate);
-	if (ret) {
-		DRM_ERROR("Failed to set pixel clock rate: %d\n", ret);
-		goto err_put_runtime_pm;
-	}
-
-=======
 		goto err_dev_exit;
 	}
 
@@ -1548,7 +1490,6 @@
 		goto err_put_runtime_pm;
 	}
 
->>>>>>> d60c95ef
 	ret = clk_prepare_enable(vc4_hdmi->pixel_clock);
 	if (ret) {
 		DRM_ERROR("Failed to turn on pixel clock: %d\n", ret);
@@ -1592,27 +1533,20 @@
 	if (vc4_hdmi->variant->set_timings)
 		vc4_hdmi->variant->set_timings(vc4_hdmi, conn_state, mode);
 
-<<<<<<< HEAD
-=======
 	drm_dev_exit(idx);
 
 	mutex_unlock(&vc4_hdmi->mutex);
 
->>>>>>> d60c95ef
 	return;
 
 err_disable_pixel_clock:
 	clk_disable_unprepare(vc4_hdmi->pixel_clock);
 err_put_runtime_pm:
 	pm_runtime_put(&vc4_hdmi->pdev->dev);
-<<<<<<< HEAD
-
-=======
 err_dev_exit:
 	drm_dev_exit(idx);
 out:
 	mutex_unlock(&vc4_hdmi->mutex);
->>>>>>> d60c95ef
 	return;
 }
 
@@ -1980,13 +1914,6 @@
 	unsigned long long tmds_bit_rate;
 	int ret;
 
-<<<<<<< HEAD
-	if (vc4_hdmi->variant->unsupported_odd_h_timings &&
-	    !(mode->flags & DRM_MODE_FLAG_DBLCLK) &&
-	    ((mode->hdisplay % 2) || (mode->hsync_start % 2) ||
-	     (mode->hsync_end % 2) || (mode->htotal % 2)))
-		return -EINVAL;
-=======
 	if (vc4_hdmi->variant->unsupported_odd_h_timings) {
 		if (mode->flags & DRM_MODE_FLAG_DBLCLK) {
 			/* Only try to fixup DBLCLK modes to get 480i and 576i
@@ -2006,7 +1933,6 @@
 		    (mode->hsync_end % 2) || (mode->htotal % 2))
 			return -EINVAL;
 	}
->>>>>>> d60c95ef
 
 	/*
 	 * The 1440p@60 pixel rate is in the same range than the first
@@ -2509,8 +2435,6 @@
 	int index, len;
 	int ret;
 
-<<<<<<< HEAD
-=======
 	/*
 	 * ASoC makes it a bit hard to retrieve a pointer to the
 	 * vc4_hdmi structure. Registering the card will overwrite our
@@ -2531,7 +2455,6 @@
 	BUILD_BUG_ON(offsetof(struct vc4_hdmi_audio, card) != 0);
 	BUILD_BUG_ON(offsetof(struct vc4_hdmi, audio) != 0);
 
->>>>>>> d60c95ef
 	if (!of_find_property(dev->of_node, "dmas", &len) || !len) {
 		dev_warn(dev,
 			 "'dmas' DT property is missing or empty, no HDMI audio\n");
@@ -2607,13 +2530,10 @@
 		return PTR_ERR(codec_pdev);
 	}
 	vc4_hdmi->audio.codec_pdev = codec_pdev;
-<<<<<<< HEAD
-=======
 
 	ret = devm_add_action_or_reset(dev, vc4_hdmi_audio_codec_release, vc4_hdmi);
 	if (ret)
 		return ret;
->>>>>>> d60c95ef
 
 	dai_link->cpus		= &vc4_hdmi->audio.cpu;
 	dai_link->codecs	= &vc4_hdmi->audio.codec;
@@ -2651,12 +2571,6 @@
 
 	return ret;
 
-}
-
-static void vc4_hdmi_audio_exit(struct vc4_hdmi *vc4_hdmi)
-{
-	platform_device_unregister(vc4_hdmi->audio.codec_pdev);
-	vc4_hdmi->audio.codec_pdev = NULL;
 }
 
 static irqreturn_t vc4_hdmi_hpd_irq_thread(int irq, void *priv)
@@ -3495,27 +3409,6 @@
 	put_device(&vc4_hdmi->ddc->dev);
 }
 
-static int vc4_hdmi_runtime_suspend(struct device *dev)
-{
-	struct vc4_hdmi *vc4_hdmi = dev_get_drvdata(dev);
-
-	clk_disable_unprepare(vc4_hdmi->hsm_clock);
-
-	return 0;
-}
-
-static int vc4_hdmi_runtime_resume(struct device *dev)
-{
-	struct vc4_hdmi *vc4_hdmi = dev_get_drvdata(dev);
-	int ret;
-
-	ret = clk_prepare_enable(vc4_hdmi->hsm_clock);
-	if (ret)
-		return ret;
-
-	return 0;
-}
-
 static int vc4_hdmi_bind(struct device *dev, struct device *master, void *data)
 {
 	const struct vc4_hdmi_variant *variant = of_device_get_match_data(dev);
@@ -3597,26 +3490,9 @@
 			vc4_hdmi->disable_4kp60 = true;
 	}
 
-<<<<<<< HEAD
-	/*
-	 * If we boot without any cable connected to the HDMI connector,
-	 * the firmware will skip the HSM initialization and leave it
-	 * with a rate of 0, resulting in a bus lockup when we're
-	 * accessing the registers even if it's enabled.
-	 *
-	 * Let's put a sensible default at runtime_resume so that we
-	 * don't end up in this situation.
-	 */
-	ret = clk_set_min_rate(vc4_hdmi->hsm_clock, HSM_MIN_CLOCK_FREQ);
-	if (ret)
-		goto err_put_ddc;
-
-	pm_runtime_enable(dev);
-=======
 	ret = devm_pm_runtime_enable(dev);
 	if (ret)
 		return ret;
->>>>>>> d60c95ef
 
 	/*
 	 *  We need to have the device powered up at this point to call
@@ -3624,14 +3500,7 @@
 	 */
 	ret = pm_runtime_resume_and_get(dev);
 	if (ret)
-<<<<<<< HEAD
-		goto err_disable_runtime_pm;
-
-	if (vc4_hdmi->variant->reset)
-		vc4_hdmi->variant->reset(vc4_hdmi);
-=======
 		return ret;
->>>>>>> d60c95ef
 
 	if ((of_device_is_compatible(dev->of_node, "brcm,bcm2711-hdmi0") ||
 	     of_device_is_compatible(dev->of_node, "brcm,bcm2711-hdmi1")) &&
@@ -3641,9 +3510,6 @@
 		clk_prepare_enable(vc4_hdmi->pixel_bvb_clock);
 	}
 
-<<<<<<< HEAD
-	drm_simple_encoder_init(drm, encoder, DRM_MODE_ENCODER_TMDS);
-=======
 	ret = drmm_encoder_init(drm, encoder,
 				&vc4_hdmi_encoder_funcs,
 				DRM_MODE_ENCODER_TMDS,
@@ -3651,7 +3517,6 @@
 	if (ret)
 		goto err_put_runtime_pm;
 
->>>>>>> d60c95ef
 	drm_encoder_helper_add(encoder, &vc4_hdmi_encoder_helper_funcs);
 
 	ret = vc4_hdmi_connector_init(drm, vc4_hdmi);
@@ -3672,75 +3537,14 @@
 
 	pm_runtime_put_sync(dev);
 
-	pm_runtime_put_sync(dev);
-
 	return 0;
 
-<<<<<<< HEAD
-err_free_cec:
-	vc4_hdmi_cec_exit(vc4_hdmi);
-err_free_hotplug:
-	vc4_hdmi_hotplug_exit(vc4_hdmi);
-err_destroy_conn:
-	vc4_hdmi_connector_destroy(&vc4_hdmi->connector);
-err_destroy_encoder:
-	drm_encoder_cleanup(encoder);
-	pm_runtime_put_sync(dev);
-err_disable_runtime_pm:
-	pm_runtime_disable(dev);
-err_put_ddc:
-	put_device(&vc4_hdmi->ddc->dev);
-=======
 err_put_runtime_pm:
 	pm_runtime_put_sync(dev);
->>>>>>> d60c95ef
 
 	return ret;
 }
 
-<<<<<<< HEAD
-static void vc4_hdmi_unbind(struct device *dev, struct device *master,
-			    void *data)
-{
-	struct vc4_hdmi *vc4_hdmi;
-
-	/*
-	 * ASoC makes it a bit hard to retrieve a pointer to the
-	 * vc4_hdmi structure. Registering the card will overwrite our
-	 * device drvdata with a pointer to the snd_soc_card structure,
-	 * which can then be used to retrieve whatever drvdata we want
-	 * to associate.
-	 *
-	 * However, that doesn't fly in the case where we wouldn't
-	 * register an ASoC card (because of an old DT that is missing
-	 * the dmas properties for example), then the card isn't
-	 * registered and the device drvdata wouldn't be set.
-	 *
-	 * We can deal with both cases by making sure a snd_soc_card
-	 * pointer and a vc4_hdmi structure are pointing to the same
-	 * memory address, so we can treat them indistinctly without any
-	 * issue.
-	 */
-	BUILD_BUG_ON(offsetof(struct vc4_hdmi_audio, card) != 0);
-	BUILD_BUG_ON(offsetof(struct vc4_hdmi, audio) != 0);
-	vc4_hdmi = dev_get_drvdata(dev);
-
-	kfree(vc4_hdmi->hdmi_regset.regs);
-	kfree(vc4_hdmi->hd_regset.regs);
-
-	vc4_hdmi_audio_exit(vc4_hdmi);
-	vc4_hdmi_cec_exit(vc4_hdmi);
-	vc4_hdmi_hotplug_exit(vc4_hdmi);
-	vc4_hdmi_connector_destroy(&vc4_hdmi->connector);
-	drm_encoder_cleanup(&vc4_hdmi->encoder.base.base);
-
-	pm_runtime_disable(dev);
-
-	put_device(&vc4_hdmi->ddc->dev);
-}
-
-=======
->>>>>>> d60c95ef
 static const struct component_ops vc4_hdmi_ops = {
 	.bind   = vc4_hdmi_bind,
 };
