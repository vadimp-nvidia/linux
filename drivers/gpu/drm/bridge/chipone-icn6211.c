--- conflicted
+++ resolved
@@ -165,11 +165,7 @@
 				  struct drm_bridge_state *old_bridge_state)
 {
 	struct chipone *icn = bridge_to_chipone(bridge);
-<<<<<<< HEAD
-	struct drm_display_mode *mode = bridge_to_mode(bridge);
-=======
 	struct drm_display_mode *mode = &icn->mode;
->>>>>>> 3a82f341
 	u16 hfp, hbp, hsync;
 
 	ICN6211_DSI(icn, MIPI_CFG_PW, MIPI_CFG_PW_CONFIG_DSI);
