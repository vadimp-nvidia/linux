--- conflicted
+++ resolved
@@ -333,11 +333,6 @@
 	struct chipone *icn = bridge_to_chipone(bridge);
 	struct drm_atomic_state *state = old_bridge_state->base.state;
 	struct drm_display_mode *mode = &icn->mode;
-<<<<<<< HEAD
-	u16 hfp, hbp, hsync;
-
-	ICN6211_DSI(icn, MIPI_CFG_PW, MIPI_CFG_PW_CONFIG_DSI);
-=======
 	const struct drm_bridge_state *bridge_state;
 	u16 hfp, hbp, hsync;
 	u32 bus_flags;
@@ -360,7 +355,6 @@
 	/* Get the DPI flags from the bridge state. */
 	bridge_state = drm_atomic_get_new_bridge_state(state, bridge);
 	bus_flags = bridge_state->output_bus_cfg.flags;
->>>>>>> bf44eed7
 
 	if (icn->interface_i2c)
 		chipone_writeb(icn, MIPI_CFG_PW, MIPI_CFG_PW_CONFIG_I2C);
@@ -369,11 +363,8 @@
 
 	chipone_writeb(icn, HACTIVE_LI, mode->hdisplay & 0xff);
 
-<<<<<<< HEAD
-=======
 	chipone_writeb(icn, VACTIVE_LI, mode->vdisplay & 0xff);
 
->>>>>>> bf44eed7
 	/*
 	 * lsb nibble: 2nd nibble of hdisplay
 	 * msb nibble: 2nd nibble of vdisplay
@@ -386,20 +377,6 @@
 	hsync = mode->hsync_end - mode->hsync_start;
 	hbp = mode->htotal - mode->hsync_end;
 
-<<<<<<< HEAD
-	hfp = mode->hsync_start - mode->hdisplay;
-	hsync = mode->hsync_end - mode->hsync_start;
-	hbp = mode->htotal - mode->hsync_end;
-
-	ICN6211_DSI(icn, HFP_LI, hfp & 0xff);
-	ICN6211_DSI(icn, HSYNC_LI, hsync & 0xff);
-	ICN6211_DSI(icn, HBP_LI, hbp & 0xff);
-	/* Top two bits of Horizontal Front porch/Sync/Back porch */
-	ICN6211_DSI(icn, HFP_HSW_HBP_HI,
-		    HFP_HSW_HBP_HI_HFP(hfp) |
-		    HFP_HSW_HBP_HI_HS(hsync) |
-		    HFP_HSW_HBP_HI_HBP(hbp));
-=======
 	chipone_writeb(icn, HFP_LI, hfp & 0xff);
 	chipone_writeb(icn, HSYNC_LI, hsync & 0xff);
 	chipone_writeb(icn, HBP_LI, hbp & 0xff);
@@ -414,7 +391,6 @@
 	chipone_writeb(icn, VSYNC, mode->vsync_end - mode->vsync_start);
 
 	chipone_writeb(icn, VBP, mode->vtotal - mode->vsync_end);
->>>>>>> bf44eed7
 
 	/* dsi specific sequence */
 	chipone_writeb(icn, SYNC_EVENT_DLY, 0x80);
@@ -428,24 +404,6 @@
 	chipone_writeb(icn, PLL_CTRL(12), 0xff);
 	chipone_writeb(icn, MIPI_PN_SWAP, 0x00);
 
-<<<<<<< HEAD
-	/* dsi specific sequence */
-	ICN6211_DSI(icn, SYNC_EVENT_DLY, 0x80);
-	ICN6211_DSI(icn, HFP_MIN, hfp & 0xff);
-	ICN6211_DSI(icn, MIPI_PD_CK_LANE, 0xa0);
-	ICN6211_DSI(icn, PLL_CTRL(12), 0xff);
-	ICN6211_DSI(icn, BIST_POL, BIST_POL_DE_POL);
-	ICN6211_DSI(icn, PLL_CTRL(6), PLL_CTRL_6_MIPI_CLK);
-	ICN6211_DSI(icn, PLL_REF_DIV, 0x71);
-	ICN6211_DSI(icn, PLL_INT(0), 0x2b);
-	ICN6211_DSI(icn, SYS_CTRL(0), 0x40);
-	ICN6211_DSI(icn, SYS_CTRL(1), 0x98);
-
-	/* icn6211 specific sequence */
-	ICN6211_DSI(icn, MIPI_FORCE_0, 0x20);
-	ICN6211_DSI(icn, PLL_CTRL(1), 0x20);
-	ICN6211_DSI(icn, CONFIG_FINISH, 0x10);
-=======
 	/* DPI HS/VS/DE polarity */
 	pol = ((mode->flags & DRM_MODE_FLAG_PHSYNC) ? BIST_POL_HSYNC_POL : 0) |
 	      ((mode->flags & DRM_MODE_FLAG_PVSYNC) ? BIST_POL_VSYNC_POL : 0) |
@@ -462,7 +420,6 @@
 	chipone_writeb(icn, MIPI_FORCE_0, 0x20);
 	chipone_writeb(icn, PLL_CTRL(1), 0x20);
 	chipone_writeb(icn, CONFIG_FINISH, 0x10);
->>>>>>> bf44eed7
 
 	usleep_range(10000, 11000);
 }
