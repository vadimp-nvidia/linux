/* SPDX-License-Identifier: MIT */
/*
 * drm_panel_orientation_quirks.c -- Quirks for non-normal panel orientation
 *
 * Copyright (C) 2017 Hans de Goede <hdegoede@redhat.com>
 *
 * Note the quirks in this file are shared with fbdev/efifb and as such
 * must not depend on other drm code.
 */

#include <linux/dmi.h>
#include <linux/module.h>
#include <drm/drm_connector.h>
#include <drm/drm_utils.h>

#ifdef CONFIG_DMI

/*
 * Some x86 clamshell design devices use portrait tablet screens and a display
 * engine which cannot rotate in hardware, so we need to rotate the fbcon to
 * compensate. Unfortunately these (cheap) devices also typically have quite
 * generic DMI data, so we match on a combination of DMI data, screen resolution
 * and a list of known BIOS dates to avoid false positives.
 */

struct drm_dmi_panel_orientation_data {
	int width;
	int height;
	const char * const *bios_dates;
	int orientation;
};

static const struct drm_dmi_panel_orientation_data asus_t100ha = {
	.width = 800,
	.height = 1280,
	.orientation = DRM_MODE_PANEL_ORIENTATION_LEFT_UP,
};

static const struct drm_dmi_panel_orientation_data gpd_micropc = {
	.width = 720,
	.height = 1280,
	.bios_dates = (const char * const []){ "04/26/2019",
		NULL },
	.orientation = DRM_MODE_PANEL_ORIENTATION_RIGHT_UP,
};

static const struct drm_dmi_panel_orientation_data gpd_pocket = {
	.width = 1200,
	.height = 1920,
	.bios_dates = (const char * const []){ "05/26/2017", "06/28/2017",
		"07/05/2017", "08/07/2017", NULL },
	.orientation = DRM_MODE_PANEL_ORIENTATION_RIGHT_UP,
};

static const struct drm_dmi_panel_orientation_data gpd_pocket2 = {
	.width = 1200,
	.height = 1920,
	.bios_dates = (const char * const []){ "06/28/2018", "08/28/2018",
		"12/07/2018", NULL },
	.orientation = DRM_MODE_PANEL_ORIENTATION_RIGHT_UP,
};

static const struct drm_dmi_panel_orientation_data gpd_win = {
	.width = 720,
	.height = 1280,
	.bios_dates = (const char * const []){
		"10/25/2016", "11/18/2016", "12/23/2016", "12/26/2016",
		"02/21/2017", "03/20/2017", "05/25/2017", NULL },
	.orientation = DRM_MODE_PANEL_ORIENTATION_RIGHT_UP,
};

static const struct drm_dmi_panel_orientation_data gpd_win2 = {
	.width = 720,
	.height = 1280,
	.bios_dates = (const char * const []){
		"12/07/2017", "05/24/2018", "06/29/2018", NULL },
	.orientation = DRM_MODE_PANEL_ORIENTATION_RIGHT_UP,
};

static const struct drm_dmi_panel_orientation_data itworks_tw891 = {
	.width = 800,
	.height = 1280,
	.bios_dates = (const char * const []){ "10/16/2015", NULL },
	.orientation = DRM_MODE_PANEL_ORIENTATION_RIGHT_UP,
};

static const struct drm_dmi_panel_orientation_data onegx1_pro = {
	.width = 1200,
	.height = 1920,
	.bios_dates = (const char * const []){ "12/17/2020", NULL },
	.orientation = DRM_MODE_PANEL_ORIENTATION_RIGHT_UP,
};

static const struct drm_dmi_panel_orientation_data lcd720x1280_rightside_up = {
	.width = 720,
	.height = 1280,
	.orientation = DRM_MODE_PANEL_ORIENTATION_RIGHT_UP,
};

static const struct drm_dmi_panel_orientation_data lcd800x1280_rightside_up = {
	.width = 800,
	.height = 1280,
	.orientation = DRM_MODE_PANEL_ORIENTATION_RIGHT_UP,
};

static const struct drm_dmi_panel_orientation_data lcd1080x1920_leftside_up = {
	.width = 1080,
	.height = 1920,
	.orientation = DRM_MODE_PANEL_ORIENTATION_LEFT_UP,
};

static const struct drm_dmi_panel_orientation_data lcd1200x1920_rightside_up = {
	.width = 1200,
	.height = 1920,
	.orientation = DRM_MODE_PANEL_ORIENTATION_RIGHT_UP,
};

static const struct drm_dmi_panel_orientation_data lcd1280x1920_rightside_up = {
	.width = 1280,
	.height = 1920,
	.orientation = DRM_MODE_PANEL_ORIENTATION_RIGHT_UP,
};

static const struct drm_dmi_panel_orientation_data lcd1600x2560_leftside_up = {
	.width = 1600,
	.height = 2560,
	.orientation = DRM_MODE_PANEL_ORIENTATION_LEFT_UP,
};

static const struct dmi_system_id orientation_data[] = {
	{	/* Acer One 10 (S1003) */
		.matches = {
		  DMI_EXACT_MATCH(DMI_SYS_VENDOR, "Acer"),
		  DMI_EXACT_MATCH(DMI_PRODUCT_NAME, "One S1003"),
		},
		.driver_data = (void *)&lcd800x1280_rightside_up,
	}, {	/* Acer Switch V 10 (SW5-017) */
		.matches = {
		  DMI_EXACT_MATCH(DMI_SYS_VENDOR, "Acer"),
		  DMI_EXACT_MATCH(DMI_PRODUCT_NAME, "SW5-017"),
		},
		.driver_data = (void *)&lcd800x1280_rightside_up,
	}, {	/* Anbernic Win600 */
		.matches = {
		  DMI_EXACT_MATCH(DMI_BOARD_VENDOR, "Anbernic"),
		  DMI_EXACT_MATCH(DMI_PRODUCT_NAME, "Win600"),
		},
		.driver_data = (void *)&lcd720x1280_rightside_up,
	}, {	/* Asus T100HA */
		.matches = {
		  DMI_EXACT_MATCH(DMI_SYS_VENDOR, "ASUSTeK COMPUTER INC."),
		  DMI_EXACT_MATCH(DMI_PRODUCT_NAME, "T100HAN"),
		},
		.driver_data = (void *)&asus_t100ha,
	}, {	/* Asus T101HA */
		.matches = {
		  DMI_EXACT_MATCH(DMI_SYS_VENDOR, "ASUSTeK COMPUTER INC."),
		  DMI_EXACT_MATCH(DMI_PRODUCT_NAME, "T101HA"),
		},
		.driver_data = (void *)&lcd800x1280_rightside_up,
	}, {	/* Asus T103HAF */
		.matches = {
		  DMI_EXACT_MATCH(DMI_SYS_VENDOR, "ASUSTeK COMPUTER INC."),
		  DMI_EXACT_MATCH(DMI_PRODUCT_NAME, "T103HAF"),
		},
		.driver_data = (void *)&lcd800x1280_rightside_up,
	}, {	/* AYA NEO 2021 */
		.matches = {
		  DMI_EXACT_MATCH(DMI_SYS_VENDOR, "AYADEVICE"),
		  DMI_EXACT_MATCH(DMI_PRODUCT_NAME, "AYA NEO 2021"),
		},
		.driver_data = (void *)&lcd800x1280_rightside_up,
	}, {	/* AYA NEO AIR */
		.matches = {
		  DMI_EXACT_MATCH(DMI_SYS_VENDOR, "AYANEO"),
		  DMI_MATCH(DMI_BOARD_NAME, "AIR"),
		},
		.driver_data = (void *)&lcd1080x1920_leftside_up,
	}, {	/* AYA NEO NEXT */
		.matches = {
		  DMI_EXACT_MATCH(DMI_BOARD_VENDOR, "AYANEO"),
		  DMI_MATCH(DMI_BOARD_NAME, "NEXT"),
		},
		.driver_data = (void *)&lcd800x1280_rightside_up,
	}, {	/* Chuwi HiBook (CWI514) */
		.matches = {
			DMI_MATCH(DMI_BOARD_VENDOR, "Hampoo"),
			DMI_MATCH(DMI_BOARD_NAME, "Cherry Trail CR"),
			/* Above matches are too generic, add bios-date match */
			DMI_MATCH(DMI_BIOS_DATE, "05/07/2016"),
		},
		.driver_data = (void *)&lcd1200x1920_rightside_up,
	}, {	/* Chuwi Hi10 Pro (CWI529) */
		.matches = {
		  DMI_EXACT_MATCH(DMI_BOARD_VENDOR, "Hampoo"),
		  DMI_EXACT_MATCH(DMI_PRODUCT_NAME, "Hi10 pro tablet"),
		},
		.driver_data = (void *)&lcd1200x1920_rightside_up,
	}, {	/* GPD MicroPC (generic strings, also match on bios date) */
		.matches = {
		  DMI_EXACT_MATCH(DMI_SYS_VENDOR, "Default string"),
		  DMI_EXACT_MATCH(DMI_PRODUCT_NAME, "Default string"),
		  DMI_EXACT_MATCH(DMI_BOARD_VENDOR, "Default string"),
		  DMI_EXACT_MATCH(DMI_BOARD_NAME, "Default string"),
		},
		.driver_data = (void *)&gpd_micropc,
	}, {	/* GPD MicroPC (later BIOS versions with proper DMI strings) */
		.matches = {
		  DMI_EXACT_MATCH(DMI_SYS_VENDOR, "GPD"),
		  DMI_EXACT_MATCH(DMI_PRODUCT_NAME, "MicroPC"),
		},
		.driver_data = (void *)&lcd720x1280_rightside_up,
	}, {	/* GPD Win Max */
		.matches = {
		  DMI_EXACT_MATCH(DMI_SYS_VENDOR, "GPD"),
		  DMI_EXACT_MATCH(DMI_PRODUCT_NAME, "G1619-01"),
		},
		.driver_data = (void *)&lcd800x1280_rightside_up,
	}, {	/*
		 * GPD Pocket, note that the DMI data is less generic then
		 * it seems, devices with a board-vendor of "AMI Corporation"
		 * are quite rare, as are devices which have both board- *and*
		 * product-id set to "Default String"
		 */
		.matches = {
		  DMI_EXACT_MATCH(DMI_BOARD_VENDOR, "AMI Corporation"),
		  DMI_EXACT_MATCH(DMI_BOARD_NAME, "Default string"),
		  DMI_EXACT_MATCH(DMI_BOARD_SERIAL, "Default string"),
		  DMI_EXACT_MATCH(DMI_PRODUCT_NAME, "Default string"),
		},
		.driver_data = (void *)&gpd_pocket,
	}, {	/* GPD Pocket 2 (generic strings, also match on bios date) */
		.matches = {
		  DMI_EXACT_MATCH(DMI_SYS_VENDOR, "Default string"),
		  DMI_EXACT_MATCH(DMI_PRODUCT_NAME, "Default string"),
		  DMI_EXACT_MATCH(DMI_BOARD_VENDOR, "Default string"),
		  DMI_EXACT_MATCH(DMI_BOARD_NAME, "Default string"),
		},
		.driver_data = (void *)&gpd_pocket2,
	}, {	/* GPD Win (same note on DMI match as GPD Pocket) */
		.matches = {
		  DMI_EXACT_MATCH(DMI_BOARD_VENDOR, "AMI Corporation"),
		  DMI_EXACT_MATCH(DMI_BOARD_NAME, "Default string"),
		  DMI_EXACT_MATCH(DMI_BOARD_SERIAL, "Default string"),
		  DMI_EXACT_MATCH(DMI_PRODUCT_NAME, "Default string"),
		},
		.driver_data = (void *)&gpd_win,
	}, {	/* GPD Win 2 (too generic strings, also match on bios date) */
		.matches = {
		  DMI_EXACT_MATCH(DMI_SYS_VENDOR, "Default string"),
		  DMI_EXACT_MATCH(DMI_PRODUCT_NAME, "Default string"),
		  DMI_EXACT_MATCH(DMI_BOARD_VENDOR, "Default string"),
		  DMI_EXACT_MATCH(DMI_BOARD_NAME, "Default string"),
		},
		.driver_data = (void *)&gpd_win2,
	}, {	/* GPD Win 3 */
		.matches = {
		  DMI_EXACT_MATCH(DMI_SYS_VENDOR, "GPD"),
		  DMI_EXACT_MATCH(DMI_PRODUCT_NAME, "G1618-03")
		},
		.driver_data = (void *)&lcd720x1280_rightside_up,
	}, {	/* I.T.Works TW891 */
		.matches = {
		  DMI_EXACT_MATCH(DMI_SYS_VENDOR, "To be filled by O.E.M."),
		  DMI_EXACT_MATCH(DMI_PRODUCT_NAME, "TW891"),
		  DMI_EXACT_MATCH(DMI_BOARD_VENDOR, "To be filled by O.E.M."),
		  DMI_EXACT_MATCH(DMI_BOARD_NAME, "TW891"),
		},
		.driver_data = (void *)&itworks_tw891,
	}, {	/* KD Kurio Smart C15200 2-in-1 */
		.matches = {
		  DMI_EXACT_MATCH(DMI_SYS_VENDOR, "KD Interactive"),
		  DMI_EXACT_MATCH(DMI_PRODUCT_NAME, "Kurio Smart"),
		  DMI_EXACT_MATCH(DMI_BOARD_NAME, "KDM960BCP"),
		},
		.driver_data = (void *)&lcd800x1280_rightside_up,
	}, {	/*
		 * Lenovo Ideapad Miix 310 laptop, only some production batches
		 * have a portrait screen, the resolution checks makes the quirk
		 * apply only to those batches.
		 */
		.matches = {
		  DMI_EXACT_MATCH(DMI_SYS_VENDOR, "LENOVO"),
		  DMI_EXACT_MATCH(DMI_PRODUCT_NAME, "80SG"),
		  DMI_EXACT_MATCH(DMI_PRODUCT_VERSION, "MIIX 310-10ICR"),
		},
		.driver_data = (void *)&lcd800x1280_rightside_up,
	}, {	/* Lenovo Ideapad Miix 320 */
		.matches = {
		  DMI_EXACT_MATCH(DMI_SYS_VENDOR, "LENOVO"),
		  DMI_EXACT_MATCH(DMI_PRODUCT_NAME, "80XF"),
		  DMI_EXACT_MATCH(DMI_PRODUCT_VERSION, "Lenovo MIIX 320-10ICR"),
		},
		.driver_data = (void *)&lcd800x1280_rightside_up,
	}, {	/* Lenovo Ideapad D330-10IGM (HD) */
<<<<<<< HEAD
		.matches = {
		  DMI_EXACT_MATCH(DMI_SYS_VENDOR, "LENOVO"),
		  DMI_EXACT_MATCH(DMI_PRODUCT_VERSION, "Lenovo ideapad D330-10IGM"),
		},
		.driver_data = (void *)&lcd800x1280_rightside_up,
	}, {	/* Lenovo Ideapad D330-10IGM (FHD) */
=======
>>>>>>> d60c95ef
		.matches = {
		  DMI_EXACT_MATCH(DMI_SYS_VENDOR, "LENOVO"),
		  DMI_EXACT_MATCH(DMI_PRODUCT_VERSION, "Lenovo ideapad D330-10IGM"),
		},
		.driver_data = (void *)&lcd800x1280_rightside_up,
	}, {	/* Lenovo Ideapad D330-10IGM (FHD) */
		.matches = {
		  DMI_EXACT_MATCH(DMI_SYS_VENDOR, "LENOVO"),
		  DMI_EXACT_MATCH(DMI_PRODUCT_VERSION, "Lenovo ideapad D330-10IGM"),
		},
		.driver_data = (void *)&lcd1200x1920_rightside_up,
	}, {	/* Lenovo Ideapad D330-10IGL (HD) */
		.matches = {
		  DMI_EXACT_MATCH(DMI_SYS_VENDOR, "LENOVO"),
		  DMI_EXACT_MATCH(DMI_PRODUCT_VERSION, "Lenovo ideapad D330-10IGL"),
		},
		.driver_data = (void *)&lcd800x1280_rightside_up,
	}, {	/* Lenovo Yoga Book X90F / X91F / X91L */
		.matches = {
		  /* Non exact match to match all versions */
		  DMI_MATCH(DMI_PRODUCT_NAME, "Lenovo YB1-X9"),
		},
		.driver_data = (void *)&lcd1200x1920_rightside_up,
	}, {	/* Lenovo Yoga Tablet 2 830F / 830L */
		.matches = {
		 /*
		  * Note this also matches the Lenovo Yoga Tablet 2 1050F/L
		  * since that uses the same mainboard. The resolution match
		  * will limit this to only matching on the 830F/L. Neither has
		  * any external video outputs so those are not a concern.
		  */
		 DMI_MATCH(DMI_SYS_VENDOR, "Intel Corp."),
		 DMI_MATCH(DMI_PRODUCT_NAME, "VALLEYVIEW C0 PLATFORM"),
		 DMI_MATCH(DMI_BOARD_NAME, "BYT-T FFD8"),
		 /* Partial match on beginning of BIOS version */
		 DMI_MATCH(DMI_BIOS_VERSION, "BLADE_21"),
		},
		.driver_data = (void *)&lcd1200x1920_rightside_up,
	}, {	/* Nanote UMPC-01 */
		.matches = {
		 DMI_MATCH(DMI_SYS_VENDOR, "RWC CO.,LTD"),
		 DMI_MATCH(DMI_PRODUCT_NAME, "UMPC-01"),
		},
		.driver_data = (void *)&lcd1200x1920_rightside_up,
	}, {	/* Lenovo Ideapad D330-10IGL (HD) */
		.matches = {
		  DMI_EXACT_MATCH(DMI_SYS_VENDOR, "LENOVO"),
		  DMI_EXACT_MATCH(DMI_PRODUCT_VERSION, "Lenovo ideapad D330-10IGL"),
		},
		.driver_data = (void *)&lcd800x1280_rightside_up,
	}, {	/* Lenovo Yoga Book X90F / X91F / X91L */
		.matches = {
		  /* Non exact match to match all versions */
		  DMI_MATCH(DMI_PRODUCT_NAME, "Lenovo YB1-X9"),
		},
		.driver_data = (void *)&lcd1200x1920_rightside_up,
	}, {	/* OneGX1 Pro */
		.matches = {
		  DMI_EXACT_MATCH(DMI_SYS_VENDOR, "SYSTEM_MANUFACTURER"),
		  DMI_EXACT_MATCH(DMI_PRODUCT_NAME, "SYSTEM_PRODUCT_NAME"),
		  DMI_EXACT_MATCH(DMI_PRODUCT_VERSION, "Default string"),
		},
		.driver_data = (void *)&onegx1_pro,
	}, {	/* OneXPlayer */
		.matches = {
		  DMI_EXACT_MATCH(DMI_SYS_VENDOR, "ONE-NETBOOK TECHNOLOGY CO., LTD."),
		  DMI_EXACT_MATCH(DMI_PRODUCT_NAME, "ONE XPLAYER"),
		},
		.driver_data = (void *)&lcd1600x2560_leftside_up,
	}, {	/* Samsung GalaxyBook 10.6 */
		.matches = {
		  DMI_EXACT_MATCH(DMI_SYS_VENDOR, "SAMSUNG ELECTRONICS CO., LTD."),
		  DMI_EXACT_MATCH(DMI_PRODUCT_NAME, "Galaxy Book 10.6"),
		},
		.driver_data = (void *)&lcd1280x1920_rightside_up,
	}, {	/* Valve Steam Deck */
		.matches = {
		  DMI_EXACT_MATCH(DMI_SYS_VENDOR, "Valve"),
		  DMI_EXACT_MATCH(DMI_PRODUCT_NAME, "Jupiter"),
		  DMI_EXACT_MATCH(DMI_PRODUCT_VERSION, "1"),
		},
		.driver_data = (void *)&lcd800x1280_rightside_up,
	}, {	/* VIOS LTH17 */
		.matches = {
		  DMI_EXACT_MATCH(DMI_SYS_VENDOR, "VIOS"),
		  DMI_EXACT_MATCH(DMI_PRODUCT_NAME, "LTH17"),
		},
		.driver_data = (void *)&lcd800x1280_rightside_up,
	},
	{}
};

/**
 * drm_get_panel_orientation_quirk - Check for panel orientation quirks
 * @width: width in pixels of the panel
 * @height: height in pixels of the panel
 *
 * This function checks for platform specific (e.g. DMI based) quirks
 * providing info on panel_orientation for systems where this cannot be
 * probed from the hard-/firm-ware. To avoid false-positive this function
 * takes the panel resolution as argument and checks that against the
 * resolution expected by the quirk-table entry.
 *
 * Note this function is also used outside of the drm-subsys, by for example
 * the efifb code. Because of this this function gets compiled into its own
 * kernel-module when built as a module.
 *
 * Returns:
 * A DRM_MODE_PANEL_ORIENTATION_* value if there is a quirk for this system,
 * or DRM_MODE_PANEL_ORIENTATION_UNKNOWN if there is no quirk.
 */
int drm_get_panel_orientation_quirk(int width, int height)
{
	const struct dmi_system_id *match;
	const struct drm_dmi_panel_orientation_data *data;
	const char *bios_date;
	int i;

	for (match = dmi_first_match(orientation_data);
	     match;
	     match = dmi_first_match(match + 1)) {
		data = match->driver_data;

		if (data->width != width ||
		    data->height != height)
			continue;

		if (!data->bios_dates)
			return data->orientation;

		bios_date = dmi_get_system_info(DMI_BIOS_DATE);
		if (!bios_date)
			continue;

		i = match_string(data->bios_dates, -1, bios_date);
		if (i >= 0)
			return data->orientation;
	}

	return DRM_MODE_PANEL_ORIENTATION_UNKNOWN;
}
EXPORT_SYMBOL(drm_get_panel_orientation_quirk);

#else

/* There are no quirks for non x86 devices yet */
int drm_get_panel_orientation_quirk(int width, int height)
{
	return DRM_MODE_PANEL_ORIENTATION_UNKNOWN;
}
EXPORT_SYMBOL(drm_get_panel_orientation_quirk);

#endif

MODULE_LICENSE("Dual MIT/GPL");<|MERGE_RESOLUTION|>--- conflicted
+++ resolved
@@ -293,15 +293,6 @@
 		},
 		.driver_data = (void *)&lcd800x1280_rightside_up,
 	}, {	/* Lenovo Ideapad D330-10IGM (HD) */
-<<<<<<< HEAD
-		.matches = {
-		  DMI_EXACT_MATCH(DMI_SYS_VENDOR, "LENOVO"),
-		  DMI_EXACT_MATCH(DMI_PRODUCT_VERSION, "Lenovo ideapad D330-10IGM"),
-		},
-		.driver_data = (void *)&lcd800x1280_rightside_up,
-	}, {	/* Lenovo Ideapad D330-10IGM (FHD) */
-=======
->>>>>>> d60c95ef
 		.matches = {
 		  DMI_EXACT_MATCH(DMI_SYS_VENDOR, "LENOVO"),
 		  DMI_EXACT_MATCH(DMI_PRODUCT_VERSION, "Lenovo ideapad D330-10IGM"),
@@ -344,18 +335,6 @@
 		.matches = {
 		 DMI_MATCH(DMI_SYS_VENDOR, "RWC CO.,LTD"),
 		 DMI_MATCH(DMI_PRODUCT_NAME, "UMPC-01"),
-		},
-		.driver_data = (void *)&lcd1200x1920_rightside_up,
-	}, {	/* Lenovo Ideapad D330-10IGL (HD) */
-		.matches = {
-		  DMI_EXACT_MATCH(DMI_SYS_VENDOR, "LENOVO"),
-		  DMI_EXACT_MATCH(DMI_PRODUCT_VERSION, "Lenovo ideapad D330-10IGL"),
-		},
-		.driver_data = (void *)&lcd800x1280_rightside_up,
-	}, {	/* Lenovo Yoga Book X90F / X91F / X91L */
-		.matches = {
-		  /* Non exact match to match all versions */
-		  DMI_MATCH(DMI_PRODUCT_NAME, "Lenovo YB1-X9"),
 		},
 		.driver_data = (void *)&lcd1200x1920_rightside_up,
 	}, {	/* OneGX1 Pro */
