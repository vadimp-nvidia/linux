--- conflicted
+++ resolved
@@ -535,11 +535,7 @@
 	mutex_lock(&dp->event_mutex);
 
 	state =  dp->hpd_state;
-<<<<<<< HEAD
-	if (state == ST_SUSPEND_PENDING) {
-=======
 	if (state == ST_DISPLAY_OFF || state == ST_SUSPENDED) {
->>>>>>> e0733463
 		mutex_unlock(&dp->event_mutex);
 		return 0;
 	}
@@ -564,14 +560,10 @@
 	if (ret) {	/* link train failed */
 		hpd->hpd_high = 0;
 		dp->hpd_state = ST_DISCONNECTED;
-<<<<<<< HEAD
-	}
-=======
 
 		if (ret == -ECONNRESET) { /* cable unplugged */
 			dp->core_initialized = false;
 		}
->>>>>>> e0733463
 
 	} else {
 		/* start sentinel checking in case of missing uevent */
@@ -629,14 +621,6 @@
 	mutex_lock(&dp->event_mutex);
 
 	state = dp->hpd_state;
-<<<<<<< HEAD
-	if (state == ST_SUSPEND_PENDING) {
-		mutex_unlock(&dp->event_mutex);
-		return 0;
-	}
-
-=======
->>>>>>> e0733463
 	if (state == ST_DISCONNECT_PENDING || state == ST_DISCONNECTED) {
 		mutex_unlock(&dp->event_mutex);
 		return 0;
@@ -704,9 +688,6 @@
 
 	/* irq_hpd can happen at either connected or disconnected state */
 	state =  dp->hpd_state;
-<<<<<<< HEAD
-	if (state == ST_SUSPEND_PENDING) {
-=======
 	if (state == ST_DISPLAY_OFF) {
 		mutex_unlock(&dp->event_mutex);
 		return 0;
@@ -715,7 +696,6 @@
 	if (state == ST_CONNECT_PENDING) {
 		/* wait until ST_CONNECTED */
 		dp_add_event(dp, EV_IRQ_HPD_INT, 0, 1); /* delay = 1 */
->>>>>>> e0733463
 		mutex_unlock(&dp->event_mutex);
 		return 0;
 	}
@@ -868,6 +848,11 @@
 
 	dp_display = g_dp_display;
 
+	if (dp_display->power_on) {
+		DRM_DEBUG_DP("Link already setup, return\n");
+		return 0;
+	}
+
 	rc = dp_ctrl_on_stream(dp->ctrl);
 	if (!rc)
 		dp_display->power_on = true;
@@ -900,12 +885,9 @@
 
 	dp_display = g_dp_display;
 
-<<<<<<< HEAD
-=======
 	if (!dp_display->power_on)
 		return 0;
 
->>>>>>> e0733463
 	/* wait only if audio was enabled */
 	if (dp_display->audio_enabled) {
 		/* signal the disconnect event */
@@ -1281,24 +1263,12 @@
 
 	dp_catalog_ctrl_hpd_config(dp->catalog);
 
-<<<<<<< HEAD
-	status = dp_catalog_hpd_get_state_status(dp->catalog);
-
-	if (status) {
-		dp->dp_display.is_connected = true;
-	} else {
-		dp->dp_display.is_connected = false;
-		/* make sure next resume host_init be called */
-		dp->core_initialized = false;
-	}
-=======
 	status = dp_catalog_link_is_connected(dp->catalog);
 
 	if (status)
 		dp->dp_display.is_connected = true;
 	else
 		dp->dp_display.is_connected = false;
->>>>>>> e0733463
 
 	mutex_unlock(&dp->event_mutex);
 
@@ -1312,26 +1282,17 @@
 	struct dp_display_private *dp;
 
 	dp = container_of(dp_display, struct dp_display_private, dp_display);
-<<<<<<< HEAD
 
 	mutex_lock(&dp->event_mutex);
 
-=======
-
-	mutex_lock(&dp->event_mutex);
-
->>>>>>> e0733463
 	if (dp->core_initialized == true)
 		dp_display_host_deinit(dp);
 
 	dp->hpd_state = ST_SUSPENDED;
 
-<<<<<<< HEAD
-=======
 	/* host_init will be called at pm_resume */
 	dp->core_initialized = false;
 
->>>>>>> e0733463
 	mutex_unlock(&dp->event_mutex);
 
 	return 0;
@@ -1461,10 +1422,7 @@
 
 	mutex_lock(&dp_display->event_mutex);
 
-<<<<<<< HEAD
-=======
 	/* stop sentinel checking */
->>>>>>> e0733463
 	dp_del_event(dp_display, EV_CONNECT_PENDING_TIMEOUT);
 
 	rc = dp_display_set_mode(dp, &dp_display->dp_mode);
@@ -1483,11 +1441,7 @@
 
 	state =  dp_display->hpd_state;
 
-<<<<<<< HEAD
-	if (state == ST_SUSPEND_PENDING)
-=======
 	if (state == ST_DISPLAY_OFF)
->>>>>>> e0733463
 		dp_display_host_init(dp_display);
 
 	dp_display_enable(dp_display, 0);
@@ -1499,12 +1453,8 @@
 		dp_display_unprepare(dp);
 	}
 
-<<<<<<< HEAD
-	if (state == ST_SUSPEND_PENDING)
-=======
 	/* manual kick off plug event to train link */
 	if (state == ST_DISPLAY_OFF)
->>>>>>> e0733463
 		dp_add_event(dp_display, EV_IRQ_HPD_INT, 0, 0);
 
 	/* completed connection */
@@ -1536,10 +1486,7 @@
 
 	mutex_lock(&dp_display->event_mutex);
 
-<<<<<<< HEAD
-=======
 	/* stop sentinel checking */
->>>>>>> e0733463
 	dp_del_event(dp_display, EV_DISCONNECT_PENDING_TIMEOUT);
 
 	dp_display_disable(dp_display, 0);
@@ -1553,11 +1500,7 @@
 		/* completed disconnection */
 		dp_display->hpd_state = ST_DISCONNECTED;
 	} else {
-<<<<<<< HEAD
-		dp_display->hpd_state = ST_SUSPEND_PENDING;
-=======
 		dp_display->hpd_state = ST_DISPLAY_OFF;
->>>>>>> e0733463
 	}
 
 	mutex_unlock(&dp_display->event_mutex);
