// SPDX-License-Identifier: GPL-2.0-only
/*
 * Copyright (c) 2015, The Linux Foundation. All rights reserved.
 */

#include <linux/clk.h>
#include <linux/delay.h>
#include <linux/dma-mapping.h>
#include <linux/err.h>
#include <linux/gpio/consumer.h>
#include <linux/interrupt.h>
#include <linux/mfd/syscon.h>
#include <linux/of_device.h>
#include <linux/of_graph.h>
#include <linux/of_irq.h>
#include <linux/pinctrl/consumer.h>
#include <linux/pm_opp.h>
#include <linux/regmap.h>
#include <linux/regulator/consumer.h>
#include <linux/spinlock.h>

#include <video/mipi_display.h>

#include <drm/display/drm_dsc_helper.h>
#include <drm/drm_of.h>

#include "dsi.h"
#include "dsi.xml.h"
#include "sfpb.xml.h"
#include "dsi_cfg.h"
#include "msm_kms.h"
#include "msm_gem.h"
#include "phy/dsi_phy.h"

#define DSI_RESET_TOGGLE_DELAY_MS 20

static int dsi_populate_dsc_params(struct msm_dsi_host *msm_host, struct drm_dsc_config *dsc);

static int dsi_get_version(const void __iomem *base, u32 *major, u32 *minor)
{
	u32 ver;

	if (!major || !minor)
		return -EINVAL;

	/*
	 * From DSI6G(v3), addition of a 6G_HW_VERSION register at offset 0
	 * makes all other registers 4-byte shifted down.
	 *
	 * In order to identify between DSI6G(v3) and beyond, and DSIv2 and
	 * older, we read the DSI_VERSION register without any shift(offset
	 * 0x1f0). In the case of DSIv2, this hast to be a non-zero value. In
	 * the case of DSI6G, this has to be zero (the offset points to a
	 * scratch register which we never touch)
	 */

	ver = msm_readl(base + REG_DSI_VERSION);
	if (ver) {
		/* older dsi host, there is no register shift */
		ver = FIELD(ver, DSI_VERSION_MAJOR);
		if (ver <= MSM_DSI_VER_MAJOR_V2) {
			/* old versions */
			*major = ver;
			*minor = 0;
			return 0;
		} else {
			return -EINVAL;
		}
	} else {
		/*
		 * newer host, offset 0 has 6G_HW_VERSION, the rest of the
		 * registers are shifted down, read DSI_VERSION again with
		 * the shifted offset
		 */
		ver = msm_readl(base + DSI_6G_REG_SHIFT + REG_DSI_VERSION);
		ver = FIELD(ver, DSI_VERSION_MAJOR);
		if (ver == MSM_DSI_VER_MAJOR_6G) {
			/* 6G version */
			*major = ver;
			*minor = msm_readl(base + REG_DSI_6G_HW_VERSION);
			return 0;
		} else {
			return -EINVAL;
		}
	}
}

#define DSI_ERR_STATE_ACK			0x0000
#define DSI_ERR_STATE_TIMEOUT			0x0001
#define DSI_ERR_STATE_DLN0_PHY			0x0002
#define DSI_ERR_STATE_FIFO			0x0004
#define DSI_ERR_STATE_MDP_FIFO_UNDERFLOW	0x0008
#define DSI_ERR_STATE_INTERLEAVE_OP_CONTENTION	0x0010
#define DSI_ERR_STATE_PLL_UNLOCKED		0x0020

#define DSI_CLK_CTRL_ENABLE_CLKS	\
		(DSI_CLK_CTRL_AHBS_HCLK_ON | DSI_CLK_CTRL_AHBM_SCLK_ON | \
		DSI_CLK_CTRL_PCLK_ON | DSI_CLK_CTRL_DSICLK_ON | \
		DSI_CLK_CTRL_BYTECLK_ON | DSI_CLK_CTRL_ESCCLK_ON | \
		DSI_CLK_CTRL_FORCE_ON_DYN_AHBM_HCLK)

struct msm_dsi_host {
	struct mipi_dsi_host base;

	struct platform_device *pdev;
	struct drm_device *dev;

	int id;

	void __iomem *ctrl_base;
	phys_addr_t ctrl_size;
	struct regulator_bulk_data *supplies;

	int num_bus_clks;
	struct clk_bulk_data bus_clks[DSI_BUS_CLK_MAX];

	struct clk *byte_clk;
	struct clk *esc_clk;
	struct clk *pixel_clk;
	struct clk *byte_clk_src;
	struct clk *pixel_clk_src;
	struct clk *byte_intf_clk;

	unsigned long byte_clk_rate;
	unsigned long pixel_clk_rate;
	unsigned long esc_clk_rate;

	/* DSI v2 specific clocks */
	struct clk *src_clk;
	struct clk *esc_clk_src;
	struct clk *dsi_clk_src;

	unsigned long src_clk_rate;

	struct gpio_desc *disp_en_gpio;
	struct gpio_desc *te_gpio;

	const struct msm_dsi_cfg_handler *cfg_hnd;

	struct completion dma_comp;
	struct completion video_comp;
	struct mutex dev_mutex;
	struct mutex cmd_mutex;
	spinlock_t intr_lock; /* Protect interrupt ctrl register */

	u32 err_work_state;
	struct work_struct err_work;
	struct workqueue_struct *workqueue;

	/* DSI 6G TX buffer*/
	struct drm_gem_object *tx_gem_obj;

	/* DSI v2 TX buffer */
	void *tx_buf;
	dma_addr_t tx_buf_paddr;

	int tx_size;

	u8 *rx_buf;

	struct regmap *sfpb;

	struct drm_display_mode *mode;
	struct drm_dsc_config *dsc;

	/* connected device info */
	unsigned int channel;
	unsigned int lanes;
	enum mipi_dsi_pixel_format format;
	unsigned long mode_flags;

	/* lane data parsed via DT */
	int dlane_swap;
	int num_data_lanes;

	/* from phy DT */
	bool cphy_mode;

	u32 dma_cmd_ctrl_restore;

	bool registered;
	bool power_on;
	bool enabled;
	int irq;
};

static u32 dsi_get_bpp(const enum mipi_dsi_pixel_format fmt)
{
	switch (fmt) {
	case MIPI_DSI_FMT_RGB565:		return 16;
	case MIPI_DSI_FMT_RGB666_PACKED:	return 18;
	case MIPI_DSI_FMT_RGB666:
	case MIPI_DSI_FMT_RGB888:
	default:				return 24;
	}
}

static inline u32 dsi_read(struct msm_dsi_host *msm_host, u32 reg)
{
	return msm_readl(msm_host->ctrl_base + reg);
}
static inline void dsi_write(struct msm_dsi_host *msm_host, u32 reg, u32 data)
{
	msm_writel(data, msm_host->ctrl_base + reg);
}

static const struct msm_dsi_cfg_handler *dsi_get_config(
						struct msm_dsi_host *msm_host)
{
	const struct msm_dsi_cfg_handler *cfg_hnd = NULL;
	struct device *dev = &msm_host->pdev->dev;
	struct clk *ahb_clk;
	int ret;
	u32 major = 0, minor = 0;

	cfg_hnd = device_get_match_data(dev);
	if (cfg_hnd)
		return cfg_hnd;

	ahb_clk = msm_clk_get(msm_host->pdev, "iface");
	if (IS_ERR(ahb_clk)) {
		pr_err("%s: cannot get interface clock\n", __func__);
		goto exit;
	}

	pm_runtime_get_sync(dev);

	ret = clk_prepare_enable(ahb_clk);
	if (ret) {
		pr_err("%s: unable to enable ahb_clk\n", __func__);
		goto runtime_put;
	}

	ret = dsi_get_version(msm_host->ctrl_base, &major, &minor);
	if (ret) {
		pr_err("%s: Invalid version\n", __func__);
		goto disable_clks;
	}

	cfg_hnd = msm_dsi_cfg_get(major, minor);

	DBG("%s: Version %x:%x\n", __func__, major, minor);

disable_clks:
	clk_disable_unprepare(ahb_clk);
runtime_put:
	pm_runtime_put_sync(dev);
exit:
	return cfg_hnd;
}

static inline struct msm_dsi_host *to_msm_dsi_host(struct mipi_dsi_host *host)
{
	return container_of(host, struct msm_dsi_host, base);
}

int dsi_clk_init_v2(struct msm_dsi_host *msm_host)
{
	struct platform_device *pdev = msm_host->pdev;
	int ret = 0;

	msm_host->src_clk = msm_clk_get(pdev, "src");

	if (IS_ERR(msm_host->src_clk)) {
		ret = PTR_ERR(msm_host->src_clk);
		pr_err("%s: can't find src clock. ret=%d\n",
			__func__, ret);
		msm_host->src_clk = NULL;
		return ret;
	}

	msm_host->esc_clk_src = clk_get_parent(msm_host->esc_clk);
	if (!msm_host->esc_clk_src) {
		ret = -ENODEV;
		pr_err("%s: can't get esc clock parent. ret=%d\n",
			__func__, ret);
		return ret;
	}

	msm_host->dsi_clk_src = clk_get_parent(msm_host->src_clk);
	if (!msm_host->dsi_clk_src) {
		ret = -ENODEV;
		pr_err("%s: can't get src clock parent. ret=%d\n",
			__func__, ret);
	}

	return ret;
}

int dsi_clk_init_6g_v2(struct msm_dsi_host *msm_host)
{
	struct platform_device *pdev = msm_host->pdev;
	int ret = 0;

	msm_host->byte_intf_clk = msm_clk_get(pdev, "byte_intf");
	if (IS_ERR(msm_host->byte_intf_clk)) {
		ret = PTR_ERR(msm_host->byte_intf_clk);
		pr_err("%s: can't find byte_intf clock. ret=%d\n",
			__func__, ret);
	}

	return ret;
}

static int dsi_clk_init(struct msm_dsi_host *msm_host)
{
	struct platform_device *pdev = msm_host->pdev;
	const struct msm_dsi_cfg_handler *cfg_hnd = msm_host->cfg_hnd;
	const struct msm_dsi_config *cfg = cfg_hnd->cfg;
	int i, ret = 0;

	/* get bus clocks */
	for (i = 0; i < cfg->num_bus_clks; i++)
		msm_host->bus_clks[i].id = cfg->bus_clk_names[i];
	msm_host->num_bus_clks = cfg->num_bus_clks;

	ret = devm_clk_bulk_get(&pdev->dev, msm_host->num_bus_clks, msm_host->bus_clks);
	if (ret < 0) {
		dev_err(&pdev->dev, "Unable to get clocks, ret = %d\n", ret);
		goto exit;
	}

	/* get link and source clocks */
	msm_host->byte_clk = msm_clk_get(pdev, "byte");
	if (IS_ERR(msm_host->byte_clk)) {
		ret = PTR_ERR(msm_host->byte_clk);
		pr_err("%s: can't find dsi_byte clock. ret=%d\n",
			__func__, ret);
		msm_host->byte_clk = NULL;
		goto exit;
	}

	msm_host->pixel_clk = msm_clk_get(pdev, "pixel");
	if (IS_ERR(msm_host->pixel_clk)) {
		ret = PTR_ERR(msm_host->pixel_clk);
		pr_err("%s: can't find dsi_pixel clock. ret=%d\n",
			__func__, ret);
		msm_host->pixel_clk = NULL;
		goto exit;
	}

	msm_host->esc_clk = msm_clk_get(pdev, "core");
	if (IS_ERR(msm_host->esc_clk)) {
		ret = PTR_ERR(msm_host->esc_clk);
		pr_err("%s: can't find dsi_esc clock. ret=%d\n",
			__func__, ret);
		msm_host->esc_clk = NULL;
		goto exit;
	}

	msm_host->byte_clk_src = clk_get_parent(msm_host->byte_clk);
	if (IS_ERR(msm_host->byte_clk_src)) {
		ret = PTR_ERR(msm_host->byte_clk_src);
		pr_err("%s: can't find byte_clk clock. ret=%d\n", __func__, ret);
		goto exit;
	}

	msm_host->pixel_clk_src = clk_get_parent(msm_host->pixel_clk);
	if (IS_ERR(msm_host->pixel_clk_src)) {
		ret = PTR_ERR(msm_host->pixel_clk_src);
		pr_err("%s: can't find pixel_clk clock. ret=%d\n", __func__, ret);
		goto exit;
	}

	if (cfg_hnd->ops->clk_init_ver)
		ret = cfg_hnd->ops->clk_init_ver(msm_host);
exit:
	return ret;
}

int msm_dsi_runtime_suspend(struct device *dev)
{
	struct platform_device *pdev = to_platform_device(dev);
	struct msm_dsi *msm_dsi = platform_get_drvdata(pdev);
	struct mipi_dsi_host *host = msm_dsi->host;
	struct msm_dsi_host *msm_host = to_msm_dsi_host(host);

	if (!msm_host->cfg_hnd)
		return 0;

	clk_bulk_disable_unprepare(msm_host->num_bus_clks, msm_host->bus_clks);

	return 0;
}

int msm_dsi_runtime_resume(struct device *dev)
{
	struct platform_device *pdev = to_platform_device(dev);
	struct msm_dsi *msm_dsi = platform_get_drvdata(pdev);
	struct mipi_dsi_host *host = msm_dsi->host;
	struct msm_dsi_host *msm_host = to_msm_dsi_host(host);

	if (!msm_host->cfg_hnd)
		return 0;

	return clk_bulk_prepare_enable(msm_host->num_bus_clks, msm_host->bus_clks);
}

int dsi_link_clk_set_rate_6g(struct msm_dsi_host *msm_host)
{
	unsigned long byte_intf_rate;
	int ret;

	DBG("Set clk rates: pclk=%d, byteclk=%lu",
		msm_host->mode->clock, msm_host->byte_clk_rate);

	ret = dev_pm_opp_set_rate(&msm_host->pdev->dev,
				  msm_host->byte_clk_rate);
	if (ret) {
		pr_err("%s: dev_pm_opp_set_rate failed %d\n", __func__, ret);
		return ret;
	}

	ret = clk_set_rate(msm_host->pixel_clk, msm_host->pixel_clk_rate);
	if (ret) {
		pr_err("%s: Failed to set rate pixel clk, %d\n", __func__, ret);
		return ret;
	}

	if (msm_host->byte_intf_clk) {
		/* For CPHY, byte_intf_clk is same as byte_clk */
		if (msm_host->cphy_mode)
			byte_intf_rate = msm_host->byte_clk_rate;
		else
			byte_intf_rate = msm_host->byte_clk_rate / 2;

		ret = clk_set_rate(msm_host->byte_intf_clk, byte_intf_rate);
		if (ret) {
			pr_err("%s: Failed to set rate byte intf clk, %d\n",
			       __func__, ret);
			return ret;
		}
	}

	return 0;
}


int dsi_link_clk_enable_6g(struct msm_dsi_host *msm_host)
{
	int ret;

	ret = clk_prepare_enable(msm_host->esc_clk);
	if (ret) {
		pr_err("%s: Failed to enable dsi esc clk\n", __func__);
		goto error;
	}

	ret = clk_prepare_enable(msm_host->byte_clk);
	if (ret) {
		pr_err("%s: Failed to enable dsi byte clk\n", __func__);
		goto byte_clk_err;
	}

	ret = clk_prepare_enable(msm_host->pixel_clk);
	if (ret) {
		pr_err("%s: Failed to enable dsi pixel clk\n", __func__);
		goto pixel_clk_err;
	}

	ret = clk_prepare_enable(msm_host->byte_intf_clk);
	if (ret) {
		pr_err("%s: Failed to enable byte intf clk\n",
			   __func__);
		goto byte_intf_clk_err;
	}

	return 0;

byte_intf_clk_err:
	clk_disable_unprepare(msm_host->pixel_clk);
pixel_clk_err:
	clk_disable_unprepare(msm_host->byte_clk);
byte_clk_err:
	clk_disable_unprepare(msm_host->esc_clk);
error:
	return ret;
}

int dsi_link_clk_set_rate_v2(struct msm_dsi_host *msm_host)
{
	int ret;

	DBG("Set clk rates: pclk=%d, byteclk=%lu, esc_clk=%lu, dsi_src_clk=%lu",
		msm_host->mode->clock, msm_host->byte_clk_rate,
		msm_host->esc_clk_rate, msm_host->src_clk_rate);

	ret = clk_set_rate(msm_host->byte_clk, msm_host->byte_clk_rate);
	if (ret) {
		pr_err("%s: Failed to set rate byte clk, %d\n", __func__, ret);
		return ret;
	}

	ret = clk_set_rate(msm_host->esc_clk, msm_host->esc_clk_rate);
	if (ret) {
		pr_err("%s: Failed to set rate esc clk, %d\n", __func__, ret);
		return ret;
	}

	ret = clk_set_rate(msm_host->src_clk, msm_host->src_clk_rate);
	if (ret) {
		pr_err("%s: Failed to set rate src clk, %d\n", __func__, ret);
		return ret;
	}

	ret = clk_set_rate(msm_host->pixel_clk, msm_host->pixel_clk_rate);
	if (ret) {
		pr_err("%s: Failed to set rate pixel clk, %d\n", __func__, ret);
		return ret;
	}

	return 0;
}

int dsi_link_clk_enable_v2(struct msm_dsi_host *msm_host)
{
	int ret;

	ret = clk_prepare_enable(msm_host->byte_clk);
	if (ret) {
		pr_err("%s: Failed to enable dsi byte clk\n", __func__);
		goto error;
	}

	ret = clk_prepare_enable(msm_host->esc_clk);
	if (ret) {
		pr_err("%s: Failed to enable dsi esc clk\n", __func__);
		goto esc_clk_err;
	}

	ret = clk_prepare_enable(msm_host->src_clk);
	if (ret) {
		pr_err("%s: Failed to enable dsi src clk\n", __func__);
		goto src_clk_err;
	}

	ret = clk_prepare_enable(msm_host->pixel_clk);
	if (ret) {
		pr_err("%s: Failed to enable dsi pixel clk\n", __func__);
		goto pixel_clk_err;
	}

	return 0;

pixel_clk_err:
	clk_disable_unprepare(msm_host->src_clk);
src_clk_err:
	clk_disable_unprepare(msm_host->esc_clk);
esc_clk_err:
	clk_disable_unprepare(msm_host->byte_clk);
error:
	return ret;
}

void dsi_link_clk_disable_6g(struct msm_dsi_host *msm_host)
{
	/* Drop the performance state vote */
	dev_pm_opp_set_rate(&msm_host->pdev->dev, 0);
	clk_disable_unprepare(msm_host->esc_clk);
	clk_disable_unprepare(msm_host->pixel_clk);
	clk_disable_unprepare(msm_host->byte_intf_clk);
	clk_disable_unprepare(msm_host->byte_clk);
}

void dsi_link_clk_disable_v2(struct msm_dsi_host *msm_host)
{
	clk_disable_unprepare(msm_host->pixel_clk);
	clk_disable_unprepare(msm_host->src_clk);
	clk_disable_unprepare(msm_host->esc_clk);
	clk_disable_unprepare(msm_host->byte_clk);
}

static unsigned long dsi_get_pclk_rate(struct msm_dsi_host *msm_host, bool is_bonded_dsi)
{
	struct drm_display_mode *mode = msm_host->mode;
	unsigned long pclk_rate;

	pclk_rate = mode->clock * 1000;

	/*
	 * For bonded DSI mode, the current DRM mode has the complete width of the
	 * panel. Since, the complete panel is driven by two DSI controllers,
	 * the clock rates have to be split between the two dsi controllers.
	 * Adjust the byte and pixel clock rates for each dsi host accordingly.
	 */
	if (is_bonded_dsi)
		pclk_rate /= 2;

	return pclk_rate;
}

static void dsi_calc_pclk(struct msm_dsi_host *msm_host, bool is_bonded_dsi)
{
	u8 lanes = msm_host->lanes;
	u32 bpp = dsi_get_bpp(msm_host->format);
	unsigned long pclk_rate = dsi_get_pclk_rate(msm_host, is_bonded_dsi);
	u64 pclk_bpp = (u64)pclk_rate * bpp;

	if (lanes == 0) {
		pr_err("%s: forcing mdss_dsi lanes to 1\n", __func__);
		lanes = 1;
	}

	/* CPHY "byte_clk" is in units of 16 bits */
	if (msm_host->cphy_mode)
		do_div(pclk_bpp, (16 * lanes));
	else
		do_div(pclk_bpp, (8 * lanes));

	msm_host->pixel_clk_rate = pclk_rate;
	msm_host->byte_clk_rate = pclk_bpp;

	DBG("pclk=%lu, bclk=%lu", msm_host->pixel_clk_rate,
				msm_host->byte_clk_rate);

}

int dsi_calc_clk_rate_6g(struct msm_dsi_host *msm_host, bool is_bonded_dsi)
{
	if (!msm_host->mode) {
		pr_err("%s: mode not set\n", __func__);
		return -EINVAL;
	}

	dsi_calc_pclk(msm_host, is_bonded_dsi);
	msm_host->esc_clk_rate = clk_get_rate(msm_host->esc_clk);
	return 0;
}

int dsi_calc_clk_rate_v2(struct msm_dsi_host *msm_host, bool is_bonded_dsi)
{
	u32 bpp = dsi_get_bpp(msm_host->format);
	u64 pclk_bpp;
	unsigned int esc_mhz, esc_div;
	unsigned long byte_mhz;

	dsi_calc_pclk(msm_host, is_bonded_dsi);

	pclk_bpp = (u64)dsi_get_pclk_rate(msm_host, is_bonded_dsi) * bpp;
	do_div(pclk_bpp, 8);
	msm_host->src_clk_rate = pclk_bpp;

	/*
	 * esc clock is byte clock followed by a 4 bit divider,
	 * we need to find an escape clock frequency within the
	 * mipi DSI spec range within the maximum divider limit
	 * We iterate here between an escape clock frequencey
	 * between 20 Mhz to 5 Mhz and pick up the first one
	 * that can be supported by our divider
	 */

	byte_mhz = msm_host->byte_clk_rate / 1000000;

	for (esc_mhz = 20; esc_mhz >= 5; esc_mhz--) {
		esc_div = DIV_ROUND_UP(byte_mhz, esc_mhz);

		/*
		 * TODO: Ideally, we shouldn't know what sort of divider
		 * is available in mmss_cc, we're just assuming that
		 * it'll always be a 4 bit divider. Need to come up with
		 * a better way here.
		 */
		if (esc_div >= 1 && esc_div <= 16)
			break;
	}

	if (esc_mhz < 5)
		return -EINVAL;

	msm_host->esc_clk_rate = msm_host->byte_clk_rate / esc_div;

	DBG("esc=%lu, src=%lu", msm_host->esc_clk_rate,
		msm_host->src_clk_rate);

	return 0;
}

static void dsi_intr_ctrl(struct msm_dsi_host *msm_host, u32 mask, int enable)
{
	u32 intr;
	unsigned long flags;

	spin_lock_irqsave(&msm_host->intr_lock, flags);
	intr = dsi_read(msm_host, REG_DSI_INTR_CTRL);

	if (enable)
		intr |= mask;
	else
		intr &= ~mask;

	DBG("intr=%x enable=%d", intr, enable);

	dsi_write(msm_host, REG_DSI_INTR_CTRL, intr);
	spin_unlock_irqrestore(&msm_host->intr_lock, flags);
}

static inline enum dsi_traffic_mode dsi_get_traffic_mode(const u32 mode_flags)
{
	if (mode_flags & MIPI_DSI_MODE_VIDEO_BURST)
		return BURST_MODE;
	else if (mode_flags & MIPI_DSI_MODE_VIDEO_SYNC_PULSE)
		return NON_BURST_SYNCH_PULSE;

	return NON_BURST_SYNCH_EVENT;
}

static inline enum dsi_vid_dst_format dsi_get_vid_fmt(
				const enum mipi_dsi_pixel_format mipi_fmt)
{
	switch (mipi_fmt) {
	case MIPI_DSI_FMT_RGB888:	return VID_DST_FORMAT_RGB888;
	case MIPI_DSI_FMT_RGB666:	return VID_DST_FORMAT_RGB666_LOOSE;
	case MIPI_DSI_FMT_RGB666_PACKED:	return VID_DST_FORMAT_RGB666;
	case MIPI_DSI_FMT_RGB565:	return VID_DST_FORMAT_RGB565;
	default:			return VID_DST_FORMAT_RGB888;
	}
}

static inline enum dsi_cmd_dst_format dsi_get_cmd_fmt(
				const enum mipi_dsi_pixel_format mipi_fmt)
{
	switch (mipi_fmt) {
	case MIPI_DSI_FMT_RGB888:	return CMD_DST_FORMAT_RGB888;
	case MIPI_DSI_FMT_RGB666_PACKED:
	case MIPI_DSI_FMT_RGB666:	return CMD_DST_FORMAT_RGB666;
	case MIPI_DSI_FMT_RGB565:	return CMD_DST_FORMAT_RGB565;
	default:			return CMD_DST_FORMAT_RGB888;
	}
}

static void dsi_ctrl_config(struct msm_dsi_host *msm_host, bool enable,
			struct msm_dsi_phy_shared_timings *phy_shared_timings, struct msm_dsi_phy *phy)
{
	u32 flags = msm_host->mode_flags;
	enum mipi_dsi_pixel_format mipi_fmt = msm_host->format;
	const struct msm_dsi_cfg_handler *cfg_hnd = msm_host->cfg_hnd;
	u32 data = 0, lane_ctrl = 0;

	if (!enable) {
		dsi_write(msm_host, REG_DSI_CTRL, 0);
		return;
	}

	if (flags & MIPI_DSI_MODE_VIDEO) {
		if (flags & MIPI_DSI_MODE_VIDEO_HSE)
			data |= DSI_VID_CFG0_PULSE_MODE_HSA_HE;
		if (flags & MIPI_DSI_MODE_VIDEO_NO_HFP)
			data |= DSI_VID_CFG0_HFP_POWER_STOP;
		if (flags & MIPI_DSI_MODE_VIDEO_NO_HBP)
			data |= DSI_VID_CFG0_HBP_POWER_STOP;
		if (flags & MIPI_DSI_MODE_VIDEO_NO_HSA)
			data |= DSI_VID_CFG0_HSA_POWER_STOP;
		/* Always set low power stop mode for BLLP
		 * to let command engine send packets
		 */
		data |= DSI_VID_CFG0_EOF_BLLP_POWER_STOP |
			DSI_VID_CFG0_BLLP_POWER_STOP;
		data |= DSI_VID_CFG0_TRAFFIC_MODE(dsi_get_traffic_mode(flags));
		data |= DSI_VID_CFG0_DST_FORMAT(dsi_get_vid_fmt(mipi_fmt));
		data |= DSI_VID_CFG0_VIRT_CHANNEL(msm_host->channel);
		dsi_write(msm_host, REG_DSI_VID_CFG0, data);

		/* Do not swap RGB colors */
		data = DSI_VID_CFG1_RGB_SWAP(SWAP_RGB);
		dsi_write(msm_host, REG_DSI_VID_CFG1, 0);
	} else {
		/* Do not swap RGB colors */
		data = DSI_CMD_CFG0_RGB_SWAP(SWAP_RGB);
		data |= DSI_CMD_CFG0_DST_FORMAT(dsi_get_cmd_fmt(mipi_fmt));
		dsi_write(msm_host, REG_DSI_CMD_CFG0, data);

		data = DSI_CMD_CFG1_WR_MEM_START(MIPI_DCS_WRITE_MEMORY_START) |
			DSI_CMD_CFG1_WR_MEM_CONTINUE(
					MIPI_DCS_WRITE_MEMORY_CONTINUE);
		/* Always insert DCS command */
		data |= DSI_CMD_CFG1_INSERT_DCS_COMMAND;
		dsi_write(msm_host, REG_DSI_CMD_CFG1, data);
	}

	dsi_write(msm_host, REG_DSI_CMD_DMA_CTRL,
			DSI_CMD_DMA_CTRL_FROM_FRAME_BUFFER |
			DSI_CMD_DMA_CTRL_LOW_POWER);

	data = 0;
	/* Always assume dedicated TE pin */
	data |= DSI_TRIG_CTRL_TE;
	data |= DSI_TRIG_CTRL_MDP_TRIGGER(TRIGGER_NONE);
	data |= DSI_TRIG_CTRL_DMA_TRIGGER(TRIGGER_SW);
	data |= DSI_TRIG_CTRL_STREAM(msm_host->channel);
	if ((cfg_hnd->major == MSM_DSI_VER_MAJOR_6G) &&
		(cfg_hnd->minor >= MSM_DSI_6G_VER_MINOR_V1_2))
		data |= DSI_TRIG_CTRL_BLOCK_DMA_WITHIN_FRAME;
	dsi_write(msm_host, REG_DSI_TRIG_CTRL, data);

	data = DSI_CLKOUT_TIMING_CTRL_T_CLK_POST(phy_shared_timings->clk_post) |
		DSI_CLKOUT_TIMING_CTRL_T_CLK_PRE(phy_shared_timings->clk_pre);
	dsi_write(msm_host, REG_DSI_CLKOUT_TIMING_CTRL, data);

	if ((cfg_hnd->major == MSM_DSI_VER_MAJOR_6G) &&
	    (cfg_hnd->minor > MSM_DSI_6G_VER_MINOR_V1_0) &&
	    phy_shared_timings->clk_pre_inc_by_2)
		dsi_write(msm_host, REG_DSI_T_CLK_PRE_EXTEND,
			  DSI_T_CLK_PRE_EXTEND_INC_BY_2_BYTECLK);

	data = 0;
	if (!(flags & MIPI_DSI_MODE_NO_EOT_PACKET))
		data |= DSI_EOT_PACKET_CTRL_TX_EOT_APPEND;
	dsi_write(msm_host, REG_DSI_EOT_PACKET_CTRL, data);

	/* allow only ack-err-status to generate interrupt */
	dsi_write(msm_host, REG_DSI_ERR_INT_MASK0, 0x13ff3fe0);

	dsi_intr_ctrl(msm_host, DSI_IRQ_MASK_ERROR, 1);

	dsi_write(msm_host, REG_DSI_CLK_CTRL, DSI_CLK_CTRL_ENABLE_CLKS);

	data = DSI_CTRL_CLK_EN;

	DBG("lane number=%d", msm_host->lanes);
	data |= ((DSI_CTRL_LANE0 << msm_host->lanes) - DSI_CTRL_LANE0);

	dsi_write(msm_host, REG_DSI_LANE_SWAP_CTRL,
		  DSI_LANE_SWAP_CTRL_DLN_SWAP_SEL(msm_host->dlane_swap));

	if (!(flags & MIPI_DSI_CLOCK_NON_CONTINUOUS)) {
		lane_ctrl = dsi_read(msm_host, REG_DSI_LANE_CTRL);

		if (msm_dsi_phy_set_continuous_clock(phy, enable))
			lane_ctrl &= ~DSI_LANE_CTRL_HS_REQ_SEL_PHY;

		dsi_write(msm_host, REG_DSI_LANE_CTRL,
			lane_ctrl | DSI_LANE_CTRL_CLKLN_HS_FORCE_REQUEST);
	}

	data |= DSI_CTRL_ENABLE;

	dsi_write(msm_host, REG_DSI_CTRL, data);

	if (msm_host->cphy_mode)
		dsi_write(msm_host, REG_DSI_CPHY_MODE_CTRL, BIT(0));
}

static void dsi_update_dsc_timing(struct msm_dsi_host *msm_host, bool is_cmd_mode, u32 hdisplay)
{
	struct drm_dsc_config *dsc = msm_host->dsc;
	u32 reg, reg_ctrl, reg_ctrl2;
	u32 slice_per_intf, total_bytes_per_intf;
	u32 pkt_per_line;
	u32 eol_byte_num;

	/* first calculate dsc parameters and then program
	 * compress mode registers
	 */
	slice_per_intf = DIV_ROUND_UP(hdisplay, dsc->slice_width);

	/* If slice_per_pkt is greater than slice_per_intf
	 * then default to 1. This can happen during partial
	 * update.
	 */
	if (slice_per_intf > dsc->slice_count)
		dsc->slice_count = 1;

	total_bytes_per_intf = dsc->slice_chunk_size * slice_per_intf;

	eol_byte_num = total_bytes_per_intf % 3;
	pkt_per_line = slice_per_intf / dsc->slice_count;

	if (is_cmd_mode) /* packet data type */
		reg = DSI_COMMAND_COMPRESSION_MODE_CTRL_STREAM0_DATATYPE(MIPI_DSI_DCS_LONG_WRITE);
	else
		reg = DSI_VIDEO_COMPRESSION_MODE_CTRL_DATATYPE(MIPI_DSI_COMPRESSED_PIXEL_STREAM);

	/* DSI_VIDEO_COMPRESSION_MODE & DSI_COMMAND_COMPRESSION_MODE
	 * registers have similar offsets, so for below common code use
	 * DSI_VIDEO_COMPRESSION_MODE_XXXX for setting bits
	 */
	reg |= DSI_VIDEO_COMPRESSION_MODE_CTRL_PKT_PER_LINE(pkt_per_line >> 1);
	reg |= DSI_VIDEO_COMPRESSION_MODE_CTRL_EOL_BYTE_NUM(eol_byte_num);
	reg |= DSI_VIDEO_COMPRESSION_MODE_CTRL_EN;

	if (is_cmd_mode) {
		reg_ctrl = dsi_read(msm_host, REG_DSI_COMMAND_COMPRESSION_MODE_CTRL);
		reg_ctrl2 = dsi_read(msm_host, REG_DSI_COMMAND_COMPRESSION_MODE_CTRL2);

		reg_ctrl &= ~0xffff;
		reg_ctrl |= reg;

		reg_ctrl2 &= ~DSI_COMMAND_COMPRESSION_MODE_CTRL2_STREAM0_SLICE_WIDTH__MASK;
		reg_ctrl2 |= DSI_COMMAND_COMPRESSION_MODE_CTRL2_STREAM0_SLICE_WIDTH(dsc->slice_chunk_size);

		dsi_write(msm_host, REG_DSI_COMMAND_COMPRESSION_MODE_CTRL, reg_ctrl);
		dsi_write(msm_host, REG_DSI_COMMAND_COMPRESSION_MODE_CTRL2, reg_ctrl2);
	} else {
		dsi_write(msm_host, REG_DSI_VIDEO_COMPRESSION_MODE_CTRL, reg);
	}
}

static void dsi_timing_setup(struct msm_dsi_host *msm_host, bool is_bonded_dsi)
{
	struct drm_display_mode *mode = msm_host->mode;
	u32 hs_start = 0, vs_start = 0; /* take sync start as 0 */
	u32 h_total = mode->htotal;
	u32 v_total = mode->vtotal;
	u32 hs_end = mode->hsync_end - mode->hsync_start;
	u32 vs_end = mode->vsync_end - mode->vsync_start;
	u32 ha_start = h_total - mode->hsync_start;
	u32 ha_end = ha_start + mode->hdisplay;
	u32 va_start = v_total - mode->vsync_start;
	u32 va_end = va_start + mode->vdisplay;
	u32 hdisplay = mode->hdisplay;
	u32 wc;
	int ret;

	DBG("");

	/*
	 * For bonded DSI mode, the current DRM mode has
	 * the complete width of the panel. Since, the complete
	 * panel is driven by two DSI controllers, the horizontal
	 * timings have to be split between the two dsi controllers.
	 * Adjust the DSI host timing values accordingly.
	 */
	if (is_bonded_dsi) {
		h_total /= 2;
		hs_end /= 2;
		ha_start /= 2;
		ha_end /= 2;
		hdisplay /= 2;
	}

	if (msm_host->dsc) {
		struct drm_dsc_config *dsc = msm_host->dsc;

		/* update dsc params with timing params */
		if (!dsc || !mode->hdisplay || !mode->vdisplay) {
			pr_err("DSI: invalid input: pic_width: %d pic_height: %d\n",
			       mode->hdisplay, mode->vdisplay);
			return;
		}

		dsc->pic_width = mode->hdisplay;
		dsc->pic_height = mode->vdisplay;
		DBG("Mode %dx%d\n", dsc->pic_width, dsc->pic_height);

		/* we do the calculations for dsc parameters here so that
		 * panel can use these parameters
		 */
		ret = dsi_populate_dsc_params(msm_host, dsc);
		if (ret)
			return;

		/* Divide the display by 3 but keep back/font porch and
		 * pulse width same
		 */
		h_total -= hdisplay;
		hdisplay /= 3;
		h_total += hdisplay;
		ha_end = ha_start + hdisplay;
	}

	if (msm_host->mode_flags & MIPI_DSI_MODE_VIDEO) {
		if (msm_host->dsc)
			dsi_update_dsc_timing(msm_host, false, mode->hdisplay);

		dsi_write(msm_host, REG_DSI_ACTIVE_H,
			DSI_ACTIVE_H_START(ha_start) |
			DSI_ACTIVE_H_END(ha_end));
		dsi_write(msm_host, REG_DSI_ACTIVE_V,
			DSI_ACTIVE_V_START(va_start) |
			DSI_ACTIVE_V_END(va_end));
		dsi_write(msm_host, REG_DSI_TOTAL,
			DSI_TOTAL_H_TOTAL(h_total - 1) |
			DSI_TOTAL_V_TOTAL(v_total - 1));

		dsi_write(msm_host, REG_DSI_ACTIVE_HSYNC,
			DSI_ACTIVE_HSYNC_START(hs_start) |
			DSI_ACTIVE_HSYNC_END(hs_end));
		dsi_write(msm_host, REG_DSI_ACTIVE_VSYNC_HPOS, 0);
		dsi_write(msm_host, REG_DSI_ACTIVE_VSYNC_VPOS,
			DSI_ACTIVE_VSYNC_VPOS_START(vs_start) |
			DSI_ACTIVE_VSYNC_VPOS_END(vs_end));
	} else {		/* command mode */
		if (msm_host->dsc)
			dsi_update_dsc_timing(msm_host, true, mode->hdisplay);

		/* image data and 1 byte write_memory_start cmd */
		if (!msm_host->dsc)
			wc = hdisplay * dsi_get_bpp(msm_host->format) / 8 + 1;
		else
			wc = mode->hdisplay / 2 + 1;

		dsi_write(msm_host, REG_DSI_CMD_MDP_STREAM0_CTRL,
			DSI_CMD_MDP_STREAM0_CTRL_WORD_COUNT(wc) |
			DSI_CMD_MDP_STREAM0_CTRL_VIRTUAL_CHANNEL(
					msm_host->channel) |
			DSI_CMD_MDP_STREAM0_CTRL_DATA_TYPE(
					MIPI_DSI_DCS_LONG_WRITE));

		dsi_write(msm_host, REG_DSI_CMD_MDP_STREAM0_TOTAL,
			DSI_CMD_MDP_STREAM0_TOTAL_H_TOTAL(hdisplay) |
			DSI_CMD_MDP_STREAM0_TOTAL_V_TOTAL(mode->vdisplay));
	}
}

static void dsi_sw_reset(struct msm_dsi_host *msm_host)
{
	u32 ctrl;

	ctrl = dsi_read(msm_host, REG_DSI_CTRL);

	if (ctrl & DSI_CTRL_ENABLE) {
		dsi_write(msm_host, REG_DSI_CTRL, ctrl & ~DSI_CTRL_ENABLE);
		/*
		 * dsi controller need to be disabled before
		 * clocks turned on
		 */
		wmb();
	}

	dsi_write(msm_host, REG_DSI_CLK_CTRL, DSI_CLK_CTRL_ENABLE_CLKS);
	wmb(); /* clocks need to be enabled before reset */

	/* dsi controller can only be reset while clocks are running */
	dsi_write(msm_host, REG_DSI_RESET, 1);
	msleep(DSI_RESET_TOGGLE_DELAY_MS); /* make sure reset happen */
	dsi_write(msm_host, REG_DSI_RESET, 0);
	wmb(); /* controller out of reset */

	if (ctrl & DSI_CTRL_ENABLE) {
		dsi_write(msm_host, REG_DSI_CTRL, ctrl);
		wmb();	/* make sure dsi controller enabled again */
	}
}

static void dsi_op_mode_config(struct msm_dsi_host *msm_host,
					bool video_mode, bool enable)
{
	u32 dsi_ctrl;

	dsi_ctrl = dsi_read(msm_host, REG_DSI_CTRL);

	if (!enable) {
		dsi_ctrl &= ~(DSI_CTRL_ENABLE | DSI_CTRL_VID_MODE_EN |
				DSI_CTRL_CMD_MODE_EN);
		dsi_intr_ctrl(msm_host, DSI_IRQ_MASK_CMD_MDP_DONE |
					DSI_IRQ_MASK_VIDEO_DONE, 0);
	} else {
		if (video_mode) {
			dsi_ctrl |= DSI_CTRL_VID_MODE_EN;
		} else {		/* command mode */
			dsi_ctrl |= DSI_CTRL_CMD_MODE_EN;
			dsi_intr_ctrl(msm_host, DSI_IRQ_MASK_CMD_MDP_DONE, 1);
		}
		dsi_ctrl |= DSI_CTRL_ENABLE;
	}

	dsi_write(msm_host, REG_DSI_CTRL, dsi_ctrl);
}

static void dsi_set_tx_power_mode(int mode, struct msm_dsi_host *msm_host)
{
	u32 data;

	data = dsi_read(msm_host, REG_DSI_CMD_DMA_CTRL);

	if (mode == 0)
		data &= ~DSI_CMD_DMA_CTRL_LOW_POWER;
	else
		data |= DSI_CMD_DMA_CTRL_LOW_POWER;

	dsi_write(msm_host, REG_DSI_CMD_DMA_CTRL, data);
}

static void dsi_wait4video_done(struct msm_dsi_host *msm_host)
{
	u32 ret = 0;
	struct device *dev = &msm_host->pdev->dev;

	dsi_intr_ctrl(msm_host, DSI_IRQ_MASK_VIDEO_DONE, 1);

	reinit_completion(&msm_host->video_comp);

	ret = wait_for_completion_timeout(&msm_host->video_comp,
			msecs_to_jiffies(70));

	if (ret == 0)
		DRM_DEV_ERROR(dev, "wait for video done timed out\n");

	dsi_intr_ctrl(msm_host, DSI_IRQ_MASK_VIDEO_DONE, 0);
}

static void dsi_wait4video_eng_busy(struct msm_dsi_host *msm_host)
{
	if (!(msm_host->mode_flags & MIPI_DSI_MODE_VIDEO))
		return;

	if (msm_host->power_on && msm_host->enabled) {
		dsi_wait4video_done(msm_host);
		/* delay 4 ms to skip BLLP */
		usleep_range(2000, 4000);
	}
}

int dsi_tx_buf_alloc_6g(struct msm_dsi_host *msm_host, int size)
{
	struct drm_device *dev = msm_host->dev;
	struct msm_drm_private *priv = dev->dev_private;
	uint64_t iova;
	u8 *data;

	data = msm_gem_kernel_new(dev, size, MSM_BO_WC,
					priv->kms->aspace,
					&msm_host->tx_gem_obj, &iova);

	if (IS_ERR(data)) {
		msm_host->tx_gem_obj = NULL;
		return PTR_ERR(data);
	}

	msm_gem_object_set_name(msm_host->tx_gem_obj, "tx_gem");

	msm_host->tx_size = msm_host->tx_gem_obj->size;

	return 0;
}

int dsi_tx_buf_alloc_v2(struct msm_dsi_host *msm_host, int size)
{
	struct drm_device *dev = msm_host->dev;

	msm_host->tx_buf = dma_alloc_coherent(dev->dev, size,
					&msm_host->tx_buf_paddr, GFP_KERNEL);
	if (!msm_host->tx_buf)
		return -ENOMEM;

	msm_host->tx_size = size;

	return 0;
}

static void dsi_tx_buf_free(struct msm_dsi_host *msm_host)
{
	struct drm_device *dev = msm_host->dev;
	struct msm_drm_private *priv;

	/*
	 * This is possible if we're tearing down before we've had a chance to
	 * fully initialize. A very real possibility if our probe is deferred,
	 * in which case we'll hit msm_dsi_host_destroy() without having run
	 * through the dsi_tx_buf_alloc().
	 */
	if (!dev)
		return;

	priv = dev->dev_private;
	if (msm_host->tx_gem_obj) {
		msm_gem_unpin_iova(msm_host->tx_gem_obj, priv->kms->aspace);
		drm_gem_object_put(msm_host->tx_gem_obj);
		msm_host->tx_gem_obj = NULL;
	}

	if (msm_host->tx_buf)
		dma_free_coherent(dev->dev, msm_host->tx_size, msm_host->tx_buf,
			msm_host->tx_buf_paddr);
}

void *dsi_tx_buf_get_6g(struct msm_dsi_host *msm_host)
{
	return msm_gem_get_vaddr(msm_host->tx_gem_obj);
}

void *dsi_tx_buf_get_v2(struct msm_dsi_host *msm_host)
{
	return msm_host->tx_buf;
}

void dsi_tx_buf_put_6g(struct msm_dsi_host *msm_host)
{
	msm_gem_put_vaddr(msm_host->tx_gem_obj);
}

/*
 * prepare cmd buffer to be txed
 */
static int dsi_cmd_dma_add(struct msm_dsi_host *msm_host,
			   const struct mipi_dsi_msg *msg)
{
	const struct msm_dsi_cfg_handler *cfg_hnd = msm_host->cfg_hnd;
	struct mipi_dsi_packet packet;
	int len;
	int ret;
	u8 *data;

	ret = mipi_dsi_create_packet(&packet, msg);
	if (ret) {
		pr_err("%s: create packet failed, %d\n", __func__, ret);
		return ret;
	}
	len = (packet.size + 3) & (~0x3);

	if (len > msm_host->tx_size) {
		pr_err("%s: packet size is too big\n", __func__);
		return -EINVAL;
	}

	data = cfg_hnd->ops->tx_buf_get(msm_host);
	if (IS_ERR(data)) {
		ret = PTR_ERR(data);
		pr_err("%s: get vaddr failed, %d\n", __func__, ret);
		return ret;
	}

	/* MSM specific command format in memory */
	data[0] = packet.header[1];
	data[1] = packet.header[2];
	data[2] = packet.header[0];
	data[3] = BIT(7); /* Last packet */
	if (mipi_dsi_packet_format_is_long(msg->type))
		data[3] |= BIT(6);
	if (msg->rx_buf && msg->rx_len)
		data[3] |= BIT(5);

	/* Long packet */
	if (packet.payload && packet.payload_length)
		memcpy(data + 4, packet.payload, packet.payload_length);

	/* Append 0xff to the end */
	if (packet.size < len)
		memset(data + packet.size, 0xff, len - packet.size);

	if (cfg_hnd->ops->tx_buf_put)
		cfg_hnd->ops->tx_buf_put(msm_host);

	return len;
}

/*
 * dsi_short_read1_resp: 1 parameter
 */
static int dsi_short_read1_resp(u8 *buf, const struct mipi_dsi_msg *msg)
{
	u8 *data = msg->rx_buf;
	if (data && (msg->rx_len >= 1)) {
		*data = buf[1]; /* strip out dcs type */
		return 1;
	} else {
		pr_err("%s: read data does not match with rx_buf len %zu\n",
			__func__, msg->rx_len);
		return -EINVAL;
	}
}

/*
 * dsi_short_read2_resp: 2 parameter
 */
static int dsi_short_read2_resp(u8 *buf, const struct mipi_dsi_msg *msg)
{
	u8 *data = msg->rx_buf;
	if (data && (msg->rx_len >= 2)) {
		data[0] = buf[1]; /* strip out dcs type */
		data[1] = buf[2];
		return 2;
	} else {
		pr_err("%s: read data does not match with rx_buf len %zu\n",
			__func__, msg->rx_len);
		return -EINVAL;
	}
}

static int dsi_long_read_resp(u8 *buf, const struct mipi_dsi_msg *msg)
{
	/* strip out 4 byte dcs header */
	if (msg->rx_buf && msg->rx_len)
		memcpy(msg->rx_buf, buf + 4, msg->rx_len);

	return msg->rx_len;
}

int dsi_dma_base_get_6g(struct msm_dsi_host *msm_host, uint64_t *dma_base)
{
	struct drm_device *dev = msm_host->dev;
	struct msm_drm_private *priv = dev->dev_private;

	if (!dma_base)
		return -EINVAL;

	return msm_gem_get_and_pin_iova(msm_host->tx_gem_obj,
				priv->kms->aspace, dma_base);
}

int dsi_dma_base_get_v2(struct msm_dsi_host *msm_host, uint64_t *dma_base)
{
	if (!dma_base)
		return -EINVAL;

	*dma_base = msm_host->tx_buf_paddr;
	return 0;
}

static int dsi_cmd_dma_tx(struct msm_dsi_host *msm_host, int len)
{
	const struct msm_dsi_cfg_handler *cfg_hnd = msm_host->cfg_hnd;
	int ret;
	uint64_t dma_base;
	bool triggered;

	ret = cfg_hnd->ops->dma_base_get(msm_host, &dma_base);
	if (ret) {
		pr_err("%s: failed to get iova: %d\n", __func__, ret);
		return ret;
	}

	reinit_completion(&msm_host->dma_comp);

	dsi_wait4video_eng_busy(msm_host);

	triggered = msm_dsi_manager_cmd_xfer_trigger(
						msm_host->id, dma_base, len);
	if (triggered) {
		ret = wait_for_completion_timeout(&msm_host->dma_comp,
					msecs_to_jiffies(200));
		DBG("ret=%d", ret);
		if (ret == 0)
			ret = -ETIMEDOUT;
		else
			ret = len;
	} else
		ret = len;

	return ret;
}

static int dsi_cmd_dma_rx(struct msm_dsi_host *msm_host,
			u8 *buf, int rx_byte, int pkt_size)
{
	u32 *temp, data;
	int i, j = 0, cnt;
	u32 read_cnt;
	u8 reg[16];
	int repeated_bytes = 0;
	int buf_offset = buf - msm_host->rx_buf;

	temp = (u32 *)reg;
	cnt = (rx_byte + 3) >> 2;
	if (cnt > 4)
		cnt = 4; /* 4 x 32 bits registers only */

	if (rx_byte == 4)
		read_cnt = 4;
	else
		read_cnt = pkt_size + 6;

	/*
	 * In case of multiple reads from the panel, after the first read, there
	 * is possibility that there are some bytes in the payload repeating in
	 * the RDBK_DATA registers. Since we read all the parameters from the
	 * panel right from the first byte for every pass. We need to skip the
	 * repeating bytes and then append the new parameters to the rx buffer.
	 */
	if (read_cnt > 16) {
		int bytes_shifted;
		/* Any data more than 16 bytes will be shifted out.
		 * The temp read buffer should already contain these bytes.
		 * The remaining bytes in read buffer are the repeated bytes.
		 */
		bytes_shifted = read_cnt - 16;
		repeated_bytes = buf_offset - bytes_shifted;
	}

	for (i = cnt - 1; i >= 0; i--) {
		data = dsi_read(msm_host, REG_DSI_RDBK_DATA(i));
		*temp++ = ntohl(data); /* to host byte order */
		DBG("data = 0x%x and ntohl(data) = 0x%x", data, ntohl(data));
	}

	for (i = repeated_bytes; i < 16; i++)
		buf[j++] = reg[i];

	return j;
}

static int dsi_cmds2buf_tx(struct msm_dsi_host *msm_host,
				const struct mipi_dsi_msg *msg)
{
	int len, ret;
	int bllp_len = msm_host->mode->hdisplay *
			dsi_get_bpp(msm_host->format) / 8;

	len = dsi_cmd_dma_add(msm_host, msg);
	if (len < 0) {
		pr_err("%s: failed to add cmd type = 0x%x\n",
			__func__,  msg->type);
		return len;
	}

	/* for video mode, do not send cmds more than
	* one pixel line, since it only transmit it
	* during BLLP.
	*/
	/* TODO: if the command is sent in LP mode, the bit rate is only
	 * half of esc clk rate. In this case, if the video is already
	 * actively streaming, we need to check more carefully if the
	 * command can be fit into one BLLP.
	 */
	if ((msm_host->mode_flags & MIPI_DSI_MODE_VIDEO) && (len > bllp_len)) {
		pr_err("%s: cmd cannot fit into BLLP period, len=%d\n",
			__func__, len);
		return -EINVAL;
	}

	ret = dsi_cmd_dma_tx(msm_host, len);
	if (ret < 0) {
		pr_err("%s: cmd dma tx failed, type=0x%x, data0=0x%x, len=%d, ret=%d\n",
			__func__, msg->type, (*(u8 *)(msg->tx_buf)), len, ret);
		return ret;
	} else if (ret < len) {
		pr_err("%s: cmd dma tx failed, type=0x%x, data0=0x%x, ret=%d len=%d\n",
			__func__, msg->type, (*(u8 *)(msg->tx_buf)), ret, len);
		return -EIO;
	}

	return len;
}

static void dsi_err_worker(struct work_struct *work)
{
	struct msm_dsi_host *msm_host =
		container_of(work, struct msm_dsi_host, err_work);
	u32 status = msm_host->err_work_state;

	pr_err_ratelimited("%s: status=%x\n", __func__, status);
	if (status & DSI_ERR_STATE_MDP_FIFO_UNDERFLOW)
		dsi_sw_reset(msm_host);

	/* It is safe to clear here because error irq is disabled. */
	msm_host->err_work_state = 0;

	/* enable dsi error interrupt */
	dsi_intr_ctrl(msm_host, DSI_IRQ_MASK_ERROR, 1);
}

static void dsi_ack_err_status(struct msm_dsi_host *msm_host)
{
	u32 status;

	status = dsi_read(msm_host, REG_DSI_ACK_ERR_STATUS);

	if (status) {
		dsi_write(msm_host, REG_DSI_ACK_ERR_STATUS, status);
		/* Writing of an extra 0 needed to clear error bits */
		dsi_write(msm_host, REG_DSI_ACK_ERR_STATUS, 0);
		msm_host->err_work_state |= DSI_ERR_STATE_ACK;
	}
}

static void dsi_timeout_status(struct msm_dsi_host *msm_host)
{
	u32 status;

	status = dsi_read(msm_host, REG_DSI_TIMEOUT_STATUS);

	if (status) {
		dsi_write(msm_host, REG_DSI_TIMEOUT_STATUS, status);
		msm_host->err_work_state |= DSI_ERR_STATE_TIMEOUT;
	}
}

static void dsi_dln0_phy_err(struct msm_dsi_host *msm_host)
{
	u32 status;

	status = dsi_read(msm_host, REG_DSI_DLN0_PHY_ERR);

	if (status & (DSI_DLN0_PHY_ERR_DLN0_ERR_ESC |
			DSI_DLN0_PHY_ERR_DLN0_ERR_SYNC_ESC |
			DSI_DLN0_PHY_ERR_DLN0_ERR_CONTROL |
			DSI_DLN0_PHY_ERR_DLN0_ERR_CONTENTION_LP0 |
			DSI_DLN0_PHY_ERR_DLN0_ERR_CONTENTION_LP1)) {
		dsi_write(msm_host, REG_DSI_DLN0_PHY_ERR, status);
		msm_host->err_work_state |= DSI_ERR_STATE_DLN0_PHY;
	}
}

static void dsi_fifo_status(struct msm_dsi_host *msm_host)
{
	u32 status;

	status = dsi_read(msm_host, REG_DSI_FIFO_STATUS);

	/* fifo underflow, overflow */
	if (status) {
		dsi_write(msm_host, REG_DSI_FIFO_STATUS, status);
		msm_host->err_work_state |= DSI_ERR_STATE_FIFO;
		if (status & DSI_FIFO_STATUS_CMD_MDP_FIFO_UNDERFLOW)
			msm_host->err_work_state |=
					DSI_ERR_STATE_MDP_FIFO_UNDERFLOW;
	}
}

static void dsi_status(struct msm_dsi_host *msm_host)
{
	u32 status;

	status = dsi_read(msm_host, REG_DSI_STATUS0);

	if (status & DSI_STATUS0_INTERLEAVE_OP_CONTENTION) {
		dsi_write(msm_host, REG_DSI_STATUS0, status);
		msm_host->err_work_state |=
			DSI_ERR_STATE_INTERLEAVE_OP_CONTENTION;
	}
}

static void dsi_clk_status(struct msm_dsi_host *msm_host)
{
	u32 status;

	status = dsi_read(msm_host, REG_DSI_CLK_STATUS);

	if (status & DSI_CLK_STATUS_PLL_UNLOCKED) {
		dsi_write(msm_host, REG_DSI_CLK_STATUS, status);
		msm_host->err_work_state |= DSI_ERR_STATE_PLL_UNLOCKED;
	}
}

static void dsi_error(struct msm_dsi_host *msm_host)
{
	/* disable dsi error interrupt */
	dsi_intr_ctrl(msm_host, DSI_IRQ_MASK_ERROR, 0);

	dsi_clk_status(msm_host);
	dsi_fifo_status(msm_host);
	dsi_ack_err_status(msm_host);
	dsi_timeout_status(msm_host);
	dsi_status(msm_host);
	dsi_dln0_phy_err(msm_host);

	queue_work(msm_host->workqueue, &msm_host->err_work);
}

static irqreturn_t dsi_host_irq(int irq, void *ptr)
{
	struct msm_dsi_host *msm_host = ptr;
	u32 isr;
	unsigned long flags;

	if (!msm_host->ctrl_base)
		return IRQ_HANDLED;

	spin_lock_irqsave(&msm_host->intr_lock, flags);
	isr = dsi_read(msm_host, REG_DSI_INTR_CTRL);
	dsi_write(msm_host, REG_DSI_INTR_CTRL, isr);
	spin_unlock_irqrestore(&msm_host->intr_lock, flags);

	DBG("isr=0x%x, id=%d", isr, msm_host->id);

	if (isr & DSI_IRQ_ERROR)
		dsi_error(msm_host);

	if (isr & DSI_IRQ_VIDEO_DONE)
		complete(&msm_host->video_comp);

	if (isr & DSI_IRQ_CMD_DMA_DONE)
		complete(&msm_host->dma_comp);

	return IRQ_HANDLED;
}

static int dsi_host_init_panel_gpios(struct msm_dsi_host *msm_host,
			struct device *panel_device)
{
	msm_host->disp_en_gpio = devm_gpiod_get_optional(panel_device,
							 "disp-enable",
							 GPIOD_OUT_LOW);
	if (IS_ERR(msm_host->disp_en_gpio)) {
		DBG("cannot get disp-enable-gpios %ld",
				PTR_ERR(msm_host->disp_en_gpio));
		return PTR_ERR(msm_host->disp_en_gpio);
	}

	msm_host->te_gpio = devm_gpiod_get_optional(panel_device, "disp-te",
								GPIOD_IN);
	if (IS_ERR(msm_host->te_gpio)) {
		DBG("cannot get disp-te-gpios %ld", PTR_ERR(msm_host->te_gpio));
		return PTR_ERR(msm_host->te_gpio);
	}

	return 0;
}

static int dsi_host_attach(struct mipi_dsi_host *host,
					struct mipi_dsi_device *dsi)
{
	struct msm_dsi_host *msm_host = to_msm_dsi_host(host);
	int ret;

	if (dsi->lanes > msm_host->num_data_lanes)
		return -EINVAL;

	msm_host->channel = dsi->channel;
	msm_host->lanes = dsi->lanes;
	msm_host->format = dsi->format;
	msm_host->mode_flags = dsi->mode_flags;
	if (dsi->dsc)
		msm_host->dsc = dsi->dsc;

	/* Some gpios defined in panel DT need to be controlled by host */
	ret = dsi_host_init_panel_gpios(msm_host, &dsi->dev);
	if (ret)
		return ret;

	ret = dsi_dev_attach(msm_host->pdev);
	if (ret)
		return ret;

	DBG("id=%d", msm_host->id);

	return 0;
}

static int dsi_host_detach(struct mipi_dsi_host *host,
					struct mipi_dsi_device *dsi)
{
	struct msm_dsi_host *msm_host = to_msm_dsi_host(host);

	dsi_dev_detach(msm_host->pdev);

	DBG("id=%d", msm_host->id);

	return 0;
}

static ssize_t dsi_host_transfer(struct mipi_dsi_host *host,
					const struct mipi_dsi_msg *msg)
{
	struct msm_dsi_host *msm_host = to_msm_dsi_host(host);
	int ret;

	if (!msg || !msm_host->power_on)
		return -EINVAL;

	mutex_lock(&msm_host->cmd_mutex);
	ret = msm_dsi_manager_cmd_xfer(msm_host->id, msg);
	mutex_unlock(&msm_host->cmd_mutex);

	return ret;
}

static const struct mipi_dsi_host_ops dsi_host_ops = {
	.attach = dsi_host_attach,
	.detach = dsi_host_detach,
	.transfer = dsi_host_transfer,
};

/*
 * List of supported physical to logical lane mappings.
 * For example, the 2nd entry represents the following mapping:
 *
 * "3012": Logic 3->Phys 0; Logic 0->Phys 1; Logic 1->Phys 2; Logic 2->Phys 3;
 */
static const int supported_data_lane_swaps[][4] = {
	{ 0, 1, 2, 3 },
	{ 3, 0, 1, 2 },
	{ 2, 3, 0, 1 },
	{ 1, 2, 3, 0 },
	{ 0, 3, 2, 1 },
	{ 1, 0, 3, 2 },
	{ 2, 1, 0, 3 },
	{ 3, 2, 1, 0 },
};

static int dsi_host_parse_lane_data(struct msm_dsi_host *msm_host,
				    struct device_node *ep)
{
	struct device *dev = &msm_host->pdev->dev;
	struct property *prop;
	u32 lane_map[4];
	int ret, i, len, num_lanes;

	prop = of_find_property(ep, "data-lanes", &len);
	if (!prop) {
		DRM_DEV_DEBUG(dev,
			"failed to find data lane mapping, using default\n");
		/* Set the number of date lanes to 4 by default. */
		msm_host->num_data_lanes = 4;
		return 0;
	}

	num_lanes = drm_of_get_data_lanes_count(ep, 1, 4);
	if (num_lanes < 0) {
		DRM_DEV_ERROR(dev, "bad number of data lanes\n");
		return num_lanes;
	}

	msm_host->num_data_lanes = num_lanes;

	ret = of_property_read_u32_array(ep, "data-lanes", lane_map,
					 num_lanes);
	if (ret) {
		DRM_DEV_ERROR(dev, "failed to read lane data\n");
		return ret;
	}

	/*
	 * compare DT specified physical-logical lane mappings with the ones
	 * supported by hardware
	 */
	for (i = 0; i < ARRAY_SIZE(supported_data_lane_swaps); i++) {
		const int *swap = supported_data_lane_swaps[i];
		int j;

		/*
		 * the data-lanes array we get from DT has a logical->physical
		 * mapping. The "data lane swap" register field represents
		 * supported configurations in a physical->logical mapping.
		 * Translate the DT mapping to what we understand and find a
		 * configuration that works.
		 */
		for (j = 0; j < num_lanes; j++) {
			if (lane_map[j] < 0 || lane_map[j] > 3)
				DRM_DEV_ERROR(dev, "bad physical lane entry %u\n",
					lane_map[j]);

			if (swap[lane_map[j]] != j)
				break;
		}

		if (j == num_lanes) {
			msm_host->dlane_swap = i;
			return 0;
		}
	}

	return -EINVAL;
}

static u32 dsi_dsc_rc_buf_thresh[DSC_NUM_BUF_RANGES - 1] = {
	0x0e, 0x1c, 0x2a, 0x38, 0x46, 0x54, 0x62,
	0x69, 0x70, 0x77, 0x79, 0x7b, 0x7d, 0x7e
};

/* only 8bpc, 8bpp added */
static char min_qp[DSC_NUM_BUF_RANGES] = {
	0, 0, 1, 1, 3, 3, 3, 3, 3, 3, 5, 5, 5, 7, 13
};

static char max_qp[DSC_NUM_BUF_RANGES] = {
	4, 4, 5, 6, 7, 7, 7, 8, 9, 10, 11, 12, 13, 13, 15
};

static char bpg_offset[DSC_NUM_BUF_RANGES] = {
	2, 0, 0, -2, -4, -6, -8, -8, -8, -10, -10, -12, -12, -12, -12
};

static int dsi_populate_dsc_params(struct msm_dsi_host *msm_host, struct drm_dsc_config *dsc)
{
	int i;
	u16 bpp = dsc->bits_per_pixel >> 4;
<<<<<<< HEAD

	if (dsc->bits_per_pixel & 0xf) {
		DRM_DEV_ERROR(&msm_host->pdev->dev, "DSI does not support fractional bits_per_pixel\n");
		return -EINVAL;
	}

=======

	if (dsc->bits_per_pixel & 0xf) {
		DRM_DEV_ERROR(&msm_host->pdev->dev, "DSI does not support fractional bits_per_pixel\n");
		return -EINVAL;
	}

>>>>>>> 2cb8e624
	if (dsc->bits_per_component != 8) {
		DRM_DEV_ERROR(&msm_host->pdev->dev, "DSI does not support bits_per_component != 8 yet\n");
		return -EOPNOTSUPP;
	}

	dsc->rc_model_size = 8192;
	dsc->first_line_bpg_offset = 12;
	dsc->rc_edge_factor = 6;
	dsc->rc_tgt_offset_high = 3;
	dsc->rc_tgt_offset_low = 3;
	dsc->simple_422 = 0;
	dsc->convert_rgb = 1;
	dsc->vbr_enable = 0;

	/* handle only bpp = bpc = 8 */
	for (i = 0; i < DSC_NUM_BUF_RANGES - 1 ; i++)
		dsc->rc_buf_thresh[i] = dsi_dsc_rc_buf_thresh[i];

	for (i = 0; i < DSC_NUM_BUF_RANGES; i++) {
		dsc->rc_range_params[i].range_min_qp = min_qp[i];
		dsc->rc_range_params[i].range_max_qp = max_qp[i];
		/*
		 * Range BPG Offset contains two's-complement signed values that fill
		 * 8 bits, yet the registers and DCS PPS field are only 6 bits wide.
		 */
		dsc->rc_range_params[i].range_bpg_offset = bpg_offset[i] & DSC_RANGE_BPG_OFFSET_MASK;
	}

	dsc->initial_offset = 6144;		/* Not bpp 12 */
	if (bpp != 8)
		dsc->initial_offset = 2048;	/* bpp = 12 */

	if (dsc->bits_per_component <= 10)
		dsc->mux_word_size = DSC_MUX_WORD_SIZE_8_10_BPC;
	else
		dsc->mux_word_size = DSC_MUX_WORD_SIZE_12_BPC;

	dsc->initial_xmit_delay = 512;
	dsc->initial_scale_value = 32;
	dsc->first_line_bpg_offset = 12;
	dsc->line_buf_depth = dsc->bits_per_component + 1;

	/* bpc 8 */
	dsc->flatness_min_qp = 3;
	dsc->flatness_max_qp = 12;
	dsc->rc_quant_incr_limit0 = 11;
	dsc->rc_quant_incr_limit1 = 11;

	return drm_dsc_compute_rc_parameters(dsc);
}

static int dsi_host_parse_dt(struct msm_dsi_host *msm_host)
{
	struct device *dev = &msm_host->pdev->dev;
	struct device_node *np = dev->of_node;
	struct device_node *endpoint;
	int ret = 0;

	/*
	 * Get the endpoint of the output port of the DSI host. In our case,
	 * this is mapped to port number with reg = 1. Don't return an error if
	 * the remote endpoint isn't defined. It's possible that there is
	 * nothing connected to the dsi output.
	 */
	endpoint = of_graph_get_endpoint_by_regs(np, 1, -1);
	if (!endpoint) {
		DRM_DEV_DEBUG(dev, "%s: no endpoint\n", __func__);
		return 0;
	}

	ret = dsi_host_parse_lane_data(msm_host, endpoint);
	if (ret) {
		DRM_DEV_ERROR(dev, "%s: invalid lane configuration %d\n",
			__func__, ret);
		ret = -EINVAL;
		goto err;
	}

	if (of_property_read_bool(np, "syscon-sfpb")) {
		msm_host->sfpb = syscon_regmap_lookup_by_phandle(np,
					"syscon-sfpb");
		if (IS_ERR(msm_host->sfpb)) {
			DRM_DEV_ERROR(dev, "%s: failed to get sfpb regmap\n",
				__func__);
			ret = PTR_ERR(msm_host->sfpb);
		}
	}

err:
	of_node_put(endpoint);

	return ret;
}

static int dsi_host_get_id(struct msm_dsi_host *msm_host)
{
	struct platform_device *pdev = msm_host->pdev;
	const struct msm_dsi_config *cfg = msm_host->cfg_hnd->cfg;
	struct resource *res;
	int i;

	res = platform_get_resource_byname(pdev, IORESOURCE_MEM, "dsi_ctrl");
	if (!res)
		return -EINVAL;

	for (i = 0; i < cfg->num_dsi; i++) {
		if (cfg->io_start[i] == res->start)
			return i;
	}

	return -EINVAL;
}

int msm_dsi_host_init(struct msm_dsi *msm_dsi)
{
	struct msm_dsi_host *msm_host = NULL;
	struct platform_device *pdev = msm_dsi->pdev;
	const struct msm_dsi_config *cfg;
	int ret;

	msm_host = devm_kzalloc(&pdev->dev, sizeof(*msm_host), GFP_KERNEL);
	if (!msm_host) {
		ret = -ENOMEM;
		goto fail;
	}

	msm_host->pdev = pdev;
	msm_dsi->host = &msm_host->base;

	ret = dsi_host_parse_dt(msm_host);
	if (ret) {
		pr_err("%s: failed to parse dt\n", __func__);
		goto fail;
	}

	msm_host->ctrl_base = msm_ioremap_size(pdev, "dsi_ctrl", &msm_host->ctrl_size);
	if (IS_ERR(msm_host->ctrl_base)) {
		pr_err("%s: unable to map Dsi ctrl base\n", __func__);
		ret = PTR_ERR(msm_host->ctrl_base);
		goto fail;
	}

	pm_runtime_enable(&pdev->dev);

	msm_host->cfg_hnd = dsi_get_config(msm_host);
	if (!msm_host->cfg_hnd) {
		ret = -EINVAL;
		pr_err("%s: get config failed\n", __func__);
		goto fail;
	}
	cfg = msm_host->cfg_hnd->cfg;

	msm_host->id = dsi_host_get_id(msm_host);
	if (msm_host->id < 0) {
		ret = msm_host->id;
		pr_err("%s: unable to identify DSI host index\n", __func__);
		goto fail;
	}

	/* fixup base address by io offset */
	msm_host->ctrl_base += cfg->io_offset;

	ret = devm_regulator_bulk_get_const(&pdev->dev, cfg->num_regulators,
					    cfg->regulator_data,
					    &msm_host->supplies);
	if (ret)
		goto fail;

	ret = dsi_clk_init(msm_host);
	if (ret) {
		pr_err("%s: unable to initialize dsi clks\n", __func__);
		goto fail;
	}

	msm_host->rx_buf = devm_kzalloc(&pdev->dev, SZ_4K, GFP_KERNEL);
	if (!msm_host->rx_buf) {
		ret = -ENOMEM;
		pr_err("%s: alloc rx temp buf failed\n", __func__);
		goto fail;
	}

	ret = devm_pm_opp_set_clkname(&pdev->dev, "byte");
	if (ret)
		return ret;
	/* OPP table is optional */
	ret = devm_pm_opp_of_add_table(&pdev->dev);
	if (ret && ret != -ENODEV) {
		dev_err(&pdev->dev, "invalid OPP table in device tree\n");
		return ret;
	}

	msm_host->irq = irq_of_parse_and_map(pdev->dev.of_node, 0);
	if (msm_host->irq < 0) {
		ret = msm_host->irq;
		dev_err(&pdev->dev, "failed to get irq: %d\n", ret);
		return ret;
	}

	/* do not autoenable, will be enabled later */
	ret = devm_request_irq(&pdev->dev, msm_host->irq, dsi_host_irq,
			IRQF_TRIGGER_HIGH | IRQF_NO_AUTOEN,
			"dsi_isr", msm_host);
	if (ret < 0) {
		dev_err(&pdev->dev, "failed to request IRQ%u: %d\n",
				msm_host->irq, ret);
		return ret;
	}

	init_completion(&msm_host->dma_comp);
	init_completion(&msm_host->video_comp);
	mutex_init(&msm_host->dev_mutex);
	mutex_init(&msm_host->cmd_mutex);
	spin_lock_init(&msm_host->intr_lock);

	/* setup workqueue */
	msm_host->workqueue = alloc_ordered_workqueue("dsi_drm_work", 0);
	INIT_WORK(&msm_host->err_work, dsi_err_worker);

	msm_dsi->id = msm_host->id;

	DBG("Dsi Host %d initialized", msm_host->id);
	return 0;

fail:
	return ret;
}

void msm_dsi_host_destroy(struct mipi_dsi_host *host)
{
	struct msm_dsi_host *msm_host = to_msm_dsi_host(host);

	DBG("");
	dsi_tx_buf_free(msm_host);
	if (msm_host->workqueue) {
		destroy_workqueue(msm_host->workqueue);
		msm_host->workqueue = NULL;
	}

	mutex_destroy(&msm_host->cmd_mutex);
	mutex_destroy(&msm_host->dev_mutex);

	pm_runtime_disable(&msm_host->pdev->dev);
}

int msm_dsi_host_modeset_init(struct mipi_dsi_host *host,
					struct drm_device *dev)
{
	struct msm_dsi_host *msm_host = to_msm_dsi_host(host);
	const struct msm_dsi_cfg_handler *cfg_hnd = msm_host->cfg_hnd;
	int ret;

	msm_host->dev = dev;
<<<<<<< HEAD
	panel = msm_dsi_host_get_panel(&msm_host->base);

	if (!IS_ERR(panel) && panel->dsc)
		msm_host->dsc = panel->dsc;
=======
>>>>>>> 2cb8e624

	ret = cfg_hnd->ops->tx_buf_alloc(msm_host, SZ_4K);
	if (ret) {
		pr_err("%s: alloc tx gem obj failed, %d\n", __func__, ret);
		return ret;
	}

	return 0;
}

int msm_dsi_host_register(struct mipi_dsi_host *host)
{
	struct msm_dsi_host *msm_host = to_msm_dsi_host(host);
	int ret;

	/* Register mipi dsi host */
	if (!msm_host->registered) {
		host->dev = &msm_host->pdev->dev;
		host->ops = &dsi_host_ops;
		ret = mipi_dsi_host_register(host);
		if (ret)
			return ret;

		msm_host->registered = true;
	}

	return 0;
}

void msm_dsi_host_unregister(struct mipi_dsi_host *host)
{
	struct msm_dsi_host *msm_host = to_msm_dsi_host(host);

	if (msm_host->registered) {
		mipi_dsi_host_unregister(host);
		host->dev = NULL;
		host->ops = NULL;
		msm_host->registered = false;
	}
}

int msm_dsi_host_xfer_prepare(struct mipi_dsi_host *host,
				const struct mipi_dsi_msg *msg)
{
	struct msm_dsi_host *msm_host = to_msm_dsi_host(host);
	const struct msm_dsi_cfg_handler *cfg_hnd = msm_host->cfg_hnd;

	/* TODO: make sure dsi_cmd_mdp is idle.
	 * Since DSI6G v1.2.0, we can set DSI_TRIG_CTRL.BLOCK_DMA_WITHIN_FRAME
	 * to ask H/W to wait until cmd mdp is idle. S/W wait is not needed.
	 * How to handle the old versions? Wait for mdp cmd done?
	 */

	/*
	 * mdss interrupt is generated in mdp core clock domain
	 * mdp clock need to be enabled to receive dsi interrupt
	 */
	pm_runtime_get_sync(&msm_host->pdev->dev);
	cfg_hnd->ops->link_clk_set_rate(msm_host);
	cfg_hnd->ops->link_clk_enable(msm_host);

	/* TODO: vote for bus bandwidth */

	if (!(msg->flags & MIPI_DSI_MSG_USE_LPM))
		dsi_set_tx_power_mode(0, msm_host);

	msm_host->dma_cmd_ctrl_restore = dsi_read(msm_host, REG_DSI_CTRL);
	dsi_write(msm_host, REG_DSI_CTRL,
		msm_host->dma_cmd_ctrl_restore |
		DSI_CTRL_CMD_MODE_EN |
		DSI_CTRL_ENABLE);
	dsi_intr_ctrl(msm_host, DSI_IRQ_MASK_CMD_DMA_DONE, 1);

	return 0;
}

void msm_dsi_host_xfer_restore(struct mipi_dsi_host *host,
				const struct mipi_dsi_msg *msg)
{
	struct msm_dsi_host *msm_host = to_msm_dsi_host(host);
	const struct msm_dsi_cfg_handler *cfg_hnd = msm_host->cfg_hnd;

	dsi_intr_ctrl(msm_host, DSI_IRQ_MASK_CMD_DMA_DONE, 0);
	dsi_write(msm_host, REG_DSI_CTRL, msm_host->dma_cmd_ctrl_restore);

	if (!(msg->flags & MIPI_DSI_MSG_USE_LPM))
		dsi_set_tx_power_mode(1, msm_host);

	/* TODO: unvote for bus bandwidth */

	cfg_hnd->ops->link_clk_disable(msm_host);
	pm_runtime_put(&msm_host->pdev->dev);
}

int msm_dsi_host_cmd_tx(struct mipi_dsi_host *host,
				const struct mipi_dsi_msg *msg)
{
	struct msm_dsi_host *msm_host = to_msm_dsi_host(host);

	return dsi_cmds2buf_tx(msm_host, msg);
}

int msm_dsi_host_cmd_rx(struct mipi_dsi_host *host,
				const struct mipi_dsi_msg *msg)
{
	struct msm_dsi_host *msm_host = to_msm_dsi_host(host);
	const struct msm_dsi_cfg_handler *cfg_hnd = msm_host->cfg_hnd;
	int data_byte, rx_byte, dlen, end;
	int short_response, diff, pkt_size, ret = 0;
	char cmd;
	int rlen = msg->rx_len;
	u8 *buf;

	if (rlen <= 2) {
		short_response = 1;
		pkt_size = rlen;
		rx_byte = 4;
	} else {
		short_response = 0;
		data_byte = 10;	/* first read */
		if (rlen < data_byte)
			pkt_size = rlen;
		else
			pkt_size = data_byte;
		rx_byte = data_byte + 6; /* 4 header + 2 crc */
	}

	buf = msm_host->rx_buf;
	end = 0;
	while (!end) {
		u8 tx[2] = {pkt_size & 0xff, pkt_size >> 8};
		struct mipi_dsi_msg max_pkt_size_msg = {
			.channel = msg->channel,
			.type = MIPI_DSI_SET_MAXIMUM_RETURN_PACKET_SIZE,
			.tx_len = 2,
			.tx_buf = tx,
		};

		DBG("rlen=%d pkt_size=%d rx_byte=%d",
			rlen, pkt_size, rx_byte);

		ret = dsi_cmds2buf_tx(msm_host, &max_pkt_size_msg);
		if (ret < 2) {
			pr_err("%s: Set max pkt size failed, %d\n",
				__func__, ret);
			return -EINVAL;
		}

		if ((cfg_hnd->major == MSM_DSI_VER_MAJOR_6G) &&
			(cfg_hnd->minor >= MSM_DSI_6G_VER_MINOR_V1_1)) {
			/* Clear the RDBK_DATA registers */
			dsi_write(msm_host, REG_DSI_RDBK_DATA_CTRL,
					DSI_RDBK_DATA_CTRL_CLR);
			wmb(); /* make sure the RDBK registers are cleared */
			dsi_write(msm_host, REG_DSI_RDBK_DATA_CTRL, 0);
			wmb(); /* release cleared status before transfer */
		}

		ret = dsi_cmds2buf_tx(msm_host, msg);
		if (ret < 0) {
			pr_err("%s: Read cmd Tx failed, %d\n", __func__, ret);
			return ret;
		} else if (ret < msg->tx_len) {
			pr_err("%s: Read cmd Tx failed, too short: %d\n", __func__, ret);
			return -ECOMM;
		}

		/*
		 * once cmd_dma_done interrupt received,
		 * return data from client is ready and stored
		 * at RDBK_DATA register already
		 * since rx fifo is 16 bytes, dcs header is kept at first loop,
		 * after that dcs header lost during shift into registers
		 */
		dlen = dsi_cmd_dma_rx(msm_host, buf, rx_byte, pkt_size);

		if (dlen <= 0)
			return 0;

		if (short_response)
			break;

		if (rlen <= data_byte) {
			diff = data_byte - rlen;
			end = 1;
		} else {
			diff = 0;
			rlen -= data_byte;
		}

		if (!end) {
			dlen -= 2; /* 2 crc */
			dlen -= diff;
			buf += dlen;	/* next start position */
			data_byte = 14;	/* NOT first read */
			if (rlen < data_byte)
				pkt_size += rlen;
			else
				pkt_size += data_byte;
			DBG("buf=%p dlen=%d diff=%d", buf, dlen, diff);
		}
	}

	/*
	 * For single Long read, if the requested rlen < 10,
	 * we need to shift the start position of rx
	 * data buffer to skip the bytes which are not
	 * updated.
	 */
	if (pkt_size < 10 && !short_response)
		buf = msm_host->rx_buf + (10 - rlen);
	else
		buf = msm_host->rx_buf;

	cmd = buf[0];
	switch (cmd) {
	case MIPI_DSI_RX_ACKNOWLEDGE_AND_ERROR_REPORT:
		pr_err("%s: rx ACK_ERR_PACLAGE\n", __func__);
		ret = 0;
		break;
	case MIPI_DSI_RX_GENERIC_SHORT_READ_RESPONSE_1BYTE:
	case MIPI_DSI_RX_DCS_SHORT_READ_RESPONSE_1BYTE:
		ret = dsi_short_read1_resp(buf, msg);
		break;
	case MIPI_DSI_RX_GENERIC_SHORT_READ_RESPONSE_2BYTE:
	case MIPI_DSI_RX_DCS_SHORT_READ_RESPONSE_2BYTE:
		ret = dsi_short_read2_resp(buf, msg);
		break;
	case MIPI_DSI_RX_GENERIC_LONG_READ_RESPONSE:
	case MIPI_DSI_RX_DCS_LONG_READ_RESPONSE:
		ret = dsi_long_read_resp(buf, msg);
		break;
	default:
		pr_warn("%s:Invalid response cmd\n", __func__);
		ret = 0;
	}

	return ret;
}

void msm_dsi_host_cmd_xfer_commit(struct mipi_dsi_host *host, u32 dma_base,
				  u32 len)
{
	struct msm_dsi_host *msm_host = to_msm_dsi_host(host);

	dsi_write(msm_host, REG_DSI_DMA_BASE, dma_base);
	dsi_write(msm_host, REG_DSI_DMA_LEN, len);
	dsi_write(msm_host, REG_DSI_TRIG_DMA, 1);

	/* Make sure trigger happens */
	wmb();
}

void msm_dsi_host_set_phy_mode(struct mipi_dsi_host *host,
	struct msm_dsi_phy *src_phy)
{
	struct msm_dsi_host *msm_host = to_msm_dsi_host(host);

	msm_host->cphy_mode = src_phy->cphy_mode;
}

void msm_dsi_host_reset_phy(struct mipi_dsi_host *host)
{
	struct msm_dsi_host *msm_host = to_msm_dsi_host(host);

	DBG("");
	dsi_write(msm_host, REG_DSI_PHY_RESET, DSI_PHY_RESET_RESET);
	/* Make sure fully reset */
	wmb();
	udelay(1000);
	dsi_write(msm_host, REG_DSI_PHY_RESET, 0);
	udelay(100);
}

void msm_dsi_host_get_phy_clk_req(struct mipi_dsi_host *host,
			struct msm_dsi_phy_clk_request *clk_req,
			bool is_bonded_dsi)
{
	struct msm_dsi_host *msm_host = to_msm_dsi_host(host);
	const struct msm_dsi_cfg_handler *cfg_hnd = msm_host->cfg_hnd;
	int ret;

	ret = cfg_hnd->ops->calc_clk_rate(msm_host, is_bonded_dsi);
	if (ret) {
		pr_err("%s: unable to calc clk rate, %d\n", __func__, ret);
		return;
	}

	/* CPHY transmits 16 bits over 7 clock cycles
	 * "byte_clk" is in units of 16-bits (see dsi_calc_pclk),
	 * so multiply by 7 to get the "bitclk rate"
	 */
	if (msm_host->cphy_mode)
		clk_req->bitclk_rate = msm_host->byte_clk_rate * 7;
	else
		clk_req->bitclk_rate = msm_host->byte_clk_rate * 8;
	clk_req->escclk_rate = msm_host->esc_clk_rate;
}

void msm_dsi_host_enable_irq(struct mipi_dsi_host *host)
{
	struct msm_dsi_host *msm_host = to_msm_dsi_host(host);

	enable_irq(msm_host->irq);
}

void msm_dsi_host_disable_irq(struct mipi_dsi_host *host)
{
	struct msm_dsi_host *msm_host = to_msm_dsi_host(host);

	disable_irq(msm_host->irq);
}

int msm_dsi_host_enable(struct mipi_dsi_host *host)
{
	struct msm_dsi_host *msm_host = to_msm_dsi_host(host);

	dsi_op_mode_config(msm_host,
		!!(msm_host->mode_flags & MIPI_DSI_MODE_VIDEO), true);

	/* TODO: clock should be turned off for command mode,
	 * and only turned on before MDP START.
	 * This part of code should be enabled once mdp driver support it.
	 */
	/* if (msm_panel->mode == MSM_DSI_CMD_MODE) {
	 *	dsi_link_clk_disable(msm_host);
	 *	pm_runtime_put(&msm_host->pdev->dev);
	 * }
	 */
	msm_host->enabled = true;
	return 0;
}

int msm_dsi_host_disable(struct mipi_dsi_host *host)
{
	struct msm_dsi_host *msm_host = to_msm_dsi_host(host);

	msm_host->enabled = false;
	dsi_op_mode_config(msm_host,
		!!(msm_host->mode_flags & MIPI_DSI_MODE_VIDEO), false);

	/* Since we have disabled INTF, the video engine won't stop so that
	 * the cmd engine will be blocked.
	 * Reset to disable video engine so that we can send off cmd.
	 */
	dsi_sw_reset(msm_host);

	return 0;
}

static void msm_dsi_sfpb_config(struct msm_dsi_host *msm_host, bool enable)
{
	enum sfpb_ahb_arb_master_port_en en;

	if (!msm_host->sfpb)
		return;

	en = enable ? SFPB_MASTER_PORT_ENABLE : SFPB_MASTER_PORT_DISABLE;

	regmap_update_bits(msm_host->sfpb, REG_SFPB_GPREG,
			SFPB_GPREG_MASTER_PORT_EN__MASK,
			SFPB_GPREG_MASTER_PORT_EN(en));
}

int msm_dsi_host_power_on(struct mipi_dsi_host *host,
			struct msm_dsi_phy_shared_timings *phy_shared_timings,
			bool is_bonded_dsi, struct msm_dsi_phy *phy)
{
	struct msm_dsi_host *msm_host = to_msm_dsi_host(host);
	const struct msm_dsi_cfg_handler *cfg_hnd = msm_host->cfg_hnd;
	int ret = 0;

	mutex_lock(&msm_host->dev_mutex);
	if (msm_host->power_on) {
		DBG("dsi host already on");
		goto unlock_ret;
	}

	msm_dsi_sfpb_config(msm_host, true);

	ret = regulator_bulk_enable(msm_host->cfg_hnd->cfg->num_regulators,
				    msm_host->supplies);
	if (ret) {
		pr_err("%s:Failed to enable vregs.ret=%d\n",
			__func__, ret);
		goto unlock_ret;
	}

	pm_runtime_get_sync(&msm_host->pdev->dev);
	ret = cfg_hnd->ops->link_clk_set_rate(msm_host);
	if (!ret)
		ret = cfg_hnd->ops->link_clk_enable(msm_host);
	if (ret) {
		pr_err("%s: failed to enable link clocks. ret=%d\n",
		       __func__, ret);
		goto fail_disable_reg;
	}

	ret = pinctrl_pm_select_default_state(&msm_host->pdev->dev);
	if (ret) {
		pr_err("%s: failed to set pinctrl default state, %d\n",
			__func__, ret);
		goto fail_disable_clk;
	}

	dsi_timing_setup(msm_host, is_bonded_dsi);
	dsi_sw_reset(msm_host);
	dsi_ctrl_config(msm_host, true, phy_shared_timings, phy);

	if (msm_host->disp_en_gpio)
		gpiod_set_value(msm_host->disp_en_gpio, 1);

	msm_host->power_on = true;
	mutex_unlock(&msm_host->dev_mutex);

	return 0;

fail_disable_clk:
	cfg_hnd->ops->link_clk_disable(msm_host);
	pm_runtime_put(&msm_host->pdev->dev);
fail_disable_reg:
	regulator_bulk_disable(msm_host->cfg_hnd->cfg->num_regulators,
			       msm_host->supplies);
unlock_ret:
	mutex_unlock(&msm_host->dev_mutex);
	return ret;
}

int msm_dsi_host_power_off(struct mipi_dsi_host *host)
{
	struct msm_dsi_host *msm_host = to_msm_dsi_host(host);
	const struct msm_dsi_cfg_handler *cfg_hnd = msm_host->cfg_hnd;

	mutex_lock(&msm_host->dev_mutex);
	if (!msm_host->power_on) {
		DBG("dsi host already off");
		goto unlock_ret;
	}

	dsi_ctrl_config(msm_host, false, NULL, NULL);

	if (msm_host->disp_en_gpio)
		gpiod_set_value(msm_host->disp_en_gpio, 0);

	pinctrl_pm_select_sleep_state(&msm_host->pdev->dev);

	cfg_hnd->ops->link_clk_disable(msm_host);
	pm_runtime_put(&msm_host->pdev->dev);

	regulator_bulk_disable(msm_host->cfg_hnd->cfg->num_regulators,
			       msm_host->supplies);

	msm_dsi_sfpb_config(msm_host, false);

	DBG("-");

	msm_host->power_on = false;

unlock_ret:
	mutex_unlock(&msm_host->dev_mutex);
	return 0;
}

int msm_dsi_host_set_display_mode(struct mipi_dsi_host *host,
				  const struct drm_display_mode *mode)
{
	struct msm_dsi_host *msm_host = to_msm_dsi_host(host);

	if (msm_host->mode) {
		drm_mode_destroy(msm_host->dev, msm_host->mode);
		msm_host->mode = NULL;
	}

	msm_host->mode = drm_mode_duplicate(msm_host->dev, mode);
	if (!msm_host->mode) {
		pr_err("%s: cannot duplicate mode\n", __func__);
		return -ENOMEM;
	}

	return 0;
}

enum drm_mode_status msm_dsi_host_check_dsc(struct mipi_dsi_host *host,
					    const struct drm_display_mode *mode)
{
	struct msm_dsi_host *msm_host = to_msm_dsi_host(host);
	struct drm_dsc_config *dsc = msm_host->dsc;
	int pic_width = mode->hdisplay;
	int pic_height = mode->vdisplay;

	if (!msm_host->dsc)
		return MODE_OK;

	if (pic_width % dsc->slice_width) {
		pr_err("DSI: pic_width %d has to be multiple of slice %d\n",
		       pic_width, dsc->slice_width);
		return MODE_H_ILLEGAL;
	}

	if (pic_height % dsc->slice_height) {
		pr_err("DSI: pic_height %d has to be multiple of slice %d\n",
		       pic_height, dsc->slice_height);
		return MODE_V_ILLEGAL;
	}

	return MODE_OK;
}

unsigned long msm_dsi_host_get_mode_flags(struct mipi_dsi_host *host)
{
	return to_msm_dsi_host(host)->mode_flags;
}

void msm_dsi_host_snapshot(struct msm_disp_state *disp_state, struct mipi_dsi_host *host)
{
	struct msm_dsi_host *msm_host = to_msm_dsi_host(host);

	pm_runtime_get_sync(&msm_host->pdev->dev);

	msm_disp_snapshot_add_block(disp_state, msm_host->ctrl_size,
			msm_host->ctrl_base, "dsi%d_ctrl", msm_host->id);

	pm_runtime_put_sync(&msm_host->pdev->dev);
}

static void msm_dsi_host_video_test_pattern_setup(struct msm_dsi_host *msm_host)
{
	u32 reg;

	reg = dsi_read(msm_host, REG_DSI_TEST_PATTERN_GEN_CTRL);

	dsi_write(msm_host, REG_DSI_TEST_PATTERN_GEN_VIDEO_INIT_VAL, 0xff);
	/* draw checkered rectangle pattern */
	dsi_write(msm_host, REG_DSI_TPG_MAIN_CONTROL,
			DSI_TPG_MAIN_CONTROL_CHECKERED_RECTANGLE_PATTERN);
	/* use 24-bit RGB test pttern */
	dsi_write(msm_host, REG_DSI_TPG_VIDEO_CONFIG,
			DSI_TPG_VIDEO_CONFIG_BPP(VIDEO_CONFIG_24BPP) |
			DSI_TPG_VIDEO_CONFIG_RGB);

	reg |= DSI_TEST_PATTERN_GEN_CTRL_VIDEO_PATTERN_SEL(VID_MDSS_GENERAL_PATTERN);
	dsi_write(msm_host, REG_DSI_TEST_PATTERN_GEN_CTRL, reg);

	DBG("Video test pattern setup done\n");
}

static void msm_dsi_host_cmd_test_pattern_setup(struct msm_dsi_host *msm_host)
{
	u32 reg;

	reg = dsi_read(msm_host, REG_DSI_TEST_PATTERN_GEN_CTRL);

	/* initial value for test pattern */
	dsi_write(msm_host, REG_DSI_TEST_PATTERN_GEN_CMD_MDP_INIT_VAL0, 0xff);

	reg |= DSI_TEST_PATTERN_GEN_CTRL_CMD_MDP_STREAM0_PATTERN_SEL(CMD_MDP_MDSS_GENERAL_PATTERN);

	dsi_write(msm_host, REG_DSI_TEST_PATTERN_GEN_CTRL, reg);
	/* draw checkered rectangle pattern */
	dsi_write(msm_host, REG_DSI_TPG_MAIN_CONTROL2,
			DSI_TPG_MAIN_CONTROL2_CMD_MDP0_CHECKERED_RECTANGLE_PATTERN);

	DBG("Cmd test pattern setup done\n");
}

void msm_dsi_host_test_pattern_en(struct mipi_dsi_host *host)
{
	struct msm_dsi_host *msm_host = to_msm_dsi_host(host);
	bool is_video_mode = !!(msm_host->mode_flags & MIPI_DSI_MODE_VIDEO);
	u32 reg;

	if (is_video_mode)
		msm_dsi_host_video_test_pattern_setup(msm_host);
	else
		msm_dsi_host_cmd_test_pattern_setup(msm_host);

	reg = dsi_read(msm_host, REG_DSI_TEST_PATTERN_GEN_CTRL);
	/* enable the test pattern generator */
	dsi_write(msm_host, REG_DSI_TEST_PATTERN_GEN_CTRL, (reg | DSI_TEST_PATTERN_GEN_CTRL_EN));

	/* for command mode need to trigger one frame from tpg */
	if (!is_video_mode)
		dsi_write(msm_host, REG_DSI_TEST_PATTERN_GEN_CMD_STREAM0_TRIGGER,
				DSI_TEST_PATTERN_GEN_CMD_STREAM0_TRIGGER_SW_TRIGGER);
}

struct drm_dsc_config *msm_dsi_host_get_dsc_config(struct mipi_dsi_host *host)
{
	struct msm_dsi_host *msm_host = to_msm_dsi_host(host);

	return msm_host->dsc;
}<|MERGE_RESOLUTION|>--- conflicted
+++ resolved
@@ -1755,21 +1755,12 @@
 {
 	int i;
 	u16 bpp = dsc->bits_per_pixel >> 4;
-<<<<<<< HEAD
 
 	if (dsc->bits_per_pixel & 0xf) {
 		DRM_DEV_ERROR(&msm_host->pdev->dev, "DSI does not support fractional bits_per_pixel\n");
 		return -EINVAL;
 	}
 
-=======
-
-	if (dsc->bits_per_pixel & 0xf) {
-		DRM_DEV_ERROR(&msm_host->pdev->dev, "DSI does not support fractional bits_per_pixel\n");
-		return -EINVAL;
-	}
-
->>>>>>> 2cb8e624
 	if (dsc->bits_per_component != 8) {
 		DRM_DEV_ERROR(&msm_host->pdev->dev, "DSI does not support bits_per_component != 8 yet\n");
 		return -EOPNOTSUPP;
@@ -2022,13 +2013,6 @@
 	int ret;
 
 	msm_host->dev = dev;
-<<<<<<< HEAD
-	panel = msm_dsi_host_get_panel(&msm_host->base);
-
-	if (!IS_ERR(panel) && panel->dsc)
-		msm_host->dsc = panel->dsc;
-=======
->>>>>>> 2cb8e624
 
 	ret = cfg_hnd->ops->tx_buf_alloc(msm_host, SZ_4K);
 	if (ret) {
