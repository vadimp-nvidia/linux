// SPDX-License-Identifier: GPL-2.0-or-later
/*
 * drm gem CMA (contiguous memory allocator) helper functions
 *
 * Copyright (C) 2012 Sascha Hauer, Pengutronix
 *
 * Based on Samsung Exynos code
 *
 * Copyright (c) 2011 Samsung Electronics Co., Ltd.
 */

#include <linux/dma-buf.h>
#include <linux/dma-mapping.h>
#include <linux/export.h>
#include <linux/mm.h>
#include <linux/module.h>
#include <linux/mutex.h>
#include <linux/slab.h>

#include <drm/drm.h>
#include <drm/drm_device.h>
#include <drm/drm_drv.h>
#include <drm/drm_gem_cma_helper.h>
#include <drm/drm_vma_manager.h>

/**
 * DOC: cma helpers
 *
 * The Contiguous Memory Allocator reserves a pool of memory at early boot
 * that is used to service requests for large blocks of contiguous memory.
 *
 * The DRM GEM/CMA helpers use this allocator as a means to provide buffer
 * objects that are physically contiguous in memory. This is useful for
 * display drivers that are unable to map scattered buffers via an IOMMU.
 *
 * For GEM callback helpers in struct &drm_gem_object functions, see likewise
 * named functions with an _object_ infix (e.g., drm_gem_cma_object_vmap() wraps
 * drm_gem_cma_vmap()). These helpers perform the necessary type conversion.
 */

static const struct drm_gem_object_funcs drm_gem_cma_default_funcs = {
	.free = drm_gem_cma_object_free,
	.print_info = drm_gem_cma_object_print_info,
	.get_sg_table = drm_gem_cma_object_get_sg_table,
	.vmap = drm_gem_cma_object_vmap,
	.mmap = drm_gem_cma_object_mmap,
	.vm_ops = &drm_gem_cma_vm_ops,
};

/**
 * __drm_gem_cma_create - Create a GEM CMA object without allocating memory
 * @drm: DRM device
 * @size: size of the object to allocate
 * @private: true if used for internal purposes
 *
 * This function creates and initializes a GEM CMA object of the given size,
 * but doesn't allocate any memory to back the object.
 *
 * Returns:
 * A struct drm_gem_cma_object * on success or an ERR_PTR()-encoded negative
 * error code on failure.
 */
static struct drm_gem_cma_object *
__drm_gem_cma_create(struct drm_device *drm, size_t size, bool private)
{
	struct drm_gem_cma_object *cma_obj;
	struct drm_gem_object *gem_obj;
	int ret = 0;

	if (drm->driver->gem_create_object) {
		gem_obj = drm->driver->gem_create_object(drm, size);
		if (IS_ERR(gem_obj))
			return ERR_CAST(gem_obj);
		cma_obj = to_drm_gem_cma_obj(gem_obj);
	} else {
		cma_obj = kzalloc(sizeof(*cma_obj), GFP_KERNEL);
		if (!cma_obj)
			return ERR_PTR(-ENOMEM);
		gem_obj = &cma_obj->base;
	}

	if (!gem_obj->funcs)
		gem_obj->funcs = &drm_gem_cma_default_funcs;

	if (private) {
		drm_gem_private_object_init(drm, gem_obj, size);

		/* Always use writecombine for dma-buf mappings */
		cma_obj->map_noncoherent = false;
	} else {
		ret = drm_gem_object_init(drm, gem_obj, size);
	}
	if (ret)
		goto error;

	ret = drm_gem_create_mmap_offset(gem_obj);
	if (ret) {
		drm_gem_object_release(gem_obj);
		goto error;
	}

	return cma_obj;

error:
	kfree(cma_obj);
	return ERR_PTR(ret);
}

/**
 * drm_gem_cma_create - allocate an object with the given size
 * @drm: DRM device
 * @size: size of the object to allocate
 *
 * This function creates a CMA GEM object and allocates a contiguous chunk of
 * memory as backing store.
 *
 * Returns:
 * A struct drm_gem_cma_object * on success or an ERR_PTR()-encoded negative
 * error code on failure.
 */
struct drm_gem_cma_object *drm_gem_cma_create(struct drm_device *drm,
					      size_t size)
{
	struct drm_gem_cma_object *cma_obj;
	int ret;

	size = round_up(size, PAGE_SIZE);

	cma_obj = __drm_gem_cma_create(drm, size, false);
	if (IS_ERR(cma_obj))
		return cma_obj;

	if (cma_obj->map_noncoherent) {
		cma_obj->vaddr = dma_alloc_noncoherent(drm->dev, size,
						       &cma_obj->paddr,
						       DMA_TO_DEVICE,
						       GFP_KERNEL | __GFP_NOWARN);
	} else {
		cma_obj->vaddr = dma_alloc_wc(drm->dev, size, &cma_obj->paddr,
					      GFP_KERNEL | __GFP_NOWARN);
	}
	if (!cma_obj->vaddr) {
		drm_dbg(drm, "failed to allocate buffer with size %zu\n",
			 size);
		ret = -ENOMEM;
		goto error;
	}

	return cma_obj;

error:
	drm_gem_object_put(&cma_obj->base);
	return ERR_PTR(ret);
}
EXPORT_SYMBOL_GPL(drm_gem_cma_create);

/**
 * drm_gem_cma_create_with_handle - allocate an object with the given size and
 *     return a GEM handle to it
 * @file_priv: DRM file-private structure to register the handle for
 * @drm: DRM device
 * @size: size of the object to allocate
 * @handle: return location for the GEM handle
 *
 * This function creates a CMA GEM object, allocating a physically contiguous
 * chunk of memory as backing store. The GEM object is then added to the list
 * of object associated with the given file and a handle to it is returned.
 *
 * Returns:
 * A struct drm_gem_cma_object * on success or an ERR_PTR()-encoded negative
 * error code on failure.
 */
static struct drm_gem_cma_object *
drm_gem_cma_create_with_handle(struct drm_file *file_priv,
			       struct drm_device *drm, size_t size,
			       uint32_t *handle)
{
	struct drm_gem_cma_object *cma_obj;
	struct drm_gem_object *gem_obj;
	int ret;

	cma_obj = drm_gem_cma_create(drm, size);
	if (IS_ERR(cma_obj))
		return cma_obj;

	gem_obj = &cma_obj->base;

	/*
	 * allocate a id of idr table where the obj is registered
	 * and handle has the id what user can see.
	 */
	ret = drm_gem_handle_create(file_priv, gem_obj, handle);
	/* drop reference from allocate - handle holds it now. */
	drm_gem_object_put(gem_obj);
	if (ret)
		return ERR_PTR(ret);

	return cma_obj;
}

/**
 * drm_gem_cma_free - free resources associated with a CMA GEM object
 * @cma_obj: CMA GEM object to free
 *
 * This function frees the backing memory of the CMA GEM object, cleans up the
 * GEM object state and frees the memory used to store the object itself.
 * If the buffer is imported and the virtual address is set, it is released.
 */
void drm_gem_cma_free(struct drm_gem_cma_object *cma_obj)
{
	struct drm_gem_object *gem_obj = &cma_obj->base;
	struct dma_buf_map map = DMA_BUF_MAP_INIT_VADDR(cma_obj->vaddr);

	if (gem_obj->import_attach) {
		if (cma_obj->vaddr)
			dma_buf_vunmap(gem_obj->import_attach->dmabuf, &map);
		drm_prime_gem_destroy(gem_obj, cma_obj->sgt);
	} else if (cma_obj->vaddr) {
		if (cma_obj->map_noncoherent)
			dma_free_noncoherent(gem_obj->dev->dev, cma_obj->base.size,
					     cma_obj->vaddr, cma_obj->paddr,
					     DMA_TO_DEVICE);
		else
			dma_free_wc(gem_obj->dev->dev, cma_obj->base.size,
				    cma_obj->vaddr, cma_obj->paddr);
	}

	drm_gem_object_release(gem_obj);

	kfree(cma_obj);
}
EXPORT_SYMBOL_GPL(drm_gem_cma_free);

/**
 * drm_gem_cma_dumb_create_internal - create a dumb buffer object
 * @file_priv: DRM file-private structure to create the dumb buffer for
 * @drm: DRM device
 * @args: IOCTL data
 *
 * This aligns the pitch and size arguments to the minimum required. This is
 * an internal helper that can be wrapped by a driver to account for hardware
 * with more specific alignment requirements. It should not be used directly
 * as their &drm_driver.dumb_create callback.
 *
 * Returns:
 * 0 on success or a negative error code on failure.
 */
int drm_gem_cma_dumb_create_internal(struct drm_file *file_priv,
				     struct drm_device *drm,
				     struct drm_mode_create_dumb *args)
{
	unsigned int min_pitch = DIV_ROUND_UP(args->width * args->bpp, 8);
	struct drm_gem_cma_object *cma_obj;

	if (args->pitch < min_pitch)
		args->pitch = min_pitch;

	if (args->size < args->pitch * args->height)
		args->size = args->pitch * args->height;

	cma_obj = drm_gem_cma_create_with_handle(file_priv, drm, args->size,
						 &args->handle);
	return PTR_ERR_OR_ZERO(cma_obj);
}
EXPORT_SYMBOL_GPL(drm_gem_cma_dumb_create_internal);

/**
 * drm_gem_cma_dumb_create - create a dumb buffer object
 * @file_priv: DRM file-private structure to create the dumb buffer for
 * @drm: DRM device
 * @args: IOCTL data
 *
 * This function computes the pitch of the dumb buffer and rounds it up to an
 * integer number of bytes per pixel. Drivers for hardware that doesn't have
 * any additional restrictions on the pitch can directly use this function as
 * their &drm_driver.dumb_create callback.
 *
 * For hardware with additional restrictions, drivers can adjust the fields
 * set up by userspace and pass the IOCTL data along to the
 * drm_gem_cma_dumb_create_internal() function.
 *
 * Returns:
 * 0 on success or a negative error code on failure.
 */
int drm_gem_cma_dumb_create(struct drm_file *file_priv,
			    struct drm_device *drm,
			    struct drm_mode_create_dumb *args)
{
	struct drm_gem_cma_object *cma_obj;

	args->pitch = DIV_ROUND_UP(args->width * args->bpp, 8);
	args->size = args->pitch * args->height;

	cma_obj = drm_gem_cma_create_with_handle(file_priv, drm, args->size,
						 &args->handle);
	return PTR_ERR_OR_ZERO(cma_obj);
}
EXPORT_SYMBOL_GPL(drm_gem_cma_dumb_create);

const struct vm_operations_struct drm_gem_cma_vm_ops = {
	.open = drm_gem_vm_open,
	.close = drm_gem_vm_close,
};
EXPORT_SYMBOL_GPL(drm_gem_cma_vm_ops);

#ifndef CONFIG_MMU
/**
 * drm_gem_cma_get_unmapped_area - propose address for mapping in noMMU cases
 * @filp: file object
 * @addr: memory address
 * @len: buffer size
 * @pgoff: page offset
 * @flags: memory flags
 *
 * This function is used in noMMU platforms to propose address mapping
 * for a given buffer.
 * It's intended to be used as a direct handler for the struct
 * &file_operations.get_unmapped_area operation.
 *
 * Returns:
 * mapping address on success or a negative error code on failure.
 */
unsigned long drm_gem_cma_get_unmapped_area(struct file *filp,
					    unsigned long addr,
					    unsigned long len,
					    unsigned long pgoff,
					    unsigned long flags)
{
	struct drm_gem_cma_object *cma_obj;
	struct drm_gem_object *obj = NULL;
	struct drm_file *priv = filp->private_data;
	struct drm_device *dev = priv->minor->dev;
	struct drm_vma_offset_node *node;

	if (drm_dev_is_unplugged(dev))
		return -ENODEV;

	drm_vma_offset_lock_lookup(dev->vma_offset_manager);
	node = drm_vma_offset_exact_lookup_locked(dev->vma_offset_manager,
						  pgoff,
						  len >> PAGE_SHIFT);
	if (likely(node)) {
		obj = container_of(node, struct drm_gem_object, vma_node);
		/*
		 * When the object is being freed, after it hits 0-refcnt it
		 * proceeds to tear down the object. In the process it will
		 * attempt to remove the VMA offset and so acquire this
		 * mgr->vm_lock.  Therefore if we find an object with a 0-refcnt
		 * that matches our range, we know it is in the process of being
		 * destroyed and will be freed as soon as we release the lock -
		 * so we have to check for the 0-refcnted object and treat it as
		 * invalid.
		 */
		if (!kref_get_unless_zero(&obj->refcount))
			obj = NULL;
	}

	drm_vma_offset_unlock_lookup(dev->vma_offset_manager);

	if (!obj)
		return -EINVAL;

	if (!drm_vma_node_is_allowed(node, priv)) {
		drm_gem_object_put(obj);
		return -EACCES;
	}

	cma_obj = to_drm_gem_cma_obj(obj);

	drm_gem_object_put(obj);

	return cma_obj->vaddr ? (unsigned long)cma_obj->vaddr : -EINVAL;
}
EXPORT_SYMBOL_GPL(drm_gem_cma_get_unmapped_area);
#endif

/**
 * drm_gem_cma_print_info() - Print &drm_gem_cma_object info for debugfs
 * @cma_obj: CMA GEM object
 * @p: DRM printer
 * @indent: Tab indentation level
 *
 * This function prints paddr and vaddr for use in e.g. debugfs output.
 */
void drm_gem_cma_print_info(const struct drm_gem_cma_object *cma_obj,
			    struct drm_printer *p, unsigned int indent)
{
	drm_printf_indent(p, indent, "paddr=%pad\n", &cma_obj->paddr);
	drm_printf_indent(p, indent, "vaddr=%p\n", cma_obj->vaddr);
}
EXPORT_SYMBOL(drm_gem_cma_print_info);

/**
 * drm_gem_cma_get_sg_table - provide a scatter/gather table of pinned
 *     pages for a CMA GEM object
 * @cma_obj: CMA GEM object
 *
 * This function exports a scatter/gather table by calling the standard
 * DMA mapping API.
 *
 * Returns:
 * A pointer to the scatter/gather table of pinned pages or NULL on failure.
 */
struct sg_table *drm_gem_cma_get_sg_table(struct drm_gem_cma_object *cma_obj)
{
	struct drm_gem_object *obj = &cma_obj->base;
	struct sg_table *sgt;
	int ret;

	sgt = kzalloc(sizeof(*sgt), GFP_KERNEL);
	if (!sgt)
		return ERR_PTR(-ENOMEM);

	ret = dma_get_sgtable(obj->dev->dev, sgt, cma_obj->vaddr,
			      cma_obj->paddr, obj->size);
	if (ret < 0)
		goto out;

	return sgt;

out:
	kfree(sgt);
	return ERR_PTR(ret);
}
EXPORT_SYMBOL_GPL(drm_gem_cma_get_sg_table);

/**
 * drm_gem_cma_prime_import_sg_table - produce a CMA GEM object from another
 *     driver's scatter/gather table of pinned pages
 * @dev: device to import into
 * @attach: DMA-BUF attachment
 * @sgt: scatter/gather table of pinned pages
 *
 * This function imports a scatter/gather table exported via DMA-BUF by
 * another driver. Imported buffers must be physically contiguous in memory
 * (i.e. the scatter/gather table must contain a single entry). Drivers that
 * use the CMA helpers should set this as their
 * &drm_driver.gem_prime_import_sg_table callback.
 *
 * Returns:
 * A pointer to a newly created GEM object or an ERR_PTR-encoded negative
 * error code on failure.
 */
struct drm_gem_object *
drm_gem_cma_prime_import_sg_table(struct drm_device *dev,
				  struct dma_buf_attachment *attach,
				  struct sg_table *sgt)
{
	struct drm_gem_cma_object *cma_obj;

	/* check if the entries in the sg_table are contiguous */
	if (drm_prime_get_contiguous_size(sgt) < attach->dmabuf->size)
		return ERR_PTR(-EINVAL);

	/* Create a CMA GEM buffer. */
	cma_obj = __drm_gem_cma_create(dev, attach->dmabuf->size, true);
	if (IS_ERR(cma_obj))
		return ERR_CAST(cma_obj);

	cma_obj->paddr = sg_dma_address(sgt->sgl);
	cma_obj->sgt = sgt;

	DRM_DEBUG_PRIME("dma_addr = %pad, size = %zu\n", &cma_obj->paddr, attach->dmabuf->size);

	return &cma_obj->base;
}
EXPORT_SYMBOL_GPL(drm_gem_cma_prime_import_sg_table);

/**
 * drm_gem_cma_vmap - map a CMA GEM object into the kernel's virtual
 *     address space
 * @cma_obj: CMA GEM object
 * @map: Returns the kernel virtual address of the CMA GEM object's backing
 *       store.
 *
 * This function maps a buffer into the kernel's virtual address space.
 * Since the CMA buffers are already mapped into the kernel virtual address
 * space this simply returns the cached virtual address.
 *
 * Returns:
 * 0 on success, or a negative error code otherwise.
 */
int drm_gem_cma_vmap(struct drm_gem_cma_object *cma_obj, struct dma_buf_map *map)
{
	dma_buf_map_set_vaddr(map, cma_obj->vaddr);

	return 0;
}
EXPORT_SYMBOL_GPL(drm_gem_cma_vmap);

/**
 * drm_gem_cma_mmap - memory-map an exported CMA GEM object
 * @cma_obj: CMA GEM object
 * @vma: VMA for the area to be mapped
 *
 * This function maps a buffer into a userspace process's address space.
 * In addition to the usual GEM VMA setup it immediately faults in the entire
 * object instead of using on-demand faulting.
 *
 * Returns:
 * 0 on success or a negative error code on failure.
 */
int drm_gem_cma_mmap(struct drm_gem_cma_object *cma_obj, struct vm_area_struct *vma)
{
	struct drm_gem_object *obj = &cma_obj->base;
	int ret;

	/*
	 * Clear the VM_PFNMAP flag that was set by drm_gem_mmap(), and set the
	 * vm_pgoff (used as a fake buffer offset by DRM) to 0 as we want to map
	 * the whole buffer.
	 */
	vma->vm_pgoff -= drm_vma_node_start(&obj->vma_node);
	vma->vm_flags &= ~VM_PFNMAP;
	vma->vm_flags |= VM_DONTEXPAND;
<<<<<<< HEAD

	cma_obj = to_drm_gem_cma_obj(obj);
=======
>>>>>>> 77b5472d

	if (cma_obj->map_noncoherent) {
		vma->vm_page_prot = vm_get_page_prot(vma->vm_flags);

		ret = dma_mmap_pages(cma_obj->base.dev->dev,
				     vma, vma->vm_end - vma->vm_start,
				     virt_to_page(cma_obj->vaddr));
	} else {
		ret = dma_mmap_wc(cma_obj->base.dev->dev, vma, cma_obj->vaddr,
				  cma_obj->paddr, vma->vm_end - vma->vm_start);
	}
	if (ret)
		drm_gem_vm_close(vma);

	return ret;
}
EXPORT_SYMBOL_GPL(drm_gem_cma_mmap);

/**
 * drm_gem_cma_prime_import_sg_table_vmap - PRIME import another driver's
 *	scatter/gather table and get the virtual address of the buffer
 * @dev: DRM device
 * @attach: DMA-BUF attachment
 * @sgt: Scatter/gather table of pinned pages
 *
 * This function imports a scatter/gather table using
 * drm_gem_cma_prime_import_sg_table() and uses dma_buf_vmap() to get the kernel
 * virtual address. This ensures that a CMA GEM object always has its virtual
 * address set. This address is released when the object is freed.
 *
 * This function can be used as the &drm_driver.gem_prime_import_sg_table
 * callback. The &DRM_GEM_CMA_DRIVER_OPS_VMAP macro provides a shortcut to set
 * the necessary DRM driver operations.
 *
 * Returns:
 * A pointer to a newly created GEM object or an ERR_PTR-encoded negative
 * error code on failure.
 */
struct drm_gem_object *
drm_gem_cma_prime_import_sg_table_vmap(struct drm_device *dev,
				       struct dma_buf_attachment *attach,
				       struct sg_table *sgt)
{
	struct drm_gem_cma_object *cma_obj;
	struct drm_gem_object *obj;
	struct dma_buf_map map;
	int ret;

	ret = dma_buf_vmap(attach->dmabuf, &map);
	if (ret) {
		DRM_ERROR("Failed to vmap PRIME buffer\n");
		return ERR_PTR(ret);
	}

	obj = drm_gem_cma_prime_import_sg_table(dev, attach, sgt);
	if (IS_ERR(obj)) {
		dma_buf_vunmap(attach->dmabuf, &map);
		return obj;
	}

	cma_obj = to_drm_gem_cma_obj(obj);
	cma_obj->vaddr = map.vaddr;

	return obj;
}
EXPORT_SYMBOL(drm_gem_cma_prime_import_sg_table_vmap);

MODULE_DESCRIPTION("DRM CMA memory-management helpers");
MODULE_IMPORT_NS(DMA_BUF);
MODULE_LICENSE("GPL");<|MERGE_RESOLUTION|>--- conflicted
+++ resolved
@@ -513,11 +513,6 @@
 	vma->vm_pgoff -= drm_vma_node_start(&obj->vma_node);
 	vma->vm_flags &= ~VM_PFNMAP;
 	vma->vm_flags |= VM_DONTEXPAND;
-<<<<<<< HEAD
-
-	cma_obj = to_drm_gem_cma_obj(obj);
-=======
->>>>>>> 77b5472d
 
 	if (cma_obj->map_noncoherent) {
 		vma->vm_page_prot = vm_get_page_prot(vma->vm_flags);
