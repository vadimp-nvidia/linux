/*
 * Copyright © 2013 Intel Corporation
 *
 * Permission is hereby granted, free of charge, to any person obtaining a
 * copy of this software and associated documentation files (the "Software"),
 * to deal in the Software without restriction, including without limitation
 * the rights to use, copy, modify, merge, publish, distribute, sublicense,
 * and/or sell copies of the Software, and to permit persons to whom the
 * Software is furnished to do so, subject to the following conditions:
 *
 * The above copyright notice and this permission notice (including the next
 * paragraph) shall be included in all copies or substantial portions of the
 * Software.
 *
 * THE SOFTWARE IS PROVIDED "AS IS", WITHOUT WARRANTY OF ANY KIND, EXPRESS OR
 * IMPLIED, INCLUDING BUT NOT LIMITED TO THE WARRANTIES OF MERCHANTABILITY,
 * FITNESS FOR A PARTICULAR PURPOSE AND NONINFRINGEMENT.  IN NO EVENT SHALL
 * THE AUTHORS OR COPYRIGHT HOLDERS BE LIABLE FOR ANY CLAIM, DAMAGES OR OTHER
 * LIABILITY, WHETHER IN AN ACTION OF CONTRACT, TORT OR OTHERWISE, ARISING
 * FROM, OUT OF OR IN CONNECTION WITH THE SOFTWARE OR THE USE OR OTHER DEALINGS
 * IN THE SOFTWARE.
 */

#include <drm/drm_managed.h>
#include <linux/pm_runtime.h>

#include "gt/intel_engine_regs.h"
#include "gt/intel_gt_regs.h"

#include "i915_drv.h"
#include "i915_iosf_mbi.h"
#include "i915_trace.h"
#include "i915_vgpu.h"
#include "intel_pm.h"

#define FORCEWAKE_ACK_TIMEOUT_MS 50
#define GT_FIFO_TIMEOUT_MS	 10

#define __raw_posting_read(...) ((void)__raw_uncore_read32(__VA_ARGS__))

static void
fw_domains_get(struct intel_uncore *uncore, enum forcewake_domains fw_domains)
{
	uncore->fw_get_funcs->force_wake_get(uncore, fw_domains);
}

void
intel_uncore_mmio_debug_init_early(struct drm_i915_private *i915)
{
	spin_lock_init(&i915->mmio_debug.lock);
	i915->mmio_debug.unclaimed_mmio_check = 1;

	i915->uncore.debug = &i915->mmio_debug;
}

static void mmio_debug_suspend(struct intel_uncore *uncore)
{
	if (!uncore->debug)
		return;

	spin_lock(&uncore->debug->lock);

	/* Save and disable mmio debugging for the user bypass */
	if (!uncore->debug->suspend_count++) {
		uncore->debug->saved_mmio_check = uncore->debug->unclaimed_mmio_check;
		uncore->debug->unclaimed_mmio_check = 0;
	}

	spin_unlock(&uncore->debug->lock);
}

static bool check_for_unclaimed_mmio(struct intel_uncore *uncore);

static void mmio_debug_resume(struct intel_uncore *uncore)
{
	if (!uncore->debug)
		return;

	spin_lock(&uncore->debug->lock);

	if (!--uncore->debug->suspend_count)
		uncore->debug->unclaimed_mmio_check = uncore->debug->saved_mmio_check;

	if (check_for_unclaimed_mmio(uncore))
		drm_info(&uncore->i915->drm,
			 "Invalid mmio detected during user access\n");

	spin_unlock(&uncore->debug->lock);
}

static const char * const forcewake_domain_names[] = {
	"render",
	"gt",
	"media",
	"vdbox0",
	"vdbox1",
	"vdbox2",
	"vdbox3",
	"vdbox4",
	"vdbox5",
	"vdbox6",
	"vdbox7",
	"vebox0",
	"vebox1",
	"vebox2",
	"vebox3",
};

const char *
intel_uncore_forcewake_domain_to_str(const enum forcewake_domain_id id)
{
	BUILD_BUG_ON(ARRAY_SIZE(forcewake_domain_names) != FW_DOMAIN_ID_COUNT);

	if (id >= 0 && id < FW_DOMAIN_ID_COUNT)
		return forcewake_domain_names[id];

	WARN_ON(id);

	return "unknown";
}

#define fw_ack(d) readl((d)->reg_ack)
#define fw_set(d, val) writel(_MASKED_BIT_ENABLE((val)), (d)->reg_set)
#define fw_clear(d, val) writel(_MASKED_BIT_DISABLE((val)), (d)->reg_set)

static inline void
fw_domain_reset(const struct intel_uncore_forcewake_domain *d)
{
	/*
	 * We don't really know if the powerwell for the forcewake domain we are
	 * trying to reset here does exist at this point (engines could be fused
	 * off in ICL+), so no waiting for acks
	 */
	/* WaRsClearFWBitsAtReset */
	if (GRAPHICS_VER(d->uncore->i915) >= 12)
		fw_clear(d, 0xefff);
	else
		fw_clear(d, 0xffff);
}

static inline void
fw_domain_arm_timer(struct intel_uncore_forcewake_domain *d)
{
	GEM_BUG_ON(d->uncore->fw_domains_timer & d->mask);
	d->uncore->fw_domains_timer |= d->mask;
	d->wake_count++;
	hrtimer_start_range_ns(&d->timer,
			       NSEC_PER_MSEC,
			       NSEC_PER_MSEC,
			       HRTIMER_MODE_REL);
}

static inline int
__wait_for_ack(const struct intel_uncore_forcewake_domain *d,
	       const u32 ack,
	       const u32 value)
{
	return wait_for_atomic((fw_ack(d) & ack) == value,
			       FORCEWAKE_ACK_TIMEOUT_MS);
}

static inline int
wait_ack_clear(const struct intel_uncore_forcewake_domain *d,
	       const u32 ack)
{
	return __wait_for_ack(d, ack, 0);
}

static inline int
wait_ack_set(const struct intel_uncore_forcewake_domain *d,
	     const u32 ack)
{
	return __wait_for_ack(d, ack, ack);
}

static inline void
fw_domain_wait_ack_clear(const struct intel_uncore_forcewake_domain *d)
{
	if (wait_ack_clear(d, FORCEWAKE_KERNEL)) {
		DRM_ERROR("%s: timed out waiting for forcewake ack to clear.\n",
			  intel_uncore_forcewake_domain_to_str(d->id));
		add_taint_for_CI(d->uncore->i915, TAINT_WARN); /* CI now unreliable */
	}
}

enum ack_type {
	ACK_CLEAR = 0,
	ACK_SET
};

static int
fw_domain_wait_ack_with_fallback(const struct intel_uncore_forcewake_domain *d,
				 const enum ack_type type)
{
	const u32 ack_bit = FORCEWAKE_KERNEL;
	const u32 value = type == ACK_SET ? ack_bit : 0;
	unsigned int pass;
	bool ack_detected;

	/*
	 * There is a possibility of driver's wake request colliding
	 * with hardware's own wake requests and that can cause
	 * hardware to not deliver the driver's ack message.
	 *
	 * Use a fallback bit toggle to kick the gpu state machine
	 * in the hope that the original ack will be delivered along with
	 * the fallback ack.
	 *
	 * This workaround is described in HSDES #1604254524 and it's known as:
	 * WaRsForcewakeAddDelayForAck:skl,bxt,kbl,glk,cfl,cnl,icl
	 * although the name is a bit misleading.
	 */

	pass = 1;
	do {
		wait_ack_clear(d, FORCEWAKE_KERNEL_FALLBACK);

		fw_set(d, FORCEWAKE_KERNEL_FALLBACK);
		/* Give gt some time to relax before the polling frenzy */
		udelay(10 * pass);
		wait_ack_set(d, FORCEWAKE_KERNEL_FALLBACK);

		ack_detected = (fw_ack(d) & ack_bit) == value;

		fw_clear(d, FORCEWAKE_KERNEL_FALLBACK);
	} while (!ack_detected && pass++ < 10);

	DRM_DEBUG_DRIVER("%s had to use fallback to %s ack, 0x%x (passes %u)\n",
			 intel_uncore_forcewake_domain_to_str(d->id),
			 type == ACK_SET ? "set" : "clear",
			 fw_ack(d),
			 pass);

	return ack_detected ? 0 : -ETIMEDOUT;
}

static inline void
fw_domain_wait_ack_clear_fallback(const struct intel_uncore_forcewake_domain *d)
{
	if (likely(!wait_ack_clear(d, FORCEWAKE_KERNEL)))
		return;

	if (fw_domain_wait_ack_with_fallback(d, ACK_CLEAR))
		fw_domain_wait_ack_clear(d);
}

static inline void
fw_domain_get(const struct intel_uncore_forcewake_domain *d)
{
	fw_set(d, FORCEWAKE_KERNEL);
}

static inline void
fw_domain_wait_ack_set(const struct intel_uncore_forcewake_domain *d)
{
	if (wait_ack_set(d, FORCEWAKE_KERNEL)) {
		DRM_ERROR("%s: timed out waiting for forcewake ack request.\n",
			  intel_uncore_forcewake_domain_to_str(d->id));
		add_taint_for_CI(d->uncore->i915, TAINT_WARN); /* CI now unreliable */
	}
}

static inline void
fw_domain_wait_ack_set_fallback(const struct intel_uncore_forcewake_domain *d)
{
	if (likely(!wait_ack_set(d, FORCEWAKE_KERNEL)))
		return;

	if (fw_domain_wait_ack_with_fallback(d, ACK_SET))
		fw_domain_wait_ack_set(d);
}

static inline void
fw_domain_put(const struct intel_uncore_forcewake_domain *d)
{
	fw_clear(d, FORCEWAKE_KERNEL);
}

static void
fw_domains_get_normal(struct intel_uncore *uncore, enum forcewake_domains fw_domains)
{
	struct intel_uncore_forcewake_domain *d;
	unsigned int tmp;

	GEM_BUG_ON(fw_domains & ~uncore->fw_domains);

	for_each_fw_domain_masked(d, fw_domains, uncore, tmp) {
		fw_domain_wait_ack_clear(d);
		fw_domain_get(d);
	}

	for_each_fw_domain_masked(d, fw_domains, uncore, tmp)
		fw_domain_wait_ack_set(d);

	uncore->fw_domains_active |= fw_domains;
}

static void
fw_domains_get_with_fallback(struct intel_uncore *uncore,
			     enum forcewake_domains fw_domains)
{
	struct intel_uncore_forcewake_domain *d;
	unsigned int tmp;

	GEM_BUG_ON(fw_domains & ~uncore->fw_domains);

	for_each_fw_domain_masked(d, fw_domains, uncore, tmp) {
		fw_domain_wait_ack_clear_fallback(d);
		fw_domain_get(d);
	}

	for_each_fw_domain_masked(d, fw_domains, uncore, tmp)
		fw_domain_wait_ack_set_fallback(d);

	uncore->fw_domains_active |= fw_domains;
}

static void
fw_domains_put(struct intel_uncore *uncore, enum forcewake_domains fw_domains)
{
	struct intel_uncore_forcewake_domain *d;
	unsigned int tmp;

	GEM_BUG_ON(fw_domains & ~uncore->fw_domains);

	for_each_fw_domain_masked(d, fw_domains, uncore, tmp)
		fw_domain_put(d);

	uncore->fw_domains_active &= ~fw_domains;
}

static void
fw_domains_reset(struct intel_uncore *uncore,
		 enum forcewake_domains fw_domains)
{
	struct intel_uncore_forcewake_domain *d;
	unsigned int tmp;

	if (!fw_domains)
		return;

	GEM_BUG_ON(fw_domains & ~uncore->fw_domains);

	for_each_fw_domain_masked(d, fw_domains, uncore, tmp)
		fw_domain_reset(d);
}

static inline u32 gt_thread_status(struct intel_uncore *uncore)
{
	u32 val;

	val = __raw_uncore_read32(uncore, GEN6_GT_THREAD_STATUS_REG);
	val &= GEN6_GT_THREAD_STATUS_CORE_MASK;

	return val;
}

static void __gen6_gt_wait_for_thread_c0(struct intel_uncore *uncore)
{
	/*
	 * w/a for a sporadic read returning 0 by waiting for the GT
	 * thread to wake up.
	 */
	drm_WARN_ONCE(&uncore->i915->drm,
		      wait_for_atomic_us(gt_thread_status(uncore) == 0, 5000),
		      "GT thread status wait timed out\n");
}

static void fw_domains_get_with_thread_status(struct intel_uncore *uncore,
					      enum forcewake_domains fw_domains)
{
	fw_domains_get_normal(uncore, fw_domains);

	/* WaRsForcewakeWaitTC0:snb,ivb,hsw,bdw,vlv */
	__gen6_gt_wait_for_thread_c0(uncore);
}

static inline u32 fifo_free_entries(struct intel_uncore *uncore)
{
	u32 count = __raw_uncore_read32(uncore, GTFIFOCTL);

	return count & GT_FIFO_FREE_ENTRIES_MASK;
}

static void __gen6_gt_wait_for_fifo(struct intel_uncore *uncore)
{
	u32 n;

	/* On VLV, FIFO will be shared by both SW and HW.
	 * So, we need to read the FREE_ENTRIES everytime */
	if (IS_VALLEYVIEW(uncore->i915))
		n = fifo_free_entries(uncore);
	else
		n = uncore->fifo_count;

	if (n <= GT_FIFO_NUM_RESERVED_ENTRIES) {
		if (wait_for_atomic((n = fifo_free_entries(uncore)) >
				    GT_FIFO_NUM_RESERVED_ENTRIES,
				    GT_FIFO_TIMEOUT_MS)) {
			drm_dbg(&uncore->i915->drm,
				"GT_FIFO timeout, entries: %u\n", n);
			return;
		}
	}

	uncore->fifo_count = n - 1;
}

static enum hrtimer_restart
intel_uncore_fw_release_timer(struct hrtimer *timer)
{
	struct intel_uncore_forcewake_domain *domain =
	       container_of(timer, struct intel_uncore_forcewake_domain, timer);
	struct intel_uncore *uncore = domain->uncore;
	unsigned long irqflags;

	assert_rpm_device_not_suspended(uncore->rpm);

	if (xchg(&domain->active, false))
		return HRTIMER_RESTART;

	spin_lock_irqsave(&uncore->lock, irqflags);

	uncore->fw_domains_timer &= ~domain->mask;

	GEM_BUG_ON(!domain->wake_count);
	if (--domain->wake_count == 0)
		fw_domains_put(uncore, domain->mask);

	spin_unlock_irqrestore(&uncore->lock, irqflags);

	return HRTIMER_NORESTART;
}

/* Note callers must have acquired the PUNIT->PMIC bus, before calling this. */
static unsigned int
intel_uncore_forcewake_reset(struct intel_uncore *uncore)
{
	unsigned long irqflags;
	struct intel_uncore_forcewake_domain *domain;
	int retry_count = 100;
	enum forcewake_domains fw, active_domains;

	iosf_mbi_assert_punit_acquired();

	/* Hold uncore.lock across reset to prevent any register access
	 * with forcewake not set correctly. Wait until all pending
	 * timers are run before holding.
	 */
	while (1) {
		unsigned int tmp;

		active_domains = 0;

		for_each_fw_domain(domain, uncore, tmp) {
			smp_store_mb(domain->active, false);
			if (hrtimer_cancel(&domain->timer) == 0)
				continue;

			intel_uncore_fw_release_timer(&domain->timer);
		}

		spin_lock_irqsave(&uncore->lock, irqflags);

		for_each_fw_domain(domain, uncore, tmp) {
			if (hrtimer_active(&domain->timer))
				active_domains |= domain->mask;
		}

		if (active_domains == 0)
			break;

		if (--retry_count == 0) {
			drm_err(&uncore->i915->drm, "Timed out waiting for forcewake timers to finish\n");
			break;
		}

		spin_unlock_irqrestore(&uncore->lock, irqflags);
		cond_resched();
	}

	drm_WARN_ON(&uncore->i915->drm, active_domains);

	fw = uncore->fw_domains_active;
	if (fw)
		fw_domains_put(uncore, fw);

	fw_domains_reset(uncore, uncore->fw_domains);
	assert_forcewakes_inactive(uncore);

	spin_unlock_irqrestore(&uncore->lock, irqflags);

	return fw; /* track the lost user forcewake domains */
}

static bool
fpga_check_for_unclaimed_mmio(struct intel_uncore *uncore)
{
	u32 dbg;

	dbg = __raw_uncore_read32(uncore, FPGA_DBG);
	if (likely(!(dbg & FPGA_DBG_RM_NOCLAIM)))
		return false;

	/*
	 * Bugs in PCI programming (or failing hardware) can occasionally cause
	 * us to lose access to the MMIO BAR.  When this happens, register
	 * reads will come back with 0xFFFFFFFF for every register and things
	 * go bad very quickly.  Let's try to detect that special case and at
	 * least try to print a more informative message about what has
	 * happened.
	 *
	 * During normal operation the FPGA_DBG register has several unused
	 * bits that will always read back as 0's so we can use them as canaries
	 * to recognize when MMIO accesses are just busted.
	 */
	if (unlikely(dbg == ~0))
		drm_err(&uncore->i915->drm,
			"Lost access to MMIO BAR; all registers now read back as 0xFFFFFFFF!\n");

	__raw_uncore_write32(uncore, FPGA_DBG, FPGA_DBG_RM_NOCLAIM);

	return true;
}

static bool
vlv_check_for_unclaimed_mmio(struct intel_uncore *uncore)
{
	u32 cer;

	cer = __raw_uncore_read32(uncore, CLAIM_ER);
	if (likely(!(cer & (CLAIM_ER_OVERFLOW | CLAIM_ER_CTR_MASK))))
		return false;

	__raw_uncore_write32(uncore, CLAIM_ER, CLAIM_ER_CLR);

	return true;
}

static bool
gen6_check_for_fifo_debug(struct intel_uncore *uncore)
{
	u32 fifodbg;

	fifodbg = __raw_uncore_read32(uncore, GTFIFODBG);

	if (unlikely(fifodbg)) {
		drm_dbg(&uncore->i915->drm, "GTFIFODBG = 0x08%x\n", fifodbg);
		__raw_uncore_write32(uncore, GTFIFODBG, fifodbg);
	}

	return fifodbg;
}

static bool
check_for_unclaimed_mmio(struct intel_uncore *uncore)
{
	bool ret = false;

	lockdep_assert_held(&uncore->debug->lock);

	if (uncore->debug->suspend_count)
		return false;

	if (intel_uncore_has_fpga_dbg_unclaimed(uncore))
		ret |= fpga_check_for_unclaimed_mmio(uncore);

	if (intel_uncore_has_dbg_unclaimed(uncore))
		ret |= vlv_check_for_unclaimed_mmio(uncore);

	if (intel_uncore_has_fifo(uncore))
		ret |= gen6_check_for_fifo_debug(uncore);

	return ret;
}

static void forcewake_early_sanitize(struct intel_uncore *uncore,
				     unsigned int restore_forcewake)
{
	GEM_BUG_ON(!intel_uncore_has_forcewake(uncore));

	/* WaDisableShadowRegForCpd:chv */
	if (IS_CHERRYVIEW(uncore->i915)) {
		__raw_uncore_write32(uncore, GTFIFOCTL,
				     __raw_uncore_read32(uncore, GTFIFOCTL) |
				     GT_FIFO_CTL_BLOCK_ALL_POLICY_STALL |
				     GT_FIFO_CTL_RC6_POLICY_STALL);
	}

	iosf_mbi_punit_acquire();
	intel_uncore_forcewake_reset(uncore);
	if (restore_forcewake) {
		spin_lock_irq(&uncore->lock);
		fw_domains_get(uncore, restore_forcewake);

		if (intel_uncore_has_fifo(uncore))
			uncore->fifo_count = fifo_free_entries(uncore);
		spin_unlock_irq(&uncore->lock);
	}
	iosf_mbi_punit_release();
}

void intel_uncore_suspend(struct intel_uncore *uncore)
{
	if (!intel_uncore_has_forcewake(uncore))
		return;

	iosf_mbi_punit_acquire();
	iosf_mbi_unregister_pmic_bus_access_notifier_unlocked(
		&uncore->pmic_bus_access_nb);
	uncore->fw_domains_saved = intel_uncore_forcewake_reset(uncore);
	iosf_mbi_punit_release();
}

void intel_uncore_resume_early(struct intel_uncore *uncore)
{
	unsigned int restore_forcewake;

	if (intel_uncore_unclaimed_mmio(uncore))
		drm_dbg(&uncore->i915->drm, "unclaimed mmio detected on resume, clearing\n");

	if (!intel_uncore_has_forcewake(uncore))
		return;

	restore_forcewake = fetch_and_zero(&uncore->fw_domains_saved);
	forcewake_early_sanitize(uncore, restore_forcewake);

	iosf_mbi_register_pmic_bus_access_notifier(&uncore->pmic_bus_access_nb);
}

void intel_uncore_runtime_resume(struct intel_uncore *uncore)
{
	if (!intel_uncore_has_forcewake(uncore))
		return;

	iosf_mbi_register_pmic_bus_access_notifier(&uncore->pmic_bus_access_nb);
}

static void __intel_uncore_forcewake_get(struct intel_uncore *uncore,
					 enum forcewake_domains fw_domains)
{
	struct intel_uncore_forcewake_domain *domain;
	unsigned int tmp;

	fw_domains &= uncore->fw_domains;

	for_each_fw_domain_masked(domain, fw_domains, uncore, tmp) {
		if (domain->wake_count++) {
			fw_domains &= ~domain->mask;
			domain->active = true;
		}
	}

	if (fw_domains)
		fw_domains_get(uncore, fw_domains);
}

/**
 * intel_uncore_forcewake_get - grab forcewake domain references
 * @uncore: the intel_uncore structure
 * @fw_domains: forcewake domains to get reference on
 *
 * This function can be used get GT's forcewake domain references.
 * Normal register access will handle the forcewake domains automatically.
 * However if some sequence requires the GT to not power down a particular
 * forcewake domains this function should be called at the beginning of the
 * sequence. And subsequently the reference should be dropped by symmetric
 * call to intel_unforce_forcewake_put(). Usually caller wants all the domains
 * to be kept awake so the @fw_domains would be then FORCEWAKE_ALL.
 */
void intel_uncore_forcewake_get(struct intel_uncore *uncore,
				enum forcewake_domains fw_domains)
{
	unsigned long irqflags;

	if (!uncore->fw_get_funcs)
		return;

	assert_rpm_wakelock_held(uncore->rpm);

	spin_lock_irqsave(&uncore->lock, irqflags);
	__intel_uncore_forcewake_get(uncore, fw_domains);
	spin_unlock_irqrestore(&uncore->lock, irqflags);
}

/**
 * intel_uncore_forcewake_user_get - claim forcewake on behalf of userspace
 * @uncore: the intel_uncore structure
 *
 * This function is a wrapper around intel_uncore_forcewake_get() to acquire
 * the GT powerwell and in the process disable our debugging for the
 * duration of userspace's bypass.
 */
void intel_uncore_forcewake_user_get(struct intel_uncore *uncore)
{
	spin_lock_irq(&uncore->lock);
	if (!uncore->user_forcewake_count++) {
		intel_uncore_forcewake_get__locked(uncore, FORCEWAKE_ALL);
		mmio_debug_suspend(uncore);
	}
	spin_unlock_irq(&uncore->lock);
}

/**
 * intel_uncore_forcewake_user_put - release forcewake on behalf of userspace
 * @uncore: the intel_uncore structure
 *
 * This function complements intel_uncore_forcewake_user_get() and releases
 * the GT powerwell taken on behalf of the userspace bypass.
 */
void intel_uncore_forcewake_user_put(struct intel_uncore *uncore)
{
	spin_lock_irq(&uncore->lock);
	if (!--uncore->user_forcewake_count) {
		mmio_debug_resume(uncore);
		intel_uncore_forcewake_put__locked(uncore, FORCEWAKE_ALL);
	}
	spin_unlock_irq(&uncore->lock);
}

/**
 * intel_uncore_forcewake_get__locked - grab forcewake domain references
 * @uncore: the intel_uncore structure
 * @fw_domains: forcewake domains to get reference on
 *
 * See intel_uncore_forcewake_get(). This variant places the onus
 * on the caller to explicitly handle the dev_priv->uncore.lock spinlock.
 */
void intel_uncore_forcewake_get__locked(struct intel_uncore *uncore,
					enum forcewake_domains fw_domains)
{
	lockdep_assert_held(&uncore->lock);

	if (!uncore->fw_get_funcs)
		return;

	__intel_uncore_forcewake_get(uncore, fw_domains);
}

static void __intel_uncore_forcewake_put(struct intel_uncore *uncore,
					 enum forcewake_domains fw_domains,
					 bool delayed)
{
	struct intel_uncore_forcewake_domain *domain;
	unsigned int tmp;

	fw_domains &= uncore->fw_domains;

	for_each_fw_domain_masked(domain, fw_domains, uncore, tmp) {
		GEM_BUG_ON(!domain->wake_count);

		if (--domain->wake_count) {
			domain->active = true;
			continue;
		}

		if (delayed &&
		    !(domain->uncore->fw_domains_timer & domain->mask))
			fw_domain_arm_timer(domain);
		else
<<<<<<< HEAD
			uncore->funcs.force_wake_put(uncore, domain->mask);
=======
			fw_domains_put(uncore, domain->mask);
>>>>>>> d60c95ef
	}
}

/**
 * intel_uncore_forcewake_put - release a forcewake domain reference
 * @uncore: the intel_uncore structure
 * @fw_domains: forcewake domains to put references
 *
 * This function drops the device-level forcewakes for specified
 * domains obtained by intel_uncore_forcewake_get().
 */
void intel_uncore_forcewake_put(struct intel_uncore *uncore,
				enum forcewake_domains fw_domains)
{
	unsigned long irqflags;

	if (!uncore->fw_get_funcs)
		return;

	spin_lock_irqsave(&uncore->lock, irqflags);
	__intel_uncore_forcewake_put(uncore, fw_domains, false);
	spin_unlock_irqrestore(&uncore->lock, irqflags);
}

void intel_uncore_forcewake_put_delayed(struct intel_uncore *uncore,
					enum forcewake_domains fw_domains)
{
	unsigned long irqflags;

	if (!uncore->fw_get_funcs)
		return;

	spin_lock_irqsave(&uncore->lock, irqflags);
<<<<<<< HEAD
	__intel_uncore_forcewake_put(uncore, fw_domains, false);
	spin_unlock_irqrestore(&uncore->lock, irqflags);
}

void intel_uncore_forcewake_put_delayed(struct intel_uncore *uncore,
					enum forcewake_domains fw_domains)
{
	unsigned long irqflags;

	if (!uncore->funcs.force_wake_put)
		return;

	spin_lock_irqsave(&uncore->lock, irqflags);
=======
>>>>>>> d60c95ef
	__intel_uncore_forcewake_put(uncore, fw_domains, true);
	spin_unlock_irqrestore(&uncore->lock, irqflags);
}

/**
 * intel_uncore_forcewake_flush - flush the delayed release
 * @uncore: the intel_uncore structure
 * @fw_domains: forcewake domains to flush
 */
void intel_uncore_forcewake_flush(struct intel_uncore *uncore,
				  enum forcewake_domains fw_domains)
{
	struct intel_uncore_forcewake_domain *domain;
	unsigned int tmp;

	if (!uncore->fw_get_funcs)
		return;

	fw_domains &= uncore->fw_domains;
	for_each_fw_domain_masked(domain, fw_domains, uncore, tmp) {
		WRITE_ONCE(domain->active, false);
		if (hrtimer_cancel(&domain->timer))
			intel_uncore_fw_release_timer(&domain->timer);
	}
}

/**
 * intel_uncore_forcewake_put__locked - grab forcewake domain references
 * @uncore: the intel_uncore structure
 * @fw_domains: forcewake domains to get reference on
 *
 * See intel_uncore_forcewake_put(). This variant places the onus
 * on the caller to explicitly handle the dev_priv->uncore.lock spinlock.
 */
void intel_uncore_forcewake_put__locked(struct intel_uncore *uncore,
					enum forcewake_domains fw_domains)
{
	lockdep_assert_held(&uncore->lock);

	if (!uncore->fw_get_funcs)
		return;

	__intel_uncore_forcewake_put(uncore, fw_domains, false);
}

void assert_forcewakes_inactive(struct intel_uncore *uncore)
{
	if (!uncore->fw_get_funcs)
		return;

	drm_WARN(&uncore->i915->drm, uncore->fw_domains_active,
		 "Expected all fw_domains to be inactive, but %08x are still on\n",
		 uncore->fw_domains_active);
}

void assert_forcewakes_active(struct intel_uncore *uncore,
			      enum forcewake_domains fw_domains)
{
	struct intel_uncore_forcewake_domain *domain;
	unsigned int tmp;

	if (!IS_ENABLED(CONFIG_DRM_I915_DEBUG_RUNTIME_PM))
		return;

	if (!uncore->fw_get_funcs)
		return;

	spin_lock_irq(&uncore->lock);

	assert_rpm_wakelock_held(uncore->rpm);

	fw_domains &= uncore->fw_domains;
	drm_WARN(&uncore->i915->drm, fw_domains & ~uncore->fw_domains_active,
		 "Expected %08x fw_domains to be active, but %08x are off\n",
		 fw_domains, fw_domains & ~uncore->fw_domains_active);

	/*
	 * Check that the caller has an explicit wakeref and we don't mistake
	 * it for the auto wakeref.
	 */
	for_each_fw_domain_masked(domain, fw_domains, uncore, tmp) {
		unsigned int actual = READ_ONCE(domain->wake_count);
		unsigned int expect = 1;

		if (uncore->fw_domains_timer & domain->mask)
			expect++; /* pending automatic release */

		if (drm_WARN(&uncore->i915->drm, actual < expect,
			     "Expected domain %d to be held awake by caller, count=%d\n",
			     domain->id, actual))
			break;
	}

	spin_unlock_irq(&uncore->lock);
}

/* We give fast paths for the really cool registers */
#define NEEDS_FORCE_WAKE(reg) ({ \
	u32 __reg = (reg); \
	__reg < 0x40000 || __reg >= GEN11_BSD_RING_BASE; \
})

static int fw_range_cmp(u32 offset, const struct intel_forcewake_range *entry)
{
	if (offset < entry->start)
		return -1;
	else if (offset > entry->end)
		return 1;
	else
		return 0;
}

/* Copied and "macroized" from lib/bsearch.c */
#define BSEARCH(key, base, num, cmp) ({                                 \
	unsigned int start__ = 0, end__ = (num);                        \
	typeof(base) result__ = NULL;                                   \
	while (start__ < end__) {                                       \
		unsigned int mid__ = start__ + (end__ - start__) / 2;   \
		int ret__ = (cmp)((key), (base) + mid__);               \
		if (ret__ < 0) {                                        \
			end__ = mid__;                                  \
		} else if (ret__ > 0) {                                 \
			start__ = mid__ + 1;                            \
		} else {                                                \
			result__ = (base) + mid__;                      \
			break;                                          \
		}                                                       \
	}                                                               \
	result__;                                                       \
})

static enum forcewake_domains
find_fw_domain(struct intel_uncore *uncore, u32 offset)
{
	const struct intel_forcewake_range *entry;

	if (IS_GSI_REG(offset))
		offset += uncore->gsi_offset;

	entry = BSEARCH(offset,
			uncore->fw_domains_table,
			uncore->fw_domains_table_entries,
			fw_range_cmp);

	if (!entry)
		return 0;

	/*
	 * The list of FW domains depends on the SKU in gen11+ so we
	 * can't determine it statically. We use FORCEWAKE_ALL and
	 * translate it here to the list of available domains.
	 */
	if (entry->domains == FORCEWAKE_ALL)
		return uncore->fw_domains;

	drm_WARN(&uncore->i915->drm, entry->domains & ~uncore->fw_domains,
		 "Uninitialized forcewake domain(s) 0x%x accessed at 0x%x\n",
		 entry->domains & ~uncore->fw_domains, offset);

	return entry->domains;
}

/*
 * Shadowed register tables describe special register ranges that i915 is
 * allowed to write to without acquiring forcewake.  If these registers' power
 * wells are down, the hardware will save values written by i915 to a shadow
 * copy and automatically transfer them into the real register the next time
 * the power well is woken up.  Shadowing only applies to writes; forcewake
 * must still be acquired when reading from registers in these ranges.
 *
 * The documentation for shadowed registers is somewhat spotty on older
 * platforms.  However missing registers from these lists is non-fatal; it just
 * means we'll wake up the hardware for some register accesses where we didn't
 * really need to.
 *
 * The ranges listed in these tables must be sorted by offset.
 *
 * When adding new tables here, please also add them to
 * intel_shadow_table_check() in selftests/intel_uncore.c so that they will be
 * scanned for obvious mistakes or typos by the selftests.
 */

static const struct i915_range gen8_shadowed_regs[] = {
	{ .start =  0x2030, .end =  0x2030 },
	{ .start =  0xA008, .end =  0xA00C },
	{ .start = 0x12030, .end = 0x12030 },
	{ .start = 0x1a030, .end = 0x1a030 },
	{ .start = 0x22030, .end = 0x22030 },
};

static const struct i915_range gen11_shadowed_regs[] = {
	{ .start =   0x2030, .end =   0x2030 },
	{ .start =   0x2550, .end =   0x2550 },
	{ .start =   0xA008, .end =   0xA00C },
	{ .start =  0x22030, .end =  0x22030 },
	{ .start =  0x22230, .end =  0x22230 },
	{ .start =  0x22510, .end =  0x22550 },
	{ .start = 0x1C0030, .end = 0x1C0030 },
	{ .start = 0x1C0230, .end = 0x1C0230 },
	{ .start = 0x1C0510, .end = 0x1C0550 },
	{ .start = 0x1C4030, .end = 0x1C4030 },
	{ .start = 0x1C4230, .end = 0x1C4230 },
	{ .start = 0x1C4510, .end = 0x1C4550 },
	{ .start = 0x1C8030, .end = 0x1C8030 },
	{ .start = 0x1C8230, .end = 0x1C8230 },
	{ .start = 0x1C8510, .end = 0x1C8550 },
	{ .start = 0x1D0030, .end = 0x1D0030 },
	{ .start = 0x1D0230, .end = 0x1D0230 },
	{ .start = 0x1D0510, .end = 0x1D0550 },
	{ .start = 0x1D4030, .end = 0x1D4030 },
	{ .start = 0x1D4230, .end = 0x1D4230 },
	{ .start = 0x1D4510, .end = 0x1D4550 },
	{ .start = 0x1D8030, .end = 0x1D8030 },
	{ .start = 0x1D8230, .end = 0x1D8230 },
	{ .start = 0x1D8510, .end = 0x1D8550 },
};

static const struct i915_range gen12_shadowed_regs[] = {
	{ .start =   0x2030, .end =   0x2030 },
	{ .start =   0x2510, .end =   0x2550 },
	{ .start =   0xA008, .end =   0xA00C },
	{ .start =   0xA188, .end =   0xA188 },
	{ .start =   0xA278, .end =   0xA278 },
	{ .start =   0xA540, .end =   0xA56C },
	{ .start =   0xC4C8, .end =   0xC4C8 },
	{ .start =   0xC4D4, .end =   0xC4D4 },
	{ .start =   0xC600, .end =   0xC600 },
	{ .start =  0x22030, .end =  0x22030 },
	{ .start =  0x22510, .end =  0x22550 },
	{ .start = 0x1C0030, .end = 0x1C0030 },
	{ .start = 0x1C0510, .end = 0x1C0550 },
	{ .start = 0x1C4030, .end = 0x1C4030 },
	{ .start = 0x1C4510, .end = 0x1C4550 },
	{ .start = 0x1C8030, .end = 0x1C8030 },
	{ .start = 0x1C8510, .end = 0x1C8550 },
	{ .start = 0x1D0030, .end = 0x1D0030 },
	{ .start = 0x1D0510, .end = 0x1D0550 },
	{ .start = 0x1D4030, .end = 0x1D4030 },
	{ .start = 0x1D4510, .end = 0x1D4550 },
	{ .start = 0x1D8030, .end = 0x1D8030 },
	{ .start = 0x1D8510, .end = 0x1D8550 },

	/*
	 * The rest of these ranges are specific to Xe_HP and beyond, but
	 * are reserved/unused ranges on earlier gen12 platforms, so they can
	 * be safely added to the gen12 table.
	 */
	{ .start = 0x1E0030, .end = 0x1E0030 },
	{ .start = 0x1E0510, .end = 0x1E0550 },
	{ .start = 0x1E4030, .end = 0x1E4030 },
	{ .start = 0x1E4510, .end = 0x1E4550 },
	{ .start = 0x1E8030, .end = 0x1E8030 },
	{ .start = 0x1E8510, .end = 0x1E8550 },
	{ .start = 0x1F0030, .end = 0x1F0030 },
	{ .start = 0x1F0510, .end = 0x1F0550 },
	{ .start = 0x1F4030, .end = 0x1F4030 },
	{ .start = 0x1F4510, .end = 0x1F4550 },
	{ .start = 0x1F8030, .end = 0x1F8030 },
	{ .start = 0x1F8510, .end = 0x1F8550 },
};

static const struct i915_range dg2_shadowed_regs[] = {
	{ .start =   0x2030, .end =   0x2030 },
	{ .start =   0x2510, .end =   0x2550 },
	{ .start =   0xA008, .end =   0xA00C },
	{ .start =   0xA188, .end =   0xA188 },
	{ .start =   0xA278, .end =   0xA278 },
	{ .start =   0xA540, .end =   0xA56C },
	{ .start =   0xC4C8, .end =   0xC4C8 },
	{ .start =   0xC4E0, .end =   0xC4E0 },
	{ .start =   0xC600, .end =   0xC600 },
	{ .start =   0xC658, .end =   0xC658 },
	{ .start =  0x22030, .end =  0x22030 },
	{ .start =  0x22510, .end =  0x22550 },
	{ .start = 0x1C0030, .end = 0x1C0030 },
	{ .start = 0x1C0510, .end = 0x1C0550 },
	{ .start = 0x1C4030, .end = 0x1C4030 },
	{ .start = 0x1C4510, .end = 0x1C4550 },
	{ .start = 0x1C8030, .end = 0x1C8030 },
	{ .start = 0x1C8510, .end = 0x1C8550 },
	{ .start = 0x1D0030, .end = 0x1D0030 },
	{ .start = 0x1D0510, .end = 0x1D0550 },
	{ .start = 0x1D4030, .end = 0x1D4030 },
	{ .start = 0x1D4510, .end = 0x1D4550 },
	{ .start = 0x1D8030, .end = 0x1D8030 },
	{ .start = 0x1D8510, .end = 0x1D8550 },
	{ .start = 0x1E0030, .end = 0x1E0030 },
	{ .start = 0x1E0510, .end = 0x1E0550 },
	{ .start = 0x1E4030, .end = 0x1E4030 },
	{ .start = 0x1E4510, .end = 0x1E4550 },
	{ .start = 0x1E8030, .end = 0x1E8030 },
	{ .start = 0x1E8510, .end = 0x1E8550 },
	{ .start = 0x1F0030, .end = 0x1F0030 },
	{ .start = 0x1F0510, .end = 0x1F0550 },
	{ .start = 0x1F4030, .end = 0x1F4030 },
	{ .start = 0x1F4510, .end = 0x1F4550 },
	{ .start = 0x1F8030, .end = 0x1F8030 },
	{ .start = 0x1F8510, .end = 0x1F8550 },
};

static const struct i915_range pvc_shadowed_regs[] = {
	{ .start =   0x2030, .end =   0x2030 },
	{ .start =   0x2510, .end =   0x2550 },
	{ .start =   0xA008, .end =   0xA00C },
	{ .start =   0xA188, .end =   0xA188 },
	{ .start =   0xA278, .end =   0xA278 },
	{ .start =   0xA540, .end =   0xA56C },
	{ .start =   0xC4C8, .end =   0xC4C8 },
	{ .start =   0xC4E0, .end =   0xC4E0 },
	{ .start =   0xC600, .end =   0xC600 },
	{ .start =   0xC658, .end =   0xC658 },
	{ .start =  0x22030, .end =  0x22030 },
	{ .start =  0x22510, .end =  0x22550 },
	{ .start = 0x1C0030, .end = 0x1C0030 },
	{ .start = 0x1C0510, .end = 0x1C0550 },
	{ .start = 0x1C4030, .end = 0x1C4030 },
	{ .start = 0x1C4510, .end = 0x1C4550 },
	{ .start = 0x1C8030, .end = 0x1C8030 },
	{ .start = 0x1C8510, .end = 0x1C8550 },
	{ .start = 0x1D0030, .end = 0x1D0030 },
	{ .start = 0x1D0510, .end = 0x1D0550 },
	{ .start = 0x1D4030, .end = 0x1D4030 },
	{ .start = 0x1D4510, .end = 0x1D4550 },
	{ .start = 0x1D8030, .end = 0x1D8030 },
	{ .start = 0x1D8510, .end = 0x1D8550 },
	{ .start = 0x1E0030, .end = 0x1E0030 },
	{ .start = 0x1E0510, .end = 0x1E0550 },
	{ .start = 0x1E4030, .end = 0x1E4030 },
	{ .start = 0x1E4510, .end = 0x1E4550 },
	{ .start = 0x1E8030, .end = 0x1E8030 },
	{ .start = 0x1E8510, .end = 0x1E8550 },
	{ .start = 0x1F0030, .end = 0x1F0030 },
	{ .start = 0x1F0510, .end = 0x1F0550 },
	{ .start = 0x1F4030, .end = 0x1F4030 },
	{ .start = 0x1F4510, .end = 0x1F4550 },
	{ .start = 0x1F8030, .end = 0x1F8030 },
	{ .start = 0x1F8510, .end = 0x1F8550 },
};

static int mmio_range_cmp(u32 key, const struct i915_range *range)
{
	if (key < range->start)
		return -1;
	else if (key > range->end)
		return 1;
	else
		return 0;
}

static bool is_shadowed(struct intel_uncore *uncore, u32 offset)
{
	if (drm_WARN_ON(&uncore->i915->drm, !uncore->shadowed_reg_table))
		return false;

	if (IS_GSI_REG(offset))
		offset += uncore->gsi_offset;

	return BSEARCH(offset,
		       uncore->shadowed_reg_table,
		       uncore->shadowed_reg_table_entries,
		       mmio_range_cmp);
}

static enum forcewake_domains
gen6_reg_write_fw_domains(struct intel_uncore *uncore, i915_reg_t reg)
{
	return FORCEWAKE_RENDER;
}

#define __fwtable_reg_read_fw_domains(uncore, offset) \
({ \
	enum forcewake_domains __fwd = 0; \
	if (NEEDS_FORCE_WAKE((offset))) \
		__fwd = find_fw_domain(uncore, offset); \
	__fwd; \
})

#define __fwtable_reg_write_fw_domains(uncore, offset) \
({ \
	enum forcewake_domains __fwd = 0; \
	const u32 __offset = (offset); \
	if (NEEDS_FORCE_WAKE((__offset)) && !is_shadowed(uncore, __offset)) \
		__fwd = find_fw_domain(uncore, __offset); \
	__fwd; \
})

#define GEN_FW_RANGE(s, e, d) \
	{ .start = (s), .end = (e), .domains = (d) }

/*
 * All platforms' forcewake tables below must be sorted by offset ranges.
 * Furthermore, new forcewake tables added should be "watertight" and have
 * no gaps between ranges.
 *
 * When there are multiple consecutive ranges listed in the bspec with
 * the same forcewake domain, it is customary to combine them into a single
 * row in the tables below to keep the tables small and lookups fast.
 * Likewise, reserved/unused ranges may be combined with the preceding and/or
 * following ranges since the driver will never be making MMIO accesses in
 * those ranges.
 *
 * For example, if the bspec were to list:
 *
 *    ...
 *    0x1000 - 0x1fff:  GT
 *    0x2000 - 0x2cff:  GT
 *    0x2d00 - 0x2fff:  unused/reserved
 *    0x3000 - 0xffff:  GT
 *    ...
 *
 * these could all be represented by a single line in the code:
 *
 *   GEN_FW_RANGE(0x1000, 0xffff, FORCEWAKE_GT)
 *
 * When adding new forcewake tables here, please also add them to
 * intel_uncore_mock_selftests in selftests/intel_uncore.c so that they will be
 * scanned for obvious mistakes or typos by the selftests.
 */

static const struct intel_forcewake_range __gen6_fw_ranges[] = {
	GEN_FW_RANGE(0x0, 0x3ffff, FORCEWAKE_RENDER),
};

static const struct intel_forcewake_range __vlv_fw_ranges[] = {
	GEN_FW_RANGE(0x2000, 0x3fff, FORCEWAKE_RENDER),
	GEN_FW_RANGE(0x5000, 0x7fff, FORCEWAKE_RENDER),
	GEN_FW_RANGE(0xb000, 0x11fff, FORCEWAKE_RENDER),
	GEN_FW_RANGE(0x12000, 0x13fff, FORCEWAKE_MEDIA),
	GEN_FW_RANGE(0x22000, 0x23fff, FORCEWAKE_MEDIA),
	GEN_FW_RANGE(0x2e000, 0x2ffff, FORCEWAKE_RENDER),
	GEN_FW_RANGE(0x30000, 0x3ffff, FORCEWAKE_MEDIA),
};

static const struct intel_forcewake_range __chv_fw_ranges[] = {
	GEN_FW_RANGE(0x2000, 0x3fff, FORCEWAKE_RENDER),
	GEN_FW_RANGE(0x4000, 0x4fff, FORCEWAKE_RENDER | FORCEWAKE_MEDIA),
	GEN_FW_RANGE(0x5200, 0x7fff, FORCEWAKE_RENDER),
	GEN_FW_RANGE(0x8000, 0x82ff, FORCEWAKE_RENDER | FORCEWAKE_MEDIA),
	GEN_FW_RANGE(0x8300, 0x84ff, FORCEWAKE_RENDER),
	GEN_FW_RANGE(0x8500, 0x85ff, FORCEWAKE_RENDER | FORCEWAKE_MEDIA),
	GEN_FW_RANGE(0x8800, 0x88ff, FORCEWAKE_MEDIA),
	GEN_FW_RANGE(0x9000, 0xafff, FORCEWAKE_RENDER | FORCEWAKE_MEDIA),
	GEN_FW_RANGE(0xb000, 0xb47f, FORCEWAKE_RENDER),
	GEN_FW_RANGE(0xd000, 0xd7ff, FORCEWAKE_MEDIA),
	GEN_FW_RANGE(0xe000, 0xe7ff, FORCEWAKE_RENDER),
	GEN_FW_RANGE(0xf000, 0xffff, FORCEWAKE_RENDER | FORCEWAKE_MEDIA),
	GEN_FW_RANGE(0x12000, 0x13fff, FORCEWAKE_MEDIA),
	GEN_FW_RANGE(0x1a000, 0x1bfff, FORCEWAKE_MEDIA),
	GEN_FW_RANGE(0x1e800, 0x1e9ff, FORCEWAKE_MEDIA),
	GEN_FW_RANGE(0x30000, 0x37fff, FORCEWAKE_MEDIA),
};

static const struct intel_forcewake_range __gen9_fw_ranges[] = {
	GEN_FW_RANGE(0x0, 0xaff, FORCEWAKE_GT),
	GEN_FW_RANGE(0xb00, 0x1fff, 0), /* uncore range */
	GEN_FW_RANGE(0x2000, 0x26ff, FORCEWAKE_RENDER),
	GEN_FW_RANGE(0x2700, 0x2fff, FORCEWAKE_GT),
	GEN_FW_RANGE(0x3000, 0x3fff, FORCEWAKE_RENDER),
	GEN_FW_RANGE(0x4000, 0x51ff, FORCEWAKE_GT),
	GEN_FW_RANGE(0x5200, 0x7fff, FORCEWAKE_RENDER),
	GEN_FW_RANGE(0x8000, 0x812f, FORCEWAKE_GT),
	GEN_FW_RANGE(0x8130, 0x813f, FORCEWAKE_MEDIA),
	GEN_FW_RANGE(0x8140, 0x815f, FORCEWAKE_RENDER),
	GEN_FW_RANGE(0x8160, 0x82ff, FORCEWAKE_GT),
	GEN_FW_RANGE(0x8300, 0x84ff, FORCEWAKE_RENDER),
	GEN_FW_RANGE(0x8500, 0x87ff, FORCEWAKE_GT),
	GEN_FW_RANGE(0x8800, 0x89ff, FORCEWAKE_MEDIA),
	GEN_FW_RANGE(0x8a00, 0x8bff, FORCEWAKE_GT),
	GEN_FW_RANGE(0x8c00, 0x8cff, FORCEWAKE_RENDER),
	GEN_FW_RANGE(0x8d00, 0x93ff, FORCEWAKE_GT),
	GEN_FW_RANGE(0x9400, 0x97ff, FORCEWAKE_RENDER | FORCEWAKE_MEDIA),
	GEN_FW_RANGE(0x9800, 0xafff, FORCEWAKE_GT),
	GEN_FW_RANGE(0xb000, 0xb47f, FORCEWAKE_RENDER),
	GEN_FW_RANGE(0xb480, 0xcfff, FORCEWAKE_GT),
	GEN_FW_RANGE(0xd000, 0xd7ff, FORCEWAKE_MEDIA),
	GEN_FW_RANGE(0xd800, 0xdfff, FORCEWAKE_GT),
	GEN_FW_RANGE(0xe000, 0xe8ff, FORCEWAKE_RENDER),
	GEN_FW_RANGE(0xe900, 0x11fff, FORCEWAKE_GT),
	GEN_FW_RANGE(0x12000, 0x13fff, FORCEWAKE_MEDIA),
	GEN_FW_RANGE(0x14000, 0x19fff, FORCEWAKE_GT),
	GEN_FW_RANGE(0x1a000, 0x1e9ff, FORCEWAKE_MEDIA),
	GEN_FW_RANGE(0x1ea00, 0x243ff, FORCEWAKE_GT),
	GEN_FW_RANGE(0x24400, 0x247ff, FORCEWAKE_RENDER),
	GEN_FW_RANGE(0x24800, 0x2ffff, FORCEWAKE_GT),
	GEN_FW_RANGE(0x30000, 0x3ffff, FORCEWAKE_MEDIA),
};

static const struct intel_forcewake_range __gen11_fw_ranges[] = {
	GEN_FW_RANGE(0x0, 0x1fff, 0), /* uncore range */
	GEN_FW_RANGE(0x2000, 0x26ff, FORCEWAKE_RENDER),
	GEN_FW_RANGE(0x2700, 0x2fff, FORCEWAKE_GT),
	GEN_FW_RANGE(0x3000, 0x3fff, FORCEWAKE_RENDER),
	GEN_FW_RANGE(0x4000, 0x51ff, FORCEWAKE_GT),
	GEN_FW_RANGE(0x5200, 0x7fff, FORCEWAKE_RENDER),
	GEN_FW_RANGE(0x8000, 0x813f, FORCEWAKE_GT),
	GEN_FW_RANGE(0x8140, 0x815f, FORCEWAKE_RENDER),
	GEN_FW_RANGE(0x8160, 0x82ff, FORCEWAKE_GT),
	GEN_FW_RANGE(0x8300, 0x84ff, FORCEWAKE_RENDER),
	GEN_FW_RANGE(0x8500, 0x87ff, FORCEWAKE_GT),
	GEN_FW_RANGE(0x8800, 0x8bff, 0),
	GEN_FW_RANGE(0x8c00, 0x8cff, FORCEWAKE_RENDER),
	GEN_FW_RANGE(0x8d00, 0x94cf, FORCEWAKE_GT),
	GEN_FW_RANGE(0x94d0, 0x955f, FORCEWAKE_RENDER),
	GEN_FW_RANGE(0x9560, 0x95ff, 0),
	GEN_FW_RANGE(0x9600, 0xafff, FORCEWAKE_GT),
	GEN_FW_RANGE(0xb000, 0xb47f, FORCEWAKE_RENDER),
	GEN_FW_RANGE(0xb480, 0xdeff, FORCEWAKE_GT),
	GEN_FW_RANGE(0xdf00, 0xe8ff, FORCEWAKE_RENDER),
	GEN_FW_RANGE(0xe900, 0x16dff, FORCEWAKE_GT),
	GEN_FW_RANGE(0x16e00, 0x19fff, FORCEWAKE_RENDER),
	GEN_FW_RANGE(0x1a000, 0x23fff, FORCEWAKE_GT),
	GEN_FW_RANGE(0x24000, 0x2407f, 0),
	GEN_FW_RANGE(0x24080, 0x2417f, FORCEWAKE_GT),
	GEN_FW_RANGE(0x24180, 0x242ff, FORCEWAKE_RENDER),
	GEN_FW_RANGE(0x24300, 0x243ff, FORCEWAKE_GT),
	GEN_FW_RANGE(0x24400, 0x24fff, FORCEWAKE_RENDER),
	GEN_FW_RANGE(0x25000, 0x3ffff, FORCEWAKE_GT),
	GEN_FW_RANGE(0x40000, 0x1bffff, 0),
	GEN_FW_RANGE(0x1c0000, 0x1c3fff, FORCEWAKE_MEDIA_VDBOX0),
	GEN_FW_RANGE(0x1c4000, 0x1c7fff, 0),
	GEN_FW_RANGE(0x1c8000, 0x1cffff, FORCEWAKE_MEDIA_VEBOX0),
	GEN_FW_RANGE(0x1d0000, 0x1d3fff, FORCEWAKE_MEDIA_VDBOX2),
	GEN_FW_RANGE(0x1d4000, 0x1dbfff, 0)
};

static const struct intel_forcewake_range __gen12_fw_ranges[] = {
	GEN_FW_RANGE(0x0, 0x1fff, 0), /*
		0x0   -  0xaff: reserved
		0xb00 - 0x1fff: always on */
	GEN_FW_RANGE(0x2000, 0x26ff, FORCEWAKE_RENDER),
	GEN_FW_RANGE(0x2700, 0x27ff, FORCEWAKE_GT),
	GEN_FW_RANGE(0x2800, 0x2aff, FORCEWAKE_RENDER),
	GEN_FW_RANGE(0x2b00, 0x2fff, FORCEWAKE_GT),
	GEN_FW_RANGE(0x3000, 0x3fff, FORCEWAKE_RENDER),
	GEN_FW_RANGE(0x4000, 0x51ff, FORCEWAKE_GT), /*
		0x4000 - 0x48ff: gt
		0x4900 - 0x51ff: reserved */
	GEN_FW_RANGE(0x5200, 0x7fff, FORCEWAKE_RENDER), /*
		0x5200 - 0x53ff: render
		0x5400 - 0x54ff: reserved
		0x5500 - 0x7fff: render */
	GEN_FW_RANGE(0x8000, 0x813f, FORCEWAKE_GT),
	GEN_FW_RANGE(0x8140, 0x815f, FORCEWAKE_RENDER),
	GEN_FW_RANGE(0x8160, 0x81ff, 0), /*
		0x8160 - 0x817f: reserved
		0x8180 - 0x81ff: always on */
	GEN_FW_RANGE(0x8200, 0x82ff, FORCEWAKE_GT),
	GEN_FW_RANGE(0x8300, 0x84ff, FORCEWAKE_RENDER),
	GEN_FW_RANGE(0x8500, 0x94cf, FORCEWAKE_GT), /*
		0x8500 - 0x87ff: gt
		0x8800 - 0x8fff: reserved
		0x9000 - 0x947f: gt
		0x9480 - 0x94cf: reserved */
	GEN_FW_RANGE(0x94d0, 0x955f, FORCEWAKE_RENDER),
	GEN_FW_RANGE(0x9560, 0x97ff, 0), /*
		0x9560 - 0x95ff: always on
		0x9600 - 0x97ff: reserved */
	GEN_FW_RANGE(0x9800, 0xafff, FORCEWAKE_GT),
	GEN_FW_RANGE(0xb000, 0xb3ff, FORCEWAKE_RENDER),
	GEN_FW_RANGE(0xb400, 0xcfff, FORCEWAKE_GT), /*
		0xb400 - 0xbf7f: gt
		0xb480 - 0xbfff: reserved
		0xc000 - 0xcfff: gt */
	GEN_FW_RANGE(0xd000, 0xd7ff, 0),
	GEN_FW_RANGE(0xd800, 0xd8ff, FORCEWAKE_RENDER),
	GEN_FW_RANGE(0xd900, 0xdbff, FORCEWAKE_GT),
	GEN_FW_RANGE(0xdc00, 0xefff, FORCEWAKE_RENDER), /*
		0xdc00 - 0xddff: render
		0xde00 - 0xde7f: reserved
		0xde80 - 0xe8ff: render
		0xe900 - 0xefff: reserved */
	GEN_FW_RANGE(0xf000, 0x147ff, FORCEWAKE_GT), /*
		 0xf000 - 0xffff: gt
		0x10000 - 0x147ff: reserved */
	GEN_FW_RANGE(0x14800, 0x1ffff, FORCEWAKE_RENDER), /*
		0x14800 - 0x14fff: render
		0x15000 - 0x16dff: reserved
		0x16e00 - 0x1bfff: render
		0x1c000 - 0x1ffff: reserved */
	GEN_FW_RANGE(0x20000, 0x20fff, FORCEWAKE_MEDIA_VDBOX0),
	GEN_FW_RANGE(0x21000, 0x21fff, FORCEWAKE_MEDIA_VDBOX2),
	GEN_FW_RANGE(0x22000, 0x23fff, FORCEWAKE_GT),
	GEN_FW_RANGE(0x24000, 0x2417f, 0), /*
		0x24000 - 0x2407f: always on
		0x24080 - 0x2417f: reserved */
	GEN_FW_RANGE(0x24180, 0x249ff, FORCEWAKE_GT), /*
		0x24180 - 0x241ff: gt
		0x24200 - 0x249ff: reserved */
	GEN_FW_RANGE(0x24a00, 0x251ff, FORCEWAKE_RENDER), /*
		0x24a00 - 0x24a7f: render
		0x24a80 - 0x251ff: reserved */
	GEN_FW_RANGE(0x25200, 0x255ff, FORCEWAKE_GT), /*
		0x25200 - 0x252ff: gt
		0x25300 - 0x255ff: reserved */
	GEN_FW_RANGE(0x25600, 0x2567f, FORCEWAKE_MEDIA_VDBOX0),
	GEN_FW_RANGE(0x25680, 0x259ff, FORCEWAKE_MEDIA_VDBOX2), /*
		0x25680 - 0x256ff: VD2
		0x25700 - 0x259ff: reserved */
	GEN_FW_RANGE(0x25a00, 0x25a7f, FORCEWAKE_MEDIA_VDBOX0),
	GEN_FW_RANGE(0x25a80, 0x2ffff, FORCEWAKE_MEDIA_VDBOX2), /*
		0x25a80 - 0x25aff: VD2
		0x25b00 - 0x2ffff: reserved */
	GEN_FW_RANGE(0x30000, 0x3ffff, FORCEWAKE_GT),
	GEN_FW_RANGE(0x40000, 0x1bffff, 0),
	GEN_FW_RANGE(0x1c0000, 0x1c3fff, FORCEWAKE_MEDIA_VDBOX0), /*
		0x1c0000 - 0x1c2bff: VD0
		0x1c2c00 - 0x1c2cff: reserved
		0x1c2d00 - 0x1c2dff: VD0
		0x1c2e00 - 0x1c3eff: reserved
		0x1c3f00 - 0x1c3fff: VD0 */
	GEN_FW_RANGE(0x1c4000, 0x1c7fff, 0),
	GEN_FW_RANGE(0x1c8000, 0x1cbfff, FORCEWAKE_MEDIA_VEBOX0), /*
		0x1c8000 - 0x1ca0ff: VE0
		0x1ca100 - 0x1cbeff: reserved
		0x1cbf00 - 0x1cbfff: VE0 */
	GEN_FW_RANGE(0x1cc000, 0x1cffff, FORCEWAKE_MEDIA_VDBOX0), /*
		0x1cc000 - 0x1ccfff: VD0
		0x1cd000 - 0x1cffff: reserved */
	GEN_FW_RANGE(0x1d0000, 0x1d3fff, FORCEWAKE_MEDIA_VDBOX2), /*
		0x1d0000 - 0x1d2bff: VD2
		0x1d2c00 - 0x1d2cff: reserved
		0x1d2d00 - 0x1d2dff: VD2
		0x1d2e00 - 0x1d3eff: reserved
		0x1d3f00 - 0x1d3fff: VD2 */
};

/*
 * Graphics IP version 12.55 brings a slight change to the 0xd800 range,
 * switching it from the GT domain to the render domain.
 */
#define XEHP_FWRANGES(FW_RANGE_D800)					\
	GEN_FW_RANGE(0x0, 0x1fff, 0), /*					\
		  0x0 -  0xaff: reserved					\
		0xb00 - 0x1fff: always on */					\
	GEN_FW_RANGE(0x2000, 0x26ff, FORCEWAKE_RENDER),				\
	GEN_FW_RANGE(0x2700, 0x4aff, FORCEWAKE_GT),				\
	GEN_FW_RANGE(0x4b00, 0x51ff, 0), /*					\
		0x4b00 - 0x4fff: reserved					\
		0x5000 - 0x51ff: always on */					\
	GEN_FW_RANGE(0x5200, 0x7fff, FORCEWAKE_RENDER),				\
	GEN_FW_RANGE(0x8000, 0x813f, FORCEWAKE_GT),				\
	GEN_FW_RANGE(0x8140, 0x815f, FORCEWAKE_RENDER),				\
	GEN_FW_RANGE(0x8160, 0x81ff, 0), /*					\
		0x8160 - 0x817f: reserved					\
		0x8180 - 0x81ff: always on */					\
	GEN_FW_RANGE(0x8200, 0x82ff, FORCEWAKE_GT),				\
	GEN_FW_RANGE(0x8300, 0x84ff, FORCEWAKE_RENDER),				\
	GEN_FW_RANGE(0x8500, 0x8cff, FORCEWAKE_GT), /*				\
		0x8500 - 0x87ff: gt						\
		0x8800 - 0x8c7f: reserved					\
		0x8c80 - 0x8cff: gt (DG2 only) */				\
	GEN_FW_RANGE(0x8d00, 0x8fff, FORCEWAKE_RENDER), /*			\
		0x8d00 - 0x8dff: render (DG2 only)				\
		0x8e00 - 0x8fff: reserved */					\
	GEN_FW_RANGE(0x9000, 0x94cf, FORCEWAKE_GT), /*				\
		0x9000 - 0x947f: gt						\
		0x9480 - 0x94cf: reserved */					\
	GEN_FW_RANGE(0x94d0, 0x955f, FORCEWAKE_RENDER),				\
	GEN_FW_RANGE(0x9560, 0x967f, 0), /*					\
		0x9560 - 0x95ff: always on					\
		0x9600 - 0x967f: reserved */					\
	GEN_FW_RANGE(0x9680, 0x97ff, FORCEWAKE_RENDER), /*			\
		0x9680 - 0x96ff: render (DG2 only)				\
		0x9700 - 0x97ff: reserved */					\
	GEN_FW_RANGE(0x9800, 0xcfff, FORCEWAKE_GT), /*				\
		0x9800 - 0xb4ff: gt						\
		0xb500 - 0xbfff: reserved					\
		0xc000 - 0xcfff: gt */						\
	GEN_FW_RANGE(0xd000, 0xd7ff, 0),					\
	GEN_FW_RANGE(0xd800, 0xd87f, FW_RANGE_D800),			\
	GEN_FW_RANGE(0xd880, 0xdbff, FORCEWAKE_GT),				\
	GEN_FW_RANGE(0xdc00, 0xdcff, FORCEWAKE_RENDER),				\
	GEN_FW_RANGE(0xdd00, 0xde7f, FORCEWAKE_GT), /*				\
		0xdd00 - 0xddff: gt						\
		0xde00 - 0xde7f: reserved */					\
	GEN_FW_RANGE(0xde80, 0xe8ff, FORCEWAKE_RENDER), /*			\
		0xde80 - 0xdfff: render						\
		0xe000 - 0xe0ff: reserved					\
		0xe100 - 0xe8ff: render */					\
	GEN_FW_RANGE(0xe900, 0xffff, FORCEWAKE_GT), /*				\
		0xe900 - 0xe9ff: gt						\
		0xea00 - 0xefff: reserved					\
		0xf000 - 0xffff: gt */						\
	GEN_FW_RANGE(0x10000, 0x12fff, 0), /*					\
		0x10000 - 0x11fff: reserved					\
		0x12000 - 0x127ff: always on					\
		0x12800 - 0x12fff: reserved */					\
	GEN_FW_RANGE(0x13000, 0x131ff, FORCEWAKE_MEDIA_VDBOX0), /* DG2 only */	\
	GEN_FW_RANGE(0x13200, 0x13fff, FORCEWAKE_MEDIA_VDBOX2), /*		\
		0x13200 - 0x133ff: VD2 (DG2 only)				\
		0x13400 - 0x13fff: reserved */					\
	GEN_FW_RANGE(0x14000, 0x141ff, FORCEWAKE_MEDIA_VDBOX0), /* XEHPSDV only */	\
	GEN_FW_RANGE(0x14200, 0x143ff, FORCEWAKE_MEDIA_VDBOX2), /* XEHPSDV only */	\
	GEN_FW_RANGE(0x14400, 0x145ff, FORCEWAKE_MEDIA_VDBOX4), /* XEHPSDV only */	\
	GEN_FW_RANGE(0x14600, 0x147ff, FORCEWAKE_MEDIA_VDBOX6), /* XEHPSDV only */	\
	GEN_FW_RANGE(0x14800, 0x14fff, FORCEWAKE_RENDER),			\
	GEN_FW_RANGE(0x15000, 0x16dff, FORCEWAKE_GT), /*			\
		0x15000 - 0x15fff: gt (DG2 only)				\
		0x16000 - 0x16dff: reserved */					\
	GEN_FW_RANGE(0x16e00, 0x1ffff, FORCEWAKE_RENDER),			\
	GEN_FW_RANGE(0x20000, 0x21fff, FORCEWAKE_MEDIA_VDBOX0), /*		\
		0x20000 - 0x20fff: VD0 (XEHPSDV only)				\
		0x21000 - 0x21fff: reserved */					\
	GEN_FW_RANGE(0x22000, 0x23fff, FORCEWAKE_GT),				\
	GEN_FW_RANGE(0x24000, 0x2417f, 0), /*					\
		0x24000 - 0x2407f: always on					\
		0x24080 - 0x2417f: reserved */					\
	GEN_FW_RANGE(0x24180, 0x249ff, FORCEWAKE_GT), /*			\
		0x24180 - 0x241ff: gt						\
		0x24200 - 0x249ff: reserved */					\
	GEN_FW_RANGE(0x24a00, 0x251ff, FORCEWAKE_RENDER), /*			\
		0x24a00 - 0x24a7f: render					\
		0x24a80 - 0x251ff: reserved */					\
	GEN_FW_RANGE(0x25200, 0x25fff, FORCEWAKE_GT), /*			\
		0x25200 - 0x252ff: gt						\
		0x25300 - 0x25fff: reserved */					\
	GEN_FW_RANGE(0x26000, 0x2ffff, FORCEWAKE_RENDER), /*			\
		0x26000 - 0x27fff: render					\
		0x28000 - 0x29fff: reserved					\
		0x2a000 - 0x2ffff: undocumented */				\
	GEN_FW_RANGE(0x30000, 0x3ffff, FORCEWAKE_GT),				\
	GEN_FW_RANGE(0x40000, 0x1bffff, 0),					\
	GEN_FW_RANGE(0x1c0000, 0x1c3fff, FORCEWAKE_MEDIA_VDBOX0), /*		\
		0x1c0000 - 0x1c2bff: VD0					\
		0x1c2c00 - 0x1c2cff: reserved					\
		0x1c2d00 - 0x1c2dff: VD0					\
		0x1c2e00 - 0x1c3eff: VD0 (DG2 only)				\
		0x1c3f00 - 0x1c3fff: VD0 */					\
	GEN_FW_RANGE(0x1c4000, 0x1c7fff, FORCEWAKE_MEDIA_VDBOX1), /*		\
		0x1c4000 - 0x1c6bff: VD1					\
		0x1c6c00 - 0x1c6cff: reserved					\
		0x1c6d00 - 0x1c6dff: VD1					\
		0x1c6e00 - 0x1c7fff: reserved */				\
	GEN_FW_RANGE(0x1c8000, 0x1cbfff, FORCEWAKE_MEDIA_VEBOX0), /*		\
		0x1c8000 - 0x1ca0ff: VE0					\
		0x1ca100 - 0x1cbfff: reserved */				\
	GEN_FW_RANGE(0x1cc000, 0x1ccfff, FORCEWAKE_MEDIA_VDBOX0),		\
	GEN_FW_RANGE(0x1cd000, 0x1cdfff, FORCEWAKE_MEDIA_VDBOX2),		\
	GEN_FW_RANGE(0x1ce000, 0x1cefff, FORCEWAKE_MEDIA_VDBOX4),		\
	GEN_FW_RANGE(0x1cf000, 0x1cffff, FORCEWAKE_MEDIA_VDBOX6),		\
	GEN_FW_RANGE(0x1d0000, 0x1d3fff, FORCEWAKE_MEDIA_VDBOX2), /*		\
		0x1d0000 - 0x1d2bff: VD2					\
		0x1d2c00 - 0x1d2cff: reserved					\
		0x1d2d00 - 0x1d2dff: VD2					\
		0x1d2e00 - 0x1d3dff: VD2 (DG2 only)				\
		0x1d3e00 - 0x1d3eff: reserved					\
		0x1d3f00 - 0x1d3fff: VD2 */					\
	GEN_FW_RANGE(0x1d4000, 0x1d7fff, FORCEWAKE_MEDIA_VDBOX3), /*		\
		0x1d4000 - 0x1d6bff: VD3					\
		0x1d6c00 - 0x1d6cff: reserved					\
		0x1d6d00 - 0x1d6dff: VD3					\
		0x1d6e00 - 0x1d7fff: reserved */				\
	GEN_FW_RANGE(0x1d8000, 0x1dffff, FORCEWAKE_MEDIA_VEBOX1), /*		\
		0x1d8000 - 0x1da0ff: VE1					\
		0x1da100 - 0x1dffff: reserved */				\
	GEN_FW_RANGE(0x1e0000, 0x1e3fff, FORCEWAKE_MEDIA_VDBOX4), /*		\
		0x1e0000 - 0x1e2bff: VD4					\
		0x1e2c00 - 0x1e2cff: reserved					\
		0x1e2d00 - 0x1e2dff: VD4					\
		0x1e2e00 - 0x1e3eff: reserved					\
		0x1e3f00 - 0x1e3fff: VD4 */					\
	GEN_FW_RANGE(0x1e4000, 0x1e7fff, FORCEWAKE_MEDIA_VDBOX5), /*		\
		0x1e4000 - 0x1e6bff: VD5					\
		0x1e6c00 - 0x1e6cff: reserved					\
		0x1e6d00 - 0x1e6dff: VD5					\
		0x1e6e00 - 0x1e7fff: reserved */				\
	GEN_FW_RANGE(0x1e8000, 0x1effff, FORCEWAKE_MEDIA_VEBOX2), /*		\
		0x1e8000 - 0x1ea0ff: VE2					\
		0x1ea100 - 0x1effff: reserved */				\
	GEN_FW_RANGE(0x1f0000, 0x1f3fff, FORCEWAKE_MEDIA_VDBOX6), /*		\
		0x1f0000 - 0x1f2bff: VD6					\
		0x1f2c00 - 0x1f2cff: reserved					\
		0x1f2d00 - 0x1f2dff: VD6					\
		0x1f2e00 - 0x1f3eff: reserved					\
		0x1f3f00 - 0x1f3fff: VD6 */					\
	GEN_FW_RANGE(0x1f4000, 0x1f7fff, FORCEWAKE_MEDIA_VDBOX7), /*		\
		0x1f4000 - 0x1f6bff: VD7					\
		0x1f6c00 - 0x1f6cff: reserved					\
		0x1f6d00 - 0x1f6dff: VD7					\
		0x1f6e00 - 0x1f7fff: reserved */				\
	GEN_FW_RANGE(0x1f8000, 0x1fa0ff, FORCEWAKE_MEDIA_VEBOX3),

static const struct intel_forcewake_range __xehp_fw_ranges[] = {
	XEHP_FWRANGES(FORCEWAKE_GT)
};

static const struct intel_forcewake_range __dg2_fw_ranges[] = {
	XEHP_FWRANGES(FORCEWAKE_RENDER)
};

static const struct intel_forcewake_range __pvc_fw_ranges[] = {
	GEN_FW_RANGE(0x0, 0xaff, 0),
	GEN_FW_RANGE(0xb00, 0xbff, FORCEWAKE_GT),
	GEN_FW_RANGE(0xc00, 0xfff, 0),
	GEN_FW_RANGE(0x1000, 0x1fff, FORCEWAKE_GT),
	GEN_FW_RANGE(0x2000, 0x26ff, FORCEWAKE_RENDER),
	GEN_FW_RANGE(0x2700, 0x2fff, FORCEWAKE_GT),
	GEN_FW_RANGE(0x3000, 0x3fff, FORCEWAKE_RENDER),
	GEN_FW_RANGE(0x4000, 0x813f, FORCEWAKE_GT), /*
		0x4000 - 0x4aff: gt
		0x4b00 - 0x4fff: reserved
		0x5000 - 0x51ff: gt
		0x5200 - 0x52ff: reserved
		0x5300 - 0x53ff: gt
		0x5400 - 0x7fff: reserved
		0x8000 - 0x813f: gt */
	GEN_FW_RANGE(0x8140, 0x817f, FORCEWAKE_RENDER),
	GEN_FW_RANGE(0x8180, 0x81ff, 0),
	GEN_FW_RANGE(0x8200, 0x94cf, FORCEWAKE_GT), /*
		0x8200 - 0x82ff: gt
		0x8300 - 0x84ff: reserved
		0x8500 - 0x887f: gt
		0x8880 - 0x8a7f: reserved
		0x8a80 - 0x8aff: gt
		0x8b00 - 0x8fff: reserved
		0x9000 - 0x947f: gt
		0x9480 - 0x94cf: reserved */
	GEN_FW_RANGE(0x94d0, 0x955f, FORCEWAKE_RENDER),
	GEN_FW_RANGE(0x9560, 0x967f, 0), /*
		0x9560 - 0x95ff: always on
		0x9600 - 0x967f: reserved */
	GEN_FW_RANGE(0x9680, 0x97ff, FORCEWAKE_RENDER), /*
		0x9680 - 0x96ff: render
		0x9700 - 0x97ff: reserved */
	GEN_FW_RANGE(0x9800, 0xcfff, FORCEWAKE_GT), /*
		0x9800 - 0xb4ff: gt
		0xb500 - 0xbfff: reserved
		0xc000 - 0xcfff: gt */
	GEN_FW_RANGE(0xd000, 0xd3ff, 0),
	GEN_FW_RANGE(0xd400, 0xdbff, FORCEWAKE_GT),
	GEN_FW_RANGE(0xdc00, 0xdcff, FORCEWAKE_RENDER),
	GEN_FW_RANGE(0xdd00, 0xde7f, FORCEWAKE_GT), /*
		0xdd00 - 0xddff: gt
		0xde00 - 0xde7f: reserved */
	GEN_FW_RANGE(0xde80, 0xe8ff, FORCEWAKE_RENDER), /*
		0xde80 - 0xdeff: render
		0xdf00 - 0xe1ff: reserved
		0xe200 - 0xe7ff: render
		0xe800 - 0xe8ff: reserved */
	GEN_FW_RANGE(0xe900, 0x11fff, FORCEWAKE_GT), /*
		 0xe900 -  0xe9ff: gt
		 0xea00 -  0xebff: reserved
		 0xec00 -  0xffff: gt
		0x10000 - 0x11fff: reserved */
	GEN_FW_RANGE(0x12000, 0x12fff, 0), /*
		0x12000 - 0x127ff: always on
		0x12800 - 0x12fff: reserved */
	GEN_FW_RANGE(0x13000, 0x23fff, FORCEWAKE_GT), /*
		0x13000 - 0x135ff: gt
		0x13600 - 0x147ff: reserved
		0x14800 - 0x153ff: gt
		0x15400 - 0x19fff: reserved
		0x1a000 - 0x1ffff: gt
		0x20000 - 0x21fff: reserved
		0x22000 - 0x23fff: gt */
	GEN_FW_RANGE(0x24000, 0x2417f, 0), /*
		24000 - 0x2407f: always on
		24080 - 0x2417f: reserved */
	GEN_FW_RANGE(0x24180, 0x3ffff, FORCEWAKE_GT), /*
		0x24180 - 0x241ff: gt
		0x24200 - 0x251ff: reserved
		0x25200 - 0x252ff: gt
		0x25300 - 0x25fff: reserved
		0x26000 - 0x27fff: gt
		0x28000 - 0x2ffff: reserved
		0x30000 - 0x3ffff: gt */
	GEN_FW_RANGE(0x40000, 0x1bffff, 0),
	GEN_FW_RANGE(0x1c0000, 0x1c3fff, FORCEWAKE_MEDIA_VDBOX0), /*
		0x1c0000 - 0x1c2bff: VD0
		0x1c2c00 - 0x1c2cff: reserved
		0x1c2d00 - 0x1c2dff: VD0
		0x1c2e00 - 0x1c3eff: reserved
		0x1c3f00 - 0x1c3fff: VD0 */
	GEN_FW_RANGE(0x1c4000, 0x1cffff, FORCEWAKE_MEDIA_VDBOX1), /*
		0x1c4000 - 0x1c6aff: VD1
		0x1c6b00 - 0x1c7eff: reserved
		0x1c7f00 - 0x1c7fff: VD1
		0x1c8000 - 0x1cffff: reserved */
	GEN_FW_RANGE(0x1d0000, 0x23ffff, FORCEWAKE_MEDIA_VDBOX2), /*
		0x1d0000 - 0x1d2aff: VD2
		0x1d2b00 - 0x1d3eff: reserved
		0x1d3f00 - 0x1d3fff: VD2
		0x1d4000 - 0x23ffff: reserved */
	GEN_FW_RANGE(0x240000, 0x3dffff, 0),
	GEN_FW_RANGE(0x3e0000, 0x3effff, FORCEWAKE_GT),
};

static void
ilk_dummy_write(struct intel_uncore *uncore)
{
	/* WaIssueDummyWriteToWakeupFromRC6:ilk Issue a dummy write to wake up
	 * the chip from rc6 before touching it for real. MI_MODE is masked,
	 * hence harmless to write 0 into. */
	__raw_uncore_write32(uncore, RING_MI_MODE(RENDER_RING_BASE), 0);
}

static void
__unclaimed_reg_debug(struct intel_uncore *uncore,
		      const i915_reg_t reg,
		      const bool read)
{
	if (drm_WARN(&uncore->i915->drm,
		     check_for_unclaimed_mmio(uncore),
		     "Unclaimed %s register 0x%x\n",
		     read ? "read from" : "write to",
		     i915_mmio_reg_offset(reg)))
		/* Only report the first N failures */
		uncore->i915->params.mmio_debug--;
}

static void
__unclaimed_previous_reg_debug(struct intel_uncore *uncore,
			       const i915_reg_t reg,
			       const bool read)
{
	if (check_for_unclaimed_mmio(uncore))
		drm_dbg(&uncore->i915->drm,
			"Unclaimed access detected before %s register 0x%x\n",
			read ? "read from" : "write to",
			i915_mmio_reg_offset(reg));
}

static inline void
unclaimed_reg_debug(struct intel_uncore *uncore,
		    const i915_reg_t reg,
		    const bool read,
		    const bool before)
{
	if (likely(!uncore->i915->params.mmio_debug) || !uncore->debug)
		return;

	/* interrupts are disabled and re-enabled around uncore->lock usage */
	lockdep_assert_held(&uncore->lock);

	if (before) {
		spin_lock(&uncore->debug->lock);
		__unclaimed_previous_reg_debug(uncore, reg, read);
	} else {
		__unclaimed_reg_debug(uncore, reg, read);
		spin_unlock(&uncore->debug->lock);
	}
}

#define __vgpu_read(x) \
static u##x \
vgpu_read##x(struct intel_uncore *uncore, i915_reg_t reg, bool trace) { \
	u##x val = __raw_uncore_read##x(uncore, reg); \
	trace_i915_reg_rw(false, reg, val, sizeof(val), trace); \
	return val; \
}
__vgpu_read(8)
__vgpu_read(16)
__vgpu_read(32)
__vgpu_read(64)

#define GEN2_READ_HEADER(x) \
	u##x val = 0; \
	assert_rpm_wakelock_held(uncore->rpm);

#define GEN2_READ_FOOTER \
	trace_i915_reg_rw(false, reg, val, sizeof(val), trace); \
	return val

#define __gen2_read(x) \
static u##x \
gen2_read##x(struct intel_uncore *uncore, i915_reg_t reg, bool trace) { \
	GEN2_READ_HEADER(x); \
	val = __raw_uncore_read##x(uncore, reg); \
	GEN2_READ_FOOTER; \
}

#define __gen5_read(x) \
static u##x \
gen5_read##x(struct intel_uncore *uncore, i915_reg_t reg, bool trace) { \
	GEN2_READ_HEADER(x); \
	ilk_dummy_write(uncore); \
	val = __raw_uncore_read##x(uncore, reg); \
	GEN2_READ_FOOTER; \
}

__gen5_read(8)
__gen5_read(16)
__gen5_read(32)
__gen5_read(64)
__gen2_read(8)
__gen2_read(16)
__gen2_read(32)
__gen2_read(64)

#undef __gen5_read
#undef __gen2_read

#undef GEN2_READ_FOOTER
#undef GEN2_READ_HEADER

#define GEN6_READ_HEADER(x) \
	u32 offset = i915_mmio_reg_offset(reg); \
	unsigned long irqflags; \
	u##x val = 0; \
	assert_rpm_wakelock_held(uncore->rpm); \
	spin_lock_irqsave(&uncore->lock, irqflags); \
	unclaimed_reg_debug(uncore, reg, true, true)

#define GEN6_READ_FOOTER \
	unclaimed_reg_debug(uncore, reg, true, false); \
	spin_unlock_irqrestore(&uncore->lock, irqflags); \
	trace_i915_reg_rw(false, reg, val, sizeof(val), trace); \
	return val

static noinline void ___force_wake_auto(struct intel_uncore *uncore,
					enum forcewake_domains fw_domains)
{
	struct intel_uncore_forcewake_domain *domain;
	unsigned int tmp;

	GEM_BUG_ON(fw_domains & ~uncore->fw_domains);

	for_each_fw_domain_masked(domain, fw_domains, uncore, tmp)
		fw_domain_arm_timer(domain);

	fw_domains_get(uncore, fw_domains);
}

static inline void __force_wake_auto(struct intel_uncore *uncore,
				     enum forcewake_domains fw_domains)
{
	GEM_BUG_ON(!fw_domains);

	/* Turn on all requested but inactive supported forcewake domains. */
	fw_domains &= uncore->fw_domains;
	fw_domains &= ~uncore->fw_domains_active;

	if (fw_domains)
		___force_wake_auto(uncore, fw_domains);
}

#define __gen_fwtable_read(x) \
static u##x \
fwtable_read##x(struct intel_uncore *uncore, i915_reg_t reg, bool trace) \
{ \
	enum forcewake_domains fw_engine; \
	GEN6_READ_HEADER(x); \
	fw_engine = __fwtable_reg_read_fw_domains(uncore, offset); \
	if (fw_engine) \
		__force_wake_auto(uncore, fw_engine); \
	val = __raw_uncore_read##x(uncore, reg); \
	GEN6_READ_FOOTER; \
}

static enum forcewake_domains
fwtable_reg_read_fw_domains(struct intel_uncore *uncore, i915_reg_t reg) {
	return __fwtable_reg_read_fw_domains(uncore, i915_mmio_reg_offset(reg));
}

__gen_fwtable_read(8)
__gen_fwtable_read(16)
__gen_fwtable_read(32)
__gen_fwtable_read(64)

#undef __gen_fwtable_read
#undef GEN6_READ_FOOTER
#undef GEN6_READ_HEADER

#define GEN2_WRITE_HEADER \
	trace_i915_reg_rw(true, reg, val, sizeof(val), trace); \
	assert_rpm_wakelock_held(uncore->rpm); \

#define GEN2_WRITE_FOOTER

#define __gen2_write(x) \
static void \
gen2_write##x(struct intel_uncore *uncore, i915_reg_t reg, u##x val, bool trace) { \
	GEN2_WRITE_HEADER; \
	__raw_uncore_write##x(uncore, reg, val); \
	GEN2_WRITE_FOOTER; \
}

#define __gen5_write(x) \
static void \
gen5_write##x(struct intel_uncore *uncore, i915_reg_t reg, u##x val, bool trace) { \
	GEN2_WRITE_HEADER; \
	ilk_dummy_write(uncore); \
	__raw_uncore_write##x(uncore, reg, val); \
	GEN2_WRITE_FOOTER; \
}

__gen5_write(8)
__gen5_write(16)
__gen5_write(32)
__gen2_write(8)
__gen2_write(16)
__gen2_write(32)

#undef __gen5_write
#undef __gen2_write

#undef GEN2_WRITE_FOOTER
#undef GEN2_WRITE_HEADER

#define GEN6_WRITE_HEADER \
	u32 offset = i915_mmio_reg_offset(reg); \
	unsigned long irqflags; \
	trace_i915_reg_rw(true, reg, val, sizeof(val), trace); \
	assert_rpm_wakelock_held(uncore->rpm); \
	spin_lock_irqsave(&uncore->lock, irqflags); \
	unclaimed_reg_debug(uncore, reg, false, true)

#define GEN6_WRITE_FOOTER \
	unclaimed_reg_debug(uncore, reg, false, false); \
	spin_unlock_irqrestore(&uncore->lock, irqflags)

#define __gen6_write(x) \
static void \
gen6_write##x(struct intel_uncore *uncore, i915_reg_t reg, u##x val, bool trace) { \
	GEN6_WRITE_HEADER; \
	if (NEEDS_FORCE_WAKE(offset)) \
		__gen6_gt_wait_for_fifo(uncore); \
	__raw_uncore_write##x(uncore, reg, val); \
	GEN6_WRITE_FOOTER; \
}
__gen6_write(8)
__gen6_write(16)
__gen6_write(32)

#define __gen_fwtable_write(x) \
static void \
fwtable_write##x(struct intel_uncore *uncore, i915_reg_t reg, u##x val, bool trace) { \
	enum forcewake_domains fw_engine; \
	GEN6_WRITE_HEADER; \
	fw_engine = __fwtable_reg_write_fw_domains(uncore, offset); \
	if (fw_engine) \
		__force_wake_auto(uncore, fw_engine); \
	__raw_uncore_write##x(uncore, reg, val); \
	GEN6_WRITE_FOOTER; \
}

static enum forcewake_domains
fwtable_reg_write_fw_domains(struct intel_uncore *uncore, i915_reg_t reg)
{
	return __fwtable_reg_write_fw_domains(uncore, i915_mmio_reg_offset(reg));
}

__gen_fwtable_write(8)
__gen_fwtable_write(16)
__gen_fwtable_write(32)

#undef __gen_fwtable_write
#undef GEN6_WRITE_FOOTER
#undef GEN6_WRITE_HEADER

#define __vgpu_write(x) \
static void \
vgpu_write##x(struct intel_uncore *uncore, i915_reg_t reg, u##x val, bool trace) { \
	trace_i915_reg_rw(true, reg, val, sizeof(val), trace); \
	__raw_uncore_write##x(uncore, reg, val); \
}
__vgpu_write(8)
__vgpu_write(16)
__vgpu_write(32)

#define ASSIGN_RAW_WRITE_MMIO_VFUNCS(uncore, x) \
do { \
	(uncore)->funcs.mmio_writeb = x##_write8; \
	(uncore)->funcs.mmio_writew = x##_write16; \
	(uncore)->funcs.mmio_writel = x##_write32; \
} while (0)

#define ASSIGN_RAW_READ_MMIO_VFUNCS(uncore, x) \
do { \
	(uncore)->funcs.mmio_readb = x##_read8; \
	(uncore)->funcs.mmio_readw = x##_read16; \
	(uncore)->funcs.mmio_readl = x##_read32; \
	(uncore)->funcs.mmio_readq = x##_read64; \
} while (0)

#define ASSIGN_WRITE_MMIO_VFUNCS(uncore, x) \
do { \
	ASSIGN_RAW_WRITE_MMIO_VFUNCS((uncore), x); \
	(uncore)->funcs.write_fw_domains = x##_reg_write_fw_domains; \
} while (0)

#define ASSIGN_READ_MMIO_VFUNCS(uncore, x) \
do { \
	ASSIGN_RAW_READ_MMIO_VFUNCS(uncore, x); \
	(uncore)->funcs.read_fw_domains = x##_reg_read_fw_domains; \
} while (0)

static int __fw_domain_init(struct intel_uncore *uncore,
			    enum forcewake_domain_id domain_id,
			    i915_reg_t reg_set,
			    i915_reg_t reg_ack)
{
	struct intel_uncore_forcewake_domain *d;

	GEM_BUG_ON(domain_id >= FW_DOMAIN_ID_COUNT);
	GEM_BUG_ON(uncore->fw_domain[domain_id]);

	if (i915_inject_probe_failure(uncore->i915))
		return -ENOMEM;

	d = kzalloc(sizeof(*d), GFP_KERNEL);
	if (!d)
		return -ENOMEM;

	drm_WARN_ON(&uncore->i915->drm, !i915_mmio_reg_valid(reg_set));
	drm_WARN_ON(&uncore->i915->drm, !i915_mmio_reg_valid(reg_ack));

	d->uncore = uncore;
	d->wake_count = 0;
	d->reg_set = uncore->regs + i915_mmio_reg_offset(reg_set) + uncore->gsi_offset;
	d->reg_ack = uncore->regs + i915_mmio_reg_offset(reg_ack) + uncore->gsi_offset;

	d->id = domain_id;

	BUILD_BUG_ON(FORCEWAKE_RENDER != (1 << FW_DOMAIN_ID_RENDER));
	BUILD_BUG_ON(FORCEWAKE_GT != (1 << FW_DOMAIN_ID_GT));
	BUILD_BUG_ON(FORCEWAKE_MEDIA != (1 << FW_DOMAIN_ID_MEDIA));
	BUILD_BUG_ON(FORCEWAKE_MEDIA_VDBOX0 != (1 << FW_DOMAIN_ID_MEDIA_VDBOX0));
	BUILD_BUG_ON(FORCEWAKE_MEDIA_VDBOX1 != (1 << FW_DOMAIN_ID_MEDIA_VDBOX1));
	BUILD_BUG_ON(FORCEWAKE_MEDIA_VDBOX2 != (1 << FW_DOMAIN_ID_MEDIA_VDBOX2));
	BUILD_BUG_ON(FORCEWAKE_MEDIA_VDBOX3 != (1 << FW_DOMAIN_ID_MEDIA_VDBOX3));
	BUILD_BUG_ON(FORCEWAKE_MEDIA_VDBOX4 != (1 << FW_DOMAIN_ID_MEDIA_VDBOX4));
	BUILD_BUG_ON(FORCEWAKE_MEDIA_VDBOX5 != (1 << FW_DOMAIN_ID_MEDIA_VDBOX5));
	BUILD_BUG_ON(FORCEWAKE_MEDIA_VDBOX6 != (1 << FW_DOMAIN_ID_MEDIA_VDBOX6));
	BUILD_BUG_ON(FORCEWAKE_MEDIA_VDBOX7 != (1 << FW_DOMAIN_ID_MEDIA_VDBOX7));
	BUILD_BUG_ON(FORCEWAKE_MEDIA_VEBOX0 != (1 << FW_DOMAIN_ID_MEDIA_VEBOX0));
	BUILD_BUG_ON(FORCEWAKE_MEDIA_VEBOX1 != (1 << FW_DOMAIN_ID_MEDIA_VEBOX1));
	BUILD_BUG_ON(FORCEWAKE_MEDIA_VEBOX2 != (1 << FW_DOMAIN_ID_MEDIA_VEBOX2));
	BUILD_BUG_ON(FORCEWAKE_MEDIA_VEBOX3 != (1 << FW_DOMAIN_ID_MEDIA_VEBOX3));

	d->mask = BIT(domain_id);

	hrtimer_init(&d->timer, CLOCK_MONOTONIC, HRTIMER_MODE_REL);
	d->timer.function = intel_uncore_fw_release_timer;

	uncore->fw_domains |= BIT(domain_id);

	fw_domain_reset(d);

	uncore->fw_domain[domain_id] = d;

	return 0;
}

static void fw_domain_fini(struct intel_uncore *uncore,
			   enum forcewake_domain_id domain_id)
{
	struct intel_uncore_forcewake_domain *d;

	GEM_BUG_ON(domain_id >= FW_DOMAIN_ID_COUNT);

	d = fetch_and_zero(&uncore->fw_domain[domain_id]);
	if (!d)
		return;

	uncore->fw_domains &= ~BIT(domain_id);
	drm_WARN_ON(&uncore->i915->drm, d->wake_count);
	drm_WARN_ON(&uncore->i915->drm, hrtimer_cancel(&d->timer));
	kfree(d);
}

static void intel_uncore_fw_domains_fini(struct intel_uncore *uncore)
{
	struct intel_uncore_forcewake_domain *d;
	int tmp;

	for_each_fw_domain(d, uncore, tmp)
		fw_domain_fini(uncore, d->id);
}

static const struct intel_uncore_fw_get uncore_get_fallback = {
	.force_wake_get = fw_domains_get_with_fallback
};

static const struct intel_uncore_fw_get uncore_get_normal = {
	.force_wake_get = fw_domains_get_normal,
};

static const struct intel_uncore_fw_get uncore_get_thread_status = {
	.force_wake_get = fw_domains_get_with_thread_status
};

static int intel_uncore_fw_domains_init(struct intel_uncore *uncore)
{
	struct drm_i915_private *i915 = uncore->i915;
	int ret = 0;

	GEM_BUG_ON(!intel_uncore_has_forcewake(uncore));

#define fw_domain_init(uncore__, id__, set__, ack__) \
	(ret ?: (ret = __fw_domain_init((uncore__), (id__), (set__), (ack__))))

	if (GRAPHICS_VER(i915) >= 11) {
		/* we'll prune the domains of missing engines later */
		intel_engine_mask_t emask = RUNTIME_INFO(i915)->platform_engine_mask;
		int i;

		uncore->fw_get_funcs = &uncore_get_fallback;
		fw_domain_init(uncore, FW_DOMAIN_ID_RENDER,
			       FORCEWAKE_RENDER_GEN9,
			       FORCEWAKE_ACK_RENDER_GEN9);
		fw_domain_init(uncore, FW_DOMAIN_ID_GT,
			       FORCEWAKE_GT_GEN9,
			       FORCEWAKE_ACK_GT_GEN9);

		for (i = 0; i < I915_MAX_VCS; i++) {
			if (!__HAS_ENGINE(emask, _VCS(i)))
				continue;

			fw_domain_init(uncore, FW_DOMAIN_ID_MEDIA_VDBOX0 + i,
				       FORCEWAKE_MEDIA_VDBOX_GEN11(i),
				       FORCEWAKE_ACK_MEDIA_VDBOX_GEN11(i));
		}
		for (i = 0; i < I915_MAX_VECS; i++) {
			if (!__HAS_ENGINE(emask, _VECS(i)))
				continue;

			fw_domain_init(uncore, FW_DOMAIN_ID_MEDIA_VEBOX0 + i,
				       FORCEWAKE_MEDIA_VEBOX_GEN11(i),
				       FORCEWAKE_ACK_MEDIA_VEBOX_GEN11(i));
		}
	} else if (IS_GRAPHICS_VER(i915, 9, 10)) {
		uncore->fw_get_funcs = &uncore_get_fallback;
		fw_domain_init(uncore, FW_DOMAIN_ID_RENDER,
			       FORCEWAKE_RENDER_GEN9,
			       FORCEWAKE_ACK_RENDER_GEN9);
		fw_domain_init(uncore, FW_DOMAIN_ID_GT,
			       FORCEWAKE_GT_GEN9,
			       FORCEWAKE_ACK_GT_GEN9);
		fw_domain_init(uncore, FW_DOMAIN_ID_MEDIA,
			       FORCEWAKE_MEDIA_GEN9, FORCEWAKE_ACK_MEDIA_GEN9);
	} else if (IS_VALLEYVIEW(i915) || IS_CHERRYVIEW(i915)) {
		uncore->fw_get_funcs = &uncore_get_normal;
		fw_domain_init(uncore, FW_DOMAIN_ID_RENDER,
			       FORCEWAKE_VLV, FORCEWAKE_ACK_VLV);
		fw_domain_init(uncore, FW_DOMAIN_ID_MEDIA,
			       FORCEWAKE_MEDIA_VLV, FORCEWAKE_ACK_MEDIA_VLV);
	} else if (IS_HASWELL(i915) || IS_BROADWELL(i915)) {
		uncore->fw_get_funcs = &uncore_get_thread_status;
		fw_domain_init(uncore, FW_DOMAIN_ID_RENDER,
			       FORCEWAKE_MT, FORCEWAKE_ACK_HSW);
	} else if (IS_IVYBRIDGE(i915)) {
		u32 ecobus;

		/* IVB configs may use multi-threaded forcewake */

		/* A small trick here - if the bios hasn't configured
		 * MT forcewake, and if the device is in RC6, then
		 * force_wake_mt_get will not wake the device and the
		 * ECOBUS read will return zero. Which will be
		 * (correctly) interpreted by the test below as MT
		 * forcewake being disabled.
		 */
		uncore->fw_get_funcs = &uncore_get_thread_status;

		/* We need to init first for ECOBUS access and then
		 * determine later if we want to reinit, in case of MT access is
		 * not working. In this stage we don't know which flavour this
		 * ivb is, so it is better to reset also the gen6 fw registers
		 * before the ecobus check.
		 */

		__raw_uncore_write32(uncore, FORCEWAKE, 0);
		__raw_posting_read(uncore, ECOBUS);

		ret = __fw_domain_init(uncore, FW_DOMAIN_ID_RENDER,
				       FORCEWAKE_MT, FORCEWAKE_MT_ACK);
		if (ret)
			goto out;

		spin_lock_irq(&uncore->lock);
		fw_domains_get_with_thread_status(uncore, FORCEWAKE_RENDER);
		ecobus = __raw_uncore_read32(uncore, ECOBUS);
		fw_domains_put(uncore, FORCEWAKE_RENDER);
		spin_unlock_irq(&uncore->lock);

		if (!(ecobus & FORCEWAKE_MT_ENABLE)) {
			drm_info(&i915->drm, "No MT forcewake available on Ivybridge, this can result in issues\n");
			drm_info(&i915->drm, "when using vblank-synced partial screen updates.\n");
			fw_domain_fini(uncore, FW_DOMAIN_ID_RENDER);
			fw_domain_init(uncore, FW_DOMAIN_ID_RENDER,
				       FORCEWAKE, FORCEWAKE_ACK);
		}
	} else if (GRAPHICS_VER(i915) == 6) {
		uncore->fw_get_funcs = &uncore_get_thread_status;
		fw_domain_init(uncore, FW_DOMAIN_ID_RENDER,
			       FORCEWAKE, FORCEWAKE_ACK);
	}

#undef fw_domain_init

	/* All future platforms are expected to require complex power gating */
	drm_WARN_ON(&i915->drm, !ret && uncore->fw_domains == 0);

out:
	if (ret)
		intel_uncore_fw_domains_fini(uncore);

	return ret;
}

#define ASSIGN_FW_DOMAINS_TABLE(uncore, d) \
{ \
	(uncore)->fw_domains_table = \
			(struct intel_forcewake_range *)(d); \
	(uncore)->fw_domains_table_entries = ARRAY_SIZE((d)); \
}

#define ASSIGN_SHADOW_TABLE(uncore, d) \
{ \
	(uncore)->shadowed_reg_table = d; \
	(uncore)->shadowed_reg_table_entries = ARRAY_SIZE((d)); \
}

static int i915_pmic_bus_access_notifier(struct notifier_block *nb,
					 unsigned long action, void *data)
{
	struct intel_uncore *uncore = container_of(nb,
			struct intel_uncore, pmic_bus_access_nb);

	switch (action) {
	case MBI_PMIC_BUS_ACCESS_BEGIN:
		/*
		 * forcewake all now to make sure that we don't need to do a
		 * forcewake later which on systems where this notifier gets
		 * called requires the punit to access to the shared pmic i2c
		 * bus, which will be busy after this notification, leading to:
		 * "render: timed out waiting for forcewake ack request."
		 * errors.
		 *
		 * The notifier is unregistered during intel_runtime_suspend(),
		 * so it's ok to access the HW here without holding a RPM
		 * wake reference -> disable wakeref asserts for the time of
		 * the access.
		 */
		disable_rpm_wakeref_asserts(uncore->rpm);
		intel_uncore_forcewake_get(uncore, FORCEWAKE_ALL);
		enable_rpm_wakeref_asserts(uncore->rpm);
		break;
	case MBI_PMIC_BUS_ACCESS_END:
		intel_uncore_forcewake_put(uncore, FORCEWAKE_ALL);
		break;
	}

	return NOTIFY_OK;
}

static void uncore_unmap_mmio(struct drm_device *drm, void *regs)
{
	iounmap(regs);
}

int intel_uncore_setup_mmio(struct intel_uncore *uncore, phys_addr_t phys_addr)
{
	struct drm_i915_private *i915 = uncore->i915;
	int mmio_size;

	/*
	 * Before gen4, the registers and the GTT are behind different BARs.
	 * However, from gen4 onwards, the registers and the GTT are shared
	 * in the same BAR, so we want to restrict this ioremap from
	 * clobbering the GTT which we want ioremap_wc instead. Fortunately,
	 * the register BAR remains the same size for all the earlier
	 * generations up to Ironlake.
	 * For dgfx chips register range is expanded to 4MB, and this larger
	 * range is also used for integrated gpus beginning with Meteor Lake.
	 */
	if (IS_DGFX(i915) || GRAPHICS_VER_FULL(i915) >= IP_VER(12, 70))
		mmio_size = 4 * 1024 * 1024;
	else if (GRAPHICS_VER(i915) >= 5)
		mmio_size = 2 * 1024 * 1024;
	else
		mmio_size = 512 * 1024;

	uncore->regs = ioremap(phys_addr, mmio_size);
	if (uncore->regs == NULL) {
		drm_err(&i915->drm, "failed to map registers\n");
		return -EIO;
	}

	return drmm_add_action_or_reset(&i915->drm, uncore_unmap_mmio, uncore->regs);
}

void intel_uncore_init_early(struct intel_uncore *uncore,
			     struct intel_gt *gt)
{
	spin_lock_init(&uncore->lock);
	uncore->i915 = gt->i915;
	uncore->gt = gt;
	uncore->rpm = &gt->i915->runtime_pm;
}

static void uncore_raw_init(struct intel_uncore *uncore)
{
	GEM_BUG_ON(intel_uncore_has_forcewake(uncore));

	if (intel_vgpu_active(uncore->i915)) {
		ASSIGN_RAW_WRITE_MMIO_VFUNCS(uncore, vgpu);
		ASSIGN_RAW_READ_MMIO_VFUNCS(uncore, vgpu);
	} else if (GRAPHICS_VER(uncore->i915) == 5) {
		ASSIGN_RAW_WRITE_MMIO_VFUNCS(uncore, gen5);
		ASSIGN_RAW_READ_MMIO_VFUNCS(uncore, gen5);
	} else {
		ASSIGN_RAW_WRITE_MMIO_VFUNCS(uncore, gen2);
		ASSIGN_RAW_READ_MMIO_VFUNCS(uncore, gen2);
	}
}

static int uncore_forcewake_init(struct intel_uncore *uncore)
{
	struct drm_i915_private *i915 = uncore->i915;
	int ret;

	GEM_BUG_ON(!intel_uncore_has_forcewake(uncore));

	ret = intel_uncore_fw_domains_init(uncore);
	if (ret)
		return ret;
	forcewake_early_sanitize(uncore, 0);

	ASSIGN_READ_MMIO_VFUNCS(uncore, fwtable);

	if (GRAPHICS_VER_FULL(i915) >= IP_VER(12, 60)) {
		ASSIGN_FW_DOMAINS_TABLE(uncore, __pvc_fw_ranges);
		ASSIGN_SHADOW_TABLE(uncore, pvc_shadowed_regs);
		ASSIGN_WRITE_MMIO_VFUNCS(uncore, fwtable);
	} else if (GRAPHICS_VER_FULL(i915) >= IP_VER(12, 55)) {
		ASSIGN_FW_DOMAINS_TABLE(uncore, __dg2_fw_ranges);
		ASSIGN_SHADOW_TABLE(uncore, dg2_shadowed_regs);
		ASSIGN_WRITE_MMIO_VFUNCS(uncore, fwtable);
	} else if (GRAPHICS_VER_FULL(i915) >= IP_VER(12, 50)) {
		ASSIGN_FW_DOMAINS_TABLE(uncore, __xehp_fw_ranges);
		ASSIGN_SHADOW_TABLE(uncore, gen12_shadowed_regs);
		ASSIGN_WRITE_MMIO_VFUNCS(uncore, fwtable);
	} else if (GRAPHICS_VER(i915) >= 12) {
		ASSIGN_FW_DOMAINS_TABLE(uncore, __gen12_fw_ranges);
		ASSIGN_SHADOW_TABLE(uncore, gen12_shadowed_regs);
		ASSIGN_WRITE_MMIO_VFUNCS(uncore, fwtable);
	} else if (GRAPHICS_VER(i915) == 11) {
		ASSIGN_FW_DOMAINS_TABLE(uncore, __gen11_fw_ranges);
		ASSIGN_SHADOW_TABLE(uncore, gen11_shadowed_regs);
		ASSIGN_WRITE_MMIO_VFUNCS(uncore, fwtable);
	} else if (IS_GRAPHICS_VER(i915, 9, 10)) {
		ASSIGN_FW_DOMAINS_TABLE(uncore, __gen9_fw_ranges);
		ASSIGN_SHADOW_TABLE(uncore, gen8_shadowed_regs);
		ASSIGN_WRITE_MMIO_VFUNCS(uncore, fwtable);
	} else if (IS_CHERRYVIEW(i915)) {
		ASSIGN_FW_DOMAINS_TABLE(uncore, __chv_fw_ranges);
		ASSIGN_SHADOW_TABLE(uncore, gen8_shadowed_regs);
		ASSIGN_WRITE_MMIO_VFUNCS(uncore, fwtable);
	} else if (GRAPHICS_VER(i915) == 8) {
		ASSIGN_FW_DOMAINS_TABLE(uncore, __gen6_fw_ranges);
		ASSIGN_SHADOW_TABLE(uncore, gen8_shadowed_regs);
		ASSIGN_WRITE_MMIO_VFUNCS(uncore, fwtable);
	} else if (IS_VALLEYVIEW(i915)) {
		ASSIGN_FW_DOMAINS_TABLE(uncore, __vlv_fw_ranges);
		ASSIGN_WRITE_MMIO_VFUNCS(uncore, gen6);
	} else if (IS_GRAPHICS_VER(i915, 6, 7)) {
		ASSIGN_FW_DOMAINS_TABLE(uncore, __gen6_fw_ranges);
		ASSIGN_WRITE_MMIO_VFUNCS(uncore, gen6);
	}

	uncore->pmic_bus_access_nb.notifier_call = i915_pmic_bus_access_notifier;
	iosf_mbi_register_pmic_bus_access_notifier(&uncore->pmic_bus_access_nb);

	return 0;
}

int intel_uncore_init_mmio(struct intel_uncore *uncore)
{
	struct drm_i915_private *i915 = uncore->i915;
	int ret;

	/*
	 * The boot firmware initializes local memory and assesses its health.
	 * If memory training fails, the punit will have been instructed to
	 * keep the GT powered down; we won't be able to communicate with it
	 * and we should not continue with driver initialization.
	 */
	if (IS_DGFX(i915) &&
	    !(__raw_uncore_read32(uncore, GU_CNTL) & LMEM_INIT)) {
		drm_err(&i915->drm, "LMEM not initialized by firmware\n");
		return -ENODEV;
	}

	if (GRAPHICS_VER(i915) > 5 && !intel_vgpu_active(i915))
		uncore->flags |= UNCORE_HAS_FORCEWAKE;

	if (!intel_uncore_has_forcewake(uncore)) {
		uncore_raw_init(uncore);
	} else {
		ret = uncore_forcewake_init(uncore);
		if (ret)
			return ret;
	}

	/* make sure fw funcs are set if and only if we have fw*/
	GEM_BUG_ON(intel_uncore_has_forcewake(uncore) != !!uncore->fw_get_funcs);
	GEM_BUG_ON(intel_uncore_has_forcewake(uncore) != !!uncore->funcs.read_fw_domains);
	GEM_BUG_ON(intel_uncore_has_forcewake(uncore) != !!uncore->funcs.write_fw_domains);

	if (HAS_FPGA_DBG_UNCLAIMED(i915))
		uncore->flags |= UNCORE_HAS_FPGA_DBG_UNCLAIMED;

	if (IS_VALLEYVIEW(i915) || IS_CHERRYVIEW(i915))
		uncore->flags |= UNCORE_HAS_DBG_UNCLAIMED;

	if (IS_GRAPHICS_VER(i915, 6, 7))
		uncore->flags |= UNCORE_HAS_FIFO;

	/* clear out unclaimed reg detection bit */
	if (intel_uncore_unclaimed_mmio(uncore))
		drm_dbg(&i915->drm, "unclaimed mmio detected on uncore init, clearing\n");

	return 0;
}

/*
 * We might have detected that some engines are fused off after we initialized
 * the forcewake domains. Prune them, to make sure they only reference existing
 * engines.
 */
void intel_uncore_prune_engine_fw_domains(struct intel_uncore *uncore,
					  struct intel_gt *gt)
{
	enum forcewake_domains fw_domains = uncore->fw_domains;
	enum forcewake_domain_id domain_id;
	int i;

	if (!intel_uncore_has_forcewake(uncore) || GRAPHICS_VER(uncore->i915) < 11)
		return;

	for (i = 0; i < I915_MAX_VCS; i++) {
		domain_id = FW_DOMAIN_ID_MEDIA_VDBOX0 + i;

		if (HAS_ENGINE(gt, _VCS(i)))
			continue;

		/*
		 * Starting with XeHP, the power well for an even-numbered
		 * VDBOX is also used for shared units within the
		 * media slice such as SFC.  So even if the engine
		 * itself is fused off, we still need to initialize
		 * the forcewake domain if any of the other engines
		 * in the same media slice are present.
		 */
		if (GRAPHICS_VER_FULL(uncore->i915) >= IP_VER(12, 50) && i % 2 == 0) {
			if ((i + 1 < I915_MAX_VCS) && HAS_ENGINE(gt, _VCS(i + 1)))
				continue;

			if (HAS_ENGINE(gt, _VECS(i / 2)))
				continue;
		}

		if (fw_domains & BIT(domain_id))
			fw_domain_fini(uncore, domain_id);
	}

	for (i = 0; i < I915_MAX_VECS; i++) {
		domain_id = FW_DOMAIN_ID_MEDIA_VEBOX0 + i;

		if (HAS_ENGINE(gt, _VECS(i)))
			continue;

		if (fw_domains & BIT(domain_id))
			fw_domain_fini(uncore, domain_id);
	}
}

/* Called via drm-managed action */
void intel_uncore_fini_mmio(struct drm_device *dev, void *data)
{
	struct intel_uncore *uncore = data;

	if (intel_uncore_has_forcewake(uncore)) {
		iosf_mbi_punit_acquire();
		iosf_mbi_unregister_pmic_bus_access_notifier_unlocked(
			&uncore->pmic_bus_access_nb);
		intel_uncore_forcewake_reset(uncore);
		intel_uncore_fw_domains_fini(uncore);
		iosf_mbi_punit_release();
	}
}

/**
 * __intel_wait_for_register_fw - wait until register matches expected state
 * @uncore: the struct intel_uncore
 * @reg: the register to read
 * @mask: mask to apply to register value
 * @value: expected value
 * @fast_timeout_us: fast timeout in microsecond for atomic/tight wait
 * @slow_timeout_ms: slow timeout in millisecond
 * @out_value: optional placeholder to hold registry value
 *
 * This routine waits until the target register @reg contains the expected
 * @value after applying the @mask, i.e. it waits until ::
 *
 *     (intel_uncore_read_fw(uncore, reg) & mask) == value
 *
 * Otherwise, the wait will timeout after @slow_timeout_ms milliseconds.
 * For atomic context @slow_timeout_ms must be zero and @fast_timeout_us
 * must be not larger than 20,0000 microseconds.
 *
 * Note that this routine assumes the caller holds forcewake asserted, it is
 * not suitable for very long waits. See intel_wait_for_register() if you
 * wish to wait without holding forcewake for the duration (i.e. you expect
 * the wait to be slow).
 *
 * Return: 0 if the register matches the desired condition, or -ETIMEDOUT.
 */
int __intel_wait_for_register_fw(struct intel_uncore *uncore,
				 i915_reg_t reg,
				 u32 mask,
				 u32 value,
				 unsigned int fast_timeout_us,
				 unsigned int slow_timeout_ms,
				 u32 *out_value)
{
	u32 reg_value = 0;
#define done (((reg_value = intel_uncore_read_fw(uncore, reg)) & mask) == value)
	int ret;

	/* Catch any overuse of this function */
	might_sleep_if(slow_timeout_ms);
	GEM_BUG_ON(fast_timeout_us > 20000);
	GEM_BUG_ON(!fast_timeout_us && !slow_timeout_ms);

	ret = -ETIMEDOUT;
	if (fast_timeout_us && fast_timeout_us <= 20000)
		ret = _wait_for_atomic(done, fast_timeout_us, 0);
	if (ret && slow_timeout_ms)
		ret = wait_for(done, slow_timeout_ms);

	if (out_value)
		*out_value = reg_value;

	return ret;
#undef done
}

/**
 * __intel_wait_for_register - wait until register matches expected state
 * @uncore: the struct intel_uncore
 * @reg: the register to read
 * @mask: mask to apply to register value
 * @value: expected value
 * @fast_timeout_us: fast timeout in microsecond for atomic/tight wait
 * @slow_timeout_ms: slow timeout in millisecond
 * @out_value: optional placeholder to hold registry value
 *
 * This routine waits until the target register @reg contains the expected
 * @value after applying the @mask, i.e. it waits until ::
 *
 *     (intel_uncore_read(uncore, reg) & mask) == value
 *
 * Otherwise, the wait will timeout after @timeout_ms milliseconds.
 *
 * Return: 0 if the register matches the desired condition, or -ETIMEDOUT.
 */
int __intel_wait_for_register(struct intel_uncore *uncore,
			      i915_reg_t reg,
			      u32 mask,
			      u32 value,
			      unsigned int fast_timeout_us,
			      unsigned int slow_timeout_ms,
			      u32 *out_value)
{
	unsigned fw =
		intel_uncore_forcewake_for_reg(uncore, reg, FW_REG_READ);
	u32 reg_value;
	int ret;

	might_sleep_if(slow_timeout_ms);

	spin_lock_irq(&uncore->lock);
	intel_uncore_forcewake_get__locked(uncore, fw);

	ret = __intel_wait_for_register_fw(uncore,
					   reg, mask, value,
					   fast_timeout_us, 0, &reg_value);

	intel_uncore_forcewake_put__locked(uncore, fw);
	spin_unlock_irq(&uncore->lock);

	if (ret && slow_timeout_ms)
		ret = __wait_for(reg_value = intel_uncore_read_notrace(uncore,
								       reg),
				 (reg_value & mask) == value,
				 slow_timeout_ms * 1000, 10, 1000);

	/* just trace the final value */
	trace_i915_reg_rw(false, reg, reg_value, sizeof(reg_value), true);

	if (out_value)
		*out_value = reg_value;

	return ret;
}

bool intel_uncore_unclaimed_mmio(struct intel_uncore *uncore)
{
	bool ret;

	if (!uncore->debug)
		return false;

	spin_lock_irq(&uncore->debug->lock);
	ret = check_for_unclaimed_mmio(uncore);
	spin_unlock_irq(&uncore->debug->lock);

	return ret;
}

bool
intel_uncore_arm_unclaimed_mmio_detection(struct intel_uncore *uncore)
{
	bool ret = false;

	if (drm_WARN_ON(&uncore->i915->drm, !uncore->debug))
		return false;

	spin_lock_irq(&uncore->debug->lock);

	if (unlikely(uncore->debug->unclaimed_mmio_check <= 0))
		goto out;

	if (unlikely(check_for_unclaimed_mmio(uncore))) {
		if (!uncore->i915->params.mmio_debug) {
			drm_dbg(&uncore->i915->drm,
				"Unclaimed register detected, "
				"enabling oneshot unclaimed register reporting. "
				"Please use i915.mmio_debug=N for more information.\n");
			uncore->i915->params.mmio_debug++;
		}
		uncore->debug->unclaimed_mmio_check--;
		ret = true;
	}

out:
	spin_unlock_irq(&uncore->debug->lock);

	return ret;
}

/**
 * intel_uncore_forcewake_for_reg - which forcewake domains are needed to access
 * 				    a register
 * @uncore: pointer to struct intel_uncore
 * @reg: register in question
 * @op: operation bitmask of FW_REG_READ and/or FW_REG_WRITE
 *
 * Returns a set of forcewake domains required to be taken with for example
 * intel_uncore_forcewake_get for the specified register to be accessible in the
 * specified mode (read, write or read/write) with raw mmio accessors.
 *
 * NOTE: On Gen6 and Gen7 write forcewake domain (FORCEWAKE_RENDER) requires the
 * callers to do FIFO management on their own or risk losing writes.
 */
enum forcewake_domains
intel_uncore_forcewake_for_reg(struct intel_uncore *uncore,
			       i915_reg_t reg, unsigned int op)
{
	enum forcewake_domains fw_domains = 0;

	drm_WARN_ON(&uncore->i915->drm, !op);

	if (!intel_uncore_has_forcewake(uncore))
		return 0;

	if (op & FW_REG_READ)
		fw_domains = uncore->funcs.read_fw_domains(uncore, reg);

	if (op & FW_REG_WRITE)
		fw_domains |= uncore->funcs.write_fw_domains(uncore, reg);

	drm_WARN_ON(&uncore->i915->drm, fw_domains & ~uncore->fw_domains);

	return fw_domains;
}

#if IS_ENABLED(CONFIG_DRM_I915_SELFTEST)
#include "selftests/mock_uncore.c"
#include "selftests/intel_uncore.c"
#endif<|MERGE_RESOLUTION|>--- conflicted
+++ resolved
@@ -758,11 +758,7 @@
 		    !(domain->uncore->fw_domains_timer & domain->mask))
 			fw_domain_arm_timer(domain);
 		else
-<<<<<<< HEAD
-			uncore->funcs.force_wake_put(uncore, domain->mask);
-=======
 			fw_domains_put(uncore, domain->mask);
->>>>>>> d60c95ef
 	}
 }
 
@@ -796,22 +792,6 @@
 		return;
 
 	spin_lock_irqsave(&uncore->lock, irqflags);
-<<<<<<< HEAD
-	__intel_uncore_forcewake_put(uncore, fw_domains, false);
-	spin_unlock_irqrestore(&uncore->lock, irqflags);
-}
-
-void intel_uncore_forcewake_put_delayed(struct intel_uncore *uncore,
-					enum forcewake_domains fw_domains)
-{
-	unsigned long irqflags;
-
-	if (!uncore->funcs.force_wake_put)
-		return;
-
-	spin_lock_irqsave(&uncore->lock, irqflags);
-=======
->>>>>>> d60c95ef
 	__intel_uncore_forcewake_put(uncore, fw_domains, true);
 	spin_unlock_irqrestore(&uncore->lock, irqflags);
 }
