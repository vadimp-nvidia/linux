--- conflicted
+++ resolved
@@ -1179,47 +1179,6 @@
 	}
 }
 
-static void reloc_cache_unmap(struct reloc_cache *cache)
-{
-	void *vaddr;
-
-	if (!cache->vaddr)
-		return;
-
-	vaddr = unmask_page(cache->vaddr);
-	if (cache->vaddr & KMAP)
-		kunmap_atomic(vaddr);
-	else
-		io_mapping_unmap_atomic((void __iomem *)vaddr);
-}
-
-static void reloc_cache_remap(struct reloc_cache *cache,
-			      struct drm_i915_gem_object *obj)
-{
-	void *vaddr;
-
-	if (!cache->vaddr)
-		return;
-
-	if (cache->vaddr & KMAP) {
-		struct page *page = i915_gem_object_get_page(obj, cache->page);
-
-		vaddr = kmap_atomic(page);
-		cache->vaddr = unmask_flags(cache->vaddr) |
-			(unsigned long)vaddr;
-	} else {
-		struct i915_ggtt *ggtt = cache_to_ggtt(cache);
-		unsigned long offset;
-
-		offset = cache->node.start;
-		if (!drm_mm_node_allocated(&cache->node))
-			offset += cache->page << PAGE_SHIFT;
-
-		cache->vaddr = (unsigned long)
-			io_mapping_map_atomic_wc(&ggtt->iomap, offset);
-	}
-}
-
 static void reloc_cache_reset(struct reloc_cache *cache, struct i915_execbuffer *eb)
 {
 	void *vaddr;
@@ -1502,11 +1461,7 @@
 			mutex_lock(&vma->vm->mutex);
 			err = i915_vma_bind(target->vma,
 					    target->vma->obj->cache_level,
-<<<<<<< HEAD
-					    PIN_GLOBAL, NULL);
-=======
 					    PIN_GLOBAL, NULL, NULL);
->>>>>>> d60c95ef
 			mutex_unlock(&vma->vm->mutex);
 			reloc_cache_remap(&eb->reloc_cache, ev->vma->obj);
 			if (err)
