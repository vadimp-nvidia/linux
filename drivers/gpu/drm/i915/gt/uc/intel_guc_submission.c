// SPDX-License-Identifier: MIT
/*
 * Copyright © 2014 Intel Corporation
 */

#include <linux/circ_buf.h>

#include "gem/i915_gem_context.h"
#include "gt/gen8_engine_cs.h"
#include "gt/intel_breadcrumbs.h"
#include "gt/intel_context.h"
#include "gt/intel_engine_heartbeat.h"
#include "gt/intel_engine_pm.h"
#include "gt/intel_engine_regs.h"
#include "gt/intel_gpu_commands.h"
#include "gt/intel_gt.h"
#include "gt/intel_gt_clock_utils.h"
#include "gt/intel_gt_irq.h"
#include "gt/intel_gt_pm.h"
#include "gt/intel_gt_regs.h"
#include "gt/intel_gt_requests.h"
#include "gt/intel_lrc.h"
#include "gt/intel_lrc_reg.h"
#include "gt/intel_mocs.h"
#include "gt/intel_ring.h"

#include "intel_guc_ads.h"
#include "intel_guc_capture.h"
#include "intel_guc_submission.h"

#include "i915_drv.h"
#include "i915_trace.h"

/**
 * DOC: GuC-based command submission
 *
 * The Scratch registers:
 * There are 16 MMIO-based registers start from 0xC180. The kernel driver writes
 * a value to the action register (SOFT_SCRATCH_0) along with any data. It then
 * triggers an interrupt on the GuC via another register write (0xC4C8).
 * Firmware writes a success/fail code back to the action register after
 * processes the request. The kernel driver polls waiting for this update and
 * then proceeds.
 *
 * Command Transport buffers (CTBs):
 * Covered in detail in other sections but CTBs (Host to GuC - H2G, GuC to Host
 * - G2H) are a message interface between the i915 and GuC.
 *
 * Context registration:
 * Before a context can be submitted it must be registered with the GuC via a
 * H2G. A unique guc_id is associated with each context. The context is either
 * registered at request creation time (normal operation) or at submission time
 * (abnormal operation, e.g. after a reset).
 *
 * Context submission:
 * The i915 updates the LRC tail value in memory. The i915 must enable the
 * scheduling of the context within the GuC for the GuC to actually consider it.
 * Therefore, the first time a disabled context is submitted we use a schedule
 * enable H2G, while follow up submissions are done via the context submit H2G,
 * which informs the GuC that a previously enabled context has new work
 * available.
 *
 * Context unpin:
 * To unpin a context a H2G is used to disable scheduling. When the
 * corresponding G2H returns indicating the scheduling disable operation has
 * completed it is safe to unpin the context. While a disable is in flight it
 * isn't safe to resubmit the context so a fence is used to stall all future
 * requests of that context until the G2H is returned.
 *
 * Context deregistration:
 * Before a context can be destroyed or if we steal its guc_id we must
 * deregister the context with the GuC via H2G. If stealing the guc_id it isn't
 * safe to submit anything to this guc_id until the deregister completes so a
 * fence is used to stall all requests associated with this guc_id until the
 * corresponding G2H returns indicating the guc_id has been deregistered.
 *
 * submission_state.guc_ids:
 * Unique number associated with private GuC context data passed in during
 * context registration / submission / deregistration. 64k available. Simple ida
 * is used for allocation.
 *
 * Stealing guc_ids:
 * If no guc_ids are available they can be stolen from another context at
 * request creation time if that context is unpinned. If a guc_id can't be found
 * we punt this problem to the user as we believe this is near impossible to hit
 * during normal use cases.
 *
 * Locking:
 * In the GuC submission code we have 3 basic spin locks which protect
 * everything. Details about each below.
 *
 * sched_engine->lock
 * This is the submission lock for all contexts that share an i915 schedule
 * engine (sched_engine), thus only one of the contexts which share a
 * sched_engine can be submitting at a time. Currently only one sched_engine is
 * used for all of GuC submission but that could change in the future.
 *
 * guc->submission_state.lock
 * Global lock for GuC submission state. Protects guc_ids and destroyed contexts
 * list.
 *
 * ce->guc_state.lock
 * Protects everything under ce->guc_state. Ensures that a context is in the
 * correct state before issuing a H2G. e.g. We don't issue a schedule disable
 * on a disabled context (bad idea), we don't issue a schedule enable when a
 * schedule disable is in flight, etc... Also protects list of inflight requests
 * on the context and the priority management state. Lock is individual to each
 * context.
 *
 * Lock ordering rules:
 * sched_engine->lock -> ce->guc_state.lock
 * guc->submission_state.lock -> ce->guc_state.lock
 *
 * Reset races:
 * When a full GT reset is triggered it is assumed that some G2H responses to
 * H2Gs can be lost as the GuC is also reset. Losing these G2H can prove to be
 * fatal as we do certain operations upon receiving a G2H (e.g. destroy
 * contexts, release guc_ids, etc...). When this occurs we can scrub the
 * context state and cleanup appropriately, however this is quite racey.
 * To avoid races, the reset code must disable submission before scrubbing for
 * the missing G2H, while the submission code must check for submission being
 * disabled and skip sending H2Gs and updating context states when it is. Both
 * sides must also make sure to hold the relevant locks.
 */

/* GuC Virtual Engine */
struct guc_virtual_engine {
	struct intel_engine_cs base;
	struct intel_context context;
};

static struct intel_context *
guc_create_virtual(struct intel_engine_cs **siblings, unsigned int count,
		   unsigned long flags);

static struct intel_context *
guc_create_parallel(struct intel_engine_cs **engines,
		    unsigned int num_siblings,
		    unsigned int width);

#define GUC_REQUEST_SIZE 64 /* bytes */

/*
 * We reserve 1/16 of the guc_ids for multi-lrc as these need to be contiguous
 * per the GuC submission interface. A different allocation algorithm is used
 * (bitmap vs. ida) between multi-lrc and single-lrc hence the reason to
 * partition the guc_id space. We believe the number of multi-lrc contexts in
 * use should be low and 1/16 should be sufficient. Minimum of 32 guc_ids for
 * multi-lrc.
 */
#define NUMBER_MULTI_LRC_GUC_ID(guc)	\
	((guc)->submission_state.num_guc_ids / 16)

/*
 * Below is a set of functions which control the GuC scheduling state which
 * require a lock.
 */
#define SCHED_STATE_WAIT_FOR_DEREGISTER_TO_REGISTER	BIT(0)
#define SCHED_STATE_DESTROYED				BIT(1)
#define SCHED_STATE_PENDING_DISABLE			BIT(2)
#define SCHED_STATE_BANNED				BIT(3)
#define SCHED_STATE_ENABLED				BIT(4)
#define SCHED_STATE_PENDING_ENABLE			BIT(5)
#define SCHED_STATE_REGISTERED				BIT(6)
#define SCHED_STATE_POLICY_REQUIRED			BIT(7)
#define SCHED_STATE_BLOCKED_SHIFT			8
#define SCHED_STATE_BLOCKED		BIT(SCHED_STATE_BLOCKED_SHIFT)
#define SCHED_STATE_BLOCKED_MASK	(0xfff << SCHED_STATE_BLOCKED_SHIFT)

static inline void init_sched_state(struct intel_context *ce)
{
<<<<<<< HEAD
	/* Only should be called from guc_lrc_desc_pin() */
	atomic_set(&ce->guc_sched_state_no_lock, 0);
	ce->guc_state.sched_state &= SCHED_STATE_BLOCKED_MASK;
=======
	lockdep_assert_held(&ce->guc_state.lock);
	ce->guc_state.sched_state &= SCHED_STATE_BLOCKED_MASK;
}

__maybe_unused
static bool sched_state_is_init(struct intel_context *ce)
{
	/* Kernel contexts can have SCHED_STATE_REGISTERED after suspend. */
	return !(ce->guc_state.sched_state &
		 ~(SCHED_STATE_BLOCKED_MASK | SCHED_STATE_REGISTERED));
>>>>>>> d60c95ef
}

static inline bool
context_wait_for_deregister_to_register(struct intel_context *ce)
{
	return ce->guc_state.sched_state &
		SCHED_STATE_WAIT_FOR_DEREGISTER_TO_REGISTER;
}

static inline void
set_context_wait_for_deregister_to_register(struct intel_context *ce)
{
	lockdep_assert_held(&ce->guc_state.lock);
	ce->guc_state.sched_state |=
		SCHED_STATE_WAIT_FOR_DEREGISTER_TO_REGISTER;
}

static inline void
clr_context_wait_for_deregister_to_register(struct intel_context *ce)
{
	lockdep_assert_held(&ce->guc_state.lock);
	ce->guc_state.sched_state &=
		~SCHED_STATE_WAIT_FOR_DEREGISTER_TO_REGISTER;
}

static inline bool
context_destroyed(struct intel_context *ce)
{
	return ce->guc_state.sched_state & SCHED_STATE_DESTROYED;
}

static inline void
set_context_destroyed(struct intel_context *ce)
{
	lockdep_assert_held(&ce->guc_state.lock);
	ce->guc_state.sched_state |= SCHED_STATE_DESTROYED;
}

static inline bool context_pending_disable(struct intel_context *ce)
{
	return ce->guc_state.sched_state & SCHED_STATE_PENDING_DISABLE;
}

static inline void set_context_pending_disable(struct intel_context *ce)
{
	lockdep_assert_held(&ce->guc_state.lock);
	ce->guc_state.sched_state |= SCHED_STATE_PENDING_DISABLE;
}

static inline void clr_context_pending_disable(struct intel_context *ce)
{
	lockdep_assert_held(&ce->guc_state.lock);
	ce->guc_state.sched_state &= ~SCHED_STATE_PENDING_DISABLE;
}

static inline bool context_banned(struct intel_context *ce)
{
	return ce->guc_state.sched_state & SCHED_STATE_BANNED;
}

static inline void set_context_banned(struct intel_context *ce)
{
	lockdep_assert_held(&ce->guc_state.lock);
	ce->guc_state.sched_state |= SCHED_STATE_BANNED;
}

static inline void clr_context_banned(struct intel_context *ce)
{
	lockdep_assert_held(&ce->guc_state.lock);
	ce->guc_state.sched_state &= ~SCHED_STATE_BANNED;
}

static inline bool context_enabled(struct intel_context *ce)
{
	return ce->guc_state.sched_state & SCHED_STATE_ENABLED;
}

static inline void set_context_enabled(struct intel_context *ce)
{
	lockdep_assert_held(&ce->guc_state.lock);
	ce->guc_state.sched_state |= SCHED_STATE_ENABLED;
}

static inline void clr_context_enabled(struct intel_context *ce)
{
	lockdep_assert_held(&ce->guc_state.lock);
	ce->guc_state.sched_state &= ~SCHED_STATE_ENABLED;
}

static inline bool context_pending_enable(struct intel_context *ce)
{
	return ce->guc_state.sched_state & SCHED_STATE_PENDING_ENABLE;
}

static inline void set_context_pending_enable(struct intel_context *ce)
{
	lockdep_assert_held(&ce->guc_state.lock);
	ce->guc_state.sched_state |= SCHED_STATE_PENDING_ENABLE;
}

static inline void clr_context_pending_enable(struct intel_context *ce)
{
	lockdep_assert_held(&ce->guc_state.lock);
	ce->guc_state.sched_state &= ~SCHED_STATE_PENDING_ENABLE;
}

static inline bool context_registered(struct intel_context *ce)
{
	return ce->guc_state.sched_state & SCHED_STATE_REGISTERED;
}

static inline void set_context_registered(struct intel_context *ce)
{
	lockdep_assert_held(&ce->guc_state.lock);
	ce->guc_state.sched_state |= SCHED_STATE_REGISTERED;
}

static inline void clr_context_registered(struct intel_context *ce)
{
	lockdep_assert_held(&ce->guc_state.lock);
	ce->guc_state.sched_state &= ~SCHED_STATE_REGISTERED;
}

static inline bool context_policy_required(struct intel_context *ce)
{
	return ce->guc_state.sched_state & SCHED_STATE_POLICY_REQUIRED;
}

static inline void set_context_policy_required(struct intel_context *ce)
{
	lockdep_assert_held(&ce->guc_state.lock);
	ce->guc_state.sched_state |= SCHED_STATE_POLICY_REQUIRED;
}

static inline void clr_context_policy_required(struct intel_context *ce)
{
	lockdep_assert_held(&ce->guc_state.lock);
	ce->guc_state.sched_state &= ~SCHED_STATE_POLICY_REQUIRED;
}

static inline u32 context_blocked(struct intel_context *ce)
{
	return (ce->guc_state.sched_state & SCHED_STATE_BLOCKED_MASK) >>
		SCHED_STATE_BLOCKED_SHIFT;
}

static inline void incr_context_blocked(struct intel_context *ce)
{
	lockdep_assert_held(&ce->guc_state.lock);

	ce->guc_state.sched_state += SCHED_STATE_BLOCKED;

	GEM_BUG_ON(!context_blocked(ce));	/* Overflow check */
}

static inline void decr_context_blocked(struct intel_context *ce)
{
	lockdep_assert_held(&ce->guc_state.lock);

	GEM_BUG_ON(!context_blocked(ce));	/* Underflow check */

	ce->guc_state.sched_state -= SCHED_STATE_BLOCKED;
}

static inline bool context_has_committed_requests(struct intel_context *ce)
{
	return !!ce->guc_state.number_committed_requests;
}

static inline void incr_context_committed_requests(struct intel_context *ce)
{
	lockdep_assert_held(&ce->guc_state.lock);
	++ce->guc_state.number_committed_requests;
	GEM_BUG_ON(ce->guc_state.number_committed_requests < 0);
}

static inline void decr_context_committed_requests(struct intel_context *ce)
{
	lockdep_assert_held(&ce->guc_state.lock);
	--ce->guc_state.number_committed_requests;
	GEM_BUG_ON(ce->guc_state.number_committed_requests < 0);
}

static struct intel_context *
request_to_scheduling_context(struct i915_request *rq)
{
	return intel_context_to_parent(rq->context);
}

static inline bool context_guc_id_invalid(struct intel_context *ce)
{
	return ce->guc_id.id == GUC_INVALID_CONTEXT_ID;
}

static inline void set_context_guc_id_invalid(struct intel_context *ce)
{
	ce->guc_id.id = GUC_INVALID_CONTEXT_ID;
}

static inline struct intel_guc *ce_to_guc(struct intel_context *ce)
{
	return &ce->engine->gt->uc.guc;
}

static inline struct i915_priolist *to_priolist(struct rb_node *rb)
{
	return rb_entry(rb, struct i915_priolist, node);
}

/*
 * When using multi-lrc submission a scratch memory area is reserved in the
 * parent's context state for the process descriptor, work queue, and handshake
 * between the parent + children contexts to insert safe preemption points
 * between each of the BBs. Currently the scratch area is sized to a page.
 *
 * The layout of this scratch area is below:
 * 0						guc_process_desc
 * + sizeof(struct guc_process_desc)		child go
 * + CACHELINE_BYTES				child join[0]
 * ...
 * + CACHELINE_BYTES				child join[n - 1]
 * ...						unused
 * PARENT_SCRATCH_SIZE / 2			work queue start
 * ...						work queue
 * PARENT_SCRATCH_SIZE - 1			work queue end
 */
#define WQ_SIZE			(PARENT_SCRATCH_SIZE / 2)
#define WQ_OFFSET		(PARENT_SCRATCH_SIZE - WQ_SIZE)

struct sync_semaphore {
	u32 semaphore;
	u8 unused[CACHELINE_BYTES - sizeof(u32)];
};

struct parent_scratch {
	union guc_descs {
		struct guc_sched_wq_desc wq_desc;
		struct guc_process_desc_v69 pdesc;
	} descs;

	struct sync_semaphore go;
	struct sync_semaphore join[MAX_ENGINE_INSTANCE + 1];

	u8 unused[WQ_OFFSET - sizeof(union guc_descs) -
		sizeof(struct sync_semaphore) * (MAX_ENGINE_INSTANCE + 2)];

	u32 wq[WQ_SIZE / sizeof(u32)];
};

static u32 __get_parent_scratch_offset(struct intel_context *ce)
{
	GEM_BUG_ON(!ce->parallel.guc.parent_page);

	return ce->parallel.guc.parent_page * PAGE_SIZE;
}

static u32 __get_wq_offset(struct intel_context *ce)
{
	BUILD_BUG_ON(offsetof(struct parent_scratch, wq) != WQ_OFFSET);

	return __get_parent_scratch_offset(ce) + WQ_OFFSET;
}

static struct parent_scratch *
__get_parent_scratch(struct intel_context *ce)
{
	BUILD_BUG_ON(sizeof(struct parent_scratch) != PARENT_SCRATCH_SIZE);
	BUILD_BUG_ON(sizeof(struct sync_semaphore) != CACHELINE_BYTES);

	/*
	 * Need to subtract LRC_STATE_OFFSET here as the
	 * parallel.guc.parent_page is the offset into ce->state while
	 * ce->lrc_reg_reg is ce->state + LRC_STATE_OFFSET.
	 */
	return (struct parent_scratch *)
		(ce->lrc_reg_state +
		 ((__get_parent_scratch_offset(ce) -
		   LRC_STATE_OFFSET) / sizeof(u32)));
}

static struct guc_process_desc_v69 *
__get_process_desc_v69(struct intel_context *ce)
{
	struct parent_scratch *ps = __get_parent_scratch(ce);

	return &ps->descs.pdesc;
}

static struct guc_sched_wq_desc *
__get_wq_desc_v70(struct intel_context *ce)
{
	struct parent_scratch *ps = __get_parent_scratch(ce);

	return &ps->descs.wq_desc;
}

static u32 *get_wq_pointer(struct intel_context *ce, u32 wqi_size)
{
	/*
	 * Check for space in work queue. Caching a value of head pointer in
	 * intel_context structure in order reduce the number accesses to shared
	 * GPU memory which may be across a PCIe bus.
	 */
#define AVAILABLE_SPACE	\
	CIRC_SPACE(ce->parallel.guc.wqi_tail, ce->parallel.guc.wqi_head, WQ_SIZE)
	if (wqi_size > AVAILABLE_SPACE) {
		ce->parallel.guc.wqi_head = READ_ONCE(*ce->parallel.guc.wq_head);

		if (wqi_size > AVAILABLE_SPACE)
			return NULL;
	}
#undef AVAILABLE_SPACE

	return &__get_parent_scratch(ce)->wq[ce->parallel.guc.wqi_tail / sizeof(u32)];
}

static inline struct intel_context *__get_context(struct intel_guc *guc, u32 id)
{
	struct intel_context *ce = xa_load(&guc->context_lookup, id);

	GEM_BUG_ON(id >= GUC_MAX_CONTEXT_ID);

	return ce;
}

static struct guc_lrc_desc_v69 *__get_lrc_desc_v69(struct intel_guc *guc, u32 index)
{
	struct guc_lrc_desc_v69 *base = guc->lrc_desc_pool_vaddr_v69;

	if (!base)
		return NULL;

	GEM_BUG_ON(index >= GUC_MAX_CONTEXT_ID);

	return &base[index];
}

static int guc_lrc_desc_pool_create_v69(struct intel_guc *guc)
{
	u32 size;
	int ret;

	size = PAGE_ALIGN(sizeof(struct guc_lrc_desc_v69) *
			  GUC_MAX_CONTEXT_ID);
	ret = intel_guc_allocate_and_map_vma(guc, size, &guc->lrc_desc_pool_v69,
					     (void **)&guc->lrc_desc_pool_vaddr_v69);
	if (ret)
		return ret;

	return 0;
}

static void guc_lrc_desc_pool_destroy_v69(struct intel_guc *guc)
{
	if (!guc->lrc_desc_pool_vaddr_v69)
		return;

	guc->lrc_desc_pool_vaddr_v69 = NULL;
	i915_vma_unpin_and_release(&guc->lrc_desc_pool_v69, I915_VMA_RELEASE_MAP);
}

static inline bool guc_submission_initialized(struct intel_guc *guc)
{
	return guc->submission_initialized;
}

static inline void _reset_lrc_desc_v69(struct intel_guc *guc, u32 id)
{
	struct guc_lrc_desc_v69 *desc = __get_lrc_desc_v69(guc, id);

	if (desc)
		memset(desc, 0, sizeof(*desc));
}

static inline bool ctx_id_mapped(struct intel_guc *guc, u32 id)
{
	return __get_context(guc, id);
}

static inline void set_ctx_id_mapping(struct intel_guc *guc, u32 id,
				      struct intel_context *ce)
{
	unsigned long flags;

	/*
	 * xarray API doesn't have xa_save_irqsave wrapper, so calling the
	 * lower level functions directly.
	 */
	xa_lock_irqsave(&guc->context_lookup, flags);
	__xa_store(&guc->context_lookup, id, ce, GFP_ATOMIC);
	xa_unlock_irqrestore(&guc->context_lookup, flags);
}

<<<<<<< HEAD
=======
static inline void clr_ctx_id_mapping(struct intel_guc *guc, u32 id)
{
	unsigned long flags;

	if (unlikely(!guc_submission_initialized(guc)))
		return;

	_reset_lrc_desc_v69(guc, id);

	/*
	 * xarray API doesn't have xa_erase_irqsave wrapper, so calling
	 * the lower level functions directly.
	 */
	xa_lock_irqsave(&guc->context_lookup, flags);
	__xa_erase(&guc->context_lookup, id);
	xa_unlock_irqrestore(&guc->context_lookup, flags);
}

>>>>>>> d60c95ef
static void decr_outstanding_submission_g2h(struct intel_guc *guc)
{
	if (atomic_dec_and_test(&guc->outstanding_submission_g2h))
		wake_up_all(&guc->ct.wq);
}

static int guc_submission_send_busy_loop(struct intel_guc *guc,
					 const u32 *action,
					 u32 len,
					 u32 g2h_len_dw,
					 bool loop)
{
	/*
	 * We always loop when a send requires a reply (i.e. g2h_len_dw > 0),
	 * so we don't handle the case where we don't get a reply because we
	 * aborted the send due to the channel being busy.
	 */
	GEM_BUG_ON(g2h_len_dw && !loop);

	if (g2h_len_dw)
		atomic_inc(&guc->outstanding_submission_g2h);

	return intel_guc_send_busy_loop(guc, action, len, g2h_len_dw, loop);
}

int intel_guc_wait_for_pending_msg(struct intel_guc *guc,
				   atomic_t *wait_var,
				   bool interruptible,
				   long timeout)
{
	const int state = interruptible ?
		TASK_INTERRUPTIBLE : TASK_UNINTERRUPTIBLE;
	DEFINE_WAIT(wait);

	might_sleep();
	GEM_BUG_ON(timeout < 0);

	if (!atomic_read(wait_var))
		return 0;

	if (!timeout)
		return -ETIME;

	for (;;) {
		prepare_to_wait(&guc->ct.wq, &wait, state);

		if (!atomic_read(wait_var))
			break;

		if (signal_pending_state(state, current)) {
			timeout = -EINTR;
			break;
		}

		if (!timeout) {
			timeout = -ETIME;
			break;
		}

		timeout = io_schedule_timeout(timeout);
	}
	finish_wait(&guc->ct.wq, &wait);

	return (timeout < 0) ? timeout : 0;
}

int intel_guc_wait_for_idle(struct intel_guc *guc, long timeout)
{
	if (!intel_uc_uses_guc_submission(&guc_to_gt(guc)->uc))
		return 0;

	return intel_guc_wait_for_pending_msg(guc,
					      &guc->outstanding_submission_g2h,
					      true, timeout);
}

static int guc_context_policy_init_v70(struct intel_context *ce, bool loop);
static int try_context_registration(struct intel_context *ce, bool loop);

static int __guc_add_request(struct intel_guc *guc, struct i915_request *rq)
{
	int err = 0;
	struct intel_context *ce = request_to_scheduling_context(rq);
	u32 action[3];
	int len = 0;
	u32 g2h_len_dw = 0;
	bool enabled;

	lockdep_assert_held(&rq->engine->sched_engine->lock);

	/*
	 * Corner case where requests were sitting in the priority list or a
	 * request resubmitted after the context was banned.
	 */
	if (unlikely(!intel_context_is_schedulable(ce))) {
		i915_request_put(i915_request_mark_eio(rq));
		intel_engine_signal_breadcrumbs(ce->engine);
		return 0;
	}

	GEM_BUG_ON(!atomic_read(&ce->guc_id.ref));
	GEM_BUG_ON(context_guc_id_invalid(ce));

	if (context_policy_required(ce)) {
		err = guc_context_policy_init_v70(ce, false);
		if (err)
			return err;
	}

	spin_lock(&ce->guc_state.lock);

	/*
	 * The request / context will be run on the hardware when scheduling
	 * gets enabled in the unblock. For multi-lrc we still submit the
	 * context to move the LRC tails.
	 */
	if (unlikely(context_blocked(ce) && !intel_context_is_parent(ce)))
		goto out;

	enabled = context_enabled(ce) || context_blocked(ce);

	if (!enabled) {
		action[len++] = INTEL_GUC_ACTION_SCHED_CONTEXT_MODE_SET;
		action[len++] = ce->guc_id.id;
		action[len++] = GUC_CONTEXT_ENABLE;
		set_context_pending_enable(ce);
		intel_context_get(ce);
		g2h_len_dw = G2H_LEN_DW_SCHED_CONTEXT_MODE_SET;
	} else {
		action[len++] = INTEL_GUC_ACTION_SCHED_CONTEXT;
		action[len++] = ce->guc_id.id;
	}

	err = intel_guc_send_nb(guc, action, len, g2h_len_dw);
	if (!enabled && !err) {
		trace_intel_context_sched_enable(ce);
		atomic_inc(&guc->outstanding_submission_g2h);
		set_context_enabled(ce);

		/*
		 * Without multi-lrc KMD does the submission step (moving the
		 * lrc tail) so enabling scheduling is sufficient to submit the
		 * context. This isn't the case in multi-lrc submission as the
		 * GuC needs to move the tails, hence the need for another H2G
		 * to submit a multi-lrc context after enabling scheduling.
		 */
		if (intel_context_is_parent(ce)) {
			action[0] = INTEL_GUC_ACTION_SCHED_CONTEXT;
			err = intel_guc_send_nb(guc, action, len - 1, 0);
		}
	} else if (!enabled) {
		clr_context_pending_enable(ce);
		intel_context_put(ce);
	}
	if (likely(!err))
		trace_i915_request_guc_submit(rq);

out:
	spin_unlock(&ce->guc_state.lock);
	return err;
}

static int guc_add_request(struct intel_guc *guc, struct i915_request *rq)
{
	int ret = __guc_add_request(guc, rq);

	if (unlikely(ret == -EBUSY)) {
		guc->stalled_request = rq;
		guc->submission_stall_reason = STALL_ADD_REQUEST;
	}

	return ret;
}

static inline void guc_set_lrc_tail(struct i915_request *rq)
{
	rq->context->lrc_reg_state[CTX_RING_TAIL] =
		intel_ring_set_tail(rq->ring, rq->tail);
}

static inline int rq_prio(const struct i915_request *rq)
{
	return rq->sched.attr.priority;
}

static bool is_multi_lrc_rq(struct i915_request *rq)
{
	return intel_context_is_parallel(rq->context);
}

static bool can_merge_rq(struct i915_request *rq,
			 struct i915_request *last)
{
	return request_to_scheduling_context(rq) ==
		request_to_scheduling_context(last);
}

static u32 wq_space_until_wrap(struct intel_context *ce)
{
	return (WQ_SIZE - ce->parallel.guc.wqi_tail);
}

static void write_wqi(struct intel_context *ce, u32 wqi_size)
{
	BUILD_BUG_ON(!is_power_of_2(WQ_SIZE));

	/*
	 * Ensure WQI are visible before updating tail
	 */
	intel_guc_write_barrier(ce_to_guc(ce));

	ce->parallel.guc.wqi_tail = (ce->parallel.guc.wqi_tail + wqi_size) &
		(WQ_SIZE - 1);
	WRITE_ONCE(*ce->parallel.guc.wq_tail, ce->parallel.guc.wqi_tail);
}

static int guc_wq_noop_append(struct intel_context *ce)
{
	u32 *wqi = get_wq_pointer(ce, wq_space_until_wrap(ce));
	u32 len_dw = wq_space_until_wrap(ce) / sizeof(u32) - 1;

	if (!wqi)
		return -EBUSY;

	GEM_BUG_ON(!FIELD_FIT(WQ_LEN_MASK, len_dw));

	*wqi = FIELD_PREP(WQ_TYPE_MASK, WQ_TYPE_NOOP) |
		FIELD_PREP(WQ_LEN_MASK, len_dw);
	ce->parallel.guc.wqi_tail = 0;

	return 0;
}

static int __guc_wq_item_append(struct i915_request *rq)
{
	struct intel_context *ce = request_to_scheduling_context(rq);
	struct intel_context *child;
	unsigned int wqi_size = (ce->parallel.number_children + 4) *
		sizeof(u32);
	u32 *wqi;
	u32 len_dw = (wqi_size / sizeof(u32)) - 1;
	int ret;

	/* Ensure context is in correct state updating work queue */
	GEM_BUG_ON(!atomic_read(&ce->guc_id.ref));
	GEM_BUG_ON(context_guc_id_invalid(ce));
	GEM_BUG_ON(context_wait_for_deregister_to_register(ce));
	GEM_BUG_ON(!ctx_id_mapped(ce_to_guc(ce), ce->guc_id.id));

	/* Insert NOOP if this work queue item will wrap the tail pointer. */
	if (wqi_size > wq_space_until_wrap(ce)) {
		ret = guc_wq_noop_append(ce);
		if (ret)
			return ret;
	}

	wqi = get_wq_pointer(ce, wqi_size);
	if (!wqi)
		return -EBUSY;

	GEM_BUG_ON(!FIELD_FIT(WQ_LEN_MASK, len_dw));

	*wqi++ = FIELD_PREP(WQ_TYPE_MASK, WQ_TYPE_MULTI_LRC) |
		FIELD_PREP(WQ_LEN_MASK, len_dw);
	*wqi++ = ce->lrc.lrca;
	*wqi++ = FIELD_PREP(WQ_GUC_ID_MASK, ce->guc_id.id) |
	       FIELD_PREP(WQ_RING_TAIL_MASK, ce->ring->tail / sizeof(u64));
	*wqi++ = 0;	/* fence_id */
	for_each_child(ce, child)
		*wqi++ = child->ring->tail / sizeof(u64);

	write_wqi(ce, wqi_size);

	return 0;
}

static int guc_wq_item_append(struct intel_guc *guc,
			      struct i915_request *rq)
{
	struct intel_context *ce = request_to_scheduling_context(rq);
	int ret;

	if (unlikely(!intel_context_is_schedulable(ce)))
		return 0;

	ret = __guc_wq_item_append(rq);
	if (unlikely(ret == -EBUSY)) {
		guc->stalled_request = rq;
		guc->submission_stall_reason = STALL_MOVE_LRC_TAIL;
	}

	return ret;
}

static bool multi_lrc_submit(struct i915_request *rq)
{
	struct intel_context *ce = request_to_scheduling_context(rq);

	intel_ring_set_tail(rq->ring, rq->tail);

	/*
	 * We expect the front end (execbuf IOCTL) to set this flag on the last
	 * request generated from a multi-BB submission. This indicates to the
	 * backend (GuC interface) that we should submit this context thus
	 * submitting all the requests generated in parallel.
	 */
	return test_bit(I915_FENCE_FLAG_SUBMIT_PARALLEL, &rq->fence.flags) ||
	       !intel_context_is_schedulable(ce);
}

static int guc_dequeue_one_context(struct intel_guc *guc)
{
	struct i915_sched_engine * const sched_engine = guc->sched_engine;
	struct i915_request *last = NULL;
	bool submit = false;
	struct rb_node *rb;
	int ret;

	lockdep_assert_held(&sched_engine->lock);

	if (guc->stalled_request) {
		submit = true;
		last = guc->stalled_request;

		switch (guc->submission_stall_reason) {
		case STALL_REGISTER_CONTEXT:
			goto register_context;
		case STALL_MOVE_LRC_TAIL:
			goto move_lrc_tail;
		case STALL_ADD_REQUEST:
			goto add_request;
		default:
			MISSING_CASE(guc->submission_stall_reason);
		}
	}

	while ((rb = rb_first_cached(&sched_engine->queue))) {
		struct i915_priolist *p = to_priolist(rb);
		struct i915_request *rq, *rn;

		priolist_for_each_request_consume(rq, rn, p) {
			if (last && !can_merge_rq(rq, last))
				goto register_context;

			list_del_init(&rq->sched.link);

			__i915_request_submit(rq);

			trace_i915_request_in(rq, 0);
			last = rq;

			if (is_multi_lrc_rq(rq)) {
				/*
				 * We need to coalesce all multi-lrc requests in
				 * a relationship into a single H2G. We are
				 * guaranteed that all of these requests will be
				 * submitted sequentially.
				 */
				if (multi_lrc_submit(rq)) {
					submit = true;
					goto register_context;
				}
			} else {
				submit = true;
			}
		}

		rb_erase_cached(&p->node, &sched_engine->queue);
		i915_priolist_free(p);
	}

register_context:
	if (submit) {
		struct intel_context *ce = request_to_scheduling_context(last);

		if (unlikely(!ctx_id_mapped(guc, ce->guc_id.id) &&
			     intel_context_is_schedulable(ce))) {
			ret = try_context_registration(ce, false);
			if (unlikely(ret == -EPIPE)) {
				goto deadlk;
			} else if (ret == -EBUSY) {
				guc->stalled_request = last;
				guc->submission_stall_reason =
					STALL_REGISTER_CONTEXT;
				goto schedule_tasklet;
			} else if (ret != 0) {
				GEM_WARN_ON(ret);	/* Unexpected */
				goto deadlk;
			}
		}

move_lrc_tail:
		if (is_multi_lrc_rq(last)) {
			ret = guc_wq_item_append(guc, last);
			if (ret == -EBUSY) {
				goto schedule_tasklet;
			} else if (ret != 0) {
				GEM_WARN_ON(ret);	/* Unexpected */
				goto deadlk;
			}
		} else {
			guc_set_lrc_tail(last);
		}

add_request:
		ret = guc_add_request(guc, last);
		if (unlikely(ret == -EPIPE)) {
			goto deadlk;
		} else if (ret == -EBUSY) {
			goto schedule_tasklet;
		} else if (ret != 0) {
			GEM_WARN_ON(ret);	/* Unexpected */
			goto deadlk;
		}
	}

	guc->stalled_request = NULL;
	guc->submission_stall_reason = STALL_NONE;
	return submit;

deadlk:
	sched_engine->tasklet.callback = NULL;
	tasklet_disable_nosync(&sched_engine->tasklet);
	return false;

schedule_tasklet:
	tasklet_schedule(&sched_engine->tasklet);
	return false;
}

static void guc_submission_tasklet(struct tasklet_struct *t)
{
	struct i915_sched_engine *sched_engine =
		from_tasklet(sched_engine, t, tasklet);
	unsigned long flags;
	bool loop;

	spin_lock_irqsave(&sched_engine->lock, flags);

	do {
		loop = guc_dequeue_one_context(sched_engine->private_data);
	} while (loop);

	i915_sched_engine_reset_on_empty(sched_engine);

	spin_unlock_irqrestore(&sched_engine->lock, flags);
}

static void cs_irq_handler(struct intel_engine_cs *engine, u16 iir)
{
	if (iir & GT_RENDER_USER_INTERRUPT)
		intel_engine_signal_breadcrumbs(engine);
}

static void __guc_context_destroy(struct intel_context *ce);
static void release_guc_id(struct intel_guc *guc, struct intel_context *ce);
static void guc_signal_context_fence(struct intel_context *ce);
static void guc_cancel_context_requests(struct intel_context *ce);
static void guc_blocked_fence_complete(struct intel_context *ce);

static void scrub_guc_desc_for_outstanding_g2h(struct intel_guc *guc)
{
	struct intel_context *ce;
	unsigned long index, flags;
	bool pending_disable, pending_enable, deregister, destroyed, banned;

	xa_lock_irqsave(&guc->context_lookup, flags);
	xa_for_each(&guc->context_lookup, index, ce) {
		/*
		 * Corner case where the ref count on the object is zero but and
		 * deregister G2H was lost. In this case we don't touch the ref
		 * count and finish the destroy of the context.
		 */
		bool do_put = kref_get_unless_zero(&ce->ref);

		xa_unlock(&guc->context_lookup);

		spin_lock(&ce->guc_state.lock);

		/*
		 * Once we are at this point submission_disabled() is guaranteed
		 * to be visible to all callers who set the below flags (see above
		 * flush and flushes in reset_prepare). If submission_disabled()
		 * is set, the caller shouldn't set these flags.
		 */

		destroyed = context_destroyed(ce);
		pending_enable = context_pending_enable(ce);
		pending_disable = context_pending_disable(ce);
		deregister = context_wait_for_deregister_to_register(ce);
		banned = context_banned(ce);
		init_sched_state(ce);

		spin_unlock(&ce->guc_state.lock);

		if (pending_enable || destroyed || deregister) {
			decr_outstanding_submission_g2h(guc);
			if (deregister)
				guc_signal_context_fence(ce);
			if (destroyed) {
				intel_gt_pm_put_async(guc_to_gt(guc));
				release_guc_id(guc, ce);
				__guc_context_destroy(ce);
			}
			if (pending_enable || deregister)
				intel_context_put(ce);
		}

		/* Not mutualy exclusive with above if statement. */
		if (pending_disable) {
			guc_signal_context_fence(ce);
			if (banned) {
				guc_cancel_context_requests(ce);
				intel_engine_signal_breadcrumbs(ce->engine);
			}
			intel_context_sched_disable_unpin(ce);
			decr_outstanding_submission_g2h(guc);
<<<<<<< HEAD
			spin_lock_irqsave(&ce->guc_state.lock, flags);
=======

			spin_lock(&ce->guc_state.lock);
>>>>>>> d60c95ef
			guc_blocked_fence_complete(ce);
			spin_unlock(&ce->guc_state.lock);

			intel_context_put(ce);
		}

		if (do_put)
			intel_context_put(ce);
		xa_lock(&guc->context_lookup);
	}
	xa_unlock_irqrestore(&guc->context_lookup, flags);
}

/*
 * GuC stores busyness stats for each engine at context in/out boundaries. A
 * context 'in' logs execution start time, 'out' adds in -> out delta to total.
 * i915/kmd accesses 'start', 'total' and 'context id' from memory shared with
 * GuC.
 *
 * __i915_pmu_event_read samples engine busyness. When sampling, if context id
 * is valid (!= ~0) and start is non-zero, the engine is considered to be
 * active. For an active engine total busyness = total + (now - start), where
 * 'now' is the time at which the busyness is sampled. For inactive engine,
 * total busyness = total.
 *
 * All times are captured from GUCPMTIMESTAMP reg and are in gt clock domain.
 *
 * The start and total values provided by GuC are 32 bits and wrap around in a
 * few minutes. Since perf pmu provides busyness as 64 bit monotonically
 * increasing ns values, there is a need for this implementation to account for
 * overflows and extend the GuC provided values to 64 bits before returning
 * busyness to the user. In order to do that, a worker runs periodically at
 * frequency = 1/8th the time it takes for the timestamp to wrap (i.e. once in
 * 27 seconds for a gt clock frequency of 19.2 MHz).
 */

#define WRAP_TIME_CLKS U32_MAX
#define POLL_TIME_CLKS (WRAP_TIME_CLKS >> 3)

static void
__extend_last_switch(struct intel_guc *guc, u64 *prev_start, u32 new_start)
{
	u32 gt_stamp_hi = upper_32_bits(guc->timestamp.gt_stamp);
	u32 gt_stamp_last = lower_32_bits(guc->timestamp.gt_stamp);

	if (new_start == lower_32_bits(*prev_start))
		return;

	/*
	 * When gt is unparked, we update the gt timestamp and start the ping
	 * worker that updates the gt_stamp every POLL_TIME_CLKS. As long as gt
	 * is unparked, all switched in contexts will have a start time that is
	 * within +/- POLL_TIME_CLKS of the most recent gt_stamp.
	 *
	 * If neither gt_stamp nor new_start has rolled over, then the
	 * gt_stamp_hi does not need to be adjusted, however if one of them has
	 * rolled over, we need to adjust gt_stamp_hi accordingly.
	 *
	 * The below conditions address the cases of new_start rollover and
	 * gt_stamp_last rollover respectively.
	 */
	if (new_start < gt_stamp_last &&
	    (new_start - gt_stamp_last) <= POLL_TIME_CLKS)
		gt_stamp_hi++;

	if (new_start > gt_stamp_last &&
	    (gt_stamp_last - new_start) <= POLL_TIME_CLKS && gt_stamp_hi)
		gt_stamp_hi--;

	*prev_start = ((u64)gt_stamp_hi << 32) | new_start;
}

#define record_read(map_, field_) \
	iosys_map_rd_field(map_, 0, struct guc_engine_usage_record, field_)

/*
 * GuC updates shared memory and KMD reads it. Since this is not synchronized,
 * we run into a race where the value read is inconsistent. Sometimes the
 * inconsistency is in reading the upper MSB bytes of the last_in value when
 * this race occurs. 2 types of cases are seen - upper 8 bits are zero and upper
 * 24 bits are zero. Since these are non-zero values, it is non-trivial to
 * determine validity of these values. Instead we read the values multiple times
 * until they are consistent. In test runs, 3 attempts results in consistent
 * values. The upper bound is set to 6 attempts and may need to be tuned as per
 * any new occurences.
 */
static void __get_engine_usage_record(struct intel_engine_cs *engine,
				      u32 *last_in, u32 *id, u32 *total)
{
	struct iosys_map rec_map = intel_guc_engine_usage_record_map(engine);
	int i = 0;

	do {
		*last_in = record_read(&rec_map, last_switch_in_stamp);
		*id = record_read(&rec_map, current_context_index);
		*total = record_read(&rec_map, total_runtime);

		if (record_read(&rec_map, last_switch_in_stamp) == *last_in &&
		    record_read(&rec_map, current_context_index) == *id &&
		    record_read(&rec_map, total_runtime) == *total)
			break;
	} while (++i < 6);
}

static void guc_update_engine_gt_clks(struct intel_engine_cs *engine)
{
	struct intel_engine_guc_stats *stats = &engine->stats.guc;
	struct intel_guc *guc = &engine->gt->uc.guc;
	u32 last_switch, ctx_id, total;

	lockdep_assert_held(&guc->timestamp.lock);

	__get_engine_usage_record(engine, &last_switch, &ctx_id, &total);

	stats->running = ctx_id != ~0U && last_switch;
	if (stats->running)
		__extend_last_switch(guc, &stats->start_gt_clk, last_switch);

	/*
	 * Instead of adjusting the total for overflow, just add the
	 * difference from previous sample stats->total_gt_clks
	 */
	if (total && total != ~0U) {
		stats->total_gt_clks += (u32)(total - stats->prev_total);
		stats->prev_total = total;
	}
}

static u32 gpm_timestamp_shift(struct intel_gt *gt)
{
	intel_wakeref_t wakeref;
	u32 reg, shift;

	with_intel_runtime_pm(gt->uncore->rpm, wakeref)
		reg = intel_uncore_read(gt->uncore, RPM_CONFIG0);

	shift = (reg & GEN10_RPM_CONFIG0_CTC_SHIFT_PARAMETER_MASK) >>
		GEN10_RPM_CONFIG0_CTC_SHIFT_PARAMETER_SHIFT;

	return 3 - shift;
}

static void guc_update_pm_timestamp(struct intel_guc *guc, ktime_t *now)
{
	struct intel_gt *gt = guc_to_gt(guc);
	u32 gt_stamp_lo, gt_stamp_hi;
	u64 gpm_ts;

	lockdep_assert_held(&guc->timestamp.lock);

	gt_stamp_hi = upper_32_bits(guc->timestamp.gt_stamp);
	gpm_ts = intel_uncore_read64_2x32(gt->uncore, MISC_STATUS0,
					  MISC_STATUS1) >> guc->timestamp.shift;
	gt_stamp_lo = lower_32_bits(gpm_ts);
	*now = ktime_get();

	if (gt_stamp_lo < lower_32_bits(guc->timestamp.gt_stamp))
		gt_stamp_hi++;

	guc->timestamp.gt_stamp = ((u64)gt_stamp_hi << 32) | gt_stamp_lo;
}

/*
 * Unlike the execlist mode of submission total and active times are in terms of
 * gt clocks. The *now parameter is retained to return the cpu time at which the
 * busyness was sampled.
 */
static ktime_t guc_engine_busyness(struct intel_engine_cs *engine, ktime_t *now)
{
	struct intel_engine_guc_stats stats_saved, *stats = &engine->stats.guc;
	struct i915_gpu_error *gpu_error = &engine->i915->gpu_error;
	struct intel_gt *gt = engine->gt;
	struct intel_guc *guc = &gt->uc.guc;
	u64 total, gt_stamp_saved;
	unsigned long flags;
	u32 reset_count;
	bool in_reset;

	spin_lock_irqsave(&guc->timestamp.lock, flags);

	/*
	 * If a reset happened, we risk reading partially updated engine
	 * busyness from GuC, so we just use the driver stored copy of busyness.
	 * Synchronize with gt reset using reset_count and the
	 * I915_RESET_BACKOFF flag. Note that reset flow updates the reset_count
	 * after I915_RESET_BACKOFF flag, so ensure that the reset_count is
	 * usable by checking the flag afterwards.
	 */
	reset_count = i915_reset_count(gpu_error);
	in_reset = test_bit(I915_RESET_BACKOFF, &gt->reset.flags);

	*now = ktime_get();

	/*
	 * The active busyness depends on start_gt_clk and gt_stamp.
	 * gt_stamp is updated by i915 only when gt is awake and the
	 * start_gt_clk is derived from GuC state. To get a consistent
	 * view of activity, we query the GuC state only if gt is awake.
	 */
	if (!in_reset && intel_gt_pm_get_if_awake(gt)) {
		stats_saved = *stats;
		gt_stamp_saved = guc->timestamp.gt_stamp;
		/*
		 * Update gt_clks, then gt timestamp to simplify the 'gt_stamp -
		 * start_gt_clk' calculation below for active engines.
		 */
		guc_update_engine_gt_clks(engine);
		guc_update_pm_timestamp(guc, now);
		intel_gt_pm_put_async(gt);
		if (i915_reset_count(gpu_error) != reset_count) {
			*stats = stats_saved;
			guc->timestamp.gt_stamp = gt_stamp_saved;
		}
	}

	total = intel_gt_clock_interval_to_ns(gt, stats->total_gt_clks);
	if (stats->running) {
		u64 clk = guc->timestamp.gt_stamp - stats->start_gt_clk;

		total += intel_gt_clock_interval_to_ns(gt, clk);
	}

	spin_unlock_irqrestore(&guc->timestamp.lock, flags);

	return ns_to_ktime(total);
}

static void __reset_guc_busyness_stats(struct intel_guc *guc)
{
	struct intel_gt *gt = guc_to_gt(guc);
	struct intel_engine_cs *engine;
	enum intel_engine_id id;
	unsigned long flags;
	ktime_t unused;

	cancel_delayed_work_sync(&guc->timestamp.work);

	spin_lock_irqsave(&guc->timestamp.lock, flags);

	guc_update_pm_timestamp(guc, &unused);
	for_each_engine(engine, gt, id) {
		guc_update_engine_gt_clks(engine);
		engine->stats.guc.prev_total = 0;
	}

	spin_unlock_irqrestore(&guc->timestamp.lock, flags);
}

static void __update_guc_busyness_stats(struct intel_guc *guc)
{
	struct intel_gt *gt = guc_to_gt(guc);
	struct intel_engine_cs *engine;
	enum intel_engine_id id;
	unsigned long flags;
	ktime_t unused;

	guc->timestamp.last_stat_jiffies = jiffies;

	spin_lock_irqsave(&guc->timestamp.lock, flags);

	guc_update_pm_timestamp(guc, &unused);
	for_each_engine(engine, gt, id)
		guc_update_engine_gt_clks(engine);

	spin_unlock_irqrestore(&guc->timestamp.lock, flags);
}

static void guc_timestamp_ping(struct work_struct *wrk)
{
	struct intel_guc *guc = container_of(wrk, typeof(*guc),
					     timestamp.work.work);
	struct intel_uc *uc = container_of(guc, typeof(*uc), guc);
	struct intel_gt *gt = guc_to_gt(guc);
	intel_wakeref_t wakeref;
	int srcu, ret;

	/*
	 * Synchronize with gt reset to make sure the worker does not
	 * corrupt the engine/guc stats.
	 */
	ret = intel_gt_reset_trylock(gt, &srcu);
	if (ret)
		return;

	with_intel_runtime_pm(&gt->i915->runtime_pm, wakeref)
		__update_guc_busyness_stats(guc);

	intel_gt_reset_unlock(gt, srcu);

	mod_delayed_work(system_highpri_wq, &guc->timestamp.work,
			 guc->timestamp.ping_delay);
}

static int guc_action_enable_usage_stats(struct intel_guc *guc)
{
	u32 offset = intel_guc_engine_usage_offset(guc);
	u32 action[] = {
		INTEL_GUC_ACTION_SET_ENG_UTIL_BUFF,
		offset,
		0,
	};

	return intel_guc_send(guc, action, ARRAY_SIZE(action));
}

static void guc_init_engine_stats(struct intel_guc *guc)
{
	struct intel_gt *gt = guc_to_gt(guc);
	intel_wakeref_t wakeref;

	mod_delayed_work(system_highpri_wq, &guc->timestamp.work,
			 guc->timestamp.ping_delay);

	with_intel_runtime_pm(&gt->i915->runtime_pm, wakeref) {
		int ret = guc_action_enable_usage_stats(guc);

		if (ret)
			drm_err(&gt->i915->drm,
				"Failed to enable usage stats: %d!\n", ret);
	}
}

void intel_guc_busyness_park(struct intel_gt *gt)
{
	struct intel_guc *guc = &gt->uc.guc;

	if (!guc_submission_initialized(guc))
		return;

	/*
	 * There is a race with suspend flow where the worker runs after suspend
	 * and causes an unclaimed register access warning. Cancel the worker
	 * synchronously here.
	 */
	cancel_delayed_work_sync(&guc->timestamp.work);

	/*
	 * Before parking, we should sample engine busyness stats if we need to.
	 * We can skip it if we are less than half a ping from the last time we
	 * sampled the busyness stats.
	 */
	if (guc->timestamp.last_stat_jiffies &&
	    !time_after(jiffies, guc->timestamp.last_stat_jiffies +
			(guc->timestamp.ping_delay / 2)))
		return;

	__update_guc_busyness_stats(guc);
}

void intel_guc_busyness_unpark(struct intel_gt *gt)
{
	struct intel_guc *guc = &gt->uc.guc;
	unsigned long flags;
	ktime_t unused;

	if (!guc_submission_initialized(guc))
		return;

	spin_lock_irqsave(&guc->timestamp.lock, flags);
	guc_update_pm_timestamp(guc, &unused);
	spin_unlock_irqrestore(&guc->timestamp.lock, flags);
	mod_delayed_work(system_highpri_wq, &guc->timestamp.work,
			 guc->timestamp.ping_delay);
}

static inline bool
submission_disabled(struct intel_guc *guc)
{
	struct i915_sched_engine * const sched_engine = guc->sched_engine;

	return unlikely(!sched_engine ||
			!__tasklet_is_enabled(&sched_engine->tasklet) ||
			intel_gt_is_wedged(guc_to_gt(guc)));
}

static void disable_submission(struct intel_guc *guc)
{
	struct i915_sched_engine * const sched_engine = guc->sched_engine;

	if (__tasklet_is_enabled(&sched_engine->tasklet)) {
		GEM_BUG_ON(!guc->ct.enabled);
		__tasklet_disable_sync_once(&sched_engine->tasklet);
		sched_engine->tasklet.callback = NULL;
	}
}

static void enable_submission(struct intel_guc *guc)
{
	struct i915_sched_engine * const sched_engine = guc->sched_engine;
	unsigned long flags;

	spin_lock_irqsave(&guc->sched_engine->lock, flags);
	sched_engine->tasklet.callback = guc_submission_tasklet;
	wmb();	/* Make sure callback visible */
	if (!__tasklet_is_enabled(&sched_engine->tasklet) &&
	    __tasklet_enable(&sched_engine->tasklet)) {
		GEM_BUG_ON(!guc->ct.enabled);

		/* And kick in case we missed a new request submission. */
		tasklet_hi_schedule(&sched_engine->tasklet);
	}
	spin_unlock_irqrestore(&guc->sched_engine->lock, flags);
}

static void guc_flush_submissions(struct intel_guc *guc)
{
	struct i915_sched_engine * const sched_engine = guc->sched_engine;
	unsigned long flags;

	spin_lock_irqsave(&sched_engine->lock, flags);
	spin_unlock_irqrestore(&sched_engine->lock, flags);
}

static void guc_flush_destroyed_contexts(struct intel_guc *guc);

void intel_guc_submission_reset_prepare(struct intel_guc *guc)
{
	if (unlikely(!guc_submission_initialized(guc))) {
		/* Reset called during driver load? GuC not yet initialised! */
		return;
	}

	intel_gt_park_heartbeats(guc_to_gt(guc));
	disable_submission(guc);
	guc->interrupts.disable(guc);
	__reset_guc_busyness_stats(guc);

	/* Flush IRQ handler */
	spin_lock_irq(guc_to_gt(guc)->irq_lock);
	spin_unlock_irq(guc_to_gt(guc)->irq_lock);

	guc_flush_submissions(guc);
	guc_flush_destroyed_contexts(guc);
	flush_work(&guc->ct.requests.worker);

	scrub_guc_desc_for_outstanding_g2h(guc);
}

static struct intel_engine_cs *
guc_virtual_get_sibling(struct intel_engine_cs *ve, unsigned int sibling)
{
	struct intel_engine_cs *engine;
	intel_engine_mask_t tmp, mask = ve->mask;
	unsigned int num_siblings = 0;

	for_each_engine_masked(engine, ve->gt, mask, tmp)
		if (num_siblings++ == sibling)
			return engine;

	return NULL;
}

static inline struct intel_engine_cs *
__context_to_physical_engine(struct intel_context *ce)
{
	struct intel_engine_cs *engine = ce->engine;

	if (intel_engine_is_virtual(engine))
		engine = guc_virtual_get_sibling(engine, 0);

	return engine;
}

static void guc_reset_state(struct intel_context *ce, u32 head, bool scrub)
{
	struct intel_engine_cs *engine = __context_to_physical_engine(ce);

	if (!intel_context_is_schedulable(ce))
		return;

	GEM_BUG_ON(!intel_context_is_pinned(ce));

	/*
	 * We want a simple context + ring to execute the breadcrumb update.
	 * We cannot rely on the context being intact across the GPU hang,
	 * so clear it and rebuild just what we need for the breadcrumb.
	 * All pending requests for this context will be zapped, and any
	 * future request will be after userspace has had the opportunity
	 * to recreate its own state.
	 */
	if (scrub)
		lrc_init_regs(ce, engine, true);

	/* Rerun the request; its payload has been neutered (if guilty). */
	lrc_update_regs(ce, engine, head);
}

static void guc_engine_reset_prepare(struct intel_engine_cs *engine)
{
	if (!IS_GRAPHICS_VER(engine->i915, 11, 12))
		return;

	intel_engine_stop_cs(engine);

	/*
	 * Wa_22011802037:gen11/gen12: In addition to stopping the cs, we need
	 * to wait for any pending mi force wakeups
	 */
	intel_engine_wait_for_pending_mi_fw(engine);
}

static void guc_reset_nop(struct intel_engine_cs *engine)
{
}

static void guc_rewind_nop(struct intel_engine_cs *engine, bool stalled)
{
}

static void
__unwind_incomplete_requests(struct intel_context *ce)
{
	struct i915_request *rq, *rn;
	struct list_head *pl;
	int prio = I915_PRIORITY_INVALID;
	struct i915_sched_engine * const sched_engine =
		ce->engine->sched_engine;
	unsigned long flags;

	spin_lock_irqsave(&sched_engine->lock, flags);
<<<<<<< HEAD
	spin_lock(&ce->guc_active.lock);
	list_for_each_entry_safe_reverse(rq, rn,
					 &ce->guc_active.requests,
=======
	spin_lock(&ce->guc_state.lock);
	list_for_each_entry_safe_reverse(rq, rn,
					 &ce->guc_state.requests,
>>>>>>> d60c95ef
					 sched.link) {
		if (i915_request_completed(rq))
			continue;

		list_del_init(&rq->sched.link);
		__i915_request_unsubmit(rq);

		/* Push the request back into the queue for later resubmission. */
		GEM_BUG_ON(rq_prio(rq) == I915_PRIORITY_INVALID);
		if (rq_prio(rq) != prio) {
			prio = rq_prio(rq);
			pl = i915_sched_lookup_priolist(sched_engine, prio);
		}
		GEM_BUG_ON(i915_sched_engine_is_empty(sched_engine));

		list_add(&rq->sched.link, pl);
		set_bit(I915_FENCE_FLAG_PQUEUE, &rq->fence.flags);
	}
	spin_unlock(&ce->guc_state.lock);
	spin_unlock_irqrestore(&sched_engine->lock, flags);
}

static void __guc_reset_context(struct intel_context *ce, intel_engine_mask_t stalled)
{
	bool guilty;
	struct i915_request *rq;
	unsigned long flags;
	u32 head;
<<<<<<< HEAD
	bool skip = false;
=======
	int i, number_children = ce->parallel.number_children;
	struct intel_context *parent = ce;

	GEM_BUG_ON(intel_context_is_child(ce));
>>>>>>> d60c95ef

	intel_context_get(ce);

	/*
	 * GuC will implicitly mark the context as non-schedulable when it sends
	 * the reset notification. Make sure our state reflects this change. The
	 * context will be marked enabled on resubmission.
<<<<<<< HEAD
	 *
	 * XXX: If the context is reset as a result of the request cancellation
	 * this G2H is received after the schedule disable complete G2H which is
	 * wrong as this creates a race between the request cancellation code
	 * re-submitting the context and this G2H handler. This is a bug in the
	 * GuC but can be worked around in the meantime but converting this to a
	 * NOP if a pending enable is in flight as this indicates that a request
	 * cancellation has occurred.
	 */
	spin_lock_irqsave(&ce->guc_state.lock, flags);
	if (likely(!context_pending_enable(ce)))
		clr_context_enabled(ce);
	else
		skip = true;
	spin_unlock_irqrestore(&ce->guc_state.lock, flags);
	if (unlikely(skip))
		goto out_put;
=======
	 */
	spin_lock_irqsave(&ce->guc_state.lock, flags);
	clr_context_enabled(ce);
	spin_unlock_irqrestore(&ce->guc_state.lock, flags);
>>>>>>> d60c95ef

	/*
	 * For each context in the relationship find the hanging request
	 * resetting each context / request as needed
	 */
	for (i = 0; i < number_children + 1; ++i) {
		if (!intel_context_is_pinned(ce))
			goto next_context;

		guilty = false;
		rq = intel_context_get_active_request(ce);
		if (!rq) {
			head = ce->ring->tail;
			goto out_replay;
		}

		if (i915_request_started(rq))
			guilty = stalled & ce->engine->mask;

		GEM_BUG_ON(i915_active_is_idle(&ce->active));
		head = intel_ring_wrap(ce->ring, rq->head);

		__i915_request_reset(rq, guilty);
		i915_request_put(rq);
out_replay:
<<<<<<< HEAD
	guc_reset_state(ce, head, stalled);
	__unwind_incomplete_requests(ce);
out_put:
	intel_context_put(ce);
=======
		guc_reset_state(ce, head, guilty);
next_context:
		if (i != number_children)
			ce = list_next_entry(ce, parallel.child_link);
	}

	__unwind_incomplete_requests(parent);
	intel_context_put(parent);
>>>>>>> d60c95ef
}

void intel_guc_submission_reset(struct intel_guc *guc, intel_engine_mask_t stalled)
{
	struct intel_context *ce;
	unsigned long index;
	unsigned long flags;

	if (unlikely(!guc_submission_initialized(guc))) {
		/* Reset called during driver load? GuC not yet initialised! */
		return;
	}

	xa_lock_irqsave(&guc->context_lookup, flags);
	xa_for_each(&guc->context_lookup, index, ce) {
		if (!kref_get_unless_zero(&ce->ref))
			continue;

		xa_unlock(&guc->context_lookup);

		if (intel_context_is_pinned(ce) &&
		    !intel_context_is_child(ce))
			__guc_reset_context(ce, stalled);

		intel_context_put(ce);

		xa_lock(&guc->context_lookup);
	}
	xa_unlock_irqrestore(&guc->context_lookup, flags);

	/* GuC is blown away, drop all references to contexts */
	xa_destroy(&guc->context_lookup);
}

static void guc_cancel_context_requests(struct intel_context *ce)
{
	struct i915_sched_engine *sched_engine = ce_to_guc(ce)->sched_engine;
	struct i915_request *rq;
	unsigned long flags;

	/* Mark all executing requests as skipped. */
	spin_lock_irqsave(&sched_engine->lock, flags);
	spin_lock(&ce->guc_state.lock);
	list_for_each_entry(rq, &ce->guc_state.requests, sched.link)
		i915_request_put(i915_request_mark_eio(rq));
	spin_unlock(&ce->guc_state.lock);
	spin_unlock_irqrestore(&sched_engine->lock, flags);
}

static void
guc_cancel_sched_engine_requests(struct i915_sched_engine *sched_engine)
{
	struct i915_request *rq, *rn;
	struct rb_node *rb;
	unsigned long flags;

	/* Can be called during boot if GuC fails to load */
	if (!sched_engine)
		return;

	/*
	 * Before we call engine->cancel_requests(), we should have exclusive
	 * access to the submission state. This is arranged for us by the
	 * caller disabling the interrupt generation, the tasklet and other
	 * threads that may then access the same state, giving us a free hand
	 * to reset state. However, we still need to let lockdep be aware that
	 * we know this state may be accessed in hardirq context, so we
	 * disable the irq around this manipulation and we want to keep
	 * the spinlock focused on its duties and not accidentally conflate
	 * coverage to the submission's irq state. (Similarly, although we
	 * shouldn't need to disable irq around the manipulation of the
	 * submission's irq state, we also wish to remind ourselves that
	 * it is irq state.)
	 */
	spin_lock_irqsave(&sched_engine->lock, flags);

	/* Flush the queued requests to the timeline list (for retiring). */
	while ((rb = rb_first_cached(&sched_engine->queue))) {
		struct i915_priolist *p = to_priolist(rb);

		priolist_for_each_request_consume(rq, rn, p) {
			list_del_init(&rq->sched.link);

			__i915_request_submit(rq);

			i915_request_put(i915_request_mark_eio(rq));
		}

		rb_erase_cached(&p->node, &sched_engine->queue);
		i915_priolist_free(p);
	}

	/* Remaining _unready_ requests will be nop'ed when submitted */

	sched_engine->queue_priority_hint = INT_MIN;
	sched_engine->queue = RB_ROOT_CACHED;

	spin_unlock_irqrestore(&sched_engine->lock, flags);
}

void intel_guc_submission_cancel_requests(struct intel_guc *guc)
{
	struct intel_context *ce;
	unsigned long index;
	unsigned long flags;

	xa_lock_irqsave(&guc->context_lookup, flags);
	xa_for_each(&guc->context_lookup, index, ce) {
		if (!kref_get_unless_zero(&ce->ref))
			continue;

		xa_unlock(&guc->context_lookup);

		if (intel_context_is_pinned(ce) &&
		    !intel_context_is_child(ce))
			guc_cancel_context_requests(ce);

		intel_context_put(ce);

		xa_lock(&guc->context_lookup);
	}
	xa_unlock_irqrestore(&guc->context_lookup, flags);

	guc_cancel_sched_engine_requests(guc->sched_engine);

	/* GuC is blown away, drop all references to contexts */
	xa_destroy(&guc->context_lookup);
}

void intel_guc_submission_reset_finish(struct intel_guc *guc)
{
	/* Reset called during driver load or during wedge? */
	if (unlikely(!guc_submission_initialized(guc) ||
		     intel_gt_is_wedged(guc_to_gt(guc)))) {
		return;
	}

	/*
	 * Technically possible for either of these values to be non-zero here,
	 * but very unlikely + harmless. Regardless let's add a warn so we can
	 * see in CI if this happens frequently / a precursor to taking down the
	 * machine.
	 */
	GEM_WARN_ON(atomic_read(&guc->outstanding_submission_g2h));
	atomic_set(&guc->outstanding_submission_g2h, 0);

	intel_guc_global_policies_update(guc);
	enable_submission(guc);
	intel_gt_unpark_heartbeats(guc_to_gt(guc));
}

static void destroyed_worker_func(struct work_struct *w);
static void reset_fail_worker_func(struct work_struct *w);

/*
 * Set up the memory resources to be shared with the GuC (via the GGTT)
 * at firmware loading time.
 */
int intel_guc_submission_init(struct intel_guc *guc)
{
	struct intel_gt *gt = guc_to_gt(guc);
	int ret;

	if (guc->submission_initialized)
		return 0;

	if (GET_UC_VER(guc) < MAKE_UC_VER(70, 0, 0)) {
		ret = guc_lrc_desc_pool_create_v69(guc);
		if (ret)
			return ret;
	}

	guc->submission_state.guc_ids_bitmap =
		bitmap_zalloc(NUMBER_MULTI_LRC_GUC_ID(guc), GFP_KERNEL);
	if (!guc->submission_state.guc_ids_bitmap) {
		ret = -ENOMEM;
		goto destroy_pool;
	}

	guc->timestamp.ping_delay = (POLL_TIME_CLKS / gt->clock_frequency + 1) * HZ;
	guc->timestamp.shift = gpm_timestamp_shift(gt);
	guc->submission_initialized = true;

	return 0;

destroy_pool:
	guc_lrc_desc_pool_destroy_v69(guc);

	return ret;
}

void intel_guc_submission_fini(struct intel_guc *guc)
{
	if (!guc->submission_initialized)
		return;

	guc_flush_destroyed_contexts(guc);
	guc_lrc_desc_pool_destroy_v69(guc);
	i915_sched_engine_put(guc->sched_engine);
	bitmap_free(guc->submission_state.guc_ids_bitmap);
	guc->submission_initialized = false;
}

static inline void queue_request(struct i915_sched_engine *sched_engine,
				 struct i915_request *rq,
				 int prio)
{
	GEM_BUG_ON(!list_empty(&rq->sched.link));
	list_add_tail(&rq->sched.link,
		      i915_sched_lookup_priolist(sched_engine, prio));
	set_bit(I915_FENCE_FLAG_PQUEUE, &rq->fence.flags);
	tasklet_hi_schedule(&sched_engine->tasklet);
}

static int guc_bypass_tasklet_submit(struct intel_guc *guc,
				     struct i915_request *rq)
{
	int ret = 0;

	__i915_request_submit(rq);

	trace_i915_request_in(rq, 0);

	if (is_multi_lrc_rq(rq)) {
		if (multi_lrc_submit(rq)) {
			ret = guc_wq_item_append(guc, rq);
			if (!ret)
				ret = guc_add_request(guc, rq);
		}
	} else {
		guc_set_lrc_tail(rq);
		ret = guc_add_request(guc, rq);
	}

	if (unlikely(ret == -EPIPE))
		disable_submission(guc);

	return ret;
}

static bool need_tasklet(struct intel_guc *guc, struct i915_request *rq)
{
	struct i915_sched_engine *sched_engine = rq->engine->sched_engine;
	struct intel_context *ce = request_to_scheduling_context(rq);

	return submission_disabled(guc) || guc->stalled_request ||
		!i915_sched_engine_is_empty(sched_engine) ||
		!ctx_id_mapped(guc, ce->guc_id.id);
}

static void guc_submit_request(struct i915_request *rq)
{
	struct i915_sched_engine *sched_engine = rq->engine->sched_engine;
	struct intel_guc *guc = &rq->engine->gt->uc.guc;
	unsigned long flags;

	/* Will be called from irq-context when using foreign fences. */
	spin_lock_irqsave(&sched_engine->lock, flags);

	if (need_tasklet(guc, rq))
		queue_request(sched_engine, rq, rq_prio(rq));
	else if (guc_bypass_tasklet_submit(guc, rq) == -EBUSY)
		tasklet_hi_schedule(&sched_engine->tasklet);

	spin_unlock_irqrestore(&sched_engine->lock, flags);
}

static int new_guc_id(struct intel_guc *guc, struct intel_context *ce)
{
	int ret;

	GEM_BUG_ON(intel_context_is_child(ce));

	if (intel_context_is_parent(ce))
		ret = bitmap_find_free_region(guc->submission_state.guc_ids_bitmap,
					      NUMBER_MULTI_LRC_GUC_ID(guc),
					      order_base_2(ce->parallel.number_children
							   + 1));
	else
		ret = ida_simple_get(&guc->submission_state.guc_ids,
				     NUMBER_MULTI_LRC_GUC_ID(guc),
				     guc->submission_state.num_guc_ids,
				     GFP_KERNEL | __GFP_RETRY_MAYFAIL |
				     __GFP_NOWARN);
	if (unlikely(ret < 0))
		return ret;

	ce->guc_id.id = ret;
	return 0;
}

static void __release_guc_id(struct intel_guc *guc, struct intel_context *ce)
{
	GEM_BUG_ON(intel_context_is_child(ce));

	if (!context_guc_id_invalid(ce)) {
		if (intel_context_is_parent(ce))
			bitmap_release_region(guc->submission_state.guc_ids_bitmap,
					      ce->guc_id.id,
					      order_base_2(ce->parallel.number_children
							   + 1));
		else
			ida_simple_remove(&guc->submission_state.guc_ids,
					  ce->guc_id.id);
		clr_ctx_id_mapping(guc, ce->guc_id.id);
		set_context_guc_id_invalid(ce);
	}
	if (!list_empty(&ce->guc_id.link))
		list_del_init(&ce->guc_id.link);
}

static void release_guc_id(struct intel_guc *guc, struct intel_context *ce)
{
	unsigned long flags;

	spin_lock_irqsave(&guc->submission_state.lock, flags);
	__release_guc_id(guc, ce);
	spin_unlock_irqrestore(&guc->submission_state.lock, flags);
}

static int steal_guc_id(struct intel_guc *guc, struct intel_context *ce)
{
	struct intel_context *cn;

	lockdep_assert_held(&guc->submission_state.lock);
	GEM_BUG_ON(intel_context_is_child(ce));
	GEM_BUG_ON(intel_context_is_parent(ce));

	if (!list_empty(&guc->submission_state.guc_id_list)) {
		cn = list_first_entry(&guc->submission_state.guc_id_list,
				      struct intel_context,
				      guc_id.link);

		GEM_BUG_ON(atomic_read(&cn->guc_id.ref));
		GEM_BUG_ON(context_guc_id_invalid(cn));
		GEM_BUG_ON(intel_context_is_child(cn));
		GEM_BUG_ON(intel_context_is_parent(cn));

		list_del_init(&cn->guc_id.link);
		ce->guc_id.id = cn->guc_id.id;

		spin_lock(&cn->guc_state.lock);
		clr_context_registered(cn);
		spin_unlock(&cn->guc_state.lock);

		set_context_guc_id_invalid(cn);

#ifdef CONFIG_DRM_I915_SELFTEST
		guc->number_guc_id_stolen++;
#endif

		return 0;
	} else {
		return -EAGAIN;
	}
}

static int assign_guc_id(struct intel_guc *guc, struct intel_context *ce)
{
	int ret;

	lockdep_assert_held(&guc->submission_state.lock);
	GEM_BUG_ON(intel_context_is_child(ce));

	ret = new_guc_id(guc, ce);
	if (unlikely(ret < 0)) {
		if (intel_context_is_parent(ce))
			return -ENOSPC;

		ret = steal_guc_id(guc, ce);
		if (ret < 0)
			return ret;
	}

	if (intel_context_is_parent(ce)) {
		struct intel_context *child;
		int i = 1;

		for_each_child(ce, child)
			child->guc_id.id = ce->guc_id.id + i++;
	}

	return 0;
}

#define PIN_GUC_ID_TRIES	4
static int pin_guc_id(struct intel_guc *guc, struct intel_context *ce)
{
	int ret = 0;
	unsigned long flags, tries = PIN_GUC_ID_TRIES;

	GEM_BUG_ON(atomic_read(&ce->guc_id.ref));

try_again:
	spin_lock_irqsave(&guc->submission_state.lock, flags);

	might_lock(&ce->guc_state.lock);

	if (context_guc_id_invalid(ce)) {
		ret = assign_guc_id(guc, ce);
		if (ret)
			goto out_unlock;
		ret = 1;	/* Indidcates newly assigned guc_id */
	}
	if (!list_empty(&ce->guc_id.link))
		list_del_init(&ce->guc_id.link);
	atomic_inc(&ce->guc_id.ref);

out_unlock:
	spin_unlock_irqrestore(&guc->submission_state.lock, flags);

	/*
	 * -EAGAIN indicates no guc_id are available, let's retire any
	 * outstanding requests to see if that frees up a guc_id. If the first
	 * retire didn't help, insert a sleep with the timeslice duration before
	 * attempting to retire more requests. Double the sleep period each
	 * subsequent pass before finally giving up. The sleep period has max of
	 * 100ms and minimum of 1ms.
	 */
	if (ret == -EAGAIN && --tries) {
		if (PIN_GUC_ID_TRIES - tries > 1) {
			unsigned int timeslice_shifted =
				ce->engine->props.timeslice_duration_ms <<
				(PIN_GUC_ID_TRIES - tries - 2);
			unsigned int max = min_t(unsigned int, 100,
						 timeslice_shifted);

			msleep(max_t(unsigned int, max, 1));
		}
		intel_gt_retire_requests(guc_to_gt(guc));
		goto try_again;
	}

	return ret;
}

static void unpin_guc_id(struct intel_guc *guc, struct intel_context *ce)
{
	unsigned long flags;

	GEM_BUG_ON(atomic_read(&ce->guc_id.ref) < 0);
	GEM_BUG_ON(intel_context_is_child(ce));

	if (unlikely(context_guc_id_invalid(ce) ||
		     intel_context_is_parent(ce)))
		return;

	spin_lock_irqsave(&guc->submission_state.lock, flags);
	if (!context_guc_id_invalid(ce) && list_empty(&ce->guc_id.link) &&
	    !atomic_read(&ce->guc_id.ref))
		list_add_tail(&ce->guc_id.link,
			      &guc->submission_state.guc_id_list);
	spin_unlock_irqrestore(&guc->submission_state.lock, flags);
}

static int __guc_action_register_multi_lrc_v69(struct intel_guc *guc,
					       struct intel_context *ce,
					       u32 guc_id,
					       u32 offset,
					       bool loop)
{
	struct intel_context *child;
	u32 action[4 + MAX_ENGINE_INSTANCE];
	int len = 0;

	GEM_BUG_ON(ce->parallel.number_children > MAX_ENGINE_INSTANCE);

	action[len++] = INTEL_GUC_ACTION_REGISTER_CONTEXT_MULTI_LRC;
	action[len++] = guc_id;
	action[len++] = ce->parallel.number_children + 1;
	action[len++] = offset;
	for_each_child(ce, child) {
		offset += sizeof(struct guc_lrc_desc_v69);
		action[len++] = offset;
	}

	return guc_submission_send_busy_loop(guc, action, len, 0, loop);
}

static int __guc_action_register_multi_lrc_v70(struct intel_guc *guc,
					       struct intel_context *ce,
					       struct guc_ctxt_registration_info *info,
					       bool loop)
{
	struct intel_context *child;
	u32 action[13 + (MAX_ENGINE_INSTANCE * 2)];
	int len = 0;
	u32 next_id;

	GEM_BUG_ON(ce->parallel.number_children > MAX_ENGINE_INSTANCE);

	action[len++] = INTEL_GUC_ACTION_REGISTER_CONTEXT_MULTI_LRC;
	action[len++] = info->flags;
	action[len++] = info->context_idx;
	action[len++] = info->engine_class;
	action[len++] = info->engine_submit_mask;
	action[len++] = info->wq_desc_lo;
	action[len++] = info->wq_desc_hi;
	action[len++] = info->wq_base_lo;
	action[len++] = info->wq_base_hi;
	action[len++] = info->wq_size;
	action[len++] = ce->parallel.number_children + 1;
	action[len++] = info->hwlrca_lo;
	action[len++] = info->hwlrca_hi;

	next_id = info->context_idx + 1;
	for_each_child(ce, child) {
		GEM_BUG_ON(next_id++ != child->guc_id.id);

		/*
		 * NB: GuC interface supports 64 bit LRCA even though i915/HW
		 * only supports 32 bit currently.
		 */
		action[len++] = lower_32_bits(child->lrc.lrca);
		action[len++] = upper_32_bits(child->lrc.lrca);
	}

	GEM_BUG_ON(len > ARRAY_SIZE(action));

	return guc_submission_send_busy_loop(guc, action, len, 0, loop);
}

static int __guc_action_register_context_v69(struct intel_guc *guc,
					     u32 guc_id,
					     u32 offset,
					     bool loop)
{
	u32 action[] = {
		INTEL_GUC_ACTION_REGISTER_CONTEXT,
		guc_id,
		offset,
	};

	return guc_submission_send_busy_loop(guc, action, ARRAY_SIZE(action),
					     0, loop);
}

static int __guc_action_register_context_v70(struct intel_guc *guc,
					     struct guc_ctxt_registration_info *info,
					     bool loop)
{
	u32 action[] = {
		INTEL_GUC_ACTION_REGISTER_CONTEXT,
		info->flags,
		info->context_idx,
		info->engine_class,
		info->engine_submit_mask,
		info->wq_desc_lo,
		info->wq_desc_hi,
		info->wq_base_lo,
		info->wq_base_hi,
		info->wq_size,
		info->hwlrca_lo,
		info->hwlrca_hi,
	};

	return guc_submission_send_busy_loop(guc, action, ARRAY_SIZE(action),
					     0, loop);
}

static void prepare_context_registration_info_v69(struct intel_context *ce);
static void prepare_context_registration_info_v70(struct intel_context *ce,
						  struct guc_ctxt_registration_info *info);

static int
register_context_v69(struct intel_guc *guc, struct intel_context *ce, bool loop)
{
	u32 offset = intel_guc_ggtt_offset(guc, guc->lrc_desc_pool_v69) +
		ce->guc_id.id * sizeof(struct guc_lrc_desc_v69);

	prepare_context_registration_info_v69(ce);

	if (intel_context_is_parent(ce))
		return __guc_action_register_multi_lrc_v69(guc, ce, ce->guc_id.id,
							   offset, loop);
	else
		return __guc_action_register_context_v69(guc, ce->guc_id.id,
							 offset, loop);
}

static int
register_context_v70(struct intel_guc *guc, struct intel_context *ce, bool loop)
{
	struct guc_ctxt_registration_info info;

	prepare_context_registration_info_v70(ce, &info);

	if (intel_context_is_parent(ce))
		return __guc_action_register_multi_lrc_v70(guc, ce, &info, loop);
	else
		return __guc_action_register_context_v70(guc, &info, loop);
}

static int register_context(struct intel_context *ce, bool loop)
{
	struct intel_guc *guc = ce_to_guc(ce);
	int ret;

	GEM_BUG_ON(intel_context_is_child(ce));
	trace_intel_context_register(ce);

	if (GET_UC_VER(guc) >= MAKE_UC_VER(70, 0, 0))
		ret = register_context_v70(guc, ce, loop);
	else
		ret = register_context_v69(guc, ce, loop);

	if (likely(!ret)) {
		unsigned long flags;

		spin_lock_irqsave(&ce->guc_state.lock, flags);
		set_context_registered(ce);
		spin_unlock_irqrestore(&ce->guc_state.lock, flags);

		if (GET_UC_VER(guc) >= MAKE_UC_VER(70, 0, 0))
			guc_context_policy_init_v70(ce, loop);
	}

	return ret;
}

static int __guc_action_deregister_context(struct intel_guc *guc,
					   u32 guc_id)
{
	u32 action[] = {
		INTEL_GUC_ACTION_DEREGISTER_CONTEXT,
		guc_id,
	};

	return guc_submission_send_busy_loop(guc, action, ARRAY_SIZE(action),
					     G2H_LEN_DW_DEREGISTER_CONTEXT,
					     true);
}

static int deregister_context(struct intel_context *ce, u32 guc_id)
{
	struct intel_guc *guc = ce_to_guc(ce);

	GEM_BUG_ON(intel_context_is_child(ce));
	trace_intel_context_deregister(ce);

	return __guc_action_deregister_context(guc, guc_id);
}

static inline void clear_children_join_go_memory(struct intel_context *ce)
{
	struct parent_scratch *ps = __get_parent_scratch(ce);
	int i;

	ps->go.semaphore = 0;
	for (i = 0; i < ce->parallel.number_children + 1; ++i)
		ps->join[i].semaphore = 0;
}

static inline u32 get_children_go_value(struct intel_context *ce)
{
	return __get_parent_scratch(ce)->go.semaphore;
}

static inline u32 get_children_join_value(struct intel_context *ce,
					  u8 child_index)
{
	return __get_parent_scratch(ce)->join[child_index].semaphore;
}

struct context_policy {
	u32 count;
	struct guc_update_context_policy h2g;
};

static u32 __guc_context_policy_action_size(struct context_policy *policy)
{
	size_t bytes = sizeof(policy->h2g.header) +
		       (sizeof(policy->h2g.klv[0]) * policy->count);

	return bytes / sizeof(u32);
}

static void __guc_context_policy_start_klv(struct context_policy *policy, u16 guc_id)
{
	policy->h2g.header.action = INTEL_GUC_ACTION_HOST2GUC_UPDATE_CONTEXT_POLICIES;
	policy->h2g.header.ctx_id = guc_id;
	policy->count = 0;
}

#define MAKE_CONTEXT_POLICY_ADD(func, id) \
static void __guc_context_policy_add_##func(struct context_policy *policy, u32 data) \
{ \
	GEM_BUG_ON(policy->count >= GUC_CONTEXT_POLICIES_KLV_NUM_IDS); \
	policy->h2g.klv[policy->count].kl = \
		FIELD_PREP(GUC_KLV_0_KEY, GUC_CONTEXT_POLICIES_KLV_ID_##id) | \
		FIELD_PREP(GUC_KLV_0_LEN, 1); \
	policy->h2g.klv[policy->count].value = data; \
	policy->count++; \
}

MAKE_CONTEXT_POLICY_ADD(execution_quantum, EXECUTION_QUANTUM)
MAKE_CONTEXT_POLICY_ADD(preemption_timeout, PREEMPTION_TIMEOUT)
MAKE_CONTEXT_POLICY_ADD(priority, SCHEDULING_PRIORITY)
MAKE_CONTEXT_POLICY_ADD(preempt_to_idle, PREEMPT_TO_IDLE_ON_QUANTUM_EXPIRY)

#undef MAKE_CONTEXT_POLICY_ADD

static int __guc_context_set_context_policies(struct intel_guc *guc,
					      struct context_policy *policy,
					      bool loop)
{
	return guc_submission_send_busy_loop(guc, (u32 *)&policy->h2g,
					__guc_context_policy_action_size(policy),
					0, loop);
}

static int guc_context_policy_init_v70(struct intel_context *ce, bool loop)
{
	struct intel_engine_cs *engine = ce->engine;
	struct intel_guc *guc = &engine->gt->uc.guc;
	struct context_policy policy;
	u32 execution_quantum;
	u32 preemption_timeout;
	unsigned long flags;
	int ret;

	/* NB: For both of these, zero means disabled. */
	GEM_BUG_ON(overflows_type(engine->props.timeslice_duration_ms * 1000,
				  execution_quantum));
	GEM_BUG_ON(overflows_type(engine->props.preempt_timeout_ms * 1000,
				  preemption_timeout));
	execution_quantum = engine->props.timeslice_duration_ms * 1000;
	preemption_timeout = engine->props.preempt_timeout_ms * 1000;

	__guc_context_policy_start_klv(&policy, ce->guc_id.id);

	__guc_context_policy_add_priority(&policy, ce->guc_state.prio);
	__guc_context_policy_add_execution_quantum(&policy, execution_quantum);
	__guc_context_policy_add_preemption_timeout(&policy, preemption_timeout);

	if (engine->flags & I915_ENGINE_WANT_FORCED_PREEMPTION)
		__guc_context_policy_add_preempt_to_idle(&policy, 1);

	ret = __guc_context_set_context_policies(guc, &policy, loop);

	spin_lock_irqsave(&ce->guc_state.lock, flags);
	if (ret != 0)
		set_context_policy_required(ce);
	else
		clr_context_policy_required(ce);
	spin_unlock_irqrestore(&ce->guc_state.lock, flags);

	return ret;
}

static void guc_context_policy_init_v69(struct intel_engine_cs *engine,
					struct guc_lrc_desc_v69 *desc)
{
	desc->policy_flags = 0;

	if (engine->flags & I915_ENGINE_WANT_FORCED_PREEMPTION)
		desc->policy_flags |= CONTEXT_POLICY_FLAG_PREEMPT_TO_IDLE_V69;

	/* NB: For both of these, zero means disabled. */
	GEM_BUG_ON(overflows_type(engine->props.timeslice_duration_ms * 1000,
				  desc->execution_quantum));
	GEM_BUG_ON(overflows_type(engine->props.preempt_timeout_ms * 1000,
				  desc->preemption_timeout));
	desc->execution_quantum = engine->props.timeslice_duration_ms * 1000;
	desc->preemption_timeout = engine->props.preempt_timeout_ms * 1000;
}

static u32 map_guc_prio_to_lrc_desc_prio(u8 prio)
{
	/*
	 * this matches the mapping we do in map_i915_prio_to_guc_prio()
	 * (e.g. prio < I915_PRIORITY_NORMAL maps to GUC_CLIENT_PRIORITY_NORMAL)
	 */
	switch (prio) {
	default:
		MISSING_CASE(prio);
		fallthrough;
	case GUC_CLIENT_PRIORITY_KMD_NORMAL:
		return GEN12_CTX_PRIORITY_NORMAL;
	case GUC_CLIENT_PRIORITY_NORMAL:
		return GEN12_CTX_PRIORITY_LOW;
	case GUC_CLIENT_PRIORITY_HIGH:
	case GUC_CLIENT_PRIORITY_KMD_HIGH:
		return GEN12_CTX_PRIORITY_HIGH;
	}
}

static void prepare_context_registration_info_v69(struct intel_context *ce)
{
	struct intel_engine_cs *engine = ce->engine;
	struct intel_guc *guc = &engine->gt->uc.guc;
	u32 ctx_id = ce->guc_id.id;
	struct guc_lrc_desc_v69 *desc;
	struct intel_context *child;

	GEM_BUG_ON(!engine->mask);

	/*
	 * Ensure LRC + CT vmas are is same region as write barrier is done
	 * based on CT vma region.
	 */
	GEM_BUG_ON(i915_gem_object_is_lmem(guc->ct.vma->obj) !=
		   i915_gem_object_is_lmem(ce->ring->vma->obj));

	desc = __get_lrc_desc_v69(guc, ctx_id);
	desc->engine_class = engine_class_to_guc_class(engine->class);
	desc->engine_submit_mask = engine->logical_mask;
	desc->hw_context_desc = ce->lrc.lrca;
	desc->priority = ce->guc_state.prio;
	desc->context_flags = CONTEXT_REGISTRATION_FLAG_KMD;
	guc_context_policy_init_v69(engine, desc);

	/*
	 * If context is a parent, we need to register a process descriptor
	 * describing a work queue and register all child contexts.
	 */
	if (intel_context_is_parent(ce)) {
		struct guc_process_desc_v69 *pdesc;

		ce->parallel.guc.wqi_tail = 0;
		ce->parallel.guc.wqi_head = 0;

		desc->process_desc = i915_ggtt_offset(ce->state) +
			__get_parent_scratch_offset(ce);
		desc->wq_addr = i915_ggtt_offset(ce->state) +
			__get_wq_offset(ce);
		desc->wq_size = WQ_SIZE;

		pdesc = __get_process_desc_v69(ce);
		memset(pdesc, 0, sizeof(*(pdesc)));
		pdesc->stage_id = ce->guc_id.id;
		pdesc->wq_base_addr = desc->wq_addr;
		pdesc->wq_size_bytes = desc->wq_size;
		pdesc->wq_status = WQ_STATUS_ACTIVE;

		ce->parallel.guc.wq_head = &pdesc->head;
		ce->parallel.guc.wq_tail = &pdesc->tail;
		ce->parallel.guc.wq_status = &pdesc->wq_status;

		for_each_child(ce, child) {
			desc = __get_lrc_desc_v69(guc, child->guc_id.id);

			desc->engine_class =
				engine_class_to_guc_class(engine->class);
			desc->hw_context_desc = child->lrc.lrca;
			desc->priority = ce->guc_state.prio;
			desc->context_flags = CONTEXT_REGISTRATION_FLAG_KMD;
			guc_context_policy_init_v69(engine, desc);
		}

		clear_children_join_go_memory(ce);
	}
}

static void prepare_context_registration_info_v70(struct intel_context *ce,
						  struct guc_ctxt_registration_info *info)
{
	struct intel_engine_cs *engine = ce->engine;
	struct intel_guc *guc = &engine->gt->uc.guc;
	u32 ctx_id = ce->guc_id.id;

	GEM_BUG_ON(!engine->mask);

	/*
	 * Ensure LRC + CT vmas are is same region as write barrier is done
	 * based on CT vma region.
	 */
	GEM_BUG_ON(i915_gem_object_is_lmem(guc->ct.vma->obj) !=
		   i915_gem_object_is_lmem(ce->ring->vma->obj));

	memset(info, 0, sizeof(*info));
	info->context_idx = ctx_id;
	info->engine_class = engine_class_to_guc_class(engine->class);
	info->engine_submit_mask = engine->logical_mask;
	/*
	 * NB: GuC interface supports 64 bit LRCA even though i915/HW
	 * only supports 32 bit currently.
	 */
	info->hwlrca_lo = lower_32_bits(ce->lrc.lrca);
	info->hwlrca_hi = upper_32_bits(ce->lrc.lrca);
	if (engine->flags & I915_ENGINE_HAS_EU_PRIORITY)
		info->hwlrca_lo |= map_guc_prio_to_lrc_desc_prio(ce->guc_state.prio);
	info->flags = CONTEXT_REGISTRATION_FLAG_KMD;

	/*
	 * If context is a parent, we need to register a process descriptor
	 * describing a work queue and register all child contexts.
	 */
	if (intel_context_is_parent(ce)) {
		struct guc_sched_wq_desc *wq_desc;
		u64 wq_desc_offset, wq_base_offset;

		ce->parallel.guc.wqi_tail = 0;
		ce->parallel.guc.wqi_head = 0;

		wq_desc_offset = i915_ggtt_offset(ce->state) +
				 __get_parent_scratch_offset(ce);
		wq_base_offset = i915_ggtt_offset(ce->state) +
				 __get_wq_offset(ce);
		info->wq_desc_lo = lower_32_bits(wq_desc_offset);
		info->wq_desc_hi = upper_32_bits(wq_desc_offset);
		info->wq_base_lo = lower_32_bits(wq_base_offset);
		info->wq_base_hi = upper_32_bits(wq_base_offset);
		info->wq_size = WQ_SIZE;

		wq_desc = __get_wq_desc_v70(ce);
		memset(wq_desc, 0, sizeof(*wq_desc));
		wq_desc->wq_status = WQ_STATUS_ACTIVE;

		ce->parallel.guc.wq_head = &wq_desc->head;
		ce->parallel.guc.wq_tail = &wq_desc->tail;
		ce->parallel.guc.wq_status = &wq_desc->wq_status;

		clear_children_join_go_memory(ce);
	}
}

static int try_context_registration(struct intel_context *ce, bool loop)
{
	struct intel_engine_cs *engine = ce->engine;
	struct intel_runtime_pm *runtime_pm = engine->uncore->rpm;
	struct intel_guc *guc = &engine->gt->uc.guc;
	intel_wakeref_t wakeref;
	u32 ctx_id = ce->guc_id.id;
	bool context_registered;
	int ret = 0;

	GEM_BUG_ON(!sched_state_is_init(ce));

	context_registered = ctx_id_mapped(guc, ctx_id);

	clr_ctx_id_mapping(guc, ctx_id);
	set_ctx_id_mapping(guc, ctx_id, ce);

	/*
	 * The context_lookup xarray is used to determine if the hardware
	 * context is currently registered. There are two cases in which it
	 * could be registered either the guc_id has been stolen from another
	 * context or the lrc descriptor address of this context has changed. In
	 * either case the context needs to be deregistered with the GuC before
	 * registering this context.
	 */
	if (context_registered) {
		bool disabled;
		unsigned long flags;

		trace_intel_context_steal_guc_id(ce);
		GEM_BUG_ON(!loop);

		/* Seal race with Reset */
		spin_lock_irqsave(&ce->guc_state.lock, flags);
		disabled = submission_disabled(guc);
		if (likely(!disabled)) {
			set_context_wait_for_deregister_to_register(ce);
			intel_context_get(ce);
		}
		spin_unlock_irqrestore(&ce->guc_state.lock, flags);
		if (unlikely(disabled)) {
<<<<<<< HEAD
			reset_lrc_desc(guc, desc_idx);
=======
			clr_ctx_id_mapping(guc, ctx_id);
>>>>>>> d60c95ef
			return 0;	/* Will get registered later */
		}

		/*
		 * If stealing the guc_id, this ce has the same guc_id as the
		 * context whose guc_id was stolen.
		 */
		with_intel_runtime_pm(runtime_pm, wakeref)
<<<<<<< HEAD
			ret = deregister_context(ce, ce->guc_id);
=======
			ret = deregister_context(ce, ce->guc_id.id);
>>>>>>> d60c95ef
		if (unlikely(ret == -ENODEV))
			ret = 0;	/* Will get registered later */
	} else {
		with_intel_runtime_pm(runtime_pm, wakeref)
			ret = register_context(ce, loop);
		if (unlikely(ret == -EBUSY)) {
			clr_ctx_id_mapping(guc, ctx_id);
		} else if (unlikely(ret == -ENODEV)) {
			clr_ctx_id_mapping(guc, ctx_id);
			ret = 0;	/* Will get registered later */
		}
	}

	return ret;
}

static int __guc_context_pre_pin(struct intel_context *ce,
				 struct intel_engine_cs *engine,
				 struct i915_gem_ww_ctx *ww,
				 void **vaddr)
{
	return lrc_pre_pin(ce, engine, ww, vaddr);
}

static int __guc_context_pin(struct intel_context *ce,
			     struct intel_engine_cs *engine,
			     void *vaddr)
{
	if (i915_ggtt_offset(ce->state) !=
	    (ce->lrc.lrca & CTX_GTT_ADDRESS_MASK))
		set_bit(CONTEXT_LRCA_DIRTY, &ce->flags);

	/*
	 * GuC context gets pinned in guc_request_alloc. See that function for
	 * explaination of why.
	 */

	return lrc_pin(ce, engine, vaddr);
}

static int guc_context_pre_pin(struct intel_context *ce,
			       struct i915_gem_ww_ctx *ww,
			       void **vaddr)
{
	return __guc_context_pre_pin(ce, ce->engine, ww, vaddr);
}

static int guc_context_pin(struct intel_context *ce, void *vaddr)
{
	int ret = __guc_context_pin(ce, ce->engine, vaddr);

	if (likely(!ret && !intel_context_is_barrier(ce)))
		intel_engine_pm_get(ce->engine);

	return ret;
}

static void guc_context_unpin(struct intel_context *ce)
{
	struct intel_guc *guc = ce_to_guc(ce);

	unpin_guc_id(guc, ce);
	lrc_unpin(ce);

	if (likely(!intel_context_is_barrier(ce)))
		intel_engine_pm_put_async(ce->engine);
}

static void guc_context_post_unpin(struct intel_context *ce)
{
	lrc_post_unpin(ce);
}

static void __guc_context_sched_enable(struct intel_guc *guc,
				       struct intel_context *ce)
{
	u32 action[] = {
		INTEL_GUC_ACTION_SCHED_CONTEXT_MODE_SET,
		ce->guc_id.id,
		GUC_CONTEXT_ENABLE
	};

	trace_intel_context_sched_enable(ce);

	guc_submission_send_busy_loop(guc, action, ARRAY_SIZE(action),
				      G2H_LEN_DW_SCHED_CONTEXT_MODE_SET, true);
}

static void __guc_context_sched_disable(struct intel_guc *guc,
					struct intel_context *ce,
					u16 guc_id)
{
	u32 action[] = {
		INTEL_GUC_ACTION_SCHED_CONTEXT_MODE_SET,
		guc_id,	/* ce->guc_id.id not stable */
		GUC_CONTEXT_DISABLE
	};

	GEM_BUG_ON(guc_id == GUC_INVALID_CONTEXT_ID);

	GEM_BUG_ON(intel_context_is_child(ce));
	trace_intel_context_sched_disable(ce);

	guc_submission_send_busy_loop(guc, action, ARRAY_SIZE(action),
				      G2H_LEN_DW_SCHED_CONTEXT_MODE_SET, true);
}

static void guc_blocked_fence_complete(struct intel_context *ce)
{
	lockdep_assert_held(&ce->guc_state.lock);

	if (!i915_sw_fence_done(&ce->guc_state.blocked))
		i915_sw_fence_complete(&ce->guc_state.blocked);
}

static void guc_blocked_fence_reinit(struct intel_context *ce)
{
	lockdep_assert_held(&ce->guc_state.lock);
	GEM_BUG_ON(!i915_sw_fence_done(&ce->guc_state.blocked));

	/*
	 * This fence is always complete unless a pending schedule disable is
	 * outstanding. We arm the fence here and complete it when we receive
	 * the pending schedule disable complete message.
	 */
	i915_sw_fence_fini(&ce->guc_state.blocked);
	i915_sw_fence_reinit(&ce->guc_state.blocked);
	i915_sw_fence_await(&ce->guc_state.blocked);
	i915_sw_fence_commit(&ce->guc_state.blocked);
}

static u16 prep_context_pending_disable(struct intel_context *ce)
{
	lockdep_assert_held(&ce->guc_state.lock);

	set_context_pending_disable(ce);
	clr_context_enabled(ce);
	guc_blocked_fence_reinit(ce);
	intel_context_get(ce);

	return ce->guc_id.id;
}

static struct i915_sw_fence *guc_context_block(struct intel_context *ce)
{
	struct intel_guc *guc = ce_to_guc(ce);
	unsigned long flags;
	struct intel_runtime_pm *runtime_pm = ce->engine->uncore->rpm;
	intel_wakeref_t wakeref;
	u16 guc_id;
	bool enabled;

	GEM_BUG_ON(intel_context_is_child(ce));

	spin_lock_irqsave(&ce->guc_state.lock, flags);

	incr_context_blocked(ce);

	enabled = context_enabled(ce);
	if (unlikely(!enabled || submission_disabled(guc))) {
		if (enabled)
			clr_context_enabled(ce);
		spin_unlock_irqrestore(&ce->guc_state.lock, flags);
		return &ce->guc_state.blocked;
	}

	/*
	 * We add +2 here as the schedule disable complete CTB handler calls
	 * intel_context_sched_disable_unpin (-2 to pin_count).
	 */
	atomic_add(2, &ce->pin_count);

	guc_id = prep_context_pending_disable(ce);

	spin_unlock_irqrestore(&ce->guc_state.lock, flags);

	with_intel_runtime_pm(runtime_pm, wakeref)
		__guc_context_sched_disable(guc, ce, guc_id);

	return &ce->guc_state.blocked;
}

#define SCHED_STATE_MULTI_BLOCKED_MASK \
	(SCHED_STATE_BLOCKED_MASK & ~SCHED_STATE_BLOCKED)
#define SCHED_STATE_NO_UNBLOCK \
	(SCHED_STATE_MULTI_BLOCKED_MASK | \
	 SCHED_STATE_PENDING_DISABLE | \
	 SCHED_STATE_BANNED)

static bool context_cant_unblock(struct intel_context *ce)
{
	lockdep_assert_held(&ce->guc_state.lock);

	return (ce->guc_state.sched_state & SCHED_STATE_NO_UNBLOCK) ||
		context_guc_id_invalid(ce) ||
		!ctx_id_mapped(ce_to_guc(ce), ce->guc_id.id) ||
		!intel_context_is_pinned(ce);
}

#define SCHED_STATE_MULTI_BLOCKED_MASK \
	(SCHED_STATE_BLOCKED_MASK & ~SCHED_STATE_BLOCKED)
#define SCHED_STATE_NO_UNBLOCK \
	(SCHED_STATE_MULTI_BLOCKED_MASK | \
	 SCHED_STATE_PENDING_DISABLE | \
	 SCHED_STATE_BANNED)

static bool context_cant_unblock(struct intel_context *ce)
{
	lockdep_assert_held(&ce->guc_state.lock);

	return (ce->guc_state.sched_state & SCHED_STATE_NO_UNBLOCK) ||
		context_guc_id_invalid(ce) ||
		!lrc_desc_registered(ce_to_guc(ce), ce->guc_id) ||
		!intel_context_is_pinned(ce);
}

static void guc_context_unblock(struct intel_context *ce)
{
	struct intel_guc *guc = ce_to_guc(ce);
	unsigned long flags;
	struct intel_runtime_pm *runtime_pm = ce->engine->uncore->rpm;
	intel_wakeref_t wakeref;
	bool enable;

	GEM_BUG_ON(context_enabled(ce));
	GEM_BUG_ON(intel_context_is_child(ce));

	spin_lock_irqsave(&ce->guc_state.lock, flags);

	if (unlikely(submission_disabled(guc) ||
		     context_cant_unblock(ce))) {
		enable = false;
	} else {
		enable = true;
		set_context_pending_enable(ce);
		set_context_enabled(ce);
		intel_context_get(ce);
	}

	decr_context_blocked(ce);

	spin_unlock_irqrestore(&ce->guc_state.lock, flags);

	if (enable) {
		with_intel_runtime_pm(runtime_pm, wakeref)
			__guc_context_sched_enable(guc, ce);
	}
}

static void guc_context_cancel_request(struct intel_context *ce,
				       struct i915_request *rq)
{
	struct intel_context *block_context =
		request_to_scheduling_context(rq);

	if (i915_sw_fence_signaled(&rq->submit)) {
		struct i915_sw_fence *fence;

		intel_context_get(ce);
		fence = guc_context_block(block_context);
		i915_sw_fence_wait(fence);
		if (!i915_request_completed(rq)) {
			__i915_request_skip(rq);
			guc_reset_state(ce, intel_ring_wrap(ce->ring, rq->head),
					true);
		}

<<<<<<< HEAD
		/*
		 * XXX: Racey if context is reset, see comment in
		 * __guc_reset_context().
		 */
		flush_work(&ce_to_guc(ce)->ct.requests.worker);

		guc_context_unblock(ce);
=======
		guc_context_unblock(block_context);
		intel_context_put(ce);
>>>>>>> d60c95ef
	}
}

static void __guc_context_set_preemption_timeout(struct intel_guc *guc,
						 u16 guc_id,
						 u32 preemption_timeout)
{
	if (GET_UC_VER(guc) >= MAKE_UC_VER(70, 0, 0)) {
		struct context_policy policy;

		__guc_context_policy_start_klv(&policy, guc_id);
		__guc_context_policy_add_preemption_timeout(&policy, preemption_timeout);
		__guc_context_set_context_policies(guc, &policy, true);
	} else {
		u32 action[] = {
			INTEL_GUC_ACTION_V69_SET_CONTEXT_PREEMPTION_TIMEOUT,
			guc_id,
			preemption_timeout
		};

		intel_guc_send_busy_loop(guc, action, ARRAY_SIZE(action), 0, true);
	}
}

static void
guc_context_revoke(struct intel_context *ce, struct i915_request *rq,
		   unsigned int preempt_timeout_ms)
{
	struct intel_guc *guc = ce_to_guc(ce);
	struct intel_runtime_pm *runtime_pm =
		&ce->engine->gt->i915->runtime_pm;
	intel_wakeref_t wakeref;
	unsigned long flags;

	GEM_BUG_ON(intel_context_is_child(ce));

	guc_flush_submissions(guc);

	spin_lock_irqsave(&ce->guc_state.lock, flags);
	set_context_banned(ce);

	if (submission_disabled(guc) ||
	    (!context_enabled(ce) && !context_pending_disable(ce))) {
		spin_unlock_irqrestore(&ce->guc_state.lock, flags);

		guc_cancel_context_requests(ce);
		intel_engine_signal_breadcrumbs(ce->engine);
	} else if (!context_pending_disable(ce)) {
		u16 guc_id;

		/*
		 * We add +2 here as the schedule disable complete CTB handler
		 * calls intel_context_sched_disable_unpin (-2 to pin_count).
		 */
		atomic_add(2, &ce->pin_count);

		guc_id = prep_context_pending_disable(ce);
		spin_unlock_irqrestore(&ce->guc_state.lock, flags);

		/*
		 * In addition to disabling scheduling, set the preemption
		 * timeout to the minimum value (1 us) so the banned context
		 * gets kicked off the HW ASAP.
		 */
		with_intel_runtime_pm(runtime_pm, wakeref) {
			__guc_context_set_preemption_timeout(guc, guc_id,
							     preempt_timeout_ms);
			__guc_context_sched_disable(guc, ce, guc_id);
		}
	} else {
		if (!context_guc_id_invalid(ce))
			with_intel_runtime_pm(runtime_pm, wakeref)
				__guc_context_set_preemption_timeout(guc,
								     ce->guc_id.id,
								     preempt_timeout_ms);
		spin_unlock_irqrestore(&ce->guc_state.lock, flags);
	}
}

static void guc_context_sched_disable(struct intel_context *ce)
{
	struct intel_guc *guc = ce_to_guc(ce);
	unsigned long flags;
	struct intel_runtime_pm *runtime_pm = &ce->engine->gt->i915->runtime_pm;
	intel_wakeref_t wakeref;
	u16 guc_id;

	GEM_BUG_ON(intel_context_is_child(ce));

	spin_lock_irqsave(&ce->guc_state.lock, flags);

	/*
	 * We have to check if the context has been disabled by another thread,
	 * check if submssion has been disabled to seal a race with reset and
	 * finally check if any more requests have been committed to the
	 * context ensursing that a request doesn't slip through the
	 * 'context_pending_disable' fence.
	 */
	if (unlikely(!context_enabled(ce) || submission_disabled(guc) ||
		     context_has_committed_requests(ce))) {
		clr_context_enabled(ce);
		spin_unlock_irqrestore(&ce->guc_state.lock, flags);
		goto unpin;
	}
	guc_id = prep_context_pending_disable(ce);

	spin_unlock_irqrestore(&ce->guc_state.lock, flags);

	with_intel_runtime_pm(runtime_pm, wakeref)
		__guc_context_sched_disable(guc, ce, guc_id);

	return;
unpin:
	intel_context_sched_disable_unpin(ce);
}

static inline void guc_lrc_desc_unpin(struct intel_context *ce)
{
	struct intel_guc *guc = ce_to_guc(ce);
	struct intel_gt *gt = guc_to_gt(guc);
	unsigned long flags;
	bool disabled;

	GEM_BUG_ON(!intel_gt_pm_is_awake(gt));
	GEM_BUG_ON(!ctx_id_mapped(guc, ce->guc_id.id));
	GEM_BUG_ON(ce != __get_context(guc, ce->guc_id.id));
	GEM_BUG_ON(context_enabled(ce));

<<<<<<< HEAD
	clr_context_registered(ce);
	deregister_context(ce, ce->guc_id);
=======
	/* Seal race with Reset */
	spin_lock_irqsave(&ce->guc_state.lock, flags);
	disabled = submission_disabled(guc);
	if (likely(!disabled)) {
		__intel_gt_pm_get(gt);
		set_context_destroyed(ce);
		clr_context_registered(ce);
	}
	spin_unlock_irqrestore(&ce->guc_state.lock, flags);
	if (unlikely(disabled)) {
		release_guc_id(guc, ce);
		__guc_context_destroy(ce);
		return;
	}

	deregister_context(ce, ce->guc_id.id);
>>>>>>> d60c95ef
}

static void __guc_context_destroy(struct intel_context *ce)
{
	GEM_BUG_ON(ce->guc_state.prio_count[GUC_CLIENT_PRIORITY_KMD_HIGH] ||
		   ce->guc_state.prio_count[GUC_CLIENT_PRIORITY_HIGH] ||
		   ce->guc_state.prio_count[GUC_CLIENT_PRIORITY_KMD_NORMAL] ||
		   ce->guc_state.prio_count[GUC_CLIENT_PRIORITY_NORMAL]);
	GEM_BUG_ON(ce->guc_state.number_committed_requests);

	lrc_fini(ce);
	intel_context_fini(ce);

	if (intel_engine_is_virtual(ce->engine)) {
		struct guc_virtual_engine *ve =
			container_of(ce, typeof(*ve), context);

		if (ve->base.breadcrumbs)
			intel_breadcrumbs_put(ve->base.breadcrumbs);

		kfree(ve);
	} else {
		intel_context_free(ce);
	}
}

static void guc_flush_destroyed_contexts(struct intel_guc *guc)
{
	struct intel_context *ce;
	unsigned long flags;

	GEM_BUG_ON(!submission_disabled(guc) &&
		   guc_submission_initialized(guc));

	while (!list_empty(&guc->submission_state.destroyed_contexts)) {
		spin_lock_irqsave(&guc->submission_state.lock, flags);
		ce = list_first_entry_or_null(&guc->submission_state.destroyed_contexts,
					      struct intel_context,
					      destroyed_link);
		if (ce)
			list_del_init(&ce->destroyed_link);
		spin_unlock_irqrestore(&guc->submission_state.lock, flags);

		if (!ce)
			break;

		release_guc_id(guc, ce);
		__guc_context_destroy(ce);
	}
}

static void deregister_destroyed_contexts(struct intel_guc *guc)
{
	struct intel_context *ce;
	unsigned long flags;

	while (!list_empty(&guc->submission_state.destroyed_contexts)) {
		spin_lock_irqsave(&guc->submission_state.lock, flags);
		ce = list_first_entry_or_null(&guc->submission_state.destroyed_contexts,
					      struct intel_context,
					      destroyed_link);
		if (ce)
			list_del_init(&ce->destroyed_link);
		spin_unlock_irqrestore(&guc->submission_state.lock, flags);

		if (!ce)
			break;

		guc_lrc_desc_unpin(ce);
	}
}

static void destroyed_worker_func(struct work_struct *w)
{
	struct intel_guc *guc = container_of(w, struct intel_guc,
					     submission_state.destroyed_worker);
	struct intel_gt *gt = guc_to_gt(guc);
	int tmp;

	with_intel_gt_pm(gt, tmp)
		deregister_destroyed_contexts(guc);
}

static void guc_context_destroy(struct kref *kref)
{
	struct intel_context *ce = container_of(kref, typeof(*ce), ref);
	struct intel_guc *guc = ce_to_guc(ce);
	unsigned long flags;
	bool destroy;

	/*
	 * If the guc_id is invalid this context has been stolen and we can free
	 * it immediately. Also can be freed immediately if the context is not
	 * registered with the GuC or the GuC is in the middle of a reset.
	 */
	spin_lock_irqsave(&guc->submission_state.lock, flags);
	destroy = submission_disabled(guc) || context_guc_id_invalid(ce) ||
		!ctx_id_mapped(guc, ce->guc_id.id);
	if (likely(!destroy)) {
		if (!list_empty(&ce->guc_id.link))
			list_del_init(&ce->guc_id.link);
		list_add_tail(&ce->destroyed_link,
			      &guc->submission_state.destroyed_contexts);
	} else {
		__release_guc_id(guc, ce);
	}
	spin_unlock_irqrestore(&guc->submission_state.lock, flags);
	if (unlikely(destroy)) {
		__guc_context_destroy(ce);
		return;
	}

	/*
	 * We use a worker to issue the H2G to deregister the context as we can
	 * take the GT PM for the first time which isn't allowed from an atomic
	 * context.
	 */
	queue_work(system_unbound_wq, &guc->submission_state.destroyed_worker);
}

static int guc_context_alloc(struct intel_context *ce)
{
	return lrc_alloc(ce, ce->engine);
}

static void __guc_context_set_prio(struct intel_guc *guc,
				   struct intel_context *ce)
{
	if (GET_UC_VER(guc) >= MAKE_UC_VER(70, 0, 0)) {
		struct context_policy policy;

		__guc_context_policy_start_klv(&policy, ce->guc_id.id);
		__guc_context_policy_add_priority(&policy, ce->guc_state.prio);
		__guc_context_set_context_policies(guc, &policy, true);
	} else {
		u32 action[] = {
			INTEL_GUC_ACTION_V69_SET_CONTEXT_PRIORITY,
			ce->guc_id.id,
			ce->guc_state.prio,
		};

		guc_submission_send_busy_loop(guc, action, ARRAY_SIZE(action), 0, true);
	}
}

static void guc_context_set_prio(struct intel_guc *guc,
				 struct intel_context *ce,
				 u8 prio)
{
	GEM_BUG_ON(prio < GUC_CLIENT_PRIORITY_KMD_HIGH ||
		   prio > GUC_CLIENT_PRIORITY_NORMAL);
	lockdep_assert_held(&ce->guc_state.lock);

	if (ce->guc_state.prio == prio || submission_disabled(guc) ||
	    !context_registered(ce)) {
		ce->guc_state.prio = prio;
		return;
	}

	ce->guc_state.prio = prio;
	__guc_context_set_prio(guc, ce);

	trace_intel_context_set_prio(ce);
}

static inline u8 map_i915_prio_to_guc_prio(int prio)
{
	if (prio == I915_PRIORITY_NORMAL)
		return GUC_CLIENT_PRIORITY_KMD_NORMAL;
	else if (prio < I915_PRIORITY_NORMAL)
		return GUC_CLIENT_PRIORITY_NORMAL;
	else if (prio < I915_PRIORITY_DISPLAY)
		return GUC_CLIENT_PRIORITY_HIGH;
	else
		return GUC_CLIENT_PRIORITY_KMD_HIGH;
}

static inline void add_context_inflight_prio(struct intel_context *ce,
					     u8 guc_prio)
{
	lockdep_assert_held(&ce->guc_state.lock);
	GEM_BUG_ON(guc_prio >= ARRAY_SIZE(ce->guc_state.prio_count));

	++ce->guc_state.prio_count[guc_prio];

	/* Overflow protection */
	GEM_WARN_ON(!ce->guc_state.prio_count[guc_prio]);
}

static inline void sub_context_inflight_prio(struct intel_context *ce,
					     u8 guc_prio)
{
	lockdep_assert_held(&ce->guc_state.lock);
	GEM_BUG_ON(guc_prio >= ARRAY_SIZE(ce->guc_state.prio_count));

	/* Underflow protection */
	GEM_WARN_ON(!ce->guc_state.prio_count[guc_prio]);

	--ce->guc_state.prio_count[guc_prio];
}

static inline void update_context_prio(struct intel_context *ce)
{
	struct intel_guc *guc = &ce->engine->gt->uc.guc;
	int i;

	BUILD_BUG_ON(GUC_CLIENT_PRIORITY_KMD_HIGH != 0);
	BUILD_BUG_ON(GUC_CLIENT_PRIORITY_KMD_HIGH > GUC_CLIENT_PRIORITY_NORMAL);

	lockdep_assert_held(&ce->guc_state.lock);

	for (i = 0; i < ARRAY_SIZE(ce->guc_state.prio_count); ++i) {
		if (ce->guc_state.prio_count[i]) {
			guc_context_set_prio(guc, ce, i);
			break;
		}
	}
}

static inline bool new_guc_prio_higher(u8 old_guc_prio, u8 new_guc_prio)
{
	/* Lower value is higher priority */
	return new_guc_prio < old_guc_prio;
}

static void add_to_context(struct i915_request *rq)
{
	struct intel_context *ce = request_to_scheduling_context(rq);
	u8 new_guc_prio = map_i915_prio_to_guc_prio(rq_prio(rq));

	GEM_BUG_ON(intel_context_is_child(ce));
	GEM_BUG_ON(rq->guc_prio == GUC_PRIO_FINI);

	spin_lock(&ce->guc_state.lock);
	list_move_tail(&rq->sched.link, &ce->guc_state.requests);

	if (rq->guc_prio == GUC_PRIO_INIT) {
		rq->guc_prio = new_guc_prio;
		add_context_inflight_prio(ce, rq->guc_prio);
	} else if (new_guc_prio_higher(rq->guc_prio, new_guc_prio)) {
		sub_context_inflight_prio(ce, rq->guc_prio);
		rq->guc_prio = new_guc_prio;
		add_context_inflight_prio(ce, rq->guc_prio);
	}
	update_context_prio(ce);

	spin_unlock(&ce->guc_state.lock);
}

static void guc_prio_fini(struct i915_request *rq, struct intel_context *ce)
{
	lockdep_assert_held(&ce->guc_state.lock);

	if (rq->guc_prio != GUC_PRIO_INIT &&
	    rq->guc_prio != GUC_PRIO_FINI) {
		sub_context_inflight_prio(ce, rq->guc_prio);
		update_context_prio(ce);
	}
	rq->guc_prio = GUC_PRIO_FINI;
}

static void remove_from_context(struct i915_request *rq)
{
	struct intel_context *ce = request_to_scheduling_context(rq);

	GEM_BUG_ON(intel_context_is_child(ce));

	spin_lock_irq(&ce->guc_state.lock);

	list_del_init(&rq->sched.link);
	clear_bit(I915_FENCE_FLAG_PQUEUE, &rq->fence.flags);

	/* Prevent further __await_execution() registering a cb, then flush */
	set_bit(I915_FENCE_FLAG_ACTIVE, &rq->fence.flags);

	guc_prio_fini(rq, ce);

	decr_context_committed_requests(ce);

	spin_unlock_irq(&ce->guc_state.lock);

	atomic_dec(&ce->guc_id.ref);
	i915_request_notify_execute_cb_imm(rq);
}

static const struct intel_context_ops guc_context_ops = {
	.alloc = guc_context_alloc,

	.pre_pin = guc_context_pre_pin,
	.pin = guc_context_pin,
	.unpin = guc_context_unpin,
	.post_unpin = guc_context_post_unpin,

	.revoke = guc_context_revoke,

	.cancel_request = guc_context_cancel_request,

	.enter = intel_context_enter_engine,
	.exit = intel_context_exit_engine,

	.sched_disable = guc_context_sched_disable,

	.reset = lrc_reset,
	.destroy = guc_context_destroy,

	.create_virtual = guc_create_virtual,
	.create_parallel = guc_create_parallel,
};

static void submit_work_cb(struct irq_work *wrk)
{
	struct i915_request *rq = container_of(wrk, typeof(*rq), submit_work);

	might_lock(&rq->engine->sched_engine->lock);
	i915_sw_fence_complete(&rq->submit);
}

static void __guc_signal_context_fence(struct intel_context *ce)
{
	struct i915_request *rq, *rn;

	lockdep_assert_held(&ce->guc_state.lock);

	if (!list_empty(&ce->guc_state.fences))
		trace_intel_context_fence_release(ce);

	/*
	 * Use an IRQ to ensure locking order of sched_engine->lock ->
	 * ce->guc_state.lock is preserved.
	 */
	list_for_each_entry_safe(rq, rn, &ce->guc_state.fences,
				 guc_fence_link) {
		list_del(&rq->guc_fence_link);
		irq_work_queue(&rq->submit_work);
	}

	INIT_LIST_HEAD(&ce->guc_state.fences);
}

static void guc_signal_context_fence(struct intel_context *ce)
{
	unsigned long flags;

	GEM_BUG_ON(intel_context_is_child(ce));

	spin_lock_irqsave(&ce->guc_state.lock, flags);
	clr_context_wait_for_deregister_to_register(ce);
	__guc_signal_context_fence(ce);
	spin_unlock_irqrestore(&ce->guc_state.lock, flags);
}

static bool context_needs_register(struct intel_context *ce, bool new_guc_id)
{
	return (new_guc_id || test_bit(CONTEXT_LRCA_DIRTY, &ce->flags) ||
		!ctx_id_mapped(ce_to_guc(ce), ce->guc_id.id)) &&
		!submission_disabled(ce_to_guc(ce));
}

static void guc_context_init(struct intel_context *ce)
{
	const struct i915_gem_context *ctx;
	int prio = I915_CONTEXT_DEFAULT_PRIORITY;

	rcu_read_lock();
	ctx = rcu_dereference(ce->gem_context);
	if (ctx)
		prio = ctx->sched.priority;
	rcu_read_unlock();

	ce->guc_state.prio = map_i915_prio_to_guc_prio(prio);
	set_bit(CONTEXT_GUC_INIT, &ce->flags);
}

static int guc_request_alloc(struct i915_request *rq)
{
	struct intel_context *ce = request_to_scheduling_context(rq);
	struct intel_guc *guc = ce_to_guc(ce);
	unsigned long flags;
	int ret;

	GEM_BUG_ON(!intel_context_is_pinned(rq->context));

	/*
	 * Flush enough space to reduce the likelihood of waiting after
	 * we start building the request - in which case we will just
	 * have to repeat work.
	 */
	rq->reserved_space += GUC_REQUEST_SIZE;

	/*
	 * Note that after this point, we have committed to using
	 * this request as it is being used to both track the
	 * state of engine initialisation and liveness of the
	 * golden renderstate above. Think twice before you try
	 * to cancel/unwind this request now.
	 */

	/* Unconditionally invalidate GPU caches and TLBs. */
	ret = rq->engine->emit_flush(rq, EMIT_INVALIDATE);
	if (ret)
		return ret;

	rq->reserved_space -= GUC_REQUEST_SIZE;

	if (unlikely(!test_bit(CONTEXT_GUC_INIT, &ce->flags)))
		guc_context_init(ce);

	/*
	 * Call pin_guc_id here rather than in the pinning step as with
	 * dma_resv, contexts can be repeatedly pinned / unpinned trashing the
	 * guc_id and creating horrible race conditions. This is especially bad
	 * when guc_id are being stolen due to over subscription. By the time
	 * this function is reached, it is guaranteed that the guc_id will be
	 * persistent until the generated request is retired. Thus, sealing these
	 * race conditions. It is still safe to fail here if guc_id are
	 * exhausted and return -EAGAIN to the user indicating that they can try
	 * again in the future.
	 *
	 * There is no need for a lock here as the timeline mutex ensures at
	 * most one context can be executing this code path at once. The
	 * guc_id_ref is incremented once for every request in flight and
	 * decremented on each retire. When it is zero, a lock around the
	 * increment (in pin_guc_id) is needed to seal a race with unpin_guc_id.
	 */
	if (atomic_add_unless(&ce->guc_id.ref, 1, 0))
		goto out;

	ret = pin_guc_id(guc, ce);	/* returns 1 if new guc_id assigned */
	if (unlikely(ret < 0))
		return ret;
	if (context_needs_register(ce, !!ret)) {
		ret = try_context_registration(ce, true);
		if (unlikely(ret)) {	/* unwind */
			if (ret == -EPIPE) {
				disable_submission(guc);
				goto out;	/* GPU will be reset */
			}
			atomic_dec(&ce->guc_id.ref);
			unpin_guc_id(guc, ce);
			return ret;
		}
	}

	clear_bit(CONTEXT_LRCA_DIRTY, &ce->flags);

out:
	/*
	 * We block all requests on this context if a G2H is pending for a
	 * schedule disable or context deregistration as the GuC will fail a
	 * schedule enable or context registration if either G2H is pending
	 * respectfully. Once a G2H returns, the fence is released that is
	 * blocking these requests (see guc_signal_context_fence).
	 */
	spin_lock_irqsave(&ce->guc_state.lock, flags);
	if (context_wait_for_deregister_to_register(ce) ||
	    context_pending_disable(ce)) {
		init_irq_work(&rq->submit_work, submit_work_cb);
		i915_sw_fence_await(&rq->submit);

		list_add_tail(&rq->guc_fence_link, &ce->guc_state.fences);
	}
	incr_context_committed_requests(ce);
	spin_unlock_irqrestore(&ce->guc_state.lock, flags);

	return 0;
}

static int guc_virtual_context_pre_pin(struct intel_context *ce,
				       struct i915_gem_ww_ctx *ww,
				       void **vaddr)
{
	struct intel_engine_cs *engine = guc_virtual_get_sibling(ce->engine, 0);

	return __guc_context_pre_pin(ce, engine, ww, vaddr);
}

static int guc_virtual_context_pin(struct intel_context *ce, void *vaddr)
{
	struct intel_engine_cs *engine = guc_virtual_get_sibling(ce->engine, 0);
	int ret = __guc_context_pin(ce, engine, vaddr);
	intel_engine_mask_t tmp, mask = ce->engine->mask;

	if (likely(!ret))
		for_each_engine_masked(engine, ce->engine->gt, mask, tmp)
			intel_engine_pm_get(engine);

	return ret;
}

static void guc_virtual_context_unpin(struct intel_context *ce)
{
	intel_engine_mask_t tmp, mask = ce->engine->mask;
	struct intel_engine_cs *engine;
	struct intel_guc *guc = ce_to_guc(ce);

	GEM_BUG_ON(context_enabled(ce));
	GEM_BUG_ON(intel_context_is_barrier(ce));

	unpin_guc_id(guc, ce);
	lrc_unpin(ce);

	for_each_engine_masked(engine, ce->engine->gt, mask, tmp)
		intel_engine_pm_put_async(engine);
}

static void guc_virtual_context_enter(struct intel_context *ce)
{
	intel_engine_mask_t tmp, mask = ce->engine->mask;
	struct intel_engine_cs *engine;

	for_each_engine_masked(engine, ce->engine->gt, mask, tmp)
		intel_engine_pm_get(engine);

	intel_timeline_enter(ce->timeline);
}

static void guc_virtual_context_exit(struct intel_context *ce)
{
	intel_engine_mask_t tmp, mask = ce->engine->mask;
	struct intel_engine_cs *engine;

	for_each_engine_masked(engine, ce->engine->gt, mask, tmp)
		intel_engine_pm_put(engine);

	intel_timeline_exit(ce->timeline);
}

static int guc_virtual_context_alloc(struct intel_context *ce)
{
	struct intel_engine_cs *engine = guc_virtual_get_sibling(ce->engine, 0);

	return lrc_alloc(ce, engine);
}

static const struct intel_context_ops virtual_guc_context_ops = {
	.alloc = guc_virtual_context_alloc,

	.pre_pin = guc_virtual_context_pre_pin,
	.pin = guc_virtual_context_pin,
	.unpin = guc_virtual_context_unpin,
	.post_unpin = guc_context_post_unpin,

	.revoke = guc_context_revoke,

	.cancel_request = guc_context_cancel_request,

	.enter = guc_virtual_context_enter,
	.exit = guc_virtual_context_exit,

	.sched_disable = guc_context_sched_disable,

	.destroy = guc_context_destroy,

	.get_sibling = guc_virtual_get_sibling,
};

static int guc_parent_context_pin(struct intel_context *ce, void *vaddr)
{
	struct intel_engine_cs *engine = guc_virtual_get_sibling(ce->engine, 0);
	struct intel_guc *guc = ce_to_guc(ce);
	int ret;

	GEM_BUG_ON(!intel_context_is_parent(ce));
	GEM_BUG_ON(!intel_engine_is_virtual(ce->engine));

	ret = pin_guc_id(guc, ce);
	if (unlikely(ret < 0))
		return ret;

	return __guc_context_pin(ce, engine, vaddr);
}

static int guc_child_context_pin(struct intel_context *ce, void *vaddr)
{
	struct intel_engine_cs *engine = guc_virtual_get_sibling(ce->engine, 0);

	GEM_BUG_ON(!intel_context_is_child(ce));
	GEM_BUG_ON(!intel_engine_is_virtual(ce->engine));

	__intel_context_pin(ce->parallel.parent);
	return __guc_context_pin(ce, engine, vaddr);
}

static void guc_parent_context_unpin(struct intel_context *ce)
{
	struct intel_guc *guc = ce_to_guc(ce);

	GEM_BUG_ON(context_enabled(ce));
	GEM_BUG_ON(intel_context_is_barrier(ce));
	GEM_BUG_ON(!intel_context_is_parent(ce));
	GEM_BUG_ON(!intel_engine_is_virtual(ce->engine));

	unpin_guc_id(guc, ce);
	lrc_unpin(ce);
}

static void guc_child_context_unpin(struct intel_context *ce)
{
	GEM_BUG_ON(context_enabled(ce));
	GEM_BUG_ON(intel_context_is_barrier(ce));
	GEM_BUG_ON(!intel_context_is_child(ce));
	GEM_BUG_ON(!intel_engine_is_virtual(ce->engine));

	lrc_unpin(ce);
}

static void guc_child_context_post_unpin(struct intel_context *ce)
{
	GEM_BUG_ON(!intel_context_is_child(ce));
	GEM_BUG_ON(!intel_context_is_pinned(ce->parallel.parent));
	GEM_BUG_ON(!intel_engine_is_virtual(ce->engine));

	lrc_post_unpin(ce);
	intel_context_unpin(ce->parallel.parent);
}

static void guc_child_context_destroy(struct kref *kref)
{
	struct intel_context *ce = container_of(kref, typeof(*ce), ref);

	__guc_context_destroy(ce);
}

static const struct intel_context_ops virtual_parent_context_ops = {
	.alloc = guc_virtual_context_alloc,

	.pre_pin = guc_context_pre_pin,
	.pin = guc_parent_context_pin,
	.unpin = guc_parent_context_unpin,
	.post_unpin = guc_context_post_unpin,

	.revoke = guc_context_revoke,

	.cancel_request = guc_context_cancel_request,

	.enter = guc_virtual_context_enter,
	.exit = guc_virtual_context_exit,

	.sched_disable = guc_context_sched_disable,

	.destroy = guc_context_destroy,

	.get_sibling = guc_virtual_get_sibling,
};

static const struct intel_context_ops virtual_child_context_ops = {
	.alloc = guc_virtual_context_alloc,

	.pre_pin = guc_context_pre_pin,
	.pin = guc_child_context_pin,
	.unpin = guc_child_context_unpin,
	.post_unpin = guc_child_context_post_unpin,

	.cancel_request = guc_context_cancel_request,

	.enter = guc_virtual_context_enter,
	.exit = guc_virtual_context_exit,

	.destroy = guc_child_context_destroy,

	.get_sibling = guc_virtual_get_sibling,
};

/*
 * The below override of the breadcrumbs is enabled when the user configures a
 * context for parallel submission (multi-lrc, parent-child).
 *
 * The overridden breadcrumbs implements an algorithm which allows the GuC to
 * safely preempt all the hw contexts configured for parallel submission
 * between each BB. The contract between the i915 and GuC is if the parent
 * context can be preempted, all the children can be preempted, and the GuC will
 * always try to preempt the parent before the children. A handshake between the
 * parent / children breadcrumbs ensures the i915 holds up its end of the deal
 * creating a window to preempt between each set of BBs.
 */
static int emit_bb_start_parent_no_preempt_mid_batch(struct i915_request *rq,
						     u64 offset, u32 len,
						     const unsigned int flags);
static int emit_bb_start_child_no_preempt_mid_batch(struct i915_request *rq,
						    u64 offset, u32 len,
						    const unsigned int flags);
static u32 *
emit_fini_breadcrumb_parent_no_preempt_mid_batch(struct i915_request *rq,
						 u32 *cs);
static u32 *
emit_fini_breadcrumb_child_no_preempt_mid_batch(struct i915_request *rq,
						u32 *cs);

static struct intel_context *
guc_create_parallel(struct intel_engine_cs **engines,
		    unsigned int num_siblings,
		    unsigned int width)
{
	struct intel_engine_cs **siblings = NULL;
	struct intel_context *parent = NULL, *ce, *err;
	int i, j;

	siblings = kmalloc_array(num_siblings,
				 sizeof(*siblings),
				 GFP_KERNEL);
	if (!siblings)
		return ERR_PTR(-ENOMEM);

	for (i = 0; i < width; ++i) {
		for (j = 0; j < num_siblings; ++j)
			siblings[j] = engines[i * num_siblings + j];

		ce = intel_engine_create_virtual(siblings, num_siblings,
						 FORCE_VIRTUAL);
		if (IS_ERR(ce)) {
			err = ERR_CAST(ce);
			goto unwind;
		}

		if (i == 0) {
			parent = ce;
			parent->ops = &virtual_parent_context_ops;
		} else {
			ce->ops = &virtual_child_context_ops;
			intel_context_bind_parent_child(parent, ce);
		}
	}

	parent->parallel.fence_context = dma_fence_context_alloc(1);

	parent->engine->emit_bb_start =
		emit_bb_start_parent_no_preempt_mid_batch;
	parent->engine->emit_fini_breadcrumb =
		emit_fini_breadcrumb_parent_no_preempt_mid_batch;
	parent->engine->emit_fini_breadcrumb_dw =
		12 + 4 * parent->parallel.number_children;
	for_each_child(parent, ce) {
		ce->engine->emit_bb_start =
			emit_bb_start_child_no_preempt_mid_batch;
		ce->engine->emit_fini_breadcrumb =
			emit_fini_breadcrumb_child_no_preempt_mid_batch;
		ce->engine->emit_fini_breadcrumb_dw = 16;
	}

	kfree(siblings);
	return parent;

unwind:
	if (parent)
		intel_context_put(parent);
	kfree(siblings);
	return err;
}

static bool
guc_irq_enable_breadcrumbs(struct intel_breadcrumbs *b)
{
	struct intel_engine_cs *sibling;
	intel_engine_mask_t tmp, mask = b->engine_mask;
	bool result = false;

	for_each_engine_masked(sibling, b->irq_engine->gt, mask, tmp)
		result |= intel_engine_irq_enable(sibling);

	return result;
}

static void
guc_irq_disable_breadcrumbs(struct intel_breadcrumbs *b)
{
	struct intel_engine_cs *sibling;
	intel_engine_mask_t tmp, mask = b->engine_mask;

	for_each_engine_masked(sibling, b->irq_engine->gt, mask, tmp)
		intel_engine_irq_disable(sibling);
}

static void guc_init_breadcrumbs(struct intel_engine_cs *engine)
{
	int i;

	/*
	 * In GuC submission mode we do not know which physical engine a request
	 * will be scheduled on, this creates a problem because the breadcrumb
	 * interrupt is per physical engine. To work around this we attach
	 * requests and direct all breadcrumb interrupts to the first instance
	 * of an engine per class. In addition all breadcrumb interrupts are
	 * enabled / disabled across an engine class in unison.
	 */
	for (i = 0; i < MAX_ENGINE_INSTANCE; ++i) {
		struct intel_engine_cs *sibling =
			engine->gt->engine_class[engine->class][i];

		if (sibling) {
			if (engine->breadcrumbs != sibling->breadcrumbs) {
				intel_breadcrumbs_put(engine->breadcrumbs);
				engine->breadcrumbs =
					intel_breadcrumbs_get(sibling->breadcrumbs);
			}
			break;
		}
	}

	if (engine->breadcrumbs) {
		engine->breadcrumbs->engine_mask |= engine->mask;
		engine->breadcrumbs->irq_enable = guc_irq_enable_breadcrumbs;
		engine->breadcrumbs->irq_disable = guc_irq_disable_breadcrumbs;
	}
}

static void guc_bump_inflight_request_prio(struct i915_request *rq,
					   int prio)
{
	struct intel_context *ce = request_to_scheduling_context(rq);
	u8 new_guc_prio = map_i915_prio_to_guc_prio(prio);

	/* Short circuit function */
	if (prio < I915_PRIORITY_NORMAL ||
	    rq->guc_prio == GUC_PRIO_FINI ||
	    (rq->guc_prio != GUC_PRIO_INIT &&
	     !new_guc_prio_higher(rq->guc_prio, new_guc_prio)))
		return;

	spin_lock(&ce->guc_state.lock);
	if (rq->guc_prio != GUC_PRIO_FINI) {
		if (rq->guc_prio != GUC_PRIO_INIT)
			sub_context_inflight_prio(ce, rq->guc_prio);
		rq->guc_prio = new_guc_prio;
		add_context_inflight_prio(ce, rq->guc_prio);
		update_context_prio(ce);
	}
	spin_unlock(&ce->guc_state.lock);
}

static void guc_retire_inflight_request_prio(struct i915_request *rq)
{
	struct intel_context *ce = request_to_scheduling_context(rq);

	spin_lock(&ce->guc_state.lock);
	guc_prio_fini(rq, ce);
	spin_unlock(&ce->guc_state.lock);
}

static void sanitize_hwsp(struct intel_engine_cs *engine)
{
	struct intel_timeline *tl;

	list_for_each_entry(tl, &engine->status_page.timelines, engine_link)
		intel_timeline_reset_seqno(tl);
}

static void guc_sanitize(struct intel_engine_cs *engine)
{
	/*
	 * Poison residual state on resume, in case the suspend didn't!
	 *
	 * We have to assume that across suspend/resume (or other loss
	 * of control) that the contents of our pinned buffers has been
	 * lost, replaced by garbage. Since this doesn't always happen,
	 * let's poison such state so that we more quickly spot when
	 * we falsely assume it has been preserved.
	 */
	if (IS_ENABLED(CONFIG_DRM_I915_DEBUG_GEM))
		memset(engine->status_page.addr, POISON_INUSE, PAGE_SIZE);

	/*
	 * The kernel_context HWSP is stored in the status_page. As above,
	 * that may be lost on resume/initialisation, and so we need to
	 * reset the value in the HWSP.
	 */
	sanitize_hwsp(engine);

	/* And scrub the dirty cachelines for the HWSP */
<<<<<<< HEAD
	clflush_cache_range(engine->status_page.addr, PAGE_SIZE);
=======
	drm_clflush_virt_range(engine->status_page.addr, PAGE_SIZE);
>>>>>>> d60c95ef

	intel_engine_reset_pinned_contexts(engine);
}

static void setup_hwsp(struct intel_engine_cs *engine)
{
	intel_engine_set_hwsp_writemask(engine, ~0u); /* HWSTAM */

	ENGINE_WRITE_FW(engine,
			RING_HWS_PGA,
			i915_ggtt_offset(engine->status_page.vma));
}

static void start_engine(struct intel_engine_cs *engine)
{
	ENGINE_WRITE_FW(engine,
			RING_MODE_GEN7,
			_MASKED_BIT_ENABLE(GEN11_GFX_DISABLE_LEGACY_MODE));

	ENGINE_WRITE_FW(engine, RING_MI_MODE, _MASKED_BIT_DISABLE(STOP_RING));
	ENGINE_POSTING_READ(engine, RING_MI_MODE);
}

static int guc_resume(struct intel_engine_cs *engine)
{
	assert_forcewakes_active(engine->uncore, FORCEWAKE_ALL);

	intel_mocs_init_engine(engine);

	intel_breadcrumbs_reset(engine->breadcrumbs);

	setup_hwsp(engine);
	start_engine(engine);

	if (engine->flags & I915_ENGINE_FIRST_RENDER_COMPUTE)
		xehp_enable_ccs_engines(engine);

	return 0;
}

static bool guc_sched_engine_disabled(struct i915_sched_engine *sched_engine)
{
	return !sched_engine->tasklet.callback;
}

static void guc_set_default_submission(struct intel_engine_cs *engine)
{
	engine->submit_request = guc_submit_request;
}

static inline void guc_kernel_context_pin(struct intel_guc *guc,
					  struct intel_context *ce)
{
	/*
	 * Note: we purposefully do not check the returns below because
	 * the registration can only fail if a reset is just starting.
	 * This is called at the end of reset so presumably another reset
	 * isn't happening and even it did this code would be run again.
	 */

	if (context_guc_id_invalid(ce))
		pin_guc_id(guc, ce);

	try_context_registration(ce, true);
}

static inline void guc_init_lrc_mapping(struct intel_guc *guc)
{
	struct intel_gt *gt = guc_to_gt(guc);
	struct intel_engine_cs *engine;
	enum intel_engine_id id;

	/* make sure all descriptors are clean... */
	xa_destroy(&guc->context_lookup);

	/*
	 * A reset might have occurred while we had a pending stalled request,
	 * so make sure we clean that up.
	 */
	guc->stalled_request = NULL;
	guc->submission_stall_reason = STALL_NONE;

	/*
	 * Some contexts might have been pinned before we enabled GuC
	 * submission, so we need to add them to the GuC bookeeping.
	 * Also, after a reset the of the GuC we want to make sure that the
	 * information shared with GuC is properly reset. The kernel LRCs are
	 * not attached to the gem_context, so they need to be added separately.
	 */
	for_each_engine(engine, gt, id) {
		struct intel_context *ce;

<<<<<<< HEAD
	for_each_engine(engine, gt, id) {
		struct intel_context *ce;

=======
>>>>>>> d60c95ef
		list_for_each_entry(ce, &engine->pinned_contexts_list,
				    pinned_contexts_link)
			guc_kernel_context_pin(guc, ce);
	}
}

static void guc_release(struct intel_engine_cs *engine)
{
	engine->sanitize = NULL; /* no longer in control, nothing to sanitize */

	intel_engine_cleanup_common(engine);
	lrc_fini_wa_ctx(engine);
}

static void virtual_guc_bump_serial(struct intel_engine_cs *engine)
{
	struct intel_engine_cs *e;
	intel_engine_mask_t tmp, mask = engine->mask;

	for_each_engine_masked(e, engine->gt, mask, tmp)
		e->serial++;
}

static void guc_default_vfuncs(struct intel_engine_cs *engine)
{
	/* Default vfuncs which can be overridden by each engine. */

	engine->resume = guc_resume;

	engine->cops = &guc_context_ops;
	engine->request_alloc = guc_request_alloc;
	engine->add_active_request = add_to_context;
	engine->remove_active_request = remove_from_context;

	engine->sched_engine->schedule = i915_schedule;

	engine->reset.prepare = guc_engine_reset_prepare;
	engine->reset.rewind = guc_rewind_nop;
	engine->reset.cancel = guc_reset_nop;
	engine->reset.finish = guc_reset_nop;

	engine->emit_flush = gen8_emit_flush_xcs;
	engine->emit_init_breadcrumb = gen8_emit_init_breadcrumb;
	engine->emit_fini_breadcrumb = gen8_emit_fini_breadcrumb_xcs;
	if (GRAPHICS_VER(engine->i915) >= 12) {
		engine->emit_fini_breadcrumb = gen12_emit_fini_breadcrumb_xcs;
		engine->emit_flush = gen12_emit_flush_xcs;
	}
	engine->set_default_submission = guc_set_default_submission;
	engine->busyness = guc_engine_busyness;

	engine->flags |= I915_ENGINE_SUPPORTS_STATS;
	engine->flags |= I915_ENGINE_HAS_PREEMPTION;
	engine->flags |= I915_ENGINE_HAS_TIMESLICES;

	/* Wa_14014475959:dg2 */
	if (IS_DG2(engine->i915) && engine->class == COMPUTE_CLASS)
		engine->flags |= I915_ENGINE_USES_WA_HOLD_CCS_SWITCHOUT;

	/*
	 * TODO: GuC supports timeslicing and semaphores as well, but they're
	 * handled by the firmware so some minor tweaks are required before
	 * enabling.
	 *
	 * engine->flags |= I915_ENGINE_HAS_SEMAPHORES;
	 */

	engine->emit_bb_start = gen8_emit_bb_start;
	if (GRAPHICS_VER_FULL(engine->i915) >= IP_VER(12, 50))
		engine->emit_bb_start = gen125_emit_bb_start;
}

static void rcs_submission_override(struct intel_engine_cs *engine)
{
	switch (GRAPHICS_VER(engine->i915)) {
	case 12:
		engine->emit_flush = gen12_emit_flush_rcs;
		engine->emit_fini_breadcrumb = gen12_emit_fini_breadcrumb_rcs;
		break;
	case 11:
		engine->emit_flush = gen11_emit_flush_rcs;
		engine->emit_fini_breadcrumb = gen11_emit_fini_breadcrumb_rcs;
		break;
	default:
		engine->emit_flush = gen8_emit_flush_rcs;
		engine->emit_fini_breadcrumb = gen8_emit_fini_breadcrumb_rcs;
		break;
	}
}

static inline void guc_default_irqs(struct intel_engine_cs *engine)
{
	engine->irq_keep_mask = GT_RENDER_USER_INTERRUPT;
	intel_engine_set_irq_handler(engine, cs_irq_handler);
}

static void guc_sched_engine_destroy(struct kref *kref)
{
	struct i915_sched_engine *sched_engine =
		container_of(kref, typeof(*sched_engine), ref);
	struct intel_guc *guc = sched_engine->private_data;

	guc->sched_engine = NULL;
	tasklet_kill(&sched_engine->tasklet); /* flush the callback */
	kfree(sched_engine);
}

int intel_guc_submission_setup(struct intel_engine_cs *engine)
{
	struct drm_i915_private *i915 = engine->i915;
	struct intel_guc *guc = &engine->gt->uc.guc;

	/*
	 * The setup relies on several assumptions (e.g. irqs always enabled)
	 * that are only valid on gen11+
	 */
	GEM_BUG_ON(GRAPHICS_VER(i915) < 11);

	if (!guc->sched_engine) {
		guc->sched_engine = i915_sched_engine_create(ENGINE_VIRTUAL);
		if (!guc->sched_engine)
			return -ENOMEM;

		guc->sched_engine->schedule = i915_schedule;
		guc->sched_engine->disabled = guc_sched_engine_disabled;
		guc->sched_engine->private_data = guc;
		guc->sched_engine->destroy = guc_sched_engine_destroy;
		guc->sched_engine->bump_inflight_request_prio =
			guc_bump_inflight_request_prio;
		guc->sched_engine->retire_inflight_request_prio =
			guc_retire_inflight_request_prio;
		tasklet_setup(&guc->sched_engine->tasklet,
			      guc_submission_tasklet);
	}
	i915_sched_engine_put(engine->sched_engine);
	engine->sched_engine = i915_sched_engine_get(guc->sched_engine);

	guc_default_vfuncs(engine);
	guc_default_irqs(engine);
	guc_init_breadcrumbs(engine);

	if (engine->flags & I915_ENGINE_HAS_RCS_REG_STATE)
		rcs_submission_override(engine);

	lrc_init_wa_ctx(engine);

	/* Finally, take ownership and responsibility for cleanup! */
	engine->sanitize = guc_sanitize;
	engine->release = guc_release;

	return 0;
}

void intel_guc_submission_enable(struct intel_guc *guc)
{
	struct intel_gt *gt = guc_to_gt(guc);

	/* Enable and route to GuC */
	if (GRAPHICS_VER(gt->i915) >= 12)
		intel_uncore_write(gt->uncore, GEN12_GUC_SEM_INTR_ENABLES,
				   GUC_SEM_INTR_ROUTE_TO_GUC |
				   GUC_SEM_INTR_ENABLE_ALL);

	guc_init_lrc_mapping(guc);
	guc_init_engine_stats(guc);
}

void intel_guc_submission_disable(struct intel_guc *guc)
{
	struct intel_gt *gt = guc_to_gt(guc);

	/* Note: By the time we're here, GuC may have already been reset */

	/* Disable and route to host */
	if (GRAPHICS_VER(gt->i915) >= 12)
		intel_uncore_write(gt->uncore, GEN12_GUC_SEM_INTR_ENABLES, 0x0);
}

static bool __guc_submission_supported(struct intel_guc *guc)
{
	/* GuC submission is unavailable for pre-Gen11 */
	return intel_guc_is_supported(guc) &&
	       GRAPHICS_VER(guc_to_gt(guc)->i915) >= 11;
}

static bool __guc_submission_selected(struct intel_guc *guc)
{
	struct drm_i915_private *i915 = guc_to_gt(guc)->i915;

	if (!intel_guc_submission_is_supported(guc))
		return false;

	return i915->params.enable_guc & ENABLE_GUC_SUBMISSION;
}

void intel_guc_submission_init_early(struct intel_guc *guc)
{
	xa_init_flags(&guc->context_lookup, XA_FLAGS_LOCK_IRQ);

	spin_lock_init(&guc->submission_state.lock);
	INIT_LIST_HEAD(&guc->submission_state.guc_id_list);
	ida_init(&guc->submission_state.guc_ids);
	INIT_LIST_HEAD(&guc->submission_state.destroyed_contexts);
	INIT_WORK(&guc->submission_state.destroyed_worker,
		  destroyed_worker_func);
	INIT_WORK(&guc->submission_state.reset_fail_worker,
		  reset_fail_worker_func);

	spin_lock_init(&guc->timestamp.lock);
	INIT_DELAYED_WORK(&guc->timestamp.work, guc_timestamp_ping);

	guc->submission_state.num_guc_ids = GUC_MAX_CONTEXT_ID;
	guc->submission_supported = __guc_submission_supported(guc);
	guc->submission_selected = __guc_submission_selected(guc);
}

static inline struct intel_context *
g2h_context_lookup(struct intel_guc *guc, u32 ctx_id)
{
	struct intel_context *ce;

	if (unlikely(ctx_id >= GUC_MAX_CONTEXT_ID)) {
		drm_err(&guc_to_gt(guc)->i915->drm,
			"Invalid ctx_id %u\n", ctx_id);
		return NULL;
	}

	ce = __get_context(guc, ctx_id);
	if (unlikely(!ce)) {
		drm_err(&guc_to_gt(guc)->i915->drm,
			"Context is NULL, ctx_id %u\n", ctx_id);
		return NULL;
	}

	if (unlikely(intel_context_is_child(ce))) {
		drm_err(&guc_to_gt(guc)->i915->drm,
			"Context is child, ctx_id %u\n", ctx_id);
		return NULL;
	}

<<<<<<< HEAD
=======
	return ce;
}

>>>>>>> d60c95ef
int intel_guc_deregister_done_process_msg(struct intel_guc *guc,
					  const u32 *msg,
					  u32 len)
{
	struct intel_context *ce;
	u32 ctx_id;

	if (unlikely(len < 1)) {
		drm_err(&guc_to_gt(guc)->i915->drm, "Invalid length %u\n", len);
		return -EPROTO;
	}
	ctx_id = msg[0];

	ce = g2h_context_lookup(guc, ctx_id);
	if (unlikely(!ce))
		return -EPROTO;

	trace_intel_context_deregister_done(ce);

#ifdef CONFIG_DRM_I915_SELFTEST
	if (unlikely(ce->drop_deregister)) {
		ce->drop_deregister = false;
		return 0;
	}
#endif

	if (context_wait_for_deregister_to_register(ce)) {
		struct intel_runtime_pm *runtime_pm =
			&ce->engine->gt->i915->runtime_pm;
		intel_wakeref_t wakeref;

		/*
		 * Previous owner of this guc_id has been deregistered, now safe
		 * register this context.
		 */
		with_intel_runtime_pm(runtime_pm, wakeref)
			register_context(ce, true);
		guc_signal_context_fence(ce);
		intel_context_put(ce);
	} else if (context_destroyed(ce)) {
		/* Context has been destroyed */
		intel_gt_pm_put_async(guc_to_gt(guc));
		release_guc_id(guc, ce);
		__guc_context_destroy(ce);
	}

	decr_outstanding_submission_g2h(guc);

	return 0;
}

int intel_guc_sched_done_process_msg(struct intel_guc *guc,
				     const u32 *msg,
				     u32 len)
{
	struct intel_context *ce;
	unsigned long flags;
	u32 ctx_id;

	if (unlikely(len < 2)) {
		drm_err(&guc_to_gt(guc)->i915->drm, "Invalid length %u\n", len);
		return -EPROTO;
	}
	ctx_id = msg[0];

	ce = g2h_context_lookup(guc, ctx_id);
	if (unlikely(!ce))
		return -EPROTO;

	if (unlikely(context_destroyed(ce) ||
		     (!context_pending_enable(ce) &&
		     !context_pending_disable(ce)))) {
		drm_err(&guc_to_gt(guc)->i915->drm,
			"Bad context sched_state 0x%x, ctx_id %u\n",
			ce->guc_state.sched_state, ctx_id);
		return -EPROTO;
	}

	trace_intel_context_sched_done(ce);

	if (context_pending_enable(ce)) {
#ifdef CONFIG_DRM_I915_SELFTEST
		if (unlikely(ce->drop_schedule_enable)) {
			ce->drop_schedule_enable = false;
			return 0;
		}
#endif

		spin_lock_irqsave(&ce->guc_state.lock, flags);
		clr_context_pending_enable(ce);
		spin_unlock_irqrestore(&ce->guc_state.lock, flags);
	} else if (context_pending_disable(ce)) {
		bool banned;

#ifdef CONFIG_DRM_I915_SELFTEST
		if (unlikely(ce->drop_schedule_disable)) {
			ce->drop_schedule_disable = false;
			return 0;
		}
#endif

		/*
		 * Unpin must be done before __guc_signal_context_fence,
		 * otherwise a race exists between the requests getting
		 * submitted + retired before this unpin completes resulting in
		 * the pin_count going to zero and the context still being
		 * enabled.
		 */
		intel_context_sched_disable_unpin(ce);

		spin_lock_irqsave(&ce->guc_state.lock, flags);
		banned = context_banned(ce);
		clr_context_banned(ce);
		clr_context_pending_disable(ce);
		__guc_signal_context_fence(ce);
		guc_blocked_fence_complete(ce);
		spin_unlock_irqrestore(&ce->guc_state.lock, flags);

		if (banned) {
			guc_cancel_context_requests(ce);
			intel_engine_signal_breadcrumbs(ce->engine);
		}
	}

	decr_outstanding_submission_g2h(guc);
	intel_context_put(ce);

	return 0;
}

static void capture_error_state(struct intel_guc *guc,
				struct intel_context *ce)
{
	struct intel_gt *gt = guc_to_gt(guc);
	struct drm_i915_private *i915 = gt->i915;
	struct intel_engine_cs *engine = __context_to_physical_engine(ce);
	intel_wakeref_t wakeref;

	intel_engine_set_hung_context(engine, ce);
	with_intel_runtime_pm(&i915->runtime_pm, wakeref)
		i915_capture_error_state(gt, engine->mask, CORE_DUMP_FLAG_IS_GUC_CAPTURE);
	atomic_inc(&i915->gpu_error.reset_engine_count[engine->uabi_class]);
}

static void guc_context_replay(struct intel_context *ce)
{
	struct i915_sched_engine *sched_engine = ce->engine->sched_engine;

	__guc_reset_context(ce, ce->engine->mask);
	tasklet_hi_schedule(&sched_engine->tasklet);
}

static void guc_handle_context_reset(struct intel_guc *guc,
				     struct intel_context *ce)
{
	trace_intel_context_reset(ce);

<<<<<<< HEAD
	/*
	 * XXX: Racey if request cancellation has occurred, see comment in
	 * __guc_reset_context().
	 */
	if (likely(!intel_context_is_banned(ce) &&
		   !context_blocked(ce))) {
=======
	if (likely(intel_context_is_schedulable(ce))) {
>>>>>>> d60c95ef
		capture_error_state(guc, ce);
		guc_context_replay(ce);
	} else {
		drm_info(&guc_to_gt(guc)->i915->drm,
			 "Ignoring context reset notification of exiting context 0x%04X on %s",
			 ce->guc_id.id, ce->engine->name);
	}
}

int intel_guc_context_reset_process_msg(struct intel_guc *guc,
					const u32 *msg, u32 len)
{
	struct intel_context *ce;
	unsigned long flags;
	int ctx_id;

	if (unlikely(len != 1)) {
		drm_err(&guc_to_gt(guc)->i915->drm, "Invalid length %u", len);
		return -EPROTO;
	}

	ctx_id = msg[0];

	/*
	 * The context lookup uses the xarray but lookups only require an RCU lock
	 * not the full spinlock. So take the lock explicitly and keep it until the
	 * context has been reference count locked to ensure it can't be destroyed
	 * asynchronously until the reset is done.
	 */
	xa_lock_irqsave(&guc->context_lookup, flags);
	ce = g2h_context_lookup(guc, ctx_id);
	if (ce)
		intel_context_get(ce);
	xa_unlock_irqrestore(&guc->context_lookup, flags);

	if (unlikely(!ce))
		return -EPROTO;

	guc_handle_context_reset(guc, ce);
	intel_context_put(ce);

	return 0;
}

int intel_guc_error_capture_process_msg(struct intel_guc *guc,
					const u32 *msg, u32 len)
{
	u32 status;

	if (unlikely(len != 1)) {
		drm_dbg(&guc_to_gt(guc)->i915->drm, "Invalid length %u", len);
		return -EPROTO;
	}

	status = msg[0] & INTEL_GUC_STATE_CAPTURE_EVENT_STATUS_MASK;
	if (status == INTEL_GUC_STATE_CAPTURE_EVENT_STATUS_NOSPACE)
		drm_warn(&guc_to_gt(guc)->i915->drm, "G2H-Error capture no space");

	intel_guc_capture_process(guc);

	return 0;
}

struct intel_engine_cs *
intel_guc_lookup_engine(struct intel_guc *guc, u8 guc_class, u8 instance)
{
	struct intel_gt *gt = guc_to_gt(guc);
	u8 engine_class = guc_class_to_engine_class(guc_class);

	/* Class index is checked in class converter */
	GEM_BUG_ON(instance > MAX_ENGINE_INSTANCE);

	return gt->engine_class[engine_class][instance];
}

static void reset_fail_worker_func(struct work_struct *w)
{
	struct intel_guc *guc = container_of(w, struct intel_guc,
					     submission_state.reset_fail_worker);
	struct intel_gt *gt = guc_to_gt(guc);
	intel_engine_mask_t reset_fail_mask;
	unsigned long flags;

	spin_lock_irqsave(&guc->submission_state.lock, flags);
	reset_fail_mask = guc->submission_state.reset_fail_mask;
	guc->submission_state.reset_fail_mask = 0;
	spin_unlock_irqrestore(&guc->submission_state.lock, flags);

	if (likely(reset_fail_mask))
		intel_gt_handle_error(gt, reset_fail_mask,
				      I915_ERROR_CAPTURE,
				      "GuC failed to reset engine mask=0x%x\n",
				      reset_fail_mask);
}

int intel_guc_engine_failure_process_msg(struct intel_guc *guc,
					 const u32 *msg, u32 len)
{
	struct intel_engine_cs *engine;
	struct intel_gt *gt = guc_to_gt(guc);
	u8 guc_class, instance;
	u32 reason;
	unsigned long flags;

	if (unlikely(len != 3)) {
		drm_err(&gt->i915->drm, "Invalid length %u", len);
		return -EPROTO;
	}

	guc_class = msg[0];
	instance = msg[1];
	reason = msg[2];

	engine = intel_guc_lookup_engine(guc, guc_class, instance);
	if (unlikely(!engine)) {
		drm_err(&gt->i915->drm,
			"Invalid engine %d:%d", guc_class, instance);
		return -EPROTO;
	}

	/*
	 * This is an unexpected failure of a hardware feature. So, log a real
	 * error message not just the informational that comes with the reset.
	 */
	drm_err(&gt->i915->drm, "GuC engine reset request failed on %d:%d (%s) because 0x%08X",
		guc_class, instance, engine->name, reason);

	spin_lock_irqsave(&guc->submission_state.lock, flags);
	guc->submission_state.reset_fail_mask |= engine->mask;
	spin_unlock_irqrestore(&guc->submission_state.lock, flags);

	/*
	 * A GT reset flushes this worker queue (G2H handler) so we must use
	 * another worker to trigger a GT reset.
	 */
	queue_work(system_unbound_wq, &guc->submission_state.reset_fail_worker);

	return 0;
}

void intel_guc_find_hung_context(struct intel_engine_cs *engine)
{
	struct intel_guc *guc = &engine->gt->uc.guc;
	struct intel_context *ce;
	struct i915_request *rq;
	unsigned long index;
	unsigned long flags;

	/* Reset called during driver load? GuC not yet initialised! */
	if (unlikely(!guc_submission_initialized(guc)))
		return;

	xa_lock_irqsave(&guc->context_lookup, flags);
	xa_for_each(&guc->context_lookup, index, ce) {
		bool found;

<<<<<<< HEAD
		if (!intel_context_is_pinned(ce))
=======
		if (!kref_get_unless_zero(&ce->ref))
>>>>>>> d60c95ef
			continue;

		xa_unlock(&guc->context_lookup);

		if (!intel_context_is_pinned(ce))
			goto next;

		if (intel_engine_is_virtual(ce->engine)) {
			if (!(ce->engine->mask & engine->mask))
				goto next;
		} else {
			if (ce->engine != engine)
				goto next;
		}

		found = false;
		spin_lock(&ce->guc_state.lock);
<<<<<<< HEAD
		list_for_each_entry(rq, &ce->guc_active.requests, sched.link) {
=======
		list_for_each_entry(rq, &ce->guc_state.requests, sched.link) {
>>>>>>> d60c95ef
			if (i915_test_request_state(rq) != I915_REQUEST_ACTIVE)
				continue;

			found = true;
			break;
		}
		spin_unlock(&ce->guc_state.lock);

		if (found) {
			intel_engine_set_hung_context(engine, ce);

			/* Can only cope with one hang at a time... */
			intel_context_put(ce);
			xa_lock(&guc->context_lookup);
			goto done;
		}

next:
		intel_context_put(ce);
		xa_lock(&guc->context_lookup);
	}
done:
	xa_unlock_irqrestore(&guc->context_lookup, flags);
}

void intel_guc_dump_active_requests(struct intel_engine_cs *engine,
				    struct i915_request *hung_rq,
				    struct drm_printer *m)
{
	struct intel_guc *guc = &engine->gt->uc.guc;
	struct intel_context *ce;
	unsigned long index;
	unsigned long flags;

	/* Reset called during driver load? GuC not yet initialised! */
	if (unlikely(!guc_submission_initialized(guc)))
		return;

	xa_lock_irqsave(&guc->context_lookup, flags);
	xa_for_each(&guc->context_lookup, index, ce) {
		if (!kref_get_unless_zero(&ce->ref))
			continue;

		xa_unlock(&guc->context_lookup);

		if (!intel_context_is_pinned(ce))
			goto next;

		if (intel_engine_is_virtual(ce->engine)) {
			if (!(ce->engine->mask & engine->mask))
				goto next;
		} else {
			if (ce->engine != engine)
				goto next;
		}

		spin_lock(&ce->guc_state.lock);
		intel_engine_dump_active_requests(&ce->guc_state.requests,
						  hung_rq, m);
		spin_unlock(&ce->guc_state.lock);

next:
		intel_context_put(ce);
		xa_lock(&guc->context_lookup);
	}
	xa_unlock_irqrestore(&guc->context_lookup, flags);
}

void intel_guc_submission_print_info(struct intel_guc *guc,
				     struct drm_printer *p)
{
	struct i915_sched_engine *sched_engine = guc->sched_engine;
	struct rb_node *rb;
	unsigned long flags;

	if (!sched_engine)
		return;

	drm_printf(p, "GuC Number Outstanding Submission G2H: %u\n",
		   atomic_read(&guc->outstanding_submission_g2h));
	drm_printf(p, "GuC tasklet count: %u\n\n",
		   atomic_read(&sched_engine->tasklet.count));

	spin_lock_irqsave(&sched_engine->lock, flags);
	drm_printf(p, "Requests in GuC submit tasklet:\n");
	for (rb = rb_first_cached(&sched_engine->queue); rb; rb = rb_next(rb)) {
		struct i915_priolist *pl = to_priolist(rb);
		struct i915_request *rq;

		priolist_for_each_request(rq, pl)
			drm_printf(p, "guc_id=%u, seqno=%llu\n",
				   rq->context->guc_id.id,
				   rq->fence.seqno);
	}
	spin_unlock_irqrestore(&sched_engine->lock, flags);
	drm_printf(p, "\n");
}

static inline void guc_log_context_priority(struct drm_printer *p,
					    struct intel_context *ce)
{
	int i;

	drm_printf(p, "\t\tPriority: %d\n", ce->guc_state.prio);
	drm_printf(p, "\t\tNumber Requests (lower index == higher priority)\n");
	for (i = GUC_CLIENT_PRIORITY_KMD_HIGH;
	     i < GUC_CLIENT_PRIORITY_NUM; ++i) {
		drm_printf(p, "\t\tNumber requests in priority band[%d]: %d\n",
			   i, ce->guc_state.prio_count[i]);
	}
	drm_printf(p, "\n");
}

static inline void guc_log_context(struct drm_printer *p,
				   struct intel_context *ce)
{
	drm_printf(p, "GuC lrc descriptor %u:\n", ce->guc_id.id);
	drm_printf(p, "\tHW Context Desc: 0x%08x\n", ce->lrc.lrca);
	drm_printf(p, "\t\tLRC Head: Internal %u, Memory %u\n",
		   ce->ring->head,
		   ce->lrc_reg_state[CTX_RING_HEAD]);
	drm_printf(p, "\t\tLRC Tail: Internal %u, Memory %u\n",
		   ce->ring->tail,
		   ce->lrc_reg_state[CTX_RING_TAIL]);
	drm_printf(p, "\t\tContext Pin Count: %u\n",
		   atomic_read(&ce->pin_count));
	drm_printf(p, "\t\tGuC ID Ref Count: %u\n",
		   atomic_read(&ce->guc_id.ref));
	drm_printf(p, "\t\tSchedule State: 0x%x\n\n",
		   ce->guc_state.sched_state);
}

void intel_guc_submission_print_context_info(struct intel_guc *guc,
					     struct drm_printer *p)
{
	struct intel_context *ce;
	unsigned long index;
	unsigned long flags;

	xa_lock_irqsave(&guc->context_lookup, flags);
	xa_for_each(&guc->context_lookup, index, ce) {
		GEM_BUG_ON(intel_context_is_child(ce));

		guc_log_context(p, ce);
		guc_log_context_priority(p, ce);

		if (intel_context_is_parent(ce)) {
			struct intel_context *child;

			drm_printf(p, "\t\tNumber children: %u\n",
				   ce->parallel.number_children);

			if (ce->parallel.guc.wq_status) {
				drm_printf(p, "\t\tWQI Head: %u\n",
					   READ_ONCE(*ce->parallel.guc.wq_head));
				drm_printf(p, "\t\tWQI Tail: %u\n",
					   READ_ONCE(*ce->parallel.guc.wq_tail));
				drm_printf(p, "\t\tWQI Status: %u\n\n",
					   READ_ONCE(*ce->parallel.guc.wq_status));
			}

			if (ce->engine->emit_bb_start ==
			    emit_bb_start_parent_no_preempt_mid_batch) {
				u8 i;

				drm_printf(p, "\t\tChildren Go: %u\n\n",
					   get_children_go_value(ce));
				for (i = 0; i < ce->parallel.number_children; ++i)
					drm_printf(p, "\t\tChildren Join: %u\n",
						   get_children_join_value(ce, i));
			}

			for_each_child(ce, child)
				guc_log_context(p, child);
		}
	}
	xa_unlock_irqrestore(&guc->context_lookup, flags);
}

static inline u32 get_children_go_addr(struct intel_context *ce)
{
	GEM_BUG_ON(!intel_context_is_parent(ce));

	return i915_ggtt_offset(ce->state) +
		__get_parent_scratch_offset(ce) +
		offsetof(struct parent_scratch, go.semaphore);
}

static inline u32 get_children_join_addr(struct intel_context *ce,
					 u8 child_index)
{
	GEM_BUG_ON(!intel_context_is_parent(ce));

	return i915_ggtt_offset(ce->state) +
		__get_parent_scratch_offset(ce) +
		offsetof(struct parent_scratch, join[child_index].semaphore);
}

#define PARENT_GO_BB			1
#define PARENT_GO_FINI_BREADCRUMB	0
#define CHILD_GO_BB			1
#define CHILD_GO_FINI_BREADCRUMB	0
static int emit_bb_start_parent_no_preempt_mid_batch(struct i915_request *rq,
						     u64 offset, u32 len,
						     const unsigned int flags)
{
	struct intel_context *ce = rq->context;
	u32 *cs;
	u8 i;

	GEM_BUG_ON(!intel_context_is_parent(ce));

	cs = intel_ring_begin(rq, 10 + 4 * ce->parallel.number_children);
	if (IS_ERR(cs))
		return PTR_ERR(cs);

	/* Wait on children */
	for (i = 0; i < ce->parallel.number_children; ++i) {
		*cs++ = (MI_SEMAPHORE_WAIT |
			 MI_SEMAPHORE_GLOBAL_GTT |
			 MI_SEMAPHORE_POLL |
			 MI_SEMAPHORE_SAD_EQ_SDD);
		*cs++ = PARENT_GO_BB;
		*cs++ = get_children_join_addr(ce, i);
		*cs++ = 0;
	}

	/* Turn off preemption */
	*cs++ = MI_ARB_ON_OFF | MI_ARB_DISABLE;
	*cs++ = MI_NOOP;

	/* Tell children go */
	cs = gen8_emit_ggtt_write(cs,
				  CHILD_GO_BB,
				  get_children_go_addr(ce),
				  0);

	/* Jump to batch */
	*cs++ = MI_BATCH_BUFFER_START_GEN8 |
		(flags & I915_DISPATCH_SECURE ? 0 : BIT(8));
	*cs++ = lower_32_bits(offset);
	*cs++ = upper_32_bits(offset);
	*cs++ = MI_NOOP;

	intel_ring_advance(rq, cs);

	return 0;
}

static int emit_bb_start_child_no_preempt_mid_batch(struct i915_request *rq,
						    u64 offset, u32 len,
						    const unsigned int flags)
{
	struct intel_context *ce = rq->context;
	struct intel_context *parent = intel_context_to_parent(ce);
	u32 *cs;

	GEM_BUG_ON(!intel_context_is_child(ce));

	cs = intel_ring_begin(rq, 12);
	if (IS_ERR(cs))
		return PTR_ERR(cs);

	/* Signal parent */
	cs = gen8_emit_ggtt_write(cs,
				  PARENT_GO_BB,
				  get_children_join_addr(parent,
							 ce->parallel.child_index),
				  0);

	/* Wait on parent for go */
	*cs++ = (MI_SEMAPHORE_WAIT |
		 MI_SEMAPHORE_GLOBAL_GTT |
		 MI_SEMAPHORE_POLL |
		 MI_SEMAPHORE_SAD_EQ_SDD);
	*cs++ = CHILD_GO_BB;
	*cs++ = get_children_go_addr(parent);
	*cs++ = 0;

	/* Turn off preemption */
	*cs++ = MI_ARB_ON_OFF | MI_ARB_DISABLE;

	/* Jump to batch */
	*cs++ = MI_BATCH_BUFFER_START_GEN8 |
		(flags & I915_DISPATCH_SECURE ? 0 : BIT(8));
	*cs++ = lower_32_bits(offset);
	*cs++ = upper_32_bits(offset);

	intel_ring_advance(rq, cs);

	return 0;
}

static u32 *
__emit_fini_breadcrumb_parent_no_preempt_mid_batch(struct i915_request *rq,
						   u32 *cs)
{
	struct intel_context *ce = rq->context;
	u8 i;

	GEM_BUG_ON(!intel_context_is_parent(ce));

	/* Wait on children */
	for (i = 0; i < ce->parallel.number_children; ++i) {
		*cs++ = (MI_SEMAPHORE_WAIT |
			 MI_SEMAPHORE_GLOBAL_GTT |
			 MI_SEMAPHORE_POLL |
			 MI_SEMAPHORE_SAD_EQ_SDD);
		*cs++ = PARENT_GO_FINI_BREADCRUMB;
		*cs++ = get_children_join_addr(ce, i);
		*cs++ = 0;
	}

	/* Turn on preemption */
	*cs++ = MI_ARB_ON_OFF | MI_ARB_ENABLE;
	*cs++ = MI_NOOP;

	/* Tell children go */
	cs = gen8_emit_ggtt_write(cs,
				  CHILD_GO_FINI_BREADCRUMB,
				  get_children_go_addr(ce),
				  0);

	return cs;
}

/*
 * If this true, a submission of multi-lrc requests had an error and the
 * requests need to be skipped. The front end (execuf IOCTL) should've called
 * i915_request_skip which squashes the BB but we still need to emit the fini
 * breadrcrumbs seqno write. At this point we don't know how many of the
 * requests in the multi-lrc submission were generated so we can't do the
 * handshake between the parent and children (e.g. if 4 requests should be
 * generated but 2nd hit an error only 1 would be seen by the GuC backend).
 * Simply skip the handshake, but still emit the breadcrumbd seqno, if an error
 * has occurred on any of the requests in submission / relationship.
 */
static inline bool skip_handshake(struct i915_request *rq)
{
	return test_bit(I915_FENCE_FLAG_SKIP_PARALLEL, &rq->fence.flags);
}

#define NON_SKIP_LEN	6
static u32 *
emit_fini_breadcrumb_parent_no_preempt_mid_batch(struct i915_request *rq,
						 u32 *cs)
{
	struct intel_context *ce = rq->context;
	__maybe_unused u32 *before_fini_breadcrumb_user_interrupt_cs;
	__maybe_unused u32 *start_fini_breadcrumb_cs = cs;

	GEM_BUG_ON(!intel_context_is_parent(ce));

	if (unlikely(skip_handshake(rq))) {
		/*
		 * NOP everything in __emit_fini_breadcrumb_parent_no_preempt_mid_batch,
		 * the NON_SKIP_LEN comes from the length of the emits below.
		 */
		memset(cs, 0, sizeof(u32) *
		       (ce->engine->emit_fini_breadcrumb_dw - NON_SKIP_LEN));
		cs += ce->engine->emit_fini_breadcrumb_dw - NON_SKIP_LEN;
	} else {
		cs = __emit_fini_breadcrumb_parent_no_preempt_mid_batch(rq, cs);
	}

	/* Emit fini breadcrumb */
	before_fini_breadcrumb_user_interrupt_cs = cs;
	cs = gen8_emit_ggtt_write(cs,
				  rq->fence.seqno,
				  i915_request_active_timeline(rq)->hwsp_offset,
				  0);

	/* User interrupt */
	*cs++ = MI_USER_INTERRUPT;
	*cs++ = MI_NOOP;

	/* Ensure our math for skip + emit is correct */
	GEM_BUG_ON(before_fini_breadcrumb_user_interrupt_cs + NON_SKIP_LEN !=
		   cs);
	GEM_BUG_ON(start_fini_breadcrumb_cs +
		   ce->engine->emit_fini_breadcrumb_dw != cs);

	rq->tail = intel_ring_offset(rq, cs);

	return cs;
}

static u32 *
__emit_fini_breadcrumb_child_no_preempt_mid_batch(struct i915_request *rq,
						  u32 *cs)
{
	struct intel_context *ce = rq->context;
	struct intel_context *parent = intel_context_to_parent(ce);

	GEM_BUG_ON(!intel_context_is_child(ce));

	/* Turn on preemption */
	*cs++ = MI_ARB_ON_OFF | MI_ARB_ENABLE;
	*cs++ = MI_NOOP;

	/* Signal parent */
	cs = gen8_emit_ggtt_write(cs,
				  PARENT_GO_FINI_BREADCRUMB,
				  get_children_join_addr(parent,
							 ce->parallel.child_index),
				  0);

	/* Wait parent on for go */
	*cs++ = (MI_SEMAPHORE_WAIT |
		 MI_SEMAPHORE_GLOBAL_GTT |
		 MI_SEMAPHORE_POLL |
		 MI_SEMAPHORE_SAD_EQ_SDD);
	*cs++ = CHILD_GO_FINI_BREADCRUMB;
	*cs++ = get_children_go_addr(parent);
	*cs++ = 0;

	return cs;
}

static u32 *
emit_fini_breadcrumb_child_no_preempt_mid_batch(struct i915_request *rq,
						u32 *cs)
{
	struct intel_context *ce = rq->context;
	__maybe_unused u32 *before_fini_breadcrumb_user_interrupt_cs;
	__maybe_unused u32 *start_fini_breadcrumb_cs = cs;

	GEM_BUG_ON(!intel_context_is_child(ce));

	if (unlikely(skip_handshake(rq))) {
		/*
		 * NOP everything in __emit_fini_breadcrumb_child_no_preempt_mid_batch,
		 * the NON_SKIP_LEN comes from the length of the emits below.
		 */
		memset(cs, 0, sizeof(u32) *
		       (ce->engine->emit_fini_breadcrumb_dw - NON_SKIP_LEN));
		cs += ce->engine->emit_fini_breadcrumb_dw - NON_SKIP_LEN;
	} else {
		cs = __emit_fini_breadcrumb_child_no_preempt_mid_batch(rq, cs);
	}

	/* Emit fini breadcrumb */
	before_fini_breadcrumb_user_interrupt_cs = cs;
	cs = gen8_emit_ggtt_write(cs,
				  rq->fence.seqno,
				  i915_request_active_timeline(rq)->hwsp_offset,
				  0);

	/* User interrupt */
	*cs++ = MI_USER_INTERRUPT;
	*cs++ = MI_NOOP;

	/* Ensure our math for skip + emit is correct */
	GEM_BUG_ON(before_fini_breadcrumb_user_interrupt_cs + NON_SKIP_LEN !=
		   cs);
	GEM_BUG_ON(start_fini_breadcrumb_cs +
		   ce->engine->emit_fini_breadcrumb_dw != cs);

	rq->tail = intel_ring_offset(rq, cs);

	return cs;
}

#undef NON_SKIP_LEN

static struct intel_context *
guc_create_virtual(struct intel_engine_cs **siblings, unsigned int count,
		   unsigned long flags)
{
	struct guc_virtual_engine *ve;
	struct intel_guc *guc;
	unsigned int n;
	int err;

	ve = kzalloc(sizeof(*ve), GFP_KERNEL);
	if (!ve)
		return ERR_PTR(-ENOMEM);

	guc = &siblings[0]->gt->uc.guc;

	ve->base.i915 = siblings[0]->i915;
	ve->base.gt = siblings[0]->gt;
	ve->base.uncore = siblings[0]->uncore;
	ve->base.id = -1;

	ve->base.uabi_class = I915_ENGINE_CLASS_INVALID;
	ve->base.instance = I915_ENGINE_CLASS_INVALID_VIRTUAL;
	ve->base.uabi_instance = I915_ENGINE_CLASS_INVALID_VIRTUAL;
	ve->base.saturated = ALL_ENGINES;

	snprintf(ve->base.name, sizeof(ve->base.name), "virtual");

	ve->base.sched_engine = i915_sched_engine_get(guc->sched_engine);

	ve->base.cops = &virtual_guc_context_ops;
	ve->base.request_alloc = guc_request_alloc;
	ve->base.bump_serial = virtual_guc_bump_serial;

	ve->base.submit_request = guc_submit_request;

	ve->base.flags = I915_ENGINE_IS_VIRTUAL;

	intel_context_init(&ve->context, &ve->base);

	for (n = 0; n < count; n++) {
		struct intel_engine_cs *sibling = siblings[n];

		GEM_BUG_ON(!is_power_of_2(sibling->mask));
		if (sibling->mask & ve->base.mask) {
			DRM_DEBUG("duplicate %s entry in load balancer\n",
				  sibling->name);
			err = -EINVAL;
			goto err_put;
		}

		ve->base.mask |= sibling->mask;
		ve->base.logical_mask |= sibling->logical_mask;

		if (n != 0 && ve->base.class != sibling->class) {
			DRM_DEBUG("invalid mixing of engine class, sibling %d, already %d\n",
				  sibling->class, ve->base.class);
			err = -EINVAL;
			goto err_put;
		} else if (n == 0) {
			ve->base.class = sibling->class;
			ve->base.uabi_class = sibling->uabi_class;
			snprintf(ve->base.name, sizeof(ve->base.name),
				 "v%dx%d", ve->base.class, count);
			ve->base.context_size = sibling->context_size;

			ve->base.add_active_request =
				sibling->add_active_request;
			ve->base.remove_active_request =
				sibling->remove_active_request;
			ve->base.emit_bb_start = sibling->emit_bb_start;
			ve->base.emit_flush = sibling->emit_flush;
			ve->base.emit_init_breadcrumb =
				sibling->emit_init_breadcrumb;
			ve->base.emit_fini_breadcrumb =
				sibling->emit_fini_breadcrumb;
			ve->base.emit_fini_breadcrumb_dw =
				sibling->emit_fini_breadcrumb_dw;
			ve->base.breadcrumbs =
				intel_breadcrumbs_get(sibling->breadcrumbs);

			ve->base.flags |= sibling->flags;

			ve->base.props.timeslice_duration_ms =
				sibling->props.timeslice_duration_ms;
			ve->base.props.preempt_timeout_ms =
				sibling->props.preempt_timeout_ms;
		}
	}

	return &ve->context;

err_put:
	intel_context_put(&ve->context);
	return ERR_PTR(err);
}

bool intel_guc_virtual_engine_has_heartbeat(const struct intel_engine_cs *ve)
{
	struct intel_engine_cs *engine;
	intel_engine_mask_t tmp, mask = ve->mask;

	for_each_engine_masked(engine, ve->gt, mask, tmp)
		if (READ_ONCE(engine->props.heartbeat_interval_ms))
			return true;

	return false;
}

#if IS_ENABLED(CONFIG_DRM_I915_SELFTEST)
#include "selftest_guc.c"
#include "selftest_guc_multi_lrc.c"
#include "selftest_guc_hangcheck.c"
#endif<|MERGE_RESOLUTION|>--- conflicted
+++ resolved
@@ -169,11 +169,6 @@
 
 static inline void init_sched_state(struct intel_context *ce)
 {
-<<<<<<< HEAD
-	/* Only should be called from guc_lrc_desc_pin() */
-	atomic_set(&ce->guc_sched_state_no_lock, 0);
-	ce->guc_state.sched_state &= SCHED_STATE_BLOCKED_MASK;
-=======
 	lockdep_assert_held(&ce->guc_state.lock);
 	ce->guc_state.sched_state &= SCHED_STATE_BLOCKED_MASK;
 }
@@ -184,7 +179,6 @@
 	/* Kernel contexts can have SCHED_STATE_REGISTERED after suspend. */
 	return !(ce->guc_state.sched_state &
 		 ~(SCHED_STATE_BLOCKED_MASK | SCHED_STATE_REGISTERED));
->>>>>>> d60c95ef
 }
 
 static inline bool
@@ -578,8 +572,6 @@
 	xa_unlock_irqrestore(&guc->context_lookup, flags);
 }
 
-<<<<<<< HEAD
-=======
 static inline void clr_ctx_id_mapping(struct intel_guc *guc, u32 id)
 {
 	unsigned long flags;
@@ -598,7 +590,6 @@
 	xa_unlock_irqrestore(&guc->context_lookup, flags);
 }
 
->>>>>>> d60c95ef
 static void decr_outstanding_submission_g2h(struct intel_guc *guc)
 {
 	if (atomic_dec_and_test(&guc->outstanding_submission_g2h))
@@ -1116,12 +1107,8 @@
 			}
 			intel_context_sched_disable_unpin(ce);
 			decr_outstanding_submission_g2h(guc);
-<<<<<<< HEAD
-			spin_lock_irqsave(&ce->guc_state.lock, flags);
-=======
 
 			spin_lock(&ce->guc_state.lock);
->>>>>>> d60c95ef
 			guc_blocked_fence_complete(ce);
 			spin_unlock(&ce->guc_state.lock);
 
@@ -1642,15 +1629,9 @@
 	unsigned long flags;
 
 	spin_lock_irqsave(&sched_engine->lock, flags);
-<<<<<<< HEAD
-	spin_lock(&ce->guc_active.lock);
-	list_for_each_entry_safe_reverse(rq, rn,
-					 &ce->guc_active.requests,
-=======
 	spin_lock(&ce->guc_state.lock);
 	list_for_each_entry_safe_reverse(rq, rn,
 					 &ce->guc_state.requests,
->>>>>>> d60c95ef
 					 sched.link) {
 		if (i915_request_completed(rq))
 			continue;
@@ -1679,14 +1660,10 @@
 	struct i915_request *rq;
 	unsigned long flags;
 	u32 head;
-<<<<<<< HEAD
-	bool skip = false;
-=======
 	int i, number_children = ce->parallel.number_children;
 	struct intel_context *parent = ce;
 
 	GEM_BUG_ON(intel_context_is_child(ce));
->>>>>>> d60c95ef
 
 	intel_context_get(ce);
 
@@ -1694,30 +1671,10 @@
 	 * GuC will implicitly mark the context as non-schedulable when it sends
 	 * the reset notification. Make sure our state reflects this change. The
 	 * context will be marked enabled on resubmission.
-<<<<<<< HEAD
-	 *
-	 * XXX: If the context is reset as a result of the request cancellation
-	 * this G2H is received after the schedule disable complete G2H which is
-	 * wrong as this creates a race between the request cancellation code
-	 * re-submitting the context and this G2H handler. This is a bug in the
-	 * GuC but can be worked around in the meantime but converting this to a
-	 * NOP if a pending enable is in flight as this indicates that a request
-	 * cancellation has occurred.
-	 */
-	spin_lock_irqsave(&ce->guc_state.lock, flags);
-	if (likely(!context_pending_enable(ce)))
-		clr_context_enabled(ce);
-	else
-		skip = true;
-	spin_unlock_irqrestore(&ce->guc_state.lock, flags);
-	if (unlikely(skip))
-		goto out_put;
-=======
 	 */
 	spin_lock_irqsave(&ce->guc_state.lock, flags);
 	clr_context_enabled(ce);
 	spin_unlock_irqrestore(&ce->guc_state.lock, flags);
->>>>>>> d60c95ef
 
 	/*
 	 * For each context in the relationship find the hanging request
@@ -1743,12 +1700,6 @@
 		__i915_request_reset(rq, guilty);
 		i915_request_put(rq);
 out_replay:
-<<<<<<< HEAD
-	guc_reset_state(ce, head, stalled);
-	__unwind_incomplete_requests(ce);
-out_put:
-	intel_context_put(ce);
-=======
 		guc_reset_state(ce, head, guilty);
 next_context:
 		if (i != number_children)
@@ -1757,7 +1708,6 @@
 
 	__unwind_incomplete_requests(parent);
 	intel_context_put(parent);
->>>>>>> d60c95ef
 }
 
 void intel_guc_submission_reset(struct intel_guc *guc, intel_engine_mask_t stalled)
@@ -2716,11 +2666,7 @@
 		}
 		spin_unlock_irqrestore(&ce->guc_state.lock, flags);
 		if (unlikely(disabled)) {
-<<<<<<< HEAD
-			reset_lrc_desc(guc, desc_idx);
-=======
 			clr_ctx_id_mapping(guc, ctx_id);
->>>>>>> d60c95ef
 			return 0;	/* Will get registered later */
 		}
 
@@ -2729,11 +2675,7 @@
 		 * context whose guc_id was stolen.
 		 */
 		with_intel_runtime_pm(runtime_pm, wakeref)
-<<<<<<< HEAD
-			ret = deregister_context(ce, ce->guc_id);
-=======
 			ret = deregister_context(ce, ce->guc_id.id);
->>>>>>> d60c95ef
 		if (unlikely(ret == -ENODEV))
 			ret = 0;	/* Will get registered later */
 	} else {
@@ -2933,23 +2875,6 @@
 		!intel_context_is_pinned(ce);
 }
 
-#define SCHED_STATE_MULTI_BLOCKED_MASK \
-	(SCHED_STATE_BLOCKED_MASK & ~SCHED_STATE_BLOCKED)
-#define SCHED_STATE_NO_UNBLOCK \
-	(SCHED_STATE_MULTI_BLOCKED_MASK | \
-	 SCHED_STATE_PENDING_DISABLE | \
-	 SCHED_STATE_BANNED)
-
-static bool context_cant_unblock(struct intel_context *ce)
-{
-	lockdep_assert_held(&ce->guc_state.lock);
-
-	return (ce->guc_state.sched_state & SCHED_STATE_NO_UNBLOCK) ||
-		context_guc_id_invalid(ce) ||
-		!lrc_desc_registered(ce_to_guc(ce), ce->guc_id) ||
-		!intel_context_is_pinned(ce);
-}
-
 static void guc_context_unblock(struct intel_context *ce)
 {
 	struct intel_guc *guc = ce_to_guc(ce);
@@ -3001,18 +2926,8 @@
 					true);
 		}
 
-<<<<<<< HEAD
-		/*
-		 * XXX: Racey if context is reset, see comment in
-		 * __guc_reset_context().
-		 */
-		flush_work(&ce_to_guc(ce)->ct.requests.worker);
-
-		guc_context_unblock(ce);
-=======
 		guc_context_unblock(block_context);
 		intel_context_put(ce);
->>>>>>> d60c95ef
 	}
 }
 
@@ -3141,10 +3056,6 @@
 	GEM_BUG_ON(ce != __get_context(guc, ce->guc_id.id));
 	GEM_BUG_ON(context_enabled(ce));
 
-<<<<<<< HEAD
-	clr_context_registered(ce);
-	deregister_context(ce, ce->guc_id);
-=======
 	/* Seal race with Reset */
 	spin_lock_irqsave(&ce->guc_state.lock, flags);
 	disabled = submission_disabled(guc);
@@ -3161,7 +3072,6 @@
 	}
 
 	deregister_context(ce, ce->guc_id.id);
->>>>>>> d60c95ef
 }
 
 static void __guc_context_destroy(struct intel_context *ce)
@@ -4030,11 +3940,7 @@
 	sanitize_hwsp(engine);
 
 	/* And scrub the dirty cachelines for the HWSP */
-<<<<<<< HEAD
-	clflush_cache_range(engine->status_page.addr, PAGE_SIZE);
-=======
 	drm_clflush_virt_range(engine->status_page.addr, PAGE_SIZE);
->>>>>>> d60c95ef
 
 	intel_engine_reset_pinned_contexts(engine);
 }
@@ -4127,12 +4033,6 @@
 	for_each_engine(engine, gt, id) {
 		struct intel_context *ce;
 
-<<<<<<< HEAD
-	for_each_engine(engine, gt, id) {
-		struct intel_context *ce;
-
-=======
->>>>>>> d60c95ef
 		list_for_each_entry(ce, &engine->pinned_contexts_list,
 				    pinned_contexts_link)
 			guc_kernel_context_pin(guc, ce);
@@ -4373,12 +4273,9 @@
 		return NULL;
 	}
 
-<<<<<<< HEAD
-=======
 	return ce;
 }
 
->>>>>>> d60c95ef
 int intel_guc_deregister_done_process_msg(struct intel_guc *guc,
 					  const u32 *msg,
 					  u32 len)
@@ -4536,16 +4433,7 @@
 {
 	trace_intel_context_reset(ce);
 
-<<<<<<< HEAD
-	/*
-	 * XXX: Racey if request cancellation has occurred, see comment in
-	 * __guc_reset_context().
-	 */
-	if (likely(!intel_context_is_banned(ce) &&
-		   !context_blocked(ce))) {
-=======
 	if (likely(intel_context_is_schedulable(ce))) {
->>>>>>> d60c95ef
 		capture_error_state(guc, ce);
 		guc_context_replay(ce);
 	} else {
@@ -4702,11 +4590,7 @@
 	xa_for_each(&guc->context_lookup, index, ce) {
 		bool found;
 
-<<<<<<< HEAD
-		if (!intel_context_is_pinned(ce))
-=======
 		if (!kref_get_unless_zero(&ce->ref))
->>>>>>> d60c95ef
 			continue;
 
 		xa_unlock(&guc->context_lookup);
@@ -4724,11 +4608,7 @@
 
 		found = false;
 		spin_lock(&ce->guc_state.lock);
-<<<<<<< HEAD
-		list_for_each_entry(rq, &ce->guc_active.requests, sched.link) {
-=======
 		list_for_each_entry(rq, &ce->guc_state.requests, sched.link) {
->>>>>>> d60c95ef
 			if (i915_test_request_state(rq) != I915_REQUEST_ACTIVE)
 				continue;
 
