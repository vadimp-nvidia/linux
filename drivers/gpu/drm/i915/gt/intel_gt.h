/* SPDX-License-Identifier: MIT */
/*
 * Copyright © 2019 Intel Corporation
 */

#ifndef __INTEL_GT__
#define __INTEL_GT__

#include "intel_engine_types.h"
#include "intel_gt_types.h"
#include "intel_reset.h"

struct drm_i915_private;
struct drm_printer;

#define GT_TRACE(gt, fmt, ...) do {					\
	const struct intel_gt *gt__ __maybe_unused = (gt);		\
	GEM_TRACE("%s " fmt, dev_name(gt__->i915->drm.dev),		\
		  ##__VA_ARGS__);					\
} while (0)

static inline bool gt_is_root(struct intel_gt *gt)
{
	return !gt->info.id;
}

static inline struct intel_gt *uc_to_gt(struct intel_uc *uc)
{
	return container_of(uc, struct intel_gt, uc);
}

static inline struct intel_gt *guc_to_gt(struct intel_guc *guc)
{
	return container_of(guc, struct intel_gt, uc.guc);
}

static inline struct intel_gt *huc_to_gt(struct intel_huc *huc)
{
	return container_of(huc, struct intel_gt, uc.huc);
}

static inline struct intel_gt *gsc_to_gt(struct intel_gsc *gsc)
{
	return container_of(gsc, struct intel_gt, gsc);
}

void intel_root_gt_init_early(struct drm_i915_private *i915);
int intel_gt_assign_ggtt(struct intel_gt *gt);
int intel_gt_init_mmio(struct intel_gt *gt);
int __must_check intel_gt_init_hw(struct intel_gt *gt);
int intel_gt_init(struct intel_gt *gt);
void intel_gt_driver_register(struct intel_gt *gt);

void intel_gt_driver_unregister(struct intel_gt *gt);
void intel_gt_driver_remove(struct intel_gt *gt);
void intel_gt_driver_release(struct intel_gt *gt);

void intel_gt_driver_late_release_all(struct drm_i915_private *i915);

int intel_gt_wait_for_idle(struct intel_gt *gt, long timeout);

void intel_gt_check_and_clear_faults(struct intel_gt *gt);
void intel_gt_clear_error_registers(struct intel_gt *gt,
				    intel_engine_mask_t engine_mask);

void intel_gt_flush_ggtt_writes(struct intel_gt *gt);
void intel_gt_chipset_flush(struct intel_gt *gt);

static inline u32 intel_gt_scratch_offset(const struct intel_gt *gt,
					  enum intel_gt_scratch_field field)
{
	return i915_ggtt_offset(gt->scratch) + field;
}

static inline bool intel_gt_has_unrecoverable_error(const struct intel_gt *gt)
{
	return test_bit(I915_WEDGED_ON_INIT, &gt->reset.flags) ||
	       test_bit(I915_WEDGED_ON_FINI, &gt->reset.flags);
}

static inline bool intel_gt_is_wedged(const struct intel_gt *gt)
{
	GEM_BUG_ON(intel_gt_has_unrecoverable_error(gt) &&
		   !test_bit(I915_WEDGED, &gt->reset.flags));

	return unlikely(test_bit(I915_WEDGED, &gt->reset.flags));
}

int intel_gt_probe_all(struct drm_i915_private *i915);
int intel_gt_tiles_init(struct drm_i915_private *i915);
void intel_gt_release_all(struct drm_i915_private *i915);

#define for_each_gt(gt__, i915__, id__) \
	for ((id__) = 0; \
	     (id__) < I915_MAX_GT; \
	     (id__)++) \
		for_each_if(((gt__) = (i915__)->gt[(id__)]))

void intel_gt_info_print(const struct intel_gt_info *info,
			 struct drm_printer *p);

void intel_gt_watchdog_work(struct work_struct *work);

static inline u32 intel_gt_tlb_seqno(const struct intel_gt *gt)
{
	return seqprop_sequence(&gt->tlb.seqno);
}

static inline u32 intel_gt_next_invalidate_tlb_full(const struct intel_gt *gt)
{
	return intel_gt_tlb_seqno(gt) | 1;
}

<<<<<<< HEAD
=======
void intel_gt_invalidate_tlb(struct intel_gt *gt, u32 seqno);

>>>>>>> 0db78532
#endif /* __INTEL_GT_H__ */<|MERGE_RESOLUTION|>--- conflicted
+++ resolved
@@ -111,9 +111,6 @@
 	return intel_gt_tlb_seqno(gt) | 1;
 }
 
-<<<<<<< HEAD
-=======
 void intel_gt_invalidate_tlb(struct intel_gt *gt, u32 seqno);
 
->>>>>>> 0db78532
 #endif /* __INTEL_GT_H__ */