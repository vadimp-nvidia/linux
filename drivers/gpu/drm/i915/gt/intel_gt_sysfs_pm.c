// SPDX-License-Identifier: MIT
/*
 * Copyright © 2022 Intel Corporation
 */

#include <drm/drm_device.h>
#include <linux/sysfs.h>
#include <linux/printk.h>

#include "i915_drv.h"
#include "i915_reg.h"
#include "i915_sysfs.h"
#include "intel_gt.h"
#include "intel_gt_regs.h"
#include "intel_gt_sysfs.h"
#include "intel_gt_sysfs_pm.h"
#include "intel_pcode.h"
#include "intel_rc6.h"
#include "intel_rps.h"

enum intel_gt_sysfs_op {
	INTEL_GT_SYSFS_MIN = 0,
	INTEL_GT_SYSFS_MAX,
};

static int
sysfs_gt_attribute_w_func(struct kobject *kobj, struct attribute *attr,
			  int (func)(struct intel_gt *gt, u32 val), u32 val)
{
	struct intel_gt *gt;
	int ret;

	if (!is_object_gt(kobj)) {
		int i;
		struct device *dev = kobj_to_dev(kobj);
		struct drm_i915_private *i915 = kdev_minor_to_i915(dev);

		for_each_gt(gt, i915, i) {
			ret = func(gt, val);
			if (ret)
				break;
		}
	} else {
		gt = intel_gt_sysfs_get_drvdata(kobj, attr->name);
		ret = func(gt, val);
	}

	return ret;
}

static u32
sysfs_gt_attribute_r_func(struct kobject *kobj, struct attribute *attr,
			  u32 (func)(struct intel_gt *gt),
			  enum intel_gt_sysfs_op op)
{
	struct intel_gt *gt;
	u32 ret;

	ret = (op == INTEL_GT_SYSFS_MAX) ? 0 : (u32) -1;

	if (!is_object_gt(kobj)) {
		int i;
		struct device *dev = kobj_to_dev(kobj);
		struct drm_i915_private *i915 = kdev_minor_to_i915(dev);

		for_each_gt(gt, i915, i) {
			u32 val = func(gt);

			switch (op) {
			case INTEL_GT_SYSFS_MIN:
				if (val < ret)
					ret = val;
				break;

			case INTEL_GT_SYSFS_MAX:
				if (val > ret)
					ret = val;
				break;
			}
		}
	} else {
		gt = intel_gt_sysfs_get_drvdata(kobj, attr->name);
		ret = func(gt);
	}

	return ret;
}

/* RC6 interfaces will show the minimum RC6 residency value */
#define sysfs_gt_attribute_r_min_func(d, a, f) \
		sysfs_gt_attribute_r_func(d, a, f, INTEL_GT_SYSFS_MIN)

/* Frequency interfaces will show the maximum frequency value */
#define sysfs_gt_attribute_r_max_func(d, a, f) \
		sysfs_gt_attribute_r_func(d, a, f, INTEL_GT_SYSFS_MAX)

#define INTEL_GT_SYSFS_SHOW(_name, _attr_type)							\
	static ssize_t _name##_show_common(struct kobject *kobj,				\
					   struct attribute *attr, char *buff)			\
	{											\
		u32 val = sysfs_gt_attribute_r_##_attr_type##_func(kobj, attr,			\
								   __##_name##_show);		\
												\
		return sysfs_emit(buff, "%u\n", val);						\
	}											\
	static ssize_t _name##_show(struct kobject *kobj,					\
				    struct kobj_attribute *attr, char *buff)			\
	{											\
		return _name ##_show_common(kobj, &attr->attr, buff);				\
	}											\
	static ssize_t _name##_dev_show(struct device *dev,					\
					struct device_attribute *attr, char *buff)		\
	{											\
		return _name##_show_common(&dev->kobj, &attr->attr, buff);			\
	}

#define INTEL_GT_SYSFS_STORE(_name, _func)						\
	static ssize_t _name##_store_common(struct kobject *kobj,			\
					    struct attribute *attr,			\
					    const char *buff, size_t count)		\
	{										\
		int ret;								\
		u32 val;								\
											\
		ret = kstrtou32(buff, 0, &val);						\
		if (ret)								\
			return ret;							\
											\
		ret = sysfs_gt_attribute_w_func(kobj, attr, _func, val);		\
											\
		return ret ?: count;							\
	}										\
	static ssize_t _name##_store(struct kobject *kobj,				\
				     struct kobj_attribute *attr, const char *buff,	\
				     size_t count)					\
	{										\
		return _name##_store_common(kobj, &attr->attr, buff, count);		\
	}										\
	static ssize_t _name##_dev_store(struct device *dev,				\
					 struct device_attribute *attr,			\
					 const char *buff, size_t count)		\
	{										\
		return _name##_store_common(&dev->kobj, &attr->attr, buff, count);	\
	}

#define INTEL_GT_SYSFS_SHOW_MAX(_name) INTEL_GT_SYSFS_SHOW(_name, max)
#define INTEL_GT_SYSFS_SHOW_MIN(_name) INTEL_GT_SYSFS_SHOW(_name, min)

#define INTEL_GT_ATTR_RW(_name) \
	static struct kobj_attribute attr_##_name = __ATTR_RW(_name)

#define INTEL_GT_ATTR_RO(_name) \
	static struct kobj_attribute attr_##_name = __ATTR_RO(_name)

#define INTEL_GT_DUAL_ATTR_RW(_name) \
	static struct device_attribute dev_attr_##_name = __ATTR(_name, 0644,		\
								 _name##_dev_show,	\
								 _name##_dev_store);	\
	INTEL_GT_ATTR_RW(_name)

#define INTEL_GT_DUAL_ATTR_RO(_name) \
	static struct device_attribute dev_attr_##_name = __ATTR(_name, 0444,		\
								 _name##_dev_show,	\
								 NULL);			\
	INTEL_GT_ATTR_RO(_name)

#ifdef CONFIG_PM
static u32 get_residency(struct intel_gt *gt, enum intel_rc6_res_type id)
{
	intel_wakeref_t wakeref;
	u64 res = 0;

	with_intel_runtime_pm(gt->uncore->rpm, wakeref)
		res = intel_rc6_residency_us(&gt->rc6, id);

	return DIV_ROUND_CLOSEST_ULL(res, 1000);
}

static u8 get_rc6_mask(struct intel_gt *gt)
{
	u8 mask = 0;

	if (HAS_RC6(gt->i915))
		mask |= BIT(0);
	if (HAS_RC6p(gt->i915))
		mask |= BIT(1);
	if (HAS_RC6pp(gt->i915))
		mask |= BIT(2);

	return mask;
}

static ssize_t rc6_enable_show(struct kobject *kobj,
			       struct kobj_attribute *attr,
			       char *buff)
{
	struct intel_gt *gt = intel_gt_sysfs_get_drvdata(kobj, attr->attr.name);

	return sysfs_emit(buff, "%x\n", get_rc6_mask(gt));
}

static ssize_t rc6_enable_dev_show(struct device *dev,
				   struct device_attribute *attr,
				   char *buff)
{
	struct intel_gt *gt = intel_gt_sysfs_get_drvdata(&dev->kobj, attr->attr.name);

	return sysfs_emit(buff, "%x\n", get_rc6_mask(gt));
}

static u32 __rc6_residency_ms_show(struct intel_gt *gt)
{
<<<<<<< HEAD
	return get_residency(gt, GEN6_GT_GFX_RC6);
=======
	return get_residency(gt, INTEL_RC6_RES_RC6);
>>>>>>> 6ab3eda1
}

static u32 __rc6p_residency_ms_show(struct intel_gt *gt)
{
<<<<<<< HEAD
	return get_residency(gt, GEN6_GT_GFX_RC6p);
=======
	return get_residency(gt, INTEL_RC6_RES_RC6p);
>>>>>>> 6ab3eda1
}

static u32 __rc6pp_residency_ms_show(struct intel_gt *gt)
{
<<<<<<< HEAD
	return get_residency(gt, GEN6_GT_GFX_RC6pp);
=======
	return get_residency(gt, INTEL_RC6_RES_RC6pp);
>>>>>>> 6ab3eda1
}

static u32 __media_rc6_residency_ms_show(struct intel_gt *gt)
{
	return get_residency(gt, INTEL_RC6_RES_VLV_MEDIA);
}

INTEL_GT_SYSFS_SHOW_MIN(rc6_residency_ms);
INTEL_GT_SYSFS_SHOW_MIN(rc6p_residency_ms);
INTEL_GT_SYSFS_SHOW_MIN(rc6pp_residency_ms);
INTEL_GT_SYSFS_SHOW_MIN(media_rc6_residency_ms);

INTEL_GT_DUAL_ATTR_RO(rc6_enable);
INTEL_GT_DUAL_ATTR_RO(rc6_residency_ms);
INTEL_GT_DUAL_ATTR_RO(rc6p_residency_ms);
INTEL_GT_DUAL_ATTR_RO(rc6pp_residency_ms);
INTEL_GT_DUAL_ATTR_RO(media_rc6_residency_ms);

static struct attribute *rc6_attrs[] = {
	&attr_rc6_enable.attr,
	&attr_rc6_residency_ms.attr,
	NULL
};

static struct attribute *rc6p_attrs[] = {
	&attr_rc6p_residency_ms.attr,
	&attr_rc6pp_residency_ms.attr,
	NULL
};

static struct attribute *media_rc6_attrs[] = {
	&attr_media_rc6_residency_ms.attr,
	NULL
};

static struct attribute *rc6_dev_attrs[] = {
	&dev_attr_rc6_enable.attr,
	&dev_attr_rc6_residency_ms.attr,
	NULL
};

static struct attribute *rc6p_dev_attrs[] = {
	&dev_attr_rc6p_residency_ms.attr,
	&dev_attr_rc6pp_residency_ms.attr,
	NULL
};

static struct attribute *media_rc6_dev_attrs[] = {
	&dev_attr_media_rc6_residency_ms.attr,
	NULL
};

static const struct attribute_group rc6_attr_group[] = {
	{ .attrs = rc6_attrs, },
	{ .name = power_group_name, .attrs = rc6_dev_attrs, },
};

static const struct attribute_group rc6p_attr_group[] = {
	{ .attrs = rc6p_attrs, },
	{ .name = power_group_name, .attrs = rc6p_dev_attrs, },
};

static const struct attribute_group media_rc6_attr_group[] = {
	{ .attrs = media_rc6_attrs, },
	{ .name = power_group_name, .attrs = media_rc6_dev_attrs, },
};

static int __intel_gt_sysfs_create_group(struct kobject *kobj,
					 const struct attribute_group *grp)
{
	return is_object_gt(kobj) ?
	       sysfs_create_group(kobj, &grp[0]) :
	       sysfs_merge_group(kobj, &grp[1]);
}

static void intel_sysfs_rc6_init(struct intel_gt *gt, struct kobject *kobj)
{
	int ret;

	if (!HAS_RC6(gt->i915))
		return;

	ret = __intel_gt_sysfs_create_group(kobj, rc6_attr_group);
	if (ret)
		drm_warn(&gt->i915->drm,
			 "failed to create gt%u RC6 sysfs files (%pe)\n",
			 gt->info.id, ERR_PTR(ret));

	/*
	 * cannot use the is_visible() attribute because
	 * the upper object inherits from the parent group.
	 */
	if (HAS_RC6p(gt->i915)) {
		ret = __intel_gt_sysfs_create_group(kobj, rc6p_attr_group);
		if (ret)
			drm_warn(&gt->i915->drm,
				 "failed to create gt%u RC6p sysfs files (%pe)\n",
				 gt->info.id, ERR_PTR(ret));
	}

	if (IS_VALLEYVIEW(gt->i915) || IS_CHERRYVIEW(gt->i915)) {
		ret = __intel_gt_sysfs_create_group(kobj, media_rc6_attr_group);
		if (ret)
			drm_warn(&gt->i915->drm,
				 "failed to create media %u RC6 sysfs files (%pe)\n",
				 gt->info.id, ERR_PTR(ret));
	}
}
#else
static void intel_sysfs_rc6_init(struct intel_gt *gt, struct kobject *kobj)
{
}
#endif /* CONFIG_PM */

static u32 __act_freq_mhz_show(struct intel_gt *gt)
{
	return intel_rps_read_actual_frequency(&gt->rps);
}

static u32 __cur_freq_mhz_show(struct intel_gt *gt)
{
	return intel_rps_get_requested_frequency(&gt->rps);
}

static u32 __boost_freq_mhz_show(struct intel_gt *gt)
{
	return intel_rps_get_boost_frequency(&gt->rps);
}

static int __boost_freq_mhz_store(struct intel_gt *gt, u32 val)
{
	return intel_rps_set_boost_frequency(&gt->rps, val);
}

static u32 __RP0_freq_mhz_show(struct intel_gt *gt)
{
	return intel_rps_get_rp0_frequency(&gt->rps);
}

static u32 __RPn_freq_mhz_show(struct intel_gt *gt)
{
	return intel_rps_get_rpn_frequency(&gt->rps);
}

static u32 __RP1_freq_mhz_show(struct intel_gt *gt)
{
	return intel_rps_get_rp1_frequency(&gt->rps);
}

static u32 __max_freq_mhz_show(struct intel_gt *gt)
{
	return intel_rps_get_max_frequency(&gt->rps);
}

static int __set_max_freq(struct intel_gt *gt, u32 val)
{
	return intel_rps_set_max_frequency(&gt->rps, val);
}

static u32 __min_freq_mhz_show(struct intel_gt *gt)
{
	return intel_rps_get_min_frequency(&gt->rps);
}

static int __set_min_freq(struct intel_gt *gt, u32 val)
{
	return intel_rps_set_min_frequency(&gt->rps, val);
}

static u32 __vlv_rpe_freq_mhz_show(struct intel_gt *gt)
{
	struct intel_rps *rps = &gt->rps;

	return intel_gpu_freq(rps, rps->efficient_freq);
}

INTEL_GT_SYSFS_SHOW_MAX(act_freq_mhz);
INTEL_GT_SYSFS_SHOW_MAX(boost_freq_mhz);
INTEL_GT_SYSFS_SHOW_MAX(cur_freq_mhz);
INTEL_GT_SYSFS_SHOW_MAX(RP0_freq_mhz);
INTEL_GT_SYSFS_SHOW_MAX(RP1_freq_mhz);
INTEL_GT_SYSFS_SHOW_MAX(RPn_freq_mhz);
INTEL_GT_SYSFS_SHOW_MAX(max_freq_mhz);
INTEL_GT_SYSFS_SHOW_MIN(min_freq_mhz);
INTEL_GT_SYSFS_SHOW_MAX(vlv_rpe_freq_mhz);
INTEL_GT_SYSFS_STORE(boost_freq_mhz, __boost_freq_mhz_store);
INTEL_GT_SYSFS_STORE(max_freq_mhz, __set_max_freq);
INTEL_GT_SYSFS_STORE(min_freq_mhz, __set_min_freq);

#define INTEL_GT_RPS_SYSFS_ATTR(_name, _mode, _show, _store, _show_dev, _store_dev)		\
	static struct device_attribute dev_attr_gt_##_name = __ATTR(gt_##_name, _mode,		\
								    _show_dev, _store_dev);	\
	static struct kobj_attribute attr_rps_##_name = __ATTR(rps_##_name, _mode,		\
							       _show, _store)

#define INTEL_GT_RPS_SYSFS_ATTR_RO(_name)						\
		INTEL_GT_RPS_SYSFS_ATTR(_name, 0444, _name##_show, NULL,		\
					_name##_dev_show, NULL)
#define INTEL_GT_RPS_SYSFS_ATTR_RW(_name)						\
		INTEL_GT_RPS_SYSFS_ATTR(_name, 0644, _name##_show, _name##_store,	\
					_name##_dev_show, _name##_dev_store)

/* The below macros generate static structures */
INTEL_GT_RPS_SYSFS_ATTR_RO(act_freq_mhz);
INTEL_GT_RPS_SYSFS_ATTR_RO(cur_freq_mhz);
INTEL_GT_RPS_SYSFS_ATTR_RW(boost_freq_mhz);
INTEL_GT_RPS_SYSFS_ATTR_RO(RP0_freq_mhz);
INTEL_GT_RPS_SYSFS_ATTR_RO(RP1_freq_mhz);
INTEL_GT_RPS_SYSFS_ATTR_RO(RPn_freq_mhz);
INTEL_GT_RPS_SYSFS_ATTR_RW(max_freq_mhz);
INTEL_GT_RPS_SYSFS_ATTR_RW(min_freq_mhz);
INTEL_GT_RPS_SYSFS_ATTR_RO(vlv_rpe_freq_mhz);

#define GEN6_ATTR(p, s) { \
		&p##attr_##s##_act_freq_mhz.attr, \
		&p##attr_##s##_cur_freq_mhz.attr, \
		&p##attr_##s##_boost_freq_mhz.attr, \
		&p##attr_##s##_max_freq_mhz.attr, \
		&p##attr_##s##_min_freq_mhz.attr, \
		&p##attr_##s##_RP0_freq_mhz.attr, \
		&p##attr_##s##_RP1_freq_mhz.attr, \
		&p##attr_##s##_RPn_freq_mhz.attr, \
		NULL, \
	}

#define GEN6_RPS_ATTR GEN6_ATTR(, rps)
#define GEN6_GT_ATTR  GEN6_ATTR(dev_, gt)

static const struct attribute * const gen6_rps_attrs[] = GEN6_RPS_ATTR;
static const struct attribute * const gen6_gt_attrs[]  = GEN6_GT_ATTR;

static ssize_t punit_req_freq_mhz_show(struct kobject *kobj,
				       struct kobj_attribute *attr,
				       char *buff)
{
	struct intel_gt *gt = intel_gt_sysfs_get_drvdata(kobj, attr->attr.name);
	u32 preq = intel_rps_read_punit_req_frequency(&gt->rps);

	return sysfs_emit(buff, "%u\n", preq);
}

struct intel_gt_bool_throttle_attr {
	struct attribute attr;
	ssize_t (*show)(struct kobject *kobj, struct kobj_attribute *attr,
			char *buf);
	i915_reg_t (*reg32)(struct intel_gt *gt);
	u32 mask;
};

static ssize_t throttle_reason_bool_show(struct kobject *kobj,
					 struct kobj_attribute *attr,
					 char *buff)
{
	struct intel_gt *gt = intel_gt_sysfs_get_drvdata(kobj, attr->attr.name);
	struct intel_gt_bool_throttle_attr *t_attr =
				(struct intel_gt_bool_throttle_attr *) attr;
	bool val = rps_read_mask_mmio(&gt->rps, t_attr->reg32(gt), t_attr->mask);

	return sysfs_emit(buff, "%u\n", val);
}

#define INTEL_GT_RPS_BOOL_ATTR_RO(sysfs_func__, mask__) \
struct intel_gt_bool_throttle_attr attr_##sysfs_func__ = { \
	.attr = { .name = __stringify(sysfs_func__), .mode = 0444 }, \
	.show = throttle_reason_bool_show, \
	.reg32 = intel_gt_perf_limit_reasons_reg, \
	.mask = mask__, \
}

INTEL_GT_ATTR_RO(punit_req_freq_mhz);
static INTEL_GT_RPS_BOOL_ATTR_RO(throttle_reason_status, GT0_PERF_LIMIT_REASONS_MASK);
static INTEL_GT_RPS_BOOL_ATTR_RO(throttle_reason_pl1, POWER_LIMIT_1_MASK);
static INTEL_GT_RPS_BOOL_ATTR_RO(throttle_reason_pl2, POWER_LIMIT_2_MASK);
static INTEL_GT_RPS_BOOL_ATTR_RO(throttle_reason_pl4, POWER_LIMIT_4_MASK);
static INTEL_GT_RPS_BOOL_ATTR_RO(throttle_reason_thermal, THERMAL_LIMIT_MASK);
static INTEL_GT_RPS_BOOL_ATTR_RO(throttle_reason_prochot, PROCHOT_MASK);
static INTEL_GT_RPS_BOOL_ATTR_RO(throttle_reason_ratl, RATL_MASK);
static INTEL_GT_RPS_BOOL_ATTR_RO(throttle_reason_vr_thermalert, VR_THERMALERT_MASK);
static INTEL_GT_RPS_BOOL_ATTR_RO(throttle_reason_vr_tdc, VR_TDC_MASK);

static const struct attribute *throttle_reason_attrs[] = {
	&attr_throttle_reason_status.attr,
	&attr_throttle_reason_pl1.attr,
	&attr_throttle_reason_pl2.attr,
	&attr_throttle_reason_pl4.attr,
	&attr_throttle_reason_thermal.attr,
	&attr_throttle_reason_prochot.attr,
	&attr_throttle_reason_ratl.attr,
	&attr_throttle_reason_vr_thermalert.attr,
	&attr_throttle_reason_vr_tdc.attr,
	NULL
};

/*
 * Scaling for multipliers (aka frequency factors).
 * The format of the value in the register is u8.8.
 *
 * The presentation to userspace is inspired by the perf event framework.
 * See:
 *   Documentation/ABI/testing/sysfs-bus-event_source-devices-events
 * for description of:
 *   /sys/bus/event_source/devices/<pmu>/events/<event>.scale
 *
 * Summary: Expose two sysfs files for each multiplier.
 *
 * 1. File <attr> contains a raw hardware value.
 * 2. File <attr>.scale contains the multiplicative scale factor to be
 *    used by userspace to compute the actual value.
 *
 * So userspace knows that to get the frequency_factor it multiplies the
 * provided value by the specified scale factor and vice-versa.
 *
 * That way there is no precision loss in the kernel interface and API
 * is future proof should one day the hardware register change to u16.u16,
 * on some platform. (Or any other fixed point representation.)
 *
 * Example:
 * File <attr> contains the value 2.5, represented as u8.8 0x0280, which
 * is comprised of:
 * - an integer part of 2
 * - a fractional part of 0x80 (representing 0x80 / 2^8 == 0x80 / 256).
 * File <attr>.scale contains a string representation of floating point
 * value 0.00390625 (which is (1 / 256)).
 * Userspace computes the actual value:
 *   0x0280 * 0.00390625 -> 2.5
 * or converts an actual value to the value to be written into <attr>:
 *   2.5 / 0.00390625 -> 0x0280
 */

#define U8_8_VAL_MASK           0xffff
#define U8_8_SCALE_TO_VALUE     "0.00390625"

static ssize_t freq_factor_scale_show(struct kobject *kobj,
				      struct kobj_attribute *attr,
				      char *buff)
{
	return sysfs_emit(buff, "%s\n", U8_8_SCALE_TO_VALUE);
}

static u32 media_ratio_mode_to_factor(u32 mode)
{
	/* 0 -> 0, 1 -> 256, 2 -> 128 */
	return !mode ? mode : 256 / mode;
}

static ssize_t media_freq_factor_show(struct kobject *kobj,
				      struct kobj_attribute *attr,
				      char *buff)
{
	struct intel_gt *gt = intel_gt_sysfs_get_drvdata(kobj, attr->attr.name);
	struct intel_guc_slpc *slpc = &gt->uc.guc.slpc;
	intel_wakeref_t wakeref;
	u32 mode;

	/*
	 * Retrieve media_ratio_mode from GEN6_RPNSWREQ bit 13 set by
	 * GuC. GEN6_RPNSWREQ:13 value 0 represents 1:2 and 1 represents 1:1
	 */
	if (IS_XEHPSDV(gt->i915) &&
	    slpc->media_ratio_mode == SLPC_MEDIA_RATIO_MODE_DYNAMIC_CONTROL) {
		/*
		 * For XEHPSDV dynamic mode GEN6_RPNSWREQ:13 does not contain
		 * the media_ratio_mode, just return the cached media ratio
		 */
		mode = slpc->media_ratio_mode;
	} else {
		with_intel_runtime_pm(gt->uncore->rpm, wakeref)
			mode = intel_uncore_read(gt->uncore, GEN6_RPNSWREQ);
		mode = REG_FIELD_GET(GEN12_MEDIA_FREQ_RATIO, mode) ?
			SLPC_MEDIA_RATIO_MODE_FIXED_ONE_TO_ONE :
			SLPC_MEDIA_RATIO_MODE_FIXED_ONE_TO_TWO;
	}

	return sysfs_emit(buff, "%u\n", media_ratio_mode_to_factor(mode));
}

static ssize_t media_freq_factor_store(struct kobject *kobj,
				       struct kobj_attribute *attr,
				       const char *buff, size_t count)
{
	struct intel_gt *gt = intel_gt_sysfs_get_drvdata(kobj, attr->attr.name);
	struct intel_guc_slpc *slpc = &gt->uc.guc.slpc;
	u32 factor, mode;
	int err;

	err = kstrtou32(buff, 0, &factor);
	if (err)
		return err;

	for (mode = SLPC_MEDIA_RATIO_MODE_DYNAMIC_CONTROL;
	     mode <= SLPC_MEDIA_RATIO_MODE_FIXED_ONE_TO_TWO; mode++)
		if (factor == media_ratio_mode_to_factor(mode))
			break;

	if (mode > SLPC_MEDIA_RATIO_MODE_FIXED_ONE_TO_TWO)
		return -EINVAL;

	err = intel_guc_slpc_set_media_ratio_mode(slpc, mode);
	if (!err) {
		slpc->media_ratio_mode = mode;
		DRM_DEBUG("Set slpc->media_ratio_mode to %d", mode);
	}
	return err ?: count;
}

static ssize_t media_RP0_freq_mhz_show(struct kobject *kobj,
				       struct kobj_attribute *attr,
				       char *buff)
{
	struct intel_gt *gt = intel_gt_sysfs_get_drvdata(kobj, attr->attr.name);
	u32 val;
	int err;

	err = snb_pcode_read_p(gt->uncore, XEHP_PCODE_FREQUENCY_CONFIG,
			       PCODE_MBOX_FC_SC_READ_FUSED_P0,
			       PCODE_MBOX_DOMAIN_MEDIAFF, &val);

	if (err)
		return err;

	/* Fused media RP0 read from pcode is in units of 50 MHz */
	val *= GT_FREQUENCY_MULTIPLIER;

	return sysfs_emit(buff, "%u\n", val);
}

static ssize_t media_RPn_freq_mhz_show(struct kobject *kobj,
				       struct kobj_attribute *attr,
				       char *buff)
{
	struct intel_gt *gt = intel_gt_sysfs_get_drvdata(kobj, attr->attr.name);
	u32 val;
	int err;

	err = snb_pcode_read_p(gt->uncore, XEHP_PCODE_FREQUENCY_CONFIG,
			       PCODE_MBOX_FC_SC_READ_FUSED_PN,
			       PCODE_MBOX_DOMAIN_MEDIAFF, &val);

	if (err)
		return err;

	/* Fused media RPn read from pcode is in units of 50 MHz */
	val *= GT_FREQUENCY_MULTIPLIER;

	return sysfs_emit(buff, "%u\n", val);
}

INTEL_GT_ATTR_RW(media_freq_factor);
static struct kobj_attribute attr_media_freq_factor_scale =
	__ATTR(media_freq_factor.scale, 0444, freq_factor_scale_show, NULL);
INTEL_GT_ATTR_RO(media_RP0_freq_mhz);
INTEL_GT_ATTR_RO(media_RPn_freq_mhz);

static const struct attribute *media_perf_power_attrs[] = {
	&attr_media_freq_factor.attr,
	&attr_media_freq_factor_scale.attr,
	&attr_media_RP0_freq_mhz.attr,
	&attr_media_RPn_freq_mhz.attr,
	NULL
};

static ssize_t
default_min_freq_mhz_show(struct kobject *kobj, struct kobj_attribute *attr, char *buf)
{
	struct intel_gt *gt = kobj_to_gt(kobj->parent);

	return sysfs_emit(buf, "%u\n", gt->defaults.min_freq);
}

static struct kobj_attribute default_min_freq_mhz =
__ATTR(rps_min_freq_mhz, 0444, default_min_freq_mhz_show, NULL);

static ssize_t
default_max_freq_mhz_show(struct kobject *kobj, struct kobj_attribute *attr, char *buf)
{
	struct intel_gt *gt = kobj_to_gt(kobj->parent);

	return sysfs_emit(buf, "%u\n", gt->defaults.max_freq);
}

static struct kobj_attribute default_max_freq_mhz =
__ATTR(rps_max_freq_mhz, 0444, default_max_freq_mhz_show, NULL);

static const struct attribute * const rps_defaults_attrs[] = {
	&default_min_freq_mhz.attr,
	&default_max_freq_mhz.attr,
	NULL
};

static int intel_sysfs_rps_init(struct intel_gt *gt, struct kobject *kobj)
{
	const struct attribute * const *attrs;
	struct attribute *vlv_attr;
	int ret;

	if (GRAPHICS_VER(gt->i915) < 6)
		return 0;

	if (is_object_gt(kobj)) {
		attrs = gen6_rps_attrs;
		vlv_attr = &attr_rps_vlv_rpe_freq_mhz.attr;
	} else {
		attrs = gen6_gt_attrs;
		vlv_attr = &dev_attr_gt_vlv_rpe_freq_mhz.attr;
	}

	ret = sysfs_create_files(kobj, attrs);
	if (ret)
		return ret;

	if (IS_VALLEYVIEW(gt->i915) || IS_CHERRYVIEW(gt->i915))
		ret = sysfs_create_file(kobj, vlv_attr);

	return ret;
}

void intel_gt_sysfs_pm_init(struct intel_gt *gt, struct kobject *kobj)
{
	int ret;

	intel_sysfs_rc6_init(gt, kobj);

	ret = intel_sysfs_rps_init(gt, kobj);
	if (ret)
		drm_warn(&gt->i915->drm,
			 "failed to create gt%u RPS sysfs files (%pe)",
			 gt->info.id, ERR_PTR(ret));

	/* end of the legacy interfaces */
	if (!is_object_gt(kobj))
		return;

	ret = sysfs_create_file(kobj, &attr_punit_req_freq_mhz.attr);
	if (ret)
		drm_warn(&gt->i915->drm,
			 "failed to create gt%u punit_req_freq_mhz sysfs (%pe)",
			 gt->info.id, ERR_PTR(ret));

	if (i915_mmio_reg_valid(intel_gt_perf_limit_reasons_reg(gt))) {
		ret = sysfs_create_files(kobj, throttle_reason_attrs);
		if (ret)
			drm_warn(&gt->i915->drm,
				 "failed to create gt%u throttle sysfs files (%pe)",
				 gt->info.id, ERR_PTR(ret));
	}

	if (HAS_MEDIA_RATIO_MODE(gt->i915) && intel_uc_uses_guc_slpc(&gt->uc)) {
		ret = sysfs_create_files(kobj, media_perf_power_attrs);
		if (ret)
			drm_warn(&gt->i915->drm,
				 "failed to create gt%u media_perf_power_attrs sysfs (%pe)\n",
				 gt->info.id, ERR_PTR(ret));
	}

	ret = sysfs_create_files(gt->sysfs_defaults, rps_defaults_attrs);
	if (ret)
		drm_warn(&gt->i915->drm,
			 "failed to add gt%u rps defaults (%pe)\n",
			 gt->info.id, ERR_PTR(ret));
}<|MERGE_RESOLUTION|>--- conflicted
+++ resolved
@@ -210,29 +210,17 @@
 
 static u32 __rc6_residency_ms_show(struct intel_gt *gt)
 {
-<<<<<<< HEAD
-	return get_residency(gt, GEN6_GT_GFX_RC6);
-=======
 	return get_residency(gt, INTEL_RC6_RES_RC6);
->>>>>>> 6ab3eda1
 }
 
 static u32 __rc6p_residency_ms_show(struct intel_gt *gt)
 {
-<<<<<<< HEAD
-	return get_residency(gt, GEN6_GT_GFX_RC6p);
-=======
 	return get_residency(gt, INTEL_RC6_RES_RC6p);
->>>>>>> 6ab3eda1
 }
 
 static u32 __rc6pp_residency_ms_show(struct intel_gt *gt)
 {
-<<<<<<< HEAD
-	return get_residency(gt, GEN6_GT_GFX_RC6pp);
-=======
 	return get_residency(gt, INTEL_RC6_RES_RC6pp);
->>>>>>> 6ab3eda1
 }
 
 static u32 __media_rc6_residency_ms_show(struct intel_gt *gt)
