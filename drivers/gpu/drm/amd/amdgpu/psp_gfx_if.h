/*
 * Copyright 2017 Advanced Micro Devices, Inc.
 *
 * Permission is hereby granted, free of charge, to any person obtaining a
 * copy of this software and associated documentation files (the "Software"),
 * to deal in the Software without restriction, including without limitation
 * the rights to use, copy, modify, merge, publish, distribute, sublicense,
 * and/or sell copies of the Software, and to permit persons to whom the
 * Software is furnished to do so, subject to the following conditions:
 *
 * The above copyright notice and this permission notice shall be included in
 * all copies or substantial portions of the Software.
 *
 * THE SOFTWARE IS PROVIDED "AS IS", WITHOUT WARRANTY OF ANY KIND, EXPRESS OR
 * IMPLIED, INCLUDING BUT NOT LIMITED TO THE WARRANTIES OF MERCHANTABILITY,
 * FITNESS FOR A PARTICULAR PURPOSE AND NONINFRINGEMENT.  IN NO EVENT SHALL
 * THE COPYRIGHT HOLDER(S) OR AUTHOR(S) BE LIABLE FOR ANY CLAIM, DAMAGES OR
 * OTHER LIABILITY, WHETHER IN AN ACTION OF CONTRACT, TORT OR OTHERWISE,
 * ARISING FROM, OUT OF OR IN CONNECTION WITH THE SOFTWARE OR THE USE OR
 * OTHER DEALINGS IN THE SOFTWARE.
 *
 */

#ifndef _PSP_TEE_GFX_IF_H_
#define _PSP_TEE_GFX_IF_H_

#define PSP_GFX_CMD_BUF_VERSION     0x00000001

#define GFX_CMD_STATUS_MASK         0x0000FFFF
#define GFX_CMD_ID_MASK             0x000F0000
#define GFX_CMD_RESERVED_MASK       0x7FF00000
#define GFX_CMD_RESPONSE_MASK       0x80000000

/* TEE Gfx Command IDs for the register interface.
*  Command ID must be between 0x00010000 and 0x000F0000.
*/
enum psp_gfx_crtl_cmd_id
{
    GFX_CTRL_CMD_ID_INIT_RBI_RING   = 0x00010000,   /* initialize RBI ring */
    GFX_CTRL_CMD_ID_INIT_GPCOM_RING = 0x00020000,   /* initialize GPCOM ring */
    GFX_CTRL_CMD_ID_DESTROY_RINGS   = 0x00030000,   /* destroy rings */
    GFX_CTRL_CMD_ID_CAN_INIT_RINGS  = 0x00040000,   /* is it allowed to initialized the rings */
    GFX_CTRL_CMD_ID_ENABLE_INT      = 0x00050000,   /* enable PSP-to-Gfx interrupt */
    GFX_CTRL_CMD_ID_DISABLE_INT     = 0x00060000,   /* disable PSP-to-Gfx interrupt */
    GFX_CTRL_CMD_ID_MODE1_RST       = 0x00070000,   /* trigger the Mode 1 reset */
<<<<<<< HEAD
=======
    GFX_CTRL_CMD_ID_GBR_IH_SET      = 0x00080000,   /* set Gbr IH_RB_CNTL registers */
>>>>>>> 0ecfebd2
    GFX_CTRL_CMD_ID_CONSUME_CMD     = 0x000A0000,   /* send interrupt to psp for updating write pointer of vf */
    GFX_CTRL_CMD_ID_DESTROY_GPCOM_RING = 0x000C0000, /* destroy GPCOM ring */

    GFX_CTRL_CMD_ID_MAX             = 0x000F0000,   /* max command ID */
};


/*-----------------------------------------------------------------------------
    NOTE:   All physical addresses used in this interface are actually
            GPU Virtual Addresses.
*/


/* Control registers of the TEE Gfx interface. These are located in
*  SRBM-to-PSP mailbox registers (total 8 registers).
*/
struct psp_gfx_ctrl
{
    volatile uint32_t   cmd_resp;         /* +0   Command/Response register for Gfx commands */
    volatile uint32_t   rbi_wptr;         /* +4   Write pointer (index) of RBI ring */
    volatile uint32_t   rbi_rptr;         /* +8   Read pointer (index) of RBI ring */
    volatile uint32_t   gpcom_wptr;       /* +12  Write pointer (index) of GPCOM ring */
    volatile uint32_t   gpcom_rptr;       /* +16  Read pointer (index) of GPCOM ring */
    volatile uint32_t   ring_addr_lo;     /* +20  bits [31:0] of GPU Virtual of ring buffer (VMID=0)*/
    volatile uint32_t   ring_addr_hi;     /* +24  bits [63:32] of GPU Virtual of ring buffer (VMID=0) */
    volatile uint32_t   ring_buf_size;    /* +28  Ring buffer size (in bytes) */

};


/* Response flag is set in the command when command is completed by PSP.
*  Used in the GFX_CTRL.CmdResp.
*  When PSP GFX I/F is initialized, the flag is set.
*/
#define GFX_FLAG_RESPONSE               0x80000000


/* TEE Gfx Command IDs for the ring buffer interface. */
enum psp_gfx_cmd_id
{
    GFX_CMD_ID_LOAD_TA      = 0x00000001,   /* load TA */
    GFX_CMD_ID_UNLOAD_TA    = 0x00000002,   /* unload TA */
    GFX_CMD_ID_INVOKE_CMD   = 0x00000003,   /* send command to TA */
    GFX_CMD_ID_LOAD_ASD     = 0x00000004,   /* load ASD Driver */
    GFX_CMD_ID_SETUP_TMR    = 0x00000005,   /* setup TMR region */
    GFX_CMD_ID_LOAD_IP_FW   = 0x00000006,   /* load HW IP FW */
    GFX_CMD_ID_DESTROY_TMR  = 0x00000007,   /* destroy TMR region */
    GFX_CMD_ID_SAVE_RESTORE = 0x00000008,   /* save/restore HW IP FW */
    GFX_CMD_ID_SETUP_VMR    = 0x00000009,   /* setup VMR region */
    GFX_CMD_ID_DESTROY_VMR  = 0x0000000A,   /* destroy VMR region */
};


/* Command to load Trusted Application binary into PSP OS. */
struct psp_gfx_cmd_load_ta
{
    uint32_t        app_phy_addr_lo;        /* bits [31:0] of the GPU Virtual address of the TA binary (must be 4 KB aligned) */
    uint32_t        app_phy_addr_hi;        /* bits [63:32] of the GPU Virtual address of the TA binary */
    uint32_t        app_len;                /* length of the TA binary in bytes */
    uint32_t        cmd_buf_phy_addr_lo;    /* bits [31:0] of the GPU Virtual address of CMD buffer (must be 4 KB aligned) */
    uint32_t        cmd_buf_phy_addr_hi;    /* bits [63:32] of the GPU Virtual address of CMD buffer */
    uint32_t        cmd_buf_len;            /* length of the CMD buffer in bytes; must be multiple of 4 KB */

    /* Note: CmdBufLen can be set to 0. In this case no persistent CMD buffer is provided
    *       for the TA. Each InvokeCommand can have dinamically mapped CMD buffer instead
    *       of using global persistent buffer.
    */
};


/* Command to Unload Trusted Application binary from PSP OS. */
struct psp_gfx_cmd_unload_ta
{
    uint32_t        session_id;          /* Session ID of the loaded TA to be unloaded */

};


/* Shared buffers for InvokeCommand.
*/
struct psp_gfx_buf_desc
{
    uint32_t        buf_phy_addr_lo;       /* bits [31:0] of GPU Virtual address of the buffer (must be 4 KB aligned) */
    uint32_t        buf_phy_addr_hi;       /* bits [63:32] of GPU Virtual address of the buffer */
    uint32_t        buf_size;              /* buffer size in bytes (must be multiple of 4 KB and no bigger than 64 MB) */

};

/* Max number of descriptors for one shared buffer (in how many different
*  physical locations one shared buffer can be stored). If buffer is too much
*  fragmented, error will be returned.
*/
#define GFX_BUF_MAX_DESC        64

struct psp_gfx_buf_list
{
    uint32_t                num_desc;                    /* number of buffer descriptors in the list */
    uint32_t                total_size;                  /* total size of all buffers in the list in bytes (must be multiple of 4 KB) */
    struct psp_gfx_buf_desc buf_desc[GFX_BUF_MAX_DESC];  /* list of buffer descriptors */

    /* total 776 bytes */
};

/* Command to execute InvokeCommand entry point of the TA. */
struct psp_gfx_cmd_invoke_cmd
{
    uint32_t                session_id;           /* Session ID of the TA to be executed */
    uint32_t                ta_cmd_id;            /* Command ID to be sent to TA */
    struct psp_gfx_buf_list buf;                  /* one indirect buffer (scatter/gather list) */

};


/* Command to setup TMR region. */
struct psp_gfx_cmd_setup_tmr
{
    uint32_t        buf_phy_addr_lo;       /* bits [31:0] of GPU Virtual address of TMR buffer (must be 4 KB aligned) */
    uint32_t        buf_phy_addr_hi;       /* bits [63:32] of GPU Virtual address of TMR buffer */
    uint32_t        buf_size;              /* buffer size in bytes (must be multiple of 4 KB) */

};


/* FW types for GFX_CMD_ID_LOAD_IP_FW command. Limit 31. */
enum psp_gfx_fw_type
{
    GFX_FW_TYPE_NONE        = 0,
    GFX_FW_TYPE_CP_ME       = 1,
    GFX_FW_TYPE_CP_PFP      = 2,
    GFX_FW_TYPE_CP_CE       = 3,
    GFX_FW_TYPE_CP_MEC      = 4,
    GFX_FW_TYPE_CP_MEC_ME1  = 5,
    GFX_FW_TYPE_CP_MEC_ME2  = 6,
    GFX_FW_TYPE_RLC_V       = 7,
    GFX_FW_TYPE_RLC_G       = 8,
    GFX_FW_TYPE_SDMA0       = 9,
    GFX_FW_TYPE_SDMA1       = 10,
    GFX_FW_TYPE_DMCU_ERAM   = 11,
    GFX_FW_TYPE_DMCU_ISR    = 12,
    GFX_FW_TYPE_VCN         = 13,
    GFX_FW_TYPE_UVD         = 14,
    GFX_FW_TYPE_VCE         = 15,
    GFX_FW_TYPE_ISP         = 16,
    GFX_FW_TYPE_ACP         = 17,
    GFX_FW_TYPE_SMU         = 18,
    GFX_FW_TYPE_MMSCH       = 19,
    GFX_FW_TYPE_RLC_RESTORE_LIST_GPM_MEM        = 20,
    GFX_FW_TYPE_RLC_RESTORE_LIST_SRM_MEM        = 21,
    GFX_FW_TYPE_RLC_RESTORE_LIST_SRM_CNTL       = 22,
    GFX_FW_TYPE_UVD1        = 23,
    GFX_FW_TYPE_MAX         = 24
};

/* Command to load HW IP FW. */
struct psp_gfx_cmd_load_ip_fw
{
    uint32_t                fw_phy_addr_lo;    /* bits [31:0] of GPU Virtual address of FW location (must be 4 KB aligned) */
    uint32_t                fw_phy_addr_hi;    /* bits [63:32] of GPU Virtual address of FW location */
    uint32_t                fw_size;           /* FW buffer size in bytes */
    enum psp_gfx_fw_type    fw_type;           /* FW type */

};

/* Command to save/restore HW IP FW. */
struct psp_gfx_cmd_save_restore_ip_fw
{
    uint32_t                save_fw;              /* if set, command is used for saving fw otherwise for resetoring*/
    uint32_t                save_restore_addr_lo; /* bits [31:0] of FB address of GART memory used as save/restore buffer (must be 4 KB aligned) */
    uint32_t                save_restore_addr_hi; /* bits [63:32] of FB address of GART memory used as save/restore buffer */
    uint32_t                buf_size;             /* Size of the save/restore buffer in bytes */
    enum psp_gfx_fw_type    fw_type;              /* FW type */
};

/* All GFX ring buffer commands. */
union psp_gfx_commands
{
    struct psp_gfx_cmd_load_ta          cmd_load_ta;
    struct psp_gfx_cmd_unload_ta        cmd_unload_ta;
    struct psp_gfx_cmd_invoke_cmd       cmd_invoke_cmd;
    struct psp_gfx_cmd_setup_tmr        cmd_setup_tmr;
    struct psp_gfx_cmd_load_ip_fw       cmd_load_ip_fw;
    struct psp_gfx_cmd_save_restore_ip_fw cmd_save_restore_ip_fw;
};


/* Structure of GFX Response buffer.
* For GPCOM I/F it is part of GFX_CMD_RESP buffer, for RBI
* it is separate buffer.
*/
struct psp_gfx_resp
{
    uint32_t    status;             /* +0  status of command execution */
    uint32_t    session_id;         /* +4  session ID in response to LoadTa command */
    uint32_t    fw_addr_lo;         /* +8  bits [31:0] of FW address within TMR (in response to cmd_load_ip_fw command) */
    uint32_t    fw_addr_hi;         /* +12 bits [63:32] of FW address within TMR (in response to cmd_load_ip_fw command) */

    uint32_t    reserved[4];

    /* total 32 bytes */
};

/* Structure of Command buffer pointed by psp_gfx_rb_frame.cmd_buf_addr_hi
*  and psp_gfx_rb_frame.cmd_buf_addr_lo.
*/
struct psp_gfx_cmd_resp
{
    uint32_t        buf_size;           /* +0  total size of the buffer in bytes */
    uint32_t        buf_version;        /* +4  version of the buffer strusture; must be PSP_GFX_CMD_BUF_VERSION */
    uint32_t        cmd_id;             /* +8  command ID */

    /* These fields are used for RBI only. They are all 0 in GPCOM commands
    */
    uint32_t        resp_buf_addr_lo;   /* +12 bits [31:0] of GPU Virtual address of response buffer (must be 4 KB aligned) */
    uint32_t        resp_buf_addr_hi;   /* +16 bits [63:32] of GPU Virtual address of response buffer */
    uint32_t        resp_offset;        /* +20 offset within response buffer */
    uint32_t        resp_buf_size;      /* +24 total size of the response buffer in bytes */

    union psp_gfx_commands  cmd;        /* +28 command specific structures */

    uint8_t         reserved_1[864 - sizeof(union psp_gfx_commands) - 28];

    /* Note: Resp is part of this buffer for GPCOM ring. For RBI ring the response
    *        is separate buffer pointed by resp_buf_addr_hi and resp_buf_addr_lo.
    */
    struct psp_gfx_resp     resp;       /* +864 response */

    uint8_t         reserved_2[1024 - 864 - sizeof(struct psp_gfx_resp)];

    /* total size 1024 bytes */
};


#define FRAME_TYPE_DESTROY          1   /* frame sent by KMD driver when UMD Scheduler context is destroyed*/

/* Structure of the Ring Buffer Frame */
struct psp_gfx_rb_frame
{
    uint32_t    cmd_buf_addr_lo;    /* +0  bits [31:0] of GPU Virtual address of command buffer (must be 4 KB aligned) */
    uint32_t    cmd_buf_addr_hi;    /* +4  bits [63:32] of GPU Virtual address of command buffer */
    uint32_t    cmd_buf_size;       /* +8  command buffer size in bytes */
    uint32_t    fence_addr_lo;      /* +12 bits [31:0] of GPU Virtual address of Fence for this frame */
    uint32_t    fence_addr_hi;      /* +16 bits [63:32] of GPU Virtual address of Fence for this frame */
    uint32_t    fence_value;        /* +20 Fence value */
    uint32_t    sid_lo;             /* +24 bits [31:0] of SID value (used only for RBI frames) */
    uint32_t    sid_hi;             /* +28 bits [63:32] of SID value (used only for RBI frames) */
    uint8_t     vmid;               /* +32 VMID value used for mapping of all addresses for this frame */
    uint8_t     frame_type;         /* +33 1: destory context frame, 0: all other frames; used only for RBI frames */
    uint8_t     reserved1[2];       /* +34 reserved, must be 0 */
    uint32_t    reserved2[7];       /* +36 reserved, must be 0 */
                /* total 64 bytes */
};

#endif /* _PSP_TEE_GFX_IF_H_ */<|MERGE_RESOLUTION|>--- conflicted
+++ resolved
@@ -43,10 +43,7 @@
     GFX_CTRL_CMD_ID_ENABLE_INT      = 0x00050000,   /* enable PSP-to-Gfx interrupt */
     GFX_CTRL_CMD_ID_DISABLE_INT     = 0x00060000,   /* disable PSP-to-Gfx interrupt */
     GFX_CTRL_CMD_ID_MODE1_RST       = 0x00070000,   /* trigger the Mode 1 reset */
-<<<<<<< HEAD
-=======
     GFX_CTRL_CMD_ID_GBR_IH_SET      = 0x00080000,   /* set Gbr IH_RB_CNTL registers */
->>>>>>> 0ecfebd2
     GFX_CTRL_CMD_ID_CONSUME_CMD     = 0x000A0000,   /* send interrupt to psp for updating write pointer of vf */
     GFX_CTRL_CMD_ID_DESTROY_GPCOM_RING = 0x000C0000, /* destroy GPCOM ring */
 
