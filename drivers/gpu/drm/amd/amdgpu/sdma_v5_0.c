/*
 * Copyright 2019 Advanced Micro Devices, Inc.
 *
 * Permission is hereby granted, free of charge, to any person obtaining a
 * copy of this software and associated documentation files (the "Software"),
 * to deal in the Software without restriction, including without limitation
 * the rights to use, copy, modify, merge, publish, distribute, sublicense,
 * and/or sell copies of the Software, and to permit persons to whom the
 * Software is furnished to do so, subject to the following conditions:
 *
 * The above copyright notice and this permission notice shall be included in
 * all copies or substantial portions of the Software.
 *
 * THE SOFTWARE IS PROVIDED "AS IS", WITHOUT WARRANTY OF ANY KIND, EXPRESS OR
 * IMPLIED, INCLUDING BUT NOT LIMITED TO THE WARRANTIES OF MERCHANTABILITY,
 * FITNESS FOR A PARTICULAR PURPOSE AND NONINFRINGEMENT.  IN NO EVENT SHALL
 * THE COPYRIGHT HOLDER(S) OR AUTHOR(S) BE LIABLE FOR ANY CLAIM, DAMAGES OR
 * OTHER LIABILITY, WHETHER IN AN ACTION OF CONTRACT, TORT OR OTHERWISE,
 * ARISING FROM, OUT OF OR IN CONNECTION WITH THE SOFTWARE OR THE USE OR
 * OTHER DEALINGS IN THE SOFTWARE.
 *
 */

#include <linux/delay.h>
#include <linux/firmware.h>
#include <linux/module.h>
#include <linux/pci.h>

#include "amdgpu.h"
#include "amdgpu_ucode.h"
#include "amdgpu_trace.h"

#include "gc/gc_10_1_0_offset.h"
#include "gc/gc_10_1_0_sh_mask.h"
#include "ivsrcid/sdma0/irqsrcs_sdma0_5_0.h"
#include "ivsrcid/sdma1/irqsrcs_sdma1_5_0.h"

#include "soc15_common.h"
#include "soc15.h"
#include "navi10_sdma_pkt_open.h"
#include "nbio_v2_3.h"
#include "sdma_common.h"
#include "sdma_v5_0.h"

MODULE_FIRMWARE("amdgpu/navi10_sdma.bin");
MODULE_FIRMWARE("amdgpu/navi10_sdma1.bin");

MODULE_FIRMWARE("amdgpu/navi14_sdma.bin");
MODULE_FIRMWARE("amdgpu/navi14_sdma1.bin");

MODULE_FIRMWARE("amdgpu/navi12_sdma.bin");
MODULE_FIRMWARE("amdgpu/navi12_sdma1.bin");

MODULE_FIRMWARE("amdgpu/cyan_skillfish2_sdma.bin");
MODULE_FIRMWARE("amdgpu/cyan_skillfish2_sdma1.bin");

#define SDMA1_REG_OFFSET 0x600
#define SDMA0_HYP_DEC_REG_START 0x5880
#define SDMA0_HYP_DEC_REG_END 0x5893
#define SDMA1_HYP_DEC_REG_OFFSET 0x20

static void sdma_v5_0_set_ring_funcs(struct amdgpu_device *adev);
static void sdma_v5_0_set_buffer_funcs(struct amdgpu_device *adev);
static void sdma_v5_0_set_vm_pte_funcs(struct amdgpu_device *adev);
static void sdma_v5_0_set_irq_funcs(struct amdgpu_device *adev);

static const struct soc15_reg_golden golden_settings_sdma_5[] = {
	SOC15_REG_GOLDEN_VALUE(GC, 0, mmSDMA0_CHICKEN_BITS, 0xffbf1f0f, 0x03ab0107),
	SOC15_REG_GOLDEN_VALUE(GC, 0, mmSDMA0_GFX_RB_WPTR_POLL_CNTL, 0xfffffff7, 0x00403000),
	SOC15_REG_GOLDEN_VALUE(GC, 0, mmSDMA0_PAGE_RB_WPTR_POLL_CNTL, 0xfffffff7, 0x00403000),
	SOC15_REG_GOLDEN_VALUE(GC, 0, mmSDMA0_RLC0_RB_WPTR_POLL_CNTL, 0xfffffff7, 0x00403000),
	SOC15_REG_GOLDEN_VALUE(GC, 0, mmSDMA0_RLC1_RB_WPTR_POLL_CNTL, 0xfffffff7, 0x00403000),
	SOC15_REG_GOLDEN_VALUE(GC, 0, mmSDMA0_RLC2_RB_WPTR_POLL_CNTL, 0xfffffff7, 0x00403000),
	SOC15_REG_GOLDEN_VALUE(GC, 0, mmSDMA0_RLC3_RB_WPTR_POLL_CNTL, 0xfffffff7, 0x00403000),
	SOC15_REG_GOLDEN_VALUE(GC, 0, mmSDMA0_RLC4_RB_WPTR_POLL_CNTL, 0xfffffff7, 0x00403000),
	SOC15_REG_GOLDEN_VALUE(GC, 0, mmSDMA0_RLC5_RB_WPTR_POLL_CNTL, 0xfffffff7, 0x00403000),
	SOC15_REG_GOLDEN_VALUE(GC, 0, mmSDMA0_RLC6_RB_WPTR_POLL_CNTL, 0xfffffff7, 0x00403000),
	SOC15_REG_GOLDEN_VALUE(GC, 0, mmSDMA0_RLC7_RB_WPTR_POLL_CNTL, 0xfffffff7, 0x00403000),
	SOC15_REG_GOLDEN_VALUE(GC, 0, mmSDMA0_UTCL1_PAGE, 0x00ffffff, 0x000c5c00),
	SOC15_REG_GOLDEN_VALUE(GC, 0, mmSDMA1_CHICKEN_BITS, 0xffbf1f0f, 0x03ab0107),
	SOC15_REG_GOLDEN_VALUE(GC, 0, mmSDMA1_GFX_RB_WPTR_POLL_CNTL, 0xfffffff7, 0x00403000),
	SOC15_REG_GOLDEN_VALUE(GC, 0, mmSDMA1_PAGE_RB_WPTR_POLL_CNTL, 0xfffffff7, 0x00403000),
	SOC15_REG_GOLDEN_VALUE(GC, 0, mmSDMA1_RLC0_RB_WPTR_POLL_CNTL, 0xfffffff7, 0x00403000),
	SOC15_REG_GOLDEN_VALUE(GC, 0, mmSDMA1_RLC1_RB_WPTR_POLL_CNTL, 0xfffffff7, 0x00403000),
	SOC15_REG_GOLDEN_VALUE(GC, 0, mmSDMA1_RLC2_RB_WPTR_POLL_CNTL, 0xfffffff7, 0x00403000),
	SOC15_REG_GOLDEN_VALUE(GC, 0, mmSDMA1_RLC3_RB_WPTR_POLL_CNTL, 0xfffffff7, 0x00403000),
	SOC15_REG_GOLDEN_VALUE(GC, 0, mmSDMA1_RLC4_RB_WPTR_POLL_CNTL, 0xfffffff7, 0x00403000),
	SOC15_REG_GOLDEN_VALUE(GC, 0, mmSDMA1_RLC5_RB_WPTR_POLL_CNTL, 0xfffffff7, 0x00403000),
	SOC15_REG_GOLDEN_VALUE(GC, 0, mmSDMA1_RLC6_RB_WPTR_POLL_CNTL, 0xfffffff7, 0x00403000),
	SOC15_REG_GOLDEN_VALUE(GC, 0, mmSDMA1_RLC7_RB_WPTR_POLL_CNTL, 0xfffffff7, 0x00403000),
	SOC15_REG_GOLDEN_VALUE(GC, 0, mmSDMA1_UTCL1_PAGE, 0x00ffffff, 0x000c5c00)
};

static const struct soc15_reg_golden golden_settings_sdma_5_sriov[] = {
	SOC15_REG_GOLDEN_VALUE(GC, 0, mmSDMA0_GFX_RB_WPTR_POLL_CNTL, 0xfffffff7, 0x00403000),
	SOC15_REG_GOLDEN_VALUE(GC, 0, mmSDMA0_PAGE_RB_WPTR_POLL_CNTL, 0xfffffff7, 0x00403000),
	SOC15_REG_GOLDEN_VALUE(GC, 0, mmSDMA0_RLC0_RB_WPTR_POLL_CNTL, 0xfffffff7, 0x00403000),
	SOC15_REG_GOLDEN_VALUE(GC, 0, mmSDMA0_RLC1_RB_WPTR_POLL_CNTL, 0xfffffff7, 0x00403000),
	SOC15_REG_GOLDEN_VALUE(GC, 0, mmSDMA0_RLC2_RB_WPTR_POLL_CNTL, 0xfffffff7, 0x00403000),
	SOC15_REG_GOLDEN_VALUE(GC, 0, mmSDMA0_RLC3_RB_WPTR_POLL_CNTL, 0xfffffff7, 0x00403000),
	SOC15_REG_GOLDEN_VALUE(GC, 0, mmSDMA0_RLC4_RB_WPTR_POLL_CNTL, 0xfffffff7, 0x00403000),
	SOC15_REG_GOLDEN_VALUE(GC, 0, mmSDMA0_RLC5_RB_WPTR_POLL_CNTL, 0xfffffff7, 0x00403000),
	SOC15_REG_GOLDEN_VALUE(GC, 0, mmSDMA0_RLC6_RB_WPTR_POLL_CNTL, 0xfffffff7, 0x00403000),
	SOC15_REG_GOLDEN_VALUE(GC, 0, mmSDMA0_RLC7_RB_WPTR_POLL_CNTL, 0xfffffff7, 0x00403000),
	SOC15_REG_GOLDEN_VALUE(GC, 0, mmSDMA1_GFX_RB_WPTR_POLL_CNTL, 0xfffffff7, 0x00403000),
	SOC15_REG_GOLDEN_VALUE(GC, 0, mmSDMA1_PAGE_RB_WPTR_POLL_CNTL, 0xfffffff7, 0x00403000),
	SOC15_REG_GOLDEN_VALUE(GC, 0, mmSDMA1_RLC0_RB_WPTR_POLL_CNTL, 0xfffffff7, 0x00403000),
	SOC15_REG_GOLDEN_VALUE(GC, 0, mmSDMA1_RLC1_RB_WPTR_POLL_CNTL, 0xfffffff7, 0x00403000),
	SOC15_REG_GOLDEN_VALUE(GC, 0, mmSDMA1_RLC2_RB_WPTR_POLL_CNTL, 0xfffffff7, 0x00403000),
	SOC15_REG_GOLDEN_VALUE(GC, 0, mmSDMA1_RLC3_RB_WPTR_POLL_CNTL, 0xfffffff7, 0x00403000),
	SOC15_REG_GOLDEN_VALUE(GC, 0, mmSDMA1_RLC4_RB_WPTR_POLL_CNTL, 0xfffffff7, 0x00403000),
	SOC15_REG_GOLDEN_VALUE(GC, 0, mmSDMA1_RLC5_RB_WPTR_POLL_CNTL, 0xfffffff7, 0x00403000),
	SOC15_REG_GOLDEN_VALUE(GC, 0, mmSDMA1_RLC6_RB_WPTR_POLL_CNTL, 0xfffffff7, 0x00403000),
	SOC15_REG_GOLDEN_VALUE(GC, 0, mmSDMA1_RLC7_RB_WPTR_POLL_CNTL, 0xfffffff7, 0x00403000),
};

static const struct soc15_reg_golden golden_settings_sdma_nv10[] = {
	SOC15_REG_GOLDEN_VALUE(GC, 0, mmSDMA0_RLC3_RB_WPTR_POLL_CNTL, 0x0000fff0, 0x00403000),
	SOC15_REG_GOLDEN_VALUE(GC, 0, mmSDMA1_RLC3_RB_WPTR_POLL_CNTL, 0x0000fff0, 0x00403000),
};

static const struct soc15_reg_golden golden_settings_sdma_nv14[] = {
	SOC15_REG_GOLDEN_VALUE(GC, 0, mmSDMA0_RLC3_RB_WPTR_POLL_CNTL, 0xfffffff7, 0x00403000),
	SOC15_REG_GOLDEN_VALUE(GC, 0, mmSDMA1_RLC3_RB_WPTR_POLL_CNTL, 0xfffffff7, 0x00403000),
};

static const struct soc15_reg_golden golden_settings_sdma_nv12[] = {
	SOC15_REG_GOLDEN_VALUE(GC, 0, mmSDMA0_RLC3_RB_WPTR_POLL_CNTL, 0xfffffff7, 0x00403000),
	SOC15_REG_GOLDEN_VALUE(GC, 0, mmSDMA0_GB_ADDR_CONFIG, 0x001877ff, 0x00000044),
	SOC15_REG_GOLDEN_VALUE(GC, 0, mmSDMA0_GB_ADDR_CONFIG_READ, 0x001877ff, 0x00000044),
	SOC15_REG_GOLDEN_VALUE(GC, 0, mmSDMA1_GB_ADDR_CONFIG, 0x001877ff, 0x00000044),
	SOC15_REG_GOLDEN_VALUE(GC, 0, mmSDMA1_GB_ADDR_CONFIG_READ, 0x001877ff, 0x00000044),
	SOC15_REG_GOLDEN_VALUE(GC, 0, mmSDMA1_RLC3_RB_WPTR_POLL_CNTL, 0xfffffff7, 0x00403000),
};

static const struct soc15_reg_golden golden_settings_sdma_cyan_skillfish[] = {
	SOC15_REG_GOLDEN_VALUE(GC, 0, mmSDMA0_CHICKEN_BITS, 0xffbf1f0f, 0x03ab0107),
	SOC15_REG_GOLDEN_VALUE(GC, 0, mmSDMA0_GB_ADDR_CONFIG, 0x001877ff, 0x00000044),
	SOC15_REG_GOLDEN_VALUE(GC, 0, mmSDMA0_GB_ADDR_CONFIG_READ, 0x001877ff, 0x00000044),
	SOC15_REG_GOLDEN_VALUE(GC, 0, mmSDMA0_GFX_RB_WPTR_POLL_CNTL, 0xfffffff7, 0x00403000),
	SOC15_REG_GOLDEN_VALUE(GC, 0, mmSDMA0_PAGE_RB_WPTR_POLL_CNTL, 0xfffffff7, 0x00403000),
	SOC15_REG_GOLDEN_VALUE(GC, 0, mmSDMA0_RLC0_RB_WPTR_POLL_CNTL, 0xfffffff7, 0x00403000),
	SOC15_REG_GOLDEN_VALUE(GC, 0, mmSDMA0_RLC1_RB_WPTR_POLL_CNTL, 0xfffffff7, 0x00403000),
	SOC15_REG_GOLDEN_VALUE(GC, 0, mmSDMA0_RLC2_RB_WPTR_POLL_CNTL, 0xfffffff7, 0x00403000),
	SOC15_REG_GOLDEN_VALUE(GC, 0, mmSDMA0_RLC3_RB_WPTR_POLL_CNTL, 0xfffffff7, 0x00403000),
	SOC15_REG_GOLDEN_VALUE(GC, 0, mmSDMA0_RLC4_RB_WPTR_POLL_CNTL, 0xfffffff7, 0x00403000),
	SOC15_REG_GOLDEN_VALUE(GC, 0, mmSDMA0_RLC5_RB_WPTR_POLL_CNTL, 0xfffffff7, 0x00403000),
	SOC15_REG_GOLDEN_VALUE(GC, 0, mmSDMA0_RLC6_RB_WPTR_POLL_CNTL, 0xfffffff7, 0x00403000),
	SOC15_REG_GOLDEN_VALUE(GC, 0, mmSDMA0_RLC7_RB_WPTR_POLL_CNTL, 0xfffffff7, 0x00403000),
	SOC15_REG_GOLDEN_VALUE(GC, 0, mmSDMA0_UTCL1_PAGE, 0x007fffff, 0x004c5c00),
	SOC15_REG_GOLDEN_VALUE(GC, 0, mmSDMA1_CHICKEN_BITS, 0xffbf1f0f, 0x03ab0107),
	SOC15_REG_GOLDEN_VALUE(GC, 0, mmSDMA1_GB_ADDR_CONFIG, 0x001877ff, 0x00000044),
	SOC15_REG_GOLDEN_VALUE(GC, 0, mmSDMA1_GB_ADDR_CONFIG_READ, 0x001877ff, 0x00000044),
	SOC15_REG_GOLDEN_VALUE(GC, 0, mmSDMA1_GFX_RB_WPTR_POLL_CNTL, 0xfffffff7, 0x00403000),
	SOC15_REG_GOLDEN_VALUE(GC, 0, mmSDMA1_PAGE_RB_WPTR_POLL_CNTL, 0xfffffff7, 0x00403000),
	SOC15_REG_GOLDEN_VALUE(GC, 0, mmSDMA1_RLC0_RB_WPTR_POLL_CNTL, 0xfffffff7, 0x00403000),
	SOC15_REG_GOLDEN_VALUE(GC, 0, mmSDMA1_RLC1_RB_WPTR_POLL_CNTL, 0xfffffff7, 0x00403000),
	SOC15_REG_GOLDEN_VALUE(GC, 0, mmSDMA1_RLC2_RB_WPTR_POLL_CNTL, 0xfffffff7, 0x00403000),
	SOC15_REG_GOLDEN_VALUE(GC, 0, mmSDMA1_RLC3_RB_WPTR_POLL_CNTL, 0xfffffff7, 0x00403000),
	SOC15_REG_GOLDEN_VALUE(GC, 0, mmSDMA1_RLC4_RB_WPTR_POLL_CNTL, 0xfffffff7, 0x00403000),
	SOC15_REG_GOLDEN_VALUE(GC, 0, mmSDMA1_RLC5_RB_WPTR_POLL_CNTL, 0xfffffff7, 0x00403000),
	SOC15_REG_GOLDEN_VALUE(GC, 0, mmSDMA1_RLC6_RB_WPTR_POLL_CNTL, 0xfffffff7, 0x00403000),
	SOC15_REG_GOLDEN_VALUE(GC, 0, mmSDMA1_RLC7_RB_WPTR_POLL_CNTL, 0xfffffff7, 0x00403000),
	SOC15_REG_GOLDEN_VALUE(GC, 0, mmSDMA1_UTCL1_PAGE, 0x007fffff, 0x004c5c00)
};

static u32 sdma_v5_0_get_reg_offset(struct amdgpu_device *adev, u32 instance, u32 internal_offset)
{
	u32 base;

	if (internal_offset >= SDMA0_HYP_DEC_REG_START &&
	    internal_offset <= SDMA0_HYP_DEC_REG_END) {
		base = adev->reg_offset[GC_HWIP][0][1];
		if (instance == 1)
			internal_offset += SDMA1_HYP_DEC_REG_OFFSET;
	} else {
		base = adev->reg_offset[GC_HWIP][0][0];
		if (instance == 1)
			internal_offset += SDMA1_REG_OFFSET;
	}

	return base + internal_offset;
}

static void sdma_v5_0_init_golden_registers(struct amdgpu_device *adev)
{
	switch (adev->ip_versions[SDMA0_HWIP][0]) {
	case IP_VERSION(5, 0, 0):
		soc15_program_register_sequence(adev,
						golden_settings_sdma_5,
						(const u32)ARRAY_SIZE(golden_settings_sdma_5));
		soc15_program_register_sequence(adev,
						golden_settings_sdma_nv10,
						(const u32)ARRAY_SIZE(golden_settings_sdma_nv10));
		break;
	case IP_VERSION(5, 0, 2):
		soc15_program_register_sequence(adev,
						golden_settings_sdma_5,
						(const u32)ARRAY_SIZE(golden_settings_sdma_5));
		soc15_program_register_sequence(adev,
						golden_settings_sdma_nv14,
						(const u32)ARRAY_SIZE(golden_settings_sdma_nv14));
		break;
	case IP_VERSION(5, 0, 5):
		if (amdgpu_sriov_vf(adev))
			soc15_program_register_sequence(adev,
							golden_settings_sdma_5_sriov,
							(const u32)ARRAY_SIZE(golden_settings_sdma_5_sriov));
		else
			soc15_program_register_sequence(adev,
							golden_settings_sdma_5,
							(const u32)ARRAY_SIZE(golden_settings_sdma_5));
		soc15_program_register_sequence(adev,
						golden_settings_sdma_nv12,
						(const u32)ARRAY_SIZE(golden_settings_sdma_nv12));
		break;
	case IP_VERSION(5, 0, 1):
		soc15_program_register_sequence(adev,
						golden_settings_sdma_cyan_skillfish,
						(const u32)ARRAY_SIZE(golden_settings_sdma_cyan_skillfish));
		break;
	default:
		break;
	}
}

/**
 * sdma_v5_0_init_microcode - load ucode images from disk
 *
 * @adev: amdgpu_device pointer
 *
 * Use the firmware interface to load the ucode images into
 * the driver (not loaded into hw).
 * Returns 0 on success, error on failure.
 */

// emulation only, won't work on real chip
// navi10 real chip need to use PSP to load firmware
static int sdma_v5_0_init_microcode(struct amdgpu_device *adev)
{
	const char *chip_name;
	char fw_name[40];
	int ret, i;

	if (amdgpu_sriov_vf(adev) && (adev->ip_versions[SDMA0_HWIP][0] == IP_VERSION(5, 0, 5)))
		return 0;

	DRM_DEBUG("\n");

	switch (adev->ip_versions[SDMA0_HWIP][0]) {
	case IP_VERSION(5, 0, 0):
		chip_name = "navi10";
		break;
	case IP_VERSION(5, 0, 2):
		chip_name = "navi14";
		break;
	case IP_VERSION(5, 0, 5):
		chip_name = "navi12";
		break;
	case IP_VERSION(5, 0, 1):
		chip_name = "cyan_skillfish2";
		break;
	default:
		BUG();
	}

	for (i = 0; i < adev->sdma.num_instances; i++) {
		if (i == 0)
			snprintf(fw_name, sizeof(fw_name), "amdgpu/%s_sdma.bin", chip_name);
		else
			snprintf(fw_name, sizeof(fw_name), "amdgpu/%s_sdma1.bin", chip_name);
		ret = amdgpu_sdma_init_microcode(adev, fw_name, i, false);
		if (ret)
			return ret;
	}
	
	return ret;
}

static unsigned sdma_v5_0_ring_init_cond_exec(struct amdgpu_ring *ring)
{
	unsigned ret;

	amdgpu_ring_write(ring, SDMA_PKT_HEADER_OP(SDMA_OP_COND_EXE));
	amdgpu_ring_write(ring, lower_32_bits(ring->cond_exe_gpu_addr));
	amdgpu_ring_write(ring, upper_32_bits(ring->cond_exe_gpu_addr));
	amdgpu_ring_write(ring, 1);
	ret = ring->wptr & ring->buf_mask;/* this is the offset we need patch later */
	amdgpu_ring_write(ring, 0x55aa55aa);/* insert dummy here and patch it later */

	return ret;
}

static void sdma_v5_0_ring_patch_cond_exec(struct amdgpu_ring *ring,
					   unsigned offset)
{
	unsigned cur;

	BUG_ON(offset > ring->buf_mask);
	BUG_ON(ring->ring[offset] != 0x55aa55aa);

	cur = (ring->wptr - 1) & ring->buf_mask;
	if (cur > offset)
		ring->ring[offset] = cur - offset;
	else
		ring->ring[offset] = (ring->buf_mask + 1) - offset + cur;
}

/**
 * sdma_v5_0_ring_get_rptr - get the current read pointer
 *
 * @ring: amdgpu ring pointer
 *
 * Get the current rptr from the hardware (NAVI10+).
 */
static uint64_t sdma_v5_0_ring_get_rptr(struct amdgpu_ring *ring)
{
	u64 *rptr;

	/* XXX check if swapping is necessary on BE */
	rptr = (u64 *)ring->rptr_cpu_addr;

	DRM_DEBUG("rptr before shift == 0x%016llx\n", *rptr);
	return ((*rptr) >> 2);
}

/**
 * sdma_v5_0_ring_get_wptr - get the current write pointer
 *
 * @ring: amdgpu ring pointer
 *
 * Get the current wptr from the hardware (NAVI10+).
 */
static uint64_t sdma_v5_0_ring_get_wptr(struct amdgpu_ring *ring)
{
	struct amdgpu_device *adev = ring->adev;
	u64 wptr;

	if (ring->use_doorbell) {
		/* XXX check if swapping is necessary on BE */
		wptr = READ_ONCE(*((u64 *)ring->wptr_cpu_addr));
		DRM_DEBUG("wptr/doorbell before shift == 0x%016llx\n", wptr);
	} else {
		wptr = RREG32_SOC15_IP(GC, sdma_v5_0_get_reg_offset(adev, ring->me, mmSDMA0_GFX_RB_WPTR_HI));
		wptr = wptr << 32;
		wptr |= RREG32_SOC15_IP(GC, sdma_v5_0_get_reg_offset(adev, ring->me, mmSDMA0_GFX_RB_WPTR));
		DRM_DEBUG("wptr before shift [%i] wptr == 0x%016llx\n", ring->me, wptr);
	}

	return wptr >> 2;
}

/**
 * sdma_v5_0_ring_set_wptr - commit the write pointer
 *
 * @ring: amdgpu ring pointer
 *
 * Write the wptr back to the hardware (NAVI10+).
 */
static void sdma_v5_0_ring_set_wptr(struct amdgpu_ring *ring)
{
	struct amdgpu_device *adev = ring->adev;
	uint32_t *wptr_saved;
	uint32_t *is_queue_unmap;
	uint64_t aggregated_db_index;
	uint32_t mqd_size = adev->mqds[AMDGPU_HW_IP_DMA].mqd_size;

	DRM_DEBUG("Setting write pointer\n");
<<<<<<< HEAD
	if (ring->use_doorbell) {
		DRM_DEBUG("Using doorbell -- "
				"wptr_offs == 0x%08x "
				"lower_32_bits(ring->wptr << 2) == 0x%08x "
				"upper_32_bits(ring->wptr << 2) == 0x%08x\n",
				ring->wptr_offs,
				lower_32_bits(ring->wptr << 2),
				upper_32_bits(ring->wptr << 2));
		/* XXX check if swapping is necessary on BE */
		adev->wb.wb[ring->wptr_offs] = lower_32_bits(ring->wptr << 2);
		adev->wb.wb[ring->wptr_offs + 1] = upper_32_bits(ring->wptr << 2);
		DRM_DEBUG("calling WDOORBELL64(0x%08x, 0x%016llx)\n",
				ring->doorbell_index, ring->wptr << 2);
		WDOORBELL64(ring->doorbell_index, ring->wptr << 2);
=======
	if (ring->is_mes_queue) {
		wptr_saved = (uint32_t *)(ring->mqd_ptr + mqd_size);
		is_queue_unmap = (uint32_t *)(ring->mqd_ptr + mqd_size +
					      sizeof(uint32_t));
		aggregated_db_index =
			amdgpu_mes_get_aggregated_doorbell_index(adev,
			AMDGPU_MES_PRIORITY_LEVEL_NORMAL);

		atomic64_set((atomic64_t *)ring->wptr_cpu_addr,
			     ring->wptr << 2);
		*wptr_saved = ring->wptr << 2;
		if (*is_queue_unmap) {
			WDOORBELL64(aggregated_db_index, ring->wptr << 2);
			DRM_DEBUG("calling WDOORBELL64(0x%08x, 0x%016llx)\n",
					ring->doorbell_index, ring->wptr << 2);
			WDOORBELL64(ring->doorbell_index, ring->wptr << 2);
		} else {
			DRM_DEBUG("calling WDOORBELL64(0x%08x, 0x%016llx)\n",
					ring->doorbell_index, ring->wptr << 2);
			WDOORBELL64(ring->doorbell_index, ring->wptr << 2);

			if (*is_queue_unmap)
				WDOORBELL64(aggregated_db_index,
					    ring->wptr << 2);
		}
>>>>>>> d60c95ef
	} else {
		if (ring->use_doorbell) {
			DRM_DEBUG("Using doorbell -- "
				  "wptr_offs == 0x%08x "
				  "lower_32_bits(ring->wptr) << 2 == 0x%08x "
				  "upper_32_bits(ring->wptr) << 2 == 0x%08x\n",
				  ring->wptr_offs,
				  lower_32_bits(ring->wptr << 2),
				  upper_32_bits(ring->wptr << 2));
			/* XXX check if swapping is necessary on BE */
			atomic64_set((atomic64_t *)ring->wptr_cpu_addr,
				     ring->wptr << 2);
			DRM_DEBUG("calling WDOORBELL64(0x%08x, 0x%016llx)\n",
				  ring->doorbell_index, ring->wptr << 2);
			WDOORBELL64(ring->doorbell_index, ring->wptr << 2);
		} else {
			DRM_DEBUG("Not using doorbell -- "
				  "mmSDMA%i_GFX_RB_WPTR == 0x%08x "
				  "mmSDMA%i_GFX_RB_WPTR_HI == 0x%08x\n",
				  ring->me,
				  lower_32_bits(ring->wptr << 2),
				  ring->me,
				  upper_32_bits(ring->wptr << 2));
			WREG32_SOC15_IP(GC, sdma_v5_0_get_reg_offset(adev,
					     ring->me, mmSDMA0_GFX_RB_WPTR),
					lower_32_bits(ring->wptr << 2));
			WREG32_SOC15_IP(GC, sdma_v5_0_get_reg_offset(adev,
					     ring->me, mmSDMA0_GFX_RB_WPTR_HI),
					upper_32_bits(ring->wptr << 2));
		}
	}
}

static void sdma_v5_0_ring_insert_nop(struct amdgpu_ring *ring, uint32_t count)
{
	struct amdgpu_sdma_instance *sdma = amdgpu_sdma_get_instance_from_ring(ring);
	int i;

	for (i = 0; i < count; i++)
		if (sdma && sdma->burst_nop && (i == 0))
			amdgpu_ring_write(ring, ring->funcs->nop |
				SDMA_PKT_NOP_HEADER_COUNT(count - 1));
		else
			amdgpu_ring_write(ring, ring->funcs->nop);
}

/**
 * sdma_v5_0_ring_emit_ib - Schedule an IB on the DMA engine
 *
 * @ring: amdgpu ring pointer
 * @job: job to retrieve vmid from
 * @ib: IB object to schedule
 * @flags: unused
 *
 * Schedule an IB in the DMA ring (NAVI10).
 */
static void sdma_v5_0_ring_emit_ib(struct amdgpu_ring *ring,
				   struct amdgpu_job *job,
				   struct amdgpu_ib *ib,
				   uint32_t flags)
{
	unsigned vmid = AMDGPU_JOB_GET_VMID(job);
	uint64_t csa_mc_addr = amdgpu_sdma_get_csa_mc_addr(ring, vmid);

	/* An IB packet must end on a 8 DW boundary--the next dword
	 * must be on a 8-dword boundary. Our IB packet below is 6
	 * dwords long, thus add x number of NOPs, such that, in
	 * modular arithmetic,
	 * wptr + 6 + x = 8k, k >= 0, which in C is,
	 * (wptr + 6 + x) % 8 = 0.
	 * The expression below, is a solution of x.
	 */
	sdma_v5_0_ring_insert_nop(ring, (2 - lower_32_bits(ring->wptr)) & 7);

	amdgpu_ring_write(ring, SDMA_PKT_HEADER_OP(SDMA_OP_INDIRECT) |
			  SDMA_PKT_INDIRECT_HEADER_VMID(vmid & 0xf));
	/* base must be 32 byte aligned */
	amdgpu_ring_write(ring, lower_32_bits(ib->gpu_addr) & 0xffffffe0);
	amdgpu_ring_write(ring, upper_32_bits(ib->gpu_addr));
	amdgpu_ring_write(ring, ib->length_dw);
	amdgpu_ring_write(ring, lower_32_bits(csa_mc_addr));
	amdgpu_ring_write(ring, upper_32_bits(csa_mc_addr));
}

/**
 * sdma_v5_0_ring_emit_mem_sync - flush the IB by graphics cache rinse
 *
 * @ring: amdgpu ring pointer
 *
 * flush the IB by graphics cache rinse.
 */
static void sdma_v5_0_ring_emit_mem_sync(struct amdgpu_ring *ring)
{
	uint32_t gcr_cntl = SDMA_GCR_GL2_INV | SDMA_GCR_GL2_WB | SDMA_GCR_GLM_INV |
			    SDMA_GCR_GL1_INV | SDMA_GCR_GLV_INV | SDMA_GCR_GLK_INV |
			    SDMA_GCR_GLI_INV(1);

	/* flush entire cache L0/L1/L2, this can be optimized by performance requirement */
	amdgpu_ring_write(ring, SDMA_PKT_HEADER_OP(SDMA_OP_GCR_REQ));
	amdgpu_ring_write(ring, SDMA_PKT_GCR_REQ_PAYLOAD1_BASE_VA_31_7(0));
	amdgpu_ring_write(ring, SDMA_PKT_GCR_REQ_PAYLOAD2_GCR_CONTROL_15_0(gcr_cntl) |
			  SDMA_PKT_GCR_REQ_PAYLOAD2_BASE_VA_47_32(0));
	amdgpu_ring_write(ring, SDMA_PKT_GCR_REQ_PAYLOAD3_LIMIT_VA_31_7(0) |
			  SDMA_PKT_GCR_REQ_PAYLOAD3_GCR_CONTROL_18_16(gcr_cntl >> 16));
	amdgpu_ring_write(ring, SDMA_PKT_GCR_REQ_PAYLOAD4_LIMIT_VA_47_32(0) |
			  SDMA_PKT_GCR_REQ_PAYLOAD4_VMID(0));
}

/**
 * sdma_v5_0_ring_emit_hdp_flush - emit an hdp flush on the DMA ring
 *
 * @ring: amdgpu ring pointer
 *
 * Emit an hdp flush packet on the requested DMA ring.
 */
static void sdma_v5_0_ring_emit_hdp_flush(struct amdgpu_ring *ring)
{
	struct amdgpu_device *adev = ring->adev;
	u32 ref_and_mask = 0;
	const struct nbio_hdp_flush_reg *nbio_hf_reg = adev->nbio.hdp_flush_reg;

	if (ring->me == 0)
		ref_and_mask = nbio_hf_reg->ref_and_mask_sdma0;
	else
		ref_and_mask = nbio_hf_reg->ref_and_mask_sdma1;

	amdgpu_ring_write(ring, SDMA_PKT_HEADER_OP(SDMA_OP_POLL_REGMEM) |
			  SDMA_PKT_POLL_REGMEM_HEADER_HDP_FLUSH(1) |
			  SDMA_PKT_POLL_REGMEM_HEADER_FUNC(3)); /* == */
	amdgpu_ring_write(ring, (adev->nbio.funcs->get_hdp_flush_done_offset(adev)) << 2);
	amdgpu_ring_write(ring, (adev->nbio.funcs->get_hdp_flush_req_offset(adev)) << 2);
	amdgpu_ring_write(ring, ref_and_mask); /* reference */
	amdgpu_ring_write(ring, ref_and_mask); /* mask */
	amdgpu_ring_write(ring, SDMA_PKT_POLL_REGMEM_DW5_RETRY_COUNT(0xfff) |
			  SDMA_PKT_POLL_REGMEM_DW5_INTERVAL(10)); /* retry count, poll interval */
}

/**
 * sdma_v5_0_ring_emit_fence - emit a fence on the DMA ring
 *
 * @ring: amdgpu ring pointer
 * @addr: address
 * @seq: sequence number
 * @flags: fence related flags
 *
 * Add a DMA fence packet to the ring to write
 * the fence seq number and DMA trap packet to generate
 * an interrupt if needed (NAVI10).
 */
static void sdma_v5_0_ring_emit_fence(struct amdgpu_ring *ring, u64 addr, u64 seq,
				      unsigned flags)
{
	bool write64bit = flags & AMDGPU_FENCE_FLAG_64BIT;
	/* write the fence */
	amdgpu_ring_write(ring, SDMA_PKT_HEADER_OP(SDMA_OP_FENCE) |
			  SDMA_PKT_FENCE_HEADER_MTYPE(0x3)); /* Ucached(UC) */
	/* zero in first two bits */
	BUG_ON(addr & 0x3);
	amdgpu_ring_write(ring, lower_32_bits(addr));
	amdgpu_ring_write(ring, upper_32_bits(addr));
	amdgpu_ring_write(ring, lower_32_bits(seq));

	/* optionally write high bits as well */
	if (write64bit) {
		addr += 4;
		amdgpu_ring_write(ring, SDMA_PKT_HEADER_OP(SDMA_OP_FENCE) |
				  SDMA_PKT_FENCE_HEADER_MTYPE(0x3));
		/* zero in first two bits */
		BUG_ON(addr & 0x3);
		amdgpu_ring_write(ring, lower_32_bits(addr));
		amdgpu_ring_write(ring, upper_32_bits(addr));
		amdgpu_ring_write(ring, upper_32_bits(seq));
	}

	if (flags & AMDGPU_FENCE_FLAG_INT) {
		uint32_t ctx = ring->is_mes_queue ?
			(ring->hw_queue_id | AMDGPU_FENCE_MES_QUEUE_FLAG) : 0;
		/* generate an interrupt */
		amdgpu_ring_write(ring, SDMA_PKT_HEADER_OP(SDMA_OP_TRAP));
		amdgpu_ring_write(ring, SDMA_PKT_TRAP_INT_CONTEXT_INT_CONTEXT(ctx));
	}
}


/**
 * sdma_v5_0_gfx_stop - stop the gfx async dma engines
 *
 * @adev: amdgpu_device pointer
 *
 * Stop the gfx async dma ring buffers (NAVI10).
 */
static void sdma_v5_0_gfx_stop(struct amdgpu_device *adev)
{
	u32 rb_cntl, ib_cntl;
	int i;

	amdgpu_sdma_unset_buffer_funcs_helper(adev);

	for (i = 0; i < adev->sdma.num_instances; i++) {
		rb_cntl = RREG32_SOC15_IP(GC, sdma_v5_0_get_reg_offset(adev, i, mmSDMA0_GFX_RB_CNTL));
		rb_cntl = REG_SET_FIELD(rb_cntl, SDMA0_GFX_RB_CNTL, RB_ENABLE, 0);
		WREG32_SOC15_IP(GC, sdma_v5_0_get_reg_offset(adev, i, mmSDMA0_GFX_RB_CNTL), rb_cntl);
		ib_cntl = RREG32_SOC15_IP(GC, sdma_v5_0_get_reg_offset(adev, i, mmSDMA0_GFX_IB_CNTL));
		ib_cntl = REG_SET_FIELD(ib_cntl, SDMA0_GFX_IB_CNTL, IB_ENABLE, 0);
		WREG32_SOC15_IP(GC, sdma_v5_0_get_reg_offset(adev, i, mmSDMA0_GFX_IB_CNTL), ib_cntl);
	}
}

/**
 * sdma_v5_0_rlc_stop - stop the compute async dma engines
 *
 * @adev: amdgpu_device pointer
 *
 * Stop the compute async dma queues (NAVI10).
 */
static void sdma_v5_0_rlc_stop(struct amdgpu_device *adev)
{
	/* XXX todo */
}

/**
 * sdma_v5_0_ctx_switch_enable - stop the async dma engines context switch
 *
 * @adev: amdgpu_device pointer
 * @enable: enable/disable the DMA MEs context switch.
 *
 * Halt or unhalt the async dma engines context switch (NAVI10).
 */
static void sdma_v5_0_ctx_switch_enable(struct amdgpu_device *adev, bool enable)
{
	u32 f32_cntl = 0, phase_quantum = 0;
	int i;

	if (amdgpu_sdma_phase_quantum) {
		unsigned value = amdgpu_sdma_phase_quantum;
		unsigned unit = 0;

		while (value > (SDMA0_PHASE0_QUANTUM__VALUE_MASK >>
				SDMA0_PHASE0_QUANTUM__VALUE__SHIFT)) {
			value = (value + 1) >> 1;
			unit++;
		}
		if (unit > (SDMA0_PHASE0_QUANTUM__UNIT_MASK >>
			    SDMA0_PHASE0_QUANTUM__UNIT__SHIFT)) {
			value = (SDMA0_PHASE0_QUANTUM__VALUE_MASK >>
				 SDMA0_PHASE0_QUANTUM__VALUE__SHIFT);
			unit = (SDMA0_PHASE0_QUANTUM__UNIT_MASK >>
				SDMA0_PHASE0_QUANTUM__UNIT__SHIFT);
			WARN_ONCE(1,
			"clamping sdma_phase_quantum to %uK clock cycles\n",
				  value << unit);
		}
		phase_quantum =
			value << SDMA0_PHASE0_QUANTUM__VALUE__SHIFT |
			unit  << SDMA0_PHASE0_QUANTUM__UNIT__SHIFT;
	}

	for (i = 0; i < adev->sdma.num_instances; i++) {
		if (!amdgpu_sriov_vf(adev)) {
			f32_cntl = RREG32(sdma_v5_0_get_reg_offset(adev, i, mmSDMA0_CNTL));
			f32_cntl = REG_SET_FIELD(f32_cntl, SDMA0_CNTL,
						 AUTO_CTXSW_ENABLE, enable ? 1 : 0);
		}

		if (enable && amdgpu_sdma_phase_quantum) {
			WREG32_SOC15_IP(GC, sdma_v5_0_get_reg_offset(adev, i, mmSDMA0_PHASE0_QUANTUM),
			       phase_quantum);
			WREG32_SOC15_IP(GC, sdma_v5_0_get_reg_offset(adev, i, mmSDMA0_PHASE1_QUANTUM),
			       phase_quantum);
			WREG32_SOC15_IP(GC, sdma_v5_0_get_reg_offset(adev, i, mmSDMA0_PHASE2_QUANTUM),
			       phase_quantum);
		}
		if (!amdgpu_sriov_vf(adev))
			WREG32(sdma_v5_0_get_reg_offset(adev, i, mmSDMA0_CNTL), f32_cntl);
	}

}

/**
 * sdma_v5_0_enable - stop the async dma engines
 *
 * @adev: amdgpu_device pointer
 * @enable: enable/disable the DMA MEs.
 *
 * Halt or unhalt the async dma engines (NAVI10).
 */
static void sdma_v5_0_enable(struct amdgpu_device *adev, bool enable)
{
	u32 f32_cntl;
	int i;

	if (!enable) {
		sdma_v5_0_gfx_stop(adev);
		sdma_v5_0_rlc_stop(adev);
	}

	if (amdgpu_sriov_vf(adev))
		return;

	for (i = 0; i < adev->sdma.num_instances; i++) {
		f32_cntl = RREG32(sdma_v5_0_get_reg_offset(adev, i, mmSDMA0_F32_CNTL));
		f32_cntl = REG_SET_FIELD(f32_cntl, SDMA0_F32_CNTL, HALT, enable ? 0 : 1);
		WREG32(sdma_v5_0_get_reg_offset(adev, i, mmSDMA0_F32_CNTL), f32_cntl);
	}
}

/**
 * sdma_v5_0_gfx_resume - setup and start the async dma engines
 *
 * @adev: amdgpu_device pointer
 *
 * Set up the gfx DMA ring buffers and enable them (NAVI10).
 * Returns 0 for success, error for failure.
 */
static int sdma_v5_0_gfx_resume(struct amdgpu_device *adev)
{
	struct amdgpu_ring *ring;
	u32 rb_cntl, ib_cntl;
	u32 rb_bufsz;
	u32 doorbell;
	u32 doorbell_offset;
	u32 temp;
	u32 wptr_poll_cntl;
	u64 wptr_gpu_addr;
	int i, r;

	for (i = 0; i < adev->sdma.num_instances; i++) {
		ring = &adev->sdma.instance[i].ring;

		if (!amdgpu_sriov_vf(adev))
			WREG32(sdma_v5_0_get_reg_offset(adev, i, mmSDMA0_SEM_WAIT_FAIL_TIMER_CNTL), 0);

		/* Set ring buffer size in dwords */
		rb_bufsz = order_base_2(ring->ring_size / 4);
		rb_cntl = RREG32_SOC15_IP(GC, sdma_v5_0_get_reg_offset(adev, i, mmSDMA0_GFX_RB_CNTL));
		rb_cntl = REG_SET_FIELD(rb_cntl, SDMA0_GFX_RB_CNTL, RB_SIZE, rb_bufsz);
#ifdef __BIG_ENDIAN
		rb_cntl = REG_SET_FIELD(rb_cntl, SDMA0_GFX_RB_CNTL, RB_SWAP_ENABLE, 1);
		rb_cntl = REG_SET_FIELD(rb_cntl, SDMA0_GFX_RB_CNTL,
					RPTR_WRITEBACK_SWAP_ENABLE, 1);
#endif
		WREG32_SOC15_IP(GC, sdma_v5_0_get_reg_offset(adev, i, mmSDMA0_GFX_RB_CNTL), rb_cntl);

		/* Initialize the ring buffer's read and write pointers */
		WREG32_SOC15_IP(GC, sdma_v5_0_get_reg_offset(adev, i, mmSDMA0_GFX_RB_RPTR), 0);
		WREG32_SOC15_IP(GC, sdma_v5_0_get_reg_offset(adev, i, mmSDMA0_GFX_RB_RPTR_HI), 0);
		WREG32_SOC15_IP(GC, sdma_v5_0_get_reg_offset(adev, i, mmSDMA0_GFX_RB_WPTR), 0);
		WREG32_SOC15_IP(GC, sdma_v5_0_get_reg_offset(adev, i, mmSDMA0_GFX_RB_WPTR_HI), 0);

		/* setup the wptr shadow polling */
		wptr_gpu_addr = ring->wptr_gpu_addr;
		WREG32_SOC15_IP(GC, sdma_v5_0_get_reg_offset(adev, i, mmSDMA0_GFX_RB_WPTR_POLL_ADDR_LO),
		       lower_32_bits(wptr_gpu_addr));
		WREG32_SOC15_IP(GC, sdma_v5_0_get_reg_offset(adev, i, mmSDMA0_GFX_RB_WPTR_POLL_ADDR_HI),
		       upper_32_bits(wptr_gpu_addr));
		wptr_poll_cntl = RREG32_SOC15_IP(GC, sdma_v5_0_get_reg_offset(adev, i,
							 mmSDMA0_GFX_RB_WPTR_POLL_CNTL));
		wptr_poll_cntl = REG_SET_FIELD(wptr_poll_cntl,
					       SDMA0_GFX_RB_WPTR_POLL_CNTL,
					       F32_POLL_ENABLE, 1);
		WREG32_SOC15_IP(GC, sdma_v5_0_get_reg_offset(adev, i, mmSDMA0_GFX_RB_WPTR_POLL_CNTL),
		       wptr_poll_cntl);

		/* set the wb address whether it's enabled or not */
		WREG32_SOC15_IP(GC, sdma_v5_0_get_reg_offset(adev, i, mmSDMA0_GFX_RB_RPTR_ADDR_HI),
		       upper_32_bits(ring->rptr_gpu_addr) & 0xFFFFFFFF);
		WREG32_SOC15_IP(GC, sdma_v5_0_get_reg_offset(adev, i, mmSDMA0_GFX_RB_RPTR_ADDR_LO),
		       lower_32_bits(ring->rptr_gpu_addr) & 0xFFFFFFFC);

		rb_cntl = REG_SET_FIELD(rb_cntl, SDMA0_GFX_RB_CNTL, RPTR_WRITEBACK_ENABLE, 1);

		WREG32_SOC15_IP(GC, sdma_v5_0_get_reg_offset(adev, i, mmSDMA0_GFX_RB_BASE),
		       ring->gpu_addr >> 8);
		WREG32_SOC15_IP(GC, sdma_v5_0_get_reg_offset(adev, i, mmSDMA0_GFX_RB_BASE_HI),
		       ring->gpu_addr >> 40);

		ring->wptr = 0;

		/* before programing wptr to a less value, need set minor_ptr_update first */
		WREG32_SOC15_IP(GC, sdma_v5_0_get_reg_offset(adev, i, mmSDMA0_GFX_MINOR_PTR_UPDATE), 1);

		if (!amdgpu_sriov_vf(adev)) { /* only bare-metal use register write for wptr */
			WREG32(sdma_v5_0_get_reg_offset(adev, i, mmSDMA0_GFX_RB_WPTR),
			       lower_32_bits(ring->wptr << 2));
			WREG32(sdma_v5_0_get_reg_offset(adev, i, mmSDMA0_GFX_RB_WPTR_HI),
			       upper_32_bits(ring->wptr << 2));
		}

		doorbell = RREG32_SOC15_IP(GC, sdma_v5_0_get_reg_offset(adev, i, mmSDMA0_GFX_DOORBELL));
		doorbell_offset = RREG32_SOC15_IP(GC, sdma_v5_0_get_reg_offset(adev, i,
						mmSDMA0_GFX_DOORBELL_OFFSET));

		if (ring->use_doorbell) {
			doorbell = REG_SET_FIELD(doorbell, SDMA0_GFX_DOORBELL, ENABLE, 1);
			doorbell_offset = REG_SET_FIELD(doorbell_offset, SDMA0_GFX_DOORBELL_OFFSET,
					OFFSET, ring->doorbell_index);
		} else {
			doorbell = REG_SET_FIELD(doorbell, SDMA0_GFX_DOORBELL, ENABLE, 0);
		}
		WREG32_SOC15_IP(GC, sdma_v5_0_get_reg_offset(adev, i, mmSDMA0_GFX_DOORBELL), doorbell);
		WREG32_SOC15_IP(GC, sdma_v5_0_get_reg_offset(adev, i, mmSDMA0_GFX_DOORBELL_OFFSET),
		       doorbell_offset);

		adev->nbio.funcs->sdma_doorbell_range(adev, i, ring->use_doorbell,
						      ring->doorbell_index, 20);

		if (amdgpu_sriov_vf(adev))
			sdma_v5_0_ring_set_wptr(ring);

		/* set minor_ptr_update to 0 after wptr programed */
		WREG32_SOC15_IP(GC, sdma_v5_0_get_reg_offset(adev, i, mmSDMA0_GFX_MINOR_PTR_UPDATE), 0);

		if (!amdgpu_sriov_vf(adev)) {
			/* set utc l1 enable flag always to 1 */
			temp = RREG32(sdma_v5_0_get_reg_offset(adev, i, mmSDMA0_CNTL));
			temp = REG_SET_FIELD(temp, SDMA0_CNTL, UTC_L1_ENABLE, 1);

			/* enable MCBP */
			temp = REG_SET_FIELD(temp, SDMA0_CNTL, MIDCMD_PREEMPT_ENABLE, 1);
			WREG32(sdma_v5_0_get_reg_offset(adev, i, mmSDMA0_CNTL), temp);

			/* Set up RESP_MODE to non-copy addresses */
			temp = RREG32(sdma_v5_0_get_reg_offset(adev, i, mmSDMA0_UTCL1_CNTL));
			temp = REG_SET_FIELD(temp, SDMA0_UTCL1_CNTL, RESP_MODE, 3);
			temp = REG_SET_FIELD(temp, SDMA0_UTCL1_CNTL, REDO_DELAY, 9);
			WREG32(sdma_v5_0_get_reg_offset(adev, i, mmSDMA0_UTCL1_CNTL), temp);

			/* program default cache read and write policy */
			temp = RREG32(sdma_v5_0_get_reg_offset(adev, i, mmSDMA0_UTCL1_PAGE));
			/* clean read policy and write policy bits */
			temp &= 0xFF0FFF;
			temp |= ((CACHE_READ_POLICY_L2__DEFAULT << 12) | (CACHE_WRITE_POLICY_L2__DEFAULT << 14));
			WREG32(sdma_v5_0_get_reg_offset(adev, i, mmSDMA0_UTCL1_PAGE), temp);
		}

		if (!amdgpu_sriov_vf(adev)) {
			/* unhalt engine */
			temp = RREG32(sdma_v5_0_get_reg_offset(adev, i, mmSDMA0_F32_CNTL));
			temp = REG_SET_FIELD(temp, SDMA0_F32_CNTL, HALT, 0);
			WREG32(sdma_v5_0_get_reg_offset(adev, i, mmSDMA0_F32_CNTL), temp);
		}

		/* enable DMA RB */
		rb_cntl = REG_SET_FIELD(rb_cntl, SDMA0_GFX_RB_CNTL, RB_ENABLE, 1);
		WREG32_SOC15_IP(GC, sdma_v5_0_get_reg_offset(adev, i, mmSDMA0_GFX_RB_CNTL), rb_cntl);

		ib_cntl = RREG32_SOC15_IP(GC, sdma_v5_0_get_reg_offset(adev, i, mmSDMA0_GFX_IB_CNTL));
		ib_cntl = REG_SET_FIELD(ib_cntl, SDMA0_GFX_IB_CNTL, IB_ENABLE, 1);
#ifdef __BIG_ENDIAN
		ib_cntl = REG_SET_FIELD(ib_cntl, SDMA0_GFX_IB_CNTL, IB_SWAP_ENABLE, 1);
#endif
		/* enable DMA IBs */
		WREG32_SOC15_IP(GC, sdma_v5_0_get_reg_offset(adev, i, mmSDMA0_GFX_IB_CNTL), ib_cntl);

		ring->sched.ready = true;

		if (amdgpu_sriov_vf(adev)) { /* bare-metal sequence doesn't need below to lines */
			sdma_v5_0_ctx_switch_enable(adev, true);
			sdma_v5_0_enable(adev, true);
		}

		r = amdgpu_ring_test_helper(ring);
		if (r)
			return r;

		if (adev->mman.buffer_funcs_ring == ring)
			amdgpu_ttm_set_buffer_funcs_status(adev, true);
	}

	return 0;
}

/**
 * sdma_v5_0_rlc_resume - setup and start the async dma engines
 *
 * @adev: amdgpu_device pointer
 *
 * Set up the compute DMA queues and enable them (NAVI10).
 * Returns 0 for success, error for failure.
 */
static int sdma_v5_0_rlc_resume(struct amdgpu_device *adev)
{
	return 0;
}

/**
 * sdma_v5_0_load_microcode - load the sDMA ME ucode
 *
 * @adev: amdgpu_device pointer
 *
 * Loads the sDMA0/1 ucode.
 * Returns 0 for success, -EINVAL if the ucode is not available.
 */
static int sdma_v5_0_load_microcode(struct amdgpu_device *adev)
{
	const struct sdma_firmware_header_v1_0 *hdr;
	const __le32 *fw_data;
	u32 fw_size;
	int i, j;

	/* halt the MEs */
	sdma_v5_0_enable(adev, false);

	for (i = 0; i < adev->sdma.num_instances; i++) {
		if (!adev->sdma.instance[i].fw)
			return -EINVAL;

		hdr = (const struct sdma_firmware_header_v1_0 *)adev->sdma.instance[i].fw->data;
		amdgpu_ucode_print_sdma_hdr(&hdr->header);
		fw_size = le32_to_cpu(hdr->header.ucode_size_bytes) / 4;

		fw_data = (const __le32 *)
			(adev->sdma.instance[i].fw->data +
				le32_to_cpu(hdr->header.ucode_array_offset_bytes));

		WREG32(sdma_v5_0_get_reg_offset(adev, i, mmSDMA0_UCODE_ADDR), 0);

		for (j = 0; j < fw_size; j++) {
			if (amdgpu_emu_mode == 1 && j % 500 == 0)
				msleep(1);
			WREG32(sdma_v5_0_get_reg_offset(adev, i, mmSDMA0_UCODE_DATA), le32_to_cpup(fw_data++));
		}

		WREG32(sdma_v5_0_get_reg_offset(adev, i, mmSDMA0_UCODE_ADDR), adev->sdma.instance[i].fw_version);
	}

	return 0;
}

/**
 * sdma_v5_0_start - setup and start the async dma engines
 *
 * @adev: amdgpu_device pointer
 *
 * Set up the DMA engines and enable them (NAVI10).
 * Returns 0 for success, error for failure.
 */
static int sdma_v5_0_start(struct amdgpu_device *adev)
{
	int r = 0;

	if (amdgpu_sriov_vf(adev)) {
		sdma_v5_0_ctx_switch_enable(adev, false);
		sdma_v5_0_enable(adev, false);

		/* set RB registers */
		r = sdma_v5_0_gfx_resume(adev);
		return r;
	}

	if (adev->firmware.load_type == AMDGPU_FW_LOAD_DIRECT) {
		r = sdma_v5_0_load_microcode(adev);
		if (r)
			return r;
	}

	/* unhalt the MEs */
	sdma_v5_0_enable(adev, true);
	/* enable sdma ring preemption */
	sdma_v5_0_ctx_switch_enable(adev, true);

	/* start the gfx rings and rlc compute queues */
	r = sdma_v5_0_gfx_resume(adev);
	if (r)
		return r;
	r = sdma_v5_0_rlc_resume(adev);

	return r;
}

static int sdma_v5_0_mqd_init(struct amdgpu_device *adev, void *mqd,
			      struct amdgpu_mqd_prop *prop)
{
	struct v10_sdma_mqd *m = mqd;
	uint64_t wb_gpu_addr;

	m->sdmax_rlcx_rb_cntl =
		order_base_2(prop->queue_size / 4) << SDMA0_RLC0_RB_CNTL__RB_SIZE__SHIFT |
		1 << SDMA0_RLC0_RB_CNTL__RPTR_WRITEBACK_ENABLE__SHIFT |
		6 << SDMA0_RLC0_RB_CNTL__RPTR_WRITEBACK_TIMER__SHIFT |
		1 << SDMA0_RLC0_RB_CNTL__RB_PRIV__SHIFT;

	m->sdmax_rlcx_rb_base = lower_32_bits(prop->hqd_base_gpu_addr >> 8);
	m->sdmax_rlcx_rb_base_hi = upper_32_bits(prop->hqd_base_gpu_addr >> 8);

	m->sdmax_rlcx_rb_wptr_poll_cntl = RREG32(sdma_v5_0_get_reg_offset(adev, 0,
						  mmSDMA0_GFX_RB_WPTR_POLL_CNTL));

	wb_gpu_addr = prop->wptr_gpu_addr;
	m->sdmax_rlcx_rb_wptr_poll_addr_lo = lower_32_bits(wb_gpu_addr);
	m->sdmax_rlcx_rb_wptr_poll_addr_hi = upper_32_bits(wb_gpu_addr);

	wb_gpu_addr = prop->rptr_gpu_addr;
	m->sdmax_rlcx_rb_rptr_addr_lo = lower_32_bits(wb_gpu_addr);
	m->sdmax_rlcx_rb_rptr_addr_hi = upper_32_bits(wb_gpu_addr);

	m->sdmax_rlcx_ib_cntl = RREG32(sdma_v5_0_get_reg_offset(adev, 0,
							mmSDMA0_GFX_IB_CNTL));

	m->sdmax_rlcx_doorbell_offset =
		prop->doorbell_index << SDMA0_RLC0_DOORBELL_OFFSET__OFFSET__SHIFT;

	m->sdmax_rlcx_doorbell = REG_SET_FIELD(0, SDMA0_RLC0_DOORBELL, ENABLE, 1);

	return 0;
}

static void sdma_v5_0_set_mqd_funcs(struct amdgpu_device *adev)
{
	adev->mqds[AMDGPU_HW_IP_DMA].mqd_size = sizeof(struct v10_sdma_mqd);
	adev->mqds[AMDGPU_HW_IP_DMA].init_mqd = sdma_v5_0_mqd_init;
}

/**
 * sdma_v5_0_ring_test_ring - simple async dma engine test
 *
 * @ring: amdgpu_ring structure holding ring information
 *
 * Test the DMA engine by writing using it to write an
 * value to memory. (NAVI10).
 * Returns 0 for success, error for failure.
 */
static int sdma_v5_0_ring_test_ring(struct amdgpu_ring *ring)
{
	struct amdgpu_device *adev = ring->adev;
	unsigned i;
	unsigned index;
	int r;
	u32 tmp;
	u64 gpu_addr;
	volatile uint32_t *cpu_ptr = NULL;

	tmp = 0xCAFEDEAD;

	if (ring->is_mes_queue) {
		uint32_t offset = 0;
		offset = amdgpu_mes_ctx_get_offs(ring,
					 AMDGPU_MES_CTX_PADDING_OFFS);
		gpu_addr = amdgpu_mes_ctx_get_offs_gpu_addr(ring, offset);
		cpu_ptr = amdgpu_mes_ctx_get_offs_cpu_addr(ring, offset);
		*cpu_ptr = tmp;
	} else {
		r = amdgpu_device_wb_get(adev, &index);
		if (r) {
			dev_err(adev->dev, "(%d) failed to allocate wb slot\n", r);
			return r;
		}

		gpu_addr = adev->wb.gpu_addr + (index * 4);
		adev->wb.wb[index] = cpu_to_le32(tmp);
	}

	r = amdgpu_ring_alloc(ring, 20);
	if (r) {
		DRM_ERROR("amdgpu: dma failed to lock ring %d (%d).\n", ring->idx, r);
		amdgpu_device_wb_free(adev, index);
		return r;
	}

	amdgpu_ring_write(ring, SDMA_PKT_HEADER_OP(SDMA_OP_WRITE) |
			  SDMA_PKT_HEADER_SUB_OP(SDMA_SUBOP_WRITE_LINEAR));
	amdgpu_ring_write(ring, lower_32_bits(gpu_addr));
	amdgpu_ring_write(ring, upper_32_bits(gpu_addr));
	amdgpu_ring_write(ring, SDMA_PKT_WRITE_UNTILED_DW_3_COUNT(0));
	amdgpu_ring_write(ring, 0xDEADBEEF);
	amdgpu_ring_commit(ring);

	for (i = 0; i < adev->usec_timeout; i++) {
		if (ring->is_mes_queue)
			tmp = le32_to_cpu(*cpu_ptr);
		else
			tmp = le32_to_cpu(adev->wb.wb[index]);
		if (tmp == 0xDEADBEEF)
			break;
		if (amdgpu_emu_mode == 1)
			msleep(1);
		else
			udelay(1);
	}

	if (i >= adev->usec_timeout)
		r = -ETIMEDOUT;

	if (!ring->is_mes_queue)
		amdgpu_device_wb_free(adev, index);

	return r;
}

/**
 * sdma_v5_0_ring_test_ib - test an IB on the DMA engine
 *
 * @ring: amdgpu_ring structure holding ring information
 * @timeout: timeout value in jiffies, or MAX_SCHEDULE_TIMEOUT
 *
 * Test a simple IB in the DMA ring (NAVI10).
 * Returns 0 on success, error on failure.
 */
static int sdma_v5_0_ring_test_ib(struct amdgpu_ring *ring, long timeout)
{
	struct amdgpu_device *adev = ring->adev;
	struct amdgpu_ib ib;
	struct dma_fence *f = NULL;
	unsigned index;
	long r;
	u32 tmp = 0;
	u64 gpu_addr;
	volatile uint32_t *cpu_ptr = NULL;

	tmp = 0xCAFEDEAD;
	memset(&ib, 0, sizeof(ib));

	if (ring->is_mes_queue) {
		uint32_t offset = 0;
		offset = amdgpu_mes_ctx_get_offs(ring, AMDGPU_MES_CTX_IB_OFFS);
		ib.gpu_addr = amdgpu_mes_ctx_get_offs_gpu_addr(ring, offset);
		ib.ptr = (void *)amdgpu_mes_ctx_get_offs_cpu_addr(ring, offset);

		offset = amdgpu_mes_ctx_get_offs(ring,
					 AMDGPU_MES_CTX_PADDING_OFFS);
		gpu_addr = amdgpu_mes_ctx_get_offs_gpu_addr(ring, offset);
		cpu_ptr = amdgpu_mes_ctx_get_offs_cpu_addr(ring, offset);
		*cpu_ptr = tmp;
	} else {
		r = amdgpu_device_wb_get(adev, &index);
		if (r) {
			dev_err(adev->dev, "(%ld) failed to allocate wb slot\n", r);
			return r;
		}

		gpu_addr = adev->wb.gpu_addr + (index * 4);
		adev->wb.wb[index] = cpu_to_le32(tmp);

		r = amdgpu_ib_get(adev, NULL, 256,
					AMDGPU_IB_POOL_DIRECT, &ib);
		if (r) {
			DRM_ERROR("amdgpu: failed to get ib (%ld).\n", r);
			goto err0;
		}
	}

	ib.ptr[0] = SDMA_PKT_HEADER_OP(SDMA_OP_WRITE) |
		SDMA_PKT_HEADER_SUB_OP(SDMA_SUBOP_WRITE_LINEAR);
	ib.ptr[1] = lower_32_bits(gpu_addr);
	ib.ptr[2] = upper_32_bits(gpu_addr);
	ib.ptr[3] = SDMA_PKT_WRITE_UNTILED_DW_3_COUNT(0);
	ib.ptr[4] = 0xDEADBEEF;
	ib.ptr[5] = SDMA_PKT_NOP_HEADER_OP(SDMA_OP_NOP);
	ib.ptr[6] = SDMA_PKT_NOP_HEADER_OP(SDMA_OP_NOP);
	ib.ptr[7] = SDMA_PKT_NOP_HEADER_OP(SDMA_OP_NOP);
	ib.length_dw = 8;

	r = amdgpu_ib_schedule(ring, 1, &ib, NULL, &f);
	if (r)
		goto err1;

	r = dma_fence_wait_timeout(f, false, timeout);
	if (r == 0) {
		DRM_ERROR("amdgpu: IB test timed out\n");
		r = -ETIMEDOUT;
		goto err1;
	} else if (r < 0) {
		DRM_ERROR("amdgpu: fence wait failed (%ld).\n", r);
		goto err1;
	}

	if (ring->is_mes_queue)
		tmp = le32_to_cpu(*cpu_ptr);
	else
		tmp = le32_to_cpu(adev->wb.wb[index]);

	if (tmp == 0xDEADBEEF)
		r = 0;
	else
		r = -EINVAL;

err1:
	amdgpu_ib_free(adev, &ib, NULL);
	dma_fence_put(f);
err0:
	if (!ring->is_mes_queue)
		amdgpu_device_wb_free(adev, index);
	return r;
}


/**
 * sdma_v5_0_vm_copy_pte - update PTEs by copying them from the GART
 *
 * @ib: indirect buffer to fill with commands
 * @pe: addr of the page entry
 * @src: src addr to copy from
 * @count: number of page entries to update
 *
 * Update PTEs by copying them from the GART using sDMA (NAVI10).
 */
static void sdma_v5_0_vm_copy_pte(struct amdgpu_ib *ib,
				  uint64_t pe, uint64_t src,
				  unsigned count)
{
	unsigned bytes = count * 8;

	ib->ptr[ib->length_dw++] = SDMA_PKT_HEADER_OP(SDMA_OP_COPY) |
		SDMA_PKT_HEADER_SUB_OP(SDMA_SUBOP_COPY_LINEAR);
	ib->ptr[ib->length_dw++] = bytes - 1;
	ib->ptr[ib->length_dw++] = 0; /* src/dst endian swap */
	ib->ptr[ib->length_dw++] = lower_32_bits(src);
	ib->ptr[ib->length_dw++] = upper_32_bits(src);
	ib->ptr[ib->length_dw++] = lower_32_bits(pe);
	ib->ptr[ib->length_dw++] = upper_32_bits(pe);

}

/**
 * sdma_v5_0_vm_write_pte - update PTEs by writing them manually
 *
 * @ib: indirect buffer to fill with commands
 * @pe: addr of the page entry
 * @value: dst addr to write into pe
 * @count: number of page entries to update
 * @incr: increase next addr by incr bytes
 *
 * Update PTEs by writing them manually using sDMA (NAVI10).
 */
static void sdma_v5_0_vm_write_pte(struct amdgpu_ib *ib, uint64_t pe,
				   uint64_t value, unsigned count,
				   uint32_t incr)
{
	unsigned ndw = count * 2;

	ib->ptr[ib->length_dw++] = SDMA_PKT_HEADER_OP(SDMA_OP_WRITE) |
		SDMA_PKT_HEADER_SUB_OP(SDMA_SUBOP_WRITE_LINEAR);
	ib->ptr[ib->length_dw++] = lower_32_bits(pe);
	ib->ptr[ib->length_dw++] = upper_32_bits(pe);
	ib->ptr[ib->length_dw++] = ndw - 1;
	for (; ndw > 0; ndw -= 2) {
		ib->ptr[ib->length_dw++] = lower_32_bits(value);
		ib->ptr[ib->length_dw++] = upper_32_bits(value);
		value += incr;
	}
}

/**
 * sdma_v5_0_vm_set_pte_pde - update the page tables using sDMA
 *
 * @ib: indirect buffer to fill with commands
 * @pe: addr of the page entry
 * @addr: dst addr to write into pe
 * @count: number of page entries to update
 * @incr: increase next addr by incr bytes
 * @flags: access flags
 *
 * Update the page tables using sDMA (NAVI10).
 */
static void sdma_v5_0_vm_set_pte_pde(struct amdgpu_ib *ib,
				     uint64_t pe,
				     uint64_t addr, unsigned count,
				     uint32_t incr, uint64_t flags)
{
	/* for physically contiguous pages (vram) */
	ib->ptr[ib->length_dw++] = SDMA_PKT_HEADER_OP(SDMA_OP_PTEPDE);
	ib->ptr[ib->length_dw++] = lower_32_bits(pe); /* dst addr */
	ib->ptr[ib->length_dw++] = upper_32_bits(pe);
	ib->ptr[ib->length_dw++] = lower_32_bits(flags); /* mask */
	ib->ptr[ib->length_dw++] = upper_32_bits(flags);
	ib->ptr[ib->length_dw++] = lower_32_bits(addr); /* value */
	ib->ptr[ib->length_dw++] = upper_32_bits(addr);
	ib->ptr[ib->length_dw++] = incr; /* increment size */
	ib->ptr[ib->length_dw++] = 0;
	ib->ptr[ib->length_dw++] = count - 1; /* number of entries */
}

/**
 * sdma_v5_0_ring_pad_ib - pad the IB
 * @ring: amdgpu_ring structure holding ring information
 * @ib: indirect buffer to fill with padding
 *
 * Pad the IB with NOPs to a boundary multiple of 8.
 */
static void sdma_v5_0_ring_pad_ib(struct amdgpu_ring *ring, struct amdgpu_ib *ib)
{
	struct amdgpu_sdma_instance *sdma = amdgpu_sdma_get_instance_from_ring(ring);
	u32 pad_count;
	int i;

	pad_count = (-ib->length_dw) & 0x7;
	for (i = 0; i < pad_count; i++)
		if (sdma && sdma->burst_nop && (i == 0))
			ib->ptr[ib->length_dw++] =
				SDMA_PKT_HEADER_OP(SDMA_OP_NOP) |
				SDMA_PKT_NOP_HEADER_COUNT(pad_count - 1);
		else
			ib->ptr[ib->length_dw++] =
				SDMA_PKT_HEADER_OP(SDMA_OP_NOP);
}


/**
 * sdma_v5_0_ring_emit_pipeline_sync - sync the pipeline
 *
 * @ring: amdgpu_ring pointer
 *
 * Make sure all previous operations are completed (CIK).
 */
static void sdma_v5_0_ring_emit_pipeline_sync(struct amdgpu_ring *ring)
{
	uint32_t seq = ring->fence_drv.sync_seq;
	uint64_t addr = ring->fence_drv.gpu_addr;

	/* wait for idle */
	amdgpu_ring_write(ring, SDMA_PKT_HEADER_OP(SDMA_OP_POLL_REGMEM) |
			  SDMA_PKT_POLL_REGMEM_HEADER_HDP_FLUSH(0) |
			  SDMA_PKT_POLL_REGMEM_HEADER_FUNC(3) | /* equal */
			  SDMA_PKT_POLL_REGMEM_HEADER_MEM_POLL(1));
	amdgpu_ring_write(ring, addr & 0xfffffffc);
	amdgpu_ring_write(ring, upper_32_bits(addr) & 0xffffffff);
	amdgpu_ring_write(ring, seq); /* reference */
	amdgpu_ring_write(ring, 0xffffffff); /* mask */
	amdgpu_ring_write(ring, SDMA_PKT_POLL_REGMEM_DW5_RETRY_COUNT(0xfff) |
			  SDMA_PKT_POLL_REGMEM_DW5_INTERVAL(4)); /* retry count, poll interval */
}


/**
 * sdma_v5_0_ring_emit_vm_flush - vm flush using sDMA
 *
 * @ring: amdgpu_ring pointer
 * @vmid: vmid number to use
 * @pd_addr: address
 *
 * Update the page table base and flush the VM TLB
 * using sDMA (NAVI10).
 */
static void sdma_v5_0_ring_emit_vm_flush(struct amdgpu_ring *ring,
					 unsigned vmid, uint64_t pd_addr)
{
	amdgpu_gmc_emit_flush_gpu_tlb(ring, vmid, pd_addr);
}

static void sdma_v5_0_ring_emit_wreg(struct amdgpu_ring *ring,
				     uint32_t reg, uint32_t val)
{
	amdgpu_ring_write(ring, SDMA_PKT_HEADER_OP(SDMA_OP_SRBM_WRITE) |
			  SDMA_PKT_SRBM_WRITE_HEADER_BYTE_EN(0xf));
	amdgpu_ring_write(ring, reg);
	amdgpu_ring_write(ring, val);
}

static void sdma_v5_0_ring_emit_reg_wait(struct amdgpu_ring *ring, uint32_t reg,
					 uint32_t val, uint32_t mask)
{
	amdgpu_ring_write(ring, SDMA_PKT_HEADER_OP(SDMA_OP_POLL_REGMEM) |
			  SDMA_PKT_POLL_REGMEM_HEADER_HDP_FLUSH(0) |
			  SDMA_PKT_POLL_REGMEM_HEADER_FUNC(3)); /* equal */
	amdgpu_ring_write(ring, reg << 2);
	amdgpu_ring_write(ring, 0);
	amdgpu_ring_write(ring, val); /* reference */
	amdgpu_ring_write(ring, mask); /* mask */
	amdgpu_ring_write(ring, SDMA_PKT_POLL_REGMEM_DW5_RETRY_COUNT(0xfff) |
			  SDMA_PKT_POLL_REGMEM_DW5_INTERVAL(10));
}

static void sdma_v5_0_ring_emit_reg_write_reg_wait(struct amdgpu_ring *ring,
						   uint32_t reg0, uint32_t reg1,
						   uint32_t ref, uint32_t mask)
{
	amdgpu_ring_emit_wreg(ring, reg0, ref);
	/* wait for a cycle to reset vm_inv_eng*_ack */
	amdgpu_ring_emit_reg_wait(ring, reg0, 0, 0);
	amdgpu_ring_emit_reg_wait(ring, reg1, mask, mask);
}

static int sdma_v5_0_early_init(void *handle)
{
	struct amdgpu_device *adev = (struct amdgpu_device *)handle;

	sdma_v5_0_set_ring_funcs(adev);
	sdma_v5_0_set_buffer_funcs(adev);
	sdma_v5_0_set_vm_pte_funcs(adev);
	sdma_v5_0_set_irq_funcs(adev);
	sdma_v5_0_set_mqd_funcs(adev);

	return 0;
}


static int sdma_v5_0_sw_init(void *handle)
{
	struct amdgpu_ring *ring;
	int r, i;
	struct amdgpu_device *adev = (struct amdgpu_device *)handle;

	/* SDMA trap event */
	r = amdgpu_irq_add_id(adev, SOC15_IH_CLIENTID_SDMA0,
			      SDMA0_5_0__SRCID__SDMA_TRAP,
			      &adev->sdma.trap_irq);
	if (r)
		return r;

	/* SDMA trap event */
	r = amdgpu_irq_add_id(adev, SOC15_IH_CLIENTID_SDMA1,
			      SDMA1_5_0__SRCID__SDMA_TRAP,
			      &adev->sdma.trap_irq);
	if (r)
		return r;

	r = sdma_v5_0_init_microcode(adev);
	if (r) {
		DRM_ERROR("Failed to load sdma firmware!\n");
		return r;
	}

	for (i = 0; i < adev->sdma.num_instances; i++) {
		ring = &adev->sdma.instance[i].ring;
		ring->ring_obj = NULL;
		ring->use_doorbell = true;

		DRM_DEBUG("SDMA %d use_doorbell being set to: [%s]\n", i,
				ring->use_doorbell?"true":"false");

		ring->doorbell_index = (i == 0) ?
			(adev->doorbell_index.sdma_engine[0] << 1) //get DWORD offset
			: (adev->doorbell_index.sdma_engine[1] << 1); // get DWORD offset

		sprintf(ring->name, "sdma%d", i);
		r = amdgpu_ring_init(adev, ring, 1024, &adev->sdma.trap_irq,
				     (i == 0) ? AMDGPU_SDMA_IRQ_INSTANCE0 :
				     AMDGPU_SDMA_IRQ_INSTANCE1,
				     AMDGPU_RING_PRIO_DEFAULT, NULL);
		if (r)
			return r;
	}

	return r;
}

static int sdma_v5_0_sw_fini(void *handle)
{
	struct amdgpu_device *adev = (struct amdgpu_device *)handle;
	int i;

	for (i = 0; i < adev->sdma.num_instances; i++)
		amdgpu_ring_fini(&adev->sdma.instance[i].ring);

	amdgpu_sdma_destroy_inst_ctx(adev, false);

	return 0;
}

static int sdma_v5_0_hw_init(void *handle)
{
	int r;
	struct amdgpu_device *adev = (struct amdgpu_device *)handle;

	sdma_v5_0_init_golden_registers(adev);

	r = sdma_v5_0_start(adev);

	return r;
}

static int sdma_v5_0_hw_fini(void *handle)
{
	struct amdgpu_device *adev = (struct amdgpu_device *)handle;

	if (amdgpu_sriov_vf(adev)) {
		/* disable the scheduler for SDMA */
		amdgpu_sdma_unset_buffer_funcs_helper(adev);
		return 0;
	}

	sdma_v5_0_ctx_switch_enable(adev, false);
	sdma_v5_0_enable(adev, false);

	return 0;
}

static int sdma_v5_0_suspend(void *handle)
{
	struct amdgpu_device *adev = (struct amdgpu_device *)handle;

	return sdma_v5_0_hw_fini(adev);
}

static int sdma_v5_0_resume(void *handle)
{
	struct amdgpu_device *adev = (struct amdgpu_device *)handle;

	return sdma_v5_0_hw_init(adev);
}

static bool sdma_v5_0_is_idle(void *handle)
{
	struct amdgpu_device *adev = (struct amdgpu_device *)handle;
	u32 i;

	for (i = 0; i < adev->sdma.num_instances; i++) {
		u32 tmp = RREG32(sdma_v5_0_get_reg_offset(adev, i, mmSDMA0_STATUS_REG));

		if (!(tmp & SDMA0_STATUS_REG__IDLE_MASK))
			return false;
	}

	return true;
}

static int sdma_v5_0_wait_for_idle(void *handle)
{
	unsigned i;
	u32 sdma0, sdma1;
	struct amdgpu_device *adev = (struct amdgpu_device *)handle;

	for (i = 0; i < adev->usec_timeout; i++) {
		sdma0 = RREG32(sdma_v5_0_get_reg_offset(adev, 0, mmSDMA0_STATUS_REG));
		sdma1 = RREG32(sdma_v5_0_get_reg_offset(adev, 1, mmSDMA0_STATUS_REG));

		if (sdma0 & sdma1 & SDMA0_STATUS_REG__IDLE_MASK)
			return 0;
		udelay(1);
	}
	return -ETIMEDOUT;
}

static int sdma_v5_0_soft_reset(void *handle)
{
	/* todo */

	return 0;
}

static int sdma_v5_0_ring_preempt_ib(struct amdgpu_ring *ring)
{
	int i, r = 0;
	struct amdgpu_device *adev = ring->adev;
	u32 index = 0;
	u64 sdma_gfx_preempt;

	amdgpu_sdma_get_index_from_ring(ring, &index);
	if (index == 0)
		sdma_gfx_preempt = mmSDMA0_GFX_PREEMPT;
	else
		sdma_gfx_preempt = mmSDMA1_GFX_PREEMPT;

	/* assert preemption condition */
	amdgpu_ring_set_preempt_cond_exec(ring, false);

	/* emit the trailing fence */
	ring->trail_seq += 1;
	amdgpu_ring_alloc(ring, 10);
	sdma_v5_0_ring_emit_fence(ring, ring->trail_fence_gpu_addr,
				  ring->trail_seq, 0);
	amdgpu_ring_commit(ring);

	/* assert IB preemption */
	WREG32(sdma_gfx_preempt, 1);

	/* poll the trailing fence */
	for (i = 0; i < adev->usec_timeout; i++) {
		if (ring->trail_seq ==
		    le32_to_cpu(*(ring->trail_fence_cpu_addr)))
			break;
		udelay(1);
	}

	if (i >= adev->usec_timeout) {
		r = -EINVAL;
		DRM_ERROR("ring %d failed to be preempted\n", ring->idx);
	}

	/* deassert IB preemption */
	WREG32(sdma_gfx_preempt, 0);

	/* deassert the preemption condition */
	amdgpu_ring_set_preempt_cond_exec(ring, true);
	return r;
}

static int sdma_v5_0_set_trap_irq_state(struct amdgpu_device *adev,
					struct amdgpu_irq_src *source,
					unsigned type,
					enum amdgpu_interrupt_state state)
{
	u32 sdma_cntl;

	if (!amdgpu_sriov_vf(adev)) {
		u32 reg_offset = (type == AMDGPU_SDMA_IRQ_INSTANCE0) ?
			sdma_v5_0_get_reg_offset(adev, 0, mmSDMA0_CNTL) :
			sdma_v5_0_get_reg_offset(adev, 1, mmSDMA0_CNTL);

		sdma_cntl = RREG32(reg_offset);
		sdma_cntl = REG_SET_FIELD(sdma_cntl, SDMA0_CNTL, TRAP_ENABLE,
					  state == AMDGPU_IRQ_STATE_ENABLE ? 1 : 0);
		WREG32(reg_offset, sdma_cntl);
	}

	return 0;
}

static int sdma_v5_0_process_trap_irq(struct amdgpu_device *adev,
				      struct amdgpu_irq_src *source,
				      struct amdgpu_iv_entry *entry)
{
	uint32_t mes_queue_id = entry->src_data[0];

	DRM_DEBUG("IH: SDMA trap\n");

	if (adev->enable_mes && (mes_queue_id & AMDGPU_FENCE_MES_QUEUE_FLAG)) {
		struct amdgpu_mes_queue *queue;

		mes_queue_id &= AMDGPU_FENCE_MES_QUEUE_ID_MASK;

		spin_lock(&adev->mes.queue_id_lock);
		queue = idr_find(&adev->mes.queue_id_idr, mes_queue_id);
		if (queue) {
			DRM_DEBUG("process smda queue id = %d\n", mes_queue_id);
			amdgpu_fence_process(queue->ring);
		}
		spin_unlock(&adev->mes.queue_id_lock);
		return 0;
	}

	switch (entry->client_id) {
	case SOC15_IH_CLIENTID_SDMA0:
		switch (entry->ring_id) {
		case 0:
			amdgpu_fence_process(&adev->sdma.instance[0].ring);
			break;
		case 1:
			/* XXX compute */
			break;
		case 2:
			/* XXX compute */
			break;
		case 3:
			/* XXX page queue*/
			break;
		}
		break;
	case SOC15_IH_CLIENTID_SDMA1:
		switch (entry->ring_id) {
		case 0:
			amdgpu_fence_process(&adev->sdma.instance[1].ring);
			break;
		case 1:
			/* XXX compute */
			break;
		case 2:
			/* XXX compute */
			break;
		case 3:
			/* XXX page queue*/
			break;
		}
		break;
	}
	return 0;
}

static int sdma_v5_0_process_illegal_inst_irq(struct amdgpu_device *adev,
					      struct amdgpu_irq_src *source,
					      struct amdgpu_iv_entry *entry)
{
	return 0;
}

static void sdma_v5_0_update_medium_grain_clock_gating(struct amdgpu_device *adev,
						       bool enable)
{
	uint32_t data, def;
	int i;

	for (i = 0; i < adev->sdma.num_instances; i++) {
		if (enable && (adev->cg_flags & AMD_CG_SUPPORT_SDMA_MGCG)) {
			/* Enable sdma clock gating */
			def = data = RREG32(sdma_v5_0_get_reg_offset(adev, i, mmSDMA0_CLK_CTRL));
			data &= ~(SDMA0_CLK_CTRL__SOFT_OVERRIDE7_MASK |
				  SDMA0_CLK_CTRL__SOFT_OVERRIDE6_MASK |
				  SDMA0_CLK_CTRL__SOFT_OVERRIDE5_MASK |
				  SDMA0_CLK_CTRL__SOFT_OVERRIDE4_MASK |
				  SDMA0_CLK_CTRL__SOFT_OVERRIDE3_MASK |
				  SDMA0_CLK_CTRL__SOFT_OVERRIDE2_MASK |
				  SDMA0_CLK_CTRL__SOFT_OVERRIDE1_MASK |
				  SDMA0_CLK_CTRL__SOFT_OVERRIDE0_MASK);
			if (def != data)
				WREG32(sdma_v5_0_get_reg_offset(adev, i, mmSDMA0_CLK_CTRL), data);
		} else {
			/* Disable sdma clock gating */
			def = data = RREG32(sdma_v5_0_get_reg_offset(adev, i, mmSDMA0_CLK_CTRL));
			data |= (SDMA0_CLK_CTRL__SOFT_OVERRIDE7_MASK |
				 SDMA0_CLK_CTRL__SOFT_OVERRIDE6_MASK |
				 SDMA0_CLK_CTRL__SOFT_OVERRIDE5_MASK |
				 SDMA0_CLK_CTRL__SOFT_OVERRIDE4_MASK |
				 SDMA0_CLK_CTRL__SOFT_OVERRIDE3_MASK |
				 SDMA0_CLK_CTRL__SOFT_OVERRIDE2_MASK |
				 SDMA0_CLK_CTRL__SOFT_OVERRIDE1_MASK |
				 SDMA0_CLK_CTRL__SOFT_OVERRIDE0_MASK);
			if (def != data)
				WREG32(sdma_v5_0_get_reg_offset(adev, i, mmSDMA0_CLK_CTRL), data);
		}
	}
}

static void sdma_v5_0_update_medium_grain_light_sleep(struct amdgpu_device *adev,
						      bool enable)
{
	uint32_t data, def;
	int i;

	for (i = 0; i < adev->sdma.num_instances; i++) {
		if (enable && (adev->cg_flags & AMD_CG_SUPPORT_SDMA_LS)) {
			/* Enable sdma mem light sleep */
			def = data = RREG32(sdma_v5_0_get_reg_offset(adev, i, mmSDMA0_POWER_CNTL));
			data |= SDMA0_POWER_CNTL__MEM_POWER_OVERRIDE_MASK;
			if (def != data)
				WREG32(sdma_v5_0_get_reg_offset(adev, i, mmSDMA0_POWER_CNTL), data);

		} else {
			/* Disable sdma mem light sleep */
			def = data = RREG32(sdma_v5_0_get_reg_offset(adev, i, mmSDMA0_POWER_CNTL));
			data &= ~SDMA0_POWER_CNTL__MEM_POWER_OVERRIDE_MASK;
			if (def != data)
				WREG32(sdma_v5_0_get_reg_offset(adev, i, mmSDMA0_POWER_CNTL), data);

		}
	}
}

static int sdma_v5_0_set_clockgating_state(void *handle,
					   enum amd_clockgating_state state)
{
	struct amdgpu_device *adev = (struct amdgpu_device *)handle;

	if (amdgpu_sriov_vf(adev))
		return 0;

	switch (adev->ip_versions[SDMA0_HWIP][0]) {
	case IP_VERSION(5, 0, 0):
	case IP_VERSION(5, 0, 2):
	case IP_VERSION(5, 0, 5):
		sdma_v5_0_update_medium_grain_clock_gating(adev,
				state == AMD_CG_STATE_GATE);
		sdma_v5_0_update_medium_grain_light_sleep(adev,
				state == AMD_CG_STATE_GATE);
		break;
	default:
		break;
	}

	return 0;
}

static int sdma_v5_0_set_powergating_state(void *handle,
					  enum amd_powergating_state state)
{
	return 0;
}

static void sdma_v5_0_get_clockgating_state(void *handle, u64 *flags)
{
	struct amdgpu_device *adev = (struct amdgpu_device *)handle;
	int data;

	if (amdgpu_sriov_vf(adev))
		*flags = 0;

	/* AMD_CG_SUPPORT_SDMA_MGCG */
	data = RREG32(sdma_v5_0_get_reg_offset(adev, 0, mmSDMA0_CLK_CTRL));
	if (!(data & SDMA0_CLK_CTRL__SOFT_OVERRIDE7_MASK))
		*flags |= AMD_CG_SUPPORT_SDMA_MGCG;

	/* AMD_CG_SUPPORT_SDMA_LS */
	data = RREG32(sdma_v5_0_get_reg_offset(adev, 0, mmSDMA0_POWER_CNTL));
	if (data & SDMA0_POWER_CNTL__MEM_POWER_OVERRIDE_MASK)
		*flags |= AMD_CG_SUPPORT_SDMA_LS;
}

const struct amd_ip_funcs sdma_v5_0_ip_funcs = {
	.name = "sdma_v5_0",
	.early_init = sdma_v5_0_early_init,
	.late_init = NULL,
	.sw_init = sdma_v5_0_sw_init,
	.sw_fini = sdma_v5_0_sw_fini,
	.hw_init = sdma_v5_0_hw_init,
	.hw_fini = sdma_v5_0_hw_fini,
	.suspend = sdma_v5_0_suspend,
	.resume = sdma_v5_0_resume,
	.is_idle = sdma_v5_0_is_idle,
	.wait_for_idle = sdma_v5_0_wait_for_idle,
	.soft_reset = sdma_v5_0_soft_reset,
	.set_clockgating_state = sdma_v5_0_set_clockgating_state,
	.set_powergating_state = sdma_v5_0_set_powergating_state,
	.get_clockgating_state = sdma_v5_0_get_clockgating_state,
};

static const struct amdgpu_ring_funcs sdma_v5_0_ring_funcs = {
	.type = AMDGPU_RING_TYPE_SDMA,
	.align_mask = 0xf,
	.nop = SDMA_PKT_NOP_HEADER_OP(SDMA_OP_NOP),
	.support_64bit_ptrs = true,
	.secure_submission_supported = true,
	.vmhub = AMDGPU_GFXHUB_0,
	.get_rptr = sdma_v5_0_ring_get_rptr,
	.get_wptr = sdma_v5_0_ring_get_wptr,
	.set_wptr = sdma_v5_0_ring_set_wptr,
	.emit_frame_size =
		5 + /* sdma_v5_0_ring_init_cond_exec */
		6 + /* sdma_v5_0_ring_emit_hdp_flush */
		3 + /* hdp_invalidate */
		6 + /* sdma_v5_0_ring_emit_pipeline_sync */
		/* sdma_v5_0_ring_emit_vm_flush */
		SOC15_FLUSH_GPU_TLB_NUM_WREG * 3 +
		SOC15_FLUSH_GPU_TLB_NUM_REG_WAIT * 6 * 2 +
		10 + 10 + 10, /* sdma_v5_0_ring_emit_fence x3 for user fence, vm fence */
	.emit_ib_size = 5 + 7 + 6, /* sdma_v5_0_ring_emit_ib */
	.emit_ib = sdma_v5_0_ring_emit_ib,
	.emit_mem_sync = sdma_v5_0_ring_emit_mem_sync,
	.emit_fence = sdma_v5_0_ring_emit_fence,
	.emit_pipeline_sync = sdma_v5_0_ring_emit_pipeline_sync,
	.emit_vm_flush = sdma_v5_0_ring_emit_vm_flush,
	.emit_hdp_flush = sdma_v5_0_ring_emit_hdp_flush,
	.test_ring = sdma_v5_0_ring_test_ring,
	.test_ib = sdma_v5_0_ring_test_ib,
	.insert_nop = sdma_v5_0_ring_insert_nop,
	.pad_ib = sdma_v5_0_ring_pad_ib,
	.emit_wreg = sdma_v5_0_ring_emit_wreg,
	.emit_reg_wait = sdma_v5_0_ring_emit_reg_wait,
	.emit_reg_write_reg_wait = sdma_v5_0_ring_emit_reg_write_reg_wait,
	.init_cond_exec = sdma_v5_0_ring_init_cond_exec,
	.patch_cond_exec = sdma_v5_0_ring_patch_cond_exec,
	.preempt_ib = sdma_v5_0_ring_preempt_ib,
};

static void sdma_v5_0_set_ring_funcs(struct amdgpu_device *adev)
{
	int i;

	for (i = 0; i < adev->sdma.num_instances; i++) {
		adev->sdma.instance[i].ring.funcs = &sdma_v5_0_ring_funcs;
		adev->sdma.instance[i].ring.me = i;
	}
}

static const struct amdgpu_irq_src_funcs sdma_v5_0_trap_irq_funcs = {
	.set = sdma_v5_0_set_trap_irq_state,
	.process = sdma_v5_0_process_trap_irq,
};

static const struct amdgpu_irq_src_funcs sdma_v5_0_illegal_inst_irq_funcs = {
	.process = sdma_v5_0_process_illegal_inst_irq,
};

static void sdma_v5_0_set_irq_funcs(struct amdgpu_device *adev)
{
	adev->sdma.trap_irq.num_types = AMDGPU_SDMA_IRQ_INSTANCE0 +
					adev->sdma.num_instances;
	adev->sdma.trap_irq.funcs = &sdma_v5_0_trap_irq_funcs;
	adev->sdma.illegal_inst_irq.funcs = &sdma_v5_0_illegal_inst_irq_funcs;
}

/**
 * sdma_v5_0_emit_copy_buffer - copy buffer using the sDMA engine
 *
 * @ib: indirect buffer to copy to
 * @src_offset: src GPU address
 * @dst_offset: dst GPU address
 * @byte_count: number of bytes to xfer
 * @tmz: if a secure copy should be used
 *
 * Copy GPU buffers using the DMA engine (NAVI10).
 * Used by the amdgpu ttm implementation to move pages if
 * registered as the asic copy callback.
 */
static void sdma_v5_0_emit_copy_buffer(struct amdgpu_ib *ib,
				       uint64_t src_offset,
				       uint64_t dst_offset,
				       uint32_t byte_count,
				       bool tmz)
{
	ib->ptr[ib->length_dw++] = SDMA_PKT_HEADER_OP(SDMA_OP_COPY) |
		SDMA_PKT_HEADER_SUB_OP(SDMA_SUBOP_COPY_LINEAR) |
		SDMA_PKT_COPY_LINEAR_HEADER_TMZ(tmz ? 1 : 0);
	ib->ptr[ib->length_dw++] = byte_count - 1;
	ib->ptr[ib->length_dw++] = 0; /* src/dst endian swap */
	ib->ptr[ib->length_dw++] = lower_32_bits(src_offset);
	ib->ptr[ib->length_dw++] = upper_32_bits(src_offset);
	ib->ptr[ib->length_dw++] = lower_32_bits(dst_offset);
	ib->ptr[ib->length_dw++] = upper_32_bits(dst_offset);
}

/**
 * sdma_v5_0_emit_fill_buffer - fill buffer using the sDMA engine
 *
 * @ib: indirect buffer to fill
 * @src_data: value to write to buffer
 * @dst_offset: dst GPU address
 * @byte_count: number of bytes to xfer
 *
 * Fill GPU buffers using the DMA engine (NAVI10).
 */
static void sdma_v5_0_emit_fill_buffer(struct amdgpu_ib *ib,
				       uint32_t src_data,
				       uint64_t dst_offset,
				       uint32_t byte_count)
{
	ib->ptr[ib->length_dw++] = SDMA_PKT_HEADER_OP(SDMA_OP_CONST_FILL);
	ib->ptr[ib->length_dw++] = lower_32_bits(dst_offset);
	ib->ptr[ib->length_dw++] = upper_32_bits(dst_offset);
	ib->ptr[ib->length_dw++] = src_data;
	ib->ptr[ib->length_dw++] = byte_count - 1;
}

static const struct amdgpu_buffer_funcs sdma_v5_0_buffer_funcs = {
	.copy_max_bytes = 0x400000,
	.copy_num_dw = 7,
	.emit_copy_buffer = sdma_v5_0_emit_copy_buffer,

	.fill_max_bytes = 0x400000,
	.fill_num_dw = 5,
	.emit_fill_buffer = sdma_v5_0_emit_fill_buffer,
};

static void sdma_v5_0_set_buffer_funcs(struct amdgpu_device *adev)
{
	if (adev->mman.buffer_funcs == NULL) {
		adev->mman.buffer_funcs = &sdma_v5_0_buffer_funcs;
		adev->mman.buffer_funcs_ring = &adev->sdma.instance[0].ring;
	}
}

static const struct amdgpu_vm_pte_funcs sdma_v5_0_vm_pte_funcs = {
	.copy_pte_num_dw = 7,
	.copy_pte = sdma_v5_0_vm_copy_pte,
	.write_pte = sdma_v5_0_vm_write_pte,
	.set_pte_pde = sdma_v5_0_vm_set_pte_pde,
};

static void sdma_v5_0_set_vm_pte_funcs(struct amdgpu_device *adev)
{
	unsigned i;

	if (adev->vm_manager.vm_pte_funcs == NULL) {
		adev->vm_manager.vm_pte_funcs = &sdma_v5_0_vm_pte_funcs;
		for (i = 0; i < adev->sdma.num_instances; i++) {
			adev->vm_manager.vm_pte_scheds[i] =
				&adev->sdma.instance[i].ring.sched;
		}
		adev->vm_manager.vm_pte_num_scheds = adev->sdma.num_instances;
	}
}

const struct amdgpu_ip_block_version sdma_v5_0_ip_block = {
	.type = AMD_IP_BLOCK_TYPE_SDMA,
	.major = 5,
	.minor = 0,
	.rev = 0,
	.funcs = &sdma_v5_0_ip_funcs,
};<|MERGE_RESOLUTION|>--- conflicted
+++ resolved
@@ -366,22 +366,6 @@
 	uint32_t mqd_size = adev->mqds[AMDGPU_HW_IP_DMA].mqd_size;
 
 	DRM_DEBUG("Setting write pointer\n");
-<<<<<<< HEAD
-	if (ring->use_doorbell) {
-		DRM_DEBUG("Using doorbell -- "
-				"wptr_offs == 0x%08x "
-				"lower_32_bits(ring->wptr << 2) == 0x%08x "
-				"upper_32_bits(ring->wptr << 2) == 0x%08x\n",
-				ring->wptr_offs,
-				lower_32_bits(ring->wptr << 2),
-				upper_32_bits(ring->wptr << 2));
-		/* XXX check if swapping is necessary on BE */
-		adev->wb.wb[ring->wptr_offs] = lower_32_bits(ring->wptr << 2);
-		adev->wb.wb[ring->wptr_offs + 1] = upper_32_bits(ring->wptr << 2);
-		DRM_DEBUG("calling WDOORBELL64(0x%08x, 0x%016llx)\n",
-				ring->doorbell_index, ring->wptr << 2);
-		WDOORBELL64(ring->doorbell_index, ring->wptr << 2);
-=======
 	if (ring->is_mes_queue) {
 		wptr_saved = (uint32_t *)(ring->mqd_ptr + mqd_size);
 		is_queue_unmap = (uint32_t *)(ring->mqd_ptr + mqd_size +
@@ -407,7 +391,6 @@
 				WDOORBELL64(aggregated_db_index,
 					    ring->wptr << 2);
 		}
->>>>>>> d60c95ef
 	} else {
 		if (ring->use_doorbell) {
 			DRM_DEBUG("Using doorbell -- "
