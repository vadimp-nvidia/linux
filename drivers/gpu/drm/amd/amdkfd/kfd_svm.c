--- conflicted
+++ resolved
@@ -2903,12 +2903,8 @@
 		start = min(end, vma->vm_end);
 	} while (start < end);
 
-<<<<<<< HEAD
-	return true;
-=======
 	return svm_range_check_vm(p, start_unchg, (end - 1) >> PAGE_SHIFT, NULL,
 				  NULL);
->>>>>>> 92b4b594
 }
 
 /**
