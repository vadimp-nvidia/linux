/* Copyright 2018 Advanced Micro Devices, Inc.
 *
 * Permission is hereby granted, free of charge, to any person obtaining a
 * copy of this software and associated documentation files (the "Software"),
 * to deal in the Software without restriction, including without limitation
 * the rights to use, copy, modify, merge, publish, distribute, sublicense,
 * and/or sell copies of the Software, and to permit persons to whom the
 * Software is furnished to do so, subject to the following conditions:
 *
 * The above copyright notice and this permission notice shall be included in
 * all copies or substantial portions of the Software.
 *
 * THE SOFTWARE IS PROVIDED "AS IS", WITHOUT WARRANTY OF ANY KIND, EXPRESS OR
 * IMPLIED, INCLUDING BUT NOT LIMITED TO THE WARRANTIES OF MERCHANTABILITY,
 * FITNESS FOR A PARTICULAR PURPOSE AND NONINFRINGEMENT.  IN NO EVENT SHALL
 * THE COPYRIGHT HOLDER(S) OR AUTHOR(S) BE LIABLE FOR ANY CLAIM, DAMAGES OR
 * OTHER LIABILITY, WHETHER IN AN ACTION OF CONTRACT, TORT OR OTHERWISE,
 * ARISING FROM, OUT OF OR IN CONNECTION WITH THE SOFTWARE OR THE USE OR
 * OTHER DEALINGS IN THE SOFTWARE.
 *
 * Authors: AMD
 *
 */

#ifndef MODULES_POWER_POWER_HELPERS_H_
#define MODULES_POWER_POWER_HELPERS_H_

#include "dc/inc/hw/dmcu.h"
#include "dc/inc/hw/abm.h"
#include "dc/inc/core_types.h"

struct resource_pool;


enum abm_defines {
	abm_defines_max_level = 4,
	abm_defines_max_config = 4,
};

struct dmcu_iram_parameters {
	unsigned int *backlight_lut_array;
	unsigned int backlight_lut_array_size;
	bool backlight_ramping_override;
	unsigned int backlight_ramping_reduction;
	unsigned int backlight_ramping_start;
	unsigned int min_abm_backlight;
	unsigned int set;
};

bool dmcu_load_iram(struct dmcu *dmcu,
		struct dmcu_iram_parameters params);
bool dmub_init_abm_config(struct resource_pool *res_pool,
		struct dmcu_iram_parameters params,
		unsigned int inst);

bool is_psr_su_specific_panel(struct dc_link *link);
void mod_power_calc_psr_configs(struct psr_config *psr_config,
		struct dc_link *link,
		const struct dc_stream_state *stream);
bool mod_power_only_edp(const struct dc_state *context,
		const struct dc_stream_state *stream);
<<<<<<< HEAD
bool psr_su_set_y_granularity(struct dc *dc, struct dc_link *link,
=======
bool psr_su_set_dsc_slice_height(struct dc *dc, struct dc_link *link,
>>>>>>> 5729a900
			      struct dc_stream_state *stream,
			      struct psr_config *config);
#endif /* MODULES_POWER_POWER_HELPERS_H_ */<|MERGE_RESOLUTION|>--- conflicted
+++ resolved
@@ -59,11 +59,7 @@
 		const struct dc_stream_state *stream);
 bool mod_power_only_edp(const struct dc_state *context,
 		const struct dc_stream_state *stream);
-<<<<<<< HEAD
-bool psr_su_set_y_granularity(struct dc *dc, struct dc_link *link,
-=======
 bool psr_su_set_dsc_slice_height(struct dc *dc, struct dc_link *link,
->>>>>>> 5729a900
 			      struct dc_stream_state *stream,
 			      struct psr_config *config);
 #endif /* MODULES_POWER_POWER_HELPERS_H_ */