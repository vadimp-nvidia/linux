--- conflicted
+++ resolved
@@ -9926,11 +9926,7 @@
 	int i;
 	struct drm_plane *plane;
 	struct drm_plane_state *old_plane_state, *new_plane_state;
-<<<<<<< HEAD
-	struct drm_plane_state *primary_state, *overlay_state = NULL;
-=======
 	struct drm_plane_state *primary_state, *cursor_state, *overlay_state = NULL;
->>>>>>> 25423f4b
 
 	/* Check if primary plane is contained inside overlay */
 	for_each_oldnew_plane_in_state_reverse(state, plane, old_plane_state, new_plane_state, i) {
@@ -9960,8 +9956,6 @@
 	if (!primary_state->crtc)
 		return 0;
 
-<<<<<<< HEAD
-=======
 	/* check if cursor plane is enabled */
 	cursor_state = drm_atomic_get_plane_state(state, overlay_state->crtc->cursor);
 	if (IS_ERR(cursor_state))
@@ -9970,7 +9964,6 @@
 	if (drm_atomic_plane_disabling(plane->state, cursor_state))
 		return 0;
 
->>>>>>> 25423f4b
 	/* Perform the bounds check to ensure the overlay plane covers the primary */
 	if (primary_state->crtc_x < overlay_state->crtc_x ||
 	    primary_state->crtc_y < overlay_state->crtc_y ||
