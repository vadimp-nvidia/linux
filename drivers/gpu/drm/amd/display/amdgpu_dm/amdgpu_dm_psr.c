/*
 * Copyright 2021 Advanced Micro Devices, Inc.
 *
 * Permission is hereby granted, free of charge, to any person obtaining a
 * copy of this software and associated documentation files (the "Software"),
 * to deal in the Software without restriction, including without limitation
 * the rights to use, copy, modify, merge, publish, distribute, sublicense,
 * and/or sell copies of the Software, and to permit persons to whom the
 * Software is furnished to do so, subject to the following conditions:
 *
 * The above copyright notice and this permission notice shall be included in
 * all copies or substantial portions of the Software.
 *
 * THE SOFTWARE IS PROVIDED "AS IS", WITHOUT WARRANTY OF ANY KIND, EXPRESS OR
 * IMPLIED, INCLUDING BUT NOT LIMITED TO THE WARRANTIES OF MERCHANTABILITY,
 * FITNESS FOR A PARTICULAR PURPOSE AND NONINFRINGEMENT.  IN NO EVENT SHALL
 * THE COPYRIGHT HOLDER(S) OR AUTHOR(S) BE LIABLE FOR ANY CLAIM, DAMAGES OR
 * OTHER LIABILITY, WHETHER IN AN ACTION OF CONTRACT, TORT OR OTHERWISE,
 * ARISING FROM, OUT OF OR IN CONNECTION WITH THE SOFTWARE OR THE USE OR
 * OTHER DEALINGS IN THE SOFTWARE.
 *
 * Authors: AMD
 *
 */

#include "amdgpu_dm_psr.h"
#include "dc.h"
#include "dm_helpers.h"
#include "amdgpu_dm.h"
#include "modules/power/power_helpers.h"

static bool link_supports_psrsu(struct dc_link *link)
{
	struct dc *dc = link->ctx->dc;

	if (!dc->caps.dmcub_support)
		return false;

	if (dc->ctx->dce_version < DCN_VERSION_3_1)
		return false;

	if (!is_psr_su_specific_panel(link))
		return false;

	if (!link->dpcd_caps.alpm_caps.bits.AUX_WAKE_ALPM_CAP ||
	    !link->dpcd_caps.psr_info.psr_dpcd_caps.bits.Y_COORDINATE_REQUIRED)
		return false;

	if (link->dpcd_caps.psr_info.psr_dpcd_caps.bits.SU_GRANULARITY_REQUIRED &&
	    !link->dpcd_caps.psr_info.psr2_su_y_granularity_cap)
		return false;

	return true;
}

/*
 * amdgpu_dm_set_psr_caps() - set link psr capabilities
 * @link: link
 *
 */
void amdgpu_dm_set_psr_caps(struct dc_link *link)
{
<<<<<<< HEAD
	uint8_t dpcd_data[EDP_PSR_RECEIVER_CAP_SIZE];

=======
>>>>>>> d60c95ef
	if (!(link->connector_signal & SIGNAL_TYPE_EDP)) {
		link->psr_settings.psr_feature_enabled = false;
		return;
	}
<<<<<<< HEAD
=======

>>>>>>> d60c95ef
	if (link->type == dc_connection_none) {
		link->psr_settings.psr_feature_enabled = false;
		return;
	}
<<<<<<< HEAD
	if (dm_helpers_dp_read_dpcd(NULL, link, DP_PSR_SUPPORT,
					dpcd_data, sizeof(dpcd_data))) {
		link->dpcd_caps.psr_caps.psr_version = dpcd_data[0];

		if (dpcd_data[0] == 0) {
			link->psr_settings.psr_version = DC_PSR_VERSION_UNSUPPORTED;
			link->psr_settings.psr_feature_enabled = false;
		} else {
=======

	if (link->dpcd_caps.psr_info.psr_version == 0) {
		link->psr_settings.psr_version = DC_PSR_VERSION_UNSUPPORTED;
		link->psr_settings.psr_feature_enabled = false;

	} else {
		if (link_supports_psrsu(link))
			link->psr_settings.psr_version = DC_PSR_VERSION_SU_1;
		else
>>>>>>> d60c95ef
			link->psr_settings.psr_version = DC_PSR_VERSION_1;

		link->psr_settings.psr_feature_enabled = true;
	}

	DRM_INFO("PSR support %d, DC PSR ver %d, sink PSR ver %d DPCD caps 0x%x su_y_granularity %d\n",
		link->psr_settings.psr_feature_enabled,
		link->psr_settings.psr_version,
		link->dpcd_caps.psr_info.psr_version,
		link->dpcd_caps.psr_info.psr_dpcd_caps.raw,
		link->dpcd_caps.psr_info.psr2_su_y_granularity_cap);

}

/*
 * amdgpu_dm_link_setup_psr() - configure psr link
 * @stream: stream state
 *
 * Return: true if success
 */
bool amdgpu_dm_link_setup_psr(struct dc_stream_state *stream)
{
	struct dc_link *link = NULL;
	struct psr_config psr_config = {0};
	struct psr_context psr_context = {0};
	struct dc *dc = NULL;
	bool ret = false;

	if (stream == NULL)
		return false;

	link = stream->link;
	dc = link->ctx->dc;

	if (link->psr_settings.psr_version != DC_PSR_VERSION_UNSUPPORTED) {
<<<<<<< HEAD
		psr_config.psr_version = link->psr_settings.psr_version;
		psr_config.psr_frame_capture_indication_req = 0;
		psr_config.psr_rfb_setup_time = 0x37;
		psr_config.psr_sdp_transmit_line_num_deadline = 0x20;
		psr_config.allow_smu_optimizations = 0x0;
=======
		mod_power_calc_psr_configs(&psr_config, link, stream);

		/* linux DM specific updating for psr config fields */
		psr_config.allow_smu_optimizations =
			(amdgpu_dc_feature_mask & DC_PSR_ALLOW_SMU_OPT) &&
			mod_power_only_edp(dc->current_state, stream);
		psr_config.allow_multi_disp_optimizations =
			(amdgpu_dc_feature_mask & DC_PSR_ALLOW_MULTI_DISP_OPT);
>>>>>>> d60c95ef

		ret = dc_link_setup_psr(link, stream, &psr_config, &psr_context);

	}
	DRM_DEBUG_DRIVER("PSR link: %d\n",	link->psr_settings.psr_feature_enabled);

	return ret;
}

/*
 * amdgpu_dm_psr_enable() - enable psr f/w
 * @stream: stream state
 *
 * Return: true if success
 */
bool amdgpu_dm_psr_enable(struct dc_stream_state *stream)
{
	struct dc_link *link = stream->link;
	unsigned int vsync_rate_hz = 0;
	struct dc_static_screen_params params = {0};
	/* Calculate number of static frames before generating interrupt to
	 * enter PSR.
	 */
	// Init fail safe of 2 frames static
	unsigned int num_frames_static = 2;
	unsigned int power_opt = 0;
	bool psr_enable = true;

	DRM_DEBUG_DRIVER("Enabling psr...\n");

	vsync_rate_hz = div64_u64(div64_u64((
			stream->timing.pix_clk_100hz * 100),
			stream->timing.v_total),
			stream->timing.h_total);

	/* Round up
	 * Calculate number of frames such that at least 30 ms of time has
	 * passed.
	 */
	if (vsync_rate_hz != 0) {
		unsigned int frame_time_microsec = 1000000 / vsync_rate_hz;
		num_frames_static = (30000 / frame_time_microsec) + 1;
	}

	params.triggers.cursor_update = true;
	params.triggers.overlay_update = true;
	params.triggers.surface_update = true;
	params.num_frames = num_frames_static;

	dc_stream_set_static_screen_params(link->ctx->dc,
					   &stream, 1,
					   &params);

	/*
	 * Only enable static-screen optimizations for PSR1. For PSR SU, this
	 * causes vstartup interrupt issues, used by amdgpu_dm to send vblank
	 * events.
	 */
	if (link->psr_settings.psr_version < DC_PSR_VERSION_SU_1)
		power_opt |= psr_power_opt_z10_static_screen;

	return dc_link_set_psr_allow_active(link, &psr_enable, false, false, &power_opt);
}

/*
 * amdgpu_dm_psr_disable() - disable psr f/w
 * @stream:  stream state
 *
 * Return: true if success
 */
bool amdgpu_dm_psr_disable(struct dc_stream_state *stream)
{
	unsigned int power_opt = 0;
	bool psr_enable = false;

	DRM_DEBUG_DRIVER("Disabling psr...\n");

	return dc_link_set_psr_allow_active(stream->link, &psr_enable, true, false, &power_opt);
}

/*
 * amdgpu_dm_psr_disable() - disable psr f/w
 * if psr is enabled on any stream
 *
 * Return: true if success
 */
bool amdgpu_dm_psr_disable_all(struct amdgpu_display_manager *dm)
{
	DRM_DEBUG_DRIVER("Disabling psr if psr is enabled on any stream\n");
	return dc_set_psr_allow_active(dm->dc, false);
}
<|MERGE_RESOLUTION|>--- conflicted
+++ resolved
@@ -60,33 +60,15 @@
  */
 void amdgpu_dm_set_psr_caps(struct dc_link *link)
 {
-<<<<<<< HEAD
-	uint8_t dpcd_data[EDP_PSR_RECEIVER_CAP_SIZE];
-
-=======
->>>>>>> d60c95ef
 	if (!(link->connector_signal & SIGNAL_TYPE_EDP)) {
 		link->psr_settings.psr_feature_enabled = false;
 		return;
 	}
-<<<<<<< HEAD
-=======
-
->>>>>>> d60c95ef
+
 	if (link->type == dc_connection_none) {
 		link->psr_settings.psr_feature_enabled = false;
 		return;
 	}
-<<<<<<< HEAD
-	if (dm_helpers_dp_read_dpcd(NULL, link, DP_PSR_SUPPORT,
-					dpcd_data, sizeof(dpcd_data))) {
-		link->dpcd_caps.psr_caps.psr_version = dpcd_data[0];
-
-		if (dpcd_data[0] == 0) {
-			link->psr_settings.psr_version = DC_PSR_VERSION_UNSUPPORTED;
-			link->psr_settings.psr_feature_enabled = false;
-		} else {
-=======
 
 	if (link->dpcd_caps.psr_info.psr_version == 0) {
 		link->psr_settings.psr_version = DC_PSR_VERSION_UNSUPPORTED;
@@ -96,7 +78,6 @@
 		if (link_supports_psrsu(link))
 			link->psr_settings.psr_version = DC_PSR_VERSION_SU_1;
 		else
->>>>>>> d60c95ef
 			link->psr_settings.psr_version = DC_PSR_VERSION_1;
 
 		link->psr_settings.psr_feature_enabled = true;
@@ -132,13 +113,6 @@
 	dc = link->ctx->dc;
 
 	if (link->psr_settings.psr_version != DC_PSR_VERSION_UNSUPPORTED) {
-<<<<<<< HEAD
-		psr_config.psr_version = link->psr_settings.psr_version;
-		psr_config.psr_frame_capture_indication_req = 0;
-		psr_config.psr_rfb_setup_time = 0x37;
-		psr_config.psr_sdp_transmit_line_num_deadline = 0x20;
-		psr_config.allow_smu_optimizations = 0x0;
-=======
 		mod_power_calc_psr_configs(&psr_config, link, stream);
 
 		/* linux DM specific updating for psr config fields */
@@ -147,7 +121,6 @@
 			mod_power_only_edp(dc->current_state, stream);
 		psr_config.allow_multi_disp_optimizations =
 			(amdgpu_dc_feature_mask & DC_PSR_ALLOW_MULTI_DISP_OPT);
->>>>>>> d60c95ef
 
 		ret = dc_link_setup_psr(link, stream, &psr_config, &psr_context);
 
