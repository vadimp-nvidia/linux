--- conflicted
+++ resolved
@@ -1058,164 +1058,9 @@
 
 void dcn303_update_bw_bounding_box(struct dc *dc, struct clk_bw_params *bw_params)
 {
-<<<<<<< HEAD
-	unsigned int i, j;
-	unsigned int num_states = 0;
-
-	unsigned int dcfclk_mhz[DC__VOLTAGE_STATES] = {0};
-	unsigned int dram_speed_mts[DC__VOLTAGE_STATES] = {0};
-	unsigned int optimal_uclk_for_dcfclk_sta_targets[DC__VOLTAGE_STATES] = {0};
-	unsigned int optimal_dcfclk_for_uclk[DC__VOLTAGE_STATES] = {0};
-
-	unsigned int dcfclk_sta_targets[DC__VOLTAGE_STATES] = {694, 875, 1000, 1200};
-	unsigned int num_dcfclk_sta_targets = 4;
-	unsigned int num_uclk_states;
-
-
-	if (dc->ctx->dc_bios->vram_info.num_chans)
-		dcn3_03_soc.num_chans = dc->ctx->dc_bios->vram_info.num_chans;
-
-	if (dc->ctx->dc_bios->vram_info.dram_channel_width_bytes)
-		dcn3_03_soc.dram_channel_width_bytes = dc->ctx->dc_bios->vram_info.dram_channel_width_bytes;
-
-	dcn3_03_soc.dispclk_dppclk_vco_speed_mhz = dc->clk_mgr->dentist_vco_freq_khz / 1000.0;
-	dc->dml.soc.dispclk_dppclk_vco_speed_mhz = dc->clk_mgr->dentist_vco_freq_khz / 1000.0;
-
-	if (bw_params->clk_table.entries[0].memclk_mhz) {
-		int max_dcfclk_mhz = 0, max_dispclk_mhz = 0, max_dppclk_mhz = 0, max_phyclk_mhz = 0;
-
-		for (i = 0; i < MAX_NUM_DPM_LVL; i++) {
-			if (bw_params->clk_table.entries[i].dcfclk_mhz > max_dcfclk_mhz)
-				max_dcfclk_mhz = bw_params->clk_table.entries[i].dcfclk_mhz;
-			if (bw_params->clk_table.entries[i].dispclk_mhz > max_dispclk_mhz)
-				max_dispclk_mhz = bw_params->clk_table.entries[i].dispclk_mhz;
-			if (bw_params->clk_table.entries[i].dppclk_mhz > max_dppclk_mhz)
-				max_dppclk_mhz = bw_params->clk_table.entries[i].dppclk_mhz;
-			if (bw_params->clk_table.entries[i].phyclk_mhz > max_phyclk_mhz)
-				max_phyclk_mhz = bw_params->clk_table.entries[i].phyclk_mhz;
-		}
-		if (!max_dcfclk_mhz)
-			max_dcfclk_mhz = dcn3_03_soc.clock_limits[0].dcfclk_mhz;
-		if (!max_dispclk_mhz)
-			max_dispclk_mhz = dcn3_03_soc.clock_limits[0].dispclk_mhz;
-		if (!max_dppclk_mhz)
-			max_dppclk_mhz = dcn3_03_soc.clock_limits[0].dppclk_mhz;
-		if (!max_phyclk_mhz)
-			max_phyclk_mhz = dcn3_03_soc.clock_limits[0].phyclk_mhz;
-
-		if (max_dcfclk_mhz > dcfclk_sta_targets[num_dcfclk_sta_targets-1]) {
-			dcfclk_sta_targets[num_dcfclk_sta_targets] = max_dcfclk_mhz;
-			num_dcfclk_sta_targets++;
-		} else if (max_dcfclk_mhz < dcfclk_sta_targets[num_dcfclk_sta_targets-1]) {
-			for (i = 0; i < num_dcfclk_sta_targets; i++) {
-				if (dcfclk_sta_targets[i] > max_dcfclk_mhz) {
-					dcfclk_sta_targets[i] = max_dcfclk_mhz;
-					break;
-				}
-			}
-			/* Update size of array since we "removed" duplicates */
-			num_dcfclk_sta_targets = i + 1;
-		}
-
-		num_uclk_states = bw_params->clk_table.num_entries;
-
-		/* Calculate optimal dcfclk for each uclk */
-		for (i = 0; i < num_uclk_states; i++) {
-			dcn303_get_optimal_dcfclk_fclk_for_uclk(bw_params->clk_table.entries[i].memclk_mhz * 16,
-					&optimal_dcfclk_for_uclk[i], NULL);
-			if (optimal_dcfclk_for_uclk[i] < bw_params->clk_table.entries[0].dcfclk_mhz)
-				optimal_dcfclk_for_uclk[i] = bw_params->clk_table.entries[0].dcfclk_mhz;
-		}
-
-		/* Calculate optimal uclk for each dcfclk sta target */
-		for (i = 0; i < num_dcfclk_sta_targets; i++) {
-			for (j = 0; j < num_uclk_states; j++) {
-				if (dcfclk_sta_targets[i] < optimal_dcfclk_for_uclk[j]) {
-					optimal_uclk_for_dcfclk_sta_targets[i] =
-							bw_params->clk_table.entries[j].memclk_mhz * 16;
-					break;
-				}
-			}
-		}
-
-		i = 0;
-		j = 0;
-		/* create the final dcfclk and uclk table */
-		while (i < num_dcfclk_sta_targets && j < num_uclk_states && num_states < DC__VOLTAGE_STATES) {
-			if (dcfclk_sta_targets[i] < optimal_dcfclk_for_uclk[j] && i < num_dcfclk_sta_targets) {
-				dcfclk_mhz[num_states] = dcfclk_sta_targets[i];
-				dram_speed_mts[num_states++] = optimal_uclk_for_dcfclk_sta_targets[i++];
-			} else {
-				if (j < num_uclk_states && optimal_dcfclk_for_uclk[j] <= max_dcfclk_mhz) {
-					dcfclk_mhz[num_states] = optimal_dcfclk_for_uclk[j];
-					dram_speed_mts[num_states++] =
-							bw_params->clk_table.entries[j++].memclk_mhz * 16;
-				} else {
-					j = num_uclk_states;
-				}
-			}
-		}
-
-		while (i < num_dcfclk_sta_targets && num_states < DC__VOLTAGE_STATES) {
-			dcfclk_mhz[num_states] = dcfclk_sta_targets[i];
-			dram_speed_mts[num_states++] = optimal_uclk_for_dcfclk_sta_targets[i++];
-		}
-
-		while (j < num_uclk_states && num_states < DC__VOLTAGE_STATES &&
-				optimal_dcfclk_for_uclk[j] <= max_dcfclk_mhz) {
-			dcfclk_mhz[num_states] = optimal_dcfclk_for_uclk[j];
-			dram_speed_mts[num_states++] = bw_params->clk_table.entries[j++].memclk_mhz * 16;
-		}
-
-		dcn3_03_soc.num_states = num_states;
-		for (i = 0; i < dcn3_03_soc.num_states; i++) {
-			dcn3_03_soc.clock_limits[i].state = i;
-			dcn3_03_soc.clock_limits[i].dcfclk_mhz = dcfclk_mhz[i];
-			dcn3_03_soc.clock_limits[i].fabricclk_mhz = dcfclk_mhz[i];
-			dcn3_03_soc.clock_limits[i].dram_speed_mts = dram_speed_mts[i];
-
-			/* Fill all states with max values of all other clocks */
-			dcn3_03_soc.clock_limits[i].dispclk_mhz = max_dispclk_mhz;
-			dcn3_03_soc.clock_limits[i].dppclk_mhz  = max_dppclk_mhz;
-			dcn3_03_soc.clock_limits[i].phyclk_mhz  = max_phyclk_mhz;
-			/* Populate from bw_params for DTBCLK, SOCCLK */
-			if (!bw_params->clk_table.entries[i].dtbclk_mhz && i > 0)
-				dcn3_03_soc.clock_limits[i].dtbclk_mhz = dcn3_03_soc.clock_limits[i-1].dtbclk_mhz;
-			else
-				dcn3_03_soc.clock_limits[i].dtbclk_mhz = bw_params->clk_table.entries[i].dtbclk_mhz;
-			if (!bw_params->clk_table.entries[i].socclk_mhz && i > 0)
-				dcn3_03_soc.clock_limits[i].socclk_mhz = dcn3_03_soc.clock_limits[i-1].socclk_mhz;
-			else
-				dcn3_03_soc.clock_limits[i].socclk_mhz = bw_params->clk_table.entries[i].socclk_mhz;
-			/* These clocks cannot come from bw_params, always fill from dcn3_03_soc[1] */
-			/* FCLK, PHYCLK_D18, DSCCLK */
-			dcn3_03_soc.clock_limits[i].phyclk_d18_mhz = dcn3_03_soc.clock_limits[0].phyclk_d18_mhz;
-			dcn3_03_soc.clock_limits[i].dscclk_mhz = dcn3_03_soc.clock_limits[0].dscclk_mhz;
-		}
-
-		// WA: patch strobe modes to compensate for DCN303 BW issue
-		if (dcn3_03_soc.num_chans <= 4) {
-			for (i = 0; i < dcn3_03_soc.num_states; i++) {
-				if (dcn3_03_soc.clock_limits[i].dram_speed_mts > 1700)
-					break;
-
-				if (dcn3_03_soc.clock_limits[i].dram_speed_mts >= 1500) {
-					dcn3_03_soc.clock_limits[i].dcfclk_mhz = 100;
-					dcn3_03_soc.clock_limits[i].fabricclk_mhz = 100;
-				}
-			}
-		}
-
-		/* re-init DML with updated bb */
-		dml_init_instance(&dc->dml, &dcn3_03_soc, &dcn3_03_ip, DML_PROJECT_DCN30);
-		if (dc->current_state)
-			dml_init_instance(&dc->current_state->bw_ctx.dml, &dcn3_03_soc, &dcn3_03_ip, DML_PROJECT_DCN30);
-	}
-=======
 	DC_FP_START();
 	dcn303_fpu_update_bw_bounding_box(dc, bw_params);
 	DC_FP_END();
->>>>>>> d60c95ef
 }
 
 static struct resource_funcs dcn303_res_pool_funcs = {
