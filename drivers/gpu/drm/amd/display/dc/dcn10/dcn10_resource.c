/*
* Copyright 2016 Advanced Micro Devices, Inc.
 *
 * Permission is hereby granted, free of charge, to any person obtaining a
 * copy of this software and associated documentation files (the "Software"),
 * to deal in the Software without restriction, including without limitation
 * the rights to use, copy, modify, merge, publish, distribute, sublicense,
 * and/or sell copies of the Software, and to permit persons to whom the
 * Software is furnished to do so, subject to the following conditions:
 *
 * The above copyright notice and this permission notice shall be included in
 * all copies or substantial portions of the Software.
 *
 * THE SOFTWARE IS PROVIDED "AS IS", WITHOUT WARRANTY OF ANY KIND, EXPRESS OR
 * IMPLIED, INCLUDING BUT NOT LIMITED TO THE WARRANTIES OF MERCHANTABILITY,
 * FITNESS FOR A PARTICULAR PURPOSE AND NONINFRINGEMENT.  IN NO EVENT SHALL
 * THE COPYRIGHT HOLDER(S) OR AUTHOR(S) BE LIABLE FOR ANY CLAIM, DAMAGES OR
 * OTHER LIABILITY, WHETHER IN AN ACTION OF CONTRACT, TORT OR OTHERWISE,
 * ARISING FROM, OUT OF OR IN CONNECTION WITH THE SOFTWARE OR THE USE OR
 * OTHER DEALINGS IN THE SOFTWARE.
 *
 * Authors: AMD
 *
 */

#include <linux/slab.h>

#include "dm_services.h"
#include "dc.h"

#include "dcn10_init.h"

#include "resource.h"
#include "include/irq_service_interface.h"
#include "dcn10_resource.h"
#include "dcn10_ipp.h"
#include "dcn10_mpc.h"
#include "irq/dcn10/irq_service_dcn10.h"
#include "dcn10_dpp.h"
#include "dcn10_optc.h"
#include "dcn10_hw_sequencer.h"
#include "dce110/dce110_hw_sequencer.h"
#include "dcn10_opp.h"
#include "dcn10_link_encoder.h"
#include "dcn10_stream_encoder.h"
#include "dce/dce_clock_source.h"
#include "dce/dce_audio.h"
#include "dce/dce_hwseq.h"
#include "virtual/virtual_stream_encoder.h"
#include "dce110/dce110_resource.h"
#include "dce112/dce112_resource.h"
#include "dcn10_hubp.h"
#include "dcn10_hubbub.h"
#include "dce/dce_panel_cntl.h"

#include "soc15_hw_ip.h"
#include "vega10_ip_offset.h"

#include "dcn/dcn_1_0_offset.h"
#include "dcn/dcn_1_0_sh_mask.h"

#include "nbio/nbio_7_0_offset.h"

#include "mmhub/mmhub_9_1_offset.h"
#include "mmhub/mmhub_9_1_sh_mask.h"

#include "reg_helper.h"
#include "dce/dce_abm.h"
#include "dce/dce_dmcu.h"
#include "dce/dce_aux.h"
#include "dce/dce_i2c.h"

const struct _vcs_dpi_ip_params_st dcn1_0_ip = {
	.rob_buffer_size_kbytes = 64,
	.det_buffer_size_kbytes = 164,
	.dpte_buffer_size_in_pte_reqs_luma = 42,
	.dpp_output_buffer_pixels = 2560,
	.opp_output_buffer_lines = 1,
	.pixel_chunk_size_kbytes = 8,
	.pte_enable = 1,
	.pte_chunk_size_kbytes = 2,
	.meta_chunk_size_kbytes = 2,
	.writeback_chunk_size_kbytes = 2,
	.line_buffer_size_bits = 589824,
	.max_line_buffer_lines = 12,
	.IsLineBufferBppFixed = 0,
	.LineBufferFixedBpp = -1,
	.writeback_luma_buffer_size_kbytes = 12,
	.writeback_chroma_buffer_size_kbytes = 8,
	.max_num_dpp = 4,
	.max_num_wb = 2,
	.max_dchub_pscl_bw_pix_per_clk = 4,
	.max_pscl_lb_bw_pix_per_clk = 2,
	.max_lb_vscl_bw_pix_per_clk = 4,
	.max_vscl_hscl_bw_pix_per_clk = 4,
	.max_hscl_ratio = 4,
	.max_vscl_ratio = 4,
	.hscl_mults = 4,
	.vscl_mults = 4,
	.max_hscl_taps = 8,
	.max_vscl_taps = 8,
	.dispclk_ramp_margin_percent = 1,
	.underscan_factor = 1.10,
	.min_vblank_lines = 14,
	.dppclk_delay_subtotal = 90,
	.dispclk_delay_subtotal = 42,
	.dcfclk_cstate_latency = 10,
	.max_inter_dcn_tile_repeaters = 8,
	.can_vstartup_lines_exceed_vsync_plus_back_porch_lines_minus_one = 0,
	.bug_forcing_LC_req_same_size_fixed = 0,
};

const struct _vcs_dpi_soc_bounding_box_st dcn1_0_soc = {
	.sr_exit_time_us = 9.0,
	.sr_enter_plus_exit_time_us = 11.0,
	.urgent_latency_us = 4.0,
	.writeback_latency_us = 12.0,
	.ideal_dram_bw_after_urgent_percent = 80.0,
	.max_request_size_bytes = 256,
	.downspread_percent = 0.5,
	.dram_page_open_time_ns = 50.0,
	.dram_rw_turnaround_time_ns = 17.5,
	.dram_return_buffer_per_channel_bytes = 8192,
	.round_trip_ping_latency_dcfclk_cycles = 128,
	.urgent_out_of_order_return_per_channel_bytes = 256,
	.channel_interleave_bytes = 256,
	.num_banks = 8,
	.num_chans = 2,
	.vmm_page_size_bytes = 4096,
	.dram_clock_change_latency_us = 17.0,
	.writeback_dram_clock_change_latency_us = 23.0,
	.return_bus_width_bytes = 64,
};

#ifndef mmDP0_DP_DPHY_INTERNAL_CTRL
	#define mmDP0_DP_DPHY_INTERNAL_CTRL		0x210f
	#define mmDP0_DP_DPHY_INTERNAL_CTRL_BASE_IDX	2
	#define mmDP1_DP_DPHY_INTERNAL_CTRL		0x220f
	#define mmDP1_DP_DPHY_INTERNAL_CTRL_BASE_IDX	2
	#define mmDP2_DP_DPHY_INTERNAL_CTRL		0x230f
	#define mmDP2_DP_DPHY_INTERNAL_CTRL_BASE_IDX	2
	#define mmDP3_DP_DPHY_INTERNAL_CTRL		0x240f
	#define mmDP3_DP_DPHY_INTERNAL_CTRL_BASE_IDX	2
	#define mmDP4_DP_DPHY_INTERNAL_CTRL		0x250f
	#define mmDP4_DP_DPHY_INTERNAL_CTRL_BASE_IDX	2
	#define mmDP5_DP_DPHY_INTERNAL_CTRL		0x260f
	#define mmDP5_DP_DPHY_INTERNAL_CTRL_BASE_IDX	2
	#define mmDP6_DP_DPHY_INTERNAL_CTRL		0x270f
	#define mmDP6_DP_DPHY_INTERNAL_CTRL_BASE_IDX	2
#endif


enum dcn10_clk_src_array_id {
	DCN10_CLK_SRC_PLL0,
	DCN10_CLK_SRC_PLL1,
	DCN10_CLK_SRC_PLL2,
	DCN10_CLK_SRC_PLL3,
	DCN10_CLK_SRC_TOTAL,
	DCN101_CLK_SRC_TOTAL = DCN10_CLK_SRC_PLL3
};

/* begin *********************
 * macros to expend register list macro defined in HW object header file */

/* DCN */
#define BASE_INNER(seg) \
	DCE_BASE__INST0_SEG ## seg

#define BASE(seg) \
	BASE_INNER(seg)

#define SR(reg_name)\
		.reg_name = BASE(mm ## reg_name ## _BASE_IDX) +  \
					mm ## reg_name

#define SRI(reg_name, block, id)\
	.reg_name = BASE(mm ## block ## id ## _ ## reg_name ## _BASE_IDX) + \
					mm ## block ## id ## _ ## reg_name


#define SRII(reg_name, block, id)\
	.reg_name[id] = BASE(mm ## block ## id ## _ ## reg_name ## _BASE_IDX) + \
					mm ## block ## id ## _ ## reg_name

#define VUPDATE_SRII(reg_name, block, id)\
	.reg_name[id] = BASE(mm ## reg_name ## 0 ## _ ## block ## id ## _BASE_IDX) + \
					mm ## reg_name ## 0 ## _ ## block ## id

/* set field/register/bitfield name */
#define SFRB(field_name, reg_name, bitfield, post_fix)\
	.field_name = reg_name ## __ ## bitfield ## post_fix

/* NBIO */
#define NBIO_BASE_INNER(seg) \
	NBIF_BASE__INST0_SEG ## seg

#define NBIO_BASE(seg) \
	NBIO_BASE_INNER(seg)

#define NBIO_SR(reg_name)\
		.reg_name = NBIO_BASE(mm ## reg_name ## _BASE_IDX) +  \
					mm ## reg_name

/* MMHUB */
#define MMHUB_BASE_INNER(seg) \
	MMHUB_BASE__INST0_SEG ## seg

#define MMHUB_BASE(seg) \
	MMHUB_BASE_INNER(seg)

#define MMHUB_SR(reg_name)\
		.reg_name = MMHUB_BASE(mm ## reg_name ## _BASE_IDX) +  \
					mm ## reg_name

/* macros to expend register list macro defined in HW object header file
 * end *********************/


static const struct dce_dmcu_registers dmcu_regs = {
		DMCU_DCN10_REG_LIST()
};

static const struct dce_dmcu_shift dmcu_shift = {
		DMCU_MASK_SH_LIST_DCN10(__SHIFT)
};

static const struct dce_dmcu_mask dmcu_mask = {
		DMCU_MASK_SH_LIST_DCN10(_MASK)
};

static const struct dce_abm_registers abm_regs = {
		ABM_DCN10_REG_LIST(0)
};

static const struct dce_abm_shift abm_shift = {
		ABM_MASK_SH_LIST_DCN10(__SHIFT)
};

static const struct dce_abm_mask abm_mask = {
		ABM_MASK_SH_LIST_DCN10(_MASK)
};

#define stream_enc_regs(id)\
[id] = {\
	SE_DCN_REG_LIST(id)\
}

static const struct dcn10_stream_enc_registers stream_enc_regs[] = {
	stream_enc_regs(0),
	stream_enc_regs(1),
	stream_enc_regs(2),
	stream_enc_regs(3),
};

static const struct dcn10_stream_encoder_shift se_shift = {
		SE_COMMON_MASK_SH_LIST_DCN10(__SHIFT)
};

static const struct dcn10_stream_encoder_mask se_mask = {
		SE_COMMON_MASK_SH_LIST_DCN10(_MASK)
};

#define audio_regs(id)\
[id] = {\
		AUD_COMMON_REG_LIST(id)\
}

static const struct dce_audio_registers audio_regs[] = {
	audio_regs(0),
	audio_regs(1),
	audio_regs(2),
	audio_regs(3),
};

#define DCE120_AUD_COMMON_MASK_SH_LIST(mask_sh)\
		SF(AZF0ENDPOINT0_AZALIA_F0_CODEC_ENDPOINT_INDEX, AZALIA_ENDPOINT_REG_INDEX, mask_sh),\
		SF(AZF0ENDPOINT0_AZALIA_F0_CODEC_ENDPOINT_DATA, AZALIA_ENDPOINT_REG_DATA, mask_sh),\
		AUD_COMMON_MASK_SH_LIST_BASE(mask_sh)

static const struct dce_audio_shift audio_shift = {
		DCE120_AUD_COMMON_MASK_SH_LIST(__SHIFT)
};

static const struct dce_audio_mask audio_mask = {
		DCE120_AUD_COMMON_MASK_SH_LIST(_MASK)
};

#define aux_regs(id)\
[id] = {\
	AUX_REG_LIST(id)\
}

static const struct dcn10_link_enc_aux_registers link_enc_aux_regs[] = {
		aux_regs(0),
		aux_regs(1),
		aux_regs(2),
		aux_regs(3)
};

#define hpd_regs(id)\
[id] = {\
	HPD_REG_LIST(id)\
}

static const struct dcn10_link_enc_hpd_registers link_enc_hpd_regs[] = {
		hpd_regs(0),
		hpd_regs(1),
		hpd_regs(2),
		hpd_regs(3)
};

#define link_regs(id)\
[id] = {\
	LE_DCN10_REG_LIST(id), \
	SRI(DP_DPHY_INTERNAL_CTRL, DP, id) \
}

static const struct dcn10_link_enc_registers link_enc_regs[] = {
	link_regs(0),
	link_regs(1),
	link_regs(2),
	link_regs(3)
};

static const struct dcn10_link_enc_shift le_shift = {
		LINK_ENCODER_MASK_SH_LIST_DCN10(__SHIFT)
};

static const struct dcn10_link_enc_mask le_mask = {
		LINK_ENCODER_MASK_SH_LIST_DCN10(_MASK)
};

static const struct dce_panel_cntl_registers panel_cntl_regs[] = {
	{ DCN_PANEL_CNTL_REG_LIST() }
};

static const struct dce_panel_cntl_shift panel_cntl_shift = {
	DCE_PANEL_CNTL_MASK_SH_LIST(__SHIFT)
};

static const struct dce_panel_cntl_mask panel_cntl_mask = {
	DCE_PANEL_CNTL_MASK_SH_LIST(_MASK)
};

static const struct dce110_aux_registers_shift aux_shift = {
	DCN10_AUX_MASK_SH_LIST(__SHIFT)
};

static const struct dce110_aux_registers_mask aux_mask = {
	DCN10_AUX_MASK_SH_LIST(_MASK)
};

#define ipp_regs(id)\
[id] = {\
	IPP_REG_LIST_DCN10(id),\
}

static const struct dcn10_ipp_registers ipp_regs[] = {
	ipp_regs(0),
	ipp_regs(1),
	ipp_regs(2),
	ipp_regs(3),
};

static const struct dcn10_ipp_shift ipp_shift = {
		IPP_MASK_SH_LIST_DCN10(__SHIFT)
};

static const struct dcn10_ipp_mask ipp_mask = {
		IPP_MASK_SH_LIST_DCN10(_MASK),
};

#define opp_regs(id)\
[id] = {\
	OPP_REG_LIST_DCN10(id),\
}

static const struct dcn10_opp_registers opp_regs[] = {
	opp_regs(0),
	opp_regs(1),
	opp_regs(2),
	opp_regs(3),
};

static const struct dcn10_opp_shift opp_shift = {
		OPP_MASK_SH_LIST_DCN10(__SHIFT)
};

static const struct dcn10_opp_mask opp_mask = {
		OPP_MASK_SH_LIST_DCN10(_MASK),
};

#define aux_engine_regs(id)\
[id] = {\
	AUX_COMMON_REG_LIST(id), \
	.AUX_RESET_MASK = 0 \
}

static const struct dce110_aux_registers aux_engine_regs[] = {
		aux_engine_regs(0),
		aux_engine_regs(1),
		aux_engine_regs(2),
		aux_engine_regs(3),
		aux_engine_regs(4),
		aux_engine_regs(5)
};

#define tf_regs(id)\
[id] = {\
	TF_REG_LIST_DCN10(id),\
}

static const struct dcn_dpp_registers tf_regs[] = {
	tf_regs(0),
	tf_regs(1),
	tf_regs(2),
	tf_regs(3),
};

static const struct dcn_dpp_shift tf_shift = {
	TF_REG_LIST_SH_MASK_DCN10(__SHIFT),
	TF_DEBUG_REG_LIST_SH_DCN10

};

static const struct dcn_dpp_mask tf_mask = {
	TF_REG_LIST_SH_MASK_DCN10(_MASK),
	TF_DEBUG_REG_LIST_MASK_DCN10
};

static const struct dcn_mpc_registers mpc_regs = {
		MPC_COMMON_REG_LIST_DCN1_0(0),
		MPC_COMMON_REG_LIST_DCN1_0(1),
		MPC_COMMON_REG_LIST_DCN1_0(2),
		MPC_COMMON_REG_LIST_DCN1_0(3),
		MPC_OUT_MUX_COMMON_REG_LIST_DCN1_0(0),
		MPC_OUT_MUX_COMMON_REG_LIST_DCN1_0(1),
		MPC_OUT_MUX_COMMON_REG_LIST_DCN1_0(2),
		MPC_OUT_MUX_COMMON_REG_LIST_DCN1_0(3)
};

static const struct dcn_mpc_shift mpc_shift = {
	MPC_COMMON_MASK_SH_LIST_DCN1_0(__SHIFT),\
	SFRB(CUR_VUPDATE_LOCK_SET, CUR0_VUPDATE_LOCK_SET0, CUR0_VUPDATE_LOCK_SET, __SHIFT)
};

static const struct dcn_mpc_mask mpc_mask = {
	MPC_COMMON_MASK_SH_LIST_DCN1_0(_MASK),\
	SFRB(CUR_VUPDATE_LOCK_SET, CUR0_VUPDATE_LOCK_SET0, CUR0_VUPDATE_LOCK_SET, _MASK)
};

#define tg_regs(id)\
[id] = {TG_COMMON_REG_LIST_DCN1_0(id)}

static const struct dcn_optc_registers tg_regs[] = {
	tg_regs(0),
	tg_regs(1),
	tg_regs(2),
	tg_regs(3),
};

static const struct dcn_optc_shift tg_shift = {
	TG_COMMON_MASK_SH_LIST_DCN1_0(__SHIFT)
};

static const struct dcn_optc_mask tg_mask = {
	TG_COMMON_MASK_SH_LIST_DCN1_0(_MASK)
};

static const struct bios_registers bios_regs = {
		NBIO_SR(BIOS_SCRATCH_3),
		NBIO_SR(BIOS_SCRATCH_6)
};

#define hubp_regs(id)\
[id] = {\
	HUBP_REG_LIST_DCN10(id)\
}

static const struct dcn_mi_registers hubp_regs[] = {
	hubp_regs(0),
	hubp_regs(1),
	hubp_regs(2),
	hubp_regs(3),
};

static const struct dcn_mi_shift hubp_shift = {
		HUBP_MASK_SH_LIST_DCN10(__SHIFT)
};

static const struct dcn_mi_mask hubp_mask = {
		HUBP_MASK_SH_LIST_DCN10(_MASK)
};

static const struct dcn_hubbub_registers hubbub_reg = {
		HUBBUB_REG_LIST_DCN10(0)
};

static const struct dcn_hubbub_shift hubbub_shift = {
		HUBBUB_MASK_SH_LIST_DCN10(__SHIFT)
};

static const struct dcn_hubbub_mask hubbub_mask = {
		HUBBUB_MASK_SH_LIST_DCN10(_MASK)
};

static int map_transmitter_id_to_phy_instance(
	enum transmitter transmitter)
{
	switch (transmitter) {
	case TRANSMITTER_UNIPHY_A:
		return 0;
	break;
	case TRANSMITTER_UNIPHY_B:
		return 1;
	break;
	case TRANSMITTER_UNIPHY_C:
		return 2;
	break;
	case TRANSMITTER_UNIPHY_D:
		return 3;
	break;
	default:
		ASSERT(0);
		return 0;
	}
}

#define clk_src_regs(index, pllid)\
[index] = {\
	CS_COMMON_REG_LIST_DCN1_0(index, pllid),\
}

static const struct dce110_clk_src_regs clk_src_regs[] = {
	clk_src_regs(0, A),
	clk_src_regs(1, B),
	clk_src_regs(2, C),
	clk_src_regs(3, D)
};

static const struct dce110_clk_src_shift cs_shift = {
		CS_COMMON_MASK_SH_LIST_DCN1_0(__SHIFT)
};

static const struct dce110_clk_src_mask cs_mask = {
		CS_COMMON_MASK_SH_LIST_DCN1_0(_MASK)
};

static const struct resource_caps res_cap = {
		.num_timing_generator = 4,
		.num_opp = 4,
		.num_video_plane = 4,
		.num_audio = 4,
		.num_stream_encoder = 4,
		.num_pll = 4,
		.num_ddc = 4,
};

static const struct resource_caps rv2_res_cap = {
		.num_timing_generator = 3,
		.num_opp = 3,
		.num_video_plane = 3,
		.num_audio = 3,
		.num_stream_encoder = 3,
		.num_pll = 3,
		.num_ddc = 4,
};

static const struct dc_plane_cap plane_cap = {
	.type = DC_PLANE_TYPE_DCN_UNIVERSAL,
	.blends_with_above = true,
	.blends_with_below = true,
	.per_pixel_alpha = true,

	.pixel_format_support = {
			.argb8888 = true,
			.nv12 = true,
			.fp16 = true,
			.p010 = true
	},

	.max_upscale_factor = {
			.argb8888 = 16000,
			.nv12 = 16000,
			.fp16 = 1
	},

	.max_downscale_factor = {
			.argb8888 = 250,
			.nv12 = 250,
			.fp16 = 1
	}
};

static const struct dc_debug_options debug_defaults_drv = {
		.sanity_checks = true,
		.disable_dmcu = false,
		.force_abm_enable = false,
		.timing_trace = false,
		.clock_trace = true,

		/* raven smu dones't allow 0 disp clk,
		 * smu min disp clk limit is 50Mhz
		 * keep min disp clk 100Mhz avoid smu hang
		 */
		.min_disp_clk_khz = 100000,

		.disable_pplib_clock_request = false,
		.disable_pplib_wm_range = false,
		.pplib_wm_report_mode = WM_REPORT_DEFAULT,
		.pipe_split_policy = MPC_SPLIT_AVOID,
		.force_single_disp_pipe_split = false,
		.disable_dcc = DCC_ENABLE,
		.voltage_align_fclk = true,
		.disable_stereo_support = true,
		.vsr_support = true,
		.performance_trace = false,
		.az_endpoint_mute_only = true,
		.recovery_enabled = false, /*enable this by default after testing.*/
		.max_downscale_src_width = 3840,
		.underflow_assert_delay_us = 0xFFFFFFFF,
};

static const struct dc_debug_options debug_defaults_diags = {
		.disable_dmcu = false,
		.force_abm_enable = false,
		.timing_trace = true,
		.clock_trace = true,
		.disable_stutter = true,
		.disable_pplib_clock_request = true,
		.disable_pplib_wm_range = true,
		.underflow_assert_delay_us = 0xFFFFFFFF,
};

static void dcn10_dpp_destroy(struct dpp **dpp)
{
	kfree(TO_DCN10_DPP(*dpp));
	*dpp = NULL;
}

static struct dpp *dcn10_dpp_create(
	struct dc_context *ctx,
	uint32_t inst)
{
	struct dcn10_dpp *dpp =
		kzalloc(sizeof(struct dcn10_dpp), GFP_KERNEL);

	if (!dpp)
		return NULL;

	dpp1_construct(dpp, ctx, inst,
		       &tf_regs[inst], &tf_shift, &tf_mask);
	return &dpp->base;
}

static struct input_pixel_processor *dcn10_ipp_create(
	struct dc_context *ctx, uint32_t inst)
{
	struct dcn10_ipp *ipp =
		kzalloc(sizeof(struct dcn10_ipp), GFP_KERNEL);

	if (!ipp) {
		BREAK_TO_DEBUGGER();
		return NULL;
	}

	dcn10_ipp_construct(ipp, ctx, inst,
			&ipp_regs[inst], &ipp_shift, &ipp_mask);
	return &ipp->base;
}


static struct output_pixel_processor *dcn10_opp_create(
	struct dc_context *ctx, uint32_t inst)
{
	struct dcn10_opp *opp =
		kzalloc(sizeof(struct dcn10_opp), GFP_KERNEL);

	if (!opp) {
		BREAK_TO_DEBUGGER();
		return NULL;
	}

	dcn10_opp_construct(opp, ctx, inst,
			&opp_regs[inst], &opp_shift, &opp_mask);
	return &opp->base;
}

struct dce_aux *dcn10_aux_engine_create(
	struct dc_context *ctx,
	uint32_t inst)
{
	struct aux_engine_dce110 *aux_engine =
		kzalloc(sizeof(struct aux_engine_dce110), GFP_KERNEL);

	if (!aux_engine)
		return NULL;

	dce110_aux_engine_construct(aux_engine, ctx, inst,
				    SW_AUX_TIMEOUT_PERIOD_MULTIPLIER * AUX_TIMEOUT_PERIOD,
				    &aux_engine_regs[inst],
					&aux_mask,
					&aux_shift,
					ctx->dc->caps.extended_aux_timeout_support);

	return &aux_engine->base;
}
#define i2c_inst_regs(id) { I2C_HW_ENGINE_COMMON_REG_LIST(id) }

static const struct dce_i2c_registers i2c_hw_regs[] = {
		i2c_inst_regs(1),
		i2c_inst_regs(2),
		i2c_inst_regs(3),
		i2c_inst_regs(4),
		i2c_inst_regs(5),
		i2c_inst_regs(6),
};

static const struct dce_i2c_shift i2c_shifts = {
		I2C_COMMON_MASK_SH_LIST_DCE110(__SHIFT)
};

static const struct dce_i2c_mask i2c_masks = {
		I2C_COMMON_MASK_SH_LIST_DCE110(_MASK)
};

struct dce_i2c_hw *dcn10_i2c_hw_create(
	struct dc_context *ctx,
	uint32_t inst)
{
	struct dce_i2c_hw *dce_i2c_hw =
		kzalloc(sizeof(struct dce_i2c_hw), GFP_KERNEL);

	if (!dce_i2c_hw)
		return NULL;

	dcn1_i2c_hw_construct(dce_i2c_hw, ctx, inst,
				    &i2c_hw_regs[inst], &i2c_shifts, &i2c_masks);

	return dce_i2c_hw;
}
static struct mpc *dcn10_mpc_create(struct dc_context *ctx)
{
	struct dcn10_mpc *mpc10 = kzalloc(sizeof(struct dcn10_mpc),
					  GFP_KERNEL);

	if (!mpc10)
		return NULL;

	dcn10_mpc_construct(mpc10, ctx,
			&mpc_regs,
			&mpc_shift,
			&mpc_mask,
			4);

	return &mpc10->base;
}

static struct hubbub *dcn10_hubbub_create(struct dc_context *ctx)
{
	struct dcn10_hubbub *dcn10_hubbub = kzalloc(sizeof(struct dcn10_hubbub),
					  GFP_KERNEL);

	if (!dcn10_hubbub)
		return NULL;

	hubbub1_construct(&dcn10_hubbub->base, ctx,
			&hubbub_reg,
			&hubbub_shift,
			&hubbub_mask);

	return &dcn10_hubbub->base;
}

static struct timing_generator *dcn10_timing_generator_create(
		struct dc_context *ctx,
		uint32_t instance)
{
	struct optc *tgn10 =
		kzalloc(sizeof(struct optc), GFP_KERNEL);

	if (!tgn10)
		return NULL;

	tgn10->base.inst = instance;
	tgn10->base.ctx = ctx;

	tgn10->tg_regs = &tg_regs[instance];
	tgn10->tg_shift = &tg_shift;
	tgn10->tg_mask = &tg_mask;

	dcn10_timing_generator_init(tgn10);

	return &tgn10->base;
}

static const struct encoder_feature_support link_enc_feature = {
		.max_hdmi_deep_color = COLOR_DEPTH_121212,
		.max_hdmi_pixel_clock = 600000,
		.hdmi_ycbcr420_supported = true,
		.dp_ycbcr420_supported = true,
		.flags.bits.IS_HBR2_CAPABLE = true,
		.flags.bits.IS_HBR3_CAPABLE = true,
		.flags.bits.IS_TPS3_CAPABLE = true,
		.flags.bits.IS_TPS4_CAPABLE = true
};

struct link_encoder *dcn10_link_encoder_create(
	const struct encoder_init_data *enc_init_data)
{
	struct dcn10_link_encoder *enc10 =
		kzalloc(sizeof(struct dcn10_link_encoder), GFP_KERNEL);
	int link_regs_id;

	if (!enc10)
		return NULL;

	link_regs_id =
		map_transmitter_id_to_phy_instance(enc_init_data->transmitter);

	dcn10_link_encoder_construct(enc10,
				      enc_init_data,
				      &link_enc_feature,
				      &link_enc_regs[link_regs_id],
				      &link_enc_aux_regs[enc_init_data->channel - 1],
				      &link_enc_hpd_regs[enc_init_data->hpd_source],
				      &le_shift,
				      &le_mask);

	return &enc10->base;
}

static struct panel_cntl *dcn10_panel_cntl_create(const struct panel_cntl_init_data *init_data)
{
	struct dce_panel_cntl *panel_cntl =
		kzalloc(sizeof(struct dce_panel_cntl), GFP_KERNEL);

	if (!panel_cntl)
		return NULL;

	dce_panel_cntl_construct(panel_cntl,
			init_data,
			&panel_cntl_regs[init_data->inst],
			&panel_cntl_shift,
			&panel_cntl_mask);

	return &panel_cntl->base;
}

struct clock_source *dcn10_clock_source_create(
	struct dc_context *ctx,
	struct dc_bios *bios,
	enum clock_source_id id,
	const struct dce110_clk_src_regs *regs,
	bool dp_clk_src)
{
	struct dce110_clk_src *clk_src =
		kzalloc(sizeof(struct dce110_clk_src), GFP_KERNEL);

	if (!clk_src)
		return NULL;

	if (dce112_clk_src_construct(clk_src, ctx, bios, id,
			regs, &cs_shift, &cs_mask)) {
		clk_src->base.dp_clk_src = dp_clk_src;
		return &clk_src->base;
	}

	kfree(clk_src);
	BREAK_TO_DEBUGGER();
	return NULL;
}

static void read_dce_straps(
	struct dc_context *ctx,
	struct resource_straps *straps)
{
	generic_reg_get(ctx, mmDC_PINSTRAPS + BASE(mmDC_PINSTRAPS_BASE_IDX),
		FN(DC_PINSTRAPS, DC_PINSTRAPS_AUDIO), &straps->dc_pinstraps_audio);
}

static struct audio *create_audio(
		struct dc_context *ctx, unsigned int inst)
{
	return dce_audio_create(ctx, inst,
			&audio_regs[inst], &audio_shift, &audio_mask);
}

static struct stream_encoder *dcn10_stream_encoder_create(
	enum engine_id eng_id,
	struct dc_context *ctx)
{
	struct dcn10_stream_encoder *enc1 =
		kzalloc(sizeof(struct dcn10_stream_encoder), GFP_KERNEL);

	if (!enc1)
		return NULL;

	dcn10_stream_encoder_construct(enc1, ctx, ctx->dc_bios, eng_id,
					&stream_enc_regs[eng_id],
					&se_shift, &se_mask);
	return &enc1->base;
}

static const struct dce_hwseq_registers hwseq_reg = {
		HWSEQ_DCN1_REG_LIST()
};

static const struct dce_hwseq_shift hwseq_shift = {
		HWSEQ_DCN1_MASK_SH_LIST(__SHIFT)
};

static const struct dce_hwseq_mask hwseq_mask = {
		HWSEQ_DCN1_MASK_SH_LIST(_MASK)
};

static struct dce_hwseq *dcn10_hwseq_create(
	struct dc_context *ctx)
{
	struct dce_hwseq *hws = kzalloc(sizeof(struct dce_hwseq), GFP_KERNEL);

	if (hws) {
		hws->ctx = ctx;
		hws->regs = &hwseq_reg;
		hws->shifts = &hwseq_shift;
		hws->masks = &hwseq_mask;
		hws->wa.DEGVIDCN10_253 = true;
		hws->wa.false_optc_underflow = true;
		hws->wa.DEGVIDCN10_254 = true;
	}
	return hws;
}

static const struct resource_create_funcs res_create_funcs = {
	.read_dce_straps = read_dce_straps,
	.create_audio = create_audio,
	.create_stream_encoder = dcn10_stream_encoder_create,
	.create_hwseq = dcn10_hwseq_create,
};

static const struct resource_create_funcs res_create_maximus_funcs = {
	.read_dce_straps = NULL,
	.create_audio = NULL,
	.create_stream_encoder = NULL,
	.create_hwseq = dcn10_hwseq_create,
};

void dcn10_clock_source_destroy(struct clock_source **clk_src)
{
	kfree(TO_DCE110_CLK_SRC(*clk_src));
	*clk_src = NULL;
}

static struct pp_smu_funcs *dcn10_pp_smu_create(struct dc_context *ctx)
{
	struct pp_smu_funcs *pp_smu = kzalloc(sizeof(*pp_smu), GFP_KERNEL);

	if (!pp_smu)
		return pp_smu;

	dm_pp_get_funcs(ctx, pp_smu);
	return pp_smu;
}

static void dcn10_resource_destruct(struct dcn10_resource_pool *pool)
{
	unsigned int i;

	for (i = 0; i < pool->base.stream_enc_count; i++) {
		if (pool->base.stream_enc[i] != NULL) {
			kfree(DCN10STRENC_FROM_STRENC(pool->base.stream_enc[i]));
			pool->base.stream_enc[i] = NULL;
		}
	}

	if (pool->base.mpc != NULL) {
		kfree(TO_DCN10_MPC(pool->base.mpc));
		pool->base.mpc = NULL;
	}

	if (pool->base.hubbub != NULL) {
		kfree(pool->base.hubbub);
		pool->base.hubbub = NULL;
	}

	for (i = 0; i < pool->base.pipe_count; i++) {
		if (pool->base.opps[i] != NULL)
			pool->base.opps[i]->funcs->opp_destroy(&pool->base.opps[i]);

		if (pool->base.dpps[i] != NULL)
			dcn10_dpp_destroy(&pool->base.dpps[i]);

		if (pool->base.ipps[i] != NULL)
			pool->base.ipps[i]->funcs->ipp_destroy(&pool->base.ipps[i]);

		if (pool->base.hubps[i] != NULL) {
			kfree(TO_DCN10_HUBP(pool->base.hubps[i]));
			pool->base.hubps[i] = NULL;
		}

		if (pool->base.irqs != NULL) {
			dal_irq_service_destroy(&pool->base.irqs);
		}

		if (pool->base.timing_generators[i] != NULL)	{
			kfree(DCN10TG_FROM_TG(pool->base.timing_generators[i]));
			pool->base.timing_generators[i] = NULL;
		}
	}

	for (i = 0; i < pool->base.res_cap->num_ddc; i++) {
		if (pool->base.engines[i] != NULL)
			dce110_engine_destroy(&pool->base.engines[i]);
		if (pool->base.hw_i2cs[i] != NULL) {
			kfree(pool->base.hw_i2cs[i]);
			pool->base.hw_i2cs[i] = NULL;
		}
		if (pool->base.sw_i2cs[i] != NULL) {
			kfree(pool->base.sw_i2cs[i]);
			pool->base.sw_i2cs[i] = NULL;
		}
	}

	for (i = 0; i < pool->base.audio_count; i++) {
		if (pool->base.audios[i])
			dce_aud_destroy(&pool->base.audios[i]);
	}

	for (i = 0; i < pool->base.clk_src_count; i++) {
		if (pool->base.clock_sources[i] != NULL) {
			dcn10_clock_source_destroy(&pool->base.clock_sources[i]);
			pool->base.clock_sources[i] = NULL;
		}
	}

	if (pool->base.dp_clock_source != NULL) {
		dcn10_clock_source_destroy(&pool->base.dp_clock_source);
		pool->base.dp_clock_source = NULL;
	}

	if (pool->base.abm != NULL)
		dce_abm_destroy(&pool->base.abm);

	if (pool->base.dmcu != NULL)
		dce_dmcu_destroy(&pool->base.dmcu);

	kfree(pool->base.pp_smu);
}

static struct hubp *dcn10_hubp_create(
	struct dc_context *ctx,
	uint32_t inst)
{
	struct dcn10_hubp *hubp1 =
		kzalloc(sizeof(struct dcn10_hubp), GFP_KERNEL);

	if (!hubp1)
		return NULL;

	dcn10_hubp_construct(hubp1, ctx, inst,
			     &hubp_regs[inst], &hubp_shift, &hubp_mask);
	return &hubp1->base;
}

static void get_pixel_clock_parameters(
	const struct pipe_ctx *pipe_ctx,
	struct pixel_clk_params *pixel_clk_params)
{
	const struct dc_stream_state *stream = pipe_ctx->stream;
	pixel_clk_params->requested_pix_clk_100hz = stream->timing.pix_clk_100hz;
	pixel_clk_params->encoder_object_id = stream->link->link_enc->id;
	pixel_clk_params->signal_type = pipe_ctx->stream->signal;
	pixel_clk_params->controller_id = pipe_ctx->stream_res.tg->inst + 1;
	/* TODO: un-hardcode*/
	pixel_clk_params->requested_sym_clk = LINK_RATE_LOW *
		LINK_RATE_REF_FREQ_IN_KHZ;
	pixel_clk_params->flags.ENABLE_SS = 0;
	pixel_clk_params->color_depth =
		stream->timing.display_color_depth;
	pixel_clk_params->flags.DISPLAY_BLANKED = 1;
	pixel_clk_params->pixel_encoding = stream->timing.pixel_encoding;

	if (stream->timing.pixel_encoding == PIXEL_ENCODING_YCBCR422)
		pixel_clk_params->color_depth = COLOR_DEPTH_888;

	if (stream->timing.pixel_encoding == PIXEL_ENCODING_YCBCR420)
		pixel_clk_params->requested_pix_clk_100hz  /= 2;
	if (stream->timing.timing_3d_format == TIMING_3D_FORMAT_HW_FRAME_PACKING)
		pixel_clk_params->requested_pix_clk_100hz *= 2;

}

static void build_clamping_params(struct dc_stream_state *stream)
{
	stream->clamping.clamping_level = CLAMPING_FULL_RANGE;
	stream->clamping.c_depth = stream->timing.display_color_depth;
	stream->clamping.pixel_encoding = stream->timing.pixel_encoding;
}

static void build_pipe_hw_param(struct pipe_ctx *pipe_ctx)
{

	get_pixel_clock_parameters(pipe_ctx, &pipe_ctx->stream_res.pix_clk_params);

	pipe_ctx->clock_source->funcs->get_pix_clk_dividers(
		pipe_ctx->clock_source,
		&pipe_ctx->stream_res.pix_clk_params,
		&pipe_ctx->pll_settings);

	pipe_ctx->stream->clamping.pixel_encoding = pipe_ctx->stream->timing.pixel_encoding;

	resource_build_bit_depth_reduction_params(pipe_ctx->stream,
					&pipe_ctx->stream->bit_depth_params);
	build_clamping_params(pipe_ctx->stream);
}

static enum dc_status build_mapped_resource(
		const struct dc *dc,
		struct dc_state *context,
		struct dc_stream_state *stream)
{
	struct pipe_ctx *pipe_ctx = resource_get_head_pipe_for_stream(&context->res_ctx, stream);

	if (!pipe_ctx)
		return DC_ERROR_UNEXPECTED;

	build_pipe_hw_param(pipe_ctx);
	return DC_OK;
}

enum dc_status dcn10_add_stream_to_ctx(
		struct dc *dc,
		struct dc_state *new_ctx,
		struct dc_stream_state *dc_stream)
{
	enum dc_status result = DC_ERROR_UNEXPECTED;

	result = resource_map_pool_resources(dc, new_ctx, dc_stream);

	if (result == DC_OK)
		result = resource_map_phy_clock_resources(dc, new_ctx, dc_stream);


	if (result == DC_OK)
		result = build_mapped_resource(dc, new_ctx, dc_stream);

	return result;
}

static struct pipe_ctx *dcn10_acquire_idle_pipe_for_layer(
		struct dc_state *context,
		const struct resource_pool *pool,
		struct dc_stream_state *stream)
{
	struct resource_context *res_ctx = &context->res_ctx;
	struct pipe_ctx *head_pipe = resource_get_head_pipe_for_stream(res_ctx, stream);
	struct pipe_ctx *idle_pipe = find_idle_secondary_pipe(res_ctx, pool, head_pipe);

	if (!head_pipe) {
		ASSERT(0);
		return NULL;
	}

	if (!idle_pipe)
		return NULL;

	idle_pipe->stream = head_pipe->stream;
	idle_pipe->stream_res.tg = head_pipe->stream_res.tg;
	idle_pipe->stream_res.abm = head_pipe->stream_res.abm;
	idle_pipe->stream_res.opp = head_pipe->stream_res.opp;

	idle_pipe->plane_res.hubp = pool->hubps[idle_pipe->pipe_idx];
	idle_pipe->plane_res.ipp = pool->ipps[idle_pipe->pipe_idx];
	idle_pipe->plane_res.dpp = pool->dpps[idle_pipe->pipe_idx];
	idle_pipe->plane_res.mpcc_inst = pool->dpps[idle_pipe->pipe_idx]->inst;

	return idle_pipe;
}

static bool dcn10_get_dcc_compression_cap(const struct dc *dc,
		const struct dc_dcc_surface_param *input,
		struct dc_surface_dcc_cap *output)
{
	return dc->res_pool->hubbub->funcs->get_dcc_compression_cap(
			dc->res_pool->hubbub,
			input,
			output);
}

static void dcn10_destroy_resource_pool(struct resource_pool **pool)
{
	struct dcn10_resource_pool *dcn10_pool = TO_DCN10_RES_POOL(*pool);

	dcn10_resource_destruct(dcn10_pool);
	kfree(dcn10_pool);
	*pool = NULL;
}

static enum dc_status dcn10_validate_plane(const struct dc_plane_state *plane_state, struct dc_caps *caps)
{
	if (plane_state->format >= SURFACE_PIXEL_FORMAT_VIDEO_BEGIN
			&& caps->max_video_width != 0
			&& plane_state->src_rect.width > caps->max_video_width)
		return DC_FAIL_SURFACE_VALIDATE;

	return DC_OK;
}

static enum dc_status dcn10_validate_global(struct dc *dc, struct dc_state *context)
{
	int i, j;
	bool video_down_scaled = false;
	bool video_large = false;
	bool desktop_large = false;
	bool dcc_disabled = false;
	bool mpo_enabled = false;

	for (i = 0; i < context->stream_count; i++) {
		if (context->stream_status[i].plane_count == 0)
			continue;

		if (context->stream_status[i].plane_count > 2)
			return DC_FAIL_UNSUPPORTED_1;

		if (context->stream_status[i].plane_count > 1)
			mpo_enabled = true;

		for (j = 0; j < context->stream_status[i].plane_count; j++) {
			struct dc_plane_state *plane =
				context->stream_status[i].plane_states[j];


			if (plane->format >= SURFACE_PIXEL_FORMAT_VIDEO_BEGIN) {

				if (plane->src_rect.width > plane->dst_rect.width ||
						plane->src_rect.height > plane->dst_rect.height)
					video_down_scaled = true;

				if (plane->src_rect.width >= 3840)
					video_large = true;

			} else {
				if (plane->src_rect.width >= 3840)
					desktop_large = true;
				if (!plane->dcc.enable)
					dcc_disabled = true;
			}
		}
	}

	/* Disable MPO in multi-display configurations. */
	if (context->stream_count > 1 && mpo_enabled)
		return DC_FAIL_UNSUPPORTED_1;

	/*
	 * Workaround: On DCN10 there is UMC issue that causes underflow when
	 * playing 4k video on 4k desktop with video downscaled and single channel
	 * memory
	 */
	if (video_large && desktop_large && video_down_scaled && dcc_disabled &&
			dc->dcn_soc->number_of_channels == 1)
		return DC_FAIL_SURFACE_VALIDATE;

	return DC_OK;
}

static enum dc_status dcn10_patch_unknown_plane_state(struct dc_plane_state *plane_state)
{
	enum dc_status result = DC_OK;

	enum surface_pixel_format surf_pix_format = plane_state->format;
	unsigned int bpp = resource_pixel_format_to_bpp(surf_pix_format);

	enum swizzle_mode_values swizzle = DC_SW_LINEAR;

	if (bpp == 64)
		swizzle = DC_SW_64KB_D;
	else
		swizzle = DC_SW_64KB_S;

	plane_state->tiling_info.gfx9.swizzle = swizzle;
	return result;
}

struct stream_encoder *dcn10_find_first_free_match_stream_enc_for_link(
		struct resource_context *res_ctx,
		const struct resource_pool *pool,
		struct dc_stream_state *stream)
{
	int i;
	int j = -1;
	struct dc_link *link = stream->link;

	for (i = 0; i < pool->stream_enc_count; i++) {
		if (!res_ctx->is_stream_enc_acquired[i] &&
				pool->stream_enc[i]) {
			/* Store first available for MST second display
			 * in daisy chain use case
			 */
			j = i;
			if (pool->stream_enc[i]->id ==
					link->link_enc->preferred_engine)
				return pool->stream_enc[i];
		}
	}

	/*
	 * For CZ and later, we can allow DIG FE and BE to differ for all display types
	 */

	if (j >= 0)
		return pool->stream_enc[j];

	return NULL;
}

static const struct dc_cap_funcs cap_funcs = {
	.get_dcc_compression_cap = dcn10_get_dcc_compression_cap
};

static const struct resource_funcs dcn10_res_pool_funcs = {
	.destroy = dcn10_destroy_resource_pool,
	.link_enc_create = dcn10_link_encoder_create,
	.panel_cntl_create = dcn10_panel_cntl_create,
	.validate_bandwidth = dcn_validate_bandwidth,
	.acquire_idle_pipe_for_layer = dcn10_acquire_idle_pipe_for_layer,
	.validate_plane = dcn10_validate_plane,
	.validate_global = dcn10_validate_global,
	.add_stream_to_ctx = dcn10_add_stream_to_ctx,
	.patch_unknown_plane_state = dcn10_patch_unknown_plane_state,
	.find_first_free_match_stream_enc_for_link = dcn10_find_first_free_match_stream_enc_for_link
};

static uint32_t read_pipe_fuses(struct dc_context *ctx)
{
	uint32_t value = dm_read_reg_soc15(ctx, mmCC_DC_PIPE_DIS, 0);
	/* RV1 support max 4 pipes */
	value = value & 0xf;
	return value;
}

static bool dcn10_resource_construct(
	uint8_t num_virtual_links,
	struct dc *dc,
	struct dcn10_resource_pool *pool)
{
	int i;
	int j;
	struct dc_context *ctx = dc->ctx;
	uint32_t pipe_fuses = read_pipe_fuses(ctx);

	ctx->dc_bios->regs = &bios_regs;

	if (ctx->dce_version == DCN_VERSION_1_01)
		pool->base.res_cap = &rv2_res_cap;
	else
		pool->base.res_cap = &res_cap;
	pool->base.funcs = &dcn10_res_pool_funcs;

	/*
	 * TODO fill in from actual raven resource when we create
	 * more than virtual encoder
	 */

	/*************************************************
	 *  Resource + asic cap harcoding                *
	 *************************************************/
	pool->base.underlay_pipe_index = NO_UNDERLAY_PIPE;

	/* max pipe num for ASIC before check pipe fuses */
	pool->base.pipe_count = pool->base.res_cap->num_timing_generator;

	if (dc->ctx->dce_version == DCN_VERSION_1_01)
		pool->base.pipe_count = 3;
	dc->caps.max_video_width = 3840;
	dc->caps.max_downscale_ratio = 200;
	dc->caps.i2c_speed_in_khz = 100;
	dc->caps.i2c_speed_in_khz_hdcp = 100; /*1.4 w/a not applied by default*/
	dc->caps.max_cursor_size = 256;
	dc->caps.min_horizontal_blanking_period = 80;
	dc->caps.max_slave_planes = 1;
	dc->caps.is_apu = true;
	dc->caps.post_blend_color_processing = false;
	dc->caps.extended_aux_timeout_support = false;

	/* Raven DP PHY HBR2 eye diagram pattern is not stable. Use TP4 */
	dc->caps.force_dp_tps4_for_cp2520 = true;

	/* Color pipeline capabilities */
	dc->caps.color.dpp.dcn_arch = 1;
	dc->caps.color.dpp.input_lut_shared = 1;
	dc->caps.color.dpp.icsc = 1;
	dc->caps.color.dpp.dgam_ram = 1;
	dc->caps.color.dpp.dgam_rom_caps.srgb = 1;
	dc->caps.color.dpp.dgam_rom_caps.bt2020 = 1;
	dc->caps.color.dpp.dgam_rom_caps.gamma2_2 = 0;
	dc->caps.color.dpp.dgam_rom_caps.pq = 0;
	dc->caps.color.dpp.dgam_rom_caps.hlg = 0;
	dc->caps.color.dpp.post_csc = 0;
	dc->caps.color.dpp.gamma_corr = 0;
	dc->caps.color.dpp.dgam_rom_for_yuv = 1;

	dc->caps.color.dpp.hw_3d_lut = 0;
	dc->caps.color.dpp.ogam_ram = 1; // RGAM on DCN1
	dc->caps.color.dpp.ogam_rom_caps.srgb = 1;
	dc->caps.color.dpp.ogam_rom_caps.bt2020 = 1;
	dc->caps.color.dpp.ogam_rom_caps.gamma2_2 = 0;
	dc->caps.color.dpp.ogam_rom_caps.pq = 0;
	dc->caps.color.dpp.ogam_rom_caps.hlg = 0;
	dc->caps.color.dpp.ocsc = 1;

	/* no post-blend color operations */
	dc->caps.color.mpc.gamut_remap = 0;
	dc->caps.color.mpc.num_3dluts = 0;
	dc->caps.color.mpc.shared_3d_lut = 0;
	dc->caps.color.mpc.ogam_ram = 0;
	dc->caps.color.mpc.ogam_rom_caps.srgb = 0;
	dc->caps.color.mpc.ogam_rom_caps.bt2020 = 0;
	dc->caps.color.mpc.ogam_rom_caps.gamma2_2 = 0;
	dc->caps.color.mpc.ogam_rom_caps.pq = 0;
	dc->caps.color.mpc.ogam_rom_caps.hlg = 0;
	dc->caps.color.mpc.ocsc = 0;

	if (dc->ctx->dce_environment == DCE_ENV_PRODUCTION_DRV)
		dc->debug = debug_defaults_drv;
	else
		dc->debug = debug_defaults_diags;

	/*************************************************
	 *  Create resources                             *
	 *************************************************/

	pool->base.clock_sources[DCN10_CLK_SRC_PLL0] =
			dcn10_clock_source_create(ctx, ctx->dc_bios,
				CLOCK_SOURCE_COMBO_PHY_PLL0,
				&clk_src_regs[0], false);
	pool->base.clock_sources[DCN10_CLK_SRC_PLL1] =
			dcn10_clock_source_create(ctx, ctx->dc_bios,
				CLOCK_SOURCE_COMBO_PHY_PLL1,
				&clk_src_regs[1], false);
	pool->base.clock_sources[DCN10_CLK_SRC_PLL2] =
			dcn10_clock_source_create(ctx, ctx->dc_bios,
				CLOCK_SOURCE_COMBO_PHY_PLL2,
				&clk_src_regs[2], false);

	if (dc->ctx->dce_version == DCN_VERSION_1_0) {
		pool->base.clock_sources[DCN10_CLK_SRC_PLL3] =
				dcn10_clock_source_create(ctx, ctx->dc_bios,
					CLOCK_SOURCE_COMBO_PHY_PLL3,
					&clk_src_regs[3], false);
	}

	pool->base.clk_src_count = DCN10_CLK_SRC_TOTAL;

	if (dc->ctx->dce_version == DCN_VERSION_1_01)
		pool->base.clk_src_count = DCN101_CLK_SRC_TOTAL;

	pool->base.dp_clock_source =
			dcn10_clock_source_create(ctx, ctx->dc_bios,
				CLOCK_SOURCE_ID_DP_DTO,
				/* todo: not reuse phy_pll registers */
				&clk_src_regs[0], true);

	for (i = 0; i < pool->base.clk_src_count; i++) {
		if (pool->base.clock_sources[i] == NULL) {
			dm_error("DC: failed to create clock sources!\n");
			BREAK_TO_DEBUGGER();
			goto fail;
		}
	}

	pool->base.dmcu = dcn10_dmcu_create(ctx,
			&dmcu_regs,
			&dmcu_shift,
			&dmcu_mask);
	if (pool->base.dmcu == NULL) {
		dm_error("DC: failed to create dmcu!\n");
		BREAK_TO_DEBUGGER();
		goto fail;
	}

	pool->base.abm = dce_abm_create(ctx,
			&abm_regs,
			&abm_shift,
			&abm_mask);
	if (pool->base.abm == NULL) {
		dm_error("DC: failed to create abm!\n");
		BREAK_TO_DEBUGGER();
		goto fail;
	}

	dml_init_instance(&dc->dml, &dcn1_0_soc, &dcn1_0_ip, DML_PROJECT_RAVEN1);
	memcpy(dc->dcn_ip, &dcn10_ip_defaults, sizeof(dcn10_ip_defaults));
	memcpy(dc->dcn_soc, &dcn10_soc_defaults, sizeof(dcn10_soc_defaults));

<<<<<<< HEAD
	if (dc->ctx->dce_version == DCN_VERSION_1_01) {
		struct dcn_soc_bounding_box *dcn_soc = dc->dcn_soc;
		struct dcn_ip_params *dcn_ip = dc->dcn_ip;
		struct display_mode_lib *dml = &dc->dml;

		dml->ip.max_num_dpp = 3;
		/* TODO how to handle 23.84? */
		dcn_soc->dram_clock_change_latency = 23;
		dcn_ip->max_num_dpp = 3;
	}
	if (ASICREV_IS_RV1_F0(dc->ctx->asic_id.hw_internal_rev)) {
		dc->dcn_soc->urgent_latency = 3;
		dc->debug.disable_dmcu = true;
		dc->dcn_soc->fabric_and_dram_bandwidth_vmax0p9 = 41.60f;
	}


	dc->dcn_soc->number_of_channels = dc->ctx->asic_id.vram_width / ddr4_dram_width;
	ASSERT(dc->dcn_soc->number_of_channels < 3);
	if (dc->dcn_soc->number_of_channels == 0)/*old sbios bug*/
		dc->dcn_soc->number_of_channels = 2;

	if (dc->dcn_soc->number_of_channels == 1) {
		dc->dcn_soc->fabric_and_dram_bandwidth_vmax0p9 = 19.2f;
		dc->dcn_soc->fabric_and_dram_bandwidth_vnom0p8 = 17.066f;
		dc->dcn_soc->fabric_and_dram_bandwidth_vmid0p72 = 14.933f;
		dc->dcn_soc->fabric_and_dram_bandwidth_vmin0p65 = 12.8f;
		if (ASICREV_IS_RV1_F0(dc->ctx->asic_id.hw_internal_rev)) {
			dc->dcn_soc->fabric_and_dram_bandwidth_vmax0p9 = 20.80f;
		}
	}
=======
	/* Other architectures we build for build this with soft-float */
	dcn10_resource_construct_fp(dc);
>>>>>>> e0733463

	pool->base.pp_smu = dcn10_pp_smu_create(ctx);

	/*
	 * Right now SMU/PPLIB and DAL all have the AZ D3 force PME notification *
	 * implemented. So AZ D3 should work.For issue 197007.                   *
	 */
	if (pool->base.pp_smu != NULL
			&& pool->base.pp_smu->rv_funcs.set_pme_wa_enable != NULL)
		dc->debug.az_endpoint_mute_only = false;

	if (!dc->debug.disable_pplib_clock_request)
		dcn_bw_update_from_pplib(dc);
	dcn_bw_sync_calcs_and_dml(dc);
	if (!dc->debug.disable_pplib_wm_range) {
		dc->res_pool = &pool->base;
		dcn_bw_notify_pplib_of_wm_ranges(dc);
	}

	{
		struct irq_service_init_data init_data;
		init_data.ctx = dc->ctx;
		pool->base.irqs = dal_irq_service_dcn10_create(&init_data);
		if (!pool->base.irqs)
			goto fail;
	}

	/* index to valid pipe resource  */
	j = 0;
	/* mem input -> ipp -> dpp -> opp -> TG */
	for (i = 0; i < pool->base.pipe_count; i++) {
		/* if pipe is disabled, skip instance of HW pipe,
		 * i.e, skip ASIC register instance
		 */
		if ((pipe_fuses & (1 << i)) != 0)
			continue;

		pool->base.hubps[j] = dcn10_hubp_create(ctx, i);
		if (pool->base.hubps[j] == NULL) {
			BREAK_TO_DEBUGGER();
			dm_error(
				"DC: failed to create memory input!\n");
			goto fail;
		}

		pool->base.ipps[j] = dcn10_ipp_create(ctx, i);
		if (pool->base.ipps[j] == NULL) {
			BREAK_TO_DEBUGGER();
			dm_error(
				"DC: failed to create input pixel processor!\n");
			goto fail;
		}

		pool->base.dpps[j] = dcn10_dpp_create(ctx, i);
		if (pool->base.dpps[j] == NULL) {
			BREAK_TO_DEBUGGER();
			dm_error(
				"DC: failed to create dpp!\n");
			goto fail;
		}

		pool->base.opps[j] = dcn10_opp_create(ctx, i);
		if (pool->base.opps[j] == NULL) {
			BREAK_TO_DEBUGGER();
			dm_error(
				"DC: failed to create output pixel processor!\n");
			goto fail;
		}

		pool->base.timing_generators[j] = dcn10_timing_generator_create(
				ctx, i);
		if (pool->base.timing_generators[j] == NULL) {
			BREAK_TO_DEBUGGER();
			dm_error("DC: failed to create tg!\n");
			goto fail;
		}
		/* check next valid pipe */
		j++;
	}

	for (i = 0; i < pool->base.res_cap->num_ddc; i++) {
		pool->base.engines[i] = dcn10_aux_engine_create(ctx, i);
		if (pool->base.engines[i] == NULL) {
			BREAK_TO_DEBUGGER();
			dm_error(
				"DC:failed to create aux engine!!\n");
			goto fail;
		}
		pool->base.hw_i2cs[i] = dcn10_i2c_hw_create(ctx, i);
		if (pool->base.hw_i2cs[i] == NULL) {
			BREAK_TO_DEBUGGER();
			dm_error(
				"DC:failed to create hw i2c!!\n");
			goto fail;
		}
		pool->base.sw_i2cs[i] = NULL;
	}

	/* valid pipe num */
	pool->base.pipe_count = j;
	pool->base.timing_generator_count = j;

	/* within dml lib, it is hard code to 4. If ASIC pipe is fused,
	 * the value may be changed
	 */
	dc->dml.ip.max_num_dpp = pool->base.pipe_count;
	dc->dcn_ip->max_num_dpp = pool->base.pipe_count;

	pool->base.mpc = dcn10_mpc_create(ctx);
	if (pool->base.mpc == NULL) {
		BREAK_TO_DEBUGGER();
		dm_error("DC: failed to create mpc!\n");
		goto fail;
	}

	pool->base.hubbub = dcn10_hubbub_create(ctx);
	if (pool->base.hubbub == NULL) {
		BREAK_TO_DEBUGGER();
		dm_error("DC: failed to create hubbub!\n");
		goto fail;
	}

	if (!resource_construct(num_virtual_links, dc, &pool->base,
			(!IS_FPGA_MAXIMUS_DC(dc->ctx->dce_environment) ?
			&res_create_funcs : &res_create_maximus_funcs)))
			goto fail;

	dcn10_hw_sequencer_construct(dc);
	dc->caps.max_planes =  pool->base.pipe_count;

	for (i = 0; i < dc->caps.max_planes; ++i)
		dc->caps.planes[i] = plane_cap;

	dc->cap_funcs = cap_funcs;

	return true;

fail:

	dcn10_resource_destruct(pool);

	return false;
}

struct resource_pool *dcn10_create_resource_pool(
		const struct dc_init_data *init_data,
		struct dc *dc)
{
	struct dcn10_resource_pool *pool =
		kzalloc(sizeof(struct dcn10_resource_pool), GFP_KERNEL);

	if (!pool)
		return NULL;

	if (dcn10_resource_construct(init_data->num_virtual_links, dc, pool))
		return &pool->base;

	kfree(pool);
	BREAK_TO_DEBUGGER();
	return NULL;
}<|MERGE_RESOLUTION|>--- conflicted
+++ resolved
@@ -1339,6 +1339,47 @@
 	return value;
 }
 
+/*
+ * Some architectures don't support soft-float (e.g. aarch64), on those
+ * this function has to be called with hardfloat enabled, make sure not
+ * to inline it so whatever fp stuff is done stays inside
+ */
+static noinline void dcn10_resource_construct_fp(
+	struct dc *dc)
+{
+	if (dc->ctx->dce_version == DCN_VERSION_1_01) {
+		struct dcn_soc_bounding_box *dcn_soc = dc->dcn_soc;
+		struct dcn_ip_params *dcn_ip = dc->dcn_ip;
+		struct display_mode_lib *dml = &dc->dml;
+
+		dml->ip.max_num_dpp = 3;
+		/* TODO how to handle 23.84? */
+		dcn_soc->dram_clock_change_latency = 23;
+		dcn_ip->max_num_dpp = 3;
+	}
+	if (ASICREV_IS_RV1_F0(dc->ctx->asic_id.hw_internal_rev)) {
+		dc->dcn_soc->urgent_latency = 3;
+		dc->debug.disable_dmcu = true;
+		dc->dcn_soc->fabric_and_dram_bandwidth_vmax0p9 = 41.60f;
+	}
+
+
+	dc->dcn_soc->number_of_channels = dc->ctx->asic_id.vram_width / ddr4_dram_width;
+	ASSERT(dc->dcn_soc->number_of_channels < 3);
+	if (dc->dcn_soc->number_of_channels == 0)/*old sbios bug*/
+		dc->dcn_soc->number_of_channels = 2;
+
+	if (dc->dcn_soc->number_of_channels == 1) {
+		dc->dcn_soc->fabric_and_dram_bandwidth_vmax0p9 = 19.2f;
+		dc->dcn_soc->fabric_and_dram_bandwidth_vnom0p8 = 17.066f;
+		dc->dcn_soc->fabric_and_dram_bandwidth_vmid0p72 = 14.933f;
+		dc->dcn_soc->fabric_and_dram_bandwidth_vmin0p65 = 12.8f;
+		if (ASICREV_IS_RV1_F0(dc->ctx->asic_id.hw_internal_rev)) {
+			dc->dcn_soc->fabric_and_dram_bandwidth_vmax0p9 = 20.80f;
+		}
+	}
+}
+
 static bool dcn10_resource_construct(
 	uint8_t num_virtual_links,
 	struct dc *dc,
@@ -1493,42 +1534,8 @@
 	memcpy(dc->dcn_ip, &dcn10_ip_defaults, sizeof(dcn10_ip_defaults));
 	memcpy(dc->dcn_soc, &dcn10_soc_defaults, sizeof(dcn10_soc_defaults));
 
-<<<<<<< HEAD
-	if (dc->ctx->dce_version == DCN_VERSION_1_01) {
-		struct dcn_soc_bounding_box *dcn_soc = dc->dcn_soc;
-		struct dcn_ip_params *dcn_ip = dc->dcn_ip;
-		struct display_mode_lib *dml = &dc->dml;
-
-		dml->ip.max_num_dpp = 3;
-		/* TODO how to handle 23.84? */
-		dcn_soc->dram_clock_change_latency = 23;
-		dcn_ip->max_num_dpp = 3;
-	}
-	if (ASICREV_IS_RV1_F0(dc->ctx->asic_id.hw_internal_rev)) {
-		dc->dcn_soc->urgent_latency = 3;
-		dc->debug.disable_dmcu = true;
-		dc->dcn_soc->fabric_and_dram_bandwidth_vmax0p9 = 41.60f;
-	}
-
-
-	dc->dcn_soc->number_of_channels = dc->ctx->asic_id.vram_width / ddr4_dram_width;
-	ASSERT(dc->dcn_soc->number_of_channels < 3);
-	if (dc->dcn_soc->number_of_channels == 0)/*old sbios bug*/
-		dc->dcn_soc->number_of_channels = 2;
-
-	if (dc->dcn_soc->number_of_channels == 1) {
-		dc->dcn_soc->fabric_and_dram_bandwidth_vmax0p9 = 19.2f;
-		dc->dcn_soc->fabric_and_dram_bandwidth_vnom0p8 = 17.066f;
-		dc->dcn_soc->fabric_and_dram_bandwidth_vmid0p72 = 14.933f;
-		dc->dcn_soc->fabric_and_dram_bandwidth_vmin0p65 = 12.8f;
-		if (ASICREV_IS_RV1_F0(dc->ctx->asic_id.hw_internal_rev)) {
-			dc->dcn_soc->fabric_and_dram_bandwidth_vmax0p9 = 20.80f;
-		}
-	}
-=======
 	/* Other architectures we build for build this with soft-float */
 	dcn10_resource_construct_fp(dc);
->>>>>>> e0733463
 
 	pool->base.pp_smu = dcn10_pp_smu_create(ctx);
 
