// SPDX-License-Identifier: GPL-2.0-or-later
/*
 * Driver for most of the SPI EEPROMs, such as Atmel AT25 models
 * and Cypress FRAMs FM25 models.
 *
 * Copyright (C) 2006 David Brownell
 */

#include <linux/bits.h>
#include <linux/delay.h>
#include <linux/device.h>
#include <linux/kernel.h>
#include <linux/module.h>
#include <linux/property.h>
#include <linux/sched.h>
#include <linux/slab.h>

#include <linux/spi/eeprom.h>
<<<<<<< HEAD
#include <linux/property.h>
#include <linux/math.h>
=======
#include <linux/spi/spi.h>

#include <linux/nvmem-provider.h>
>>>>>>> d60c95ef

/*
 * NOTE: this is an *EEPROM* driver. The vagaries of product naming
 * mean that some AT25 products are EEPROMs, and others are FLASH.
 * Handle FLASH chips with the drivers/mtd/devices/m25p80.c driver,
 * not this one!
 *
 * EEPROMs that can be used with this driver include, for example:
 *   AT25M02, AT25128B
 */

#define	FM25_SN_LEN	8		/* serial number length */
#define EE_MAXADDRLEN	3		/* 24 bit addresses, up to 2 MBytes */

struct at25_data {
	struct spi_eeprom	chip;
	struct spi_device	*spi;
	struct mutex		lock;
	unsigned		addrlen;
	struct nvmem_config	nvmem_config;
	struct nvmem_device	*nvmem;
	u8 sernum[FM25_SN_LEN];
	u8 command[EE_MAXADDRLEN + 1];
};

#define	AT25_WREN	0x06		/* latch the write enable */
#define	AT25_WRDI	0x04		/* reset the write enable */
#define	AT25_RDSR	0x05		/* read status register */
#define	AT25_WRSR	0x01		/* write status register */
#define	AT25_READ	0x03		/* read byte(s) */
#define	AT25_WRITE	0x02		/* write byte(s)/sector */
#define	FM25_SLEEP	0xb9		/* enter sleep mode */
#define	FM25_RDID	0x9f		/* read device ID */
#define	FM25_RDSN	0xc3		/* read S/N */

#define	AT25_SR_nRDY	0x01		/* nRDY = write-in-progress */
#define	AT25_SR_WEN	0x02		/* write enable (latched) */
#define	AT25_SR_BP0	0x04		/* BP for software writeprotect */
#define	AT25_SR_BP1	0x08
#define	AT25_SR_WPEN	0x80		/* writeprotect enable */

#define	AT25_INSTR_BIT3	0x08		/* additional address bit in instr */

#define	FM25_ID_LEN	9		/* ID length */

<<<<<<< HEAD
/* Specs often allow 5 msec for a page write, sometimes 20 msec;
=======
/*
 * Specs often allow 5ms for a page write, sometimes 20ms;
>>>>>>> d60c95ef
 * it's important to recover from write timeouts.
 */
#define	EE_TIMEOUT	25

/*-------------------------------------------------------------------------*/

#define	io_limit	PAGE_SIZE	/* bytes */

static int at25_ee_read(void *priv, unsigned int offset,
			void *val, size_t count)
{
	struct at25_data *at25 = priv;
	char *buf = val;
<<<<<<< HEAD
=======
	size_t max_chunk = spi_max_transfer_size(at25->spi);
	unsigned int msg_offset = offset;
	size_t bytes_left = count;
	size_t segment;
>>>>>>> d60c95ef
	u8			*cp;
	ssize_t			status;
	struct spi_transfer	t[2];
	struct spi_message	m;
	u8			instr;

	if (unlikely(offset >= at25->chip.byte_len))
		return -EINVAL;
	if ((offset + count) > at25->chip.byte_len)
		count = at25->chip.byte_len - offset;
	if (unlikely(!count))
		return -EINVAL;

<<<<<<< HEAD
	cp = at25->command;

	instr = AT25_READ;
	if (at25->chip.flags & EE_INSTR_BIT3_IS_ADDR)
		if (offset >= (1U << (at25->addrlen * 8)))
			instr |= AT25_INSTR_BIT3;

	mutex_lock(&at25->lock);

	*cp++ = instr;

	/* 8/16/24-bit address is written MSB first */
	switch (at25->addrlen) {
	default:	/* case 3 */
		*cp++ = offset >> 16;
		fallthrough;
	case 2:
		*cp++ = offset >> 8;
		fallthrough;
	case 1:
	case 0:	/* can't happen: for better codegen */
		*cp++ = offset >> 0;
	}
=======
	do {
		segment = min(bytes_left, max_chunk);
		cp = at25->command;
>>>>>>> d60c95ef

		instr = AT25_READ;
		if (at25->chip.flags & EE_INSTR_BIT3_IS_ADDR)
			if (msg_offset >= BIT(at25->addrlen * 8))
				instr |= AT25_INSTR_BIT3;

<<<<<<< HEAD
	t[0].tx_buf = at25->command;
	t[0].len = at25->addrlen + 1;
	spi_message_add_tail(&t[0], &m);
=======
		mutex_lock(&at25->lock);
>>>>>>> d60c95ef

		*cp++ = instr;

<<<<<<< HEAD
	/* Read it all at once.
	 *
	 * REVISIT that's potentially a problem with large chips, if
	 * other devices on the bus need to be accessed regularly or
	 * this chip is clocked very slowly
	 */
	status = spi_sync(at25->spi, &m);
	dev_dbg(&at25->spi->dev, "read %zu bytes at %d --> %zd\n",
		count, offset, status);
=======
		/* 8/16/24-bit address is written MSB first */
		switch (at25->addrlen) {
		default:	/* case 3 */
			*cp++ = msg_offset >> 16;
			fallthrough;
		case 2:
			*cp++ = msg_offset >> 8;
			fallthrough;
		case 1:
		case 0:	/* can't happen: for better code generation */
			*cp++ = msg_offset >> 0;
		}

		spi_message_init(&m);
		memset(t, 0, sizeof(t));
>>>>>>> d60c95ef

		t[0].tx_buf = at25->command;
		t[0].len = at25->addrlen + 1;
		spi_message_add_tail(&t[0], &m);

		t[1].rx_buf = buf;
		t[1].len = segment;
		spi_message_add_tail(&t[1], &m);

		status = spi_sync(at25->spi, &m);

		mutex_unlock(&at25->lock);

		if (status)
			return status;

		msg_offset += segment;
		buf += segment;
		bytes_left -= segment;
	} while (bytes_left > 0);

	dev_dbg(&at25->spi->dev, "read %zu bytes at %d\n",
		count, offset);
	return 0;
}

/* Read extra registers as ID or serial number */
static int fm25_aux_read(struct at25_data *at25, u8 *buf, uint8_t command,
			 int len)
{
	int status;
	struct spi_transfer t[2];
	struct spi_message m;

	spi_message_init(&m);
	memset(t, 0, sizeof(t));

	t[0].tx_buf = at25->command;
	t[0].len = 1;
	spi_message_add_tail(&t[0], &m);

	t[1].rx_buf = buf;
	t[1].len = len;
	spi_message_add_tail(&t[1], &m);

	mutex_lock(&at25->lock);

	at25->command[0] = command;

	status = spi_sync(at25->spi, &m);
	dev_dbg(&at25->spi->dev, "read %d aux bytes --> %d\n", len, status);

	mutex_unlock(&at25->lock);
	return status;
}

static ssize_t sernum_show(struct device *dev, struct device_attribute *attr, char *buf)
{
	struct at25_data *at25;

	at25 = dev_get_drvdata(dev);
	return sysfs_emit(buf, "%*ph\n", (int)sizeof(at25->sernum), at25->sernum);
}
static DEVICE_ATTR_RO(sernum);

static struct attribute *sernum_attrs[] = {
	&dev_attr_sernum.attr,
	NULL,
};
ATTRIBUTE_GROUPS(sernum);

static int at25_ee_write(void *priv, unsigned int off, void *val, size_t count)
{
	struct at25_data *at25 = priv;
	size_t maxsz = spi_max_transfer_size(at25->spi);
	const char *buf = val;
	int			status = 0;
	unsigned		buf_size;
	u8			*bounce;

	if (unlikely(off >= at25->chip.byte_len))
		return -EFBIG;
	if ((off + count) > at25->chip.byte_len)
		count = at25->chip.byte_len - off;
	if (unlikely(!count))
		return -EINVAL;

	/* Temp buffer starts with command and address */
	buf_size = at25->chip.page_size;
	if (buf_size > io_limit)
		buf_size = io_limit;
	bounce = kmalloc(buf_size + at25->addrlen + 1, GFP_KERNEL);
	if (!bounce)
		return -ENOMEM;

	/*
	 * For write, rollover is within the page ... so we write at
	 * most one page, then manually roll over to the next page.
	 */
	mutex_lock(&at25->lock);
	do {
		unsigned long	timeout, retries;
		unsigned	segment;
		unsigned	offset = off;
		u8		*cp = bounce;
		int		sr;
		u8		instr;

		*cp = AT25_WREN;
		status = spi_write(at25->spi, cp, 1);
		if (status < 0) {
			dev_dbg(&at25->spi->dev, "WREN --> %d\n", status);
			break;
		}

		instr = AT25_WRITE;
		if (at25->chip.flags & EE_INSTR_BIT3_IS_ADDR)
			if (offset >= BIT(at25->addrlen * 8))
				instr |= AT25_INSTR_BIT3;
		*cp++ = instr;

		/* 8/16/24-bit address is written MSB first */
		switch (at25->addrlen) {
		default:	/* case 3 */
			*cp++ = offset >> 16;
			fallthrough;
		case 2:
			*cp++ = offset >> 8;
			fallthrough;
		case 1:
		case 0:	/* can't happen: for better code generation */
			*cp++ = offset >> 0;
		}

		/* Write as much of a page as we can */
		segment = buf_size - (offset % buf_size);
		if (segment > count)
			segment = count;
		if (segment > maxsz)
			segment = maxsz;
		memcpy(cp, buf, segment);
		status = spi_write(at25->spi, bounce,
				segment + at25->addrlen + 1);
		dev_dbg(&at25->spi->dev, "write %u bytes at %u --> %d\n",
			segment, offset, status);
		if (status < 0)
			break;

		/*
		 * REVISIT this should detect (or prevent) failed writes
		 * to read-only sections of the EEPROM...
		 */

		/* Wait for non-busy status */
		timeout = jiffies + msecs_to_jiffies(EE_TIMEOUT);
		retries = 0;
		do {

			sr = spi_w8r8(at25->spi, AT25_RDSR);
			if (sr < 0 || (sr & AT25_SR_nRDY)) {
				dev_dbg(&at25->spi->dev,
					"rdsr --> %d (%02x)\n", sr, sr);
				/* at HZ=100, this is sloooow */
				msleep(1);
				continue;
			}
			if (!(sr & AT25_SR_nRDY))
				break;
		} while (retries++ < 3 || time_before_eq(jiffies, timeout));

		if ((sr < 0) || (sr & AT25_SR_nRDY)) {
			dev_err(&at25->spi->dev,
				"write %u bytes offset %u, timeout after %u msecs\n",
				segment, offset,
				jiffies_to_msecs(jiffies -
					(timeout - EE_TIMEOUT)));
			status = -ETIMEDOUT;
			break;
		}

		off += segment;
		buf += segment;
		count -= segment;

	} while (count > 0);

	mutex_unlock(&at25->lock);

	kfree(bounce);
	return status;
}

/*-------------------------------------------------------------------------*/

static int at25_fw_to_chip(struct device *dev, struct spi_eeprom *chip)
{
	u32 val;
	int err;

	strscpy(chip->name, "at25", sizeof(chip->name));

	err = device_property_read_u32(dev, "size", &val);
	if (err)
		err = device_property_read_u32(dev, "at25,byte-len", &val);
	if (err) {
		dev_err(dev, "Error: missing \"size\" property\n");
		return err;
	}
	chip->byte_len = val;

	err = device_property_read_u32(dev, "pagesize", &val);
	if (err)
		err = device_property_read_u32(dev, "at25,page-size", &val);
	if (err) {
		dev_err(dev, "Error: missing \"pagesize\" property\n");
		return err;
	}
	chip->page_size = val;

	err = device_property_read_u32(dev, "address-width", &val);
	if (err) {
		err = device_property_read_u32(dev, "at25,addr-mode", &val);
		if (err) {
			dev_err(dev, "Error: missing \"address-width\" property\n");
			return err;
		}
		chip->flags = (u16)val;
	} else {
		switch (val) {
		case 9:
			chip->flags |= EE_INSTR_BIT3_IS_ADDR;
			fallthrough;
		case 8:
			chip->flags |= EE_ADDR1;
			break;
		case 16:
			chip->flags |= EE_ADDR2;
			break;
		case 24:
			chip->flags |= EE_ADDR3;
			break;
		default:
			dev_err(dev,
				"Error: bad \"address-width\" property: %u\n",
				val);
			return -ENODEV;
		}
		if (device_property_present(dev, "read-only"))
			chip->flags |= EE_READONLY;
	}
	return 0;
}

static int at25_fram_to_chip(struct device *dev, struct spi_eeprom *chip)
{
	struct at25_data *at25 = container_of(chip, struct at25_data, chip);
	u8 sernum[FM25_SN_LEN];
	u8 id[FM25_ID_LEN];
	int i;

	strscpy(chip->name, "fm25", sizeof(chip->name));

	/* Get ID of chip */
	fm25_aux_read(at25, id, FM25_RDID, FM25_ID_LEN);
	if (id[6] != 0xc2) {
		dev_err(dev, "Error: no Cypress FRAM (id %02x)\n", id[6]);
		return -ENODEV;
	}
	/* Set size found in ID */
	if (id[7] < 0x21 || id[7] > 0x26) {
		dev_err(dev, "Error: unsupported size (id %02x)\n", id[7]);
		return -ENODEV;
	}

	chip->byte_len = BIT(id[7] - 0x21 + 4) * 1024;
	if (chip->byte_len > 64 * 1024)
		chip->flags |= EE_ADDR3;
	else
		chip->flags |= EE_ADDR2;

	if (id[8]) {
		fm25_aux_read(at25, sernum, FM25_RDSN, FM25_SN_LEN);
		/* Swap byte order */
		for (i = 0; i < FM25_SN_LEN; i++)
			at25->sernum[i] = sernum[FM25_SN_LEN - 1 - i];
	}

	chip->page_size = PAGE_SIZE;
	return 0;
}

static const struct of_device_id at25_of_match[] = {
	{ .compatible = "atmel,at25" },
	{ .compatible = "cypress,fm25" },
	{ }
};
MODULE_DEVICE_TABLE(of, at25_of_match);

static const struct spi_device_id at25_spi_ids[] = {
	{ .name = "at25" },
	{ .name = "fm25" },
	{ }
};
MODULE_DEVICE_TABLE(spi, at25_spi_ids);

static int at25_probe(struct spi_device *spi)
{
	struct at25_data	*at25 = NULL;
	int			err;
	int			sr;
<<<<<<< HEAD
	u8 id[FM25_ID_LEN];
	u8 sernum[FM25_SN_LEN];
	bool is_fram;
	int i;
=======
	struct spi_eeprom *pdata;
	bool is_fram;
>>>>>>> d60c95ef

	err = device_property_match_string(&spi->dev, "compatible", "cypress,fm25");
	if (err >= 0)
		is_fram = true;
	else
		is_fram = false;

<<<<<<< HEAD
	at25 = devm_kzalloc(&spi->dev, sizeof(struct at25_data), GFP_KERNEL);
	if (!at25)
		return -ENOMEM;

	/* Chip description */
	if (spi->dev.platform_data) {
		memcpy(&at25->chip, spi->dev.platform_data, sizeof(at25->chip));
	} else if (!is_fram) {
		err = at25_fw_to_chip(&spi->dev, &at25->chip);
		if (err)
			return err;
	}

	/* Ping the chip ... the status register is pretty portable,
	 * unlike probing manufacturer IDs.  We do expect that system
=======
	/*
	 * Ping the chip ... the status register is pretty portable,
	 * unlike probing manufacturer IDs. We do expect that system
>>>>>>> d60c95ef
	 * firmware didn't write it in the past few milliseconds!
	 */
	sr = spi_w8r8(spi, AT25_RDSR);
	if (sr < 0 || sr & AT25_SR_nRDY) {
		dev_dbg(&spi->dev, "rdsr --> %d (%02x)\n", sr, sr);
		return -ENXIO;
	}

<<<<<<< HEAD
=======
	at25 = devm_kzalloc(&spi->dev, sizeof(*at25), GFP_KERNEL);
	if (!at25)
		return -ENOMEM;

>>>>>>> d60c95ef
	mutex_init(&at25->lock);
	at25->spi = spi;
	spi_set_drvdata(spi, at25);

<<<<<<< HEAD
	if (is_fram) {
		/* Get ID of chip */
		fm25_aux_read(at25, id, FM25_RDID, FM25_ID_LEN);
		if (id[6] != 0xc2) {
			dev_err(&spi->dev,
				"Error: no Cypress FRAM (id %02x)\n", id[6]);
			return -ENODEV;
		}
		/* set size found in ID */
		if (id[7] < 0x21 || id[7] > 0x26) {
			dev_err(&spi->dev, "Error: unsupported size (id %02x)\n", id[7]);
			return -ENODEV;
		}
		at25->chip.byte_len = int_pow(2, id[7] - 0x21 + 4) * 1024;

		if (at25->chip.byte_len > 64 * 1024)
			at25->chip.flags |= EE_ADDR3;
=======
	/* Chip description */
	pdata = dev_get_platdata(&spi->dev);
	if (pdata) {
		at25->chip = *pdata;
	} else {
		if (is_fram)
			err = at25_fram_to_chip(&spi->dev, &at25->chip);
>>>>>>> d60c95ef
		else
			err = at25_fw_to_chip(&spi->dev, &at25->chip);
		if (err)
			return err;
	}

	/* For now we only support 8/16/24 bit addressing */
	if (at25->chip.flags & EE_ADDR1)
		at25->addrlen = 1;
	else if (at25->chip.flags & EE_ADDR2)
		at25->addrlen = 2;
	else if (at25->chip.flags & EE_ADDR3)
		at25->addrlen = 3;
	else {
		dev_dbg(&spi->dev, "unsupported address type\n");
		return -EINVAL;
	}

	at25->nvmem_config.type = is_fram ? NVMEM_TYPE_FRAM : NVMEM_TYPE_EEPROM;
	at25->nvmem_config.name = dev_name(&spi->dev);
	at25->nvmem_config.dev = &spi->dev;
	at25->nvmem_config.read_only = at25->chip.flags & EE_READONLY;
	at25->nvmem_config.root_only = true;
	at25->nvmem_config.owner = THIS_MODULE;
	at25->nvmem_config.compat = true;
	at25->nvmem_config.base_dev = &spi->dev;
	at25->nvmem_config.reg_read = at25_ee_read;
	at25->nvmem_config.reg_write = at25_ee_write;
	at25->nvmem_config.priv = at25;
	at25->nvmem_config.stride = 1;
	at25->nvmem_config.word_size = 1;
	at25->nvmem_config.size = at25->chip.byte_len;

	at25->nvmem = devm_nvmem_register(&spi->dev, &at25->nvmem_config);
	if (IS_ERR(at25->nvmem))
		return PTR_ERR(at25->nvmem);

	dev_info(&spi->dev, "%d %s %s %s%s, pagesize %u\n",
		 (at25->chip.byte_len < 1024) ?
			at25->chip.byte_len : (at25->chip.byte_len / 1024),
		 (at25->chip.byte_len < 1024) ? "Byte" : "KByte",
		 at25->chip.name, is_fram ? "fram" : "eeprom",
		 (at25->chip.flags & EE_READONLY) ? " (readonly)" : "",
		 at25->chip.page_size);
	return 0;
}

/*-------------------------------------------------------------------------*/

static struct spi_driver at25_driver = {
	.driver = {
		.name		= "at25",
		.of_match_table = at25_of_match,
		.dev_groups	= sernum_groups,
	},
	.probe		= at25_probe,
	.id_table	= at25_spi_ids,
};

module_spi_driver(at25_driver);

MODULE_DESCRIPTION("Driver for most SPI EEPROMs");
MODULE_AUTHOR("David Brownell");
MODULE_LICENSE("GPL");
MODULE_ALIAS("spi:at25");<|MERGE_RESOLUTION|>--- conflicted
+++ resolved
@@ -16,14 +16,9 @@
 #include <linux/slab.h>
 
 #include <linux/spi/eeprom.h>
-<<<<<<< HEAD
-#include <linux/property.h>
-#include <linux/math.h>
-=======
 #include <linux/spi/spi.h>
 
 #include <linux/nvmem-provider.h>
->>>>>>> d60c95ef
 
 /*
  * NOTE: this is an *EEPROM* driver. The vagaries of product naming
@@ -69,12 +64,8 @@
 
 #define	FM25_ID_LEN	9		/* ID length */
 
-<<<<<<< HEAD
-/* Specs often allow 5 msec for a page write, sometimes 20 msec;
-=======
 /*
  * Specs often allow 5ms for a page write, sometimes 20ms;
->>>>>>> d60c95ef
  * it's important to recover from write timeouts.
  */
 #define	EE_TIMEOUT	25
@@ -88,13 +79,10 @@
 {
 	struct at25_data *at25 = priv;
 	char *buf = val;
-<<<<<<< HEAD
-=======
 	size_t max_chunk = spi_max_transfer_size(at25->spi);
 	unsigned int msg_offset = offset;
 	size_t bytes_left = count;
 	size_t segment;
->>>>>>> d60c95ef
 	u8			*cp;
 	ssize_t			status;
 	struct spi_transfer	t[2];
@@ -108,62 +96,19 @@
 	if (unlikely(!count))
 		return -EINVAL;
 
-<<<<<<< HEAD
-	cp = at25->command;
-
-	instr = AT25_READ;
-	if (at25->chip.flags & EE_INSTR_BIT3_IS_ADDR)
-		if (offset >= (1U << (at25->addrlen * 8)))
-			instr |= AT25_INSTR_BIT3;
-
-	mutex_lock(&at25->lock);
-
-	*cp++ = instr;
-
-	/* 8/16/24-bit address is written MSB first */
-	switch (at25->addrlen) {
-	default:	/* case 3 */
-		*cp++ = offset >> 16;
-		fallthrough;
-	case 2:
-		*cp++ = offset >> 8;
-		fallthrough;
-	case 1:
-	case 0:	/* can't happen: for better codegen */
-		*cp++ = offset >> 0;
-	}
-=======
 	do {
 		segment = min(bytes_left, max_chunk);
 		cp = at25->command;
->>>>>>> d60c95ef
 
 		instr = AT25_READ;
 		if (at25->chip.flags & EE_INSTR_BIT3_IS_ADDR)
 			if (msg_offset >= BIT(at25->addrlen * 8))
 				instr |= AT25_INSTR_BIT3;
 
-<<<<<<< HEAD
-	t[0].tx_buf = at25->command;
-	t[0].len = at25->addrlen + 1;
-	spi_message_add_tail(&t[0], &m);
-=======
 		mutex_lock(&at25->lock);
->>>>>>> d60c95ef
 
 		*cp++ = instr;
 
-<<<<<<< HEAD
-	/* Read it all at once.
-	 *
-	 * REVISIT that's potentially a problem with large chips, if
-	 * other devices on the bus need to be accessed regularly or
-	 * this chip is clocked very slowly
-	 */
-	status = spi_sync(at25->spi, &m);
-	dev_dbg(&at25->spi->dev, "read %zu bytes at %d --> %zd\n",
-		count, offset, status);
-=======
 		/* 8/16/24-bit address is written MSB first */
 		switch (at25->addrlen) {
 		default:	/* case 3 */
@@ -179,7 +124,6 @@
 
 		spi_message_init(&m);
 		memset(t, 0, sizeof(t));
->>>>>>> d60c95ef
 
 		t[0].tx_buf = at25->command;
 		t[0].len = at25->addrlen + 1;
@@ -490,15 +434,8 @@
 	struct at25_data	*at25 = NULL;
 	int			err;
 	int			sr;
-<<<<<<< HEAD
-	u8 id[FM25_ID_LEN];
-	u8 sernum[FM25_SN_LEN];
-	bool is_fram;
-	int i;
-=======
 	struct spi_eeprom *pdata;
 	bool is_fram;
->>>>>>> d60c95ef
 
 	err = device_property_match_string(&spi->dev, "compatible", "cypress,fm25");
 	if (err >= 0)
@@ -506,27 +443,9 @@
 	else
 		is_fram = false;
 
-<<<<<<< HEAD
-	at25 = devm_kzalloc(&spi->dev, sizeof(struct at25_data), GFP_KERNEL);
-	if (!at25)
-		return -ENOMEM;
-
-	/* Chip description */
-	if (spi->dev.platform_data) {
-		memcpy(&at25->chip, spi->dev.platform_data, sizeof(at25->chip));
-	} else if (!is_fram) {
-		err = at25_fw_to_chip(&spi->dev, &at25->chip);
-		if (err)
-			return err;
-	}
-
-	/* Ping the chip ... the status register is pretty portable,
-	 * unlike probing manufacturer IDs.  We do expect that system
-=======
 	/*
 	 * Ping the chip ... the status register is pretty portable,
 	 * unlike probing manufacturer IDs. We do expect that system
->>>>>>> d60c95ef
 	 * firmware didn't write it in the past few milliseconds!
 	 */
 	sr = spi_w8r8(spi, AT25_RDSR);
@@ -535,36 +454,14 @@
 		return -ENXIO;
 	}
 
-<<<<<<< HEAD
-=======
 	at25 = devm_kzalloc(&spi->dev, sizeof(*at25), GFP_KERNEL);
 	if (!at25)
 		return -ENOMEM;
 
->>>>>>> d60c95ef
 	mutex_init(&at25->lock);
 	at25->spi = spi;
 	spi_set_drvdata(spi, at25);
 
-<<<<<<< HEAD
-	if (is_fram) {
-		/* Get ID of chip */
-		fm25_aux_read(at25, id, FM25_RDID, FM25_ID_LEN);
-		if (id[6] != 0xc2) {
-			dev_err(&spi->dev,
-				"Error: no Cypress FRAM (id %02x)\n", id[6]);
-			return -ENODEV;
-		}
-		/* set size found in ID */
-		if (id[7] < 0x21 || id[7] > 0x26) {
-			dev_err(&spi->dev, "Error: unsupported size (id %02x)\n", id[7]);
-			return -ENODEV;
-		}
-		at25->chip.byte_len = int_pow(2, id[7] - 0x21 + 4) * 1024;
-
-		if (at25->chip.byte_len > 64 * 1024)
-			at25->chip.flags |= EE_ADDR3;
-=======
 	/* Chip description */
 	pdata = dev_get_platdata(&spi->dev);
 	if (pdata) {
@@ -572,7 +469,6 @@
 	} else {
 		if (is_fram)
 			err = at25_fram_to_chip(&spi->dev, &at25->chip);
->>>>>>> d60c95ef
 		else
 			err = at25_fw_to_chip(&spi->dev, &at25->chip);
 		if (err)
