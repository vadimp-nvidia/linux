// SPDX-License-Identifier: GPL-2.0
#include <linux/string.h>
#include <linux/kernel.h>
#include <linux/of.h>
#include <linux/of_device.h>
#include <linux/of_address.h>
#include <linux/of_iommu.h>
#include <linux/dma-mapping.h>
#include <linux/init.h>
#include <linux/module.h>
#include <linux/mod_devicetable.h>
#include <linux/slab.h>
#include <linux/platform_device.h>

#include <asm/errno.h>
#include "of_private.h"

/**
 * of_match_device - Tell if a struct device matches an of_device_id list
 * @matches: array of of device match structures to search in
 * @dev: the of device structure to match against
 *
 * Used by a driver to check whether an platform_device present in the
 * system is in its list of supported devices.
 */
const struct of_device_id *of_match_device(const struct of_device_id *matches,
					   const struct device *dev)
{
	if ((!matches) || (!dev->of_node))
		return NULL;
	return of_match_node(matches, dev->of_node);
}
EXPORT_SYMBOL(of_match_device);

struct platform_device *of_dev_get(struct platform_device *dev)
{
	struct device *tmp;

	if (!dev)
		return NULL;
	tmp = get_device(&dev->dev);
	if (tmp)
		return to_platform_device(tmp);
	else
		return NULL;
}
EXPORT_SYMBOL(of_dev_get);

void of_dev_put(struct platform_device *dev)
{
	if (dev)
		put_device(&dev->dev);
}
EXPORT_SYMBOL(of_dev_put);

int of_device_add(struct platform_device *ofdev)
{
	BUG_ON(ofdev->dev.of_node == NULL);

	/* name and id have to be set so that the platform bus doesn't get
	 * confused on matching */
	ofdev->name = dev_name(&ofdev->dev);
	ofdev->id = PLATFORM_DEVID_NONE;

	/*
	 * If this device has not binding numa node in devicetree, that is
	 * of_node_to_nid returns NUMA_NO_NODE. device_add will assume that this
	 * device is on the same node as the parent.
	 */
	set_dev_node(&ofdev->dev, of_node_to_nid(ofdev->dev.of_node));

	return device_add(&ofdev->dev);
}

/**
 * of_dma_configure - Setup DMA configuration
 * @dev:	Device to apply DMA configuration
 * @np:		Pointer to OF node having DMA configuration
 * @force_dma:  Whether device is to be set up by of_dma_configure() even if
 *		DMA capability is not explicitly described by firmware.
 *
 * Try to get devices's DMA configuration from DT and update it
 * accordingly.
 *
 * If platform code needs to use its own special DMA configuration, it
 * can use a platform bus notifier and handle BUS_NOTIFY_ADD_DEVICE events
 * to fix up DMA configuration.
 */
int of_dma_configure(struct device *dev, struct device_node *np, bool force_dma)
{
	u64 dma_addr, paddr, size = 0;
	int ret;
	bool coherent;
	unsigned long offset;
	const struct iommu_ops *iommu;
	u64 mask;

	ret = of_dma_get_range(np, &dma_addr, &paddr, &size);
	if (ret < 0) {
		/*
		 * For legacy reasons, we have to assume some devices need
		 * DMA configuration regardless of whether "dma-ranges" is
		 * correctly specified or not.
		 */
		if (!force_dma)
			return ret == -ENODEV ? 0 : ret;

		dma_addr = offset = 0;
	} else {
		offset = PFN_DOWN(paddr - dma_addr);

		/*
		 * Add a work around to treat the size as mask + 1 in case
		 * it is defined in DT as a mask.
		 */
		if (size & 1) {
			dev_warn(dev, "Invalid size 0x%llx for dma-range\n",
				 size);
			size = size + 1;
		}

		if (!size) {
			dev_err(dev, "Adjusted size 0x%llx invalid\n", size);
			return -EINVAL;
		}
		dev_dbg(dev, "dma_pfn_offset(%#08lx)\n", offset);
	}

	/*
	 * If @dev is expected to be DMA-capable then the bus code that created
	 * it should have initialised its dma_mask pointer by this point. For
	 * now, we'll continue the legacy behaviour of coercing it to the
	 * coherent mask if not, but we'll no longer do so quietly.
	 */
	if (!dev->dma_mask) {
		dev_warn(dev, "DMA mask not set\n");
		dev->dma_mask = &dev->coherent_dma_mask;
	}

	if (!size && dev->coherent_dma_mask)
		size = max(dev->coherent_dma_mask, dev->coherent_dma_mask + 1);
	else if (!size)
		size = 1ULL << 32;

	dev->dma_pfn_offset = offset;

	/*
	 * Limit coherent and dma mask based on size and default mask
	 * set by the driver.
	 */
	mask = DMA_BIT_MASK(ilog2(dma_addr + size - 1) + 1);
	dev->coherent_dma_mask &= mask;
	*dev->dma_mask &= mask;
	/* ...but only set bus mask if we found valid dma-ranges earlier */
	if (!ret)
		dev->bus_dma_mask = mask;

	coherent = of_dma_is_coherent(np);
	dev_dbg(dev, "device is%sdma coherent\n",
		coherent ? " " : " not ");

	iommu = of_iommu_configure(dev, np);
	if (IS_ERR(iommu) && PTR_ERR(iommu) == -EPROBE_DEFER)
		return -EPROBE_DEFER;

	dev_dbg(dev, "device is%sbehind an iommu\n",
		iommu ? " " : " not ");

	arch_setup_dma_ops(dev, dma_addr, size, iommu, coherent);

	return 0;
}
EXPORT_SYMBOL_GPL(of_dma_configure);

int of_device_register(struct platform_device *pdev)
{
	device_initialize(&pdev->dev);
	return of_device_add(pdev);
}
EXPORT_SYMBOL(of_device_register);

void of_device_unregister(struct platform_device *ofdev)
{
	device_unregister(&ofdev->dev);
}
EXPORT_SYMBOL(of_device_unregister);

const void *of_device_get_match_data(const struct device *dev)
{
	const struct of_device_id *match;

	match = of_match_device(dev->driver->of_match_table, dev);
	if (!match)
		return NULL;

	return match->data;
}
EXPORT_SYMBOL(of_device_get_match_data);

static ssize_t of_device_get_modalias(struct device *dev, char *str, ssize_t len)
{
	const char *compat;
	char *c;
	struct property *p;
	ssize_t csize;
	ssize_t tsize;

	if ((!dev) || (!dev->of_node))
		return -ENODEV;

	/* Name & Type */
	/* %p eats all alphanum characters, so %c must be used here */
	csize = snprintf(str, len, "of:N%pOFn%c%s", dev->of_node, 'T',
<<<<<<< HEAD
			 dev->of_node->type);
=======
			 of_node_get_device_type(dev->of_node));
>>>>>>> f7688b48
	tsize = csize;
	len -= csize;
	if (str)
		str += csize;

	of_property_for_each_string(dev->of_node, "compatible", p, compat) {
		csize = strlen(compat) + 1;
		tsize += csize;
		if (csize > len)
			continue;

		csize = snprintf(str, len, "C%s", compat);
		for (c = str; c; ) {
			c = strchr(c, ' ');
			if (c)
				*c++ = '_';
		}
		len -= csize;
		str += csize;
	}

	return tsize;
}

int of_device_request_module(struct device *dev)
{
	char *str;
	ssize_t size;
	int ret;

	size = of_device_get_modalias(dev, NULL, 0);
	if (size < 0)
		return size;

	str = kmalloc(size + 1, GFP_KERNEL);
	if (!str)
		return -ENOMEM;

	of_device_get_modalias(dev, str, size);
	str[size] = '\0';
	ret = request_module(str);
	kfree(str);

	return ret;
}
EXPORT_SYMBOL_GPL(of_device_request_module);

/**
 * of_device_modalias - Fill buffer with newline terminated modalias string
 */
ssize_t of_device_modalias(struct device *dev, char *str, ssize_t len)
{
	ssize_t sl = of_device_get_modalias(dev, str, len - 2);
	if (sl < 0)
		return sl;
	if (sl > len - 2)
		return -ENOMEM;

	str[sl++] = '\n';
	str[sl] = 0;
	return sl;
}
EXPORT_SYMBOL_GPL(of_device_modalias);

/**
 * of_device_uevent - Display OF related uevent information
 */
void of_device_uevent(struct device *dev, struct kobj_uevent_env *env)
{
	const char *compat, *type;
	struct alias_prop *app;
	struct property *p;
	int seen = 0;

	if ((!dev) || (!dev->of_node))
		return;

	add_uevent_var(env, "OF_NAME=%pOFn", dev->of_node);
	add_uevent_var(env, "OF_FULLNAME=%pOF", dev->of_node);
	type = of_node_get_device_type(dev->of_node);
	if (type)
		add_uevent_var(env, "OF_TYPE=%s", type);

	/* Since the compatible field can contain pretty much anything
	 * it's not really legal to split it out with commas. We split it
	 * up using a number of environment variables instead. */
	of_property_for_each_string(dev->of_node, "compatible", p, compat) {
		add_uevent_var(env, "OF_COMPATIBLE_%d=%s", seen, compat);
		seen++;
	}
	add_uevent_var(env, "OF_COMPATIBLE_N=%d", seen);

	seen = 0;
	mutex_lock(&of_mutex);
	list_for_each_entry(app, &aliases_lookup, link) {
		if (dev->of_node == app->np) {
			add_uevent_var(env, "OF_ALIAS_%d=%s", seen,
				       app->alias);
			seen++;
		}
	}
	mutex_unlock(&of_mutex);
}

int of_device_uevent_modalias(struct device *dev, struct kobj_uevent_env *env)
{
	int sl;

	if ((!dev) || (!dev->of_node))
		return -ENODEV;

	/* Devicetree modalias is tricky, we add it in 2 steps */
	if (add_uevent_var(env, "MODALIAS="))
		return -ENOMEM;

	sl = of_device_get_modalias(dev, &env->buf[env->buflen-1],
				    sizeof(env->buf) - env->buflen);
	if (sl >= (sizeof(env->buf) - env->buflen))
		return -ENOMEM;
	env->buflen += sl;

	return 0;
}
EXPORT_SYMBOL_GPL(of_device_uevent_modalias);<|MERGE_RESOLUTION|>--- conflicted
+++ resolved
@@ -211,11 +211,7 @@
 	/* Name & Type */
 	/* %p eats all alphanum characters, so %c must be used here */
 	csize = snprintf(str, len, "of:N%pOFn%c%s", dev->of_node, 'T',
-<<<<<<< HEAD
-			 dev->of_node->type);
-=======
 			 of_node_get_device_type(dev->of_node));
->>>>>>> f7688b48
 	tsize = csize;
 	len -= csize;
 	if (str)
