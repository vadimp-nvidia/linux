// SPDX-License-Identifier: GPL-2.0
/*
 * uvc_configfs.c
 *
 * Configfs support for the uvc function.
 *
 * Copyright (c) 2014 Samsung Electronics Co., Ltd.
 *		http://www.samsung.com
 *
 * Author: Andrzej Pietrasiewicz <andrzejtp2010@gmail.com>
 */

#include <linux/sort.h>

#include "u_uvc.h"
#include "uvc_configfs.h"

/* -----------------------------------------------------------------------------
 * Global Utility Structures and Macros
 */

#define UVCG_STREAMING_CONTROL_SIZE	1

#define UVC_ATTR(prefix, cname, aname) \
static struct configfs_attribute prefix##attr_##cname = { \
	.ca_name	= __stringify(aname),				\
	.ca_mode	= S_IRUGO | S_IWUGO,				\
	.ca_owner	= THIS_MODULE,					\
	.show		= prefix##cname##_show,				\
	.store		= prefix##cname##_store,			\
}

#define UVC_ATTR_RO(prefix, cname, aname) \
static struct configfs_attribute prefix##attr_##cname = { \
	.ca_name	= __stringify(aname),				\
	.ca_mode	= S_IRUGO,					\
	.ca_owner	= THIS_MODULE,					\
	.show		= prefix##cname##_show,				\
}

<<<<<<< HEAD
=======
#define le8_to_cpu(x)	(x)
#define cpu_to_le8(x)	(x)

>>>>>>> f7688b48
static int uvcg_config_compare_u32(const void *l, const void *r)
{
	u32 li = *(const u32 *)l;
	u32 ri = *(const u32 *)r;

	return li < ri ? -1 : li == ri ? 0 : 1;
}

static inline struct f_uvc_opts *to_f_uvc_opts(struct config_item *item)
{
	return container_of(to_config_group(item), struct f_uvc_opts,
			    func_inst.group);
}

struct uvcg_config_group_type {
	struct config_item_type type;
	const char *name;
	const struct uvcg_config_group_type **children;
	int (*create_children)(struct config_group *group);
};

static void uvcg_config_item_release(struct config_item *item)
{
	struct config_group *group = to_config_group(item);

	kfree(group);
}

static struct configfs_item_operations uvcg_config_item_ops = {
	.release	= uvcg_config_item_release,
};

static int uvcg_config_create_group(struct config_group *parent,
				    const struct uvcg_config_group_type *type);

static int uvcg_config_create_children(struct config_group *group,
				const struct uvcg_config_group_type *type)
{
	const struct uvcg_config_group_type **child;
	int ret;

	if (type->create_children)
		return type->create_children(group);

	for (child = type->children; child && *child; ++child) {
		ret = uvcg_config_create_group(group, *child);
		if (ret < 0)
			return ret;
	}

	return 0;
}

static int uvcg_config_create_group(struct config_group *parent,
				    const struct uvcg_config_group_type *type)
{
	struct config_group *group;

	group = kzalloc(sizeof(*group), GFP_KERNEL);
	if (!group)
		return -ENOMEM;

	config_group_init_type_name(group, type->name, &type->type);
	configfs_add_default_group(group, parent);

	return uvcg_config_create_children(group, type);
}

static void uvcg_config_remove_children(struct config_group *group)
{
	struct config_group *child, *n;

	list_for_each_entry_safe(child, n, &group->default_groups, group_entry) {
		list_del(&child->group_entry);
		uvcg_config_remove_children(child);
		config_item_put(&child->cg_item);
	}
}

/* -----------------------------------------------------------------------------
 * control/header/<NAME>
 * control/header
 */

DECLARE_UVC_HEADER_DESCRIPTOR(1);

struct uvcg_control_header {
	struct config_item		item;
	struct UVC_HEADER_DESCRIPTOR(1)	desc;
	unsigned			linked;
};

static struct uvcg_control_header *to_uvcg_control_header(struct config_item *item)
{
	return container_of(item, struct uvcg_control_header, item);
}

#define UVCG_CTRL_HDR_ATTR(cname, aname, bits, limit)			\
static ssize_t uvcg_control_header_##cname##_show(			\
	struct config_item *item, char *page)				\
{									\
	struct uvcg_control_header *ch = to_uvcg_control_header(item);	\
	struct f_uvc_opts *opts;					\
	struct config_item *opts_item;					\
	struct mutex *su_mutex = &ch->item.ci_group->cg_subsys->su_mutex;\
	int result;							\
									\
	mutex_lock(su_mutex); /* for navigating configfs hierarchy */	\
									\
	opts_item = ch->item.ci_parent->ci_parent->ci_parent;		\
	opts = to_f_uvc_opts(opts_item);				\
									\
	mutex_lock(&opts->lock);					\
	result = sprintf(page, "%u\n", le##bits##_to_cpu(ch->desc.aname));\
	mutex_unlock(&opts->lock);					\
									\
	mutex_unlock(su_mutex);						\
	return result;							\
}									\
									\
static ssize_t								\
uvcg_control_header_##cname##_store(struct config_item *item,		\
			   const char *page, size_t len)		\
{									\
	struct uvcg_control_header *ch = to_uvcg_control_header(item);	\
	struct f_uvc_opts *opts;					\
	struct config_item *opts_item;					\
	struct mutex *su_mutex = &ch->item.ci_group->cg_subsys->su_mutex;\
	int ret;							\
	u##bits num;							\
									\
	mutex_lock(su_mutex); /* for navigating configfs hierarchy */	\
									\
	opts_item = ch->item.ci_parent->ci_parent->ci_parent;		\
	opts = to_f_uvc_opts(opts_item);				\
									\
	mutex_lock(&opts->lock);					\
	if (ch->linked || opts->refcnt) {				\
		ret = -EBUSY;						\
		goto end;						\
	}								\
									\
	ret = kstrtou##bits(page, 0, &num);				\
	if (ret)							\
		goto end;						\
									\
	if (num > limit) {						\
		ret = -EINVAL;						\
		goto end;						\
	}								\
	ch->desc.aname = cpu_to_le##bits(num);				\
	ret = len;							\
end:									\
	mutex_unlock(&opts->lock);					\
	mutex_unlock(su_mutex);						\
	return ret;							\
}									\
									\
UVC_ATTR(uvcg_control_header_, cname, aname)

UVCG_CTRL_HDR_ATTR(bcd_uvc, bcdUVC, 16, 0xffff);

UVCG_CTRL_HDR_ATTR(dw_clock_frequency, dwClockFrequency, 32, 0x7fffffff);

#undef UVCG_CTRL_HDR_ATTR

static struct configfs_attribute *uvcg_control_header_attrs[] = {
	&uvcg_control_header_attr_bcd_uvc,
	&uvcg_control_header_attr_dw_clock_frequency,
	NULL,
};

static const struct config_item_type uvcg_control_header_type = {
	.ct_item_ops	= &uvcg_config_item_ops,
	.ct_attrs	= uvcg_control_header_attrs,
	.ct_owner	= THIS_MODULE,
};

static struct config_item *uvcg_control_header_make(struct config_group *group,
						    const char *name)
{
	struct uvcg_control_header *h;

	h = kzalloc(sizeof(*h), GFP_KERNEL);
	if (!h)
		return ERR_PTR(-ENOMEM);

	h->desc.bLength			= UVC_DT_HEADER_SIZE(1);
	h->desc.bDescriptorType		= USB_DT_CS_INTERFACE;
	h->desc.bDescriptorSubType	= UVC_VC_HEADER;
	h->desc.bcdUVC			= cpu_to_le16(0x0100);
	h->desc.dwClockFrequency	= cpu_to_le32(48000000);

	config_item_init_type_name(&h->item, name, &uvcg_control_header_type);

	return &h->item;
}

static struct configfs_group_operations uvcg_control_header_grp_ops = {
	.make_item		= uvcg_control_header_make,
};

static const struct uvcg_config_group_type uvcg_control_header_grp_type = {
	.type = {
		.ct_item_ops	= &uvcg_config_item_ops,
		.ct_group_ops	= &uvcg_control_header_grp_ops,
		.ct_owner	= THIS_MODULE,
	},
	.name = "header",
};

/* -----------------------------------------------------------------------------
 * control/processing/default
 */

#define UVCG_DEFAULT_PROCESSING_ATTR(cname, aname, bits)		\
static ssize_t uvcg_default_processing_##cname##_show(			\
	struct config_item *item, char *page)				\
{									\
	struct config_group *group = to_config_group(item);		\
	struct f_uvc_opts *opts;					\
	struct config_item *opts_item;					\
	struct mutex *su_mutex = &group->cg_subsys->su_mutex;		\
	struct uvc_processing_unit_descriptor *pd;			\
	int result;							\
									\
	mutex_lock(su_mutex); /* for navigating configfs hierarchy */	\
									\
	opts_item = group->cg_item.ci_parent->ci_parent->ci_parent;	\
	opts = to_f_uvc_opts(opts_item);				\
	pd = &opts->uvc_processing;					\
									\
	mutex_lock(&opts->lock);					\
	result = sprintf(page, "%u\n", le##bits##_to_cpu(pd->aname));	\
	mutex_unlock(&opts->lock);					\
									\
	mutex_unlock(su_mutex);						\
	return result;							\
}									\
									\
UVC_ATTR_RO(uvcg_default_processing_, cname, aname)

UVCG_DEFAULT_PROCESSING_ATTR(b_unit_id, bUnitID, 8);
UVCG_DEFAULT_PROCESSING_ATTR(b_source_id, bSourceID, 8);
UVCG_DEFAULT_PROCESSING_ATTR(w_max_multiplier, wMaxMultiplier, 16);
UVCG_DEFAULT_PROCESSING_ATTR(i_processing, iProcessing, 8);

#undef UVCG_DEFAULT_PROCESSING_ATTR

static ssize_t uvcg_default_processing_bm_controls_show(
	struct config_item *item, char *page)
{
	struct config_group *group = to_config_group(item);
	struct f_uvc_opts *opts;
	struct config_item *opts_item;
	struct mutex *su_mutex = &group->cg_subsys->su_mutex;
	struct uvc_processing_unit_descriptor *pd;
	int result, i;
	char *pg = page;

	mutex_lock(su_mutex); /* for navigating configfs hierarchy */

	opts_item = group->cg_item.ci_parent->ci_parent->ci_parent;
	opts = to_f_uvc_opts(opts_item);
	pd = &opts->uvc_processing;

	mutex_lock(&opts->lock);
	for (result = 0, i = 0; i < pd->bControlSize; ++i) {
		result += sprintf(pg, "%u\n", pd->bmControls[i]);
		pg = page + result;
	}
	mutex_unlock(&opts->lock);

	mutex_unlock(su_mutex);

	return result;
}

UVC_ATTR_RO(uvcg_default_processing_, bm_controls, bmControls);

static struct configfs_attribute *uvcg_default_processing_attrs[] = {
	&uvcg_default_processing_attr_b_unit_id,
	&uvcg_default_processing_attr_b_source_id,
	&uvcg_default_processing_attr_w_max_multiplier,
	&uvcg_default_processing_attr_bm_controls,
	&uvcg_default_processing_attr_i_processing,
	NULL,
};

static const struct uvcg_config_group_type uvcg_default_processing_type = {
	.type = {
		.ct_item_ops	= &uvcg_config_item_ops,
		.ct_attrs	= uvcg_default_processing_attrs,
		.ct_owner	= THIS_MODULE,
	},
	.name = "default",
};

/* -----------------------------------------------------------------------------
 * control/processing
 */

static const struct uvcg_config_group_type uvcg_processing_grp_type = {
	.type = {
		.ct_item_ops	= &uvcg_config_item_ops,
		.ct_owner	= THIS_MODULE,
	},
	.name = "processing",
	.children = (const struct uvcg_config_group_type*[]) {
		&uvcg_default_processing_type,
		NULL,
	},
};

/* -----------------------------------------------------------------------------
 * control/terminal/camera/default
 */

#define UVCG_DEFAULT_CAMERA_ATTR(cname, aname, bits)			\
static ssize_t uvcg_default_camera_##cname##_show(			\
	struct config_item *item, char *page)				\
{									\
	struct config_group *group = to_config_group(item);		\
	struct f_uvc_opts *opts;					\
	struct config_item *opts_item;					\
	struct mutex *su_mutex = &group->cg_subsys->su_mutex;		\
	struct uvc_camera_terminal_descriptor *cd;			\
	int result;							\
									\
	mutex_lock(su_mutex); /* for navigating configfs hierarchy */	\
									\
	opts_item = group->cg_item.ci_parent->ci_parent->ci_parent->	\
			ci_parent;					\
	opts = to_f_uvc_opts(opts_item);				\
	cd = &opts->uvc_camera_terminal;				\
									\
	mutex_lock(&opts->lock);					\
	result = sprintf(page, "%u\n", le##bits##_to_cpu(cd->aname));	\
	mutex_unlock(&opts->lock);					\
									\
	mutex_unlock(su_mutex);						\
									\
	return result;							\
}									\
									\
UVC_ATTR_RO(uvcg_default_camera_, cname, aname)

UVCG_DEFAULT_CAMERA_ATTR(b_terminal_id, bTerminalID, 8);
UVCG_DEFAULT_CAMERA_ATTR(w_terminal_type, wTerminalType, 16);
UVCG_DEFAULT_CAMERA_ATTR(b_assoc_terminal, bAssocTerminal, 8);
UVCG_DEFAULT_CAMERA_ATTR(i_terminal, iTerminal, 8);
UVCG_DEFAULT_CAMERA_ATTR(w_objective_focal_length_min, wObjectiveFocalLengthMin,
			 16);
UVCG_DEFAULT_CAMERA_ATTR(w_objective_focal_length_max, wObjectiveFocalLengthMax,
			 16);
UVCG_DEFAULT_CAMERA_ATTR(w_ocular_focal_length, wOcularFocalLength,
			 16);

#undef UVCG_DEFAULT_CAMERA_ATTR

static ssize_t uvcg_default_camera_bm_controls_show(
	struct config_item *item, char *page)
{
	struct config_group *group = to_config_group(item);
	struct f_uvc_opts *opts;
	struct config_item *opts_item;
	struct mutex *su_mutex = &group->cg_subsys->su_mutex;
	struct uvc_camera_terminal_descriptor *cd;
	int result, i;
	char *pg = page;

	mutex_lock(su_mutex); /* for navigating configfs hierarchy */

	opts_item = group->cg_item.ci_parent->ci_parent->ci_parent->
			ci_parent;
	opts = to_f_uvc_opts(opts_item);
	cd = &opts->uvc_camera_terminal;

	mutex_lock(&opts->lock);
	for (result = 0, i = 0; i < cd->bControlSize; ++i) {
		result += sprintf(pg, "%u\n", cd->bmControls[i]);
		pg = page + result;
	}
	mutex_unlock(&opts->lock);

	mutex_unlock(su_mutex);
	return result;
}

UVC_ATTR_RO(uvcg_default_camera_, bm_controls, bmControls);

static struct configfs_attribute *uvcg_default_camera_attrs[] = {
	&uvcg_default_camera_attr_b_terminal_id,
	&uvcg_default_camera_attr_w_terminal_type,
	&uvcg_default_camera_attr_b_assoc_terminal,
	&uvcg_default_camera_attr_i_terminal,
	&uvcg_default_camera_attr_w_objective_focal_length_min,
	&uvcg_default_camera_attr_w_objective_focal_length_max,
	&uvcg_default_camera_attr_w_ocular_focal_length,
	&uvcg_default_camera_attr_bm_controls,
	NULL,
};

static const struct uvcg_config_group_type uvcg_default_camera_type = {
	.type = {
		.ct_item_ops	= &uvcg_config_item_ops,
		.ct_attrs	= uvcg_default_camera_attrs,
		.ct_owner	= THIS_MODULE,
	},
	.name = "default",
};

/* -----------------------------------------------------------------------------
 * control/terminal/camera
 */

static const struct uvcg_config_group_type uvcg_camera_grp_type = {
	.type = {
		.ct_item_ops	= &uvcg_config_item_ops,
		.ct_owner	= THIS_MODULE,
	},
	.name = "camera",
	.children = (const struct uvcg_config_group_type*[]) {
		&uvcg_default_camera_type,
		NULL,
	},
};

/* -----------------------------------------------------------------------------
 * control/terminal/output/default
 */

#define UVCG_DEFAULT_OUTPUT_ATTR(cname, aname, bits)			\
static ssize_t uvcg_default_output_##cname##_show(			\
	struct config_item *item, char *page)				\
{									\
	struct config_group *group = to_config_group(item);		\
	struct f_uvc_opts *opts;					\
	struct config_item *opts_item;					\
	struct mutex *su_mutex = &group->cg_subsys->su_mutex;		\
	struct uvc_output_terminal_descriptor *cd;			\
	int result;							\
									\
	mutex_lock(su_mutex); /* for navigating configfs hierarchy */	\
									\
	opts_item = group->cg_item.ci_parent->ci_parent->		\
			ci_parent->ci_parent;				\
	opts = to_f_uvc_opts(opts_item);				\
	cd = &opts->uvc_output_terminal;				\
									\
	mutex_lock(&opts->lock);					\
	result = sprintf(page, "%u\n", le##bits##_to_cpu(cd->aname));	\
	mutex_unlock(&opts->lock);					\
									\
	mutex_unlock(su_mutex);						\
									\
	return result;							\
}									\
									\
UVC_ATTR_RO(uvcg_default_output_, cname, aname)

UVCG_DEFAULT_OUTPUT_ATTR(b_terminal_id, bTerminalID, 8);
UVCG_DEFAULT_OUTPUT_ATTR(w_terminal_type, wTerminalType, 16);
UVCG_DEFAULT_OUTPUT_ATTR(b_assoc_terminal, bAssocTerminal, 8);
UVCG_DEFAULT_OUTPUT_ATTR(b_source_id, bSourceID, 8);
UVCG_DEFAULT_OUTPUT_ATTR(i_terminal, iTerminal, 8);

#undef UVCG_DEFAULT_OUTPUT_ATTR

static struct configfs_attribute *uvcg_default_output_attrs[] = {
	&uvcg_default_output_attr_b_terminal_id,
	&uvcg_default_output_attr_w_terminal_type,
	&uvcg_default_output_attr_b_assoc_terminal,
	&uvcg_default_output_attr_b_source_id,
	&uvcg_default_output_attr_i_terminal,
	NULL,
};

static const struct uvcg_config_group_type uvcg_default_output_type = {
	.type = {
		.ct_item_ops	= &uvcg_config_item_ops,
		.ct_attrs	= uvcg_default_output_attrs,
		.ct_owner	= THIS_MODULE,
	},
	.name = "default",
};

/* -----------------------------------------------------------------------------
 * control/terminal/output
 */

static const struct uvcg_config_group_type uvcg_output_grp_type = {
	.type = {
		.ct_item_ops	= &uvcg_config_item_ops,
		.ct_owner	= THIS_MODULE,
	},
	.name = "output",
	.children = (const struct uvcg_config_group_type*[]) {
		&uvcg_default_output_type,
		NULL,
	},
};

/* -----------------------------------------------------------------------------
 * control/terminal
 */

static const struct uvcg_config_group_type uvcg_terminal_grp_type = {
	.type = {
		.ct_item_ops	= &uvcg_config_item_ops,
		.ct_owner	= THIS_MODULE,
	},
	.name = "terminal",
	.children = (const struct uvcg_config_group_type*[]) {
		&uvcg_camera_grp_type,
		&uvcg_output_grp_type,
		NULL,
	},
};

/* -----------------------------------------------------------------------------
 * control/class/{fs|ss}
 */

struct uvcg_control_class_group {
	struct config_group group;
	const char *name;
};

static inline struct uvc_descriptor_header
**uvcg_get_ctl_class_arr(struct config_item *i, struct f_uvc_opts *o)
{
	struct uvcg_control_class_group *group =
		container_of(i, struct uvcg_control_class_group,
			     group.cg_item);

	if (!strcmp(group->name, "fs"))
		return o->uvc_fs_control_cls;

	if (!strcmp(group->name, "ss"))
		return o->uvc_ss_control_cls;

	return NULL;
}

static int uvcg_control_class_allow_link(struct config_item *src,
					 struct config_item *target)
{
	struct config_item *control, *header;
	struct f_uvc_opts *opts;
	struct mutex *su_mutex = &src->ci_group->cg_subsys->su_mutex;
	struct uvc_descriptor_header **class_array;
	struct uvcg_control_header *target_hdr;
	int ret = -EINVAL;

	mutex_lock(su_mutex); /* for navigating configfs hierarchy */

	control = src->ci_parent->ci_parent;
	header = config_group_find_item(to_config_group(control), "header");
	if (!header || target->ci_parent != header)
		goto out;

	opts = to_f_uvc_opts(control->ci_parent);

	mutex_lock(&opts->lock);

	class_array = uvcg_get_ctl_class_arr(src, opts);
	if (!class_array)
		goto unlock;
	if (opts->refcnt || class_array[0]) {
		ret = -EBUSY;
		goto unlock;
	}

	target_hdr = to_uvcg_control_header(target);
	++target_hdr->linked;
	class_array[0] = (struct uvc_descriptor_header *)&target_hdr->desc;
	ret = 0;

unlock:
	mutex_unlock(&opts->lock);
out:
	config_item_put(header);
	mutex_unlock(su_mutex);
	return ret;
}

static void uvcg_control_class_drop_link(struct config_item *src,
					struct config_item *target)
{
	struct config_item *control, *header;
	struct f_uvc_opts *opts;
	struct mutex *su_mutex = &src->ci_group->cg_subsys->su_mutex;
	struct uvc_descriptor_header **class_array;
	struct uvcg_control_header *target_hdr;

	mutex_lock(su_mutex); /* for navigating configfs hierarchy */

	control = src->ci_parent->ci_parent;
	header = config_group_find_item(to_config_group(control), "header");
	if (!header || target->ci_parent != header)
		goto out;

	opts = to_f_uvc_opts(control->ci_parent);

	mutex_lock(&opts->lock);

	class_array = uvcg_get_ctl_class_arr(src, opts);
	if (!class_array || opts->refcnt)
		goto unlock;

	target_hdr = to_uvcg_control_header(target);
	--target_hdr->linked;
	class_array[0] = NULL;

unlock:
	mutex_unlock(&opts->lock);
out:
	config_item_put(header);
	mutex_unlock(su_mutex);
}

static struct configfs_item_operations uvcg_control_class_item_ops = {
	.release	= uvcg_config_item_release,
	.allow_link	= uvcg_control_class_allow_link,
	.drop_link	= uvcg_control_class_drop_link,
};

static const struct config_item_type uvcg_control_class_type = {
	.ct_item_ops	= &uvcg_control_class_item_ops,
	.ct_owner	= THIS_MODULE,
};

/* -----------------------------------------------------------------------------
 * control/class
 */

static int uvcg_control_class_create_children(struct config_group *parent)
{
	static const char * const names[] = { "fs", "ss" };
	unsigned int i;

	for (i = 0; i < ARRAY_SIZE(names); ++i) {
		struct uvcg_control_class_group *group;

		group = kzalloc(sizeof(*group), GFP_KERNEL);
		if (!group)
			return -ENOMEM;

		group->name = names[i];

		config_group_init_type_name(&group->group, group->name,
					    &uvcg_control_class_type);
		configfs_add_default_group(&group->group, parent);
	}

	return 0;
}

static const struct uvcg_config_group_type uvcg_control_class_grp_type = {
	.type = {
		.ct_item_ops	= &uvcg_config_item_ops,
		.ct_owner	= THIS_MODULE,
	},
	.name = "class",
	.create_children = uvcg_control_class_create_children,
};

/* -----------------------------------------------------------------------------
 * control
 */

static ssize_t uvcg_default_control_b_interface_number_show(
	struct config_item *item, char *page)
{
	struct config_group *group = to_config_group(item);
	struct mutex *su_mutex = &group->cg_subsys->su_mutex;
	struct config_item *opts_item;
	struct f_uvc_opts *opts;
	int result = 0;

	mutex_lock(su_mutex); /* for navigating configfs hierarchy */

	opts_item = item->ci_parent;
	opts = to_f_uvc_opts(opts_item);

	mutex_lock(&opts->lock);
	result += sprintf(page, "%u\n", opts->control_interface);
	mutex_unlock(&opts->lock);

	mutex_unlock(su_mutex);

	return result;
}

UVC_ATTR_RO(uvcg_default_control_, b_interface_number, bInterfaceNumber);

static struct configfs_attribute *uvcg_default_control_attrs[] = {
	&uvcg_default_control_attr_b_interface_number,
	NULL,
};

static const struct uvcg_config_group_type uvcg_control_grp_type = {
	.type = {
		.ct_item_ops	= &uvcg_config_item_ops,
		.ct_attrs	= uvcg_default_control_attrs,
		.ct_owner	= THIS_MODULE,
	},
	.name = "control",
	.children = (const struct uvcg_config_group_type*[]) {
		&uvcg_control_header_grp_type,
		&uvcg_processing_grp_type,
		&uvcg_terminal_grp_type,
		&uvcg_control_class_grp_type,
		NULL,
	},
};

/* -----------------------------------------------------------------------------
 * streaming/uncompressed
 * streaming/mjpeg
 */

static const char * const uvcg_format_names[] = {
	"uncompressed",
	"mjpeg",
};

enum uvcg_format_type {
	UVCG_UNCOMPRESSED = 0,
	UVCG_MJPEG,
};

struct uvcg_format {
	struct config_group	group;
	enum uvcg_format_type	type;
	unsigned		linked;
	unsigned		num_frames;
	__u8			bmaControls[UVCG_STREAMING_CONTROL_SIZE];
};

static struct uvcg_format *to_uvcg_format(struct config_item *item)
{
	return container_of(to_config_group(item), struct uvcg_format, group);
}

static ssize_t uvcg_format_bma_controls_show(struct uvcg_format *f, char *page)
{
	struct f_uvc_opts *opts;
	struct config_item *opts_item;
	struct mutex *su_mutex = &f->group.cg_subsys->su_mutex;
	int result, i;
	char *pg = page;

	mutex_lock(su_mutex); /* for navigating configfs hierarchy */

	opts_item = f->group.cg_item.ci_parent->ci_parent->ci_parent;
	opts = to_f_uvc_opts(opts_item);

	mutex_lock(&opts->lock);
	result = sprintf(pg, "0x");
	pg += result;
	for (i = 0; i < UVCG_STREAMING_CONTROL_SIZE; ++i) {
		result += sprintf(pg, "%x\n", f->bmaControls[i]);
		pg = page + result;
	}
	mutex_unlock(&opts->lock);

	mutex_unlock(su_mutex);
	return result;
}

static ssize_t uvcg_format_bma_controls_store(struct uvcg_format *ch,
					      const char *page, size_t len)
{
	struct f_uvc_opts *opts;
	struct config_item *opts_item;
	struct mutex *su_mutex = &ch->group.cg_subsys->su_mutex;
	int ret = -EINVAL;

	mutex_lock(su_mutex); /* for navigating configfs hierarchy */

	opts_item = ch->group.cg_item.ci_parent->ci_parent->ci_parent;
	opts = to_f_uvc_opts(opts_item);

	mutex_lock(&opts->lock);
	if (ch->linked || opts->refcnt) {
		ret = -EBUSY;
		goto end;
	}

	if (len < 4 || *page != '0' ||
	    (*(page + 1) != 'x' && *(page + 1) != 'X'))
		goto end;
	ret = hex2bin(ch->bmaControls, page + 2, 1);
	if (ret < 0)
		goto end;
	ret = len;
end:
	mutex_unlock(&opts->lock);
	mutex_unlock(su_mutex);
	return ret;
}

struct uvcg_format_ptr {
	struct uvcg_format	*fmt;
	struct list_head	entry;
};

/* -----------------------------------------------------------------------------
 * streaming/header/<NAME>
 * streaming/header
 */

struct uvcg_streaming_header {
	struct config_item				item;
	struct uvc_input_header_descriptor		desc;
	unsigned					linked;
	struct list_head				formats;
	unsigned					num_fmt;
};

static struct uvcg_streaming_header *to_uvcg_streaming_header(struct config_item *item)
{
	return container_of(item, struct uvcg_streaming_header, item);
}

static void uvcg_format_set_indices(struct config_group *fmt);

static int uvcg_streaming_header_allow_link(struct config_item *src,
					    struct config_item *target)
{
	struct mutex *su_mutex = &src->ci_group->cg_subsys->su_mutex;
	struct config_item *opts_item;
	struct f_uvc_opts *opts;
	struct uvcg_streaming_header *src_hdr;
	struct uvcg_format *target_fmt = NULL;
	struct uvcg_format_ptr *format_ptr;
	int i, ret = -EINVAL;

	src_hdr = to_uvcg_streaming_header(src);
	mutex_lock(su_mutex); /* for navigating configfs hierarchy */

	opts_item = src->ci_parent->ci_parent->ci_parent;
	opts = to_f_uvc_opts(opts_item);

	mutex_lock(&opts->lock);

	if (src_hdr->linked) {
		ret = -EBUSY;
		goto out;
	}

	/*
	 * Linking is only allowed to direct children of the format nodes
	 * (streaming/uncompressed or streaming/mjpeg nodes). First check that
	 * the grand-parent of the target matches the grand-parent of the source
	 * (the streaming node), and then verify that the target parent is a
	 * format node.
	 */
	if (src->ci_parent->ci_parent != target->ci_parent->ci_parent)
		goto out;

	for (i = 0; i < ARRAY_SIZE(uvcg_format_names); ++i) {
		if (!strcmp(target->ci_parent->ci_name, uvcg_format_names[i]))
			break;
	}

	if (i == ARRAY_SIZE(uvcg_format_names))
		goto out;

	target_fmt = container_of(to_config_group(target), struct uvcg_format,
				  group);
	if (!target_fmt)
		goto out;

	uvcg_format_set_indices(to_config_group(target));

	format_ptr = kzalloc(sizeof(*format_ptr), GFP_KERNEL);
	if (!format_ptr) {
		ret = -ENOMEM;
		goto out;
	}
	ret = 0;
	format_ptr->fmt = target_fmt;
	list_add_tail(&format_ptr->entry, &src_hdr->formats);
	++src_hdr->num_fmt;
	++target_fmt->linked;

out:
	mutex_unlock(&opts->lock);
	mutex_unlock(su_mutex);
	return ret;
}

static void uvcg_streaming_header_drop_link(struct config_item *src,
					   struct config_item *target)
{
	struct mutex *su_mutex = &src->ci_group->cg_subsys->su_mutex;
	struct config_item *opts_item;
	struct f_uvc_opts *opts;
	struct uvcg_streaming_header *src_hdr;
	struct uvcg_format *target_fmt = NULL;
	struct uvcg_format_ptr *format_ptr, *tmp;

	src_hdr = to_uvcg_streaming_header(src);
	mutex_lock(su_mutex); /* for navigating configfs hierarchy */

	opts_item = src->ci_parent->ci_parent->ci_parent;
	opts = to_f_uvc_opts(opts_item);

	mutex_lock(&opts->lock);
	target_fmt = container_of(to_config_group(target), struct uvcg_format,
				  group);
	if (!target_fmt)
		goto out;

	list_for_each_entry_safe(format_ptr, tmp, &src_hdr->formats, entry)
		if (format_ptr->fmt == target_fmt) {
			list_del(&format_ptr->entry);
			kfree(format_ptr);
			--src_hdr->num_fmt;
			break;
		}

	--target_fmt->linked;

out:
	mutex_unlock(&opts->lock);
	mutex_unlock(su_mutex);
}

static struct configfs_item_operations uvcg_streaming_header_item_ops = {
	.release	= uvcg_config_item_release,
	.allow_link	= uvcg_streaming_header_allow_link,
	.drop_link	= uvcg_streaming_header_drop_link,
};

#define UVCG_STREAMING_HEADER_ATTR(cname, aname, bits)			\
static ssize_t uvcg_streaming_header_##cname##_show(			\
	struct config_item *item, char *page)				\
{									\
	struct uvcg_streaming_header *sh = to_uvcg_streaming_header(item); \
	struct f_uvc_opts *opts;					\
	struct config_item *opts_item;					\
	struct mutex *su_mutex = &sh->item.ci_group->cg_subsys->su_mutex;\
	int result;							\
									\
	mutex_lock(su_mutex); /* for navigating configfs hierarchy */	\
									\
	opts_item = sh->item.ci_parent->ci_parent->ci_parent;		\
	opts = to_f_uvc_opts(opts_item);				\
									\
	mutex_lock(&opts->lock);					\
	result = sprintf(page, "%u\n", le##bits##_to_cpu(sh->desc.aname));\
	mutex_unlock(&opts->lock);					\
									\
	mutex_unlock(su_mutex);						\
	return result;							\
}									\
									\
UVC_ATTR_RO(uvcg_streaming_header_, cname, aname)

UVCG_STREAMING_HEADER_ATTR(bm_info, bmInfo, 8);
UVCG_STREAMING_HEADER_ATTR(b_terminal_link, bTerminalLink, 8);
UVCG_STREAMING_HEADER_ATTR(b_still_capture_method, bStillCaptureMethod, 8);
UVCG_STREAMING_HEADER_ATTR(b_trigger_support, bTriggerSupport, 8);
UVCG_STREAMING_HEADER_ATTR(b_trigger_usage, bTriggerUsage, 8);

#undef UVCG_STREAMING_HEADER_ATTR

static struct configfs_attribute *uvcg_streaming_header_attrs[] = {
	&uvcg_streaming_header_attr_bm_info,
	&uvcg_streaming_header_attr_b_terminal_link,
	&uvcg_streaming_header_attr_b_still_capture_method,
	&uvcg_streaming_header_attr_b_trigger_support,
	&uvcg_streaming_header_attr_b_trigger_usage,
	NULL,
};

static const struct config_item_type uvcg_streaming_header_type = {
	.ct_item_ops	= &uvcg_streaming_header_item_ops,
	.ct_attrs	= uvcg_streaming_header_attrs,
	.ct_owner	= THIS_MODULE,
};

static struct config_item
*uvcg_streaming_header_make(struct config_group *group, const char *name)
{
	struct uvcg_streaming_header *h;

	h = kzalloc(sizeof(*h), GFP_KERNEL);
	if (!h)
		return ERR_PTR(-ENOMEM);

	INIT_LIST_HEAD(&h->formats);
	h->desc.bDescriptorType		= USB_DT_CS_INTERFACE;
	h->desc.bDescriptorSubType	= UVC_VS_INPUT_HEADER;
	h->desc.bTerminalLink		= 3;
	h->desc.bControlSize		= UVCG_STREAMING_CONTROL_SIZE;

	config_item_init_type_name(&h->item, name, &uvcg_streaming_header_type);

	return &h->item;
}

static struct configfs_group_operations uvcg_streaming_header_grp_ops = {
	.make_item		= uvcg_streaming_header_make,
};

static const struct uvcg_config_group_type uvcg_streaming_header_grp_type = {
	.type = {
		.ct_item_ops	= &uvcg_config_item_ops,
		.ct_group_ops	= &uvcg_streaming_header_grp_ops,
		.ct_owner	= THIS_MODULE,
	},
	.name = "header",
};

/* -----------------------------------------------------------------------------
 * streaming/<mode>/<format>/<NAME>
 */

struct uvcg_frame {
	struct config_item	item;
	enum uvcg_format_type	fmt_type;
	struct {
		u8	b_length;
		u8	b_descriptor_type;
		u8	b_descriptor_subtype;
		u8	b_frame_index;
		u8	bm_capabilities;
		u16	w_width;
		u16	w_height;
		u32	dw_min_bit_rate;
		u32	dw_max_bit_rate;
		u32	dw_max_video_frame_buffer_size;
		u32	dw_default_frame_interval;
		u8	b_frame_interval_type;
	} __attribute__((packed)) frame;
	u32 *dw_frame_interval;
};

static struct uvcg_frame *to_uvcg_frame(struct config_item *item)
{
	return container_of(item, struct uvcg_frame, item);
}

#define UVCG_FRAME_ATTR(cname, aname, bits) \
static ssize_t uvcg_frame_##cname##_show(struct config_item *item, char *page)\
{									\
	struct uvcg_frame *f = to_uvcg_frame(item);			\
	struct f_uvc_opts *opts;					\
	struct config_item *opts_item;					\
	struct mutex *su_mutex = &f->item.ci_group->cg_subsys->su_mutex;\
	int result;							\
									\
	mutex_lock(su_mutex); /* for navigating configfs hierarchy */	\
									\
	opts_item = f->item.ci_parent->ci_parent->ci_parent->ci_parent;	\
	opts = to_f_uvc_opts(opts_item);				\
									\
	mutex_lock(&opts->lock);					\
	result = sprintf(page, "%u\n", f->frame.cname);			\
	mutex_unlock(&opts->lock);					\
									\
	mutex_unlock(su_mutex);						\
	return result;							\
}									\
									\
static ssize_t  uvcg_frame_##cname##_store(struct config_item *item,	\
					   const char *page, size_t len)\
{									\
	struct uvcg_frame *f = to_uvcg_frame(item);			\
	struct f_uvc_opts *opts;					\
	struct config_item *opts_item;					\
	struct uvcg_format *fmt;					\
	struct mutex *su_mutex = &f->item.ci_group->cg_subsys->su_mutex;\
	typeof(f->frame.cname) num;					\
	int ret;							\
									\
	ret = kstrtou##bits(page, 0, &num);				\
	if (ret)							\
		return ret;						\
									\
	mutex_lock(su_mutex); /* for navigating configfs hierarchy */	\
									\
	opts_item = f->item.ci_parent->ci_parent->ci_parent->ci_parent;	\
	opts = to_f_uvc_opts(opts_item);				\
	fmt = to_uvcg_format(f->item.ci_parent);			\
									\
	mutex_lock(&opts->lock);					\
	if (fmt->linked || opts->refcnt) {				\
		ret = -EBUSY;						\
		goto end;						\
	}								\
									\
	f->frame.cname = num;						\
	ret = len;							\
end:									\
	mutex_unlock(&opts->lock);					\
	mutex_unlock(su_mutex);						\
	return ret;							\
}									\
									\
UVC_ATTR(uvcg_frame_, cname, aname);

static ssize_t uvcg_frame_b_frame_index_show(struct config_item *item,
					     char *page)
{
	struct uvcg_frame *f = to_uvcg_frame(item);
	struct uvcg_format *fmt;
	struct f_uvc_opts *opts;
	struct config_item *opts_item;
	struct config_item *fmt_item;
	struct mutex *su_mutex = &f->item.ci_group->cg_subsys->su_mutex;
	int result;

	mutex_lock(su_mutex); /* for navigating configfs hierarchy */

	fmt_item = f->item.ci_parent;
	fmt = to_uvcg_format(fmt_item);

	if (!fmt->linked) {
		result = -EBUSY;
		goto out;
	}

	opts_item = fmt_item->ci_parent->ci_parent->ci_parent;
	opts = to_f_uvc_opts(opts_item);

	mutex_lock(&opts->lock);
	result = sprintf(page, "%u\n", f->frame.b_frame_index);
	mutex_unlock(&opts->lock);

out:
	mutex_unlock(su_mutex);
	return result;
}

UVC_ATTR_RO(uvcg_frame_, b_frame_index, bFrameIndex);

UVCG_FRAME_ATTR(bm_capabilities, bmCapabilities, 8);
UVCG_FRAME_ATTR(w_width, wWidth, 16);
UVCG_FRAME_ATTR(w_height, wHeight, 16);
UVCG_FRAME_ATTR(dw_min_bit_rate, dwMinBitRate, 32);
UVCG_FRAME_ATTR(dw_max_bit_rate, dwMaxBitRate, 32);
UVCG_FRAME_ATTR(dw_max_video_frame_buffer_size, dwMaxVideoFrameBufferSize, 32);
UVCG_FRAME_ATTR(dw_default_frame_interval, dwDefaultFrameInterval, 32);

#undef UVCG_FRAME_ATTR

static ssize_t uvcg_frame_dw_frame_interval_show(struct config_item *item,
						 char *page)
{
	struct uvcg_frame *frm = to_uvcg_frame(item);
	struct f_uvc_opts *opts;
	struct config_item *opts_item;
	struct mutex *su_mutex = &frm->item.ci_group->cg_subsys->su_mutex;
	int result, i;
	char *pg = page;

	mutex_lock(su_mutex); /* for navigating configfs hierarchy */

	opts_item = frm->item.ci_parent->ci_parent->ci_parent->ci_parent;
	opts = to_f_uvc_opts(opts_item);

	mutex_lock(&opts->lock);
	for (result = 0, i = 0; i < frm->frame.b_frame_interval_type; ++i) {
		result += sprintf(pg, "%u\n", frm->dw_frame_interval[i]);
		pg = page + result;
	}
	mutex_unlock(&opts->lock);

	mutex_unlock(su_mutex);
	return result;
}

static inline int __uvcg_count_frm_intrv(char *buf, void *priv)
{
	++*((int *)priv);
	return 0;
}

static inline int __uvcg_fill_frm_intrv(char *buf, void *priv)
{
	u32 num, **interv;
	int ret;

	ret = kstrtou32(buf, 0, &num);
	if (ret)
		return ret;

	interv = priv;
	**interv = num;
	++*interv;

	return 0;
}

static int __uvcg_iter_frm_intrv(const char *page, size_t len,
				 int (*fun)(char *, void *), void *priv)
{
	/* sign, base 2 representation, newline, terminator */
	char buf[1 + sizeof(u32) * 8 + 1 + 1];
	const char *pg = page;
	int i, ret;

	if (!fun)
		return -EINVAL;

	while (pg - page < len) {
		i = 0;
		while (i < sizeof(buf) && (pg - page < len) &&
				*pg != '\0' && *pg != '\n')
			buf[i++] = *pg++;
		if (i == sizeof(buf))
			return -EINVAL;
		while ((pg - page < len) && (*pg == '\0' || *pg == '\n'))
			++pg;
		buf[i] = '\0';
		ret = fun(buf, priv);
		if (ret)
			return ret;
	}

	return 0;
}

static ssize_t uvcg_frame_dw_frame_interval_store(struct config_item *item,
						  const char *page, size_t len)
{
	struct uvcg_frame *ch = to_uvcg_frame(item);
	struct f_uvc_opts *opts;
	struct config_item *opts_item;
	struct uvcg_format *fmt;
	struct mutex *su_mutex = &ch->item.ci_group->cg_subsys->su_mutex;
	int ret = 0, n = 0;
	u32 *frm_intrv, *tmp;

	mutex_lock(su_mutex); /* for navigating configfs hierarchy */

	opts_item = ch->item.ci_parent->ci_parent->ci_parent->ci_parent;
	opts = to_f_uvc_opts(opts_item);
	fmt = to_uvcg_format(ch->item.ci_parent);

	mutex_lock(&opts->lock);
	if (fmt->linked || opts->refcnt) {
		ret = -EBUSY;
		goto end;
	}

	ret = __uvcg_iter_frm_intrv(page, len, __uvcg_count_frm_intrv, &n);
	if (ret)
		goto end;

	tmp = frm_intrv = kcalloc(n, sizeof(u32), GFP_KERNEL);
	if (!frm_intrv) {
		ret = -ENOMEM;
		goto end;
	}

	ret = __uvcg_iter_frm_intrv(page, len, __uvcg_fill_frm_intrv, &tmp);
	if (ret) {
		kfree(frm_intrv);
		goto end;
	}

	kfree(ch->dw_frame_interval);
	ch->dw_frame_interval = frm_intrv;
	ch->frame.b_frame_interval_type = n;
	sort(ch->dw_frame_interval, n, sizeof(*ch->dw_frame_interval),
	     uvcg_config_compare_u32, NULL);
	ret = len;

end:
	mutex_unlock(&opts->lock);
	mutex_unlock(su_mutex);
	return ret;
}

UVC_ATTR(uvcg_frame_, dw_frame_interval, dwFrameInterval);

static struct configfs_attribute *uvcg_frame_attrs[] = {
	&uvcg_frame_attr_b_frame_index,
	&uvcg_frame_attr_bm_capabilities,
	&uvcg_frame_attr_w_width,
	&uvcg_frame_attr_w_height,
	&uvcg_frame_attr_dw_min_bit_rate,
	&uvcg_frame_attr_dw_max_bit_rate,
	&uvcg_frame_attr_dw_max_video_frame_buffer_size,
	&uvcg_frame_attr_dw_default_frame_interval,
	&uvcg_frame_attr_dw_frame_interval,
	NULL,
};

static const struct config_item_type uvcg_frame_type = {
	.ct_item_ops	= &uvcg_config_item_ops,
	.ct_attrs	= uvcg_frame_attrs,
	.ct_owner	= THIS_MODULE,
};

static struct config_item *uvcg_frame_make(struct config_group *group,
					   const char *name)
{
	struct uvcg_frame *h;
	struct uvcg_format *fmt;
	struct f_uvc_opts *opts;
	struct config_item *opts_item;

	h = kzalloc(sizeof(*h), GFP_KERNEL);
	if (!h)
		return ERR_PTR(-ENOMEM);

	h->frame.b_descriptor_type		= USB_DT_CS_INTERFACE;
	h->frame.b_frame_index			= 1;
	h->frame.w_width			= 640;
	h->frame.w_height			= 360;
	h->frame.dw_min_bit_rate		= 18432000;
	h->frame.dw_max_bit_rate		= 55296000;
	h->frame.dw_max_video_frame_buffer_size	= 460800;
	h->frame.dw_default_frame_interval	= 666666;

	opts_item = group->cg_item.ci_parent->ci_parent->ci_parent;
	opts = to_f_uvc_opts(opts_item);

	mutex_lock(&opts->lock);
	fmt = to_uvcg_format(&group->cg_item);
	if (fmt->type == UVCG_UNCOMPRESSED) {
		h->frame.b_descriptor_subtype = UVC_VS_FRAME_UNCOMPRESSED;
		h->fmt_type = UVCG_UNCOMPRESSED;
	} else if (fmt->type == UVCG_MJPEG) {
		h->frame.b_descriptor_subtype = UVC_VS_FRAME_MJPEG;
		h->fmt_type = UVCG_MJPEG;
	} else {
		mutex_unlock(&opts->lock);
		kfree(h);
		return ERR_PTR(-EINVAL);
	}
	++fmt->num_frames;
	mutex_unlock(&opts->lock);

	config_item_init_type_name(&h->item, name, &uvcg_frame_type);

	return &h->item;
}

static void uvcg_frame_drop(struct config_group *group, struct config_item *item)
{
	struct uvcg_format *fmt;
	struct f_uvc_opts *opts;
	struct config_item *opts_item;

	opts_item = group->cg_item.ci_parent->ci_parent->ci_parent;
	opts = to_f_uvc_opts(opts_item);

	mutex_lock(&opts->lock);
	fmt = to_uvcg_format(&group->cg_item);
	--fmt->num_frames;
	mutex_unlock(&opts->lock);

	config_item_put(item);
}

static void uvcg_format_set_indices(struct config_group *fmt)
{
	struct config_item *ci;
	unsigned int i = 1;

	list_for_each_entry(ci, &fmt->cg_children, ci_entry) {
		struct uvcg_frame *frm;

		if (ci->ci_type != &uvcg_frame_type)
			continue;

		frm = to_uvcg_frame(ci);
		frm->frame.b_frame_index = i++;
	}
}

/* -----------------------------------------------------------------------------
 * streaming/uncompressed/<NAME>
 */

struct uvcg_uncompressed {
	struct uvcg_format		fmt;
	struct uvc_format_uncompressed	desc;
};

static struct uvcg_uncompressed *to_uvcg_uncompressed(struct config_item *item)
{
	return container_of(
		container_of(to_config_group(item), struct uvcg_format, group),
		struct uvcg_uncompressed, fmt);
}

static struct configfs_group_operations uvcg_uncompressed_group_ops = {
	.make_item		= uvcg_frame_make,
	.drop_item		= uvcg_frame_drop,
};

static ssize_t uvcg_uncompressed_guid_format_show(struct config_item *item,
							char *page)
{
	struct uvcg_uncompressed *ch = to_uvcg_uncompressed(item);
	struct f_uvc_opts *opts;
	struct config_item *opts_item;
	struct mutex *su_mutex = &ch->fmt.group.cg_subsys->su_mutex;

	mutex_lock(su_mutex); /* for navigating configfs hierarchy */

	opts_item = ch->fmt.group.cg_item.ci_parent->ci_parent->ci_parent;
	opts = to_f_uvc_opts(opts_item);

	mutex_lock(&opts->lock);
	memcpy(page, ch->desc.guidFormat, sizeof(ch->desc.guidFormat));
	mutex_unlock(&opts->lock);

	mutex_unlock(su_mutex);

	return sizeof(ch->desc.guidFormat);
}

static ssize_t uvcg_uncompressed_guid_format_store(struct config_item *item,
						   const char *page, size_t len)
{
	struct uvcg_uncompressed *ch = to_uvcg_uncompressed(item);
	struct f_uvc_opts *opts;
	struct config_item *opts_item;
	struct mutex *su_mutex = &ch->fmt.group.cg_subsys->su_mutex;
	int ret;

	mutex_lock(su_mutex); /* for navigating configfs hierarchy */

	opts_item = ch->fmt.group.cg_item.ci_parent->ci_parent->ci_parent;
	opts = to_f_uvc_opts(opts_item);

	mutex_lock(&opts->lock);
	if (ch->fmt.linked || opts->refcnt) {
		ret = -EBUSY;
		goto end;
	}

	memcpy(ch->desc.guidFormat, page,
	       min(sizeof(ch->desc.guidFormat), len));
	ret = sizeof(ch->desc.guidFormat);

end:
	mutex_unlock(&opts->lock);
	mutex_unlock(su_mutex);
	return ret;
}

UVC_ATTR(uvcg_uncompressed_, guid_format, guidFormat);

#define UVCG_UNCOMPRESSED_ATTR_RO(cname, aname, bits)			\
static ssize_t uvcg_uncompressed_##cname##_show(			\
	struct config_item *item, char *page)				\
{									\
	struct uvcg_uncompressed *u = to_uvcg_uncompressed(item);	\
	struct f_uvc_opts *opts;					\
	struct config_item *opts_item;					\
	struct mutex *su_mutex = &u->fmt.group.cg_subsys->su_mutex;	\
	int result;							\
									\
	mutex_lock(su_mutex); /* for navigating configfs hierarchy */	\
									\
	opts_item = u->fmt.group.cg_item.ci_parent->ci_parent->ci_parent;\
	opts = to_f_uvc_opts(opts_item);				\
									\
	mutex_lock(&opts->lock);					\
	result = sprintf(page, "%u\n", le##bits##_to_cpu(u->desc.aname));\
	mutex_unlock(&opts->lock);					\
									\
	mutex_unlock(su_mutex);						\
	return result;							\
}									\
									\
UVC_ATTR_RO(uvcg_uncompressed_, cname, aname);

#define UVCG_UNCOMPRESSED_ATTR(cname, aname, bits)			\
static ssize_t uvcg_uncompressed_##cname##_show(			\
	struct config_item *item, char *page)				\
{									\
	struct uvcg_uncompressed *u = to_uvcg_uncompressed(item);	\
	struct f_uvc_opts *opts;					\
	struct config_item *opts_item;					\
	struct mutex *su_mutex = &u->fmt.group.cg_subsys->su_mutex;	\
	int result;							\
									\
	mutex_lock(su_mutex); /* for navigating configfs hierarchy */	\
									\
	opts_item = u->fmt.group.cg_item.ci_parent->ci_parent->ci_parent;\
	opts = to_f_uvc_opts(opts_item);				\
									\
	mutex_lock(&opts->lock);					\
	result = sprintf(page, "%u\n", le##bits##_to_cpu(u->desc.aname));\
	mutex_unlock(&opts->lock);					\
									\
	mutex_unlock(su_mutex);						\
	return result;							\
}									\
									\
static ssize_t								\
uvcg_uncompressed_##cname##_store(struct config_item *item,		\
				    const char *page, size_t len)	\
{									\
	struct uvcg_uncompressed *u = to_uvcg_uncompressed(item);	\
	struct f_uvc_opts *opts;					\
	struct config_item *opts_item;					\
	struct mutex *su_mutex = &u->fmt.group.cg_subsys->su_mutex;	\
	int ret;							\
	u8 num;								\
									\
	mutex_lock(su_mutex); /* for navigating configfs hierarchy */	\
									\
	opts_item = u->fmt.group.cg_item.ci_parent->ci_parent->ci_parent;\
	opts = to_f_uvc_opts(opts_item);				\
									\
	mutex_lock(&opts->lock);					\
	if (u->fmt.linked || opts->refcnt) {				\
		ret = -EBUSY;						\
		goto end;						\
	}								\
									\
	ret = kstrtou8(page, 0, &num);					\
	if (ret)							\
		goto end;						\
									\
	u->desc.aname = num;						\
	ret = len;							\
end:									\
	mutex_unlock(&opts->lock);					\
	mutex_unlock(su_mutex);						\
	return ret;							\
}									\
									\
UVC_ATTR(uvcg_uncompressed_, cname, aname);

UVCG_UNCOMPRESSED_ATTR_RO(b_format_index, bFormatIndex, 8);
UVCG_UNCOMPRESSED_ATTR(b_bits_per_pixel, bBitsPerPixel, 8);
UVCG_UNCOMPRESSED_ATTR(b_default_frame_index, bDefaultFrameIndex, 8);
UVCG_UNCOMPRESSED_ATTR_RO(b_aspect_ratio_x, bAspectRatioX, 8);
UVCG_UNCOMPRESSED_ATTR_RO(b_aspect_ratio_y, bAspectRatioY, 8);
UVCG_UNCOMPRESSED_ATTR_RO(bm_interface_flags, bmInterfaceFlags, 8);

#undef UVCG_UNCOMPRESSED_ATTR
#undef UVCG_UNCOMPRESSED_ATTR_RO

static inline ssize_t
uvcg_uncompressed_bma_controls_show(struct config_item *item, char *page)
{
	struct uvcg_uncompressed *unc = to_uvcg_uncompressed(item);
	return uvcg_format_bma_controls_show(&unc->fmt, page);
}

static inline ssize_t
uvcg_uncompressed_bma_controls_store(struct config_item *item,
				     const char *page, size_t len)
{
	struct uvcg_uncompressed *unc = to_uvcg_uncompressed(item);
	return uvcg_format_bma_controls_store(&unc->fmt, page, len);
}

UVC_ATTR(uvcg_uncompressed_, bma_controls, bmaControls);

static struct configfs_attribute *uvcg_uncompressed_attrs[] = {
	&uvcg_uncompressed_attr_b_format_index,
	&uvcg_uncompressed_attr_guid_format,
	&uvcg_uncompressed_attr_b_bits_per_pixel,
	&uvcg_uncompressed_attr_b_default_frame_index,
	&uvcg_uncompressed_attr_b_aspect_ratio_x,
	&uvcg_uncompressed_attr_b_aspect_ratio_y,
	&uvcg_uncompressed_attr_bm_interface_flags,
	&uvcg_uncompressed_attr_bma_controls,
	NULL,
};

static const struct config_item_type uvcg_uncompressed_type = {
	.ct_item_ops	= &uvcg_config_item_ops,
	.ct_group_ops	= &uvcg_uncompressed_group_ops,
	.ct_attrs	= uvcg_uncompressed_attrs,
	.ct_owner	= THIS_MODULE,
};

static struct config_group *uvcg_uncompressed_make(struct config_group *group,
						   const char *name)
{
	static char guid[] = {
		'Y',  'U',  'Y',  '2', 0x00, 0x00, 0x10, 0x00,
		 0x80, 0x00, 0x00, 0xaa, 0x00, 0x38, 0x9b, 0x71
	};
	struct uvcg_uncompressed *h;

	h = kzalloc(sizeof(*h), GFP_KERNEL);
	if (!h)
		return ERR_PTR(-ENOMEM);

	h->desc.bLength			= UVC_DT_FORMAT_UNCOMPRESSED_SIZE;
	h->desc.bDescriptorType		= USB_DT_CS_INTERFACE;
	h->desc.bDescriptorSubType	= UVC_VS_FORMAT_UNCOMPRESSED;
	memcpy(h->desc.guidFormat, guid, sizeof(guid));
	h->desc.bBitsPerPixel		= 16;
	h->desc.bDefaultFrameIndex	= 1;
	h->desc.bAspectRatioX		= 0;
	h->desc.bAspectRatioY		= 0;
	h->desc.bmInterfaceFlags	= 0;
	h->desc.bCopyProtect		= 0;

	h->fmt.type = UVCG_UNCOMPRESSED;
	config_group_init_type_name(&h->fmt.group, name,
				    &uvcg_uncompressed_type);

	return &h->fmt.group;
}

static struct configfs_group_operations uvcg_uncompressed_grp_ops = {
	.make_group		= uvcg_uncompressed_make,
};

static const struct uvcg_config_group_type uvcg_uncompressed_grp_type = {
	.type = {
		.ct_item_ops	= &uvcg_config_item_ops,
		.ct_group_ops	= &uvcg_uncompressed_grp_ops,
		.ct_owner	= THIS_MODULE,
	},
	.name = "uncompressed",
};

/* -----------------------------------------------------------------------------
 * streaming/mjpeg/<NAME>
 */

struct uvcg_mjpeg {
	struct uvcg_format		fmt;
	struct uvc_format_mjpeg		desc;
};

static struct uvcg_mjpeg *to_uvcg_mjpeg(struct config_item *item)
{
	return container_of(
		container_of(to_config_group(item), struct uvcg_format, group),
		struct uvcg_mjpeg, fmt);
}

static struct configfs_group_operations uvcg_mjpeg_group_ops = {
	.make_item		= uvcg_frame_make,
	.drop_item		= uvcg_frame_drop,
};

#define UVCG_MJPEG_ATTR_RO(cname, aname, bits)				\
static ssize_t uvcg_mjpeg_##cname##_show(struct config_item *item, char *page)\
{									\
	struct uvcg_mjpeg *u = to_uvcg_mjpeg(item);			\
	struct f_uvc_opts *opts;					\
	struct config_item *opts_item;					\
	struct mutex *su_mutex = &u->fmt.group.cg_subsys->su_mutex;	\
	int result;							\
									\
	mutex_lock(su_mutex); /* for navigating configfs hierarchy */	\
									\
	opts_item = u->fmt.group.cg_item.ci_parent->ci_parent->ci_parent;\
	opts = to_f_uvc_opts(opts_item);				\
									\
	mutex_lock(&opts->lock);					\
	result = sprintf(page, "%u\n", le##bits##_to_cpu(u->desc.aname));\
	mutex_unlock(&opts->lock);					\
									\
	mutex_unlock(su_mutex);						\
	return result;							\
}									\
									\
UVC_ATTR_RO(uvcg_mjpeg_, cname, aname)

#define UVCG_MJPEG_ATTR(cname, aname, bits)				\
static ssize_t uvcg_mjpeg_##cname##_show(struct config_item *item, char *page)\
{									\
	struct uvcg_mjpeg *u = to_uvcg_mjpeg(item);			\
	struct f_uvc_opts *opts;					\
	struct config_item *opts_item;					\
	struct mutex *su_mutex = &u->fmt.group.cg_subsys->su_mutex;	\
	int result;							\
									\
	mutex_lock(su_mutex); /* for navigating configfs hierarchy */	\
									\
	opts_item = u->fmt.group.cg_item.ci_parent->ci_parent->ci_parent;\
	opts = to_f_uvc_opts(opts_item);				\
									\
	mutex_lock(&opts->lock);					\
	result = sprintf(page, "%u\n", le##bits##_to_cpu(u->desc.aname));\
	mutex_unlock(&opts->lock);					\
									\
	mutex_unlock(su_mutex);						\
	return result;							\
}									\
									\
static ssize_t								\
uvcg_mjpeg_##cname##_store(struct config_item *item,			\
			   const char *page, size_t len)		\
{									\
	struct uvcg_mjpeg *u = to_uvcg_mjpeg(item);			\
	struct f_uvc_opts *opts;					\
	struct config_item *opts_item;					\
	struct mutex *su_mutex = &u->fmt.group.cg_subsys->su_mutex;	\
	int ret;							\
	u8 num;								\
									\
	mutex_lock(su_mutex); /* for navigating configfs hierarchy */	\
									\
	opts_item = u->fmt.group.cg_item.ci_parent->ci_parent->ci_parent;\
	opts = to_f_uvc_opts(opts_item);				\
									\
	mutex_lock(&opts->lock);					\
	if (u->fmt.linked || opts->refcnt) {				\
		ret = -EBUSY;						\
		goto end;						\
	}								\
									\
	ret = kstrtou8(page, 0, &num);					\
	if (ret)							\
		goto end;						\
									\
	u->desc.aname = num;						\
	ret = len;							\
end:									\
	mutex_unlock(&opts->lock);					\
	mutex_unlock(su_mutex);						\
	return ret;							\
}									\
									\
UVC_ATTR(uvcg_mjpeg_, cname, aname)

UVCG_MJPEG_ATTR_RO(b_format_index, bFormatIndex, 8);
UVCG_MJPEG_ATTR(b_default_frame_index, bDefaultFrameIndex, 8);
UVCG_MJPEG_ATTR_RO(bm_flags, bmFlags, 8);
UVCG_MJPEG_ATTR_RO(b_aspect_ratio_x, bAspectRatioX, 8);
UVCG_MJPEG_ATTR_RO(b_aspect_ratio_y, bAspectRatioY, 8);
UVCG_MJPEG_ATTR_RO(bm_interface_flags, bmInterfaceFlags, 8);

#undef UVCG_MJPEG_ATTR
#undef UVCG_MJPEG_ATTR_RO

static inline ssize_t
uvcg_mjpeg_bma_controls_show(struct config_item *item, char *page)
{
	struct uvcg_mjpeg *u = to_uvcg_mjpeg(item);
	return uvcg_format_bma_controls_show(&u->fmt, page);
}

static inline ssize_t
uvcg_mjpeg_bma_controls_store(struct config_item *item,
				     const char *page, size_t len)
{
	struct uvcg_mjpeg *u = to_uvcg_mjpeg(item);
	return uvcg_format_bma_controls_store(&u->fmt, page, len);
}

UVC_ATTR(uvcg_mjpeg_, bma_controls, bmaControls);

static struct configfs_attribute *uvcg_mjpeg_attrs[] = {
	&uvcg_mjpeg_attr_b_format_index,
	&uvcg_mjpeg_attr_b_default_frame_index,
	&uvcg_mjpeg_attr_bm_flags,
	&uvcg_mjpeg_attr_b_aspect_ratio_x,
	&uvcg_mjpeg_attr_b_aspect_ratio_y,
	&uvcg_mjpeg_attr_bm_interface_flags,
	&uvcg_mjpeg_attr_bma_controls,
	NULL,
};

static const struct config_item_type uvcg_mjpeg_type = {
	.ct_item_ops	= &uvcg_config_item_ops,
	.ct_group_ops	= &uvcg_mjpeg_group_ops,
	.ct_attrs	= uvcg_mjpeg_attrs,
	.ct_owner	= THIS_MODULE,
};

static struct config_group *uvcg_mjpeg_make(struct config_group *group,
						   const char *name)
{
	struct uvcg_mjpeg *h;

	h = kzalloc(sizeof(*h), GFP_KERNEL);
	if (!h)
		return ERR_PTR(-ENOMEM);

	h->desc.bLength			= UVC_DT_FORMAT_MJPEG_SIZE;
	h->desc.bDescriptorType		= USB_DT_CS_INTERFACE;
	h->desc.bDescriptorSubType	= UVC_VS_FORMAT_MJPEG;
	h->desc.bDefaultFrameIndex	= 1;
	h->desc.bAspectRatioX		= 0;
	h->desc.bAspectRatioY		= 0;
	h->desc.bmInterfaceFlags	= 0;
	h->desc.bCopyProtect		= 0;

	h->fmt.type = UVCG_MJPEG;
	config_group_init_type_name(&h->fmt.group, name,
				    &uvcg_mjpeg_type);

	return &h->fmt.group;
}

static struct configfs_group_operations uvcg_mjpeg_grp_ops = {
	.make_group		= uvcg_mjpeg_make,
};

static const struct uvcg_config_group_type uvcg_mjpeg_grp_type = {
	.type = {
		.ct_item_ops	= &uvcg_config_item_ops,
		.ct_group_ops	= &uvcg_mjpeg_grp_ops,
		.ct_owner	= THIS_MODULE,
	},
	.name = "mjpeg",
};

/* -----------------------------------------------------------------------------
 * streaming/color_matching/default
 */

#define UVCG_DEFAULT_COLOR_MATCHING_ATTR(cname, aname, bits)		\
static ssize_t uvcg_default_color_matching_##cname##_show(		\
	struct config_item *item, char *page)				\
{									\
	struct config_group *group = to_config_group(item);		\
	struct f_uvc_opts *opts;					\
	struct config_item *opts_item;					\
	struct mutex *su_mutex = &group->cg_subsys->su_mutex;		\
	struct uvc_color_matching_descriptor *cd;			\
	int result;							\
									\
	mutex_lock(su_mutex); /* for navigating configfs hierarchy */	\
									\
	opts_item = group->cg_item.ci_parent->ci_parent->ci_parent;	\
	opts = to_f_uvc_opts(opts_item);				\
	cd = &opts->uvc_color_matching;					\
									\
	mutex_lock(&opts->lock);					\
	result = sprintf(page, "%u\n", le##bits##_to_cpu(cd->aname));	\
	mutex_unlock(&opts->lock);					\
									\
	mutex_unlock(su_mutex);						\
	return result;							\
}									\
									\
UVC_ATTR_RO(uvcg_default_color_matching_, cname, aname)

UVCG_DEFAULT_COLOR_MATCHING_ATTR(b_color_primaries, bColorPrimaries, 8);
UVCG_DEFAULT_COLOR_MATCHING_ATTR(b_transfer_characteristics,
				 bTransferCharacteristics, 8);
UVCG_DEFAULT_COLOR_MATCHING_ATTR(b_matrix_coefficients, bMatrixCoefficients, 8);

#undef UVCG_DEFAULT_COLOR_MATCHING_ATTR

static struct configfs_attribute *uvcg_default_color_matching_attrs[] = {
	&uvcg_default_color_matching_attr_b_color_primaries,
	&uvcg_default_color_matching_attr_b_transfer_characteristics,
	&uvcg_default_color_matching_attr_b_matrix_coefficients,
	NULL,
};

static const struct uvcg_config_group_type uvcg_default_color_matching_type = {
	.type = {
		.ct_item_ops	= &uvcg_config_item_ops,
		.ct_attrs	= uvcg_default_color_matching_attrs,
		.ct_owner	= THIS_MODULE,
	},
	.name = "default",
};

/* -----------------------------------------------------------------------------
 * streaming/color_matching
 */

static const struct uvcg_config_group_type uvcg_color_matching_grp_type = {
	.type = {
		.ct_item_ops	= &uvcg_config_item_ops,
		.ct_owner	= THIS_MODULE,
	},
	.name = "color_matching",
	.children = (const struct uvcg_config_group_type*[]) {
		&uvcg_default_color_matching_type,
		NULL,
	},
};

/* -----------------------------------------------------------------------------
 * streaming/class/{fs|hs|ss}
 */

struct uvcg_streaming_class_group {
	struct config_group group;
	const char *name;
};

static inline struct uvc_descriptor_header
***__uvcg_get_stream_class_arr(struct config_item *i, struct f_uvc_opts *o)
{
	struct uvcg_streaming_class_group *group =
		container_of(i, struct uvcg_streaming_class_group,
			     group.cg_item);

	if (!strcmp(group->name, "fs"))
		return &o->uvc_fs_streaming_cls;

	if (!strcmp(group->name, "hs"))
		return &o->uvc_hs_streaming_cls;

	if (!strcmp(group->name, "ss"))
		return &o->uvc_ss_streaming_cls;

	return NULL;
}

enum uvcg_strm_type {
	UVCG_HEADER = 0,
	UVCG_FORMAT,
	UVCG_FRAME
};

/*
 * Iterate over a hierarchy of streaming descriptors' config items.
 * The items are created by the user with configfs.
 *
 * It "processes" the header pointed to by @priv1, then for each format
 * that follows the header "processes" the format itself and then for
 * each frame inside a format "processes" the frame.
 *
 * As a "processing" function the @fun is used.
 *
 * __uvcg_iter_strm_cls() is used in two context: first, to calculate
 * the amount of memory needed for an array of streaming descriptors
 * and second, to actually fill the array.
 *
 * @h: streaming header pointer
 * @priv2: an "inout" parameter (the caller might want to see the changes to it)
 * @priv3: an "inout" parameter (the caller might want to see the changes to it)
 * @fun: callback function for processing each level of the hierarchy
 */
static int __uvcg_iter_strm_cls(struct uvcg_streaming_header *h,
	void *priv2, void *priv3,
	int (*fun)(void *, void *, void *, int, enum uvcg_strm_type type))
{
	struct uvcg_format_ptr *f;
	struct config_group *grp;
	struct config_item *item;
	struct uvcg_frame *frm;
	int ret, i, j;

	if (!fun)
		return -EINVAL;

	i = j = 0;
	ret = fun(h, priv2, priv3, 0, UVCG_HEADER);
	if (ret)
		return ret;
	list_for_each_entry(f, &h->formats, entry) {
		ret = fun(f->fmt, priv2, priv3, i++, UVCG_FORMAT);
		if (ret)
			return ret;
		grp = &f->fmt->group;
		list_for_each_entry(item, &grp->cg_children, ci_entry) {
			frm = to_uvcg_frame(item);
			ret = fun(frm, priv2, priv3, j++, UVCG_FRAME);
			if (ret)
				return ret;
		}
	}

	return ret;
}

/*
 * Count how many bytes are needed for an array of streaming descriptors.
 *
 * @priv1: pointer to a header, format or frame
 * @priv2: inout parameter, accumulated size of the array
 * @priv3: inout parameter, accumulated number of the array elements
 * @n: unused, this function's prototype must match @fun in __uvcg_iter_strm_cls
 */
static int __uvcg_cnt_strm(void *priv1, void *priv2, void *priv3, int n,
			   enum uvcg_strm_type type)
{
	size_t *size = priv2;
	size_t *count = priv3;

	switch (type) {
	case UVCG_HEADER: {
		struct uvcg_streaming_header *h = priv1;

		*size += sizeof(h->desc);
		/* bmaControls */
		*size += h->num_fmt * UVCG_STREAMING_CONTROL_SIZE;
	}
	break;
	case UVCG_FORMAT: {
		struct uvcg_format *fmt = priv1;

		if (fmt->type == UVCG_UNCOMPRESSED) {
			struct uvcg_uncompressed *u =
				container_of(fmt, struct uvcg_uncompressed,
					     fmt);

			*size += sizeof(u->desc);
		} else if (fmt->type == UVCG_MJPEG) {
			struct uvcg_mjpeg *m =
				container_of(fmt, struct uvcg_mjpeg, fmt);

			*size += sizeof(m->desc);
		} else {
			return -EINVAL;
		}
	}
	break;
	case UVCG_FRAME: {
		struct uvcg_frame *frm = priv1;
		int sz = sizeof(frm->dw_frame_interval);

		*size += sizeof(frm->frame);
		*size += frm->frame.b_frame_interval_type * sz;
	}
	break;
	}

	++*count;

	return 0;
}

/*
 * Fill an array of streaming descriptors.
 *
 * @priv1: pointer to a header, format or frame
 * @priv2: inout parameter, pointer into a block of memory
 * @priv3: inout parameter, pointer to a 2-dimensional array
 */
static int __uvcg_fill_strm(void *priv1, void *priv2, void *priv3, int n,
			    enum uvcg_strm_type type)
{
	void **dest = priv2;
	struct uvc_descriptor_header ***array = priv3;
	size_t sz;

	**array = *dest;
	++*array;

	switch (type) {
	case UVCG_HEADER: {
		struct uvc_input_header_descriptor *ihdr = *dest;
		struct uvcg_streaming_header *h = priv1;
		struct uvcg_format_ptr *f;

		memcpy(*dest, &h->desc, sizeof(h->desc));
		*dest += sizeof(h->desc);
		sz = UVCG_STREAMING_CONTROL_SIZE;
		list_for_each_entry(f, &h->formats, entry) {
			memcpy(*dest, f->fmt->bmaControls, sz);
			*dest += sz;
		}
		ihdr->bLength = sizeof(h->desc) + h->num_fmt * sz;
		ihdr->bNumFormats = h->num_fmt;
	}
	break;
	case UVCG_FORMAT: {
		struct uvcg_format *fmt = priv1;

		if (fmt->type == UVCG_UNCOMPRESSED) {
			struct uvcg_uncompressed *u =
				container_of(fmt, struct uvcg_uncompressed,
					     fmt);

			u->desc.bFormatIndex = n + 1;
			u->desc.bNumFrameDescriptors = fmt->num_frames;
			memcpy(*dest, &u->desc, sizeof(u->desc));
			*dest += sizeof(u->desc);
		} else if (fmt->type == UVCG_MJPEG) {
			struct uvcg_mjpeg *m =
				container_of(fmt, struct uvcg_mjpeg, fmt);

			m->desc.bFormatIndex = n + 1;
			m->desc.bNumFrameDescriptors = fmt->num_frames;
			memcpy(*dest, &m->desc, sizeof(m->desc));
			*dest += sizeof(m->desc);
		} else {
			return -EINVAL;
		}
	}
	break;
	case UVCG_FRAME: {
		struct uvcg_frame *frm = priv1;
		struct uvc_descriptor_header *h = *dest;

		sz = sizeof(frm->frame);
		memcpy(*dest, &frm->frame, sz);
		*dest += sz;
		sz = frm->frame.b_frame_interval_type *
			sizeof(*frm->dw_frame_interval);
		memcpy(*dest, frm->dw_frame_interval, sz);
		*dest += sz;
		if (frm->fmt_type == UVCG_UNCOMPRESSED)
			h->bLength = UVC_DT_FRAME_UNCOMPRESSED_SIZE(
				frm->frame.b_frame_interval_type);
		else if (frm->fmt_type == UVCG_MJPEG)
			h->bLength = UVC_DT_FRAME_MJPEG_SIZE(
				frm->frame.b_frame_interval_type);
	}
	break;
	}

	return 0;
}

static int uvcg_streaming_class_allow_link(struct config_item *src,
					   struct config_item *target)
{
	struct config_item *streaming, *header;
	struct f_uvc_opts *opts;
	struct mutex *su_mutex = &src->ci_group->cg_subsys->su_mutex;
	struct uvc_descriptor_header ***class_array, **cl_arr;
	struct uvcg_streaming_header *target_hdr;
	void *data, *data_save;
	size_t size = 0, count = 0;
	int ret = -EINVAL;

	mutex_lock(su_mutex); /* for navigating configfs hierarchy */

	streaming = src->ci_parent->ci_parent;
	header = config_group_find_item(to_config_group(streaming), "header");
	if (!header || target->ci_parent != header)
		goto out;

	opts = to_f_uvc_opts(streaming->ci_parent);

	mutex_lock(&opts->lock);

	class_array = __uvcg_get_stream_class_arr(src, opts);
	if (!class_array || *class_array || opts->refcnt) {
		ret = -EBUSY;
		goto unlock;
	}

	target_hdr = to_uvcg_streaming_header(target);
	ret = __uvcg_iter_strm_cls(target_hdr, &size, &count, __uvcg_cnt_strm);
	if (ret)
		goto unlock;

	count += 2; /* color_matching, NULL */
	*class_array = kcalloc(count, sizeof(void *), GFP_KERNEL);
	if (!*class_array) {
		ret = -ENOMEM;
		goto unlock;
	}

	data = data_save = kzalloc(size, GFP_KERNEL);
	if (!data) {
		kfree(*class_array);
		*class_array = NULL;
		ret = -ENOMEM;
		goto unlock;
	}
	cl_arr = *class_array;
	ret = __uvcg_iter_strm_cls(target_hdr, &data, &cl_arr,
				   __uvcg_fill_strm);
	if (ret) {
		kfree(*class_array);
		*class_array = NULL;
		/*
		 * __uvcg_fill_strm() called from __uvcg_iter_stream_cls()
		 * might have advanced the "data", so use a backup copy
		 */
		kfree(data_save);
		goto unlock;
	}
	*cl_arr = (struct uvc_descriptor_header *)&opts->uvc_color_matching;

	++target_hdr->linked;
	ret = 0;

unlock:
	mutex_unlock(&opts->lock);
out:
	config_item_put(header);
	mutex_unlock(su_mutex);
	return ret;
}

static void uvcg_streaming_class_drop_link(struct config_item *src,
					  struct config_item *target)
{
	struct config_item *streaming, *header;
	struct f_uvc_opts *opts;
	struct mutex *su_mutex = &src->ci_group->cg_subsys->su_mutex;
	struct uvc_descriptor_header ***class_array;
	struct uvcg_streaming_header *target_hdr;

	mutex_lock(su_mutex); /* for navigating configfs hierarchy */

	streaming = src->ci_parent->ci_parent;
	header = config_group_find_item(to_config_group(streaming), "header");
	if (!header || target->ci_parent != header)
		goto out;

	opts = to_f_uvc_opts(streaming->ci_parent);

	mutex_lock(&opts->lock);

	class_array = __uvcg_get_stream_class_arr(src, opts);
	if (!class_array || !*class_array)
		goto unlock;

	if (opts->refcnt)
		goto unlock;

	target_hdr = to_uvcg_streaming_header(target);
	--target_hdr->linked;
	kfree(**class_array);
	kfree(*class_array);
	*class_array = NULL;

unlock:
	mutex_unlock(&opts->lock);
out:
	config_item_put(header);
	mutex_unlock(su_mutex);
}

static struct configfs_item_operations uvcg_streaming_class_item_ops = {
	.release	= uvcg_config_item_release,
	.allow_link	= uvcg_streaming_class_allow_link,
	.drop_link	= uvcg_streaming_class_drop_link,
};

static const struct config_item_type uvcg_streaming_class_type = {
	.ct_item_ops	= &uvcg_streaming_class_item_ops,
	.ct_owner	= THIS_MODULE,
};

/* -----------------------------------------------------------------------------
 * streaming/class
 */

static int uvcg_streaming_class_create_children(struct config_group *parent)
{
	static const char * const names[] = { "fs", "hs", "ss" };
	unsigned int i;

	for (i = 0; i < ARRAY_SIZE(names); ++i) {
		struct uvcg_streaming_class_group *group;

		group = kzalloc(sizeof(*group), GFP_KERNEL);
		if (!group)
			return -ENOMEM;

		group->name = names[i];

		config_group_init_type_name(&group->group, group->name,
					    &uvcg_streaming_class_type);
		configfs_add_default_group(&group->group, parent);
	}

	return 0;
}

static const struct uvcg_config_group_type uvcg_streaming_class_grp_type = {
	.type = {
		.ct_item_ops	= &uvcg_config_item_ops,
		.ct_owner	= THIS_MODULE,
	},
	.name = "class",
	.create_children = uvcg_streaming_class_create_children,
};

/* -----------------------------------------------------------------------------
 * streaming
 */

static ssize_t uvcg_default_streaming_b_interface_number_show(
	struct config_item *item, char *page)
{
	struct config_group *group = to_config_group(item);
	struct mutex *su_mutex = &group->cg_subsys->su_mutex;
	struct config_item *opts_item;
	struct f_uvc_opts *opts;
	int result = 0;

	mutex_lock(su_mutex); /* for navigating configfs hierarchy */

	opts_item = item->ci_parent;
	opts = to_f_uvc_opts(opts_item);

	mutex_lock(&opts->lock);
	result += sprintf(page, "%u\n", opts->streaming_interface);
	mutex_unlock(&opts->lock);

	mutex_unlock(su_mutex);

	return result;
}

UVC_ATTR_RO(uvcg_default_streaming_, b_interface_number, bInterfaceNumber);

static struct configfs_attribute *uvcg_default_streaming_attrs[] = {
	&uvcg_default_streaming_attr_b_interface_number,
	NULL,
};

static const struct uvcg_config_group_type uvcg_streaming_grp_type = {
	.type = {
		.ct_item_ops	= &uvcg_config_item_ops,
		.ct_attrs	= uvcg_default_streaming_attrs,
		.ct_owner	= THIS_MODULE,
	},
	.name = "streaming",
	.children = (const struct uvcg_config_group_type*[]) {
		&uvcg_streaming_header_grp_type,
		&uvcg_uncompressed_grp_type,
		&uvcg_mjpeg_grp_type,
		&uvcg_color_matching_grp_type,
		&uvcg_streaming_class_grp_type,
		NULL,
	},
};

/* -----------------------------------------------------------------------------
 * UVC function
 */

static void uvc_func_item_release(struct config_item *item)
{
	struct f_uvc_opts *opts = to_f_uvc_opts(item);

	uvcg_config_remove_children(to_config_group(item));
	usb_put_function_instance(&opts->func_inst);
}

static struct configfs_item_operations uvc_func_item_ops = {
	.release	= uvc_func_item_release,
};

#define UVCG_OPTS_ATTR(cname, aname, limit)				\
static ssize_t f_uvc_opts_##cname##_show(				\
	struct config_item *item, char *page)				\
{									\
	struct f_uvc_opts *opts = to_f_uvc_opts(item);			\
	int result;							\
									\
	mutex_lock(&opts->lock);					\
	result = sprintf(page, "%u\n", opts->cname);			\
	mutex_unlock(&opts->lock);					\
									\
	return result;							\
}									\
									\
static ssize_t								\
f_uvc_opts_##cname##_store(struct config_item *item,			\
			   const char *page, size_t len)		\
{									\
	struct f_uvc_opts *opts = to_f_uvc_opts(item);			\
	unsigned int num;						\
	int ret;							\
									\
	mutex_lock(&opts->lock);					\
	if (opts->refcnt) {						\
		ret = -EBUSY;						\
		goto end;						\
	}								\
									\
	ret = kstrtouint(page, 0, &num);				\
	if (ret)							\
		goto end;						\
									\
	if (num > limit) {						\
		ret = -EINVAL;						\
		goto end;						\
	}								\
	opts->cname = num;						\
	ret = len;							\
end:									\
	mutex_unlock(&opts->lock);					\
	return ret;							\
}									\
									\
UVC_ATTR(f_uvc_opts_, cname, cname)

UVCG_OPTS_ATTR(streaming_interval, streaming_interval, 16);
UVCG_OPTS_ATTR(streaming_maxpacket, streaming_maxpacket, 3072);
UVCG_OPTS_ATTR(streaming_maxburst, streaming_maxburst, 15);

#undef UVCG_OPTS_ATTR

static struct configfs_attribute *uvc_attrs[] = {
	&f_uvc_opts_attr_streaming_interval,
	&f_uvc_opts_attr_streaming_maxpacket,
	&f_uvc_opts_attr_streaming_maxburst,
	NULL,
};

static const struct uvcg_config_group_type uvc_func_type = {
	.type = {
		.ct_item_ops	= &uvc_func_item_ops,
		.ct_attrs	= uvc_attrs,
		.ct_owner	= THIS_MODULE,
	},
	.name = "",
	.children = (const struct uvcg_config_group_type*[]) {
		&uvcg_control_grp_type,
		&uvcg_streaming_grp_type,
		NULL,
	},
};

int uvcg_attach_configfs(struct f_uvc_opts *opts)
{
	int ret;

	config_group_init_type_name(&opts->func_inst.group, uvc_func_type.name,
				    &uvc_func_type.type);

	ret = uvcg_config_create_children(&opts->func_inst.group,
					  &uvc_func_type);
	if (ret < 0)
		config_group_put(&opts->func_inst.group);

	return ret;
}<|MERGE_RESOLUTION|>--- conflicted
+++ resolved
@@ -38,12 +38,9 @@
 	.show		= prefix##cname##_show,				\
 }
 
-<<<<<<< HEAD
-=======
 #define le8_to_cpu(x)	(x)
 #define cpu_to_le8(x)	(x)
 
->>>>>>> f7688b48
 static int uvcg_config_compare_u32(const void *l, const void *r)
 {
 	u32 li = *(const u32 *)l;
