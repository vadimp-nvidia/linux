// SPDX-License-Identifier: GPL-2.0+
/*
 * TI 3410/5052 USB Serial Driver
 *
 * Copyright (C) 2004 Texas Instruments
 *
 * This driver is based on the Linux io_ti driver, which is
 *   Copyright (C) 2000-2002 Inside Out Networks
 *   Copyright (C) 2001-2002 Greg Kroah-Hartman
 *
 * For questions or problems with this driver, contact Texas Instruments
 * technical support, or Al Borchers <alborchers@steinerpoint.com>, or
 * Peter Berger <pberger@brimson.com>.
 */

#include <linux/kernel.h>
#include <linux/errno.h>
#include <linux/firmware.h>
#include <linux/slab.h>
#include <linux/tty.h>
#include <linux/tty_driver.h>
#include <linux/tty_flip.h>
#include <linux/module.h>
#include <linux/spinlock.h>
#include <linux/ioctl.h>
#include <linux/serial.h>
#include <linux/kfifo.h>
#include <linux/mutex.h>
#include <linux/uaccess.h>
#include <linux/usb.h>
#include <linux/usb/serial.h>

/* Configuration ids */
#define TI_BOOT_CONFIG			1
#define TI_ACTIVE_CONFIG		2

/* Vendor and product ids */
#define TI_VENDOR_ID			0x0451
#define IBM_VENDOR_ID			0x04b3
#define TI_3410_PRODUCT_ID		0x3410
#define IBM_4543_PRODUCT_ID		0x4543
#define IBM_454B_PRODUCT_ID		0x454b
#define IBM_454C_PRODUCT_ID		0x454c
#define TI_3410_EZ430_ID		0xF430  /* TI ez430 development tool */
#define TI_5052_BOOT_PRODUCT_ID		0x5052	/* no EEPROM, no firmware */
#define TI_5152_BOOT_PRODUCT_ID		0x5152	/* no EEPROM, no firmware */
#define TI_5052_EEPROM_PRODUCT_ID	0x505A	/* EEPROM, no firmware */
#define TI_5052_FIRMWARE_PRODUCT_ID	0x505F	/* firmware is running */
#define FRI2_PRODUCT_ID			0x5053  /* Fish River Island II */

/* Multi-Tech vendor and product ids */
#define MTS_VENDOR_ID			0x06E0
#define MTS_GSM_NO_FW_PRODUCT_ID	0xF108
#define MTS_CDMA_NO_FW_PRODUCT_ID	0xF109
#define MTS_CDMA_PRODUCT_ID		0xF110
#define MTS_GSM_PRODUCT_ID		0xF111
#define MTS_EDGE_PRODUCT_ID		0xF112
#define MTS_MT9234MU_PRODUCT_ID		0xF114
#define MTS_MT9234ZBA_PRODUCT_ID	0xF115
#define MTS_MT9234ZBAOLD_PRODUCT_ID	0x0319

/* Abbott Diabetics vendor and product ids */
#define ABBOTT_VENDOR_ID		0x1a61
#define ABBOTT_STEREO_PLUG_ID		0x3410
#define ABBOTT_PRODUCT_ID		ABBOTT_STEREO_PLUG_ID
#define ABBOTT_STRIP_PORT_ID		0x3420

/* Honeywell vendor and product IDs */
#define HONEYWELL_VENDOR_ID		0x10ac
#define HONEYWELL_HGI80_PRODUCT_ID	0x0102  /* Honeywell HGI80 */

/* Moxa UPORT 11x0 vendor and product IDs */
#define MXU1_VENDOR_ID				0x110a
#define MXU1_1110_PRODUCT_ID			0x1110
#define MXU1_1130_PRODUCT_ID			0x1130
#define MXU1_1150_PRODUCT_ID			0x1150
#define MXU1_1151_PRODUCT_ID			0x1151
#define MXU1_1131_PRODUCT_ID			0x1131

/* Commands */
#define TI_GET_VERSION			0x01
#define TI_GET_PORT_STATUS		0x02
#define TI_GET_PORT_DEV_INFO		0x03
#define TI_GET_CONFIG			0x04
#define TI_SET_CONFIG			0x05
#define TI_OPEN_PORT			0x06
#define TI_CLOSE_PORT			0x07
#define TI_START_PORT			0x08
#define TI_STOP_PORT			0x09
#define TI_TEST_PORT			0x0A
#define TI_PURGE_PORT			0x0B
#define TI_RESET_EXT_DEVICE		0x0C
#define TI_WRITE_DATA			0x80
#define TI_READ_DATA			0x81
#define TI_REQ_TYPE_CLASS		0x82

/* Module identifiers */
#define TI_I2C_PORT			0x01
#define TI_IEEE1284_PORT		0x02
#define TI_UART1_PORT			0x03
#define TI_UART2_PORT			0x04
#define TI_RAM_PORT			0x05

/* Modem status */
#define TI_MSR_DELTA_CTS		0x01
#define TI_MSR_DELTA_DSR		0x02
#define TI_MSR_DELTA_RI			0x04
#define TI_MSR_DELTA_CD			0x08
#define TI_MSR_CTS			0x10
#define TI_MSR_DSR			0x20
#define TI_MSR_RI			0x40
#define TI_MSR_CD			0x80
#define TI_MSR_DELTA_MASK		0x0F
#define TI_MSR_MASK			0xF0

/* Line status */
#define TI_LSR_OVERRUN_ERROR		0x01
#define TI_LSR_PARITY_ERROR		0x02
#define TI_LSR_FRAMING_ERROR		0x04
#define TI_LSR_BREAK			0x08
#define TI_LSR_ERROR			0x0F
#define TI_LSR_RX_FULL			0x10
#define TI_LSR_TX_EMPTY			0x20

/* Line control */
#define TI_LCR_BREAK			0x40

/* Modem control */
#define TI_MCR_LOOP			0x04
#define TI_MCR_DTR			0x10
#define TI_MCR_RTS			0x20

/* Mask settings */
#define TI_UART_ENABLE_RTS_IN		0x0001
#define TI_UART_DISABLE_RTS		0x0002
#define TI_UART_ENABLE_PARITY_CHECKING	0x0008
#define TI_UART_ENABLE_DSR_OUT		0x0010
#define TI_UART_ENABLE_CTS_OUT		0x0020
#define TI_UART_ENABLE_X_OUT		0x0040
#define TI_UART_ENABLE_XA_OUT		0x0080
#define TI_UART_ENABLE_X_IN		0x0100
#define TI_UART_ENABLE_DTR_IN		0x0800
#define TI_UART_DISABLE_DTR		0x1000
#define TI_UART_ENABLE_MS_INTS		0x2000
#define TI_UART_ENABLE_AUTO_START_DMA	0x4000

/* Parity */
#define TI_UART_NO_PARITY		0x00
#define TI_UART_ODD_PARITY		0x01
#define TI_UART_EVEN_PARITY		0x02
#define TI_UART_MARK_PARITY		0x03
#define TI_UART_SPACE_PARITY		0x04

/* Stop bits */
#define TI_UART_1_STOP_BITS		0x00
#define TI_UART_1_5_STOP_BITS		0x01
#define TI_UART_2_STOP_BITS		0x02

/* Bits per character */
#define TI_UART_5_DATA_BITS		0x00
#define TI_UART_6_DATA_BITS		0x01
#define TI_UART_7_DATA_BITS		0x02
#define TI_UART_8_DATA_BITS		0x03

/* 232/485 modes */
#define TI_UART_232			0x00
#define TI_UART_485_RECEIVER_DISABLED	0x01
#define TI_UART_485_RECEIVER_ENABLED	0x02

/* Pipe transfer mode and timeout */
#define TI_PIPE_MODE_CONTINUOUS		0x01
#define TI_PIPE_MODE_MASK		0x03
#define TI_PIPE_TIMEOUT_MASK		0x7C
#define TI_PIPE_TIMEOUT_ENABLE		0x80

/* Config struct */
struct ti_uart_config {
	__be16	wBaudRate;
	__be16	wFlags;
	u8	bDataBits;
	u8	bParity;
	u8	bStopBits;
	char	cXon;
	char	cXoff;
	u8	bUartMode;
} __packed;

/* Get port status */
struct ti_port_status {
	u8 bCmdCode;
	u8 bModuleId;
	u8 bErrorCode;
	u8 bMSR;
	u8 bLSR;
} __packed;

/* Purge modes */
#define TI_PURGE_OUTPUT			0x00
#define TI_PURGE_INPUT			0x80

/* Read/Write data */
#define TI_RW_DATA_ADDR_SFR		0x10
#define TI_RW_DATA_ADDR_IDATA		0x20
#define TI_RW_DATA_ADDR_XDATA		0x30
#define TI_RW_DATA_ADDR_CODE		0x40
#define TI_RW_DATA_ADDR_GPIO		0x50
#define TI_RW_DATA_ADDR_I2C		0x60
#define TI_RW_DATA_ADDR_FLASH		0x70
#define TI_RW_DATA_ADDR_DSP		0x80

#define TI_RW_DATA_UNSPECIFIED		0x00
#define TI_RW_DATA_BYTE			0x01
#define TI_RW_DATA_WORD			0x02
#define TI_RW_DATA_DOUBLE_WORD		0x04

struct ti_write_data_bytes {
	u8	bAddrType;
	u8	bDataType;
	u8	bDataCounter;
	__be16	wBaseAddrHi;
	__be16	wBaseAddrLo;
	u8	bData[0];
} __packed;

struct ti_read_data_request {
	__u8	bAddrType;
	__u8	bDataType;
	__u8	bDataCounter;
	__be16	wBaseAddrHi;
	__be16	wBaseAddrLo;
} __packed;

struct ti_read_data_bytes {
	__u8	bCmdCode;
	__u8	bModuleId;
	__u8	bErrorCode;
	__u8	bData[0];
} __packed;

/* Interrupt struct */
struct ti_interrupt {
	__u8	bICode;
	__u8	bIInfo;
} __packed;

/* Interrupt codes */
#define TI_CODE_HARDWARE_ERROR		0xFF
#define TI_CODE_DATA_ERROR		0x03
#define TI_CODE_MODEM_STATUS		0x04

/* Download firmware max packet size */
#define TI_DOWNLOAD_MAX_PACKET_SIZE	64

/* Firmware image header */
struct ti_firmware_header {
	__le16	wLength;
	u8	bCheckSum;
} __packed;

/* UART addresses */
#define TI_UART1_BASE_ADDR		0xFFA0	/* UART 1 base address */
#define TI_UART2_BASE_ADDR		0xFFB0	/* UART 2 base address */
#define TI_UART_OFFSET_LCR		0x0002	/* UART MCR register offset */
#define TI_UART_OFFSET_MCR		0x0004	/* UART MCR register offset */

#define TI_DRIVER_AUTHOR	"Al Borchers <alborchers@steinerpoint.com>"
#define TI_DRIVER_DESC		"TI USB 3410/5052 Serial Driver"

#define TI_FIRMWARE_BUF_SIZE	16284

#define TI_TRANSFER_TIMEOUT	2

#define TI_DEFAULT_CLOSING_WAIT	4000		/* in .01 secs */

/* read urb states */
#define TI_READ_URB_RUNNING	0
#define TI_READ_URB_STOPPING	1
#define TI_READ_URB_STOPPED	2

#define TI_EXTRA_VID_PID_COUNT	5

struct ti_port {
	int			tp_is_open;
	u8			tp_msr;
	u8			tp_shadow_mcr;
	u8			tp_uart_mode;	/* 232 or 485 modes */
	unsigned int		tp_uart_base_addr;
	struct ti_device	*tp_tdev;
	struct usb_serial_port	*tp_port;
	spinlock_t		tp_lock;
	int			tp_read_urb_state;
	int			tp_write_urb_in_use;
};

struct ti_device {
	struct mutex		td_open_close_lock;
	int			td_open_port_count;
	struct usb_serial	*td_serial;
	int			td_is_3410;
	bool			td_rs485_only;
};

static int ti_startup(struct usb_serial *serial);
static void ti_release(struct usb_serial *serial);
static int ti_port_probe(struct usb_serial_port *port);
static int ti_port_remove(struct usb_serial_port *port);
static int ti_open(struct tty_struct *tty, struct usb_serial_port *port);
static void ti_close(struct usb_serial_port *port);
static int ti_write(struct tty_struct *tty, struct usb_serial_port *port,
		const unsigned char *data, int count);
static int ti_write_room(struct tty_struct *tty);
static int ti_chars_in_buffer(struct tty_struct *tty);
static bool ti_tx_empty(struct usb_serial_port *port);
static void ti_throttle(struct tty_struct *tty);
static void ti_unthrottle(struct tty_struct *tty);
static void ti_set_termios(struct tty_struct *tty,
		struct usb_serial_port *port, struct ktermios *old_termios);
static int ti_tiocmget(struct tty_struct *tty);
static int ti_tiocmset(struct tty_struct *tty,
		unsigned int set, unsigned int clear);
static void ti_break(struct tty_struct *tty, int break_state);
static void ti_interrupt_callback(struct urb *urb);
static void ti_bulk_in_callback(struct urb *urb);
static void ti_bulk_out_callback(struct urb *urb);

static void ti_recv(struct usb_serial_port *port, unsigned char *data,
		int length);
static void ti_send(struct ti_port *tport);
static int ti_set_mcr(struct ti_port *tport, unsigned int mcr);
static int ti_get_lsr(struct ti_port *tport, u8 *lsr);
static int ti_get_serial_info(struct tty_struct *tty,
	struct serial_struct *ss);
static int ti_set_serial_info(struct tty_struct *tty,
	struct serial_struct *ss);
static void ti_handle_new_msr(struct ti_port *tport, u8 msr);

static void ti_stop_read(struct ti_port *tport, struct tty_struct *tty);
static int ti_restart_read(struct ti_port *tport, struct tty_struct *tty);

static int ti_command_out_sync(struct ti_device *tdev, __u8 command,
	__u16 moduleid, __u16 value, __u8 *data, int size);
static int ti_command_in_sync(struct ti_device *tdev, __u8 command,
	__u16 moduleid, __u16 value, __u8 *data, int size);

static int ti_write_byte(struct usb_serial_port *port, struct ti_device *tdev,
			 unsigned long addr, u8 mask, u8 byte);

static int ti_download_firmware(struct ti_device *tdev);

static int closing_wait = TI_DEFAULT_CLOSING_WAIT;

static const struct usb_device_id ti_id_table_3410[] = {
	{ USB_DEVICE(TI_VENDOR_ID, TI_3410_PRODUCT_ID) },
	{ USB_DEVICE(TI_VENDOR_ID, TI_3410_EZ430_ID) },
	{ USB_DEVICE(MTS_VENDOR_ID, MTS_GSM_NO_FW_PRODUCT_ID) },
	{ USB_DEVICE(MTS_VENDOR_ID, MTS_CDMA_NO_FW_PRODUCT_ID) },
	{ USB_DEVICE(MTS_VENDOR_ID, MTS_CDMA_PRODUCT_ID) },
	{ USB_DEVICE(MTS_VENDOR_ID, MTS_GSM_PRODUCT_ID) },
	{ USB_DEVICE(MTS_VENDOR_ID, MTS_EDGE_PRODUCT_ID) },
	{ USB_DEVICE(MTS_VENDOR_ID, MTS_MT9234MU_PRODUCT_ID) },
	{ USB_DEVICE(MTS_VENDOR_ID, MTS_MT9234ZBA_PRODUCT_ID) },
	{ USB_DEVICE(MTS_VENDOR_ID, MTS_MT9234ZBAOLD_PRODUCT_ID) },
	{ USB_DEVICE(IBM_VENDOR_ID, IBM_4543_PRODUCT_ID) },
	{ USB_DEVICE(IBM_VENDOR_ID, IBM_454B_PRODUCT_ID) },
	{ USB_DEVICE(IBM_VENDOR_ID, IBM_454C_PRODUCT_ID) },
	{ USB_DEVICE(ABBOTT_VENDOR_ID, ABBOTT_STEREO_PLUG_ID) },
	{ USB_DEVICE(ABBOTT_VENDOR_ID, ABBOTT_STRIP_PORT_ID) },
	{ USB_DEVICE(TI_VENDOR_ID, FRI2_PRODUCT_ID) },
	{ USB_DEVICE(HONEYWELL_VENDOR_ID, HONEYWELL_HGI80_PRODUCT_ID) },
	{ USB_DEVICE(MXU1_VENDOR_ID, MXU1_1110_PRODUCT_ID) },
	{ USB_DEVICE(MXU1_VENDOR_ID, MXU1_1130_PRODUCT_ID) },
	{ USB_DEVICE(MXU1_VENDOR_ID, MXU1_1131_PRODUCT_ID) },
	{ USB_DEVICE(MXU1_VENDOR_ID, MXU1_1150_PRODUCT_ID) },
	{ USB_DEVICE(MXU1_VENDOR_ID, MXU1_1151_PRODUCT_ID) },
	{ }	/* terminator */
};

static const struct usb_device_id ti_id_table_5052[] = {
	{ USB_DEVICE(TI_VENDOR_ID, TI_5052_BOOT_PRODUCT_ID) },
	{ USB_DEVICE(TI_VENDOR_ID, TI_5152_BOOT_PRODUCT_ID) },
	{ USB_DEVICE(TI_VENDOR_ID, TI_5052_EEPROM_PRODUCT_ID) },
	{ USB_DEVICE(TI_VENDOR_ID, TI_5052_FIRMWARE_PRODUCT_ID) },
	{ }
};

static const struct usb_device_id ti_id_table_combined[] = {
	{ USB_DEVICE(TI_VENDOR_ID, TI_3410_PRODUCT_ID) },
	{ USB_DEVICE(TI_VENDOR_ID, TI_3410_EZ430_ID) },
	{ USB_DEVICE(MTS_VENDOR_ID, MTS_GSM_NO_FW_PRODUCT_ID) },
	{ USB_DEVICE(MTS_VENDOR_ID, MTS_CDMA_NO_FW_PRODUCT_ID) },
	{ USB_DEVICE(MTS_VENDOR_ID, MTS_CDMA_PRODUCT_ID) },
	{ USB_DEVICE(MTS_VENDOR_ID, MTS_GSM_PRODUCT_ID) },
	{ USB_DEVICE(MTS_VENDOR_ID, MTS_EDGE_PRODUCT_ID) },
	{ USB_DEVICE(MTS_VENDOR_ID, MTS_MT9234MU_PRODUCT_ID) },
	{ USB_DEVICE(MTS_VENDOR_ID, MTS_MT9234ZBA_PRODUCT_ID) },
	{ USB_DEVICE(MTS_VENDOR_ID, MTS_MT9234ZBAOLD_PRODUCT_ID) },
	{ USB_DEVICE(TI_VENDOR_ID, TI_5052_BOOT_PRODUCT_ID) },
	{ USB_DEVICE(TI_VENDOR_ID, TI_5152_BOOT_PRODUCT_ID) },
	{ USB_DEVICE(TI_VENDOR_ID, TI_5052_EEPROM_PRODUCT_ID) },
	{ USB_DEVICE(TI_VENDOR_ID, TI_5052_FIRMWARE_PRODUCT_ID) },
	{ USB_DEVICE(IBM_VENDOR_ID, IBM_4543_PRODUCT_ID) },
	{ USB_DEVICE(IBM_VENDOR_ID, IBM_454B_PRODUCT_ID) },
	{ USB_DEVICE(IBM_VENDOR_ID, IBM_454C_PRODUCT_ID) },
	{ USB_DEVICE(ABBOTT_VENDOR_ID, ABBOTT_PRODUCT_ID) },
	{ USB_DEVICE(ABBOTT_VENDOR_ID, ABBOTT_STRIP_PORT_ID) },
	{ USB_DEVICE(TI_VENDOR_ID, FRI2_PRODUCT_ID) },
	{ USB_DEVICE(HONEYWELL_VENDOR_ID, HONEYWELL_HGI80_PRODUCT_ID) },
	{ USB_DEVICE(MXU1_VENDOR_ID, MXU1_1110_PRODUCT_ID) },
	{ USB_DEVICE(MXU1_VENDOR_ID, MXU1_1130_PRODUCT_ID) },
	{ USB_DEVICE(MXU1_VENDOR_ID, MXU1_1131_PRODUCT_ID) },
	{ USB_DEVICE(MXU1_VENDOR_ID, MXU1_1150_PRODUCT_ID) },
	{ USB_DEVICE(MXU1_VENDOR_ID, MXU1_1151_PRODUCT_ID) },
	{ }	/* terminator */
};

static struct usb_serial_driver ti_1port_device = {
	.driver = {
		.owner		= THIS_MODULE,
		.name		= "ti_usb_3410_5052_1",
	},
	.description		= "TI USB 3410 1 port adapter",
	.id_table		= ti_id_table_3410,
	.num_ports		= 1,
	.num_bulk_out		= 1,
	.attach			= ti_startup,
	.release		= ti_release,
	.port_probe		= ti_port_probe,
	.port_remove		= ti_port_remove,
	.open			= ti_open,
	.close			= ti_close,
	.write			= ti_write,
	.write_room		= ti_write_room,
	.chars_in_buffer	= ti_chars_in_buffer,
	.tx_empty		= ti_tx_empty,
	.throttle		= ti_throttle,
	.unthrottle		= ti_unthrottle,
	.get_serial		= ti_get_serial_info,
	.set_serial		= ti_set_serial_info,
	.set_termios		= ti_set_termios,
	.tiocmget		= ti_tiocmget,
	.tiocmset		= ti_tiocmset,
	.tiocmiwait		= usb_serial_generic_tiocmiwait,
	.get_icount		= usb_serial_generic_get_icount,
	.break_ctl		= ti_break,
	.read_int_callback	= ti_interrupt_callback,
	.read_bulk_callback	= ti_bulk_in_callback,
	.write_bulk_callback	= ti_bulk_out_callback,
};

static struct usb_serial_driver ti_2port_device = {
	.driver = {
		.owner		= THIS_MODULE,
		.name		= "ti_usb_3410_5052_2",
	},
	.description		= "TI USB 5052 2 port adapter",
	.id_table		= ti_id_table_5052,
	.num_ports		= 2,
	.num_bulk_out		= 1,
	.attach			= ti_startup,
	.release		= ti_release,
	.port_probe		= ti_port_probe,
	.port_remove		= ti_port_remove,
	.open			= ti_open,
	.close			= ti_close,
	.write			= ti_write,
	.write_room		= ti_write_room,
	.chars_in_buffer	= ti_chars_in_buffer,
	.tx_empty		= ti_tx_empty,
	.throttle		= ti_throttle,
	.unthrottle		= ti_unthrottle,
	.get_serial		= ti_get_serial_info,
	.set_serial		= ti_set_serial_info,
	.set_termios		= ti_set_termios,
	.tiocmget		= ti_tiocmget,
	.tiocmset		= ti_tiocmset,
	.tiocmiwait		= usb_serial_generic_tiocmiwait,
	.get_icount		= usb_serial_generic_get_icount,
	.break_ctl		= ti_break,
	.read_int_callback	= ti_interrupt_callback,
	.read_bulk_callback	= ti_bulk_in_callback,
	.write_bulk_callback	= ti_bulk_out_callback,
};

static struct usb_serial_driver * const serial_drivers[] = {
	&ti_1port_device, &ti_2port_device, NULL
};

MODULE_AUTHOR(TI_DRIVER_AUTHOR);
MODULE_DESCRIPTION(TI_DRIVER_DESC);
MODULE_LICENSE("GPL");

MODULE_FIRMWARE("ti_3410.fw");
MODULE_FIRMWARE("ti_5052.fw");
MODULE_FIRMWARE("mts_cdma.fw");
MODULE_FIRMWARE("mts_gsm.fw");
MODULE_FIRMWARE("mts_edge.fw");
MODULE_FIRMWARE("mts_mt9234mu.fw");
MODULE_FIRMWARE("mts_mt9234zba.fw");
MODULE_FIRMWARE("moxa/moxa-1110.fw");
MODULE_FIRMWARE("moxa/moxa-1130.fw");
MODULE_FIRMWARE("moxa/moxa-1131.fw");
MODULE_FIRMWARE("moxa/moxa-1150.fw");
MODULE_FIRMWARE("moxa/moxa-1151.fw");

module_param(closing_wait, int, S_IRUGO | S_IWUSR);
MODULE_PARM_DESC(closing_wait,
    "Maximum wait for data to drain in close, in .01 secs, default is 4000");

MODULE_DEVICE_TABLE(usb, ti_id_table_combined);

module_usb_serial_driver(serial_drivers, ti_id_table_combined);

static int ti_startup(struct usb_serial *serial)
{
	struct ti_device *tdev;
	struct usb_device *dev = serial->dev;
	struct usb_host_interface *cur_altsetting;
	int num_endpoints;
	u16 vid, pid;
	int status;

	dev_dbg(&dev->dev,
		"%s - product 0x%4X, num configurations %d, configuration value %d\n",
		__func__, le16_to_cpu(dev->descriptor.idProduct),
		dev->descriptor.bNumConfigurations,
		dev->actconfig->desc.bConfigurationValue);

	tdev = kzalloc(sizeof(struct ti_device), GFP_KERNEL);
	if (!tdev)
		return -ENOMEM;

	mutex_init(&tdev->td_open_close_lock);
	tdev->td_serial = serial;
	usb_set_serial_data(serial, tdev);

	/* determine device type */
	if (serial->type == &ti_1port_device)
		tdev->td_is_3410 = 1;
	dev_dbg(&dev->dev, "%s - device type is %s\n", __func__,
		tdev->td_is_3410 ? "3410" : "5052");

	vid = le16_to_cpu(dev->descriptor.idVendor);
	pid = le16_to_cpu(dev->descriptor.idProduct);
	if (vid == MXU1_VENDOR_ID) {
		switch (pid) {
		case MXU1_1130_PRODUCT_ID:
		case MXU1_1131_PRODUCT_ID:
			tdev->td_rs485_only = true;
			break;
		}
	}

	cur_altsetting = serial->interface->cur_altsetting;
	num_endpoints = cur_altsetting->desc.bNumEndpoints;

	/* if we have only 1 configuration and 1 endpoint, download firmware */
	if (dev->descriptor.bNumConfigurations == 1 && num_endpoints == 1) {
		status = ti_download_firmware(tdev);

		if (status != 0)
			goto free_tdev;

		/* 3410 must be reset, 5052 resets itself */
		if (tdev->td_is_3410) {
			msleep_interruptible(100);
			usb_reset_device(dev);
		}

		status = -ENODEV;
		goto free_tdev;
	}

	/* the second configuration must be set */
	if (dev->actconfig->desc.bConfigurationValue == TI_BOOT_CONFIG) {
		status = usb_driver_set_configuration(dev, TI_ACTIVE_CONFIG);
		status = status ? status : -ENODEV;
		goto free_tdev;
	}

	if (serial->num_bulk_in < serial->num_ports ||
			serial->num_bulk_out < serial->num_ports) {
		dev_err(&serial->interface->dev, "missing endpoints\n");
		status = -ENODEV;
		goto free_tdev;
	}

	return 0;

free_tdev:
	kfree(tdev);
	usb_set_serial_data(serial, NULL);
	return status;
}


static void ti_release(struct usb_serial *serial)
{
	struct ti_device *tdev = usb_get_serial_data(serial);

	kfree(tdev);
}

static int ti_port_probe(struct usb_serial_port *port)
{
	struct ti_port *tport;

	tport = kzalloc(sizeof(*tport), GFP_KERNEL);
	if (!tport)
		return -ENOMEM;

	spin_lock_init(&tport->tp_lock);
	if (port == port->serial->port[0])
		tport->tp_uart_base_addr = TI_UART1_BASE_ADDR;
	else
		tport->tp_uart_base_addr = TI_UART2_BASE_ADDR;
	port->port.closing_wait = msecs_to_jiffies(10 * closing_wait);
	tport->tp_port = port;
	tport->tp_tdev = usb_get_serial_data(port->serial);

	if (tport->tp_tdev->td_rs485_only)
		tport->tp_uart_mode = TI_UART_485_RECEIVER_DISABLED;
	else
		tport->tp_uart_mode = TI_UART_232;

	usb_set_serial_port_data(port, tport);

	port->port.drain_delay = 3;

	return 0;
}

static int ti_port_remove(struct usb_serial_port *port)
{
	struct ti_port *tport;

	tport = usb_get_serial_port_data(port);
	kfree(tport);

	return 0;
}

static int ti_open(struct tty_struct *tty, struct usb_serial_port *port)
{
	struct ti_port *tport = usb_get_serial_port_data(port);
	struct ti_device *tdev;
	struct usb_device *dev;
	struct urb *urb;
	int port_number;
	int status;
	u16 open_settings;

	open_settings = (TI_PIPE_MODE_CONTINUOUS |
			 TI_PIPE_TIMEOUT_ENABLE |
			 (TI_TRANSFER_TIMEOUT << 2));

	dev = port->serial->dev;
	tdev = tport->tp_tdev;

	/* only one open on any port on a device at a time */
	if (mutex_lock_interruptible(&tdev->td_open_close_lock))
		return -ERESTARTSYS;

	port_number = port->port_number;

	tport->tp_msr = 0;
	tport->tp_shadow_mcr |= (TI_MCR_RTS | TI_MCR_DTR);

	/* start interrupt urb the first time a port is opened on this device */
	if (tdev->td_open_port_count == 0) {
		dev_dbg(&port->dev, "%s - start interrupt in urb\n", __func__);
		urb = tdev->td_serial->port[0]->interrupt_in_urb;
		if (!urb) {
			dev_err(&port->dev, "%s - no interrupt urb\n", __func__);
			status = -EINVAL;
			goto release_lock;
		}
		urb->context = tdev;
		status = usb_submit_urb(urb, GFP_KERNEL);
		if (status) {
			dev_err(&port->dev, "%s - submit interrupt urb failed, %d\n", __func__, status);
			goto release_lock;
		}
	}

	if (tty)
		ti_set_termios(tty, port, &tty->termios);

	status = ti_command_out_sync(tdev, TI_OPEN_PORT,
		(__u8)(TI_UART1_PORT + port_number), open_settings, NULL, 0);
	if (status) {
		dev_err(&port->dev, "%s - cannot send open command, %d\n",
			__func__, status);
		goto unlink_int_urb;
	}

	status = ti_command_out_sync(tdev, TI_START_PORT,
		(__u8)(TI_UART1_PORT + port_number), 0, NULL, 0);
	if (status) {
		dev_err(&port->dev, "%s - cannot send start command, %d\n",
							__func__, status);
		goto unlink_int_urb;
	}

	status = ti_command_out_sync(tdev, TI_PURGE_PORT,
		(__u8)(TI_UART1_PORT + port_number), TI_PURGE_INPUT, NULL, 0);
	if (status) {
		dev_err(&port->dev, "%s - cannot clear input buffers, %d\n",
							__func__, status);
		goto unlink_int_urb;
	}
	status = ti_command_out_sync(tdev, TI_PURGE_PORT,
		(__u8)(TI_UART1_PORT + port_number), TI_PURGE_OUTPUT, NULL, 0);
	if (status) {
		dev_err(&port->dev, "%s - cannot clear output buffers, %d\n",
							__func__, status);
		goto unlink_int_urb;
	}

	/* reset the data toggle on the bulk endpoints to work around bug in
	 * host controllers where things get out of sync some times */
	usb_clear_halt(dev, port->write_urb->pipe);
	usb_clear_halt(dev, port->read_urb->pipe);

	if (tty)
		ti_set_termios(tty, port, &tty->termios);

	status = ti_command_out_sync(tdev, TI_OPEN_PORT,
		(__u8)(TI_UART1_PORT + port_number), open_settings, NULL, 0);
	if (status) {
		dev_err(&port->dev, "%s - cannot send open command (2), %d\n",
							__func__, status);
		goto unlink_int_urb;
	}

	status = ti_command_out_sync(tdev, TI_START_PORT,
		(__u8)(TI_UART1_PORT + port_number), 0, NULL, 0);
	if (status) {
		dev_err(&port->dev, "%s - cannot send start command (2), %d\n",
							__func__, status);
		goto unlink_int_urb;
	}

	/* start read urb */
	urb = port->read_urb;
	if (!urb) {
		dev_err(&port->dev, "%s - no read urb\n", __func__);
		status = -EINVAL;
		goto unlink_int_urb;
	}
	tport->tp_read_urb_state = TI_READ_URB_RUNNING;
	urb->context = tport;
	status = usb_submit_urb(urb, GFP_KERNEL);
	if (status) {
		dev_err(&port->dev, "%s - submit read urb failed, %d\n",
							__func__, status);
		goto unlink_int_urb;
	}

	tport->tp_is_open = 1;
	++tdev->td_open_port_count;

	goto release_lock;

unlink_int_urb:
	if (tdev->td_open_port_count == 0)
		usb_kill_urb(port->serial->port[0]->interrupt_in_urb);
release_lock:
	mutex_unlock(&tdev->td_open_close_lock);
	return status;
}


static void ti_close(struct usb_serial_port *port)
{
	struct ti_device *tdev;
	struct ti_port *tport;
	int port_number;
	int status;
	unsigned long flags;

	tdev = usb_get_serial_data(port->serial);
	tport = usb_get_serial_port_data(port);

	tport->tp_is_open = 0;

	usb_kill_urb(port->read_urb);
	usb_kill_urb(port->write_urb);
	tport->tp_write_urb_in_use = 0;
	spin_lock_irqsave(&tport->tp_lock, flags);
	kfifo_reset_out(&port->write_fifo);
	spin_unlock_irqrestore(&tport->tp_lock, flags);

	port_number = port->port_number;

	status = ti_command_out_sync(tdev, TI_CLOSE_PORT,
		     (__u8)(TI_UART1_PORT + port_number), 0, NULL, 0);
	if (status)
		dev_err(&port->dev,
			"%s - cannot send close port command, %d\n"
							, __func__, status);

	mutex_lock(&tdev->td_open_close_lock);
<<<<<<< HEAD
	--tport->tp_tdev->td_open_port_count;
	if (tport->tp_tdev->td_open_port_count == 0) {
=======
	--tdev->td_open_port_count;
	if (tdev->td_open_port_count == 0) {
>>>>>>> f7688b48
		/* last port is closed, shut down interrupt urb */
		usb_kill_urb(port->serial->port[0]->interrupt_in_urb);
	}
	mutex_unlock(&tdev->td_open_close_lock);
}


static int ti_write(struct tty_struct *tty, struct usb_serial_port *port,
			const unsigned char *data, int count)
{
	struct ti_port *tport = usb_get_serial_port_data(port);

	if (count == 0) {
		return 0;
	}

	if (!tport->tp_is_open)
		return -ENODEV;

	count = kfifo_in_locked(&port->write_fifo, data, count,
							&tport->tp_lock);
	ti_send(tport);

	return count;
}


static int ti_write_room(struct tty_struct *tty)
{
	struct usb_serial_port *port = tty->driver_data;
	struct ti_port *tport = usb_get_serial_port_data(port);
	int room = 0;
	unsigned long flags;

	spin_lock_irqsave(&tport->tp_lock, flags);
	room = kfifo_avail(&port->write_fifo);
	spin_unlock_irqrestore(&tport->tp_lock, flags);

	dev_dbg(&port->dev, "%s - returns %d\n", __func__, room);
	return room;
}


static int ti_chars_in_buffer(struct tty_struct *tty)
{
	struct usb_serial_port *port = tty->driver_data;
	struct ti_port *tport = usb_get_serial_port_data(port);
	int chars = 0;
	unsigned long flags;

	spin_lock_irqsave(&tport->tp_lock, flags);
	chars = kfifo_len(&port->write_fifo);
	spin_unlock_irqrestore(&tport->tp_lock, flags);

	dev_dbg(&port->dev, "%s - returns %d\n", __func__, chars);
	return chars;
}

static bool ti_tx_empty(struct usb_serial_port *port)
{
	struct ti_port *tport = usb_get_serial_port_data(port);
	int ret;
	u8 lsr;

	ret = ti_get_lsr(tport, &lsr);
	if (!ret && !(lsr & TI_LSR_TX_EMPTY))
		return false;

	return true;
}

static void ti_throttle(struct tty_struct *tty)
{
	struct usb_serial_port *port = tty->driver_data;
	struct ti_port *tport = usb_get_serial_port_data(port);

	if (I_IXOFF(tty) || C_CRTSCTS(tty))
		ti_stop_read(tport, tty);

}


static void ti_unthrottle(struct tty_struct *tty)
{
	struct usb_serial_port *port = tty->driver_data;
	struct ti_port *tport = usb_get_serial_port_data(port);
	int status;

	if (I_IXOFF(tty) || C_CRTSCTS(tty)) {
		status = ti_restart_read(tport, tty);
		if (status)
			dev_err(&port->dev, "%s - cannot restart read, %d\n",
							__func__, status);
	}
}

static void ti_set_termios(struct tty_struct *tty,
		struct usb_serial_port *port, struct ktermios *old_termios)
{
	struct ti_port *tport = usb_get_serial_port_data(port);
	struct ti_uart_config *config;
	int baud;
	int status;
	int port_number = port->port_number;
	unsigned int mcr;
	u16 wbaudrate;
	u16 wflags = 0;

	config = kmalloc(sizeof(*config), GFP_KERNEL);
	if (!config)
		return;

	/* these flags must be set */
	wflags |= TI_UART_ENABLE_MS_INTS;
	wflags |= TI_UART_ENABLE_AUTO_START_DMA;
	config->bUartMode = tport->tp_uart_mode;

	switch (C_CSIZE(tty)) {
	case CS5:
		    config->bDataBits = TI_UART_5_DATA_BITS;
		    break;
	case CS6:
		    config->bDataBits = TI_UART_6_DATA_BITS;
		    break;
	case CS7:
		    config->bDataBits = TI_UART_7_DATA_BITS;
		    break;
	default:
	case CS8:
		    config->bDataBits = TI_UART_8_DATA_BITS;
		    break;
	}

	/* CMSPAR isn't supported by this driver */
	tty->termios.c_cflag &= ~CMSPAR;

	if (C_PARENB(tty)) {
		if (C_PARODD(tty)) {
			wflags |= TI_UART_ENABLE_PARITY_CHECKING;
			config->bParity = TI_UART_ODD_PARITY;
		} else {
			wflags |= TI_UART_ENABLE_PARITY_CHECKING;
			config->bParity = TI_UART_EVEN_PARITY;
		}
	} else {
		wflags &= ~TI_UART_ENABLE_PARITY_CHECKING;
		config->bParity = TI_UART_NO_PARITY;
	}

	if (C_CSTOPB(tty))
		config->bStopBits = TI_UART_2_STOP_BITS;
	else
		config->bStopBits = TI_UART_1_STOP_BITS;

	if (C_CRTSCTS(tty)) {
		/* RTS flow control must be off to drop RTS for baud rate B0 */
		if ((C_BAUD(tty)) != B0)
			wflags |= TI_UART_ENABLE_RTS_IN;
		wflags |= TI_UART_ENABLE_CTS_OUT;
	} else {
		ti_restart_read(tport, tty);
	}

	if (I_IXOFF(tty) || I_IXON(tty)) {
		config->cXon  = START_CHAR(tty);
		config->cXoff = STOP_CHAR(tty);

		if (I_IXOFF(tty))
			wflags |= TI_UART_ENABLE_X_IN;
		else
			ti_restart_read(tport, tty);

		if (I_IXON(tty))
			wflags |= TI_UART_ENABLE_X_OUT;
	}

	baud = tty_get_baud_rate(tty);
	if (!baud)
		baud = 9600;
	if (tport->tp_tdev->td_is_3410)
		wbaudrate = (923077 + baud/2) / baud;
	else
		wbaudrate = (461538 + baud/2) / baud;

	/* FIXME: Should calculate resulting baud here and report it back */
	if ((C_BAUD(tty)) != B0)
		tty_encode_baud_rate(tty, baud, baud);

	dev_dbg(&port->dev,
		"%s - BaudRate=%d, wBaudRate=%d, wFlags=0x%04X, bDataBits=%d, bParity=%d, bStopBits=%d, cXon=%d, cXoff=%d, bUartMode=%d\n",
		__func__, baud, wbaudrate, wflags,
		config->bDataBits, config->bParity, config->bStopBits,
		config->cXon, config->cXoff, config->bUartMode);

	config->wBaudRate = cpu_to_be16(wbaudrate);
	config->wFlags = cpu_to_be16(wflags);

	status = ti_command_out_sync(tport->tp_tdev, TI_SET_CONFIG,
		(__u8)(TI_UART1_PORT + port_number), 0, (__u8 *)config,
		sizeof(*config));
	if (status)
		dev_err(&port->dev, "%s - cannot set config on port %d, %d\n",
					__func__, port_number, status);

	/* SET_CONFIG asserts RTS and DTR, reset them correctly */
	mcr = tport->tp_shadow_mcr;
	/* if baud rate is B0, clear RTS and DTR */
	if (C_BAUD(tty) == B0)
		mcr &= ~(TI_MCR_DTR | TI_MCR_RTS);
	status = ti_set_mcr(tport, mcr);
	if (status)
		dev_err(&port->dev,
			"%s - cannot set modem control on port %d, %d\n",
						__func__, port_number, status);

	kfree(config);
}


static int ti_tiocmget(struct tty_struct *tty)
{
	struct usb_serial_port *port = tty->driver_data;
	struct ti_port *tport = usb_get_serial_port_data(port);
	unsigned int result;
	unsigned int msr;
	unsigned int mcr;
	unsigned long flags;

	spin_lock_irqsave(&tport->tp_lock, flags);
	msr = tport->tp_msr;
	mcr = tport->tp_shadow_mcr;
	spin_unlock_irqrestore(&tport->tp_lock, flags);

	result = ((mcr & TI_MCR_DTR) ? TIOCM_DTR : 0)
		| ((mcr & TI_MCR_RTS) ? TIOCM_RTS : 0)
		| ((mcr & TI_MCR_LOOP) ? TIOCM_LOOP : 0)
		| ((msr & TI_MSR_CTS) ? TIOCM_CTS : 0)
		| ((msr & TI_MSR_CD) ? TIOCM_CAR : 0)
		| ((msr & TI_MSR_RI) ? TIOCM_RI : 0)
		| ((msr & TI_MSR_DSR) ? TIOCM_DSR : 0);

	dev_dbg(&port->dev, "%s - 0x%04X\n", __func__, result);

	return result;
}


static int ti_tiocmset(struct tty_struct *tty,
				unsigned int set, unsigned int clear)
{
	struct usb_serial_port *port = tty->driver_data;
	struct ti_port *tport = usb_get_serial_port_data(port);
	unsigned int mcr;
	unsigned long flags;

	spin_lock_irqsave(&tport->tp_lock, flags);
	mcr = tport->tp_shadow_mcr;

	if (set & TIOCM_RTS)
		mcr |= TI_MCR_RTS;
	if (set & TIOCM_DTR)
		mcr |= TI_MCR_DTR;
	if (set & TIOCM_LOOP)
		mcr |= TI_MCR_LOOP;

	if (clear & TIOCM_RTS)
		mcr &= ~TI_MCR_RTS;
	if (clear & TIOCM_DTR)
		mcr &= ~TI_MCR_DTR;
	if (clear & TIOCM_LOOP)
		mcr &= ~TI_MCR_LOOP;
	spin_unlock_irqrestore(&tport->tp_lock, flags);

	return ti_set_mcr(tport, mcr);
}


static void ti_break(struct tty_struct *tty, int break_state)
{
	struct usb_serial_port *port = tty->driver_data;
	struct ti_port *tport = usb_get_serial_port_data(port);
	int status;

	dev_dbg(&port->dev, "%s - state = %d\n", __func__, break_state);

	status = ti_write_byte(port, tport->tp_tdev,
		tport->tp_uart_base_addr + TI_UART_OFFSET_LCR,
		TI_LCR_BREAK, break_state == -1 ? TI_LCR_BREAK : 0);

	if (status)
		dev_dbg(&port->dev, "%s - error setting break, %d\n", __func__, status);
}

static int ti_get_port_from_code(unsigned char code)
{
	return (code >> 6) & 0x01;
}

static int ti_get_func_from_code(unsigned char code)
{
	return code & 0x0f;
}

static void ti_interrupt_callback(struct urb *urb)
{
	struct ti_device *tdev = urb->context;
	struct usb_serial_port *port;
	struct usb_serial *serial = tdev->td_serial;
	struct ti_port *tport;
	struct device *dev = &urb->dev->dev;
	unsigned char *data = urb->transfer_buffer;
	int length = urb->actual_length;
	int port_number;
	int function;
	int status = urb->status;
	int retval;
	u8 msr;

	switch (status) {
	case 0:
		break;
	case -ECONNRESET:
	case -ENOENT:
	case -ESHUTDOWN:
		dev_dbg(dev, "%s - urb shutting down, %d\n", __func__, status);
		return;
	default:
		dev_err(dev, "%s - nonzero urb status, %d\n", __func__, status);
		goto exit;
	}

	if (length != 2) {
		dev_dbg(dev, "%s - bad packet size, %d\n", __func__, length);
		goto exit;
	}

	if (data[0] == TI_CODE_HARDWARE_ERROR) {
		dev_err(dev, "%s - hardware error, %d\n", __func__, data[1]);
		goto exit;
	}

	port_number = ti_get_port_from_code(data[0]);
	function = ti_get_func_from_code(data[0]);

	dev_dbg(dev, "%s - port_number %d, function %d, data 0x%02X\n",
		__func__, port_number, function, data[1]);

	if (port_number >= serial->num_ports) {
		dev_err(dev, "%s - bad port number, %d\n",
						__func__, port_number);
		goto exit;
	}

	port = serial->port[port_number];

	tport = usb_get_serial_port_data(port);
	if (!tport)
		goto exit;

	switch (function) {
	case TI_CODE_DATA_ERROR:
		dev_err(dev, "%s - DATA ERROR, port %d, data 0x%02X\n",
			__func__, port_number, data[1]);
		break;

	case TI_CODE_MODEM_STATUS:
		msr = data[1];
		dev_dbg(dev, "%s - port %d, msr 0x%02X\n", __func__, port_number, msr);
		ti_handle_new_msr(tport, msr);
		break;

	default:
		dev_err(dev, "%s - unknown interrupt code, 0x%02X\n",
							__func__, data[1]);
		break;
	}

exit:
	retval = usb_submit_urb(urb, GFP_ATOMIC);
	if (retval)
		dev_err(dev, "%s - resubmit interrupt urb failed, %d\n",
			__func__, retval);
}


static void ti_bulk_in_callback(struct urb *urb)
{
	struct ti_port *tport = urb->context;
	struct usb_serial_port *port = tport->tp_port;
	struct device *dev = &urb->dev->dev;
	int status = urb->status;
	unsigned long flags;
	int retval = 0;

	switch (status) {
	case 0:
		break;
	case -ECONNRESET:
	case -ENOENT:
	case -ESHUTDOWN:
		dev_dbg(dev, "%s - urb shutting down, %d\n", __func__, status);
		return;
	default:
		dev_err(dev, "%s - nonzero urb status, %d\n",
			__func__, status);
	}

	if (status == -EPIPE)
		goto exit;

	if (status) {
		dev_err(dev, "%s - stopping read!\n", __func__);
		return;
	}

	if (urb->actual_length) {
		usb_serial_debug_data(dev, __func__, urb->actual_length,
				      urb->transfer_buffer);

		if (!tport->tp_is_open)
			dev_dbg(dev, "%s - port closed, dropping data\n",
				__func__);
		else
			ti_recv(port, urb->transfer_buffer, urb->actual_length);
		spin_lock_irqsave(&tport->tp_lock, flags);
		port->icount.rx += urb->actual_length;
		spin_unlock_irqrestore(&tport->tp_lock, flags);
	}

exit:
	/* continue to read unless stopping */
	spin_lock_irqsave(&tport->tp_lock, flags);
	if (tport->tp_read_urb_state == TI_READ_URB_RUNNING)
		retval = usb_submit_urb(urb, GFP_ATOMIC);
	else if (tport->tp_read_urb_state == TI_READ_URB_STOPPING)
		tport->tp_read_urb_state = TI_READ_URB_STOPPED;

	spin_unlock_irqrestore(&tport->tp_lock, flags);
	if (retval)
		dev_err(dev, "%s - resubmit read urb failed, %d\n",
			__func__, retval);
}


static void ti_bulk_out_callback(struct urb *urb)
{
	struct ti_port *tport = urb->context;
	struct usb_serial_port *port = tport->tp_port;
	int status = urb->status;

	tport->tp_write_urb_in_use = 0;

	switch (status) {
	case 0:
		break;
	case -ECONNRESET:
	case -ENOENT:
	case -ESHUTDOWN:
		dev_dbg(&port->dev, "%s - urb shutting down, %d\n", __func__, status);
		return;
	default:
		dev_err_console(port, "%s - nonzero urb status, %d\n",
			__func__, status);
	}

	/* send any buffered data */
	ti_send(tport);
}


static void ti_recv(struct usb_serial_port *port, unsigned char *data,
		int length)
{
	int cnt;

	do {
		cnt = tty_insert_flip_string(&port->port, data, length);
		if (cnt < length) {
			dev_err(&port->dev, "%s - dropping data, %d bytes lost\n",
						__func__, length - cnt);
			if (cnt == 0)
				break;
		}
		tty_flip_buffer_push(&port->port);
		data += cnt;
		length -= cnt;
	} while (length > 0);
}


static void ti_send(struct ti_port *tport)
{
	int count, result;
	struct usb_serial_port *port = tport->tp_port;
	unsigned long flags;

	spin_lock_irqsave(&tport->tp_lock, flags);

	if (tport->tp_write_urb_in_use)
		goto unlock;

	count = kfifo_out(&port->write_fifo,
				port->write_urb->transfer_buffer,
				port->bulk_out_size);

	if (count == 0)
		goto unlock;

	tport->tp_write_urb_in_use = 1;

	spin_unlock_irqrestore(&tport->tp_lock, flags);

	usb_serial_debug_data(&port->dev, __func__, count,
			      port->write_urb->transfer_buffer);

	usb_fill_bulk_urb(port->write_urb, port->serial->dev,
			   usb_sndbulkpipe(port->serial->dev,
					    port->bulk_out_endpointAddress),
			   port->write_urb->transfer_buffer, count,
			   ti_bulk_out_callback, tport);

	result = usb_submit_urb(port->write_urb, GFP_ATOMIC);
	if (result) {
		dev_err_console(port, "%s - submit write urb failed, %d\n",
							__func__, result);
		tport->tp_write_urb_in_use = 0;
		/* TODO: reschedule ti_send */
	} else {
		spin_lock_irqsave(&tport->tp_lock, flags);
		port->icount.tx += count;
		spin_unlock_irqrestore(&tport->tp_lock, flags);
	}

	/* more room in the buffer for new writes, wakeup */
	tty_port_tty_wakeup(&port->port);

	return;
unlock:
	spin_unlock_irqrestore(&tport->tp_lock, flags);
	return;
}


static int ti_set_mcr(struct ti_port *tport, unsigned int mcr)
{
	unsigned long flags;
	int status;

	status = ti_write_byte(tport->tp_port, tport->tp_tdev,
		tport->tp_uart_base_addr + TI_UART_OFFSET_MCR,
		TI_MCR_RTS | TI_MCR_DTR | TI_MCR_LOOP, mcr);

	spin_lock_irqsave(&tport->tp_lock, flags);
	if (!status)
		tport->tp_shadow_mcr = mcr;
	spin_unlock_irqrestore(&tport->tp_lock, flags);

	return status;
}


static int ti_get_lsr(struct ti_port *tport, u8 *lsr)
{
	int size, status;
	struct ti_device *tdev = tport->tp_tdev;
	struct usb_serial_port *port = tport->tp_port;
	int port_number = port->port_number;
	struct ti_port_status *data;

	size = sizeof(struct ti_port_status);
	data = kmalloc(size, GFP_KERNEL);
	if (!data)
		return -ENOMEM;

	status = ti_command_in_sync(tdev, TI_GET_PORT_STATUS,
		(__u8)(TI_UART1_PORT+port_number), 0, (__u8 *)data, size);
	if (status) {
		dev_err(&port->dev,
			"%s - get port status command failed, %d\n",
							__func__, status);
		goto free_data;
	}

	dev_dbg(&port->dev, "%s - lsr 0x%02X\n", __func__, data->bLSR);

	*lsr = data->bLSR;

free_data:
	kfree(data);
	return status;
}


static int ti_get_serial_info(struct tty_struct *tty,
	struct serial_struct *ss)
{
	struct usb_serial_port *port = tty->driver_data;
	struct ti_port *tport = usb_get_serial_port_data(port);
	unsigned cwait;

	cwait = port->port.closing_wait;
	if (cwait != ASYNC_CLOSING_WAIT_NONE)
		cwait = jiffies_to_msecs(cwait) / 10;

	ss->type = PORT_16550A;
	ss->line = port->minor;
	ss->port = port->port_number;
	ss->xmit_fifo_size = kfifo_size(&port->write_fifo);
	ss->baud_base = tport->tp_tdev->td_is_3410 ? 921600 : 460800;
	ss->closing_wait = cwait;
	return 0;
}


static int ti_set_serial_info(struct tty_struct *tty,
	struct serial_struct *ss)
{
	struct usb_serial_port *port = tty->driver_data;
	struct ti_port *tport = usb_get_serial_port_data(port);
	unsigned cwait;

	cwait = ss->closing_wait;
	if (cwait != ASYNC_CLOSING_WAIT_NONE)
		cwait = msecs_to_jiffies(10 * ss->closing_wait);

	tport->tp_port->port.closing_wait = cwait;

	return 0;
}


static void ti_handle_new_msr(struct ti_port *tport, u8 msr)
{
	struct async_icount *icount;
	struct tty_struct *tty;
	unsigned long flags;

	dev_dbg(&tport->tp_port->dev, "%s - msr 0x%02X\n", __func__, msr);

	if (msr & TI_MSR_DELTA_MASK) {
		spin_lock_irqsave(&tport->tp_lock, flags);
		icount = &tport->tp_port->icount;
		if (msr & TI_MSR_DELTA_CTS)
			icount->cts++;
		if (msr & TI_MSR_DELTA_DSR)
			icount->dsr++;
		if (msr & TI_MSR_DELTA_CD)
			icount->dcd++;
		if (msr & TI_MSR_DELTA_RI)
			icount->rng++;
		wake_up_interruptible(&tport->tp_port->port.delta_msr_wait);
		spin_unlock_irqrestore(&tport->tp_lock, flags);
	}

	tport->tp_msr = msr & TI_MSR_MASK;

	/* handle CTS flow control */
	tty = tty_port_tty_get(&tport->tp_port->port);
	if (tty && C_CRTSCTS(tty)) {
		if (msr & TI_MSR_CTS)
			tty_wakeup(tty);
	}
	tty_kref_put(tty);
}


static void ti_stop_read(struct ti_port *tport, struct tty_struct *tty)
{
	unsigned long flags;

	spin_lock_irqsave(&tport->tp_lock, flags);

	if (tport->tp_read_urb_state == TI_READ_URB_RUNNING)
		tport->tp_read_urb_state = TI_READ_URB_STOPPING;

	spin_unlock_irqrestore(&tport->tp_lock, flags);
}


static int ti_restart_read(struct ti_port *tport, struct tty_struct *tty)
{
	struct urb *urb;
	int status = 0;
	unsigned long flags;

	spin_lock_irqsave(&tport->tp_lock, flags);

	if (tport->tp_read_urb_state == TI_READ_URB_STOPPED) {
		tport->tp_read_urb_state = TI_READ_URB_RUNNING;
		urb = tport->tp_port->read_urb;
		spin_unlock_irqrestore(&tport->tp_lock, flags);
		urb->context = tport;
		status = usb_submit_urb(urb, GFP_KERNEL);
	} else  {
		tport->tp_read_urb_state = TI_READ_URB_RUNNING;
		spin_unlock_irqrestore(&tport->tp_lock, flags);
	}

	return status;
}


static int ti_command_out_sync(struct ti_device *tdev, __u8 command,
	__u16 moduleid, __u16 value, __u8 *data, int size)
{
	int status;

	status = usb_control_msg(tdev->td_serial->dev,
		usb_sndctrlpipe(tdev->td_serial->dev, 0), command,
		(USB_TYPE_VENDOR | USB_RECIP_DEVICE | USB_DIR_OUT),
		value, moduleid, data, size, 1000);

	if (status < 0)
		return status;

	return 0;
}


static int ti_command_in_sync(struct ti_device *tdev, __u8 command,
	__u16 moduleid, __u16 value, __u8 *data, int size)
{
	int status;

	status = usb_control_msg(tdev->td_serial->dev,
		usb_rcvctrlpipe(tdev->td_serial->dev, 0), command,
		(USB_TYPE_VENDOR | USB_RECIP_DEVICE | USB_DIR_IN),
		value, moduleid, data, size, 1000);

	if (status == size)
		status = 0;
	else if (status >= 0)
		status = -ECOMM;

	return status;
}


static int ti_write_byte(struct usb_serial_port *port,
			 struct ti_device *tdev, unsigned long addr,
			 u8 mask, u8 byte)
{
	int status;
	unsigned int size;
	struct ti_write_data_bytes *data;

	dev_dbg(&port->dev, "%s - addr 0x%08lX, mask 0x%02X, byte 0x%02X\n", __func__,
		addr, mask, byte);

	size = sizeof(struct ti_write_data_bytes) + 2;
	data = kmalloc(size, GFP_KERNEL);
	if (!data)
		return -ENOMEM;

	data->bAddrType = TI_RW_DATA_ADDR_XDATA;
	data->bDataType = TI_RW_DATA_BYTE;
	data->bDataCounter = 1;
	data->wBaseAddrHi = cpu_to_be16(addr>>16);
	data->wBaseAddrLo = cpu_to_be16(addr);
	data->bData[0] = mask;
	data->bData[1] = byte;

	status = ti_command_out_sync(tdev, TI_WRITE_DATA, TI_RAM_PORT, 0,
		(__u8 *)data, size);

	if (status < 0)
		dev_err(&port->dev, "%s - failed, %d\n", __func__, status);

	kfree(data);

	return status;
}

static int ti_do_download(struct usb_device *dev, int pipe,
						u8 *buffer, int size)
{
	int pos;
	u8 cs = 0;
	int done;
	struct ti_firmware_header *header;
	int status = 0;
	int len;

	for (pos = sizeof(struct ti_firmware_header); pos < size; pos++)
		cs = (u8)(cs + buffer[pos]);

	header = (struct ti_firmware_header *)buffer;
	header->wLength = cpu_to_le16(size - sizeof(*header));
	header->bCheckSum = cs;

	dev_dbg(&dev->dev, "%s - downloading firmware\n", __func__);
	for (pos = 0; pos < size; pos += done) {
		len = min(size - pos, TI_DOWNLOAD_MAX_PACKET_SIZE);
		status = usb_bulk_msg(dev, pipe, buffer + pos, len,
								&done, 1000);
		if (status)
			break;
	}
	return status;
}

static int ti_download_firmware(struct ti_device *tdev)
{
	int status;
	int buffer_size;
	u8 *buffer;
	struct usb_device *dev = tdev->td_serial->dev;
	unsigned int pipe = usb_sndbulkpipe(dev,
		tdev->td_serial->port[0]->bulk_out_endpointAddress);
	const struct firmware *fw_p;
	char buf[32];

	if (le16_to_cpu(dev->descriptor.idVendor) == MXU1_VENDOR_ID) {
		snprintf(buf,
			sizeof(buf),
			"moxa/moxa-%04x.fw",
			le16_to_cpu(dev->descriptor.idProduct));

		status = request_firmware(&fw_p, buf, &dev->dev);
		goto check_firmware;
	}

	/* try ID specific firmware first, then try generic firmware */
	sprintf(buf, "ti_usb-v%04x-p%04x.fw",
			le16_to_cpu(dev->descriptor.idVendor),
			le16_to_cpu(dev->descriptor.idProduct));
	status = request_firmware(&fw_p, buf, &dev->dev);

	if (status != 0) {
		buf[0] = '\0';
		if (le16_to_cpu(dev->descriptor.idVendor) == MTS_VENDOR_ID) {
			switch (le16_to_cpu(dev->descriptor.idProduct)) {
			case MTS_CDMA_PRODUCT_ID:
				strcpy(buf, "mts_cdma.fw");
				break;
			case MTS_GSM_PRODUCT_ID:
				strcpy(buf, "mts_gsm.fw");
				break;
			case MTS_EDGE_PRODUCT_ID:
				strcpy(buf, "mts_edge.fw");
				break;
			case MTS_MT9234MU_PRODUCT_ID:
				strcpy(buf, "mts_mt9234mu.fw");
				break;
			case MTS_MT9234ZBA_PRODUCT_ID:
				strcpy(buf, "mts_mt9234zba.fw");
				break;
			case MTS_MT9234ZBAOLD_PRODUCT_ID:
				strcpy(buf, "mts_mt9234zba.fw");
				break;			}
		}
		if (buf[0] == '\0') {
			if (tdev->td_is_3410)
				strcpy(buf, "ti_3410.fw");
			else
				strcpy(buf, "ti_5052.fw");
		}
		status = request_firmware(&fw_p, buf, &dev->dev);
	}

check_firmware:
	if (status) {
		dev_err(&dev->dev, "%s - firmware not found\n", __func__);
		return -ENOENT;
	}
	if (fw_p->size > TI_FIRMWARE_BUF_SIZE) {
		dev_err(&dev->dev, "%s - firmware too large %zu\n", __func__, fw_p->size);
		release_firmware(fw_p);
		return -ENOENT;
	}

	buffer_size = TI_FIRMWARE_BUF_SIZE + sizeof(struct ti_firmware_header);
	buffer = kmalloc(buffer_size, GFP_KERNEL);
	if (buffer) {
		memcpy(buffer, fw_p->data, fw_p->size);
		memset(buffer + fw_p->size, 0xff, buffer_size - fw_p->size);
		status = ti_do_download(dev, pipe, buffer, fw_p->size);
		kfree(buffer);
	} else {
		status = -ENOMEM;
	}
	release_firmware(fw_p);
	if (status) {
		dev_err(&dev->dev, "%s - error downloading firmware, %d\n",
							__func__, status);
		return status;
	}

	dev_dbg(&dev->dev, "%s - download successful\n", __func__);

	return 0;
}<|MERGE_RESOLUTION|>--- conflicted
+++ resolved
@@ -800,13 +800,8 @@
 							, __func__, status);
 
 	mutex_lock(&tdev->td_open_close_lock);
-<<<<<<< HEAD
-	--tport->tp_tdev->td_open_port_count;
-	if (tport->tp_tdev->td_open_port_count == 0) {
-=======
 	--tdev->td_open_port_count;
 	if (tdev->td_open_port_count == 0) {
->>>>>>> f7688b48
 		/* last port is closed, shut down interrupt urb */
 		usb_kill_urb(port->serial->port[0]->interrupt_in_urb);
 	}
