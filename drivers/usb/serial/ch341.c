--- conflicted
+++ resolved
@@ -316,13 +316,8 @@
 
 	/* expect two bytes 0x27 0x00 */
 	r = ch341_control_in(dev, CH341_REQ_READ_VERSION, 0, 0, buffer, size);
-<<<<<<< HEAD
-	if (r < 0)
-		goto out;
-=======
 	if (r)
 		return r;
->>>>>>> d60c95ef
 
 	priv->version = buffer[0];
 	dev_dbg(&dev->dev, "Chip version: 0x%02x\n", priv->version);
