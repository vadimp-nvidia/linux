// SPDX-License-Identifier: GPL-2.0+
/*
 * MaxLinear/Exar USB to Serial driver
 *
 * Copyright (c) 2020 Manivannan Sadhasivam <mani@kernel.org>
 * Copyright (c) 2021 Johan Hovold <johan@kernel.org>
 *
 * Based on the initial driver written by Patong Yang:
 *
 *   https://lore.kernel.org/r/20180404070634.nhspvmxcjwfgjkcv@advantechmxl-desktop
 *
 *   Copyright (c) 2018 Patong Yang <patong.mxl@gmail.com>
 */

#include <linux/kernel.h>
#include <linux/module.h>
#include <linux/slab.h>
#include <linux/tty.h>
#include <linux/usb.h>
#include <linux/usb/cdc.h>
#include <linux/usb/serial.h>

struct xr_txrx_clk_mask {
	u16 tx;
	u16 rx0;
	u16 rx1;
};

#define XR_INT_OSC_HZ			48000000U
#define XR21V141X_MIN_SPEED		46U
#define XR21V141X_MAX_SPEED		XR_INT_OSC_HZ

/* XR21V141X register blocks */
#define XR21V141X_UART_REG_BLOCK	0
#define XR21V141X_UM_REG_BLOCK		4
#define XR21V141X_UART_CUSTOM_BLOCK	0x66

/* XR21V141X UART registers */
#define XR21V141X_CLOCK_DIVISOR_0	0x04
#define XR21V141X_CLOCK_DIVISOR_1	0x05
#define XR21V141X_CLOCK_DIVISOR_2	0x06
#define XR21V141X_TX_CLOCK_MASK_0	0x07
#define XR21V141X_TX_CLOCK_MASK_1	0x08
#define XR21V141X_RX_CLOCK_MASK_0	0x09
#define XR21V141X_RX_CLOCK_MASK_1	0x0a
#define XR21V141X_REG_FORMAT		0x0b

/* XR21V141X UART Manager registers */
#define XR21V141X_UM_FIFO_ENABLE_REG	0x10
#define XR21V141X_UM_ENABLE_TX_FIFO	0x01
#define XR21V141X_UM_ENABLE_RX_FIFO	0x02

#define XR21V141X_UM_RX_FIFO_RESET	0x18
#define XR21V141X_UM_TX_FIFO_RESET	0x1c

#define XR_UART_ENABLE_TX		0x1
#define XR_UART_ENABLE_RX		0x2

#define XR_GPIO_RI			BIT(0)
#define XR_GPIO_CD			BIT(1)
#define XR_GPIO_DSR			BIT(2)
#define XR_GPIO_DTR			BIT(3)
#define XR_GPIO_CTS			BIT(4)
#define XR_GPIO_RTS			BIT(5)
#define XR_GPIO_CLK			BIT(6)
#define XR_GPIO_XEN			BIT(7)
#define XR_GPIO_TXT			BIT(8)
#define XR_GPIO_RXT			BIT(9)

#define XR_UART_DATA_MASK		GENMASK(3, 0)
#define XR_UART_DATA_7			0x7
#define XR_UART_DATA_8			0x8

#define XR_UART_PARITY_MASK		GENMASK(6, 4)
#define XR_UART_PARITY_SHIFT		4
#define XR_UART_PARITY_NONE		(0x0 << XR_UART_PARITY_SHIFT)
#define XR_UART_PARITY_ODD		(0x1 << XR_UART_PARITY_SHIFT)
#define XR_UART_PARITY_EVEN		(0x2 <<	XR_UART_PARITY_SHIFT)
#define XR_UART_PARITY_MARK		(0x3 << XR_UART_PARITY_SHIFT)
#define XR_UART_PARITY_SPACE		(0x4 << XR_UART_PARITY_SHIFT)

#define XR_UART_STOP_MASK		BIT(7)
#define XR_UART_STOP_SHIFT		7
#define XR_UART_STOP_1			(0x0 << XR_UART_STOP_SHIFT)
#define XR_UART_STOP_2			(0x1 << XR_UART_STOP_SHIFT)

#define XR_UART_FLOW_MODE_NONE		0x0
#define XR_UART_FLOW_MODE_HW		0x1
#define XR_UART_FLOW_MODE_SW		0x2

#define XR_GPIO_MODE_SEL_MASK		GENMASK(2, 0)
#define XR_GPIO_MODE_SEL_RTS_CTS	0x1
#define XR_GPIO_MODE_SEL_DTR_DSR	0x2
#define XR_GPIO_MODE_SEL_RS485		0x3
#define XR_GPIO_MODE_SEL_RS485_ADDR	0x4
#define XR_GPIO_MODE_TX_TOGGLE		0x100
#define XR_GPIO_MODE_RX_TOGGLE		0x200

#define XR_FIFO_RESET			0x1

#define XR_CUSTOM_DRIVER_ACTIVE		0x1

static int xr21v141x_uart_enable(struct usb_serial_port *port);
static int xr21v141x_uart_disable(struct usb_serial_port *port);
static int xr21v141x_fifo_reset(struct usb_serial_port *port);
static void xr21v141x_set_line_settings(struct tty_struct *tty,
		struct usb_serial_port *port, struct ktermios *old_termios);

struct xr_type {
	int reg_width;
	u8 reg_recipient;
	u8 set_reg;
	u8 get_reg;

	u16 uart_enable;
	u16 flow_control;
	u16 xon_char;
	u16 xoff_char;
	u16 tx_break;
	u16 gpio_mode;
	u16 gpio_direction;
	u16 gpio_set;
	u16 gpio_clear;
	u16 gpio_status;
	u16 tx_fifo_reset;
	u16 rx_fifo_reset;
	u16 custom_driver;

	bool have_5_6_bit_mode;
	bool have_xmit_toggle;

	int (*enable)(struct usb_serial_port *port);
	int (*disable)(struct usb_serial_port *port);
	int (*fifo_reset)(struct usb_serial_port *port);
	void (*set_line_settings)(struct tty_struct *tty,
			struct usb_serial_port *port,
			struct ktermios *old_termios);
};

enum xr_type_id {
	XR21V141X,
	XR21B142X,
	XR21B1411,
	XR2280X,
	XR_TYPE_COUNT,
};

static const struct xr_type xr_types[] = {
	[XR21V141X] = {
		.reg_width	= 8,
		.reg_recipient	= USB_RECIP_DEVICE,
		.set_reg	= 0x00,
		.get_reg	= 0x01,

		.uart_enable	= 0x03,
		.flow_control	= 0x0c,
		.xon_char	= 0x10,
		.xoff_char	= 0x11,
		.tx_break	= 0x14,
		.gpio_mode	= 0x1a,
		.gpio_direction	= 0x1b,
		.gpio_set	= 0x1d,
		.gpio_clear	= 0x1e,
		.gpio_status	= 0x1f,

		.enable			= xr21v141x_uart_enable,
		.disable		= xr21v141x_uart_disable,
		.fifo_reset		= xr21v141x_fifo_reset,
		.set_line_settings	= xr21v141x_set_line_settings,
	},
	[XR21B142X] = {
		.reg_width	= 16,
		.reg_recipient	= USB_RECIP_INTERFACE,
		.set_reg	= 0x00,
		.get_reg	= 0x00,

		.uart_enable	= 0x00,
		.flow_control	= 0x06,
		.xon_char	= 0x07,
		.xoff_char	= 0x08,
		.tx_break	= 0x0a,
		.gpio_mode	= 0x0c,
		.gpio_direction	= 0x0d,
		.gpio_set	= 0x0e,
		.gpio_clear	= 0x0f,
		.gpio_status	= 0x10,
		.tx_fifo_reset	= 0x40,
		.rx_fifo_reset	= 0x43,
		.custom_driver	= 0x60,

		.have_5_6_bit_mode	= true,
		.have_xmit_toggle	= true,
	},
	[XR21B1411] = {
		.reg_width	= 12,
		.reg_recipient	= USB_RECIP_DEVICE,
		.set_reg	= 0x00,
		.get_reg	= 0x01,

		.uart_enable	= 0xc00,
		.flow_control	= 0xc06,
		.xon_char	= 0xc07,
		.xoff_char	= 0xc08,
		.tx_break	= 0xc0a,
		.gpio_mode	= 0xc0c,
		.gpio_direction	= 0xc0d,
		.gpio_set	= 0xc0e,
		.gpio_clear	= 0xc0f,
		.gpio_status	= 0xc10,
		.tx_fifo_reset	= 0xc80,
		.rx_fifo_reset	= 0xcc0,
		.custom_driver	= 0x20d,
	},
	[XR2280X] = {
		.reg_width	= 16,
		.reg_recipient	= USB_RECIP_DEVICE,
		.set_reg	= 0x05,
		.get_reg	= 0x05,

		.uart_enable	= 0x40,
		.flow_control	= 0x46,
		.xon_char	= 0x47,
		.xoff_char	= 0x48,
		.tx_break	= 0x4a,
		.gpio_mode	= 0x4c,
		.gpio_direction	= 0x4d,
		.gpio_set	= 0x4e,
		.gpio_clear	= 0x4f,
		.gpio_status	= 0x50,
		.tx_fifo_reset	= 0x60,
		.rx_fifo_reset	= 0x63,
		.custom_driver	= 0x81,
	},
};

struct xr_data {
	const struct xr_type *type;
	u8 channel;			/* zero-based index or interface number */
};

static int xr_set_reg(struct usb_serial_port *port, u8 channel, u16 reg, u16 val)
{
	struct xr_data *data = usb_get_serial_port_data(port);
	const struct xr_type *type = data->type;
	struct usb_serial *serial = port->serial;
	int ret;

	ret = usb_control_msg(serial->dev, usb_sndctrlpipe(serial->dev, 0),
			type->set_reg,
			USB_DIR_OUT | USB_TYPE_VENDOR | type->reg_recipient,
			val, (channel << 8) | reg, NULL, 0,
			USB_CTRL_SET_TIMEOUT);
	if (ret < 0) {
		dev_err(&port->dev, "Failed to set reg 0x%02x: %d\n", reg, ret);
		return ret;
	}

	return 0;
}

static int xr_get_reg(struct usb_serial_port *port, u8 channel, u16 reg, u16 *val)
{
	struct xr_data *data = usb_get_serial_port_data(port);
	const struct xr_type *type = data->type;
	struct usb_serial *serial = port->serial;
	u8 *dmabuf;
	int ret, len;

	if (type->reg_width == 8)
		len = 1;
	else
		len = 2;

	dmabuf = kmalloc(len, GFP_KERNEL);
	if (!dmabuf)
		return -ENOMEM;

	ret = usb_control_msg(serial->dev, usb_rcvctrlpipe(serial->dev, 0),
			type->get_reg,
			USB_DIR_IN | USB_TYPE_VENDOR | type->reg_recipient,
			0, (channel << 8) | reg, dmabuf, len,
			USB_CTRL_GET_TIMEOUT);
	if (ret == len) {
		if (len == 2)
			*val = le16_to_cpup((__le16 *)dmabuf);
		else
			*val = *dmabuf;
		ret = 0;
	} else {
		dev_err(&port->dev, "Failed to get reg 0x%02x: %d\n", reg, ret);
		if (ret >= 0)
			ret = -EIO;
	}

	kfree(dmabuf);

	return ret;
}

static int xr_set_reg_uart(struct usb_serial_port *port, u16 reg, u16 val)
{
	struct xr_data *data = usb_get_serial_port_data(port);

	return xr_set_reg(port, data->channel, reg, val);
}

static int xr_get_reg_uart(struct usb_serial_port *port, u16 reg, u16 *val)
{
	struct xr_data *data = usb_get_serial_port_data(port);

	return xr_get_reg(port, data->channel, reg, val);
}

static int xr_set_reg_um(struct usb_serial_port *port, u8 reg_base, u8 val)
{
	struct xr_data *data = usb_get_serial_port_data(port);
	u8 reg;

	reg = reg_base + data->channel;

	return xr_set_reg(port, XR21V141X_UM_REG_BLOCK, reg, val);
}

static int __xr_uart_enable(struct usb_serial_port *port)
{
	struct xr_data *data = usb_get_serial_port_data(port);

	return xr_set_reg_uart(port, data->type->uart_enable,
			XR_UART_ENABLE_TX | XR_UART_ENABLE_RX);
}

static int __xr_uart_disable(struct usb_serial_port *port)
{
	struct xr_data *data = usb_get_serial_port_data(port);

	return xr_set_reg_uart(port, data->type->uart_enable, 0);
}

/*
 * According to datasheet, below is the recommended sequence for enabling UART
 * module in XR21V141X:
 *
 * Enable Tx FIFO
 * Enable Tx and Rx
 * Enable Rx FIFO
 */
static int xr21v141x_uart_enable(struct usb_serial_port *port)
{
	int ret;

	ret = xr_set_reg_um(port, XR21V141X_UM_FIFO_ENABLE_REG,
			    XR21V141X_UM_ENABLE_TX_FIFO);
	if (ret)
		return ret;

	ret = __xr_uart_enable(port);
	if (ret)
		return ret;

	ret = xr_set_reg_um(port, XR21V141X_UM_FIFO_ENABLE_REG,
			    XR21V141X_UM_ENABLE_TX_FIFO | XR21V141X_UM_ENABLE_RX_FIFO);
	if (ret)
		__xr_uart_disable(port);

	return ret;
}

static int xr21v141x_uart_disable(struct usb_serial_port *port)
{
	int ret;

	ret = __xr_uart_disable(port);
	if (ret)
		return ret;

	ret = xr_set_reg_um(port, XR21V141X_UM_FIFO_ENABLE_REG, 0);

	return ret;
}

static int xr_uart_enable(struct usb_serial_port *port)
{
	struct xr_data *data = usb_get_serial_port_data(port);

	if (data->type->enable)
		return data->type->enable(port);

	return __xr_uart_enable(port);
}

static int xr_uart_disable(struct usb_serial_port *port)
{
	struct xr_data *data = usb_get_serial_port_data(port);

	if (data->type->disable)
		return data->type->disable(port);

	return __xr_uart_disable(port);
}

static int xr21v141x_fifo_reset(struct usb_serial_port *port)
{
	int ret;

	ret = xr_set_reg_um(port, XR21V141X_UM_TX_FIFO_RESET, XR_FIFO_RESET);
	if (ret)
		return ret;

	ret = xr_set_reg_um(port, XR21V141X_UM_RX_FIFO_RESET, XR_FIFO_RESET);
	if (ret)
		return ret;

	return 0;
}

static int xr_fifo_reset(struct usb_serial_port *port)
{
	struct xr_data *data = usb_get_serial_port_data(port);
	int ret;

	if (data->type->fifo_reset)
		return data->type->fifo_reset(port);

	ret = xr_set_reg_uart(port, data->type->tx_fifo_reset, XR_FIFO_RESET);
	if (ret)
		return ret;

	ret = xr_set_reg_uart(port, data->type->rx_fifo_reset, XR_FIFO_RESET);
	if (ret)
		return ret;

	return 0;
}

static int xr_tiocmget(struct tty_struct *tty)
{
	struct usb_serial_port *port = tty->driver_data;
	struct xr_data *data = usb_get_serial_port_data(port);
	u16 status;
	int ret;

	ret = xr_get_reg_uart(port, data->type->gpio_status, &status);
	if (ret)
		return ret;

	/*
	 * Modem control pins are active low, so reading '0' means it is active
	 * and '1' means not active.
	 */
	ret = ((status & XR_GPIO_DTR) ? 0 : TIOCM_DTR) |
	      ((status & XR_GPIO_RTS) ? 0 : TIOCM_RTS) |
	      ((status & XR_GPIO_CTS) ? 0 : TIOCM_CTS) |
	      ((status & XR_GPIO_DSR) ? 0 : TIOCM_DSR) |
	      ((status & XR_GPIO_RI) ? 0 : TIOCM_RI) |
	      ((status & XR_GPIO_CD) ? 0 : TIOCM_CD);

	return ret;
}

static int xr_tiocmset_port(struct usb_serial_port *port,
			    unsigned int set, unsigned int clear)
{
	struct xr_data *data = usb_get_serial_port_data(port);
	const struct xr_type *type = data->type;
	u16 gpio_set = 0;
	u16 gpio_clr = 0;
	int ret = 0;

	/* Modem control pins are active low, so set & clr are swapped */
	if (set & TIOCM_RTS)
		gpio_clr |= XR_GPIO_RTS;
	if (set & TIOCM_DTR)
		gpio_clr |= XR_GPIO_DTR;
	if (clear & TIOCM_RTS)
		gpio_set |= XR_GPIO_RTS;
	if (clear & TIOCM_DTR)
		gpio_set |= XR_GPIO_DTR;

	/* Writing '0' to gpio_{set/clr} bits has no effect, so no need to do */
	if (gpio_clr)
		ret = xr_set_reg_uart(port, type->gpio_clear, gpio_clr);

	if (gpio_set)
		ret = xr_set_reg_uart(port, type->gpio_set, gpio_set);

	return ret;
}

static int xr_tiocmset(struct tty_struct *tty,
		       unsigned int set, unsigned int clear)
{
	struct usb_serial_port *port = tty->driver_data;

	return xr_tiocmset_port(port, set, clear);
}

static void xr_dtr_rts(struct usb_serial_port *port, int on)
{
	if (on)
		xr_tiocmset_port(port, TIOCM_DTR | TIOCM_RTS, 0);
	else
		xr_tiocmset_port(port, 0, TIOCM_DTR | TIOCM_RTS);
}

static void xr_break_ctl(struct tty_struct *tty, int break_state)
{
	struct usb_serial_port *port = tty->driver_data;
	struct xr_data *data = usb_get_serial_port_data(port);
	const struct xr_type *type = data->type;
	u16 state;

	if (break_state == 0)
		state = 0;
	else
		state = GENMASK(type->reg_width - 1, 0);

	dev_dbg(&port->dev, "Turning break %s\n", state == 0 ? "off" : "on");

	xr_set_reg_uart(port, type->tx_break, state);
}

/* Tx and Rx clock mask values obtained from section 3.3.4 of datasheet */
static const struct xr_txrx_clk_mask xr21v141x_txrx_clk_masks[] = {
	{ 0x000, 0x000, 0x000 },
	{ 0x000, 0x000, 0x000 },
	{ 0x100, 0x000, 0x100 },
	{ 0x020, 0x400, 0x020 },
	{ 0x010, 0x100, 0x010 },
	{ 0x208, 0x040, 0x208 },
	{ 0x104, 0x820, 0x108 },
	{ 0x844, 0x210, 0x884 },
	{ 0x444, 0x110, 0x444 },
	{ 0x122, 0x888, 0x224 },
	{ 0x912, 0x448, 0x924 },
	{ 0x492, 0x248, 0x492 },
	{ 0x252, 0x928, 0x292 },
	{ 0x94a, 0x4a4, 0xa52 },
	{ 0x52a, 0xaa4, 0x54a },
	{ 0xaaa, 0x954, 0x4aa },
	{ 0xaaa, 0x554, 0xaaa },
	{ 0x555, 0xad4, 0x5aa },
	{ 0xb55, 0xab4, 0x55a },
	{ 0x6b5, 0x5ac, 0xb56 },
	{ 0x5b5, 0xd6c, 0x6d6 },
	{ 0xb6d, 0xb6a, 0xdb6 },
	{ 0x76d, 0x6da, 0xbb6 },
	{ 0xedd, 0xdda, 0x76e },
	{ 0xddd, 0xbba, 0xeee },
	{ 0x7bb, 0xf7a, 0xdde },
	{ 0xf7b, 0xef6, 0x7de },
	{ 0xdf7, 0xbf6, 0xf7e },
	{ 0x7f7, 0xfee, 0xefe },
	{ 0xfdf, 0xfbe, 0x7fe },
	{ 0xf7f, 0xefe, 0xffe },
	{ 0xfff, 0xffe, 0xffd },
};

static int xr21v141x_set_baudrate(struct tty_struct *tty, struct usb_serial_port *port)
{
	u32 divisor, baud, idx;
	u16 tx_mask, rx_mask;
	int ret;

	baud = tty->termios.c_ospeed;
	if (!baud)
		return 0;

	baud = clamp(baud, XR21V141X_MIN_SPEED, XR21V141X_MAX_SPEED);
	divisor = XR_INT_OSC_HZ / baud;
	idx = ((32 * XR_INT_OSC_HZ) / baud) & 0x1f;
	tx_mask = xr21v141x_txrx_clk_masks[idx].tx;

	if (divisor & 0x01)
		rx_mask = xr21v141x_txrx_clk_masks[idx].rx1;
	else
		rx_mask = xr21v141x_txrx_clk_masks[idx].rx0;

	dev_dbg(&port->dev, "Setting baud rate: %u\n", baud);
	/*
	 * XR21V141X uses fractional baud rate generator with 48MHz internal
	 * oscillator and 19-bit programmable divisor. So theoretically it can
	 * generate most commonly used baud rates with high accuracy.
	 */
	ret = xr_set_reg_uart(port, XR21V141X_CLOCK_DIVISOR_0,
			      divisor & 0xff);
	if (ret)
		return ret;

	ret = xr_set_reg_uart(port, XR21V141X_CLOCK_DIVISOR_1,
			      (divisor >>  8) & 0xff);
	if (ret)
		return ret;

	ret = xr_set_reg_uart(port, XR21V141X_CLOCK_DIVISOR_2,
			      (divisor >> 16) & 0xff);
	if (ret)
		return ret;

	ret = xr_set_reg_uart(port, XR21V141X_TX_CLOCK_MASK_0,
			      tx_mask & 0xff);
	if (ret)
		return ret;

	ret = xr_set_reg_uart(port, XR21V141X_TX_CLOCK_MASK_1,
			      (tx_mask >>  8) & 0xff);
	if (ret)
		return ret;

	ret = xr_set_reg_uart(port, XR21V141X_RX_CLOCK_MASK_0,
			      rx_mask & 0xff);
	if (ret)
		return ret;

	ret = xr_set_reg_uart(port, XR21V141X_RX_CLOCK_MASK_1,
			      (rx_mask >>  8) & 0xff);
	if (ret)
		return ret;

	tty_encode_baud_rate(tty, baud, baud);

	return 0;
}

static void xr_set_flow_mode(struct tty_struct *tty,
			     struct usb_serial_port *port,
			     struct ktermios *old_termios)
{
	struct xr_data *data = usb_get_serial_port_data(port);
	const struct xr_type *type = data->type;
	u16 flow, gpio_mode;
	int ret;

	ret = xr_get_reg_uart(port, type->gpio_mode, &gpio_mode);
	if (ret)
		return;

	/*
	 * According to the datasheets, the UART needs to be disabled while
	 * writing to the FLOW_CONTROL register (XR21V141X), or any register
	 * but GPIO_SET, GPIO_CLEAR, TX_BREAK and ERROR_STATUS (XR21B142X).
	 */
	xr_uart_disable(port);

	/* Set GPIO mode for controlling the pins manually by default. */
	gpio_mode &= ~XR_GPIO_MODE_SEL_MASK;

	if (C_CRTSCTS(tty) && C_BAUD(tty) != B0) {
		dev_dbg(&port->dev, "Enabling hardware flow ctrl\n");
		gpio_mode |= XR_GPIO_MODE_SEL_RTS_CTS;
		flow = XR_UART_FLOW_MODE_HW;
	} else if (I_IXON(tty)) {
		u8 start_char = START_CHAR(tty);
		u8 stop_char = STOP_CHAR(tty);

		dev_dbg(&port->dev, "Enabling sw flow ctrl\n");
		flow = XR_UART_FLOW_MODE_SW;

		xr_set_reg_uart(port, type->xon_char, start_char);
		xr_set_reg_uart(port, type->xoff_char, stop_char);
	} else {
		dev_dbg(&port->dev, "Disabling flow ctrl\n");
		flow = XR_UART_FLOW_MODE_NONE;
	}

	xr_set_reg_uart(port, type->flow_control, flow);
	xr_set_reg_uart(port, type->gpio_mode, gpio_mode);

	xr_uart_enable(port);

	if (C_BAUD(tty) == B0)
		xr_dtr_rts(port, 0);
	else if (old_termios && (old_termios->c_cflag & CBAUD) == B0)
		xr_dtr_rts(port, 1);
}

static void xr21v141x_set_line_settings(struct tty_struct *tty,
		struct usb_serial_port *port, struct ktermios *old_termios)
{
	struct ktermios *termios = &tty->termios;
	u8 bits = 0;
	int ret;

	if (!old_termios || (tty->termios.c_ospeed != old_termios->c_ospeed))
		xr21v141x_set_baudrate(tty, port);

	switch (C_CSIZE(tty)) {
	case CS5:
	case CS6:
		/* CS5 and CS6 are not supported, so just restore old setting */
		termios->c_cflag &= ~CSIZE;
		if (old_termios)
			termios->c_cflag |= old_termios->c_cflag & CSIZE;
		else
			termios->c_cflag |= CS8;

		if (C_CSIZE(tty) == CS7)
<<<<<<< HEAD
			bits |= XR21V141X_UART_DATA_7;
		else
			bits |= XR21V141X_UART_DATA_8;
=======
			bits |= XR_UART_DATA_7;
		else
			bits |= XR_UART_DATA_8;
>>>>>>> 25423f4b
		break;
	case CS7:
		bits |= XR_UART_DATA_7;
		break;
	case CS8:
	default:
		bits |= XR_UART_DATA_8;
		break;
	}

	if (C_PARENB(tty)) {
		if (C_CMSPAR(tty)) {
			if (C_PARODD(tty))
				bits |= XR_UART_PARITY_MARK;
			else
				bits |= XR_UART_PARITY_SPACE;
		} else {
			if (C_PARODD(tty))
				bits |= XR_UART_PARITY_ODD;
			else
				bits |= XR_UART_PARITY_EVEN;
		}
	}

	if (C_CSTOPB(tty))
		bits |= XR_UART_STOP_2;
	else
		bits |= XR_UART_STOP_1;

	ret = xr_set_reg_uart(port, XR21V141X_REG_FORMAT, bits);
	if (ret)
		return;
}

static void xr_cdc_set_line_coding(struct tty_struct *tty,
		struct usb_serial_port *port, struct ktermios *old_termios)
{
	struct xr_data *data = usb_get_serial_port_data(port);
	struct usb_host_interface *alt = port->serial->interface->cur_altsetting;
	struct usb_device *udev = port->serial->dev;
	struct usb_cdc_line_coding *lc;
	int ret;

	lc = kzalloc(sizeof(*lc), GFP_KERNEL);
	if (!lc)
		return;

	if (tty->termios.c_ospeed)
		lc->dwDTERate = cpu_to_le32(tty->termios.c_ospeed);
	else if (old_termios)
		lc->dwDTERate = cpu_to_le32(old_termios->c_ospeed);
	else
		lc->dwDTERate = cpu_to_le32(9600);

	if (C_CSTOPB(tty))
		lc->bCharFormat = USB_CDC_2_STOP_BITS;
	else
		lc->bCharFormat = USB_CDC_1_STOP_BITS;

	if (C_PARENB(tty)) {
		if (C_CMSPAR(tty)) {
			if (C_PARODD(tty))
				lc->bParityType = USB_CDC_MARK_PARITY;
			else
				lc->bParityType = USB_CDC_SPACE_PARITY;
		} else {
			if (C_PARODD(tty))
				lc->bParityType = USB_CDC_ODD_PARITY;
			else
				lc->bParityType = USB_CDC_EVEN_PARITY;
		}
	} else {
		lc->bParityType = USB_CDC_NO_PARITY;
	}

	if (!data->type->have_5_6_bit_mode &&
			(C_CSIZE(tty) == CS5 || C_CSIZE(tty) == CS6)) {
		tty->termios.c_cflag &= ~CSIZE;
		if (old_termios)
			tty->termios.c_cflag |= old_termios->c_cflag & CSIZE;
		else
			tty->termios.c_cflag |= CS8;
	}

	switch (C_CSIZE(tty)) {
	case CS5:
		lc->bDataBits = 5;
		break;
	case CS6:
		lc->bDataBits = 6;
		break;
	case CS7:
		lc->bDataBits = 7;
		break;
	case CS8:
	default:
		lc->bDataBits = 8;
		break;
	}

	ret = usb_control_msg(udev, usb_sndctrlpipe(udev, 0),
			USB_CDC_REQ_SET_LINE_CODING,
			USB_TYPE_CLASS | USB_RECIP_INTERFACE,
			0, alt->desc.bInterfaceNumber,
			lc, sizeof(*lc), USB_CTRL_SET_TIMEOUT);
	if (ret < 0)
		dev_err(&port->dev, "Failed to set line coding: %d\n", ret);

	kfree(lc);
}

static void xr_set_termios(struct tty_struct *tty,
		struct usb_serial_port *port, struct ktermios *old_termios)
{
	struct xr_data *data = usb_get_serial_port_data(port);

	/*
	 * XR21V141X does not have a CUSTOM_DRIVER flag and always enters CDC
	 * mode upon receiving CDC requests.
	 */
	if (data->type->set_line_settings)
		data->type->set_line_settings(tty, port, old_termios);
	else
		xr_cdc_set_line_coding(tty, port, old_termios);

	xr_set_flow_mode(tty, port, old_termios);
}

static int xr_open(struct tty_struct *tty, struct usb_serial_port *port)
{
	int ret;

	ret = xr_fifo_reset(port);
	if (ret)
		return ret;

	ret = xr_uart_enable(port);
	if (ret) {
		dev_err(&port->dev, "Failed to enable UART\n");
		return ret;
	}

	/* Setup termios */
	if (tty)
		xr_set_termios(tty, port, NULL);

	ret = usb_serial_generic_open(tty, port);
	if (ret) {
		xr_uart_disable(port);
		return ret;
	}

	return 0;
}

static void xr_close(struct usb_serial_port *port)
{
	usb_serial_generic_close(port);

	xr_uart_disable(port);
}

static int xr_probe(struct usb_serial *serial, const struct usb_device_id *id)
{
	struct usb_interface *control = serial->interface;
	struct usb_host_interface *alt = control->cur_altsetting;
	struct usb_cdc_parsed_header hdrs;
	struct usb_cdc_union_desc *desc;
	struct usb_interface *data;
	int ret;

	ret = cdc_parse_cdc_header(&hdrs, control, alt->extra, alt->extralen);
	if (ret < 0)
		return -ENODEV;

	desc = hdrs.usb_cdc_union_desc;
	if (!desc)
		return -ENODEV;

	data = usb_ifnum_to_if(serial->dev, desc->bSlaveInterface0);
	if (!data)
		return -ENODEV;

	ret = usb_serial_claim_interface(serial, data);
	if (ret)
		return ret;

	usb_set_serial_data(serial, (void *)id->driver_info);

	return 0;
}

static int xr_gpio_init(struct usb_serial_port *port, const struct xr_type *type)
{
	u16 mask, mode;
	int ret;

	/*
	 * Configure all pins as GPIO except for Receive and Transmit Toggle.
	 */
	mode = 0;
	if (type->have_xmit_toggle)
		mode |= XR_GPIO_MODE_RX_TOGGLE | XR_GPIO_MODE_TX_TOGGLE;

	ret = xr_set_reg_uart(port, type->gpio_mode, mode);
	if (ret)
		return ret;

	/*
	 * Configure DTR and RTS as outputs and make sure they are deasserted
	 * (active low), and configure RI, CD, DSR and CTS as inputs.
	 */
	mask = XR_GPIO_DTR | XR_GPIO_RTS;
	ret = xr_set_reg_uart(port, type->gpio_direction, mask);
	if (ret)
		return ret;

	ret = xr_set_reg_uart(port, type->gpio_set, mask);
	if (ret)
		return ret;

	return 0;
}

static int xr_port_probe(struct usb_serial_port *port)
{
	struct usb_interface_descriptor *desc;
	const struct xr_type *type;
	struct xr_data *data;
	enum xr_type_id type_id;
	int ret;

	type_id = (int)(unsigned long)usb_get_serial_data(port->serial);
	type = &xr_types[type_id];

	data = kzalloc(sizeof(*data), GFP_KERNEL);
	if (!data)
		return -ENOMEM;

	data->type = type;

	desc = &port->serial->interface->cur_altsetting->desc;
	if (type_id == XR21V141X)
		data->channel = desc->bInterfaceNumber / 2;
	else
		data->channel = desc->bInterfaceNumber;

	usb_set_serial_port_data(port, data);

	if (type->custom_driver) {
		ret = xr_set_reg_uart(port, type->custom_driver,
				XR_CUSTOM_DRIVER_ACTIVE);
		if (ret)
			goto err_free;
	}

	ret = xr_gpio_init(port, type);
	if (ret)
		goto err_free;

	return 0;

err_free:
	kfree(data);

	return ret;
}

static void xr_port_remove(struct usb_serial_port *port)
{
	struct xr_data *data = usb_get_serial_port_data(port);

	kfree(data);
}

#define XR_DEVICE(vid, pid, type)					\
	USB_DEVICE_INTERFACE_CLASS((vid), (pid), USB_CLASS_COMM),	\
	.driver_info = (type)

static const struct usb_device_id id_table[] = {
	{ XR_DEVICE(0x04e2, 0x1400, XR2280X) },
	{ XR_DEVICE(0x04e2, 0x1401, XR2280X) },
	{ XR_DEVICE(0x04e2, 0x1402, XR2280X) },
	{ XR_DEVICE(0x04e2, 0x1403, XR2280X) },
	{ XR_DEVICE(0x04e2, 0x1410, XR21V141X) },
	{ XR_DEVICE(0x04e2, 0x1411, XR21B1411) },
	{ XR_DEVICE(0x04e2, 0x1412, XR21V141X) },
	{ XR_DEVICE(0x04e2, 0x1414, XR21V141X) },
	{ XR_DEVICE(0x04e2, 0x1420, XR21B142X) },
	{ XR_DEVICE(0x04e2, 0x1422, XR21B142X) },
	{ XR_DEVICE(0x04e2, 0x1424, XR21B142X) },
	{ }
};
MODULE_DEVICE_TABLE(usb, id_table);

static struct usb_serial_driver xr_device = {
	.driver = {
		.owner = THIS_MODULE,
		.name =	"xr_serial",
	},
	.id_table		= id_table,
	.num_ports		= 1,
	.probe			= xr_probe,
	.port_probe		= xr_port_probe,
	.port_remove		= xr_port_remove,
	.open			= xr_open,
	.close			= xr_close,
	.break_ctl		= xr_break_ctl,
	.set_termios		= xr_set_termios,
	.tiocmget		= xr_tiocmget,
	.tiocmset		= xr_tiocmset,
	.dtr_rts		= xr_dtr_rts
};

static struct usb_serial_driver * const serial_drivers[] = {
	&xr_device, NULL
};

module_usb_serial_driver(serial_drivers, id_table);

MODULE_AUTHOR("Manivannan Sadhasivam <mani@kernel.org>");
MODULE_DESCRIPTION("MaxLinear/Exar USB to Serial driver");
MODULE_LICENSE("GPL");<|MERGE_RESOLUTION|>--- conflicted
+++ resolved
@@ -694,15 +694,9 @@
 			termios->c_cflag |= CS8;
 
 		if (C_CSIZE(tty) == CS7)
-<<<<<<< HEAD
-			bits |= XR21V141X_UART_DATA_7;
-		else
-			bits |= XR21V141X_UART_DATA_8;
-=======
 			bits |= XR_UART_DATA_7;
 		else
 			bits |= XR_UART_DATA_8;
->>>>>>> 25423f4b
 		break;
 	case CS7:
 		bits |= XR_UART_DATA_7;
