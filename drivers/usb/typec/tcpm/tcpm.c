--- conflicted
+++ resolved
@@ -5042,10 +5042,6 @@
 	case SRC_TRANSITION_SUPPLY:
 	case SRC_READY:
 	case SRC_WAIT_NEW_CAPABILITIES:
-<<<<<<< HEAD
-		/* Force to unattached state to re-initiate connection */
-		tcpm_set_state(port, SRC_UNATTACHED, 0);
-=======
 		/*
 		 * Force to unattached state to re-initiate connection.
 		 * DRP port should move to Unattached.SNK instead of Unattached.SRC if
@@ -5056,7 +5052,6 @@
 			tcpm_set_state(port, SRC_UNATTACHED, tcpm_wait_for_discharge(port));
 		else
 			tcpm_set_state(port, SNK_UNATTACHED, tcpm_wait_for_discharge(port));
->>>>>>> 4bcf3b75
 		break;
 
 	case PORT_RESET:
@@ -5632,12 +5627,6 @@
 	if (activate) {
 		port->pps_data.req_out_volt = port->supply_voltage;
 		port->pps_data.req_op_curr = port->current_limit;
-<<<<<<< HEAD
-		tcpm_set_state(port, SNK_NEGOTIATE_PPS_CAPABILITIES, 0);
-	} else {
-		tcpm_set_state(port, SNK_NEGOTIATE_CAPABILITIES, 0);
-=======
->>>>>>> 4bcf3b75
 	}
 	mutex_unlock(&port->lock);
 
