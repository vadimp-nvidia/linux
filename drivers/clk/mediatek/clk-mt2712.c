// SPDX-License-Identifier: GPL-2.0-only
/*
 * Copyright (c) 2017 MediaTek Inc.
 * Author: Weiyi Lu <weiyi.lu@mediatek.com>
 */

#include <linux/clk.h>
#include <linux/delay.h>
#include <linux/mfd/syscon.h>
#include <linux/of.h>
#include <linux/of_address.h>
#include <linux/of_device.h>
#include <linux/platform_device.h>
#include <linux/slab.h>

#include "clk-gate.h"
#include "clk-mtk.h"

#include <dt-bindings/clock/mt2712-clk.h>

static DEFINE_SPINLOCK(mt2712_clk_lock);

static const struct mtk_fixed_clk top_fixed_clks[] = {
	FIXED_CLK(CLK_TOP_VPLL3_DPIX, "vpll3_dpix", NULL, 200000000),
	FIXED_CLK(CLK_TOP_VPLL_DPIX, "vpll_dpix", NULL, 200000000),
	FIXED_CLK(CLK_TOP_LTEPLL_FS26M, "ltepll_fs26m", NULL, 26000000),
	FIXED_CLK(CLK_TOP_DMPLL, "dmpll_ck", NULL, 350000000),
	FIXED_CLK(CLK_TOP_DSI0_LNTC, "dsi0_lntc", NULL, 143000000),
	FIXED_CLK(CLK_TOP_DSI1_LNTC, "dsi1_lntc", NULL, 143000000),
	FIXED_CLK(CLK_TOP_LVDSTX3_CLKDIG_CTS, "lvdstx3", NULL, 140000000),
	FIXED_CLK(CLK_TOP_LVDSTX_CLKDIG_CTS, "lvdstx", NULL, 140000000),
	FIXED_CLK(CLK_TOP_CLKRTC_EXT, "clkrtc_ext", NULL, 32768),
	FIXED_CLK(CLK_TOP_CLKRTC_INT, "clkrtc_int", NULL, 32747),
	FIXED_CLK(CLK_TOP_CSI0, "csi0", NULL, 26000000),
	FIXED_CLK(CLK_TOP_CVBSPLL, "cvbspll", NULL, 108000000),
};

static const struct mtk_fixed_factor top_divs[] = {
	FACTOR(CLK_TOP_SYS_26M, "sys_26m", "clk26m", 1, 1),
	FACTOR(CLK_TOP_CLK26M_D2, "clk26m_d2", "sys_26m", 1, 2),
	FACTOR(CLK_TOP_ARMCA35PLL, "armca35pll_ck", "armca35pll", 1, 1),
	FACTOR(CLK_TOP_ARMCA35PLL_600M, "armca35pll_600m", "armca35pll_ck", 1, 2),
	FACTOR(CLK_TOP_ARMCA35PLL_400M, "armca35pll_400m", "armca35pll_ck", 1, 3),
	FACTOR(CLK_TOP_ARMCA72PLL, "armca72pll_ck", "armca72pll", 1, 1),
	FACTOR(CLK_TOP_SYSPLL, "syspll_ck", "mainpll", 1, 1),
	FACTOR(CLK_TOP_SYSPLL_D2, "syspll_d2", "syspll_ck", 1, 2),
	FACTOR(CLK_TOP_SYSPLL1_D2, "syspll1_d2", "syspll_d2", 1, 2),
	FACTOR(CLK_TOP_SYSPLL1_D4, "syspll1_d4", "syspll_d2", 1, 4),
	FACTOR(CLK_TOP_SYSPLL1_D8, "syspll1_d8", "syspll_d2", 1, 8),
	FACTOR(CLK_TOP_SYSPLL1_D16, "syspll1_d16", "syspll_d2", 1, 16),
	FACTOR(CLK_TOP_SYSPLL_D3, "syspll_d3", "syspll_ck", 1, 3),
	FACTOR(CLK_TOP_SYSPLL2_D2, "syspll2_d2", "syspll_d3", 1, 2),
	FACTOR(CLK_TOP_SYSPLL2_D4, "syspll2_d4", "syspll_d3", 1, 4),
	FACTOR(CLK_TOP_SYSPLL_D5, "syspll_d5", "syspll_ck", 1, 5),
	FACTOR(CLK_TOP_SYSPLL3_D2, "syspll3_d2", "syspll_d5", 1, 2),
	FACTOR(CLK_TOP_SYSPLL3_D4, "syspll3_d4", "syspll_d5", 1, 4),
	FACTOR(CLK_TOP_SYSPLL_D7, "syspll_d7", "syspll_ck", 1, 7),
	FACTOR(CLK_TOP_SYSPLL4_D2, "syspll4_d2", "syspll_d7", 1, 2),
	FACTOR(CLK_TOP_SYSPLL4_D4, "syspll4_d4", "syspll_d7", 1, 4),
	FACTOR(CLK_TOP_UNIVPLL, "univpll_ck", "univpll", 1, 1),
	FACTOR(CLK_TOP_UNIVPLL_D7, "univpll_d7", "univpll_ck", 1, 7),
	FACTOR(CLK_TOP_UNIVPLL_D26, "univpll_d26", "univpll_ck", 1, 26),
	FACTOR(CLK_TOP_UNIVPLL_D52, "univpll_d52", "univpll_ck", 1, 52),
	FACTOR(CLK_TOP_UNIVPLL_D104, "univpll_d104", "univpll_ck", 1, 104),
	FACTOR(CLK_TOP_UNIVPLL_D208, "univpll_d208", "univpll_ck", 1, 208),
	FACTOR(CLK_TOP_UNIVPLL_D2, "univpll_d2", "univpll_ck", 1, 2),
	FACTOR(CLK_TOP_UNIVPLL1_D2, "univpll1_d2", "univpll_d2", 1, 2),
	FACTOR(CLK_TOP_UNIVPLL1_D4, "univpll1_d4", "univpll_d2", 1, 4),
	FACTOR(CLK_TOP_UNIVPLL1_D8, "univpll1_d8", "univpll_d2", 1, 8),
	FACTOR(CLK_TOP_UNIVPLL_D3, "univpll_d3", "univpll_ck", 1, 3),
	FACTOR(CLK_TOP_UNIVPLL2_D2, "univpll2_d2", "univpll_d3", 1, 2),
	FACTOR(CLK_TOP_UNIVPLL2_D4, "univpll2_d4", "univpll_d3", 1, 4),
	FACTOR(CLK_TOP_UNIVPLL2_D8, "univpll2_d8", "univpll_d3", 1, 8),
	FACTOR(CLK_TOP_UNIVPLL_D5, "univpll_d5", "univpll_ck", 1, 5),
	FACTOR(CLK_TOP_UNIVPLL3_D2, "univpll3_d2", "univpll_d5", 1, 2),
	FACTOR(CLK_TOP_UNIVPLL3_D4, "univpll3_d4", "univpll_d5", 1, 4),
	FACTOR(CLK_TOP_UNIVPLL3_D8, "univpll3_d8", "univpll_d5", 1, 8),
	FACTOR(CLK_TOP_F_MP0_PLL1, "f_mp0_pll1_ck", "univpll_d2", 1, 1),
	FACTOR(CLK_TOP_F_MP0_PLL2, "f_mp0_pll2_ck", "univpll1_d2", 1, 1),
	FACTOR(CLK_TOP_F_BIG_PLL1, "f_big_pll1_ck", "univpll_d2", 1, 1),
	FACTOR(CLK_TOP_F_BIG_PLL2, "f_big_pll2_ck", "univpll1_d2", 1, 1),
	FACTOR(CLK_TOP_F_BUS_PLL1, "f_bus_pll1_ck", "univpll_d2", 1, 1),
	FACTOR(CLK_TOP_F_BUS_PLL2, "f_bus_pll2_ck", "univpll1_d2", 1, 1),
	FACTOR(CLK_TOP_APLL1, "apll1_ck", "apll1", 1, 1),
	FACTOR(CLK_TOP_APLL1_D2, "apll1_d2", "apll1_ck", 1, 2),
	FACTOR(CLK_TOP_APLL1_D4, "apll1_d4", "apll1_ck", 1, 4),
	FACTOR(CLK_TOP_APLL1_D8, "apll1_d8", "apll1_ck", 1, 8),
	FACTOR(CLK_TOP_APLL1_D16, "apll1_d16", "apll1_ck", 1, 16),
	FACTOR(CLK_TOP_APLL2, "apll2_ck", "apll2", 1, 1),
	FACTOR(CLK_TOP_APLL2_D2, "apll2_d2", "apll2_ck", 1, 2),
	FACTOR(CLK_TOP_APLL2_D4, "apll2_d4", "apll2_ck", 1, 4),
	FACTOR(CLK_TOP_APLL2_D8, "apll2_d8", "apll2_ck", 1, 8),
	FACTOR(CLK_TOP_APLL2_D16, "apll2_d16", "apll2_ck", 1, 16),
	FACTOR(CLK_TOP_LVDSPLL, "lvdspll_ck", "lvdspll", 1, 1),
	FACTOR(CLK_TOP_LVDSPLL_D2, "lvdspll_d2", "lvdspll_ck", 1, 2),
	FACTOR(CLK_TOP_LVDSPLL_D4, "lvdspll_d4", "lvdspll_ck", 1, 4),
	FACTOR(CLK_TOP_LVDSPLL_D8, "lvdspll_d8", "lvdspll_ck", 1, 8),
	FACTOR(CLK_TOP_LVDSPLL2, "lvdspll2_ck", "lvdspll2", 1, 1),
	FACTOR(CLK_TOP_LVDSPLL2_D2, "lvdspll2_d2", "lvdspll2_ck", 1, 2),
	FACTOR(CLK_TOP_LVDSPLL2_D4, "lvdspll2_d4", "lvdspll2_ck", 1, 4),
	FACTOR(CLK_TOP_LVDSPLL2_D8, "lvdspll2_d8", "lvdspll2_ck", 1, 8),
	FACTOR(CLK_TOP_ETHERPLL_125M, "etherpll_125m", "etherpll", 1, 1),
	FACTOR(CLK_TOP_ETHERPLL_50M, "etherpll_50m", "etherpll", 1, 1),
	FACTOR(CLK_TOP_CVBS, "cvbs", "cvbspll", 1, 1),
	FACTOR(CLK_TOP_CVBS_D2, "cvbs_d2", "cvbs", 1, 2),
	FACTOR(CLK_TOP_MMPLL, "mmpll_ck", "mmpll", 1, 1),
	FACTOR(CLK_TOP_MMPLL_D2, "mmpll_d2", "mmpll_ck", 1, 2),
	FACTOR(CLK_TOP_VENCPLL, "vencpll_ck", "vencpll", 1, 1),
	FACTOR(CLK_TOP_VENCPLL_D2, "vencpll_d2", "vencpll_ck", 1, 2),
	FACTOR(CLK_TOP_VCODECPLL, "vcodecpll_ck", "vcodecpll", 1, 1),
	FACTOR(CLK_TOP_VCODECPLL_D2, "vcodecpll_d2", "vcodecpll_ck", 1, 2),
	FACTOR(CLK_TOP_TVDPLL, "tvdpll_ck", "tvdpll", 1, 1),
	FACTOR(CLK_TOP_TVDPLL_D2, "tvdpll_d2", "tvdpll_ck", 1, 2),
	FACTOR(CLK_TOP_TVDPLL_D4, "tvdpll_d4", "tvdpll_ck", 1, 4),
	FACTOR(CLK_TOP_TVDPLL_D8, "tvdpll_d8", "tvdpll_ck", 1, 8),
	FACTOR(CLK_TOP_TVDPLL_429M, "tvdpll_429m", "tvdpll", 1, 1),
	FACTOR(CLK_TOP_TVDPLL_429M_D2, "tvdpll_429m_d2", "tvdpll_429m", 1, 2),
	FACTOR(CLK_TOP_TVDPLL_429M_D4, "tvdpll_429m_d4", "tvdpll_429m", 1, 4),
	FACTOR(CLK_TOP_MSDCPLL, "msdcpll_ck", "msdcpll", 1, 1),
	FACTOR(CLK_TOP_MSDCPLL_D2, "msdcpll_d2", "msdcpll_ck", 1, 2),
	FACTOR(CLK_TOP_MSDCPLL_D4, "msdcpll_d4", "msdcpll_ck", 1, 4),
	FACTOR(CLK_TOP_MSDCPLL2, "msdcpll2_ck", "msdcpll2", 1, 1),
	FACTOR(CLK_TOP_MSDCPLL2_D2, "msdcpll2_d2", "msdcpll2_ck", 1, 2),
	FACTOR(CLK_TOP_MSDCPLL2_D4, "msdcpll2_d4", "msdcpll2_ck", 1, 4),
	FACTOR(CLK_TOP_D2A_ULCLK_6P5M, "d2a_ulclk_6p5m", "clk26m", 1, 4),
	FACTOR(CLK_TOP_APLL1_D3, "apll1_d3", "apll1_ck", 1, 3),
	FACTOR(CLK_TOP_APLL2_D3, "apll2_d3", "apll2_ck", 1, 3),
};

static const char * const axi_parents[] = {
	"clk26m",
	"syspll1_d2",
	"syspll_d5",
	"syspll1_d4",
	"univpll_d5",
	"univpll2_d2",
	"msdcpll2_ck"
};

static const char * const mem_parents[] = {
	"clk26m",
	"dmpll_ck"
};

static const char * const mm_parents[] = {
	"clk26m",
	"vencpll_ck",
	"syspll_d3",
	"syspll1_d2",
	"syspll_d5",
	"syspll1_d4",
	"univpll1_d2",
	"univpll2_d2"
};

static const char * const pwm_parents[] = {
	"clk26m",
	"univpll2_d4",
	"univpll3_d2",
	"univpll1_d4"
};

static const char * const vdec_parents[] = {
	"clk26m",
	"vcodecpll_ck",
	"tvdpll_429m",
	"univpll_d3",
	"vencpll_ck",
	"syspll_d3",
	"univpll1_d2",
	"mmpll_d2",
	"syspll3_d2",
	"tvdpll_ck"
};

static const char * const venc_parents[] = {
	"clk26m",
	"univpll1_d2",
	"mmpll_d2",
	"tvdpll_d2",
	"syspll1_d2",
	"univpll_d5",
	"vcodecpll_d2",
	"univpll2_d2",
	"syspll3_d2"
};

static const char * const mfg_parents[] = {
	"clk26m",
	"mmpll_ck",
	"univpll_d3",
	"clk26m",
	"clk26m",
	"clk26m",
	"clk26m",
	"clk26m",
	"clk26m",
	"syspll_d3",
	"syspll1_d2",
	"syspll_d5",
	"univpll_d3",
	"univpll1_d2",
	"univpll_d5",
	"univpll2_d2"
};

static const char * const camtg_parents[] = {
	"clk26m",
	"univpll_d52",
	"univpll_d208",
	"univpll_d104",
	"clk26m_d2",
	"univpll_d26",
	"univpll2_d8",
	"syspll3_d4",
	"syspll3_d2",
	"univpll1_d4",
	"univpll2_d2"
};

static const char * const uart_parents[] = {
	"clk26m",
	"univpll2_d8"
};

static const char * const spi_parents[] = {
	"clk26m",
	"univpll2_d4",
	"univpll1_d4",
	"univpll2_d2",
	"univpll3_d2",
	"univpll1_d8"
};

static const char * const usb20_parents[] = {
	"clk26m",
	"univpll1_d8",
	"univpll3_d4"
};

static const char * const usb30_parents[] = {
	"clk26m",
	"univpll3_d2",
	"univpll3_d4",
	"univpll2_d4"
};

static const char * const msdc50_0_h_parents[] = {
	"clk26m",
	"syspll1_d2",
	"syspll2_d2",
	"syspll4_d2",
	"univpll_d5",
	"univpll1_d4"
};

static const char * const msdc50_0_parents[] = {
	"clk26m",
	"msdcpll_ck",
	"msdcpll_d2",
	"univpll1_d4",
	"syspll2_d2",
	"msdcpll_d4",
	"vencpll_d2",
	"univpll1_d2",
	"msdcpll2_ck",
	"msdcpll2_d2",
	"msdcpll2_d4"
};

static const char * const msdc30_1_parents[] = {
	"clk26m",
	"univpll2_d2",
	"msdcpll_d2",
	"univpll1_d4",
	"syspll2_d2",
	"univpll_d7",
	"vencpll_d2"
};

static const char * const msdc30_3_parents[] = {
	"clk26m",
	"msdcpll2_ck",
	"msdcpll2_d2",
	"univpll2_d2",
	"msdcpll2_d4",
	"univpll1_d4",
	"syspll2_d2",
	"syspll_d7",
	"univpll_d7",
	"vencpll_d2",
	"msdcpll_ck",
	"msdcpll_d2",
	"msdcpll_d4"
};

static const char * const audio_parents[] = {
	"clk26m",
	"syspll3_d4",
	"syspll4_d4",
	"syspll1_d16"
};

static const char * const aud_intbus_parents[] = {
	"clk26m",
	"syspll1_d4",
	"syspll4_d2",
	"univpll3_d2",
	"univpll2_d8",
	"syspll3_d2",
	"syspll3_d4"
};

static const char * const pmicspi_parents[] = {
	"clk26m",
	"syspll1_d8",
	"syspll3_d4",
	"syspll1_d16",
	"univpll3_d4",
	"univpll_d26",
	"syspll3_d4"
};

static const char * const dpilvds1_parents[] = {
	"clk26m",
	"lvdspll2_ck",
	"lvdspll2_d2",
	"lvdspll2_d4",
	"lvdspll2_d8",
	"clkfpc"
};

static const char * const atb_parents[] = {
	"clk26m",
	"syspll1_d2",
	"univpll_d5",
	"syspll_d5"
};

static const char * const nr_parents[] = {
	"clk26m",
	"univpll1_d4",
	"syspll2_d2",
	"syspll1_d4",
	"univpll1_d8",
	"univpll3_d2",
	"univpll2_d2",
	"syspll_d5"
};

static const char * const nfi2x_parents[] = {
	"clk26m",
	"syspll4_d4",
	"univpll3_d4",
	"univpll1_d8",
	"syspll2_d4",
	"univpll3_d2",
	"syspll_d7",
	"syspll2_d2",
	"univpll2_d2",
	"syspll_d5",
	"syspll1_d2"
};

static const char * const irda_parents[] = {
	"clk26m",
	"univpll2_d4",
	"syspll2_d4",
	"univpll2_d8"
};

static const char * const cci400_parents[] = {
	"clk26m",
	"vencpll_ck",
	"armca35pll_600m",
	"armca35pll_400m",
	"univpll_d2",
	"syspll_d2",
	"msdcpll_ck",
	"univpll_d3"
};

static const char * const aud_1_parents[] = {
	"clk26m",
	"apll1_ck",
	"univpll2_d4",
	"univpll2_d8"
};

static const char * const aud_2_parents[] = {
	"clk26m",
	"apll2_ck",
	"univpll2_d4",
	"univpll2_d8"
};

static const char * const mem_mfg_parents[] = {
	"clk26m",
	"mmpll_ck",
	"univpll_d3"
};

static const char * const axi_mfg_parents[] = {
	"clk26m",
	"axi_sel",
	"univpll_d5"
};

static const char * const scam_parents[] = {
	"clk26m",
	"syspll3_d2",
	"univpll2_d4",
	"syspll2_d4"
};

static const char * const nfiecc_parents[] = {
	"clk26m",
	"nfi2x_sel",
	"syspll_d7",
	"syspll2_d2",
	"univpll2_d2",
	"univpll_d5",
	"syspll1_d2"
};

static const char * const pe2_mac_p0_parents[] = {
	"clk26m",
	"syspll1_d8",
	"syspll4_d2",
	"syspll2_d4",
	"univpll2_d4",
	"syspll3_d2"
};

static const char * const dpilvds_parents[] = {
	"clk26m",
	"lvdspll_ck",
	"lvdspll_d2",
	"lvdspll_d4",
	"lvdspll_d8",
	"clkfpc"
};

static const char * const hdcp_parents[] = {
	"clk26m",
	"syspll4_d2",
	"syspll3_d4",
	"univpll2_d4"
};

static const char * const hdcp_24m_parents[] = {
	"clk26m",
	"univpll_d26",
	"univpll_d52",
	"univpll2_d8"
};

static const char * const rtc_parents[] = {
	"clkrtc_int",
	"clkrtc_ext",
	"clk26m",
	"univpll3_d8"
};

static const char * const spinor_parents[] = {
	"clk26m",
	"clk26m_d2",
	"syspll4_d4",
	"univpll2_d8",
	"univpll3_d4",
	"syspll4_d2",
	"syspll2_d4",
	"univpll2_d4",
	"etherpll_125m",
	"syspll1_d4"
};

static const char * const apll_parents[] = {
	"clk26m",
	"apll1_ck",
	"apll1_d2",
	"apll1_d4",
	"apll1_d8",
	"apll1_d16",
	"apll2_ck",
	"apll2_d2",
	"apll2_d4",
	"apll2_d8",
	"apll2_d16",
	"clk26m",
	"clk26m"
};

static const char * const a1sys_hp_parents[] = {
	"clk26m",
	"apll1_ck",
	"apll1_d2",
	"apll1_d4",
	"apll1_d8",
	"apll1_d3"
};

static const char * const a2sys_hp_parents[] = {
	"clk26m",
	"apll2_ck",
	"apll2_d2",
	"apll2_d4",
	"apll2_d8",
	"apll2_d3"
};

static const char * const asm_l_parents[] = {
	"clk26m",
	"univpll2_d4",
	"univpll2_d2",
	"syspll_d5"
};

static const char * const i2so1_parents[] = {
	"clk26m",
	"apll1_ck",
	"apll2_ck"
};

static const char * const ether_125m_parents[] = {
	"clk26m",
	"etherpll_125m",
	"univpll3_d2"
};

static const char * const ether_50m_parents[] = {
	"clk26m",
	"etherpll_50m",
	"apll1_d3",
	"univpll3_d4"
};

static const char * const jpgdec_parents[] = {
	"clk26m",
	"univpll_d3",
	"tvdpll_429m",
	"vencpll_ck",
	"syspll_d3",
	"vcodecpll_ck",
	"univpll1_d2",
	"armca35pll_400m",
	"tvdpll_429m_d2",
	"tvdpll_429m_d4"
};

static const char * const spislv_parents[] = {
	"clk26m",
	"univpll2_d4",
	"univpll1_d4",
	"univpll2_d2",
	"univpll3_d2",
	"univpll1_d8",
	"univpll1_d2",
	"univpll_d5"
};

static const char * const ether_parents[] = {
	"clk26m",
	"etherpll_50m",
	"univpll_d26"
};

static const char * const di_parents[] = {
	"clk26m",
	"tvdpll_d2",
	"tvdpll_d4",
	"tvdpll_d8",
	"vencpll_ck",
	"vencpll_d2",
	"cvbs",
	"cvbs_d2"
};

static const char * const tvd_parents[] = {
	"clk26m",
	"cvbs_d2",
	"univpll2_d8"
};

static const char * const i2c_parents[] = {
	"clk26m",
	"univpll_d26",
	"univpll2_d4",
	"univpll3_d2",
	"univpll1_d4"
};

static const char * const msdc0p_aes_parents[] = {
	"clk26m",
	"syspll_d2",
	"univpll_d3",
	"vcodecpll_ck"
};

static const char * const cmsys_parents[] = {
	"clk26m",
	"univpll_d3",
	"syspll_d3",
	"syspll1_d2",
	"syspll2_d2"
};

static const char * const gcpu_parents[] = {
	"clk26m",
	"syspll_d3",
	"syspll1_d2",
	"univpll1_d2",
	"univpll_d5",
	"univpll3_d2",
	"univpll_d3"
};

static const char * const aud_apll1_parents[] = {
	"apll1",
	"clkaud_ext_i_1"
};

static const char * const aud_apll2_parents[] = {
	"apll2",
	"clkaud_ext_i_2"
};

static const char * const apll1_ref_parents[] = {
	"clkaud_ext_i_2",
	"clkaud_ext_i_1",
	"clki2si0_mck_i",
	"clki2si1_mck_i",
	"clki2si2_mck_i",
	"clktdmin_mclk_i",
	"clki2si2_mck_i",
	"clktdmin_mclk_i"
};

static const char * const audull_vtx_parents[] = {
	"d2a_ulclk_6p5m",
	"clkaud_ext_i_0"
};

static struct mtk_composite top_muxes[] = {
	/* CLK_CFG_0 */
	MUX_GATE_FLAGS(CLK_TOP_AXI_SEL, "axi_sel", axi_parents, 0x040, 0, 3,
		       7, CLK_IS_CRITICAL),
	MUX_GATE_FLAGS(CLK_TOP_MEM_SEL, "mem_sel", mem_parents, 0x040, 8, 1,
		       15, CLK_IS_CRITICAL),
	MUX_GATE(CLK_TOP_MM_SEL, "mm_sel", mm_parents, 0x040, 24, 3, 31),
	/* CLK_CFG_1 */
	MUX_GATE(CLK_TOP_PWM_SEL, "pwm_sel", pwm_parents, 0x050, 0, 2, 7),
	MUX_GATE(CLK_TOP_VDEC_SEL, "vdec_sel", vdec_parents, 0x050, 8, 4, 15),
	MUX_GATE(CLK_TOP_VENC_SEL, "venc_sel", venc_parents, 0x050, 16, 4, 23),
	MUX_GATE(CLK_TOP_MFG_SEL, "mfg_sel", mfg_parents, 0x050, 24, 4, 31),
	/* CLK_CFG_2 */
	MUX_GATE(CLK_TOP_CAMTG_SEL, "camtg_sel", camtg_parents, 0x060, 0, 4, 7),
	MUX_GATE(CLK_TOP_UART_SEL, "uart_sel", uart_parents, 0x060, 8, 1, 15),
	MUX_GATE(CLK_TOP_SPI_SEL, "spi_sel", spi_parents, 0x060, 16, 3, 23),
	MUX_GATE(CLK_TOP_USB20_SEL, "usb20_sel", usb20_parents, 0x060, 24, 2, 31),
	/* CLK_CFG_3 */
	MUX_GATE(CLK_TOP_USB30_SEL, "usb30_sel", usb30_parents, 0x070, 0, 2, 7),
	MUX_GATE(CLK_TOP_MSDC50_0_HCLK_SEL, "msdc50_0_h_sel", msdc50_0_h_parents,
		 0x070, 8, 3, 15),
	MUX_GATE(CLK_TOP_MSDC50_0_SEL, "msdc50_0_sel", msdc50_0_parents,
		 0x070, 16, 4, 23),
	MUX_GATE(CLK_TOP_MSDC30_1_SEL, "msdc30_1_sel", msdc30_1_parents,
		 0x070, 24, 3, 31),
	/* CLK_CFG_4 */
	MUX_GATE(CLK_TOP_MSDC30_2_SEL, "msdc30_2_sel", msdc30_1_parents,
		 0x080, 0, 3, 7),
	MUX_GATE(CLK_TOP_MSDC30_3_SEL, "msdc30_3_sel", msdc30_3_parents,
		 0x080, 8, 4, 15),
	MUX_GATE(CLK_TOP_AUDIO_SEL, "audio_sel", audio_parents,
		 0x080, 16, 2, 23),
	MUX_GATE(CLK_TOP_AUD_INTBUS_SEL, "aud_intbus_sel", aud_intbus_parents,
		 0x080, 24, 3, 31),
	/* CLK_CFG_5 */
	MUX_GATE(CLK_TOP_PMICSPI_SEL, "pmicspi_sel", pmicspi_parents, 0x090, 0, 3, 7),
	MUX_GATE(CLK_TOP_DPILVDS1_SEL, "dpilvds1_sel", dpilvds1_parents,
		 0x090, 8, 3, 15),
	MUX_GATE(CLK_TOP_ATB_SEL, "atb_sel", atb_parents, 0x090, 16, 2, 23),
	MUX_GATE(CLK_TOP_NR_SEL, "nr_sel", nr_parents, 0x090, 24, 3, 31),
	/* CLK_CFG_6 */
	MUX_GATE(CLK_TOP_NFI2X_SEL, "nfi2x_sel", nfi2x_parents, 0x0a0, 0, 4, 7),
	MUX_GATE(CLK_TOP_IRDA_SEL, "irda_sel", irda_parents, 0x0a0, 8, 2, 15),
	MUX_GATE(CLK_TOP_CCI400_SEL, "cci400_sel", cci400_parents, 0x0a0, 16, 3, 23),
	MUX_GATE(CLK_TOP_AUD_1_SEL, "aud_1_sel", aud_1_parents, 0x0a0, 24, 2, 31),
	/* CLK_CFG_7 */
	MUX_GATE(CLK_TOP_AUD_2_SEL, "aud_2_sel", aud_2_parents, 0x0b0, 0, 2, 7),
	MUX_GATE(CLK_TOP_MEM_MFG_IN_AS_SEL, "mem_mfg_sel", mem_mfg_parents,
		 0x0b0, 8, 2, 15),
	MUX_GATE(CLK_TOP_AXI_MFG_IN_AS_SEL, "axi_mfg_sel", axi_mfg_parents,
		 0x0b0, 16, 2, 23),
	MUX_GATE(CLK_TOP_SCAM_SEL, "scam_sel", scam_parents, 0x0b0, 24, 2, 31),
	/* CLK_CFG_8 */
	MUX_GATE(CLK_TOP_NFIECC_SEL, "nfiecc_sel", nfiecc_parents, 0x0c0, 0, 3, 7),
	MUX_GATE(CLK_TOP_PE2_MAC_P0_SEL, "pe2_mac_p0_sel", pe2_mac_p0_parents,
		 0x0c0, 8, 3, 15),
	MUX_GATE(CLK_TOP_PE2_MAC_P1_SEL, "pe2_mac_p1_sel", pe2_mac_p0_parents,
		 0x0c0, 16, 3, 23),
	MUX_GATE(CLK_TOP_DPILVDS_SEL, "dpilvds_sel", dpilvds_parents, 0x0c0, 24, 3, 31),
	/* CLK_CFG_9 */
	MUX_GATE(CLK_TOP_MSDC50_3_HCLK_SEL, "msdc50_3_h_sel", msdc50_0_h_parents,
		 0x0d0, 0, 3, 7),
	MUX_GATE(CLK_TOP_HDCP_SEL, "hdcp_sel", hdcp_parents, 0x0d0, 8, 2, 15),
	MUX_GATE(CLK_TOP_HDCP_24M_SEL, "hdcp_24m_sel", hdcp_24m_parents,
		 0x0d0, 16, 2, 23),
	MUX_GATE_FLAGS(CLK_TOP_RTC_SEL, "rtc_sel", rtc_parents,
		       0x0d0, 24, 2, 31, CLK_IS_CRITICAL),
	/* CLK_CFG_10 */
	MUX_GATE(CLK_TOP_SPINOR_SEL, "spinor_sel", spinor_parents, 0x500, 0, 4, 7),
	MUX_GATE(CLK_TOP_APLL_SEL, "apll_sel", apll_parents, 0x500, 8, 4, 15),
	MUX_GATE(CLK_TOP_APLL2_SEL, "apll2_sel", apll_parents, 0x500, 16, 4, 23),
	MUX_GATE(CLK_TOP_A1SYS_HP_SEL, "a1sys_hp_sel", a1sys_hp_parents,
		 0x500, 24, 3, 31),
	/* CLK_CFG_11 */
	MUX_GATE(CLK_TOP_A2SYS_HP_SEL, "a2sys_hp_sel", a2sys_hp_parents, 0x510, 0, 3, 7),
	MUX_GATE(CLK_TOP_ASM_L_SEL, "asm_l_sel", asm_l_parents, 0x510, 8, 2, 15),
	MUX_GATE(CLK_TOP_ASM_M_SEL, "asm_m_sel", asm_l_parents, 0x510, 16, 2, 23),
	MUX_GATE(CLK_TOP_ASM_H_SEL, "asm_h_sel", asm_l_parents, 0x510, 24, 2, 31),
	/* CLK_CFG_12 */
	MUX_GATE(CLK_TOP_I2SO1_SEL, "i2so1_sel", i2so1_parents, 0x520, 0, 2, 7),
	MUX_GATE(CLK_TOP_I2SO2_SEL, "i2so2_sel", i2so1_parents, 0x520, 8, 2, 15),
	MUX_GATE(CLK_TOP_I2SO3_SEL, "i2so3_sel", i2so1_parents, 0x520, 16, 2, 23),
	MUX_GATE(CLK_TOP_TDMO0_SEL, "tdmo0_sel", i2so1_parents, 0x520, 24, 2, 31),
	/* CLK_CFG_13 */
	MUX_GATE(CLK_TOP_TDMO1_SEL, "tdmo1_sel", i2so1_parents, 0x530, 0, 2, 7),
	MUX_GATE(CLK_TOP_I2SI1_SEL, "i2si1_sel", i2so1_parents, 0x530, 8, 2, 15),
	MUX_GATE(CLK_TOP_I2SI2_SEL, "i2si2_sel", i2so1_parents, 0x530, 16, 2, 23),
	MUX_GATE(CLK_TOP_I2SI3_SEL, "i2si3_sel", i2so1_parents, 0x530, 24, 2, 31),
	/* CLK_CFG_14 */
	MUX_GATE(CLK_TOP_ETHER_125M_SEL, "ether_125m_sel", ether_125m_parents,
		 0x540, 0, 2, 7),
	MUX_GATE(CLK_TOP_ETHER_50M_SEL, "ether_50m_sel", ether_50m_parents,
		 0x540, 8, 2, 15),
	MUX_GATE(CLK_TOP_JPGDEC_SEL, "jpgdec_sel", jpgdec_parents, 0x540, 16, 4, 23),
	MUX_GATE(CLK_TOP_SPISLV_SEL, "spislv_sel", spislv_parents, 0x540, 24, 3, 31),
	/* CLK_CFG_15 */
	MUX_GATE(CLK_TOP_ETHER_50M_RMII_SEL, "ether_sel", ether_parents, 0x550, 0, 2, 7),
	MUX_GATE(CLK_TOP_CAM2TG_SEL, "cam2tg_sel", camtg_parents, 0x550, 8, 4, 15),
	MUX_GATE(CLK_TOP_DI_SEL, "di_sel", di_parents, 0x550, 16, 3, 23),
	MUX_GATE(CLK_TOP_TVD_SEL, "tvd_sel", tvd_parents, 0x550, 24, 2, 31),
	/* CLK_CFG_16 */
	MUX_GATE(CLK_TOP_I2C_SEL, "i2c_sel", i2c_parents, 0x560, 0, 3, 7),
	MUX_GATE(CLK_TOP_PWM_INFRA_SEL, "pwm_infra_sel", pwm_parents, 0x560, 8, 2, 15),
	MUX_GATE(CLK_TOP_MSDC0P_AES_SEL, "msdc0p_aes_sel", msdc0p_aes_parents,
		 0x560, 16, 2, 23),
	MUX_GATE(CLK_TOP_CMSYS_SEL, "cmsys_sel", cmsys_parents, 0x560, 24, 3, 31),
	/* CLK_CFG_17 */
	MUX_GATE(CLK_TOP_GCPU_SEL, "gcpu_sel", gcpu_parents, 0x570, 0, 3, 7),
	/* CLK_AUDDIV_4 */
	MUX(CLK_TOP_AUD_APLL1_SEL, "aud_apll1_sel", aud_apll1_parents, 0x134, 0, 1),
	MUX(CLK_TOP_AUD_APLL2_SEL, "aud_apll2_sel", aud_apll2_parents, 0x134, 1, 1),
	MUX(CLK_TOP_DA_AUDULL_VTX_6P5M_SEL, "audull_vtx_sel", audull_vtx_parents,
	    0x134, 31, 1),
	MUX(CLK_TOP_APLL1_REF_SEL, "apll1_ref_sel", apll1_ref_parents, 0x134, 4, 3),
	MUX(CLK_TOP_APLL2_REF_SEL, "apll2_ref_sel", apll1_ref_parents, 0x134, 7, 3),
};

static const char * const mcu_mp0_parents[] = {
	"clk26m",
	"armca35pll_ck",
	"f_mp0_pll1_ck",
	"f_mp0_pll2_ck"
};

static const char * const mcu_mp2_parents[] = {
	"clk26m",
	"armca72pll_ck",
	"f_big_pll1_ck",
	"f_big_pll2_ck"
};

static const char * const mcu_bus_parents[] = {
	"clk26m",
	"cci400_sel",
	"f_bus_pll1_ck",
	"f_bus_pll2_ck"
};

static struct mtk_composite mcu_muxes[] = {
	/* mp0_pll_divider_cfg */
	MUX_GATE_FLAGS(CLK_MCU_MP0_SEL, "mcu_mp0_sel", mcu_mp0_parents, 0x7A0,
		       9, 2, -1, CLK_IS_CRITICAL),
	/* mp2_pll_divider_cfg */
	MUX_GATE_FLAGS(CLK_MCU_MP2_SEL, "mcu_mp2_sel", mcu_mp2_parents, 0x7A8,
		       9, 2, -1, CLK_IS_CRITICAL),
	/* bus_pll_divider_cfg */
	MUX_GATE_FLAGS(CLK_MCU_BUS_SEL, "mcu_bus_sel", mcu_bus_parents, 0x7C0,
		       9, 2, -1, CLK_IS_CRITICAL),
};

static const struct mtk_clk_divider top_adj_divs[] = {
	DIV_ADJ(CLK_TOP_APLL_DIV0, "apll_div0", "i2so1_sel", 0x124, 0, 8),
	DIV_ADJ(CLK_TOP_APLL_DIV1, "apll_div1", "i2so2_sel", 0x124, 8, 8),
	DIV_ADJ(CLK_TOP_APLL_DIV2, "apll_div2", "i2so3_sel", 0x124, 16, 8),
	DIV_ADJ(CLK_TOP_APLL_DIV3, "apll_div3", "tdmo0_sel", 0x124, 24, 8),
	DIV_ADJ(CLK_TOP_APLL_DIV4, "apll_div4", "tdmo1_sel", 0x128, 0, 8),
	DIV_ADJ(CLK_TOP_APLL_DIV5, "apll_div5", "i2si1_sel", 0x128, 8, 8),
	DIV_ADJ(CLK_TOP_APLL_DIV6, "apll_div6", "i2si2_sel", 0x128, 16, 8),
	DIV_ADJ(CLK_TOP_APLL_DIV7, "apll_div7", "i2si3_sel", 0x128, 24, 8),
};

static const struct mtk_gate_regs top0_cg_regs = {
	.set_ofs = 0x120,
	.clr_ofs = 0x120,
	.sta_ofs = 0x120,
};

static const struct mtk_gate_regs top1_cg_regs = {
	.set_ofs = 0x424,
	.clr_ofs = 0x424,
	.sta_ofs = 0x424,
};

#define GATE_TOP0(_id, _name, _parent, _shift)				\
	GATE_MTK(_id, _name, _parent, &top0_cg_regs, _shift, &mtk_clk_gate_ops_no_setclr)

#define GATE_TOP1(_id, _name, _parent, _shift)				\
	GATE_MTK(_id, _name, _parent, &top1_cg_regs, _shift, &mtk_clk_gate_ops_no_setclr_inv)

static const struct mtk_gate top_clks[] = {
	/* TOP0 */
	GATE_TOP0(CLK_TOP_APLL_DIV_PDN0, "apll_div_pdn0", "i2so1_sel", 0),
	GATE_TOP0(CLK_TOP_APLL_DIV_PDN1, "apll_div_pdn1", "i2so2_sel", 1),
	GATE_TOP0(CLK_TOP_APLL_DIV_PDN2, "apll_div_pdn2", "i2so3_sel", 2),
	GATE_TOP0(CLK_TOP_APLL_DIV_PDN3, "apll_div_pdn3", "tdmo0_sel", 3),
	GATE_TOP0(CLK_TOP_APLL_DIV_PDN4, "apll_div_pdn4", "tdmo1_sel", 4),
	GATE_TOP0(CLK_TOP_APLL_DIV_PDN5, "apll_div_pdn5", "i2si1_sel", 5),
	GATE_TOP0(CLK_TOP_APLL_DIV_PDN6, "apll_div_pdn6", "i2si2_sel", 6),
	GATE_TOP0(CLK_TOP_APLL_DIV_PDN7, "apll_div_pdn7", "i2si3_sel", 7),
	/* TOP1 */
	GATE_TOP1(CLK_TOP_NFI2X_EN, "nfi2x_en", "nfi2x_sel", 0),
	GATE_TOP1(CLK_TOP_NFIECC_EN, "nfiecc_en", "nfiecc_sel", 1),
	GATE_TOP1(CLK_TOP_NFI1X_CK_EN, "nfi1x_ck_en", "nfi2x_sel", 2),
};

static const struct mtk_gate_regs infra_cg_regs = {
	.set_ofs = 0x40,
	.clr_ofs = 0x44,
	.sta_ofs = 0x48,
};

#define GATE_INFRA(_id, _name, _parent, _shift)				\
	GATE_MTK(_id, _name, _parent, &infra_cg_regs, _shift, &mtk_clk_gate_ops_setclr)

static const struct mtk_gate infra_clks[] = {
	GATE_INFRA(CLK_INFRA_DBGCLK, "infra_dbgclk", "axi_sel", 0),
	GATE_INFRA(CLK_INFRA_GCE, "infra_gce", "axi_sel", 6),
	GATE_INFRA(CLK_INFRA_M4U, "infra_m4u", "mem_sel", 8),
	GATE_INFRA(CLK_INFRA_KP, "infra_kp", "axi_sel", 16),
	GATE_INFRA(CLK_INFRA_AO_SPI0, "infra_ao_spi0", "spi_sel", 24),
	GATE_INFRA(CLK_INFRA_AO_SPI1, "infra_ao_spi1", "spislv_sel", 25),
	GATE_INFRA(CLK_INFRA_AO_UART5, "infra_ao_uart5", "axi_sel", 26),
};

static const struct mtk_gate_regs peri0_cg_regs = {
	.set_ofs = 0x8,
	.clr_ofs = 0x10,
	.sta_ofs = 0x18,
};

static const struct mtk_gate_regs peri1_cg_regs = {
	.set_ofs = 0xc,
	.clr_ofs = 0x14,
	.sta_ofs = 0x1c,
};

static const struct mtk_gate_regs peri2_cg_regs = {
	.set_ofs = 0x42c,
	.clr_ofs = 0x42c,
	.sta_ofs = 0x42c,
};

#define GATE_PERI0(_id, _name, _parent, _shift)				\
	GATE_MTK(_id, _name, _parent, &peri0_cg_regs, _shift, &mtk_clk_gate_ops_setclr)

#define GATE_PERI1(_id, _name, _parent, _shift)				\
	GATE_MTK(_id, _name, _parent, &peri1_cg_regs, _shift, &mtk_clk_gate_ops_setclr)

#define GATE_PERI2(_id, _name, _parent, _shift)				\
	GATE_MTK(_id, _name, _parent, &peri2_cg_regs, _shift, &mtk_clk_gate_ops_no_setclr_inv)

static const struct mtk_gate peri_clks[] = {
	/* PERI0 */
	GATE_PERI0(CLK_PERI_NFI, "per_nfi", "axi_sel", 0),
	GATE_PERI0(CLK_PERI_THERM, "per_therm", "axi_sel", 1),
	GATE_PERI0(CLK_PERI_PWM0, "per_pwm0", "pwm_sel", 2),
	GATE_PERI0(CLK_PERI_PWM1, "per_pwm1", "pwm_sel", 3),
	GATE_PERI0(CLK_PERI_PWM2, "per_pwm2", "pwm_sel", 4),
	GATE_PERI0(CLK_PERI_PWM3, "per_pwm3", "pwm_sel", 5),
	GATE_PERI0(CLK_PERI_PWM4, "per_pwm4", "pwm_sel", 6),
	GATE_PERI0(CLK_PERI_PWM5, "per_pwm5", "pwm_sel", 7),
	GATE_PERI0(CLK_PERI_PWM6, "per_pwm6", "pwm_sel", 8),
	GATE_PERI0(CLK_PERI_PWM7, "per_pwm7", "pwm_sel", 9),
	GATE_PERI0(CLK_PERI_PWM, "per_pwm", "pwm_sel", 10),
	GATE_PERI0(CLK_PERI_AP_DMA, "per_ap_dma", "axi_sel", 13),
	GATE_PERI0(CLK_PERI_MSDC30_0, "per_msdc30_0", "msdc50_0_sel", 14),
	GATE_PERI0(CLK_PERI_MSDC30_1, "per_msdc30_1", "msdc30_1_sel", 15),
	GATE_PERI0(CLK_PERI_MSDC30_2, "per_msdc30_2", "msdc30_2_sel", 16),
	GATE_PERI0(CLK_PERI_MSDC30_3, "per_msdc30_3", "msdc30_3_sel", 17),
	GATE_PERI0(CLK_PERI_UART0, "per_uart0", "uart_sel", 20),
	GATE_PERI0(CLK_PERI_UART1, "per_uart1", "uart_sel", 21),
	GATE_PERI0(CLK_PERI_UART2, "per_uart2", "uart_sel", 22),
	GATE_PERI0(CLK_PERI_UART3, "per_uart3", "uart_sel", 23),
	GATE_PERI0(CLK_PERI_I2C0, "per_i2c0", "axi_sel", 24),
	GATE_PERI0(CLK_PERI_I2C1, "per_i2c1", "axi_sel", 25),
	GATE_PERI0(CLK_PERI_I2C2, "per_i2c2", "axi_sel", 26),
	GATE_PERI0(CLK_PERI_I2C3, "per_i2c3", "axi_sel", 27),
	GATE_PERI0(CLK_PERI_I2C4, "per_i2c4", "axi_sel", 28),
	GATE_PERI0(CLK_PERI_AUXADC, "per_auxadc", "ltepll_fs26m", 29),
	GATE_PERI0(CLK_PERI_SPI0, "per_spi0", "spi_sel", 30),
	/* PERI1 */
	GATE_PERI1(CLK_PERI_SPI, "per_spi", "spinor_sel", 1),
	GATE_PERI1(CLK_PERI_I2C5, "per_i2c5", "axi_sel", 3),
	GATE_PERI1(CLK_PERI_SPI2, "per_spi2", "spi_sel", 5),
	GATE_PERI1(CLK_PERI_SPI3, "per_spi3", "spi_sel", 6),
	GATE_PERI1(CLK_PERI_SPI5, "per_spi5", "spi_sel", 8),
	GATE_PERI1(CLK_PERI_UART4, "per_uart4", "uart_sel", 9),
	GATE_PERI1(CLK_PERI_SFLASH, "per_sflash", "uart_sel", 11),
	GATE_PERI1(CLK_PERI_GMAC, "per_gmac", "uart_sel", 12),
	GATE_PERI1(CLK_PERI_PCIE0, "per_pcie0", "uart_sel", 14),
	GATE_PERI1(CLK_PERI_PCIE1, "per_pcie1", "uart_sel", 15),
	GATE_PERI1(CLK_PERI_GMAC_PCLK, "per_gmac_pclk", "uart_sel", 16),
	/* PERI2 */
	GATE_PERI2(CLK_PERI_MSDC50_0_EN, "per_msdc50_0_en", "msdc50_0_sel", 0),
	GATE_PERI2(CLK_PERI_MSDC30_1_EN, "per_msdc30_1_en", "msdc30_1_sel", 1),
	GATE_PERI2(CLK_PERI_MSDC30_2_EN, "per_msdc30_2_en", "msdc30_2_sel", 2),
	GATE_PERI2(CLK_PERI_MSDC30_3_EN, "per_msdc30_3_en", "msdc30_3_sel", 3),
	GATE_PERI2(CLK_PERI_MSDC50_0_HCLK_EN, "per_msdc50_0_h", "msdc50_0_h_sel", 4),
	GATE_PERI2(CLK_PERI_MSDC50_3_HCLK_EN, "per_msdc50_3_h", "msdc50_3_h_sel", 5),
	GATE_PERI2(CLK_PERI_MSDC30_0_QTR_EN, "per_msdc30_0_q", "axi_sel", 6),
	GATE_PERI2(CLK_PERI_MSDC30_3_QTR_EN, "per_msdc30_3_q", "mem_sel", 7),
};

static u16 infrasys_rst_ofs[] = { 0x30, 0x34, };
static u16 pericfg_rst_ofs[] = { 0x0, 0x4, };

static const struct mtk_clk_rst_desc clk_rst_desc[] = {
	/* infra */
	{
		.version = MTK_RST_SIMPLE,
		.rst_bank_ofs = infrasys_rst_ofs,
		.rst_bank_nr = ARRAY_SIZE(infrasys_rst_ofs),
	},
	/* peri */
	{
		.version = MTK_RST_SIMPLE,
		.rst_bank_ofs = pericfg_rst_ofs,
		.rst_bank_nr = ARRAY_SIZE(pericfg_rst_ofs),
	},
};

<<<<<<< HEAD
static int clk_mt2712_apmixed_probe(struct platform_device *pdev)
{
	struct clk_hw_onecell_data *clk_data;
	int r;
	struct device_node *node = pdev->dev.of_node;

	clk_data = mtk_alloc_clk_data(CLK_APMIXED_NR_CLK);
	if (!clk_data)
		return -ENOMEM;

	r = mtk_clk_register_plls(node, plls, ARRAY_SIZE(plls), clk_data);
	if (r)
		goto free_clk_data;

	r = of_clk_add_hw_provider(node, of_clk_hw_onecell_get, clk_data);
	if (r) {
		dev_err(&pdev->dev, "Cannot register clock provider: %d\n", r);
		goto unregister_plls;
	}

	return 0;

unregister_plls:
	mtk_clk_unregister_plls(plls, ARRAY_SIZE(plls), clk_data);
free_clk_data:
	mtk_free_clk_data(clk_data);
	return r;
}

static struct clk_hw_onecell_data *top_clk_data;

static void clk_mt2712_top_init_early(struct device_node *node)
{
	int r, i;

	if (!top_clk_data) {
		top_clk_data = mtk_alloc_clk_data(CLK_TOP_NR_CLK);

		for (i = 0; i < CLK_TOP_NR_CLK; i++)
			top_clk_data->hws[i] = ERR_PTR(-EPROBE_DEFER);
	}

	mtk_clk_register_factors(top_early_divs, ARRAY_SIZE(top_early_divs),
			top_clk_data);

	r = of_clk_add_hw_provider(node, of_clk_hw_onecell_get, top_clk_data);
	if (r)
		pr_err("%s(): could not register clock provider: %d\n",
			__func__, r);
}

CLK_OF_DECLARE_DRIVER(mt2712_topckgen, "mediatek,mt2712-topckgen",
			clk_mt2712_top_init_early);

static int clk_mt2712_top_probe(struct platform_device *pdev)
{
	int r, i;
	struct device_node *node = pdev->dev.of_node;
	void __iomem *base;

	base = devm_platform_ioremap_resource(pdev, 0);
	if (IS_ERR(base)) {
		pr_err("%s(): ioremap failed\n", __func__);
		return PTR_ERR(base);
	}

	if (!top_clk_data) {
		top_clk_data = mtk_alloc_clk_data(CLK_TOP_NR_CLK);
	} else {
		for (i = 0; i < CLK_TOP_NR_CLK; i++) {
			if (top_clk_data->hws[i] == ERR_PTR(-EPROBE_DEFER))
				top_clk_data->hws[i] = ERR_PTR(-ENOENT);
		}
	}

	mtk_clk_register_fixed_clks(top_fixed_clks, ARRAY_SIZE(top_fixed_clks),
			top_clk_data);
	mtk_clk_register_factors(top_early_divs, ARRAY_SIZE(top_early_divs),
			top_clk_data);
	mtk_clk_register_factors(top_divs, ARRAY_SIZE(top_divs), top_clk_data);
	mtk_clk_register_composites(&pdev->dev, top_muxes,
				    ARRAY_SIZE(top_muxes), base,
				    &mt2712_clk_lock, top_clk_data);
	mtk_clk_register_dividers(top_adj_divs, ARRAY_SIZE(top_adj_divs), base,
			&mt2712_clk_lock, top_clk_data);
	mtk_clk_register_gates(&pdev->dev, node, top_clks,
			       ARRAY_SIZE(top_clks), top_clk_data);

	r = of_clk_add_hw_provider(node, of_clk_hw_onecell_get, top_clk_data);

	if (r != 0)
		pr_err("%s(): could not register clock provider: %d\n",
			__func__, r);

	return r;
}

static int clk_mt2712_mcu_probe(struct platform_device *pdev)
{
	struct clk_hw_onecell_data *clk_data;
	int r;
	struct device_node *node = pdev->dev.of_node;
	void __iomem *base;

	base = devm_platform_ioremap_resource(pdev, 0);
	if (IS_ERR(base)) {
		pr_err("%s(): ioremap failed\n", __func__);
		return PTR_ERR(base);
	}

	clk_data = mtk_alloc_clk_data(CLK_MCU_NR_CLK);

	r = mtk_clk_register_composites(&pdev->dev, mcu_muxes,
					ARRAY_SIZE(mcu_muxes), base,
					&mt2712_clk_lock, clk_data);
	if (r)
		dev_err(&pdev->dev, "Could not register composites: %d\n", r);

	r = of_clk_add_hw_provider(node, of_clk_hw_onecell_get, clk_data);

	if (r != 0)
		pr_err("%s(): could not register clock provider: %d\n",
			__func__, r);

	return r;
}
=======
static const struct mtk_clk_desc topck_desc = {
	.clks = top_clks,
	.num_clks = ARRAY_SIZE(top_clks),
	.fixed_clks = top_fixed_clks,
	.num_fixed_clks = ARRAY_SIZE(top_fixed_clks),
	.factor_clks = top_divs,
	.num_factor_clks = ARRAY_SIZE(top_divs),
	.composite_clks = top_muxes,
	.num_composite_clks = ARRAY_SIZE(top_muxes),
	.divider_clks = top_adj_divs,
	.num_divider_clks = ARRAY_SIZE(top_adj_divs),
	.clk_lock = &mt2712_clk_lock,
};
>>>>>>> 160f4124

static const struct mtk_clk_desc mcu_desc = {
	.composite_clks = mcu_muxes,
	.num_composite_clks = ARRAY_SIZE(mcu_muxes),
	.clk_lock = &mt2712_clk_lock,
};

static const struct mtk_clk_desc infra_desc = {
	.clks = infra_clks,
	.num_clks = ARRAY_SIZE(infra_clks),
	.rst_desc = &clk_rst_desc[0],
};

static const struct mtk_clk_desc peri_desc = {
	.clks = peri_clks,
	.num_clks = ARRAY_SIZE(peri_clks),
	.rst_desc = &clk_rst_desc[1],
};

static const struct of_device_id of_match_clk_mt2712[] = {
	{ .compatible = "mediatek,mt2712-infracfg", .data = &infra_desc },
	{ .compatible = "mediatek,mt2712-mcucfg", .data = &mcu_desc },
	{ .compatible = "mediatek,mt2712-pericfg", .data = &peri_desc, },
	{ .compatible = "mediatek,mt2712-topckgen", .data = &topck_desc },
	{ /* sentinel */ }
};
MODULE_DEVICE_TABLE(of, of_match_clk_mt2712);

static struct platform_driver clk_mt2712_drv = {
	.probe = mtk_clk_simple_probe,
	.remove = mtk_clk_simple_remove,
	.driver = {
		.name = "clk-mt2712",
		.of_match_table = of_match_clk_mt2712,
	},
};
module_platform_driver(clk_mt2712_drv);
MODULE_LICENSE("GPL");<|MERGE_RESOLUTION|>--- conflicted
+++ resolved
@@ -952,134 +952,6 @@
 	},
 };
 
-<<<<<<< HEAD
-static int clk_mt2712_apmixed_probe(struct platform_device *pdev)
-{
-	struct clk_hw_onecell_data *clk_data;
-	int r;
-	struct device_node *node = pdev->dev.of_node;
-
-	clk_data = mtk_alloc_clk_data(CLK_APMIXED_NR_CLK);
-	if (!clk_data)
-		return -ENOMEM;
-
-	r = mtk_clk_register_plls(node, plls, ARRAY_SIZE(plls), clk_data);
-	if (r)
-		goto free_clk_data;
-
-	r = of_clk_add_hw_provider(node, of_clk_hw_onecell_get, clk_data);
-	if (r) {
-		dev_err(&pdev->dev, "Cannot register clock provider: %d\n", r);
-		goto unregister_plls;
-	}
-
-	return 0;
-
-unregister_plls:
-	mtk_clk_unregister_plls(plls, ARRAY_SIZE(plls), clk_data);
-free_clk_data:
-	mtk_free_clk_data(clk_data);
-	return r;
-}
-
-static struct clk_hw_onecell_data *top_clk_data;
-
-static void clk_mt2712_top_init_early(struct device_node *node)
-{
-	int r, i;
-
-	if (!top_clk_data) {
-		top_clk_data = mtk_alloc_clk_data(CLK_TOP_NR_CLK);
-
-		for (i = 0; i < CLK_TOP_NR_CLK; i++)
-			top_clk_data->hws[i] = ERR_PTR(-EPROBE_DEFER);
-	}
-
-	mtk_clk_register_factors(top_early_divs, ARRAY_SIZE(top_early_divs),
-			top_clk_data);
-
-	r = of_clk_add_hw_provider(node, of_clk_hw_onecell_get, top_clk_data);
-	if (r)
-		pr_err("%s(): could not register clock provider: %d\n",
-			__func__, r);
-}
-
-CLK_OF_DECLARE_DRIVER(mt2712_topckgen, "mediatek,mt2712-topckgen",
-			clk_mt2712_top_init_early);
-
-static int clk_mt2712_top_probe(struct platform_device *pdev)
-{
-	int r, i;
-	struct device_node *node = pdev->dev.of_node;
-	void __iomem *base;
-
-	base = devm_platform_ioremap_resource(pdev, 0);
-	if (IS_ERR(base)) {
-		pr_err("%s(): ioremap failed\n", __func__);
-		return PTR_ERR(base);
-	}
-
-	if (!top_clk_data) {
-		top_clk_data = mtk_alloc_clk_data(CLK_TOP_NR_CLK);
-	} else {
-		for (i = 0; i < CLK_TOP_NR_CLK; i++) {
-			if (top_clk_data->hws[i] == ERR_PTR(-EPROBE_DEFER))
-				top_clk_data->hws[i] = ERR_PTR(-ENOENT);
-		}
-	}
-
-	mtk_clk_register_fixed_clks(top_fixed_clks, ARRAY_SIZE(top_fixed_clks),
-			top_clk_data);
-	mtk_clk_register_factors(top_early_divs, ARRAY_SIZE(top_early_divs),
-			top_clk_data);
-	mtk_clk_register_factors(top_divs, ARRAY_SIZE(top_divs), top_clk_data);
-	mtk_clk_register_composites(&pdev->dev, top_muxes,
-				    ARRAY_SIZE(top_muxes), base,
-				    &mt2712_clk_lock, top_clk_data);
-	mtk_clk_register_dividers(top_adj_divs, ARRAY_SIZE(top_adj_divs), base,
-			&mt2712_clk_lock, top_clk_data);
-	mtk_clk_register_gates(&pdev->dev, node, top_clks,
-			       ARRAY_SIZE(top_clks), top_clk_data);
-
-	r = of_clk_add_hw_provider(node, of_clk_hw_onecell_get, top_clk_data);
-
-	if (r != 0)
-		pr_err("%s(): could not register clock provider: %d\n",
-			__func__, r);
-
-	return r;
-}
-
-static int clk_mt2712_mcu_probe(struct platform_device *pdev)
-{
-	struct clk_hw_onecell_data *clk_data;
-	int r;
-	struct device_node *node = pdev->dev.of_node;
-	void __iomem *base;
-
-	base = devm_platform_ioremap_resource(pdev, 0);
-	if (IS_ERR(base)) {
-		pr_err("%s(): ioremap failed\n", __func__);
-		return PTR_ERR(base);
-	}
-
-	clk_data = mtk_alloc_clk_data(CLK_MCU_NR_CLK);
-
-	r = mtk_clk_register_composites(&pdev->dev, mcu_muxes,
-					ARRAY_SIZE(mcu_muxes), base,
-					&mt2712_clk_lock, clk_data);
-	if (r)
-		dev_err(&pdev->dev, "Could not register composites: %d\n", r);
-
-	r = of_clk_add_hw_provider(node, of_clk_hw_onecell_get, clk_data);
-
-	if (r != 0)
-		pr_err("%s(): could not register clock provider: %d\n",
-			__func__, r);
-
-	return r;
-}
-=======
 static const struct mtk_clk_desc topck_desc = {
 	.clks = top_clks,
 	.num_clks = ARRAY_SIZE(top_clks),
@@ -1093,7 +965,6 @@
 	.num_divider_clks = ARRAY_SIZE(top_adj_divs),
 	.clk_lock = &mt2712_clk_lock,
 };
->>>>>>> 160f4124
 
 static const struct mtk_clk_desc mcu_desc = {
 	.composite_clks = mcu_muxes,
