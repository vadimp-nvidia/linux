// SPDX-License-Identifier: GPL-2.0
/*
 * Copyright (c) 2020 MediaTek Inc.
 * Copyright (c) 2020 BayLibre, SAS
 * Author: James Liao <jamesjj.liao@mediatek.com>
 *         Fabien Parent <fparent@baylibre.com>
 */

#include <linux/clk-provider.h>
#include <linux/of.h>
#include <linux/of_address.h>
#include <linux/of_device.h>
#include <linux/platform_device.h>

#include "clk-mtk.h"
#include "clk-gate.h"

#include <dt-bindings/clock/mt8167-clk.h>

static const struct mtk_gate_regs mfg_cg_regs = {
	.set_ofs = 0x4,
	.clr_ofs = 0x8,
	.sta_ofs = 0x0,
};

#define GATE_MFG(_id, _name, _parent, _shift)			\
	GATE_MTK(_id, _name, _parent, &mfg_cg_regs, _shift, &mtk_clk_gate_ops_setclr)

<<<<<<< HEAD
static const struct mtk_gate mfg_clks[] __initconst = {
=======
static const struct mtk_gate mfg_clks[] = {
>>>>>>> 160f4124
	GATE_MFG(CLK_MFG_BAXI, "mfg_baxi", "ahb_infra_sel", 0),
	GATE_MFG(CLK_MFG_BMEM, "mfg_bmem", "gfmux_emi1x_sel", 1),
	GATE_MFG(CLK_MFG_BG3D, "mfg_bg3d", "mfg_mm", 2),
	GATE_MFG(CLK_MFG_B26M, "mfg_b26m", "clk26m_ck", 3),
};

static const struct mtk_clk_desc mfg_desc = {
	.clks = mfg_clks,
	.num_clks = ARRAY_SIZE(mfg_clks),
};

static const struct of_device_id of_match_clk_mt8167_mfgcfg[] = {
	{ .compatible = "mediatek,mt8167-mfgcfg", .data = &mfg_desc },
	{ /* sentinel */ }
};
MODULE_DEVICE_TABLE(of, of_match_clk_mt8167_mfgcfg);

static struct platform_driver clk_mt8167_mfgcfg_drv = {
	.probe = mtk_clk_simple_probe,
	.remove = mtk_clk_simple_remove,
	.driver = {
		.name = "clk-mt8167-mfgcfg",
		.of_match_table = of_match_clk_mt8167_mfgcfg,
	},
};
module_platform_driver(clk_mt8167_mfgcfg_drv);
MODULE_LICENSE("GPL");<|MERGE_RESOLUTION|>--- conflicted
+++ resolved
@@ -26,11 +26,7 @@
 #define GATE_MFG(_id, _name, _parent, _shift)			\
 	GATE_MTK(_id, _name, _parent, &mfg_cg_regs, _shift, &mtk_clk_gate_ops_setclr)
 
-<<<<<<< HEAD
-static const struct mtk_gate mfg_clks[] __initconst = {
-=======
 static const struct mtk_gate mfg_clks[] = {
->>>>>>> 160f4124
 	GATE_MFG(CLK_MFG_BAXI, "mfg_baxi", "ahb_infra_sel", 0),
 	GATE_MFG(CLK_MFG_BMEM, "mfg_bmem", "gfmux_emi1x_sel", 1),
 	GATE_MFG(CLK_MFG_BG3D, "mfg_bg3d", "mfg_mm", 2),
