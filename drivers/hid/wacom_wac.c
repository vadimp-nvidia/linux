--- conflicted
+++ resolved
@@ -1329,23 +1329,6 @@
 						 get_unaligned_le16(&frame[11]));
 			}
 		}
-<<<<<<< HEAD
-
-		if (wacom->tool[0]) {
-			input_report_abs(pen_input, ABS_PRESSURE, get_unaligned_le16(&frame[5]));
-			if (wacom->features.type == INTUOSP2_BT) {
-				input_report_abs(pen_input, ABS_DISTANCE,
-						 range ? frame[13] : wacom->features.distance_max);
-			} else {
-				input_report_abs(pen_input, ABS_DISTANCE,
-						 range ? frame[7] : wacom->features.distance_max);
-			}
-
-			input_report_key(pen_input, BTN_TOUCH, frame[0] & 0x09);
-			input_report_key(pen_input, BTN_STYLUS, frame[0] & 0x02);
-			input_report_key(pen_input, BTN_STYLUS2, frame[0] & 0x04);
-
-=======
 		if (wacom->tool[0]) {
 			input_report_abs(pen_input, ABS_PRESSURE, get_unaligned_le16(&frame[5]));
 			if (wacom->features.type == INTUOSP2_BT ||
@@ -1361,7 +1344,6 @@
 			input_report_key(pen_input, BTN_STYLUS, frame[0] & 0x02);
 			input_report_key(pen_input, BTN_STYLUS2, frame[0] & 0x04);
 
->>>>>>> f7688b48
 			input_report_key(pen_input, wacom->tool[0], prox);
 			input_event(pen_input, EV_MSC, MSC_SERIAL, wacom->serial[0]);
 			input_report_abs(pen_input, ABS_MISC,
@@ -2586,12 +2568,9 @@
 	struct wacom_wac *wacom_wac = &wacom->wacom_wac;
 	unsigned equivalent_usage = wacom_equivalent_usage(usage->hid);
 	struct wacom_features *features = &wacom->wacom_wac.features;
-<<<<<<< HEAD
-=======
 
 	if (wacom_wac->is_invalid_bt_frame)
 		return;
->>>>>>> f7688b48
 
 	switch (equivalent_usage) {
 	case HID_GD_X:
@@ -2612,12 +2591,9 @@
 	case HID_DG_TIPSWITCH:
 		wacom_wac->hid_data.tipswitch = value;
 		break;
-<<<<<<< HEAD
-=======
 	case WACOM_HID_WT_REPORT_VALID:
 		wacom_wac->is_invalid_bt_frame = !value;
 		return;
->>>>>>> f7688b48
 	case HID_DG_CONTACTMAX:
 		features->touch_max = value;
 		return;
