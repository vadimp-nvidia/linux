/*
 * PMC-Sierra SPCv/ve 8088/8089 SAS/SATA based host adapters driver
 *
 * Copyright (c) 2008-2009 PMC-Sierra, Inc.,
 * All rights reserved.
 *
 * Redistribution and use in source and binary forms, with or without
 * modification, are permitted provided that the following conditions
 * are met:
 * 1. Redistributions of source code must retain the above copyright
 * notice, this list of conditions, and the following disclaimer,
 * without modification.
 * 2. Redistributions in binary form must reproduce at minimum a disclaimer
 * substantially similar to the "NO WARRANTY" disclaimer below
 * ("Disclaimer") and any redistribution must be conditioned upon
 * including a substantially similar Disclaimer requirement for further
 * binary redistribution.
 * 3. Neither the names of the above-listed copyright holders nor the names
 * of any contributors may be used to endorse or promote products derived
 * from this software without specific prior written permission.
 *
 * Alternatively, this software may be distributed under the terms of the
 * GNU General Public License ("GPL") version 2 as published by the Free
 * Software Foundation.
 *
 * NO WARRANTY
 * THIS SOFTWARE IS PROVIDED BY THE COPYRIGHT HOLDERS AND CONTRIBUTORS
 * "AS IS" AND ANY EXPRESS OR IMPLIED WARRANTIES, INCLUDING, BUT NOT
 * LIMITED TO, THE IMPLIED WARRANTIES OF MERCHANTIBILITY AND FITNESS FOR
 * A PARTICULAR PURPOSE ARE DISCLAIMED. IN NO EVENT SHALL THE COPYRIGHT
 * HOLDERS OR CONTRIBUTORS BE LIABLE FOR SPECIAL, EXEMPLARY, OR CONSEQUENTIAL
 * DAMAGES (INCLUDING, BUT NOT LIMITED TO, PROCUREMENT OF SUBSTITUTE GOODS
 * OR SERVICES; LOSS OF USE, DATA, OR PROFITS; OR BUSINESS INTERRUPTION)
 * HOWEVER CAUSED AND ON ANY THEORY OF LIABILITY, WHETHER IN CONTRACT,
 * STRICT LIABILITY, OR TORT (INCLUDING NEGLIGENCE OR OTHERWISE) ARISING
 * IN ANY WAY OUT OF THE USE OF THIS SOFTWARE, EVEN IF ADVISED OF THE
 * POSSIBILITY OF SUCH DAMAGES.
 *
 */
 #include <linux/slab.h>
 #include "pm8001_sas.h"
 #include "pm80xx_hwi.h"
 #include "pm8001_chips.h"
 #include "pm8001_ctl.h"

#define SMP_DIRECT 1
#define SMP_INDIRECT 2


int pm80xx_bar4_shift(struct pm8001_hba_info *pm8001_ha, u32 shift_value)
{
	u32 reg_val;
	unsigned long start;
	pm8001_cw32(pm8001_ha, 0, MEMBASE_II_SHIFT_REGISTER, shift_value);
	/* confirm the setting is written */
	start = jiffies + HZ; /* 1 sec */
	do {
		reg_val = pm8001_cr32(pm8001_ha, 0, MEMBASE_II_SHIFT_REGISTER);
	} while ((reg_val != shift_value) && time_before(jiffies, start));
	if (reg_val != shift_value) {
		pm8001_dbg(pm8001_ha, FAIL, "TIMEOUT:MEMBASE_II_SHIFT_REGISTER = 0x%x\n",
			   reg_val);
		return -1;
	}
	return 0;
}

static void pm80xx_pci_mem_copy(struct pm8001_hba_info  *pm8001_ha, u32 soffset,
				const void *destination,
				u32 dw_count, u32 bus_base_number)
{
	u32 index, value, offset;
	u32 *destination1;
	destination1 = (u32 *)destination;

	for (index = 0; index < dw_count; index += 4, destination1++) {
		offset = (soffset + index);
		if (offset < (64 * 1024)) {
			value = pm8001_cr32(pm8001_ha, bus_base_number, offset);
			*destination1 =  cpu_to_le32(value);
		}
	}
	return;
}

ssize_t pm80xx_get_fatal_dump(struct device *cdev,
	struct device_attribute *attr, char *buf)
{
	struct Scsi_Host *shost = class_to_shost(cdev);
	struct sas_ha_struct *sha = SHOST_TO_SAS_HA(shost);
	struct pm8001_hba_info *pm8001_ha = sha->lldd_ha;
	void __iomem *fatal_table_address = pm8001_ha->fatal_tbl_addr;
	u32 accum_len, reg_val, index, *temp;
	u32 status = 1;
	unsigned long start;
	u8 *direct_data;
	char *fatal_error_data = buf;
	u32 length_to_read;
	u32 offset;

	pm8001_ha->forensic_info.data_buf.direct_data = buf;
	if (pm8001_ha->chip_id == chip_8001) {
		pm8001_ha->forensic_info.data_buf.direct_data +=
			sprintf(pm8001_ha->forensic_info.data_buf.direct_data,
			"Not supported for SPC controller");
		return (char *)pm8001_ha->forensic_info.data_buf.direct_data -
			(char *)buf;
	}
	/* initialize variables for very first call from host application */
	if (pm8001_ha->forensic_info.data_buf.direct_offset == 0) {
		pm8001_dbg(pm8001_ha, IO,
			   "forensic_info TYPE_NON_FATAL..............\n");
		direct_data = (u8 *)fatal_error_data;
		pm8001_ha->forensic_info.data_type = TYPE_NON_FATAL;
		pm8001_ha->forensic_info.data_buf.direct_len = SYSFS_OFFSET;
		pm8001_ha->forensic_info.data_buf.direct_offset = 0;
		pm8001_ha->forensic_info.data_buf.read_len = 0;
		pm8001_ha->forensic_preserved_accumulated_transfer = 0;

		/* Write signature to fatal dump table */
		pm8001_mw32(fatal_table_address,
				MPI_FATAL_EDUMP_TABLE_SIGNATURE, 0x1234abcd);

		pm8001_ha->forensic_info.data_buf.direct_data = direct_data;
		pm8001_dbg(pm8001_ha, IO, "ossaHwCB: status1 %d\n", status);
		pm8001_dbg(pm8001_ha, IO, "ossaHwCB: read_len 0x%x\n",
			   pm8001_ha->forensic_info.data_buf.read_len);
		pm8001_dbg(pm8001_ha, IO, "ossaHwCB: direct_len 0x%x\n",
			   pm8001_ha->forensic_info.data_buf.direct_len);
		pm8001_dbg(pm8001_ha, IO, "ossaHwCB: direct_offset 0x%x\n",
			   pm8001_ha->forensic_info.data_buf.direct_offset);
	}
	if (pm8001_ha->forensic_info.data_buf.direct_offset == 0) {
		/* start to get data */
		/* Program the MEMBASE II Shifting Register with 0x00.*/
		pm8001_cw32(pm8001_ha, 0, MEMBASE_II_SHIFT_REGISTER,
				pm8001_ha->fatal_forensic_shift_offset);
		pm8001_ha->forensic_last_offset = 0;
		pm8001_ha->forensic_fatal_step = 0;
		pm8001_ha->fatal_bar_loc = 0;
	}

	/* Read until accum_len is retrived */
	accum_len = pm8001_mr32(fatal_table_address,
				MPI_FATAL_EDUMP_TABLE_ACCUM_LEN);
	/* Determine length of data between previously stored transfer length
	 * and current accumulated transfer length
	 */
	length_to_read =
		accum_len - pm8001_ha->forensic_preserved_accumulated_transfer;
	pm8001_dbg(pm8001_ha, IO, "get_fatal_spcv: accum_len 0x%x\n",
		   accum_len);
	pm8001_dbg(pm8001_ha, IO, "get_fatal_spcv: length_to_read 0x%x\n",
		   length_to_read);
	pm8001_dbg(pm8001_ha, IO, "get_fatal_spcv: last_offset 0x%x\n",
		   pm8001_ha->forensic_last_offset);
	pm8001_dbg(pm8001_ha, IO, "get_fatal_spcv: read_len 0x%x\n",
		   pm8001_ha->forensic_info.data_buf.read_len);
	pm8001_dbg(pm8001_ha, IO, "get_fatal_spcv:: direct_len 0x%x\n",
		   pm8001_ha->forensic_info.data_buf.direct_len);
	pm8001_dbg(pm8001_ha, IO, "get_fatal_spcv:: direct_offset 0x%x\n",
		   pm8001_ha->forensic_info.data_buf.direct_offset);

	/* If accumulated length failed to read correctly fail the attempt.*/
	if (accum_len == 0xFFFFFFFF) {
		pm8001_dbg(pm8001_ha, IO,
			   "Possible PCI issue 0x%x not expected\n",
			   accum_len);
		return status;
	}
	/* If accumulated length is zero fail the attempt */
	if (accum_len == 0) {
		pm8001_ha->forensic_info.data_buf.direct_data +=
			sprintf(pm8001_ha->forensic_info.data_buf.direct_data,
			"%08x ", 0xFFFFFFFF);
		return (char *)pm8001_ha->forensic_info.data_buf.direct_data -
			(char *)buf;
	}
	/* Accumulated length is good so start capturing the first data */
	temp = (u32 *)pm8001_ha->memoryMap.region[FORENSIC_MEM].virt_ptr;
	if (pm8001_ha->forensic_fatal_step == 0) {
moreData:
		/* If data to read is less than SYSFS_OFFSET then reduce the
		 * length of dataLen
		 */
		if (pm8001_ha->forensic_last_offset + SYSFS_OFFSET
				> length_to_read) {
			pm8001_ha->forensic_info.data_buf.direct_len =
				length_to_read -
				pm8001_ha->forensic_last_offset;
		} else {
			pm8001_ha->forensic_info.data_buf.direct_len =
				SYSFS_OFFSET;
		}
		if (pm8001_ha->forensic_info.data_buf.direct_data) {
			/* Data is in bar, copy to host memory */
			pm80xx_pci_mem_copy(pm8001_ha,
			pm8001_ha->fatal_bar_loc,
			pm8001_ha->memoryMap.region[FORENSIC_MEM].virt_ptr,
			pm8001_ha->forensic_info.data_buf.direct_len, 1);
		}
		pm8001_ha->fatal_bar_loc +=
			pm8001_ha->forensic_info.data_buf.direct_len;
		pm8001_ha->forensic_info.data_buf.direct_offset +=
			pm8001_ha->forensic_info.data_buf.direct_len;
		pm8001_ha->forensic_last_offset	+=
			pm8001_ha->forensic_info.data_buf.direct_len;
		pm8001_ha->forensic_info.data_buf.read_len =
			pm8001_ha->forensic_info.data_buf.direct_len;

		if (pm8001_ha->forensic_last_offset  >= length_to_read) {
			pm8001_ha->forensic_info.data_buf.direct_data +=
			sprintf(pm8001_ha->forensic_info.data_buf.direct_data,
				"%08x ", 3);
			for (index = 0; index <
				(pm8001_ha->forensic_info.data_buf.direct_len
				 / 4); index++) {
				pm8001_ha->forensic_info.data_buf.direct_data +=
				sprintf(
				pm8001_ha->forensic_info.data_buf.direct_data,
				"%08x ", *(temp + index));
			}

			pm8001_ha->fatal_bar_loc = 0;
			pm8001_ha->forensic_fatal_step = 1;
			pm8001_ha->fatal_forensic_shift_offset = 0;
			pm8001_ha->forensic_last_offset	= 0;
			status = 0;
			offset = (int)
			((char *)pm8001_ha->forensic_info.data_buf.direct_data
			- (char *)buf);
			pm8001_dbg(pm8001_ha, IO,
				   "get_fatal_spcv:return1 0x%x\n", offset);
			return (char *)pm8001_ha->
				forensic_info.data_buf.direct_data -
				(char *)buf;
		}
		if (pm8001_ha->fatal_bar_loc < (64 * 1024)) {
			pm8001_ha->forensic_info.data_buf.direct_data +=
				sprintf(pm8001_ha->
					forensic_info.data_buf.direct_data,
					"%08x ", 2);
			for (index = 0; index <
				(pm8001_ha->forensic_info.data_buf.direct_len
				 / 4); index++) {
				pm8001_ha->forensic_info.data_buf.direct_data
					+= sprintf(pm8001_ha->
					forensic_info.data_buf.direct_data,
					"%08x ", *(temp + index));
			}
			status = 0;
			offset = (int)
			((char *)pm8001_ha->forensic_info.data_buf.direct_data
			- (char *)buf);
			pm8001_dbg(pm8001_ha, IO,
				   "get_fatal_spcv:return2 0x%x\n", offset);
			return (char *)pm8001_ha->
				forensic_info.data_buf.direct_data -
				(char *)buf;
		}

		/* Increment the MEMBASE II Shifting Register value by 0x100.*/
		pm8001_ha->forensic_info.data_buf.direct_data +=
			sprintf(pm8001_ha->forensic_info.data_buf.direct_data,
				"%08x ", 2);
		for (index = 0; index <
			(pm8001_ha->forensic_info.data_buf.direct_len
			 / 4) ; index++) {
			pm8001_ha->forensic_info.data_buf.direct_data +=
				sprintf(pm8001_ha->
				forensic_info.data_buf.direct_data,
				"%08x ", *(temp + index));
		}
		pm8001_ha->fatal_forensic_shift_offset += 0x100;
		pm8001_cw32(pm8001_ha, 0, MEMBASE_II_SHIFT_REGISTER,
			pm8001_ha->fatal_forensic_shift_offset);
		pm8001_ha->fatal_bar_loc = 0;
		status = 0;
		offset = (int)
			((char *)pm8001_ha->forensic_info.data_buf.direct_data
			- (char *)buf);
		pm8001_dbg(pm8001_ha, IO, "get_fatal_spcv: return3 0x%x\n",
			   offset);
		return (char *)pm8001_ha->forensic_info.data_buf.direct_data -
			(char *)buf;
	}
	if (pm8001_ha->forensic_fatal_step == 1) {
		/* store previous accumulated length before triggering next
		 * accumulated length update
		 */
		pm8001_ha->forensic_preserved_accumulated_transfer =
			pm8001_mr32(fatal_table_address,
			MPI_FATAL_EDUMP_TABLE_ACCUM_LEN);

		/* continue capturing the fatal log until Dump status is 0x3 */
		if (pm8001_mr32(fatal_table_address,
			MPI_FATAL_EDUMP_TABLE_STATUS) <
			MPI_FATAL_EDUMP_TABLE_STAT_NF_SUCCESS_DONE) {

			/* reset fddstat bit by writing to zero*/
			pm8001_mw32(fatal_table_address,
					MPI_FATAL_EDUMP_TABLE_STATUS, 0x0);

			/* set dump control value to '1' so that new data will
			 * be transferred to shared memory
			 */
			pm8001_mw32(fatal_table_address,
				MPI_FATAL_EDUMP_TABLE_HANDSHAKE,
				MPI_FATAL_EDUMP_HANDSHAKE_RDY);

			/*Poll FDDHSHK  until clear */
			start = jiffies + (2 * HZ); /* 2 sec */

			do {
				reg_val = pm8001_mr32(fatal_table_address,
					MPI_FATAL_EDUMP_TABLE_HANDSHAKE);
			} while ((reg_val) && time_before(jiffies, start));

			if (reg_val != 0) {
				pm8001_dbg(pm8001_ha, FAIL,
					   "TIMEOUT:MPI_FATAL_EDUMP_TABLE_HDSHAKE 0x%x\n",
					   reg_val);
			       /* Fail the dump if a timeout occurs */
				pm8001_ha->forensic_info.data_buf.direct_data +=
				sprintf(
				pm8001_ha->forensic_info.data_buf.direct_data,
				"%08x ", 0xFFFFFFFF);
				return((char *)
				pm8001_ha->forensic_info.data_buf.direct_data
				- (char *)buf);
			}
			/* Poll status register until set to 2 or
			 * 3 for up to 2 seconds
			 */
			start = jiffies + (2 * HZ); /* 2 sec */

			do {
				reg_val = pm8001_mr32(fatal_table_address,
					MPI_FATAL_EDUMP_TABLE_STATUS);
			} while (((reg_val != 2) && (reg_val != 3)) &&
					time_before(jiffies, start));

			if (reg_val < 2) {
				pm8001_dbg(pm8001_ha, FAIL,
					   "TIMEOUT:MPI_FATAL_EDUMP_TABLE_STATUS = 0x%x\n",
					   reg_val);
				/* Fail the dump if a timeout occurs */
				pm8001_ha->forensic_info.data_buf.direct_data +=
				sprintf(
				pm8001_ha->forensic_info.data_buf.direct_data,
				"%08x ", 0xFFFFFFFF);
				return((char *)pm8001_ha->forensic_info.data_buf.direct_data -
						(char *)buf);
			}
	/* reset fatal_forensic_shift_offset back to zero and reset MEMBASE 2 register to zero */
			pm8001_ha->fatal_forensic_shift_offset = 0; /* location in 64k region */
			pm8001_cw32(pm8001_ha, 0,
					MEMBASE_II_SHIFT_REGISTER,
					pm8001_ha->fatal_forensic_shift_offset);
		}
		/* Read the next block of the debug data.*/
		length_to_read = pm8001_mr32(fatal_table_address,
		MPI_FATAL_EDUMP_TABLE_ACCUM_LEN) -
		pm8001_ha->forensic_preserved_accumulated_transfer;
		if (length_to_read != 0x0) {
			pm8001_ha->forensic_fatal_step = 0;
			goto moreData;
		} else {
			pm8001_ha->forensic_info.data_buf.direct_data +=
			sprintf(pm8001_ha->forensic_info.data_buf.direct_data,
				"%08x ", 4);
			pm8001_ha->forensic_info.data_buf.read_len = 0xFFFFFFFF;
			pm8001_ha->forensic_info.data_buf.direct_len =  0;
			pm8001_ha->forensic_info.data_buf.direct_offset = 0;
			pm8001_ha->forensic_info.data_buf.read_len = 0;
		}
	}
	offset = (int)((char *)pm8001_ha->forensic_info.data_buf.direct_data
			- (char *)buf);
	pm8001_dbg(pm8001_ha, IO, "get_fatal_spcv: return4 0x%x\n", offset);
	return ((char *)pm8001_ha->forensic_info.data_buf.direct_data -
		(char *)buf);
}

/* pm80xx_get_non_fatal_dump - dump the nonfatal data from the dma
 * location by the firmware.
 */
ssize_t pm80xx_get_non_fatal_dump(struct device *cdev,
	struct device_attribute *attr, char *buf)
{
	struct Scsi_Host *shost = class_to_shost(cdev);
	struct sas_ha_struct *sha = SHOST_TO_SAS_HA(shost);
	struct pm8001_hba_info *pm8001_ha = sha->lldd_ha;
	void __iomem *nonfatal_table_address = pm8001_ha->fatal_tbl_addr;
	u32 accum_len = 0;
	u32 total_len = 0;
	u32 reg_val = 0;
	u32 *temp = NULL;
	u32 index = 0;
	u32 output_length;
	unsigned long start = 0;
	char *buf_copy = buf;

	temp = (u32 *)pm8001_ha->memoryMap.region[FORENSIC_MEM].virt_ptr;
	if (++pm8001_ha->non_fatal_count == 1) {
		if (pm8001_ha->chip_id == chip_8001) {
			snprintf(pm8001_ha->forensic_info.data_buf.direct_data,
				PAGE_SIZE, "Not supported for SPC controller");
			return 0;
		}
		pm8001_dbg(pm8001_ha, IO, "forensic_info TYPE_NON_FATAL...\n");
		/*
		 * Step 1: Write the host buffer parameters in the MPI Fatal and
		 * Non-Fatal Error Dump Capture Table.This is the buffer
		 * where debug data will be DMAed to.
		 */
		pm8001_mw32(nonfatal_table_address,
		MPI_FATAL_EDUMP_TABLE_LO_OFFSET,
		pm8001_ha->memoryMap.region[FORENSIC_MEM].phys_addr_lo);

		pm8001_mw32(nonfatal_table_address,
		MPI_FATAL_EDUMP_TABLE_HI_OFFSET,
		pm8001_ha->memoryMap.region[FORENSIC_MEM].phys_addr_hi);

		pm8001_mw32(nonfatal_table_address,
		MPI_FATAL_EDUMP_TABLE_LENGTH, SYSFS_OFFSET);

		/* Optionally, set the DUMPCTRL bit to 1 if the host
		 * keeps sending active I/Os while capturing the non-fatal
		 * debug data. Otherwise, leave this bit set to zero
		 */
		pm8001_mw32(nonfatal_table_address,
		MPI_FATAL_EDUMP_TABLE_HANDSHAKE, MPI_FATAL_EDUMP_HANDSHAKE_RDY);

		/*
		 * Step 2: Clear Accumulative Length of Debug Data Transferred
		 * [ACCDDLEN] field in the MPI Fatal and Non-Fatal Error Dump
		 * Capture Table to zero.
		 */
		pm8001_mw32(nonfatal_table_address,
				MPI_FATAL_EDUMP_TABLE_ACCUM_LEN, 0);

		/* initiallize previous accumulated length to 0 */
		pm8001_ha->forensic_preserved_accumulated_transfer = 0;
		pm8001_ha->non_fatal_read_length = 0;
	}

	total_len = pm8001_mr32(nonfatal_table_address,
			MPI_FATAL_EDUMP_TABLE_TOTAL_LEN);
	/*
	 * Step 3:Clear Fatal/Non-Fatal Debug Data Transfer Status [FDDTSTAT]
	 * field and then request that the SPCv controller transfer the debug
	 * data by setting bit 7 of the Inbound Doorbell Set Register.
	 */
	pm8001_mw32(nonfatal_table_address, MPI_FATAL_EDUMP_TABLE_STATUS, 0);
	pm8001_cw32(pm8001_ha, 0, MSGU_IBDB_SET,
			SPCv_MSGU_CFG_TABLE_NONFATAL_DUMP);

	/*
	 * Step 4.1: Read back the Inbound Doorbell Set Register (by polling for
	 * 2 seconds) until register bit 7 is cleared.
	 * This step only indicates the request is accepted by the controller.
	 */
	start = jiffies + (2 * HZ); /* 2 sec */
	do {
		reg_val = pm8001_cr32(pm8001_ha, 0, MSGU_IBDB_SET) &
			SPCv_MSGU_CFG_TABLE_NONFATAL_DUMP;
	} while ((reg_val != 0) && time_before(jiffies, start));

	/* Step 4.2: To check the completion of the transfer, poll the Fatal/Non
	 * Fatal Debug Data Transfer Status [FDDTSTAT] field for 2 seconds in
	 * the MPI Fatal and Non-Fatal Error Dump Capture Table.
	 */
	start = jiffies + (2 * HZ); /* 2 sec */
	do {
		reg_val = pm8001_mr32(nonfatal_table_address,
				MPI_FATAL_EDUMP_TABLE_STATUS);
	} while ((!reg_val) && time_before(jiffies, start));

	if ((reg_val == 0x00) ||
		(reg_val == MPI_FATAL_EDUMP_TABLE_STAT_DMA_FAILED) ||
		(reg_val > MPI_FATAL_EDUMP_TABLE_STAT_NF_SUCCESS_DONE)) {
		pm8001_ha->non_fatal_read_length = 0;
		buf_copy += snprintf(buf_copy, PAGE_SIZE, "%08x ", 0xFFFFFFFF);
		pm8001_ha->non_fatal_count = 0;
		return (buf_copy - buf);
	} else if (reg_val ==
			MPI_FATAL_EDUMP_TABLE_STAT_NF_SUCCESS_MORE_DATA) {
		buf_copy += snprintf(buf_copy, PAGE_SIZE, "%08x ", 2);
	} else if ((reg_val == MPI_FATAL_EDUMP_TABLE_STAT_NF_SUCCESS_DONE) ||
		(pm8001_ha->non_fatal_read_length >= total_len)) {
		pm8001_ha->non_fatal_read_length = 0;
		buf_copy += snprintf(buf_copy, PAGE_SIZE, "%08x ", 4);
		pm8001_ha->non_fatal_count = 0;
	}
	accum_len = pm8001_mr32(nonfatal_table_address,
			MPI_FATAL_EDUMP_TABLE_ACCUM_LEN);
	output_length = accum_len -
		pm8001_ha->forensic_preserved_accumulated_transfer;

	for (index = 0; index < output_length/4; index++)
		buf_copy += snprintf(buf_copy, PAGE_SIZE,
				"%08x ", *(temp+index));

	pm8001_ha->non_fatal_read_length += output_length;

	/* store current accumulated length to use in next iteration as
	 * the previous accumulated length
	 */
	pm8001_ha->forensic_preserved_accumulated_transfer = accum_len;
	return (buf_copy - buf);
}

/**
 * read_main_config_table - read the configure table and save it.
 * @pm8001_ha: our hba card information
 */
static void read_main_config_table(struct pm8001_hba_info *pm8001_ha)
{
	void __iomem *address = pm8001_ha->main_cfg_tbl_addr;

	pm8001_ha->main_cfg_tbl.pm80xx_tbl.signature	=
		pm8001_mr32(address, MAIN_SIGNATURE_OFFSET);
	pm8001_ha->main_cfg_tbl.pm80xx_tbl.interface_rev =
		pm8001_mr32(address, MAIN_INTERFACE_REVISION);
	pm8001_ha->main_cfg_tbl.pm80xx_tbl.firmware_rev	=
		pm8001_mr32(address, MAIN_FW_REVISION);
	pm8001_ha->main_cfg_tbl.pm80xx_tbl.max_out_io	=
		pm8001_mr32(address, MAIN_MAX_OUTSTANDING_IO_OFFSET);
	pm8001_ha->main_cfg_tbl.pm80xx_tbl.max_sgl	=
		pm8001_mr32(address, MAIN_MAX_SGL_OFFSET);
	pm8001_ha->main_cfg_tbl.pm80xx_tbl.ctrl_cap_flag =
		pm8001_mr32(address, MAIN_CNTRL_CAP_OFFSET);
	pm8001_ha->main_cfg_tbl.pm80xx_tbl.gst_offset	=
		pm8001_mr32(address, MAIN_GST_OFFSET);
	pm8001_ha->main_cfg_tbl.pm80xx_tbl.inbound_queue_offset =
		pm8001_mr32(address, MAIN_IBQ_OFFSET);
	pm8001_ha->main_cfg_tbl.pm80xx_tbl.outbound_queue_offset =
		pm8001_mr32(address, MAIN_OBQ_OFFSET);

	/* read Error Dump Offset and Length */
	pm8001_ha->main_cfg_tbl.pm80xx_tbl.fatal_err_dump_offset0 =
		pm8001_mr32(address, MAIN_FATAL_ERROR_RDUMP0_OFFSET);
	pm8001_ha->main_cfg_tbl.pm80xx_tbl.fatal_err_dump_length0 =
		pm8001_mr32(address, MAIN_FATAL_ERROR_RDUMP0_LENGTH);
	pm8001_ha->main_cfg_tbl.pm80xx_tbl.fatal_err_dump_offset1 =
		pm8001_mr32(address, MAIN_FATAL_ERROR_RDUMP1_OFFSET);
	pm8001_ha->main_cfg_tbl.pm80xx_tbl.fatal_err_dump_length1 =
		pm8001_mr32(address, MAIN_FATAL_ERROR_RDUMP1_LENGTH);

	/* read GPIO LED settings from the configuration table */
	pm8001_ha->main_cfg_tbl.pm80xx_tbl.gpio_led_mapping =
		pm8001_mr32(address, MAIN_GPIO_LED_FLAGS_OFFSET);

	/* read analog Setting offset from the configuration table */
	pm8001_ha->main_cfg_tbl.pm80xx_tbl.analog_setup_table_offset =
		pm8001_mr32(address, MAIN_ANALOG_SETUP_OFFSET);

	pm8001_ha->main_cfg_tbl.pm80xx_tbl.int_vec_table_offset =
		pm8001_mr32(address, MAIN_INT_VECTOR_TABLE_OFFSET);
	pm8001_ha->main_cfg_tbl.pm80xx_tbl.phy_attr_table_offset =
		pm8001_mr32(address, MAIN_SAS_PHY_ATTR_TABLE_OFFSET);
	/* read port recover and reset timeout */
	pm8001_ha->main_cfg_tbl.pm80xx_tbl.port_recovery_timer =
		pm8001_mr32(address, MAIN_PORT_RECOVERY_TIMER);
	/* read ILA and inactive firmware version */
	pm8001_ha->main_cfg_tbl.pm80xx_tbl.ila_version =
		pm8001_mr32(address, MAIN_MPI_ILA_RELEASE_TYPE);
	pm8001_ha->main_cfg_tbl.pm80xx_tbl.inc_fw_version =
		pm8001_mr32(address, MAIN_MPI_INACTIVE_FW_VERSION);

	pm8001_dbg(pm8001_ha, DEV,
		   "Main cfg table: sign:%x interface rev:%x fw_rev:%x\n",
		   pm8001_ha->main_cfg_tbl.pm80xx_tbl.signature,
		   pm8001_ha->main_cfg_tbl.pm80xx_tbl.interface_rev,
		   pm8001_ha->main_cfg_tbl.pm80xx_tbl.firmware_rev);

	pm8001_dbg(pm8001_ha, DEV,
		   "table offset: gst:%x iq:%x oq:%x int vec:%x phy attr:%x\n",
		   pm8001_ha->main_cfg_tbl.pm80xx_tbl.gst_offset,
		   pm8001_ha->main_cfg_tbl.pm80xx_tbl.inbound_queue_offset,
		   pm8001_ha->main_cfg_tbl.pm80xx_tbl.outbound_queue_offset,
		   pm8001_ha->main_cfg_tbl.pm80xx_tbl.int_vec_table_offset,
		   pm8001_ha->main_cfg_tbl.pm80xx_tbl.phy_attr_table_offset);

	pm8001_dbg(pm8001_ha, DEV,
		   "Main cfg table; ila rev:%x Inactive fw rev:%x\n",
		   pm8001_ha->main_cfg_tbl.pm80xx_tbl.ila_version,
		   pm8001_ha->main_cfg_tbl.pm80xx_tbl.inc_fw_version);
}

/**
 * read_general_status_table - read the general status table and save it.
 * @pm8001_ha: our hba card information
 */
static void read_general_status_table(struct pm8001_hba_info *pm8001_ha)
{
	void __iomem *address = pm8001_ha->general_stat_tbl_addr;
	pm8001_ha->gs_tbl.pm80xx_tbl.gst_len_mpistate	=
			pm8001_mr32(address, GST_GSTLEN_MPIS_OFFSET);
	pm8001_ha->gs_tbl.pm80xx_tbl.iq_freeze_state0	=
			pm8001_mr32(address, GST_IQ_FREEZE_STATE0_OFFSET);
	pm8001_ha->gs_tbl.pm80xx_tbl.iq_freeze_state1	=
			pm8001_mr32(address, GST_IQ_FREEZE_STATE1_OFFSET);
	pm8001_ha->gs_tbl.pm80xx_tbl.msgu_tcnt		=
			pm8001_mr32(address, GST_MSGUTCNT_OFFSET);
	pm8001_ha->gs_tbl.pm80xx_tbl.iop_tcnt		=
			pm8001_mr32(address, GST_IOPTCNT_OFFSET);
	pm8001_ha->gs_tbl.pm80xx_tbl.gpio_input_val	=
			pm8001_mr32(address, GST_GPIO_INPUT_VAL);
	pm8001_ha->gs_tbl.pm80xx_tbl.recover_err_info[0] =
			pm8001_mr32(address, GST_RERRINFO_OFFSET0);
	pm8001_ha->gs_tbl.pm80xx_tbl.recover_err_info[1] =
			pm8001_mr32(address, GST_RERRINFO_OFFSET1);
	pm8001_ha->gs_tbl.pm80xx_tbl.recover_err_info[2] =
			pm8001_mr32(address, GST_RERRINFO_OFFSET2);
	pm8001_ha->gs_tbl.pm80xx_tbl.recover_err_info[3] =
			pm8001_mr32(address, GST_RERRINFO_OFFSET3);
	pm8001_ha->gs_tbl.pm80xx_tbl.recover_err_info[4] =
			pm8001_mr32(address, GST_RERRINFO_OFFSET4);
	pm8001_ha->gs_tbl.pm80xx_tbl.recover_err_info[5] =
			pm8001_mr32(address, GST_RERRINFO_OFFSET5);
	pm8001_ha->gs_tbl.pm80xx_tbl.recover_err_info[6] =
			pm8001_mr32(address, GST_RERRINFO_OFFSET6);
	pm8001_ha->gs_tbl.pm80xx_tbl.recover_err_info[7] =
			 pm8001_mr32(address, GST_RERRINFO_OFFSET7);
}
/**
 * read_phy_attr_table - read the phy attribute table and save it.
 * @pm8001_ha: our hba card information
 */
static void read_phy_attr_table(struct pm8001_hba_info *pm8001_ha)
{
	void __iomem *address = pm8001_ha->pspa_q_tbl_addr;
	pm8001_ha->phy_attr_table.phystart1_16[0] =
			pm8001_mr32(address, PSPA_PHYSTATE0_OFFSET);
	pm8001_ha->phy_attr_table.phystart1_16[1] =
			pm8001_mr32(address, PSPA_PHYSTATE1_OFFSET);
	pm8001_ha->phy_attr_table.phystart1_16[2] =
			pm8001_mr32(address, PSPA_PHYSTATE2_OFFSET);
	pm8001_ha->phy_attr_table.phystart1_16[3] =
			pm8001_mr32(address, PSPA_PHYSTATE3_OFFSET);
	pm8001_ha->phy_attr_table.phystart1_16[4] =
			pm8001_mr32(address, PSPA_PHYSTATE4_OFFSET);
	pm8001_ha->phy_attr_table.phystart1_16[5] =
			pm8001_mr32(address, PSPA_PHYSTATE5_OFFSET);
	pm8001_ha->phy_attr_table.phystart1_16[6] =
			pm8001_mr32(address, PSPA_PHYSTATE6_OFFSET);
	pm8001_ha->phy_attr_table.phystart1_16[7] =
			pm8001_mr32(address, PSPA_PHYSTATE7_OFFSET);
	pm8001_ha->phy_attr_table.phystart1_16[8] =
			pm8001_mr32(address, PSPA_PHYSTATE8_OFFSET);
	pm8001_ha->phy_attr_table.phystart1_16[9] =
			pm8001_mr32(address, PSPA_PHYSTATE9_OFFSET);
	pm8001_ha->phy_attr_table.phystart1_16[10] =
			pm8001_mr32(address, PSPA_PHYSTATE10_OFFSET);
	pm8001_ha->phy_attr_table.phystart1_16[11] =
			pm8001_mr32(address, PSPA_PHYSTATE11_OFFSET);
	pm8001_ha->phy_attr_table.phystart1_16[12] =
			pm8001_mr32(address, PSPA_PHYSTATE12_OFFSET);
	pm8001_ha->phy_attr_table.phystart1_16[13] =
			pm8001_mr32(address, PSPA_PHYSTATE13_OFFSET);
	pm8001_ha->phy_attr_table.phystart1_16[14] =
			pm8001_mr32(address, PSPA_PHYSTATE14_OFFSET);
	pm8001_ha->phy_attr_table.phystart1_16[15] =
			pm8001_mr32(address, PSPA_PHYSTATE15_OFFSET);

	pm8001_ha->phy_attr_table.outbound_hw_event_pid1_16[0] =
			pm8001_mr32(address, PSPA_OB_HW_EVENT_PID0_OFFSET);
	pm8001_ha->phy_attr_table.outbound_hw_event_pid1_16[1] =
			pm8001_mr32(address, PSPA_OB_HW_EVENT_PID1_OFFSET);
	pm8001_ha->phy_attr_table.outbound_hw_event_pid1_16[2] =
			pm8001_mr32(address, PSPA_OB_HW_EVENT_PID2_OFFSET);
	pm8001_ha->phy_attr_table.outbound_hw_event_pid1_16[3] =
			pm8001_mr32(address, PSPA_OB_HW_EVENT_PID3_OFFSET);
	pm8001_ha->phy_attr_table.outbound_hw_event_pid1_16[4] =
			pm8001_mr32(address, PSPA_OB_HW_EVENT_PID4_OFFSET);
	pm8001_ha->phy_attr_table.outbound_hw_event_pid1_16[5] =
			pm8001_mr32(address, PSPA_OB_HW_EVENT_PID5_OFFSET);
	pm8001_ha->phy_attr_table.outbound_hw_event_pid1_16[6] =
			pm8001_mr32(address, PSPA_OB_HW_EVENT_PID6_OFFSET);
	pm8001_ha->phy_attr_table.outbound_hw_event_pid1_16[7] =
			pm8001_mr32(address, PSPA_OB_HW_EVENT_PID7_OFFSET);
	pm8001_ha->phy_attr_table.outbound_hw_event_pid1_16[8] =
			pm8001_mr32(address, PSPA_OB_HW_EVENT_PID8_OFFSET);
	pm8001_ha->phy_attr_table.outbound_hw_event_pid1_16[9] =
			pm8001_mr32(address, PSPA_OB_HW_EVENT_PID9_OFFSET);
	pm8001_ha->phy_attr_table.outbound_hw_event_pid1_16[10] =
			pm8001_mr32(address, PSPA_OB_HW_EVENT_PID10_OFFSET);
	pm8001_ha->phy_attr_table.outbound_hw_event_pid1_16[11] =
			pm8001_mr32(address, PSPA_OB_HW_EVENT_PID11_OFFSET);
	pm8001_ha->phy_attr_table.outbound_hw_event_pid1_16[12] =
			pm8001_mr32(address, PSPA_OB_HW_EVENT_PID12_OFFSET);
	pm8001_ha->phy_attr_table.outbound_hw_event_pid1_16[13] =
			pm8001_mr32(address, PSPA_OB_HW_EVENT_PID13_OFFSET);
	pm8001_ha->phy_attr_table.outbound_hw_event_pid1_16[14] =
			pm8001_mr32(address, PSPA_OB_HW_EVENT_PID14_OFFSET);
	pm8001_ha->phy_attr_table.outbound_hw_event_pid1_16[15] =
			pm8001_mr32(address, PSPA_OB_HW_EVENT_PID15_OFFSET);

}

/**
 * read_inbnd_queue_table - read the inbound queue table and save it.
 * @pm8001_ha: our hba card information
 */
static void read_inbnd_queue_table(struct pm8001_hba_info *pm8001_ha)
{
	int i;
	void __iomem *address = pm8001_ha->inbnd_q_tbl_addr;
	for (i = 0; i < PM8001_MAX_INB_NUM; i++) {
		u32 offset = i * 0x20;
		pm8001_ha->inbnd_q_tbl[i].pi_pci_bar =
			get_pci_bar_index(pm8001_mr32(address,
				(offset + IB_PIPCI_BAR)));
		pm8001_ha->inbnd_q_tbl[i].pi_offset =
			pm8001_mr32(address, (offset + IB_PIPCI_BAR_OFFSET));
	}
}

/**
 * read_outbnd_queue_table - read the outbound queue table and save it.
 * @pm8001_ha: our hba card information
 */
static void read_outbnd_queue_table(struct pm8001_hba_info *pm8001_ha)
{
	int i;
	void __iomem *address = pm8001_ha->outbnd_q_tbl_addr;
	for (i = 0; i < PM8001_MAX_OUTB_NUM; i++) {
		u32 offset = i * 0x24;
		pm8001_ha->outbnd_q_tbl[i].ci_pci_bar =
			get_pci_bar_index(pm8001_mr32(address,
				(offset + OB_CIPCI_BAR)));
		pm8001_ha->outbnd_q_tbl[i].ci_offset =
			pm8001_mr32(address, (offset + OB_CIPCI_BAR_OFFSET));
	}
}

/**
 * init_default_table_values - init the default table.
 * @pm8001_ha: our hba card information
 */
static void init_default_table_values(struct pm8001_hba_info *pm8001_ha)
{
	int i;
	u32 offsetib, offsetob;
	void __iomem *addressib = pm8001_ha->inbnd_q_tbl_addr;
	void __iomem *addressob = pm8001_ha->outbnd_q_tbl_addr;
	u32 ib_offset = pm8001_ha->ib_offset;
	u32 ob_offset = pm8001_ha->ob_offset;
	u32 ci_offset = pm8001_ha->ci_offset;
	u32 pi_offset = pm8001_ha->pi_offset;

	pm8001_ha->main_cfg_tbl.pm80xx_tbl.upper_event_log_addr		=
		pm8001_ha->memoryMap.region[AAP1].phys_addr_hi;
	pm8001_ha->main_cfg_tbl.pm80xx_tbl.lower_event_log_addr		=
		pm8001_ha->memoryMap.region[AAP1].phys_addr_lo;
	pm8001_ha->main_cfg_tbl.pm80xx_tbl.event_log_size		=
							PM8001_EVENT_LOG_SIZE;
	pm8001_ha->main_cfg_tbl.pm80xx_tbl.event_log_severity		= 0x01;
	pm8001_ha->main_cfg_tbl.pm80xx_tbl.upper_pcs_event_log_addr	=
		pm8001_ha->memoryMap.region[IOP].phys_addr_hi;
	pm8001_ha->main_cfg_tbl.pm80xx_tbl.lower_pcs_event_log_addr	=
		pm8001_ha->memoryMap.region[IOP].phys_addr_lo;
	pm8001_ha->main_cfg_tbl.pm80xx_tbl.pcs_event_log_size		=
							PM8001_EVENT_LOG_SIZE;
	pm8001_ha->main_cfg_tbl.pm80xx_tbl.pcs_event_log_severity	= 0x01;
	pm8001_ha->main_cfg_tbl.pm80xx_tbl.fatal_err_interrupt		= 0x01;

	/* Disable end to end CRC checking */
	pm8001_ha->main_cfg_tbl.pm80xx_tbl.crc_core_dump = (0x1 << 16);

	for (i = 0; i < pm8001_ha->max_q_num; i++) {
		pm8001_ha->inbnd_q_tbl[i].element_pri_size_cnt	=
			PM8001_MPI_QUEUE | (pm8001_ha->iomb_size << 16) | (0x00<<30);
		pm8001_ha->inbnd_q_tbl[i].upper_base_addr	=
			pm8001_ha->memoryMap.region[ib_offset + i].phys_addr_hi;
		pm8001_ha->inbnd_q_tbl[i].lower_base_addr	=
		pm8001_ha->memoryMap.region[ib_offset + i].phys_addr_lo;
		pm8001_ha->inbnd_q_tbl[i].base_virt		=
		  (u8 *)pm8001_ha->memoryMap.region[ib_offset + i].virt_ptr;
		pm8001_ha->inbnd_q_tbl[i].total_length		=
			pm8001_ha->memoryMap.region[ib_offset + i].total_len;
		pm8001_ha->inbnd_q_tbl[i].ci_upper_base_addr	=
			pm8001_ha->memoryMap.region[ci_offset + i].phys_addr_hi;
		pm8001_ha->inbnd_q_tbl[i].ci_lower_base_addr	=
			pm8001_ha->memoryMap.region[ci_offset + i].phys_addr_lo;
		pm8001_ha->inbnd_q_tbl[i].ci_virt		=
			pm8001_ha->memoryMap.region[ci_offset + i].virt_ptr;
		pm8001_write_32(pm8001_ha->inbnd_q_tbl[i].ci_virt, 0, 0);
		offsetib = i * 0x20;
		pm8001_ha->inbnd_q_tbl[i].pi_pci_bar		=
			get_pci_bar_index(pm8001_mr32(addressib,
				(offsetib + 0x14)));
		pm8001_ha->inbnd_q_tbl[i].pi_offset		=
			pm8001_mr32(addressib, (offsetib + 0x18));
		pm8001_ha->inbnd_q_tbl[i].producer_idx		= 0;
		pm8001_ha->inbnd_q_tbl[i].consumer_index	= 0;

		pm8001_dbg(pm8001_ha, DEV,
			   "IQ %d pi_bar 0x%x pi_offset 0x%x\n", i,
			   pm8001_ha->inbnd_q_tbl[i].pi_pci_bar,
			   pm8001_ha->inbnd_q_tbl[i].pi_offset);
	}
	for (i = 0; i < pm8001_ha->max_q_num; i++) {
		pm8001_ha->outbnd_q_tbl[i].element_size_cnt	=
			PM8001_MPI_QUEUE | (pm8001_ha->iomb_size << 16) | (0x01<<30);
		pm8001_ha->outbnd_q_tbl[i].upper_base_addr	=
			pm8001_ha->memoryMap.region[ob_offset + i].phys_addr_hi;
		pm8001_ha->outbnd_q_tbl[i].lower_base_addr	=
			pm8001_ha->memoryMap.region[ob_offset + i].phys_addr_lo;
		pm8001_ha->outbnd_q_tbl[i].base_virt		=
		  (u8 *)pm8001_ha->memoryMap.region[ob_offset + i].virt_ptr;
		pm8001_ha->outbnd_q_tbl[i].total_length		=
			pm8001_ha->memoryMap.region[ob_offset + i].total_len;
		pm8001_ha->outbnd_q_tbl[i].pi_upper_base_addr	=
			pm8001_ha->memoryMap.region[pi_offset + i].phys_addr_hi;
		pm8001_ha->outbnd_q_tbl[i].pi_lower_base_addr	=
			pm8001_ha->memoryMap.region[pi_offset + i].phys_addr_lo;
		/* interrupt vector based on oq */
		pm8001_ha->outbnd_q_tbl[i].interrup_vec_cnt_delay = (i << 24);
		pm8001_ha->outbnd_q_tbl[i].pi_virt		=
			pm8001_ha->memoryMap.region[pi_offset + i].virt_ptr;
		pm8001_write_32(pm8001_ha->outbnd_q_tbl[i].pi_virt, 0, 0);
		offsetob = i * 0x24;
		pm8001_ha->outbnd_q_tbl[i].ci_pci_bar		=
			get_pci_bar_index(pm8001_mr32(addressob,
			offsetob + 0x14));
		pm8001_ha->outbnd_q_tbl[i].ci_offset		=
			pm8001_mr32(addressob, (offsetob + 0x18));
		pm8001_ha->outbnd_q_tbl[i].consumer_idx		= 0;
		pm8001_ha->outbnd_q_tbl[i].producer_index	= 0;

		pm8001_dbg(pm8001_ha, DEV,
			   "OQ %d ci_bar 0x%x ci_offset 0x%x\n", i,
			   pm8001_ha->outbnd_q_tbl[i].ci_pci_bar,
			   pm8001_ha->outbnd_q_tbl[i].ci_offset);
	}
}

/**
 * update_main_config_table - update the main default table to the HBA.
 * @pm8001_ha: our hba card information
 */
static void update_main_config_table(struct pm8001_hba_info *pm8001_ha)
{
	void __iomem *address = pm8001_ha->main_cfg_tbl_addr;
	pm8001_mw32(address, MAIN_IQNPPD_HPPD_OFFSET,
		pm8001_ha->main_cfg_tbl.pm80xx_tbl.inbound_q_nppd_hppd);
	pm8001_mw32(address, MAIN_EVENT_LOG_ADDR_HI,
		pm8001_ha->main_cfg_tbl.pm80xx_tbl.upper_event_log_addr);
	pm8001_mw32(address, MAIN_EVENT_LOG_ADDR_LO,
		pm8001_ha->main_cfg_tbl.pm80xx_tbl.lower_event_log_addr);
	pm8001_mw32(address, MAIN_EVENT_LOG_BUFF_SIZE,
		pm8001_ha->main_cfg_tbl.pm80xx_tbl.event_log_size);
	pm8001_mw32(address, MAIN_EVENT_LOG_OPTION,
		pm8001_ha->main_cfg_tbl.pm80xx_tbl.event_log_severity);
	pm8001_mw32(address, MAIN_PCS_EVENT_LOG_ADDR_HI,
		pm8001_ha->main_cfg_tbl.pm80xx_tbl.upper_pcs_event_log_addr);
	pm8001_mw32(address, MAIN_PCS_EVENT_LOG_ADDR_LO,
		pm8001_ha->main_cfg_tbl.pm80xx_tbl.lower_pcs_event_log_addr);
	pm8001_mw32(address, MAIN_PCS_EVENT_LOG_BUFF_SIZE,
		pm8001_ha->main_cfg_tbl.pm80xx_tbl.pcs_event_log_size);
	pm8001_mw32(address, MAIN_PCS_EVENT_LOG_OPTION,
		pm8001_ha->main_cfg_tbl.pm80xx_tbl.pcs_event_log_severity);
	/* Update Fatal error interrupt vector */
	pm8001_ha->main_cfg_tbl.pm80xx_tbl.fatal_err_interrupt |=
					((pm8001_ha->max_q_num - 1) << 8);
	pm8001_mw32(address, MAIN_FATAL_ERROR_INTERRUPT,
		pm8001_ha->main_cfg_tbl.pm80xx_tbl.fatal_err_interrupt);
	pm8001_dbg(pm8001_ha, DEV,
		   "Updated Fatal error interrupt vector 0x%x\n",
		   pm8001_mr32(address, MAIN_FATAL_ERROR_INTERRUPT));

	pm8001_mw32(address, MAIN_EVENT_CRC_CHECK,
		pm8001_ha->main_cfg_tbl.pm80xx_tbl.crc_core_dump);

	/* SPCv specific */
	pm8001_ha->main_cfg_tbl.pm80xx_tbl.gpio_led_mapping &= 0xCFFFFFFF;
	/* Set GPIOLED to 0x2 for LED indicator */
	pm8001_ha->main_cfg_tbl.pm80xx_tbl.gpio_led_mapping |= 0x20000000;
	pm8001_mw32(address, MAIN_GPIO_LED_FLAGS_OFFSET,
		pm8001_ha->main_cfg_tbl.pm80xx_tbl.gpio_led_mapping);
	pm8001_dbg(pm8001_ha, DEV,
		   "Programming DW 0x21 in main cfg table with 0x%x\n",
		   pm8001_mr32(address, MAIN_GPIO_LED_FLAGS_OFFSET));

	pm8001_mw32(address, MAIN_PORT_RECOVERY_TIMER,
		pm8001_ha->main_cfg_tbl.pm80xx_tbl.port_recovery_timer);
	pm8001_mw32(address, MAIN_INT_REASSERTION_DELAY,
		pm8001_ha->main_cfg_tbl.pm80xx_tbl.interrupt_reassertion_delay);

	pm8001_ha->main_cfg_tbl.pm80xx_tbl.port_recovery_timer &= 0xffff0000;
	pm8001_ha->main_cfg_tbl.pm80xx_tbl.port_recovery_timer |=
							PORT_RECOVERY_TIMEOUT;
	if (pm8001_ha->chip_id == chip_8006) {
		pm8001_ha->main_cfg_tbl.pm80xx_tbl.port_recovery_timer &=
					0x0000ffff;
		pm8001_ha->main_cfg_tbl.pm80xx_tbl.port_recovery_timer |=
					CHIP_8006_PORT_RECOVERY_TIMEOUT;
	}
	pm8001_mw32(address, MAIN_PORT_RECOVERY_TIMER,
			pm8001_ha->main_cfg_tbl.pm80xx_tbl.port_recovery_timer);
}

/**
 * update_inbnd_queue_table - update the inbound queue table to the HBA.
 * @pm8001_ha: our hba card information
 * @number: entry in the queue
 */
static void update_inbnd_queue_table(struct pm8001_hba_info *pm8001_ha,
					 int number)
{
	void __iomem *address = pm8001_ha->inbnd_q_tbl_addr;
	u16 offset = number * 0x20;
	pm8001_mw32(address, offset + IB_PROPERITY_OFFSET,
		pm8001_ha->inbnd_q_tbl[number].element_pri_size_cnt);
	pm8001_mw32(address, offset + IB_BASE_ADDR_HI_OFFSET,
		pm8001_ha->inbnd_q_tbl[number].upper_base_addr);
	pm8001_mw32(address, offset + IB_BASE_ADDR_LO_OFFSET,
		pm8001_ha->inbnd_q_tbl[number].lower_base_addr);
	pm8001_mw32(address, offset + IB_CI_BASE_ADDR_HI_OFFSET,
		pm8001_ha->inbnd_q_tbl[number].ci_upper_base_addr);
	pm8001_mw32(address, offset + IB_CI_BASE_ADDR_LO_OFFSET,
		pm8001_ha->inbnd_q_tbl[number].ci_lower_base_addr);

	pm8001_dbg(pm8001_ha, DEV,
		   "IQ %d: Element pri size 0x%x\n",
		   number,
		   pm8001_ha->inbnd_q_tbl[number].element_pri_size_cnt);

	pm8001_dbg(pm8001_ha, DEV,
		   "IQ upr base addr 0x%x IQ lwr base addr 0x%x\n",
		   pm8001_ha->inbnd_q_tbl[number].upper_base_addr,
		   pm8001_ha->inbnd_q_tbl[number].lower_base_addr);

	pm8001_dbg(pm8001_ha, DEV,
		   "CI upper base addr 0x%x CI lower base addr 0x%x\n",
		   pm8001_ha->inbnd_q_tbl[number].ci_upper_base_addr,
		   pm8001_ha->inbnd_q_tbl[number].ci_lower_base_addr);
}

/**
 * update_outbnd_queue_table - update the outbound queue table to the HBA.
 * @pm8001_ha: our hba card information
 * @number: entry in the queue
 */
static void update_outbnd_queue_table(struct pm8001_hba_info *pm8001_ha,
						 int number)
{
	void __iomem *address = pm8001_ha->outbnd_q_tbl_addr;
	u16 offset = number * 0x24;
	pm8001_mw32(address, offset + OB_PROPERITY_OFFSET,
		pm8001_ha->outbnd_q_tbl[number].element_size_cnt);
	pm8001_mw32(address, offset + OB_BASE_ADDR_HI_OFFSET,
		pm8001_ha->outbnd_q_tbl[number].upper_base_addr);
	pm8001_mw32(address, offset + OB_BASE_ADDR_LO_OFFSET,
		pm8001_ha->outbnd_q_tbl[number].lower_base_addr);
	pm8001_mw32(address, offset + OB_PI_BASE_ADDR_HI_OFFSET,
		pm8001_ha->outbnd_q_tbl[number].pi_upper_base_addr);
	pm8001_mw32(address, offset + OB_PI_BASE_ADDR_LO_OFFSET,
		pm8001_ha->outbnd_q_tbl[number].pi_lower_base_addr);
	pm8001_mw32(address, offset + OB_INTERRUPT_COALES_OFFSET,
		pm8001_ha->outbnd_q_tbl[number].interrup_vec_cnt_delay);

	pm8001_dbg(pm8001_ha, DEV,
		   "OQ %d: Element pri size 0x%x\n",
		   number,
		   pm8001_ha->outbnd_q_tbl[number].element_size_cnt);

	pm8001_dbg(pm8001_ha, DEV,
		   "OQ upr base addr 0x%x OQ lwr base addr 0x%x\n",
		   pm8001_ha->outbnd_q_tbl[number].upper_base_addr,
		   pm8001_ha->outbnd_q_tbl[number].lower_base_addr);

	pm8001_dbg(pm8001_ha, DEV,
		   "PI upper base addr 0x%x PI lower base addr 0x%x\n",
		   pm8001_ha->outbnd_q_tbl[number].pi_upper_base_addr,
		   pm8001_ha->outbnd_q_tbl[number].pi_lower_base_addr);
}

/**
 * mpi_init_check - check firmware initialization status.
 * @pm8001_ha: our hba card information
 */
static int mpi_init_check(struct pm8001_hba_info *pm8001_ha)
{
	u32 max_wait_count;
	u32 value;
	u32 gst_len_mpistate;

	/* Write bit0=1 to Inbound DoorBell Register to tell the SPC FW the
	table is updated */
	pm8001_cw32(pm8001_ha, 0, MSGU_IBDB_SET, SPCv_MSGU_CFG_TABLE_UPDATE);
	/* wait until Inbound DoorBell Clear Register toggled */
	if (IS_SPCV_12G(pm8001_ha->pdev)) {
		max_wait_count = SPCV_DOORBELL_CLEAR_TIMEOUT;
	} else {
		max_wait_count = SPC_DOORBELL_CLEAR_TIMEOUT;
	}
	do {
		msleep(FW_READY_INTERVAL);
		value = pm8001_cr32(pm8001_ha, 0, MSGU_IBDB_SET);
		value &= SPCv_MSGU_CFG_TABLE_UPDATE;
	} while ((value != 0) && (--max_wait_count));

	if (!max_wait_count) {
		/* additional check */
		pm8001_dbg(pm8001_ha, FAIL,
			   "Inb doorbell clear not toggled[value:%x]\n",
			   value);
		return -EBUSY;
	}
	/* check the MPI-State for initialization upto 100ms*/
	max_wait_count = 5;/* 100 msec */
	do {
		msleep(FW_READY_INTERVAL);
		gst_len_mpistate =
			pm8001_mr32(pm8001_ha->general_stat_tbl_addr,
					GST_GSTLEN_MPIS_OFFSET);
	} while ((GST_MPI_STATE_INIT !=
		(gst_len_mpistate & GST_MPI_STATE_MASK)) && (--max_wait_count));
	if (!max_wait_count)
		return -EBUSY;

	/* check MPI Initialization error */
	gst_len_mpistate = gst_len_mpistate >> 16;
	if (0x0000 != gst_len_mpistate)
		return -EBUSY;

	return 0;
}

/**
 * check_fw_ready - The LLDD check if the FW is ready, if not, return error.
 * This function sleeps hence it must not be used in atomic context.
 * @pm8001_ha: our hba card information
 */
static int check_fw_ready(struct pm8001_hba_info *pm8001_ha)
{
	u32 value;
	u32 max_wait_count;
	u32 max_wait_time;
	u32 expected_mask;
	int ret = 0;

	/* reset / PCIe ready */
	max_wait_time = max_wait_count = 5;	/* 100 milli sec */
	do {
		msleep(FW_READY_INTERVAL);
		value = pm8001_cr32(pm8001_ha, 0, MSGU_SCRATCH_PAD_1);
	} while ((value == 0xFFFFFFFF) && (--max_wait_count));

	/* check ila, RAAE and iops status */
	if ((pm8001_ha->chip_id != chip_8008) &&
			(pm8001_ha->chip_id != chip_8009)) {
		max_wait_time = max_wait_count = 180;   /* 3600 milli sec */
		expected_mask = SCRATCH_PAD_ILA_READY |
			SCRATCH_PAD_RAAE_READY |
			SCRATCH_PAD_IOP0_READY |
			SCRATCH_PAD_IOP1_READY;
	} else {
		max_wait_time = max_wait_count = 170;   /* 3400 milli sec */
		expected_mask = SCRATCH_PAD_ILA_READY |
			SCRATCH_PAD_RAAE_READY |
			SCRATCH_PAD_IOP0_READY;
	}
	do {
		msleep(FW_READY_INTERVAL);
		value = pm8001_cr32(pm8001_ha, 0, MSGU_SCRATCH_PAD_1);
	} while (((value & expected_mask) !=
				 expected_mask) && (--max_wait_count));
	if (!max_wait_count) {
		pm8001_dbg(pm8001_ha, INIT,
		"At least one FW component failed to load within %d millisec: Scratchpad1: 0x%x\n",
			max_wait_time * FW_READY_INTERVAL, value);
		ret = -1;
	} else {
		pm8001_dbg(pm8001_ha, MSG,
			"All FW components ready by %d ms\n",
			(max_wait_time - max_wait_count) * FW_READY_INTERVAL);
	}
	return ret;
}

static int init_pci_device_addresses(struct pm8001_hba_info *pm8001_ha)
{
	void __iomem *base_addr;
	u32	value;
	u32	offset;
	u32	pcibar;
	u32	pcilogic;

	value = pm8001_cr32(pm8001_ha, 0, MSGU_SCRATCH_PAD_0);

	/**
	 * lower 26 bits of SCRATCHPAD0 register describes offset within the
	 * PCIe BAR where the MPI configuration table is present
	 */
	offset = value & 0x03FFFFFF; /* scratch pad 0 TBL address */

	pm8001_dbg(pm8001_ha, DEV, "Scratchpad 0 Offset: 0x%x value 0x%x\n",
		   offset, value);
	/**
	 * Upper 6 bits describe the offset within PCI config space where BAR
	 * is located.
	 */
	pcilogic = (value & 0xFC000000) >> 26;
	pcibar = get_pci_bar_index(pcilogic);
	pm8001_dbg(pm8001_ha, INIT, "Scratchpad 0 PCI BAR: %d\n", pcibar);

	/**
	 * Make sure the offset falls inside the ioremapped PCI BAR
	 */
	if (offset > pm8001_ha->io_mem[pcibar].memsize) {
		pm8001_dbg(pm8001_ha, FAIL,
			"Main cfg tbl offset outside %u > %u\n",
				offset, pm8001_ha->io_mem[pcibar].memsize);
		return -EBUSY;
	}
	pm8001_ha->main_cfg_tbl_addr = base_addr =
		pm8001_ha->io_mem[pcibar].memvirtaddr + offset;

	/**
	 * Validate main configuration table address: first DWord should read
	 * "PMCS"
	 */
	value = pm8001_mr32(pm8001_ha->main_cfg_tbl_addr, 0);
	if (memcmp(&value, "PMCS", 4) != 0) {
		pm8001_dbg(pm8001_ha, FAIL,
			"BAD main config signature 0x%x\n",
				value);
		return -EBUSY;
	}
	pm8001_dbg(pm8001_ha, INIT,
			"VALID main config signature 0x%x\n", value);
	pm8001_ha->general_stat_tbl_addr =
		base_addr + (pm8001_cr32(pm8001_ha, pcibar, offset + 0x18) &
					0xFFFFFF);
	pm8001_ha->inbnd_q_tbl_addr =
		base_addr + (pm8001_cr32(pm8001_ha, pcibar, offset + 0x1C) &
					0xFFFFFF);
	pm8001_ha->outbnd_q_tbl_addr =
		base_addr + (pm8001_cr32(pm8001_ha, pcibar, offset + 0x20) &
					0xFFFFFF);
	pm8001_ha->ivt_tbl_addr =
		base_addr + (pm8001_cr32(pm8001_ha, pcibar, offset + 0x8C) &
					0xFFFFFF);
	pm8001_ha->pspa_q_tbl_addr =
		base_addr + (pm8001_cr32(pm8001_ha, pcibar, offset + 0x90) &
					0xFFFFFF);
	pm8001_ha->fatal_tbl_addr =
		base_addr + (pm8001_cr32(pm8001_ha, pcibar, offset + 0xA0) &
					0xFFFFFF);

	pm8001_dbg(pm8001_ha, INIT, "GST OFFSET 0x%x\n",
		   pm8001_cr32(pm8001_ha, pcibar, offset + 0x18));
	pm8001_dbg(pm8001_ha, INIT, "INBND OFFSET 0x%x\n",
		   pm8001_cr32(pm8001_ha, pcibar, offset + 0x1C));
	pm8001_dbg(pm8001_ha, INIT, "OBND OFFSET 0x%x\n",
		   pm8001_cr32(pm8001_ha, pcibar, offset + 0x20));
	pm8001_dbg(pm8001_ha, INIT, "IVT OFFSET 0x%x\n",
		   pm8001_cr32(pm8001_ha, pcibar, offset + 0x8C));
	pm8001_dbg(pm8001_ha, INIT, "PSPA OFFSET 0x%x\n",
		   pm8001_cr32(pm8001_ha, pcibar, offset + 0x90));
	pm8001_dbg(pm8001_ha, INIT, "addr - main cfg %p general status %p\n",
		   pm8001_ha->main_cfg_tbl_addr,
		   pm8001_ha->general_stat_tbl_addr);
	pm8001_dbg(pm8001_ha, INIT, "addr - inbnd %p obnd %p\n",
		   pm8001_ha->inbnd_q_tbl_addr,
		   pm8001_ha->outbnd_q_tbl_addr);
	pm8001_dbg(pm8001_ha, INIT, "addr - pspa %p ivt %p\n",
		   pm8001_ha->pspa_q_tbl_addr,
		   pm8001_ha->ivt_tbl_addr);
	return 0;
}

/**
 * pm80xx_set_thermal_config - support the thermal configuration
 * @pm8001_ha: our hba card information.
 */
int
pm80xx_set_thermal_config(struct pm8001_hba_info *pm8001_ha)
{
	struct set_ctrl_cfg_req payload;
	struct inbound_queue_table *circularQ;
	int rc;
	u32 tag;
	u32 opc = OPC_INB_SET_CONTROLLER_CONFIG;
	u32 page_code;

	memset(&payload, 0, sizeof(struct set_ctrl_cfg_req));
	rc = pm8001_tag_alloc(pm8001_ha, &tag);
	if (rc)
		return -1;

	circularQ = &pm8001_ha->inbnd_q_tbl[0];
	payload.tag = cpu_to_le32(tag);

	if (IS_SPCV_12G(pm8001_ha->pdev))
		page_code = THERMAL_PAGE_CODE_7H;
	else
		page_code = THERMAL_PAGE_CODE_8H;

	payload.cfg_pg[0] = (THERMAL_LOG_ENABLE << 9) |
				(THERMAL_ENABLE << 8) | page_code;
	payload.cfg_pg[1] = (LTEMPHIL << 24) | (RTEMPHIL << 8);

	pm8001_dbg(pm8001_ha, DEV,
		   "Setting up thermal config. cfg_pg 0 0x%x cfg_pg 1 0x%x\n",
		   payload.cfg_pg[0], payload.cfg_pg[1]);

	rc = pm8001_mpi_build_cmd(pm8001_ha, circularQ, opc, &payload,
			sizeof(payload), 0);
	if (rc)
		pm8001_tag_free(pm8001_ha, tag);
	return rc;

}

/**
* pm80xx_set_sas_protocol_timer_config - support the SAS Protocol
* Timer configuration page
* @pm8001_ha: our hba card information.
*/
static int
pm80xx_set_sas_protocol_timer_config(struct pm8001_hba_info *pm8001_ha)
{
	struct set_ctrl_cfg_req payload;
	struct inbound_queue_table *circularQ;
	SASProtocolTimerConfig_t SASConfigPage;
	int rc;
	u32 tag;
	u32 opc = OPC_INB_SET_CONTROLLER_CONFIG;

	memset(&payload, 0, sizeof(struct set_ctrl_cfg_req));
	memset(&SASConfigPage, 0, sizeof(SASProtocolTimerConfig_t));

	rc = pm8001_tag_alloc(pm8001_ha, &tag);

	if (rc)
		return -1;

	circularQ = &pm8001_ha->inbnd_q_tbl[0];
	payload.tag = cpu_to_le32(tag);

	SASConfigPage.pageCode        =  SAS_PROTOCOL_TIMER_CONFIG_PAGE;
	SASConfigPage.MST_MSI         =  3 << 15;
	SASConfigPage.STP_SSP_MCT_TMO =  (STP_MCT_TMO << 16) | SSP_MCT_TMO;
	SASConfigPage.STP_FRM_TMO     = (SAS_MAX_OPEN_TIME << 24) |
				(SMP_MAX_CONN_TIMER << 16) | STP_FRM_TIMER;
	SASConfigPage.STP_IDLE_TMO    =  STP_IDLE_TIME;

	if (SASConfigPage.STP_IDLE_TMO > 0x3FFFFFF)
		SASConfigPage.STP_IDLE_TMO = 0x3FFFFFF;


	SASConfigPage.OPNRJT_RTRY_INTVL =         (SAS_MFD << 16) |
						SAS_OPNRJT_RTRY_INTVL;
	SASConfigPage.Data_Cmd_OPNRJT_RTRY_TMO =  (SAS_DOPNRJT_RTRY_TMO << 16)
						| SAS_COPNRJT_RTRY_TMO;
	SASConfigPage.Data_Cmd_OPNRJT_RTRY_THR =  (SAS_DOPNRJT_RTRY_THR << 16)
						| SAS_COPNRJT_RTRY_THR;
	SASConfigPage.MAX_AIP =  SAS_MAX_AIP;

	pm8001_dbg(pm8001_ha, INIT, "SASConfigPage.pageCode 0x%08x\n",
		   SASConfigPage.pageCode);
	pm8001_dbg(pm8001_ha, INIT, "SASConfigPage.MST_MSI  0x%08x\n",
		   SASConfigPage.MST_MSI);
	pm8001_dbg(pm8001_ha, INIT, "SASConfigPage.STP_SSP_MCT_TMO  0x%08x\n",
		   SASConfigPage.STP_SSP_MCT_TMO);
	pm8001_dbg(pm8001_ha, INIT, "SASConfigPage.STP_FRM_TMO  0x%08x\n",
		   SASConfigPage.STP_FRM_TMO);
	pm8001_dbg(pm8001_ha, INIT, "SASConfigPage.STP_IDLE_TMO  0x%08x\n",
		   SASConfigPage.STP_IDLE_TMO);
	pm8001_dbg(pm8001_ha, INIT, "SASConfigPage.OPNRJT_RTRY_INTVL  0x%08x\n",
		   SASConfigPage.OPNRJT_RTRY_INTVL);
	pm8001_dbg(pm8001_ha, INIT, "SASConfigPage.Data_Cmd_OPNRJT_RTRY_TMO  0x%08x\n",
		   SASConfigPage.Data_Cmd_OPNRJT_RTRY_TMO);
	pm8001_dbg(pm8001_ha, INIT, "SASConfigPage.Data_Cmd_OPNRJT_RTRY_THR  0x%08x\n",
		   SASConfigPage.Data_Cmd_OPNRJT_RTRY_THR);
	pm8001_dbg(pm8001_ha, INIT, "SASConfigPage.MAX_AIP  0x%08x\n",
		   SASConfigPage.MAX_AIP);

	memcpy(&payload.cfg_pg, &SASConfigPage,
			 sizeof(SASProtocolTimerConfig_t));

	rc = pm8001_mpi_build_cmd(pm8001_ha, circularQ, opc, &payload,
			sizeof(payload), 0);
	if (rc)
		pm8001_tag_free(pm8001_ha, tag);

	return rc;
}

/**
 * pm80xx_get_encrypt_info - Check for encryption
 * @pm8001_ha: our hba card information.
 */
static int
pm80xx_get_encrypt_info(struct pm8001_hba_info *pm8001_ha)
{
	u32 scratch3_value;
	int ret = -1;

	/* Read encryption status from SCRATCH PAD 3 */
	scratch3_value = pm8001_cr32(pm8001_ha, 0, MSGU_SCRATCH_PAD_3);

	if ((scratch3_value & SCRATCH_PAD3_ENC_MASK) ==
					SCRATCH_PAD3_ENC_READY) {
		if (scratch3_value & SCRATCH_PAD3_XTS_ENABLED)
			pm8001_ha->encrypt_info.cipher_mode = CIPHER_MODE_XTS;
		if ((scratch3_value & SCRATCH_PAD3_SM_MASK) ==
						SCRATCH_PAD3_SMF_ENABLED)
			pm8001_ha->encrypt_info.sec_mode = SEC_MODE_SMF;
		if ((scratch3_value & SCRATCH_PAD3_SM_MASK) ==
						SCRATCH_PAD3_SMA_ENABLED)
			pm8001_ha->encrypt_info.sec_mode = SEC_MODE_SMA;
		if ((scratch3_value & SCRATCH_PAD3_SM_MASK) ==
						SCRATCH_PAD3_SMB_ENABLED)
			pm8001_ha->encrypt_info.sec_mode = SEC_MODE_SMB;
		pm8001_ha->encrypt_info.status = 0;
		pm8001_dbg(pm8001_ha, INIT,
			   "Encryption: SCRATCH_PAD3_ENC_READY 0x%08X.Cipher mode 0x%x Sec mode 0x%x status 0x%x\n",
			   scratch3_value,
			   pm8001_ha->encrypt_info.cipher_mode,
			   pm8001_ha->encrypt_info.sec_mode,
			   pm8001_ha->encrypt_info.status);
		ret = 0;
	} else if ((scratch3_value & SCRATCH_PAD3_ENC_READY) ==
					SCRATCH_PAD3_ENC_DISABLED) {
		pm8001_dbg(pm8001_ha, INIT,
			   "Encryption: SCRATCH_PAD3_ENC_DISABLED 0x%08X\n",
			   scratch3_value);
		pm8001_ha->encrypt_info.status = 0xFFFFFFFF;
		pm8001_ha->encrypt_info.cipher_mode = 0;
		pm8001_ha->encrypt_info.sec_mode = 0;
		ret = 0;
	} else if ((scratch3_value & SCRATCH_PAD3_ENC_MASK) ==
				SCRATCH_PAD3_ENC_DIS_ERR) {
		pm8001_ha->encrypt_info.status =
			(scratch3_value & SCRATCH_PAD3_ERR_CODE) >> 16;
		if (scratch3_value & SCRATCH_PAD3_XTS_ENABLED)
			pm8001_ha->encrypt_info.cipher_mode = CIPHER_MODE_XTS;
		if ((scratch3_value & SCRATCH_PAD3_SM_MASK) ==
					SCRATCH_PAD3_SMF_ENABLED)
			pm8001_ha->encrypt_info.sec_mode = SEC_MODE_SMF;
		if ((scratch3_value & SCRATCH_PAD3_SM_MASK) ==
					SCRATCH_PAD3_SMA_ENABLED)
			pm8001_ha->encrypt_info.sec_mode = SEC_MODE_SMA;
		if ((scratch3_value & SCRATCH_PAD3_SM_MASK) ==
					SCRATCH_PAD3_SMB_ENABLED)
			pm8001_ha->encrypt_info.sec_mode = SEC_MODE_SMB;
		pm8001_dbg(pm8001_ha, INIT,
			   "Encryption: SCRATCH_PAD3_DIS_ERR 0x%08X.Cipher mode 0x%x sec mode 0x%x status 0x%x\n",
			   scratch3_value,
			   pm8001_ha->encrypt_info.cipher_mode,
			   pm8001_ha->encrypt_info.sec_mode,
			   pm8001_ha->encrypt_info.status);
	} else if ((scratch3_value & SCRATCH_PAD3_ENC_MASK) ==
				 SCRATCH_PAD3_ENC_ENA_ERR) {

		pm8001_ha->encrypt_info.status =
			(scratch3_value & SCRATCH_PAD3_ERR_CODE) >> 16;
		if (scratch3_value & SCRATCH_PAD3_XTS_ENABLED)
			pm8001_ha->encrypt_info.cipher_mode = CIPHER_MODE_XTS;
		if ((scratch3_value & SCRATCH_PAD3_SM_MASK) ==
					SCRATCH_PAD3_SMF_ENABLED)
			pm8001_ha->encrypt_info.sec_mode = SEC_MODE_SMF;
		if ((scratch3_value & SCRATCH_PAD3_SM_MASK) ==
					SCRATCH_PAD3_SMA_ENABLED)
			pm8001_ha->encrypt_info.sec_mode = SEC_MODE_SMA;
		if ((scratch3_value & SCRATCH_PAD3_SM_MASK) ==
					SCRATCH_PAD3_SMB_ENABLED)
			pm8001_ha->encrypt_info.sec_mode = SEC_MODE_SMB;

		pm8001_dbg(pm8001_ha, INIT,
			   "Encryption: SCRATCH_PAD3_ENA_ERR 0x%08X.Cipher mode 0x%x sec mode 0x%x status 0x%x\n",
			   scratch3_value,
			   pm8001_ha->encrypt_info.cipher_mode,
			   pm8001_ha->encrypt_info.sec_mode,
			   pm8001_ha->encrypt_info.status);
	}
	return ret;
}

/**
 * pm80xx_encrypt_update - update flash with encryption informtion
 * @pm8001_ha: our hba card information.
 */
static int pm80xx_encrypt_update(struct pm8001_hba_info *pm8001_ha)
{
	struct kek_mgmt_req payload;
	struct inbound_queue_table *circularQ;
	int rc;
	u32 tag;
	u32 opc = OPC_INB_KEK_MANAGEMENT;

	memset(&payload, 0, sizeof(struct kek_mgmt_req));
	rc = pm8001_tag_alloc(pm8001_ha, &tag);
	if (rc)
		return -1;

	circularQ = &pm8001_ha->inbnd_q_tbl[0];
	payload.tag = cpu_to_le32(tag);
	/* Currently only one key is used. New KEK index is 1.
	 * Current KEK index is 1. Store KEK to NVRAM is 1.
	 */
	payload.new_curidx_ksop = ((1 << 24) | (1 << 16) | (1 << 8) |
					KEK_MGMT_SUBOP_KEYCARDUPDATE);

	pm8001_dbg(pm8001_ha, DEV,
		   "Saving Encryption info to flash. payload 0x%x\n",
		   payload.new_curidx_ksop);

	rc = pm8001_mpi_build_cmd(pm8001_ha, circularQ, opc, &payload,
			sizeof(payload), 0);
	if (rc)
		pm8001_tag_free(pm8001_ha, tag);

	return rc;
}

/**
 * pm80xx_chip_init - the main init function that initialize whole PM8001 chip.
 * @pm8001_ha: our hba card information
 */
static int pm80xx_chip_init(struct pm8001_hba_info *pm8001_ha)
{
	int ret;
	u8 i = 0;

	/* check the firmware status */
	if (-1 == check_fw_ready(pm8001_ha)) {
		pm8001_dbg(pm8001_ha, FAIL, "Firmware is not ready!\n");
		return -EBUSY;
	}

	/* Initialize the controller fatal error flag */
	pm8001_ha->controller_fatal_error = false;

	/* Initialize pci space address eg: mpi offset */
	ret = init_pci_device_addresses(pm8001_ha);
	if (ret) {
		pm8001_dbg(pm8001_ha, FAIL,
			"Failed to init pci addresses");
		return ret;
	}
	init_default_table_values(pm8001_ha);
	read_main_config_table(pm8001_ha);
	read_general_status_table(pm8001_ha);
	read_inbnd_queue_table(pm8001_ha);
	read_outbnd_queue_table(pm8001_ha);
	read_phy_attr_table(pm8001_ha);

	/* update main config table ,inbound table and outbound table */
	update_main_config_table(pm8001_ha);
	for (i = 0; i < pm8001_ha->max_q_num; i++) {
		update_inbnd_queue_table(pm8001_ha, i);
		update_outbnd_queue_table(pm8001_ha, i);
	}
	/* notify firmware update finished and check initialization status */
	if (0 == mpi_init_check(pm8001_ha)) {
		pm8001_dbg(pm8001_ha, INIT, "MPI initialize successful!\n");
	} else
		return -EBUSY;

	/* send SAS protocol timer configuration page to FW */
	ret = pm80xx_set_sas_protocol_timer_config(pm8001_ha);

	/* Check for encryption */
	if (pm8001_ha->chip->encrypt) {
		pm8001_dbg(pm8001_ha, INIT, "Checking for encryption\n");
		ret = pm80xx_get_encrypt_info(pm8001_ha);
		if (ret == -1) {
			pm8001_dbg(pm8001_ha, INIT, "Encryption error !!\n");
			if (pm8001_ha->encrypt_info.status == 0x81) {
				pm8001_dbg(pm8001_ha, INIT,
					   "Encryption enabled with error.Saving encryption key to flash\n");
				pm80xx_encrypt_update(pm8001_ha);
			}
		}
	}
	return 0;
}

static int mpi_uninit_check(struct pm8001_hba_info *pm8001_ha)
{
	u32 max_wait_count;
	u32 value;
	u32 gst_len_mpistate;
	int ret;

	ret = init_pci_device_addresses(pm8001_ha);
	if (ret) {
		pm8001_dbg(pm8001_ha, FAIL,
			"Failed to init pci addresses");
		return ret;
	}

	/* Write bit1=1 to Inbound DoorBell Register to tell the SPC FW the
	table is stop */
	pm8001_cw32(pm8001_ha, 0, MSGU_IBDB_SET, SPCv_MSGU_CFG_TABLE_RESET);

	/* wait until Inbound DoorBell Clear Register toggled */
	if (IS_SPCV_12G(pm8001_ha->pdev)) {
<<<<<<< HEAD
		max_wait_count = 30 * 1000 * 1000; /* 30 sec */
	} else {
		max_wait_count = 15 * 1000 * 1000; /* 15 sec */
=======
		max_wait_count = SPCV_DOORBELL_CLEAR_TIMEOUT;
	} else {
		max_wait_count = SPC_DOORBELL_CLEAR_TIMEOUT;
>>>>>>> 25423f4b
	}
	do {
		msleep(FW_READY_INTERVAL);
		value = pm8001_cr32(pm8001_ha, 0, MSGU_IBDB_SET);
		value &= SPCv_MSGU_CFG_TABLE_RESET;
	} while ((value != 0) && (--max_wait_count));

	if (!max_wait_count) {
		pm8001_dbg(pm8001_ha, FAIL, "TIMEOUT:IBDB value/=%x\n", value);
		return -1;
	}

	/* check the MPI-State for termination in progress */
	/* wait until Inbound DoorBell Clear Register toggled */
	max_wait_count = 100; /* 2 sec for spcv/ve */
	do {
		msleep(FW_READY_INTERVAL);
		gst_len_mpistate =
			pm8001_mr32(pm8001_ha->general_stat_tbl_addr,
			GST_GSTLEN_MPIS_OFFSET);
		if (GST_MPI_STATE_UNINIT ==
			(gst_len_mpistate & GST_MPI_STATE_MASK))
			break;
	} while (--max_wait_count);
	if (!max_wait_count) {
		pm8001_dbg(pm8001_ha, FAIL, " TIME OUT MPI State = 0x%x\n",
			   gst_len_mpistate & GST_MPI_STATE_MASK);
		return -1;
	}

	return 0;
}

/**
 * pm80xx_fatal_errors - returns non zero *ONLY* when fatal errors
 * @pm8001_ha: our hba card information
 *
 * Fatal errors are recoverable only after a host reboot.
 */
int
pm80xx_fatal_errors(struct pm8001_hba_info *pm8001_ha)
{
	int ret = 0;
	u32 scratch_pad_rsvd0 = pm8001_cr32(pm8001_ha, 0,
					MSGU_HOST_SCRATCH_PAD_6);
	u32 scratch_pad_rsvd1 = pm8001_cr32(pm8001_ha, 0,
					MSGU_HOST_SCRATCH_PAD_7);
	u32 scratch_pad1 = pm8001_cr32(pm8001_ha, 0, MSGU_SCRATCH_PAD_1);
	u32 scratch_pad2 = pm8001_cr32(pm8001_ha, 0, MSGU_SCRATCH_PAD_2);
	u32 scratch_pad3 = pm8001_cr32(pm8001_ha, 0, MSGU_SCRATCH_PAD_3);

	if (pm8001_ha->chip_id != chip_8006 &&
			pm8001_ha->chip_id != chip_8074 &&
			pm8001_ha->chip_id != chip_8076) {
		return 0;
	}

	if (MSGU_SCRATCHPAD1_STATE_FATAL_ERROR(scratch_pad1)) {
		pm8001_dbg(pm8001_ha, FAIL,
			"Fatal error SCRATCHPAD1 = 0x%x SCRATCHPAD2 = 0x%x SCRATCHPAD3 = 0x%x SCRATCHPAD_RSVD0 = 0x%x SCRATCHPAD_RSVD1 = 0x%x\n",
				scratch_pad1, scratch_pad2, scratch_pad3,
				scratch_pad_rsvd0, scratch_pad_rsvd1);
		ret = 1;
	}

	return ret;
}

/**
 * pm80xx_chip_soft_rst - soft reset the PM8001 chip, so that the clear all
 * the FW register status to the originated status.
 * @pm8001_ha: our hba card information
 */

static int
pm80xx_chip_soft_rst(struct pm8001_hba_info *pm8001_ha)
{
	u32 regval;
	u32 bootloader_state;
	u32 ibutton0, ibutton1;

	/* Process MPI table uninitialization only if FW is ready */
	if (!pm8001_ha->controller_fatal_error) {
		/* Check if MPI is in ready state to reset */
		if (mpi_uninit_check(pm8001_ha) != 0) {
			u32 r0 = pm8001_cr32(pm8001_ha, 0, MSGU_SCRATCH_PAD_0);
			u32 r1 = pm8001_cr32(pm8001_ha, 0, MSGU_SCRATCH_PAD_1);
			u32 r2 = pm8001_cr32(pm8001_ha, 0, MSGU_SCRATCH_PAD_2);
			u32 r3 = pm8001_cr32(pm8001_ha, 0, MSGU_SCRATCH_PAD_3);
			pm8001_dbg(pm8001_ha, FAIL,
				   "MPI state is not ready scratch: %x:%x:%x:%x\n",
				   r0, r1, r2, r3);
			/* if things aren't ready but the bootloader is ok then
			 * try the reset anyway.
			 */
			if (r1 & SCRATCH_PAD1_BOOTSTATE_MASK)
				return -1;
		}
	}
	/* checked for reset register normal state; 0x0 */
	regval = pm8001_cr32(pm8001_ha, 0, SPC_REG_SOFT_RESET);
	pm8001_dbg(pm8001_ha, INIT, "reset register before write : 0x%x\n",
		   regval);

	pm8001_cw32(pm8001_ha, 0, SPC_REG_SOFT_RESET, SPCv_NORMAL_RESET_VALUE);
	msleep(500);

	regval = pm8001_cr32(pm8001_ha, 0, SPC_REG_SOFT_RESET);
	pm8001_dbg(pm8001_ha, INIT, "reset register after write 0x%x\n",
		   regval);

	if ((regval & SPCv_SOFT_RESET_READ_MASK) ==
			SPCv_SOFT_RESET_NORMAL_RESET_OCCURED) {
		pm8001_dbg(pm8001_ha, MSG,
			   " soft reset successful [regval: 0x%x]\n",
			   regval);
	} else {
		pm8001_dbg(pm8001_ha, MSG,
			   " soft reset failed [regval: 0x%x]\n",
			   regval);

		/* check bootloader is successfully executed or in HDA mode */
		bootloader_state =
			pm8001_cr32(pm8001_ha, 0, MSGU_SCRATCH_PAD_1) &
			SCRATCH_PAD1_BOOTSTATE_MASK;

		if (bootloader_state == SCRATCH_PAD1_BOOTSTATE_HDA_SEEPROM) {
			pm8001_dbg(pm8001_ha, MSG,
				   "Bootloader state - HDA mode SEEPROM\n");
		} else if (bootloader_state ==
				SCRATCH_PAD1_BOOTSTATE_HDA_BOOTSTRAP) {
			pm8001_dbg(pm8001_ha, MSG,
				   "Bootloader state - HDA mode Bootstrap Pin\n");
		} else if (bootloader_state ==
				SCRATCH_PAD1_BOOTSTATE_HDA_SOFTRESET) {
			pm8001_dbg(pm8001_ha, MSG,
				   "Bootloader state - HDA mode soft reset\n");
		} else if (bootloader_state ==
					SCRATCH_PAD1_BOOTSTATE_CRIT_ERROR) {
			pm8001_dbg(pm8001_ha, MSG,
				   "Bootloader state-HDA mode critical error\n");
		}
		return -EBUSY;
	}

	/* check the firmware status after reset */
	if (-1 == check_fw_ready(pm8001_ha)) {
		pm8001_dbg(pm8001_ha, FAIL, "Firmware is not ready!\n");
		/* check iButton feature support for motherboard controller */
		if (pm8001_ha->pdev->subsystem_vendor !=
			PCI_VENDOR_ID_ADAPTEC2 &&
			pm8001_ha->pdev->subsystem_vendor !=
			PCI_VENDOR_ID_ATTO &&
			pm8001_ha->pdev->subsystem_vendor != 0) {
			ibutton0 = pm8001_cr32(pm8001_ha, 0,
					MSGU_HOST_SCRATCH_PAD_6);
			ibutton1 = pm8001_cr32(pm8001_ha, 0,
					MSGU_HOST_SCRATCH_PAD_7);
			if (!ibutton0 && !ibutton1) {
				pm8001_dbg(pm8001_ha, FAIL,
					   "iButton Feature is not Available!!!\n");
				return -EBUSY;
			}
			if (ibutton0 == 0xdeadbeef && ibutton1 == 0xdeadbeef) {
				pm8001_dbg(pm8001_ha, FAIL,
					   "CRC Check for iButton Feature Failed!!!\n");
				return -EBUSY;
			}
		}
	}
	pm8001_dbg(pm8001_ha, INIT, "SPCv soft reset Complete\n");
	return 0;
}

static void pm80xx_hw_chip_rst(struct pm8001_hba_info *pm8001_ha)
{
	u32 i;

	pm8001_dbg(pm8001_ha, INIT, "chip reset start\n");

	/* do SPCv chip reset. */
	pm8001_cw32(pm8001_ha, 0, SPC_REG_SOFT_RESET, 0x11);
	pm8001_dbg(pm8001_ha, INIT, "SPC soft reset Complete\n");

	/* Check this ..whether delay is required or no */
	/* delay 10 usec */
	udelay(10);

	/* wait for 20 msec until the firmware gets reloaded */
	i = 20;
	do {
		mdelay(1);
	} while ((--i) != 0);

	pm8001_dbg(pm8001_ha, INIT, "chip reset finished\n");
}

/**
 * pm80xx_chip_intx_interrupt_enable - enable PM8001 chip interrupt
 * @pm8001_ha: our hba card information
 */
static void
pm80xx_chip_intx_interrupt_enable(struct pm8001_hba_info *pm8001_ha)
{
	pm8001_cw32(pm8001_ha, 0, MSGU_ODMR, ODMR_CLEAR_ALL);
	pm8001_cw32(pm8001_ha, 0, MSGU_ODCR, ODCR_CLEAR_ALL);
}

/**
 * pm80xx_chip_intx_interrupt_disable - disable PM8001 chip interrupt
 * @pm8001_ha: our hba card information
 */
static void
pm80xx_chip_intx_interrupt_disable(struct pm8001_hba_info *pm8001_ha)
{
	pm8001_cw32(pm8001_ha, 0, MSGU_ODMR_CLR, ODMR_MASK_ALL);
}

/**
 * pm80xx_chip_interrupt_enable - enable PM8001 chip interrupt
 * @pm8001_ha: our hba card information
 * @vec: interrupt number to enable
 */
static void
pm80xx_chip_interrupt_enable(struct pm8001_hba_info *pm8001_ha, u8 vec)
{
#ifdef PM8001_USE_MSIX
	u32 mask;
	mask = (u32)(1 << vec);

	pm8001_cw32(pm8001_ha, 0, MSGU_ODMR_CLR, (u32)(mask & 0xFFFFFFFF));
	return;
#endif
	pm80xx_chip_intx_interrupt_enable(pm8001_ha);

}

/**
 * pm80xx_chip_interrupt_disable - disable PM8001 chip interrupt
 * @pm8001_ha: our hba card information
 * @vec: interrupt number to disable
 */
static void
pm80xx_chip_interrupt_disable(struct pm8001_hba_info *pm8001_ha, u8 vec)
{
#ifdef PM8001_USE_MSIX
	u32 mask;
	if (vec == 0xFF)
		mask = 0xFFFFFFFF;
	else
		mask = (u32)(1 << vec);
	pm8001_cw32(pm8001_ha, 0, MSGU_ODMR, (u32)(mask & 0xFFFFFFFF));
	return;
#endif
	pm80xx_chip_intx_interrupt_disable(pm8001_ha);
}

static void pm80xx_send_abort_all(struct pm8001_hba_info *pm8001_ha,
		struct pm8001_device *pm8001_ha_dev)
{
	int res;
	u32 ccb_tag;
	struct pm8001_ccb_info *ccb;
	struct sas_task *task = NULL;
	struct task_abort_req task_abort;
	struct inbound_queue_table *circularQ;
	u32 opc = OPC_INB_SATA_ABORT;
	int ret;

	if (!pm8001_ha_dev) {
		pm8001_dbg(pm8001_ha, FAIL, "dev is null\n");
		return;
	}

	task = sas_alloc_slow_task(GFP_ATOMIC);

	if (!task) {
		pm8001_dbg(pm8001_ha, FAIL, "cannot allocate task\n");
		return;
	}

	task->task_done = pm8001_task_done;

	res = pm8001_tag_alloc(pm8001_ha, &ccb_tag);
	if (res) {
		sas_free_task(task);
		return;
	}

	ccb = &pm8001_ha->ccb_info[ccb_tag];
	ccb->device = pm8001_ha_dev;
	ccb->ccb_tag = ccb_tag;
	ccb->task = task;

	circularQ = &pm8001_ha->inbnd_q_tbl[0];

	memset(&task_abort, 0, sizeof(task_abort));
	task_abort.abort_all = cpu_to_le32(1);
	task_abort.device_id = cpu_to_le32(pm8001_ha_dev->device_id);
	task_abort.tag = cpu_to_le32(ccb_tag);

	ret = pm8001_mpi_build_cmd(pm8001_ha, circularQ, opc, &task_abort,
			sizeof(task_abort), 0);
	pm8001_dbg(pm8001_ha, FAIL, "Executing abort task end\n");
	if (ret) {
		sas_free_task(task);
		pm8001_tag_free(pm8001_ha, ccb_tag);
	}
}

static void pm80xx_send_read_log(struct pm8001_hba_info *pm8001_ha,
		struct pm8001_device *pm8001_ha_dev)
{
	struct sata_start_req sata_cmd;
	int res;
	u32 ccb_tag;
	struct pm8001_ccb_info *ccb;
	struct sas_task *task = NULL;
	struct host_to_dev_fis fis;
	struct domain_device *dev;
	struct inbound_queue_table *circularQ;
	u32 opc = OPC_INB_SATA_HOST_OPSTART;

	task = sas_alloc_slow_task(GFP_ATOMIC);

	if (!task) {
		pm8001_dbg(pm8001_ha, FAIL, "cannot allocate task !!!\n");
		return;
	}
	task->task_done = pm8001_task_done;

	res = pm8001_tag_alloc(pm8001_ha, &ccb_tag);
	if (res) {
		sas_free_task(task);
		pm8001_dbg(pm8001_ha, FAIL, "cannot allocate tag !!!\n");
		return;
	}

	/* allocate domain device by ourselves as libsas
	 * is not going to provide any
	*/
	dev = kzalloc(sizeof(struct domain_device), GFP_ATOMIC);
	if (!dev) {
		sas_free_task(task);
		pm8001_tag_free(pm8001_ha, ccb_tag);
		pm8001_dbg(pm8001_ha, FAIL,
			   "Domain device cannot be allocated\n");
		return;
	}

	task->dev = dev;
	task->dev->lldd_dev = pm8001_ha_dev;

	ccb = &pm8001_ha->ccb_info[ccb_tag];
	ccb->device = pm8001_ha_dev;
	ccb->ccb_tag = ccb_tag;
	ccb->task = task;
	ccb->n_elem = 0;
	pm8001_ha_dev->id |= NCQ_READ_LOG_FLAG;
	pm8001_ha_dev->id |= NCQ_2ND_RLE_FLAG;

	memset(&sata_cmd, 0, sizeof(sata_cmd));
	circularQ = &pm8001_ha->inbnd_q_tbl[0];

	/* construct read log FIS */
	memset(&fis, 0, sizeof(struct host_to_dev_fis));
	fis.fis_type = 0x27;
	fis.flags = 0x80;
	fis.command = ATA_CMD_READ_LOG_EXT;
	fis.lbal = 0x10;
	fis.sector_count = 0x1;

	sata_cmd.tag = cpu_to_le32(ccb_tag);
	sata_cmd.device_id = cpu_to_le32(pm8001_ha_dev->device_id);
	sata_cmd.ncqtag_atap_dir_m_dad |= ((0x1 << 7) | (0x5 << 9));
	memcpy(&sata_cmd.sata_fis, &fis, sizeof(struct host_to_dev_fis));

	res = pm8001_mpi_build_cmd(pm8001_ha, circularQ, opc, &sata_cmd,
			sizeof(sata_cmd), 0);
	pm8001_dbg(pm8001_ha, FAIL, "Executing read log end\n");
	if (res) {
		sas_free_task(task);
		pm8001_tag_free(pm8001_ha, ccb_tag);
		kfree(dev);
	}
}

/**
 * mpi_ssp_completion- process the event that FW response to the SSP request.
 * @pm8001_ha: our hba card information
 * @piomb: the message contents of this outbound message.
 *
 * When FW has completed a ssp request for example a IO request, after it has
 * filled the SG data with the data, it will trigger this event represent
 * that he has finished the job,please check the coresponding buffer.
 * So we will tell the caller who maybe waiting the result to tell upper layer
 * that the task has been finished.
 */
static void
mpi_ssp_completion(struct pm8001_hba_info *pm8001_ha, void *piomb)
{
	struct sas_task *t;
	struct pm8001_ccb_info *ccb;
	unsigned long flags;
	u32 status;
	u32 param;
	u32 tag;
	struct ssp_completion_resp *psspPayload;
	struct task_status_struct *ts;
	struct ssp_response_iu *iu;
	struct pm8001_device *pm8001_dev;
	psspPayload = (struct ssp_completion_resp *)(piomb + 4);
	status = le32_to_cpu(psspPayload->status);
	tag = le32_to_cpu(psspPayload->tag);
	ccb = &pm8001_ha->ccb_info[tag];
	if ((status == IO_ABORTED) && ccb->open_retry) {
		/* Being completed by another */
		ccb->open_retry = 0;
		return;
	}
	pm8001_dev = ccb->device;
	param = le32_to_cpu(psspPayload->param);
	t = ccb->task;

	if (status && status != IO_UNDERFLOW)
		pm8001_dbg(pm8001_ha, FAIL, "sas IO status 0x%x\n", status);
	if (unlikely(!t || !t->lldd_task || !t->dev))
		return;
	ts = &t->task_status;

	pm8001_dbg(pm8001_ha, DEV,
		   "tag::0x%x, status::0x%x task::0x%p\n", tag, status, t);

	/* Print sas address of IO failed device */
	if ((status != IO_SUCCESS) && (status != IO_OVERFLOW) &&
		(status != IO_UNDERFLOW))
		pm8001_dbg(pm8001_ha, FAIL, "SAS Address of IO Failure Drive:%016llx\n",
			   SAS_ADDR(t->dev->sas_addr));

	switch (status) {
	case IO_SUCCESS:
		pm8001_dbg(pm8001_ha, IO, "IO_SUCCESS ,param = 0x%x\n",
			   param);
		if (param == 0) {
			ts->resp = SAS_TASK_COMPLETE;
			ts->stat = SAM_STAT_GOOD;
		} else {
			ts->resp = SAS_TASK_COMPLETE;
			ts->stat = SAS_PROTO_RESPONSE;
			ts->residual = param;
			iu = &psspPayload->ssp_resp_iu;
			sas_ssp_task_response(pm8001_ha->dev, t, iu);
		}
		if (pm8001_dev)
			atomic_dec(&pm8001_dev->running_req);
		break;
	case IO_ABORTED:
		pm8001_dbg(pm8001_ha, IO, "IO_ABORTED IOMB Tag\n");
		ts->resp = SAS_TASK_COMPLETE;
		ts->stat = SAS_ABORTED_TASK;
		if (pm8001_dev)
			atomic_dec(&pm8001_dev->running_req);
		break;
	case IO_UNDERFLOW:
		/* SSP Completion with error */
		pm8001_dbg(pm8001_ha, IO, "IO_UNDERFLOW ,param = 0x%x\n",
			   param);
		ts->resp = SAS_TASK_COMPLETE;
		ts->stat = SAS_DATA_UNDERRUN;
		ts->residual = param;
		if (pm8001_dev)
			atomic_dec(&pm8001_dev->running_req);
		break;
	case IO_NO_DEVICE:
		pm8001_dbg(pm8001_ha, IO, "IO_NO_DEVICE\n");
		ts->resp = SAS_TASK_UNDELIVERED;
		ts->stat = SAS_PHY_DOWN;
		if (pm8001_dev)
			atomic_dec(&pm8001_dev->running_req);
		break;
	case IO_XFER_ERROR_BREAK:
		pm8001_dbg(pm8001_ha, IO, "IO_XFER_ERROR_BREAK\n");
		ts->resp = SAS_TASK_COMPLETE;
		ts->stat = SAS_OPEN_REJECT;
		/* Force the midlayer to retry */
		ts->open_rej_reason = SAS_OREJ_RSVD_RETRY;
		if (pm8001_dev)
			atomic_dec(&pm8001_dev->running_req);
		break;
	case IO_XFER_ERROR_PHY_NOT_READY:
		pm8001_dbg(pm8001_ha, IO, "IO_XFER_ERROR_PHY_NOT_READY\n");
		ts->resp = SAS_TASK_COMPLETE;
		ts->stat = SAS_OPEN_REJECT;
		ts->open_rej_reason = SAS_OREJ_RSVD_RETRY;
		if (pm8001_dev)
			atomic_dec(&pm8001_dev->running_req);
		break;
	case IO_XFER_ERROR_INVALID_SSP_RSP_FRAME:
		pm8001_dbg(pm8001_ha, IO,
			   "IO_XFER_ERROR_INVALID_SSP_RSP_FRAME\n");
		ts->resp = SAS_TASK_COMPLETE;
		ts->stat = SAS_OPEN_REJECT;
		ts->open_rej_reason = SAS_OREJ_RSVD_RETRY;
		if (pm8001_dev)
			atomic_dec(&pm8001_dev->running_req);
		break;
	case IO_OPEN_CNX_ERROR_PROTOCOL_NOT_SUPPORTED:
		pm8001_dbg(pm8001_ha, IO,
			   "IO_OPEN_CNX_ERROR_PROTOCOL_NOT_SUPPORTED\n");
		ts->resp = SAS_TASK_COMPLETE;
		ts->stat = SAS_OPEN_REJECT;
		ts->open_rej_reason = SAS_OREJ_EPROTO;
		if (pm8001_dev)
			atomic_dec(&pm8001_dev->running_req);
		break;
	case IO_OPEN_CNX_ERROR_ZONE_VIOLATION:
		pm8001_dbg(pm8001_ha, IO,
			   "IO_OPEN_CNX_ERROR_ZONE_VIOLATION\n");
		ts->resp = SAS_TASK_COMPLETE;
		ts->stat = SAS_OPEN_REJECT;
		ts->open_rej_reason = SAS_OREJ_UNKNOWN;
		if (pm8001_dev)
			atomic_dec(&pm8001_dev->running_req);
		break;
	case IO_OPEN_CNX_ERROR_BREAK:
		pm8001_dbg(pm8001_ha, IO, "IO_OPEN_CNX_ERROR_BREAK\n");
		ts->resp = SAS_TASK_COMPLETE;
		ts->stat = SAS_OPEN_REJECT;
		ts->open_rej_reason = SAS_OREJ_RSVD_RETRY;
		if (pm8001_dev)
			atomic_dec(&pm8001_dev->running_req);
		break;
	case IO_OPEN_CNX_ERROR_IT_NEXUS_LOSS:
	case IO_XFER_OPEN_RETRY_BACKOFF_THRESHOLD_REACHED:
	case IO_OPEN_CNX_ERROR_IT_NEXUS_LOSS_OPEN_TMO:
	case IO_OPEN_CNX_ERROR_IT_NEXUS_LOSS_NO_DEST:
	case IO_OPEN_CNX_ERROR_IT_NEXUS_LOSS_OPEN_COLLIDE:
	case IO_OPEN_CNX_ERROR_IT_NEXUS_LOSS_PATHWAY_BLOCKED:
		pm8001_dbg(pm8001_ha, IO, "IO_OPEN_CNX_ERROR_IT_NEXUS_LOSS\n");
		ts->resp = SAS_TASK_COMPLETE;
		ts->stat = SAS_OPEN_REJECT;
		ts->open_rej_reason = SAS_OREJ_UNKNOWN;
		if (!t->uldd_task)
			pm8001_handle_event(pm8001_ha,
				pm8001_dev,
				IO_OPEN_CNX_ERROR_IT_NEXUS_LOSS);
		break;
	case IO_OPEN_CNX_ERROR_BAD_DESTINATION:
		pm8001_dbg(pm8001_ha, IO,
			   "IO_OPEN_CNX_ERROR_BAD_DESTINATION\n");
		ts->resp = SAS_TASK_COMPLETE;
		ts->stat = SAS_OPEN_REJECT;
		ts->open_rej_reason = SAS_OREJ_BAD_DEST;
		if (pm8001_dev)
			atomic_dec(&pm8001_dev->running_req);
		break;
	case IO_OPEN_CNX_ERROR_CONNECTION_RATE_NOT_SUPPORTED:
		pm8001_dbg(pm8001_ha, IO,
			   "IO_OPEN_CNX_ERROR_CONNECTION_RATE_NOT_SUPPORTED\n");
		ts->resp = SAS_TASK_COMPLETE;
		ts->stat = SAS_OPEN_REJECT;
		ts->open_rej_reason = SAS_OREJ_CONN_RATE;
		if (pm8001_dev)
			atomic_dec(&pm8001_dev->running_req);
		break;
	case IO_OPEN_CNX_ERROR_WRONG_DESTINATION:
		pm8001_dbg(pm8001_ha, IO,
			   "IO_OPEN_CNX_ERROR_WRONG_DESTINATION\n");
		ts->resp = SAS_TASK_UNDELIVERED;
		ts->stat = SAS_OPEN_REJECT;
		ts->open_rej_reason = SAS_OREJ_WRONG_DEST;
		if (pm8001_dev)
			atomic_dec(&pm8001_dev->running_req);
		break;
	case IO_XFER_ERROR_NAK_RECEIVED:
		pm8001_dbg(pm8001_ha, IO, "IO_XFER_ERROR_NAK_RECEIVED\n");
		ts->resp = SAS_TASK_COMPLETE;
		ts->stat = SAS_OPEN_REJECT;
		ts->open_rej_reason = SAS_OREJ_RSVD_RETRY;
		if (pm8001_dev)
			atomic_dec(&pm8001_dev->running_req);
		break;
	case IO_XFER_ERROR_ACK_NAK_TIMEOUT:
		pm8001_dbg(pm8001_ha, IO, "IO_XFER_ERROR_ACK_NAK_TIMEOUT\n");
		ts->resp = SAS_TASK_COMPLETE;
		ts->stat = SAS_NAK_R_ERR;
		if (pm8001_dev)
			atomic_dec(&pm8001_dev->running_req);
		break;
	case IO_XFER_ERROR_DMA:
		pm8001_dbg(pm8001_ha, IO, "IO_XFER_ERROR_DMA\n");
		ts->resp = SAS_TASK_COMPLETE;
		ts->stat = SAS_OPEN_REJECT;
		if (pm8001_dev)
			atomic_dec(&pm8001_dev->running_req);
		break;
	case IO_XFER_OPEN_RETRY_TIMEOUT:
		pm8001_dbg(pm8001_ha, IO, "IO_XFER_OPEN_RETRY_TIMEOUT\n");
		ts->resp = SAS_TASK_COMPLETE;
		ts->stat = SAS_OPEN_REJECT;
		ts->open_rej_reason = SAS_OREJ_RSVD_RETRY;
		if (pm8001_dev)
			atomic_dec(&pm8001_dev->running_req);
		break;
	case IO_XFER_ERROR_OFFSET_MISMATCH:
		pm8001_dbg(pm8001_ha, IO, "IO_XFER_ERROR_OFFSET_MISMATCH\n");
		ts->resp = SAS_TASK_COMPLETE;
		ts->stat = SAS_OPEN_REJECT;
		if (pm8001_dev)
			atomic_dec(&pm8001_dev->running_req);
		break;
	case IO_PORT_IN_RESET:
		pm8001_dbg(pm8001_ha, IO, "IO_PORT_IN_RESET\n");
		ts->resp = SAS_TASK_COMPLETE;
		ts->stat = SAS_OPEN_REJECT;
		if (pm8001_dev)
			atomic_dec(&pm8001_dev->running_req);
		break;
	case IO_DS_NON_OPERATIONAL:
		pm8001_dbg(pm8001_ha, IO, "IO_DS_NON_OPERATIONAL\n");
		ts->resp = SAS_TASK_COMPLETE;
		ts->stat = SAS_OPEN_REJECT;
		if (!t->uldd_task)
			pm8001_handle_event(pm8001_ha,
				pm8001_dev,
				IO_DS_NON_OPERATIONAL);
		break;
	case IO_DS_IN_RECOVERY:
		pm8001_dbg(pm8001_ha, IO, "IO_DS_IN_RECOVERY\n");
		ts->resp = SAS_TASK_COMPLETE;
		ts->stat = SAS_OPEN_REJECT;
		if (pm8001_dev)
			atomic_dec(&pm8001_dev->running_req);
		break;
	case IO_TM_TAG_NOT_FOUND:
		pm8001_dbg(pm8001_ha, IO, "IO_TM_TAG_NOT_FOUND\n");
		ts->resp = SAS_TASK_COMPLETE;
		ts->stat = SAS_OPEN_REJECT;
		if (pm8001_dev)
			atomic_dec(&pm8001_dev->running_req);
		break;
	case IO_SSP_EXT_IU_ZERO_LEN_ERROR:
		pm8001_dbg(pm8001_ha, IO, "IO_SSP_EXT_IU_ZERO_LEN_ERROR\n");
		ts->resp = SAS_TASK_COMPLETE;
		ts->stat = SAS_OPEN_REJECT;
		if (pm8001_dev)
			atomic_dec(&pm8001_dev->running_req);
		break;
	case IO_OPEN_CNX_ERROR_HW_RESOURCE_BUSY:
		pm8001_dbg(pm8001_ha, IO,
			   "IO_OPEN_CNX_ERROR_HW_RESOURCE_BUSY\n");
		ts->resp = SAS_TASK_COMPLETE;
		ts->stat = SAS_OPEN_REJECT;
		ts->open_rej_reason = SAS_OREJ_RSVD_RETRY;
		if (pm8001_dev)
			atomic_dec(&pm8001_dev->running_req);
		break;
	default:
		pm8001_dbg(pm8001_ha, DEVIO, "Unknown status 0x%x\n", status);
		/* not allowed case. Therefore, return failed status */
		ts->resp = SAS_TASK_COMPLETE;
		ts->stat = SAS_OPEN_REJECT;
		if (pm8001_dev)
			atomic_dec(&pm8001_dev->running_req);
		break;
	}
	pm8001_dbg(pm8001_ha, IO, "scsi_status = 0x%x\n ",
		   psspPayload->ssp_resp_iu.status);
	spin_lock_irqsave(&t->task_state_lock, flags);
	t->task_state_flags &= ~SAS_TASK_STATE_PENDING;
	t->task_state_flags &= ~SAS_TASK_AT_INITIATOR;
	t->task_state_flags |= SAS_TASK_STATE_DONE;
	if (unlikely((t->task_state_flags & SAS_TASK_STATE_ABORTED))) {
		spin_unlock_irqrestore(&t->task_state_lock, flags);
		pm8001_dbg(pm8001_ha, FAIL,
			   "task 0x%p done with io_status 0x%x resp 0x%x stat 0x%x but aborted by upper layer!\n",
			   t, status, ts->resp, ts->stat);
		if (t->slow_task)
			complete(&t->slow_task->completion);
		pm8001_ccb_task_free(pm8001_ha, t, ccb, tag);
	} else {
		spin_unlock_irqrestore(&t->task_state_lock, flags);
		pm8001_ccb_task_free(pm8001_ha, t, ccb, tag);
		mb();/* in order to force CPU ordering */
		t->task_done(t);
	}
}

/*See the comments for mpi_ssp_completion */
static void mpi_ssp_event(struct pm8001_hba_info *pm8001_ha, void *piomb)
{
	struct sas_task *t;
	unsigned long flags;
	struct task_status_struct *ts;
	struct pm8001_ccb_info *ccb;
	struct pm8001_device *pm8001_dev;
	struct ssp_event_resp *psspPayload =
		(struct ssp_event_resp *)(piomb + 4);
	u32 event = le32_to_cpu(psspPayload->event);
	u32 tag = le32_to_cpu(psspPayload->tag);
	u32 port_id = le32_to_cpu(psspPayload->port_id);

	ccb = &pm8001_ha->ccb_info[tag];
	t = ccb->task;
	pm8001_dev = ccb->device;
	if (event)
		pm8001_dbg(pm8001_ha, FAIL, "sas IO status 0x%x\n", event);
	if (unlikely(!t || !t->lldd_task || !t->dev))
		return;
	ts = &t->task_status;
	pm8001_dbg(pm8001_ha, IOERR, "port_id:0x%x, tag:0x%x, event:0x%x\n",
		   port_id, tag, event);
	switch (event) {
	case IO_OVERFLOW:
		pm8001_dbg(pm8001_ha, IO, "IO_UNDERFLOW\n");
		ts->resp = SAS_TASK_COMPLETE;
		ts->stat = SAS_DATA_OVERRUN;
		ts->residual = 0;
		if (pm8001_dev)
			atomic_dec(&pm8001_dev->running_req);
		break;
	case IO_XFER_ERROR_BREAK:
		pm8001_dbg(pm8001_ha, IO, "IO_XFER_ERROR_BREAK\n");
		pm8001_handle_event(pm8001_ha, t, IO_XFER_ERROR_BREAK);
		return;
	case IO_XFER_ERROR_PHY_NOT_READY:
		pm8001_dbg(pm8001_ha, IO, "IO_XFER_ERROR_PHY_NOT_READY\n");
		ts->resp = SAS_TASK_COMPLETE;
		ts->stat = SAS_OPEN_REJECT;
		ts->open_rej_reason = SAS_OREJ_RSVD_RETRY;
		break;
	case IO_OPEN_CNX_ERROR_PROTOCOL_NOT_SUPPORTED:
		pm8001_dbg(pm8001_ha, IO,
			   "IO_OPEN_CNX_ERROR_PROTOCOL_NOT_SUPPORTED\n");
		ts->resp = SAS_TASK_COMPLETE;
		ts->stat = SAS_OPEN_REJECT;
		ts->open_rej_reason = SAS_OREJ_EPROTO;
		break;
	case IO_OPEN_CNX_ERROR_ZONE_VIOLATION:
		pm8001_dbg(pm8001_ha, IO,
			   "IO_OPEN_CNX_ERROR_ZONE_VIOLATION\n");
		ts->resp = SAS_TASK_COMPLETE;
		ts->stat = SAS_OPEN_REJECT;
		ts->open_rej_reason = SAS_OREJ_UNKNOWN;
		break;
	case IO_OPEN_CNX_ERROR_BREAK:
		pm8001_dbg(pm8001_ha, IO, "IO_OPEN_CNX_ERROR_BREAK\n");
		ts->resp = SAS_TASK_COMPLETE;
		ts->stat = SAS_OPEN_REJECT;
		ts->open_rej_reason = SAS_OREJ_RSVD_RETRY;
		break;
	case IO_OPEN_CNX_ERROR_IT_NEXUS_LOSS:
	case IO_XFER_OPEN_RETRY_BACKOFF_THRESHOLD_REACHED:
	case IO_OPEN_CNX_ERROR_IT_NEXUS_LOSS_OPEN_TMO:
	case IO_OPEN_CNX_ERROR_IT_NEXUS_LOSS_NO_DEST:
	case IO_OPEN_CNX_ERROR_IT_NEXUS_LOSS_OPEN_COLLIDE:
	case IO_OPEN_CNX_ERROR_IT_NEXUS_LOSS_PATHWAY_BLOCKED:
		pm8001_dbg(pm8001_ha, IO, "IO_OPEN_CNX_ERROR_IT_NEXUS_LOSS\n");
		ts->resp = SAS_TASK_COMPLETE;
		ts->stat = SAS_OPEN_REJECT;
		ts->open_rej_reason = SAS_OREJ_UNKNOWN;
		if (!t->uldd_task)
			pm8001_handle_event(pm8001_ha,
				pm8001_dev,
				IO_OPEN_CNX_ERROR_IT_NEXUS_LOSS);
		break;
	case IO_OPEN_CNX_ERROR_BAD_DESTINATION:
		pm8001_dbg(pm8001_ha, IO,
			   "IO_OPEN_CNX_ERROR_BAD_DESTINATION\n");
		ts->resp = SAS_TASK_COMPLETE;
		ts->stat = SAS_OPEN_REJECT;
		ts->open_rej_reason = SAS_OREJ_BAD_DEST;
		break;
	case IO_OPEN_CNX_ERROR_CONNECTION_RATE_NOT_SUPPORTED:
		pm8001_dbg(pm8001_ha, IO,
			   "IO_OPEN_CNX_ERROR_CONNECTION_RATE_NOT_SUPPORTED\n");
		ts->resp = SAS_TASK_COMPLETE;
		ts->stat = SAS_OPEN_REJECT;
		ts->open_rej_reason = SAS_OREJ_CONN_RATE;
		break;
	case IO_OPEN_CNX_ERROR_WRONG_DESTINATION:
		pm8001_dbg(pm8001_ha, IO,
			   "IO_OPEN_CNX_ERROR_WRONG_DESTINATION\n");
		ts->resp = SAS_TASK_COMPLETE;
		ts->stat = SAS_OPEN_REJECT;
		ts->open_rej_reason = SAS_OREJ_WRONG_DEST;
		break;
	case IO_XFER_ERROR_NAK_RECEIVED:
		pm8001_dbg(pm8001_ha, IO, "IO_XFER_ERROR_NAK_RECEIVED\n");
		ts->resp = SAS_TASK_COMPLETE;
		ts->stat = SAS_OPEN_REJECT;
		ts->open_rej_reason = SAS_OREJ_RSVD_RETRY;
		break;
	case IO_XFER_ERROR_ACK_NAK_TIMEOUT:
		pm8001_dbg(pm8001_ha, IO, "IO_XFER_ERROR_ACK_NAK_TIMEOUT\n");
		ts->resp = SAS_TASK_COMPLETE;
		ts->stat = SAS_NAK_R_ERR;
		break;
	case IO_XFER_OPEN_RETRY_TIMEOUT:
		pm8001_dbg(pm8001_ha, IO, "IO_XFER_OPEN_RETRY_TIMEOUT\n");
		pm8001_handle_event(pm8001_ha, t, IO_XFER_OPEN_RETRY_TIMEOUT);
		return;
	case IO_XFER_ERROR_UNEXPECTED_PHASE:
		pm8001_dbg(pm8001_ha, IO, "IO_XFER_ERROR_UNEXPECTED_PHASE\n");
		ts->resp = SAS_TASK_COMPLETE;
		ts->stat = SAS_DATA_OVERRUN;
		break;
	case IO_XFER_ERROR_XFER_RDY_OVERRUN:
		pm8001_dbg(pm8001_ha, IO, "IO_XFER_ERROR_XFER_RDY_OVERRUN\n");
		ts->resp = SAS_TASK_COMPLETE;
		ts->stat = SAS_DATA_OVERRUN;
		break;
	case IO_XFER_ERROR_XFER_RDY_NOT_EXPECTED:
		pm8001_dbg(pm8001_ha, IO,
			   "IO_XFER_ERROR_XFER_RDY_NOT_EXPECTED\n");
		ts->resp = SAS_TASK_COMPLETE;
		ts->stat = SAS_DATA_OVERRUN;
		break;
	case IO_XFER_ERROR_CMD_ISSUE_ACK_NAK_TIMEOUT:
		pm8001_dbg(pm8001_ha, IO,
			   "IO_XFER_ERROR_CMD_ISSUE_ACK_NAK_TIMEOUT\n");
		ts->resp = SAS_TASK_COMPLETE;
		ts->stat = SAS_DATA_OVERRUN;
		break;
	case IO_XFER_ERROR_OFFSET_MISMATCH:
		pm8001_dbg(pm8001_ha, IO, "IO_XFER_ERROR_OFFSET_MISMATCH\n");
		ts->resp = SAS_TASK_COMPLETE;
		ts->stat = SAS_DATA_OVERRUN;
		break;
	case IO_XFER_ERROR_XFER_ZERO_DATA_LEN:
		pm8001_dbg(pm8001_ha, IO,
			   "IO_XFER_ERROR_XFER_ZERO_DATA_LEN\n");
		ts->resp = SAS_TASK_COMPLETE;
		ts->stat = SAS_DATA_OVERRUN;
		break;
	case IO_XFER_ERROR_INTERNAL_CRC_ERROR:
		pm8001_dbg(pm8001_ha, IOERR,
			   "IO_XFR_ERROR_INTERNAL_CRC_ERROR\n");
		/* TBC: used default set values */
		ts->resp = SAS_TASK_COMPLETE;
		ts->stat = SAS_DATA_OVERRUN;
		break;
	case IO_XFER_CMD_FRAME_ISSUED:
		pm8001_dbg(pm8001_ha, IO, "IO_XFER_CMD_FRAME_ISSUED\n");
		return;
	default:
		pm8001_dbg(pm8001_ha, DEVIO, "Unknown status 0x%x\n", event);
		/* not allowed case. Therefore, return failed status */
		ts->resp = SAS_TASK_COMPLETE;
		ts->stat = SAS_DATA_OVERRUN;
		break;
	}
	spin_lock_irqsave(&t->task_state_lock, flags);
	t->task_state_flags &= ~SAS_TASK_STATE_PENDING;
	t->task_state_flags &= ~SAS_TASK_AT_INITIATOR;
	t->task_state_flags |= SAS_TASK_STATE_DONE;
	if (unlikely((t->task_state_flags & SAS_TASK_STATE_ABORTED))) {
		spin_unlock_irqrestore(&t->task_state_lock, flags);
		pm8001_dbg(pm8001_ha, FAIL,
			   "task 0x%p done with event 0x%x resp 0x%x stat 0x%x but aborted by upper layer!\n",
			   t, event, ts->resp, ts->stat);
		pm8001_ccb_task_free(pm8001_ha, t, ccb, tag);
	} else {
		spin_unlock_irqrestore(&t->task_state_lock, flags);
		pm8001_ccb_task_free(pm8001_ha, t, ccb, tag);
		mb();/* in order to force CPU ordering */
		t->task_done(t);
	}
}

/*See the comments for mpi_ssp_completion */
static void
mpi_sata_completion(struct pm8001_hba_info *pm8001_ha, void *piomb)
{
	struct sas_task *t;
	struct pm8001_ccb_info *ccb;
	u32 param;
	u32 status;
	u32 tag;
	int i, j;
	u8 sata_addr_low[4];
	u32 temp_sata_addr_low, temp_sata_addr_hi;
	u8 sata_addr_hi[4];
	struct sata_completion_resp *psataPayload;
	struct task_status_struct *ts;
	struct ata_task_resp *resp ;
	u32 *sata_resp;
	struct pm8001_device *pm8001_dev;
	unsigned long flags;

	psataPayload = (struct sata_completion_resp *)(piomb + 4);
	status = le32_to_cpu(psataPayload->status);
	tag = le32_to_cpu(psataPayload->tag);

	if (!tag) {
		pm8001_dbg(pm8001_ha, FAIL, "tag null\n");
		return;
	}
	ccb = &pm8001_ha->ccb_info[tag];
	param = le32_to_cpu(psataPayload->param);
	if (ccb) {
		t = ccb->task;
		pm8001_dev = ccb->device;
	} else {
		pm8001_dbg(pm8001_ha, FAIL, "ccb null\n");
		return;
	}

	if (t) {
		if (t->dev && (t->dev->lldd_dev))
			pm8001_dev = t->dev->lldd_dev;
	} else {
		pm8001_dbg(pm8001_ha, FAIL, "task null\n");
		return;
	}

	if ((pm8001_dev && !(pm8001_dev->id & NCQ_READ_LOG_FLAG))
		&& unlikely(!t || !t->lldd_task || !t->dev)) {
		pm8001_dbg(pm8001_ha, FAIL, "task or dev null\n");
		return;
	}

	ts = &t->task_status;
	if (!ts) {
		pm8001_dbg(pm8001_ha, FAIL, "ts null\n");
		return;
	}

	if (status != IO_SUCCESS) {
		pm8001_dbg(pm8001_ha, FAIL,
			"IO failed device_id %u status 0x%x tag %d\n",
			pm8001_dev->device_id, status, tag);
	}

	/* Print sas address of IO failed device */
	if ((status != IO_SUCCESS) && (status != IO_OVERFLOW) &&
		(status != IO_UNDERFLOW)) {
		if (!((t->dev->parent) &&
			(dev_is_expander(t->dev->parent->dev_type)))) {
			for (i = 0, j = 4; i <= 3 && j <= 7; i++, j++)
				sata_addr_low[i] = pm8001_ha->sas_addr[j];
			for (i = 0, j = 0; i <= 3 && j <= 3; i++, j++)
				sata_addr_hi[i] = pm8001_ha->sas_addr[j];
			memcpy(&temp_sata_addr_low, sata_addr_low,
				sizeof(sata_addr_low));
			memcpy(&temp_sata_addr_hi, sata_addr_hi,
				sizeof(sata_addr_hi));
			temp_sata_addr_hi = (((temp_sata_addr_hi >> 24) & 0xff)
						|((temp_sata_addr_hi << 8) &
						0xff0000) |
						((temp_sata_addr_hi >> 8)
						& 0xff00) |
						((temp_sata_addr_hi << 24) &
						0xff000000));
			temp_sata_addr_low = ((((temp_sata_addr_low >> 24)
						& 0xff) |
						((temp_sata_addr_low << 8)
						& 0xff0000) |
						((temp_sata_addr_low >> 8)
						& 0xff00) |
						((temp_sata_addr_low << 24)
						& 0xff000000)) +
						pm8001_dev->attached_phy +
						0x10);
			pm8001_dbg(pm8001_ha, FAIL,
				   "SAS Address of IO Failure Drive:%08x%08x\n",
				   temp_sata_addr_hi,
				   temp_sata_addr_low);

		} else {
			pm8001_dbg(pm8001_ha, FAIL,
				   "SAS Address of IO Failure Drive:%016llx\n",
				   SAS_ADDR(t->dev->sas_addr));
		}
	}
	switch (status) {
	case IO_SUCCESS:
		pm8001_dbg(pm8001_ha, IO, "IO_SUCCESS\n");
		if (param == 0) {
			ts->resp = SAS_TASK_COMPLETE;
			ts->stat = SAM_STAT_GOOD;
			/* check if response is for SEND READ LOG */
			if (pm8001_dev &&
				(pm8001_dev->id & NCQ_READ_LOG_FLAG)) {
				/* set new bit for abort_all */
				pm8001_dev->id |= NCQ_ABORT_ALL_FLAG;
				/* clear bit for read log */
				pm8001_dev->id = pm8001_dev->id & 0x7FFFFFFF;
				pm80xx_send_abort_all(pm8001_ha, pm8001_dev);
				/* Free the tag */
				pm8001_tag_free(pm8001_ha, tag);
				sas_free_task(t);
				return;
			}
		} else {
			u8 len;
			ts->resp = SAS_TASK_COMPLETE;
			ts->stat = SAS_PROTO_RESPONSE;
			ts->residual = param;
			pm8001_dbg(pm8001_ha, IO,
				   "SAS_PROTO_RESPONSE len = %d\n",
				   param);
			sata_resp = &psataPayload->sata_resp[0];
			resp = (struct ata_task_resp *)ts->buf;
			if (t->ata_task.dma_xfer == 0 &&
			    t->data_dir == DMA_FROM_DEVICE) {
				len = sizeof(struct pio_setup_fis);
				pm8001_dbg(pm8001_ha, IO,
					   "PIO read len = %d\n", len);
			} else if (t->ata_task.use_ncq) {
				len = sizeof(struct set_dev_bits_fis);
				pm8001_dbg(pm8001_ha, IO, "FPDMA len = %d\n",
					   len);
			} else {
				len = sizeof(struct dev_to_host_fis);
				pm8001_dbg(pm8001_ha, IO, "other len = %d\n",
					   len);
			}
			if (SAS_STATUS_BUF_SIZE >= sizeof(*resp)) {
				resp->frame_len = len;
				memcpy(&resp->ending_fis[0], sata_resp, len);
				ts->buf_valid_size = sizeof(*resp);
			} else
				pm8001_dbg(pm8001_ha, IO,
					   "response too large\n");
		}
		if (pm8001_dev)
			atomic_dec(&pm8001_dev->running_req);
		break;
	case IO_ABORTED:
		pm8001_dbg(pm8001_ha, IO, "IO_ABORTED IOMB Tag\n");
		ts->resp = SAS_TASK_COMPLETE;
		ts->stat = SAS_ABORTED_TASK;
		if (pm8001_dev)
			atomic_dec(&pm8001_dev->running_req);
		break;
		/* following cases are to do cases */
	case IO_UNDERFLOW:
		/* SATA Completion with error */
		pm8001_dbg(pm8001_ha, IO, "IO_UNDERFLOW param = %d\n", param);
		ts->resp = SAS_TASK_COMPLETE;
		ts->stat = SAS_DATA_UNDERRUN;
		ts->residual = param;
		if (pm8001_dev)
			atomic_dec(&pm8001_dev->running_req);
		break;
	case IO_NO_DEVICE:
		pm8001_dbg(pm8001_ha, IO, "IO_NO_DEVICE\n");
		ts->resp = SAS_TASK_UNDELIVERED;
		ts->stat = SAS_PHY_DOWN;
		if (pm8001_dev)
			atomic_dec(&pm8001_dev->running_req);
		break;
	case IO_XFER_ERROR_BREAK:
		pm8001_dbg(pm8001_ha, IO, "IO_XFER_ERROR_BREAK\n");
		ts->resp = SAS_TASK_COMPLETE;
		ts->stat = SAS_INTERRUPTED;
		if (pm8001_dev)
			atomic_dec(&pm8001_dev->running_req);
		break;
	case IO_XFER_ERROR_PHY_NOT_READY:
		pm8001_dbg(pm8001_ha, IO, "IO_XFER_ERROR_PHY_NOT_READY\n");
		ts->resp = SAS_TASK_COMPLETE;
		ts->stat = SAS_OPEN_REJECT;
		ts->open_rej_reason = SAS_OREJ_RSVD_RETRY;
		if (pm8001_dev)
			atomic_dec(&pm8001_dev->running_req);
		break;
	case IO_OPEN_CNX_ERROR_PROTOCOL_NOT_SUPPORTED:
		pm8001_dbg(pm8001_ha, IO,
			   "IO_OPEN_CNX_ERROR_PROTOCOL_NOT_SUPPORTED\n");
		ts->resp = SAS_TASK_COMPLETE;
		ts->stat = SAS_OPEN_REJECT;
		ts->open_rej_reason = SAS_OREJ_EPROTO;
		if (pm8001_dev)
			atomic_dec(&pm8001_dev->running_req);
		break;
	case IO_OPEN_CNX_ERROR_ZONE_VIOLATION:
		pm8001_dbg(pm8001_ha, IO,
			   "IO_OPEN_CNX_ERROR_ZONE_VIOLATION\n");
		ts->resp = SAS_TASK_COMPLETE;
		ts->stat = SAS_OPEN_REJECT;
		ts->open_rej_reason = SAS_OREJ_UNKNOWN;
		if (pm8001_dev)
			atomic_dec(&pm8001_dev->running_req);
		break;
	case IO_OPEN_CNX_ERROR_BREAK:
		pm8001_dbg(pm8001_ha, IO, "IO_OPEN_CNX_ERROR_BREAK\n");
		ts->resp = SAS_TASK_COMPLETE;
		ts->stat = SAS_OPEN_REJECT;
		ts->open_rej_reason = SAS_OREJ_RSVD_CONT0;
		if (pm8001_dev)
			atomic_dec(&pm8001_dev->running_req);
		break;
	case IO_OPEN_CNX_ERROR_IT_NEXUS_LOSS:
	case IO_XFER_OPEN_RETRY_BACKOFF_THRESHOLD_REACHED:
	case IO_OPEN_CNX_ERROR_IT_NEXUS_LOSS_OPEN_TMO:
	case IO_OPEN_CNX_ERROR_IT_NEXUS_LOSS_NO_DEST:
	case IO_OPEN_CNX_ERROR_IT_NEXUS_LOSS_OPEN_COLLIDE:
	case IO_OPEN_CNX_ERROR_IT_NEXUS_LOSS_PATHWAY_BLOCKED:
		pm8001_dbg(pm8001_ha, IO, "IO_OPEN_CNX_ERROR_IT_NEXUS_LOSS\n");
		ts->resp = SAS_TASK_COMPLETE;
		ts->stat = SAS_DEV_NO_RESPONSE;
		if (!t->uldd_task) {
			pm8001_handle_event(pm8001_ha,
				pm8001_dev,
				IO_OPEN_CNX_ERROR_IT_NEXUS_LOSS);
			ts->resp = SAS_TASK_UNDELIVERED;
			ts->stat = SAS_QUEUE_FULL;
			pm8001_ccb_task_free_done(pm8001_ha, t, ccb, tag);
			return;
		}
		break;
	case IO_OPEN_CNX_ERROR_BAD_DESTINATION:
		pm8001_dbg(pm8001_ha, IO,
			   "IO_OPEN_CNX_ERROR_BAD_DESTINATION\n");
		ts->resp = SAS_TASK_UNDELIVERED;
		ts->stat = SAS_OPEN_REJECT;
		ts->open_rej_reason = SAS_OREJ_BAD_DEST;
		if (!t->uldd_task) {
			pm8001_handle_event(pm8001_ha,
				pm8001_dev,
				IO_OPEN_CNX_ERROR_IT_NEXUS_LOSS);
			ts->resp = SAS_TASK_UNDELIVERED;
			ts->stat = SAS_QUEUE_FULL;
			pm8001_ccb_task_free_done(pm8001_ha, t, ccb, tag);
			return;
		}
		break;
	case IO_OPEN_CNX_ERROR_CONNECTION_RATE_NOT_SUPPORTED:
		pm8001_dbg(pm8001_ha, IO,
			   "IO_OPEN_CNX_ERROR_CONNECTION_RATE_NOT_SUPPORTED\n");
		ts->resp = SAS_TASK_COMPLETE;
		ts->stat = SAS_OPEN_REJECT;
		ts->open_rej_reason = SAS_OREJ_CONN_RATE;
		if (pm8001_dev)
			atomic_dec(&pm8001_dev->running_req);
		break;
	case IO_OPEN_CNX_ERROR_STP_RESOURCES_BUSY:
		pm8001_dbg(pm8001_ha, IO,
			   "IO_OPEN_CNX_ERROR_STP_RESOURCES_BUSY\n");
		ts->resp = SAS_TASK_COMPLETE;
		ts->stat = SAS_DEV_NO_RESPONSE;
		if (!t->uldd_task) {
			pm8001_handle_event(pm8001_ha,
				pm8001_dev,
				IO_OPEN_CNX_ERROR_STP_RESOURCES_BUSY);
			ts->resp = SAS_TASK_UNDELIVERED;
			ts->stat = SAS_QUEUE_FULL;
			pm8001_ccb_task_free_done(pm8001_ha, t, ccb, tag);
			return;
		}
		break;
	case IO_OPEN_CNX_ERROR_WRONG_DESTINATION:
		pm8001_dbg(pm8001_ha, IO,
			   "IO_OPEN_CNX_ERROR_WRONG_DESTINATION\n");
		ts->resp = SAS_TASK_COMPLETE;
		ts->stat = SAS_OPEN_REJECT;
		ts->open_rej_reason = SAS_OREJ_WRONG_DEST;
		if (pm8001_dev)
			atomic_dec(&pm8001_dev->running_req);
		break;
	case IO_XFER_ERROR_NAK_RECEIVED:
		pm8001_dbg(pm8001_ha, IO, "IO_XFER_ERROR_NAK_RECEIVED\n");
		ts->resp = SAS_TASK_COMPLETE;
		ts->stat = SAS_NAK_R_ERR;
		if (pm8001_dev)
			atomic_dec(&pm8001_dev->running_req);
		break;
	case IO_XFER_ERROR_ACK_NAK_TIMEOUT:
		pm8001_dbg(pm8001_ha, IO, "IO_XFER_ERROR_ACK_NAK_TIMEOUT\n");
		ts->resp = SAS_TASK_COMPLETE;
		ts->stat = SAS_NAK_R_ERR;
		if (pm8001_dev)
			atomic_dec(&pm8001_dev->running_req);
		break;
	case IO_XFER_ERROR_DMA:
		pm8001_dbg(pm8001_ha, IO, "IO_XFER_ERROR_DMA\n");
		ts->resp = SAS_TASK_COMPLETE;
		ts->stat = SAS_ABORTED_TASK;
		if (pm8001_dev)
			atomic_dec(&pm8001_dev->running_req);
		break;
	case IO_XFER_ERROR_SATA_LINK_TIMEOUT:
		pm8001_dbg(pm8001_ha, IO, "IO_XFER_ERROR_SATA_LINK_TIMEOUT\n");
		ts->resp = SAS_TASK_UNDELIVERED;
		ts->stat = SAS_DEV_NO_RESPONSE;
		if (pm8001_dev)
			atomic_dec(&pm8001_dev->running_req);
		break;
	case IO_XFER_ERROR_REJECTED_NCQ_MODE:
		pm8001_dbg(pm8001_ha, IO, "IO_XFER_ERROR_REJECTED_NCQ_MODE\n");
		ts->resp = SAS_TASK_COMPLETE;
		ts->stat = SAS_DATA_UNDERRUN;
		if (pm8001_dev)
			atomic_dec(&pm8001_dev->running_req);
		break;
	case IO_XFER_OPEN_RETRY_TIMEOUT:
		pm8001_dbg(pm8001_ha, IO, "IO_XFER_OPEN_RETRY_TIMEOUT\n");
		ts->resp = SAS_TASK_COMPLETE;
		ts->stat = SAS_OPEN_TO;
		if (pm8001_dev)
			atomic_dec(&pm8001_dev->running_req);
		break;
	case IO_PORT_IN_RESET:
		pm8001_dbg(pm8001_ha, IO, "IO_PORT_IN_RESET\n");
		ts->resp = SAS_TASK_COMPLETE;
		ts->stat = SAS_DEV_NO_RESPONSE;
		if (pm8001_dev)
			atomic_dec(&pm8001_dev->running_req);
		break;
	case IO_DS_NON_OPERATIONAL:
		pm8001_dbg(pm8001_ha, IO, "IO_DS_NON_OPERATIONAL\n");
		ts->resp = SAS_TASK_COMPLETE;
		ts->stat = SAS_DEV_NO_RESPONSE;
		if (!t->uldd_task) {
			pm8001_handle_event(pm8001_ha, pm8001_dev,
					IO_DS_NON_OPERATIONAL);
			ts->resp = SAS_TASK_UNDELIVERED;
			ts->stat = SAS_QUEUE_FULL;
			pm8001_ccb_task_free_done(pm8001_ha, t, ccb, tag);
			return;
		}
		break;
	case IO_DS_IN_RECOVERY:
		pm8001_dbg(pm8001_ha, IO, "IO_DS_IN_RECOVERY\n");
		ts->resp = SAS_TASK_COMPLETE;
		ts->stat = SAS_DEV_NO_RESPONSE;
		if (pm8001_dev)
			atomic_dec(&pm8001_dev->running_req);
		break;
	case IO_DS_IN_ERROR:
		pm8001_dbg(pm8001_ha, IO, "IO_DS_IN_ERROR\n");
		ts->resp = SAS_TASK_COMPLETE;
		ts->stat = SAS_DEV_NO_RESPONSE;
		if (!t->uldd_task) {
			pm8001_handle_event(pm8001_ha, pm8001_dev,
					IO_DS_IN_ERROR);
			ts->resp = SAS_TASK_UNDELIVERED;
			ts->stat = SAS_QUEUE_FULL;
			pm8001_ccb_task_free_done(pm8001_ha, t, ccb, tag);
			return;
		}
		break;
	case IO_OPEN_CNX_ERROR_HW_RESOURCE_BUSY:
		pm8001_dbg(pm8001_ha, IO,
			   "IO_OPEN_CNX_ERROR_HW_RESOURCE_BUSY\n");
		ts->resp = SAS_TASK_COMPLETE;
		ts->stat = SAS_OPEN_REJECT;
		ts->open_rej_reason = SAS_OREJ_RSVD_RETRY;
		if (pm8001_dev)
			atomic_dec(&pm8001_dev->running_req);
		break;
	default:
		pm8001_dbg(pm8001_ha, DEVIO,
				"Unknown status device_id %u status 0x%x tag %d\n",
			pm8001_dev->device_id, status, tag);
		/* not allowed case. Therefore, return failed status */
		ts->resp = SAS_TASK_COMPLETE;
		ts->stat = SAS_DEV_NO_RESPONSE;
		if (pm8001_dev)
			atomic_dec(&pm8001_dev->running_req);
		break;
	}
	spin_lock_irqsave(&t->task_state_lock, flags);
	t->task_state_flags &= ~SAS_TASK_STATE_PENDING;
	t->task_state_flags &= ~SAS_TASK_AT_INITIATOR;
	t->task_state_flags |= SAS_TASK_STATE_DONE;
	if (unlikely((t->task_state_flags & SAS_TASK_STATE_ABORTED))) {
		spin_unlock_irqrestore(&t->task_state_lock, flags);
		pm8001_dbg(pm8001_ha, FAIL,
			   "task 0x%p done with io_status 0x%x resp 0x%x stat 0x%x but aborted by upper layer!\n",
			   t, status, ts->resp, ts->stat);
		if (t->slow_task)
			complete(&t->slow_task->completion);
		pm8001_ccb_task_free(pm8001_ha, t, ccb, tag);
	} else {
		spin_unlock_irqrestore(&t->task_state_lock, flags);
		pm8001_ccb_task_free_done(pm8001_ha, t, ccb, tag);
	}
}

/*See the comments for mpi_ssp_completion */
static void mpi_sata_event(struct pm8001_hba_info *pm8001_ha, void *piomb)
{
	struct sas_task *t;
	struct task_status_struct *ts;
	struct pm8001_ccb_info *ccb;
	struct pm8001_device *pm8001_dev;
	struct sata_event_resp *psataPayload =
		(struct sata_event_resp *)(piomb + 4);
	u32 event = le32_to_cpu(psataPayload->event);
	u32 tag = le32_to_cpu(psataPayload->tag);
	u32 port_id = le32_to_cpu(psataPayload->port_id);
	u32 dev_id = le32_to_cpu(psataPayload->device_id);
	unsigned long flags;

	ccb = &pm8001_ha->ccb_info[tag];

	if (ccb) {
		t = ccb->task;
		pm8001_dev = ccb->device;
	} else {
		pm8001_dbg(pm8001_ha, FAIL, "No CCB !!!. returning\n");
		return;
	}
	if (event)
		pm8001_dbg(pm8001_ha, FAIL, "SATA EVENT 0x%x\n", event);

	/* Check if this is NCQ error */
	if (event == IO_XFER_ERROR_ABORTED_NCQ_MODE) {
		/* find device using device id */
		pm8001_dev = pm8001_find_dev(pm8001_ha, dev_id);
		/* send read log extension */
		if (pm8001_dev)
			pm80xx_send_read_log(pm8001_ha, pm8001_dev);
		return;
	}

	if (unlikely(!t || !t->lldd_task || !t->dev)) {
		pm8001_dbg(pm8001_ha, FAIL, "task or dev null\n");
		return;
	}

	ts = &t->task_status;
	pm8001_dbg(pm8001_ha, IOERR, "port_id:0x%x, tag:0x%x, event:0x%x\n",
		   port_id, tag, event);
	switch (event) {
	case IO_OVERFLOW:
		pm8001_dbg(pm8001_ha, IO, "IO_UNDERFLOW\n");
		ts->resp = SAS_TASK_COMPLETE;
		ts->stat = SAS_DATA_OVERRUN;
		ts->residual = 0;
		if (pm8001_dev)
			atomic_dec(&pm8001_dev->running_req);
		break;
	case IO_XFER_ERROR_BREAK:
		pm8001_dbg(pm8001_ha, IO, "IO_XFER_ERROR_BREAK\n");
		ts->resp = SAS_TASK_COMPLETE;
		ts->stat = SAS_INTERRUPTED;
		break;
	case IO_XFER_ERROR_PHY_NOT_READY:
		pm8001_dbg(pm8001_ha, IO, "IO_XFER_ERROR_PHY_NOT_READY\n");
		ts->resp = SAS_TASK_COMPLETE;
		ts->stat = SAS_OPEN_REJECT;
		ts->open_rej_reason = SAS_OREJ_RSVD_RETRY;
		break;
	case IO_OPEN_CNX_ERROR_PROTOCOL_NOT_SUPPORTED:
		pm8001_dbg(pm8001_ha, IO,
			   "IO_OPEN_CNX_ERROR_PROTOCOL_NOT_SUPPORTED\n");
		ts->resp = SAS_TASK_COMPLETE;
		ts->stat = SAS_OPEN_REJECT;
		ts->open_rej_reason = SAS_OREJ_EPROTO;
		break;
	case IO_OPEN_CNX_ERROR_ZONE_VIOLATION:
		pm8001_dbg(pm8001_ha, IO,
			   "IO_OPEN_CNX_ERROR_ZONE_VIOLATION\n");
		ts->resp = SAS_TASK_COMPLETE;
		ts->stat = SAS_OPEN_REJECT;
		ts->open_rej_reason = SAS_OREJ_UNKNOWN;
		break;
	case IO_OPEN_CNX_ERROR_BREAK:
		pm8001_dbg(pm8001_ha, IO, "IO_OPEN_CNX_ERROR_BREAK\n");
		ts->resp = SAS_TASK_COMPLETE;
		ts->stat = SAS_OPEN_REJECT;
		ts->open_rej_reason = SAS_OREJ_RSVD_CONT0;
		break;
	case IO_OPEN_CNX_ERROR_IT_NEXUS_LOSS:
	case IO_XFER_OPEN_RETRY_BACKOFF_THRESHOLD_REACHED:
	case IO_OPEN_CNX_ERROR_IT_NEXUS_LOSS_OPEN_TMO:
	case IO_OPEN_CNX_ERROR_IT_NEXUS_LOSS_NO_DEST:
	case IO_OPEN_CNX_ERROR_IT_NEXUS_LOSS_OPEN_COLLIDE:
	case IO_OPEN_CNX_ERROR_IT_NEXUS_LOSS_PATHWAY_BLOCKED:
		pm8001_dbg(pm8001_ha, FAIL,
			   "IO_OPEN_CNX_ERROR_IT_NEXUS_LOSS\n");
		ts->resp = SAS_TASK_UNDELIVERED;
		ts->stat = SAS_DEV_NO_RESPONSE;
		if (!t->uldd_task) {
			pm8001_handle_event(pm8001_ha,
				pm8001_dev,
				IO_OPEN_CNX_ERROR_IT_NEXUS_LOSS);
			ts->resp = SAS_TASK_COMPLETE;
			ts->stat = SAS_QUEUE_FULL;
			pm8001_ccb_task_free_done(pm8001_ha, t, ccb, tag);
			return;
		}
		break;
	case IO_OPEN_CNX_ERROR_BAD_DESTINATION:
		pm8001_dbg(pm8001_ha, IO,
			   "IO_OPEN_CNX_ERROR_BAD_DESTINATION\n");
		ts->resp = SAS_TASK_UNDELIVERED;
		ts->stat = SAS_OPEN_REJECT;
		ts->open_rej_reason = SAS_OREJ_BAD_DEST;
		break;
	case IO_OPEN_CNX_ERROR_CONNECTION_RATE_NOT_SUPPORTED:
		pm8001_dbg(pm8001_ha, IO,
			   "IO_OPEN_CNX_ERROR_CONNECTION_RATE_NOT_SUPPORTED\n");
		ts->resp = SAS_TASK_COMPLETE;
		ts->stat = SAS_OPEN_REJECT;
		ts->open_rej_reason = SAS_OREJ_CONN_RATE;
		break;
	case IO_OPEN_CNX_ERROR_WRONG_DESTINATION:
		pm8001_dbg(pm8001_ha, IO,
			   "IO_OPEN_CNX_ERROR_WRONG_DESTINATION\n");
		ts->resp = SAS_TASK_COMPLETE;
		ts->stat = SAS_OPEN_REJECT;
		ts->open_rej_reason = SAS_OREJ_WRONG_DEST;
		break;
	case IO_XFER_ERROR_NAK_RECEIVED:
		pm8001_dbg(pm8001_ha, IO, "IO_XFER_ERROR_NAK_RECEIVED\n");
		ts->resp = SAS_TASK_COMPLETE;
		ts->stat = SAS_NAK_R_ERR;
		break;
	case IO_XFER_ERROR_PEER_ABORTED:
		pm8001_dbg(pm8001_ha, IO, "IO_XFER_ERROR_PEER_ABORTED\n");
		ts->resp = SAS_TASK_COMPLETE;
		ts->stat = SAS_NAK_R_ERR;
		break;
	case IO_XFER_ERROR_REJECTED_NCQ_MODE:
		pm8001_dbg(pm8001_ha, IO, "IO_XFER_ERROR_REJECTED_NCQ_MODE\n");
		ts->resp = SAS_TASK_COMPLETE;
		ts->stat = SAS_DATA_UNDERRUN;
		break;
	case IO_XFER_OPEN_RETRY_TIMEOUT:
		pm8001_dbg(pm8001_ha, IO, "IO_XFER_OPEN_RETRY_TIMEOUT\n");
		ts->resp = SAS_TASK_COMPLETE;
		ts->stat = SAS_OPEN_TO;
		break;
	case IO_XFER_ERROR_UNEXPECTED_PHASE:
		pm8001_dbg(pm8001_ha, IO, "IO_XFER_ERROR_UNEXPECTED_PHASE\n");
		ts->resp = SAS_TASK_COMPLETE;
		ts->stat = SAS_OPEN_TO;
		break;
	case IO_XFER_ERROR_XFER_RDY_OVERRUN:
		pm8001_dbg(pm8001_ha, IO, "IO_XFER_ERROR_XFER_RDY_OVERRUN\n");
		ts->resp = SAS_TASK_COMPLETE;
		ts->stat = SAS_OPEN_TO;
		break;
	case IO_XFER_ERROR_XFER_RDY_NOT_EXPECTED:
		pm8001_dbg(pm8001_ha, IO,
			   "IO_XFER_ERROR_XFER_RDY_NOT_EXPECTED\n");
		ts->resp = SAS_TASK_COMPLETE;
		ts->stat = SAS_OPEN_TO;
		break;
	case IO_XFER_ERROR_OFFSET_MISMATCH:
		pm8001_dbg(pm8001_ha, IO, "IO_XFER_ERROR_OFFSET_MISMATCH\n");
		ts->resp = SAS_TASK_COMPLETE;
		ts->stat = SAS_OPEN_TO;
		break;
	case IO_XFER_ERROR_XFER_ZERO_DATA_LEN:
		pm8001_dbg(pm8001_ha, IO,
			   "IO_XFER_ERROR_XFER_ZERO_DATA_LEN\n");
		ts->resp = SAS_TASK_COMPLETE;
		ts->stat = SAS_OPEN_TO;
		break;
	case IO_XFER_CMD_FRAME_ISSUED:
		pm8001_dbg(pm8001_ha, IO, "IO_XFER_CMD_FRAME_ISSUED\n");
		break;
	case IO_XFER_PIO_SETUP_ERROR:
		pm8001_dbg(pm8001_ha, IO, "IO_XFER_PIO_SETUP_ERROR\n");
		ts->resp = SAS_TASK_COMPLETE;
		ts->stat = SAS_OPEN_TO;
		break;
	case IO_XFER_ERROR_INTERNAL_CRC_ERROR:
		pm8001_dbg(pm8001_ha, FAIL,
			   "IO_XFR_ERROR_INTERNAL_CRC_ERROR\n");
		/* TBC: used default set values */
		ts->resp = SAS_TASK_COMPLETE;
		ts->stat = SAS_OPEN_TO;
		break;
	case IO_XFER_DMA_ACTIVATE_TIMEOUT:
		pm8001_dbg(pm8001_ha, FAIL, "IO_XFR_DMA_ACTIVATE_TIMEOUT\n");
		/* TBC: used default set values */
		ts->resp = SAS_TASK_COMPLETE;
		ts->stat = SAS_OPEN_TO;
		break;
	default:
		pm8001_dbg(pm8001_ha, IO, "Unknown status 0x%x\n", event);
		/* not allowed case. Therefore, return failed status */
		ts->resp = SAS_TASK_COMPLETE;
		ts->stat = SAS_OPEN_TO;
		break;
	}
	spin_lock_irqsave(&t->task_state_lock, flags);
	t->task_state_flags &= ~SAS_TASK_STATE_PENDING;
	t->task_state_flags &= ~SAS_TASK_AT_INITIATOR;
	t->task_state_flags |= SAS_TASK_STATE_DONE;
	if (unlikely((t->task_state_flags & SAS_TASK_STATE_ABORTED))) {
		spin_unlock_irqrestore(&t->task_state_lock, flags);
		pm8001_dbg(pm8001_ha, FAIL,
			   "task 0x%p done with io_status 0x%x resp 0x%x stat 0x%x but aborted by upper layer!\n",
			   t, event, ts->resp, ts->stat);
		pm8001_ccb_task_free(pm8001_ha, t, ccb, tag);
	} else {
		spin_unlock_irqrestore(&t->task_state_lock, flags);
		pm8001_ccb_task_free_done(pm8001_ha, t, ccb, tag);
	}
}

/*See the comments for mpi_ssp_completion */
static void
mpi_smp_completion(struct pm8001_hba_info *pm8001_ha, void *piomb)
{
	u32 param, i;
	struct sas_task *t;
	struct pm8001_ccb_info *ccb;
	unsigned long flags;
	u32 status;
	u32 tag;
	struct smp_completion_resp *psmpPayload;
	struct task_status_struct *ts;
	struct pm8001_device *pm8001_dev;
	char *pdma_respaddr = NULL;

	psmpPayload = (struct smp_completion_resp *)(piomb + 4);
	status = le32_to_cpu(psmpPayload->status);
	tag = le32_to_cpu(psmpPayload->tag);

	ccb = &pm8001_ha->ccb_info[tag];
	param = le32_to_cpu(psmpPayload->param);
	t = ccb->task;
	ts = &t->task_status;
	pm8001_dev = ccb->device;
	if (status)
		pm8001_dbg(pm8001_ha, FAIL, "smp IO status 0x%x\n", status);
	if (unlikely(!t || !t->lldd_task || !t->dev))
		return;

	pm8001_dbg(pm8001_ha, DEV, "tag::0x%x status::0x%x\n", tag, status);

	switch (status) {

	case IO_SUCCESS:
		pm8001_dbg(pm8001_ha, IO, "IO_SUCCESS\n");
		ts->resp = SAS_TASK_COMPLETE;
		ts->stat = SAM_STAT_GOOD;
		if (pm8001_dev)
			atomic_dec(&pm8001_dev->running_req);
		if (pm8001_ha->smp_exp_mode == SMP_DIRECT) {
			pm8001_dbg(pm8001_ha, IO,
				   "DIRECT RESPONSE Length:%d\n",
				   param);
			pdma_respaddr = (char *)(phys_to_virt(cpu_to_le64
						((u64)sg_dma_address
						(&t->smp_task.smp_resp))));
			for (i = 0; i < param; i++) {
				*(pdma_respaddr+i) = psmpPayload->_r_a[i];
				pm8001_dbg(pm8001_ha, IO,
					   "SMP Byte%d DMA data 0x%x psmp 0x%x\n",
					   i, *(pdma_respaddr + i),
					   psmpPayload->_r_a[i]);
			}
		}
		break;
	case IO_ABORTED:
		pm8001_dbg(pm8001_ha, IO, "IO_ABORTED IOMB\n");
		ts->resp = SAS_TASK_COMPLETE;
		ts->stat = SAS_ABORTED_TASK;
		if (pm8001_dev)
			atomic_dec(&pm8001_dev->running_req);
		break;
	case IO_OVERFLOW:
		pm8001_dbg(pm8001_ha, IO, "IO_UNDERFLOW\n");
		ts->resp = SAS_TASK_COMPLETE;
		ts->stat = SAS_DATA_OVERRUN;
		ts->residual = 0;
		if (pm8001_dev)
			atomic_dec(&pm8001_dev->running_req);
		break;
	case IO_NO_DEVICE:
		pm8001_dbg(pm8001_ha, IO, "IO_NO_DEVICE\n");
		ts->resp = SAS_TASK_COMPLETE;
		ts->stat = SAS_PHY_DOWN;
		break;
	case IO_ERROR_HW_TIMEOUT:
		pm8001_dbg(pm8001_ha, IO, "IO_ERROR_HW_TIMEOUT\n");
		ts->resp = SAS_TASK_COMPLETE;
		ts->stat = SAM_STAT_BUSY;
		break;
	case IO_XFER_ERROR_BREAK:
		pm8001_dbg(pm8001_ha, IO, "IO_XFER_ERROR_BREAK\n");
		ts->resp = SAS_TASK_COMPLETE;
		ts->stat = SAM_STAT_BUSY;
		break;
	case IO_XFER_ERROR_PHY_NOT_READY:
		pm8001_dbg(pm8001_ha, IO, "IO_XFER_ERROR_PHY_NOT_READY\n");
		ts->resp = SAS_TASK_COMPLETE;
		ts->stat = SAM_STAT_BUSY;
		break;
	case IO_OPEN_CNX_ERROR_PROTOCOL_NOT_SUPPORTED:
		pm8001_dbg(pm8001_ha, IO,
			   "IO_OPEN_CNX_ERROR_PROTOCOL_NOT_SUPPORTED\n");
		ts->resp = SAS_TASK_COMPLETE;
		ts->stat = SAS_OPEN_REJECT;
		ts->open_rej_reason = SAS_OREJ_UNKNOWN;
		break;
	case IO_OPEN_CNX_ERROR_ZONE_VIOLATION:
		pm8001_dbg(pm8001_ha, IO,
			   "IO_OPEN_CNX_ERROR_ZONE_VIOLATION\n");
		ts->resp = SAS_TASK_COMPLETE;
		ts->stat = SAS_OPEN_REJECT;
		ts->open_rej_reason = SAS_OREJ_UNKNOWN;
		break;
	case IO_OPEN_CNX_ERROR_BREAK:
		pm8001_dbg(pm8001_ha, IO, "IO_OPEN_CNX_ERROR_BREAK\n");
		ts->resp = SAS_TASK_COMPLETE;
		ts->stat = SAS_OPEN_REJECT;
		ts->open_rej_reason = SAS_OREJ_RSVD_CONT0;
		break;
	case IO_OPEN_CNX_ERROR_IT_NEXUS_LOSS:
	case IO_XFER_OPEN_RETRY_BACKOFF_THRESHOLD_REACHED:
	case IO_OPEN_CNX_ERROR_IT_NEXUS_LOSS_OPEN_TMO:
	case IO_OPEN_CNX_ERROR_IT_NEXUS_LOSS_NO_DEST:
	case IO_OPEN_CNX_ERROR_IT_NEXUS_LOSS_OPEN_COLLIDE:
	case IO_OPEN_CNX_ERROR_IT_NEXUS_LOSS_PATHWAY_BLOCKED:
		pm8001_dbg(pm8001_ha, IO, "IO_OPEN_CNX_ERROR_IT_NEXUS_LOSS\n");
		ts->resp = SAS_TASK_COMPLETE;
		ts->stat = SAS_OPEN_REJECT;
		ts->open_rej_reason = SAS_OREJ_UNKNOWN;
		pm8001_handle_event(pm8001_ha,
				pm8001_dev,
				IO_OPEN_CNX_ERROR_IT_NEXUS_LOSS);
		break;
	case IO_OPEN_CNX_ERROR_BAD_DESTINATION:
		pm8001_dbg(pm8001_ha, IO,
			   "IO_OPEN_CNX_ERROR_BAD_DESTINATION\n");
		ts->resp = SAS_TASK_COMPLETE;
		ts->stat = SAS_OPEN_REJECT;
		ts->open_rej_reason = SAS_OREJ_BAD_DEST;
		break;
	case IO_OPEN_CNX_ERROR_CONNECTION_RATE_NOT_SUPPORTED:
		pm8001_dbg(pm8001_ha, IO,
			   "IO_OPEN_CNX_ERROR_CONNECTION_RATE_NOT_SUPPORTED\n");
		ts->resp = SAS_TASK_COMPLETE;
		ts->stat = SAS_OPEN_REJECT;
		ts->open_rej_reason = SAS_OREJ_CONN_RATE;
		break;
	case IO_OPEN_CNX_ERROR_WRONG_DESTINATION:
		pm8001_dbg(pm8001_ha, IO,
			   "IO_OPEN_CNX_ERROR_WRONG_DESTINATION\n");
		ts->resp = SAS_TASK_COMPLETE;
		ts->stat = SAS_OPEN_REJECT;
		ts->open_rej_reason = SAS_OREJ_WRONG_DEST;
		break;
	case IO_XFER_ERROR_RX_FRAME:
		pm8001_dbg(pm8001_ha, IO, "IO_XFER_ERROR_RX_FRAME\n");
		ts->resp = SAS_TASK_COMPLETE;
		ts->stat = SAS_DEV_NO_RESPONSE;
		break;
	case IO_XFER_OPEN_RETRY_TIMEOUT:
		pm8001_dbg(pm8001_ha, IO, "IO_XFER_OPEN_RETRY_TIMEOUT\n");
		ts->resp = SAS_TASK_COMPLETE;
		ts->stat = SAS_OPEN_REJECT;
		ts->open_rej_reason = SAS_OREJ_RSVD_RETRY;
		break;
	case IO_ERROR_INTERNAL_SMP_RESOURCE:
		pm8001_dbg(pm8001_ha, IO, "IO_ERROR_INTERNAL_SMP_RESOURCE\n");
		ts->resp = SAS_TASK_COMPLETE;
		ts->stat = SAS_QUEUE_FULL;
		break;
	case IO_PORT_IN_RESET:
		pm8001_dbg(pm8001_ha, IO, "IO_PORT_IN_RESET\n");
		ts->resp = SAS_TASK_COMPLETE;
		ts->stat = SAS_OPEN_REJECT;
		ts->open_rej_reason = SAS_OREJ_RSVD_RETRY;
		break;
	case IO_DS_NON_OPERATIONAL:
		pm8001_dbg(pm8001_ha, IO, "IO_DS_NON_OPERATIONAL\n");
		ts->resp = SAS_TASK_COMPLETE;
		ts->stat = SAS_DEV_NO_RESPONSE;
		break;
	case IO_DS_IN_RECOVERY:
		pm8001_dbg(pm8001_ha, IO, "IO_DS_IN_RECOVERY\n");
		ts->resp = SAS_TASK_COMPLETE;
		ts->stat = SAS_OPEN_REJECT;
		ts->open_rej_reason = SAS_OREJ_RSVD_RETRY;
		break;
	case IO_OPEN_CNX_ERROR_HW_RESOURCE_BUSY:
		pm8001_dbg(pm8001_ha, IO,
			   "IO_OPEN_CNX_ERROR_HW_RESOURCE_BUSY\n");
		ts->resp = SAS_TASK_COMPLETE;
		ts->stat = SAS_OPEN_REJECT;
		ts->open_rej_reason = SAS_OREJ_RSVD_RETRY;
		break;
	default:
		pm8001_dbg(pm8001_ha, DEVIO, "Unknown status 0x%x\n", status);
		ts->resp = SAS_TASK_COMPLETE;
		ts->stat = SAS_DEV_NO_RESPONSE;
		/* not allowed case. Therefore, return failed status */
		break;
	}
	spin_lock_irqsave(&t->task_state_lock, flags);
	t->task_state_flags &= ~SAS_TASK_STATE_PENDING;
	t->task_state_flags &= ~SAS_TASK_AT_INITIATOR;
	t->task_state_flags |= SAS_TASK_STATE_DONE;
	if (unlikely((t->task_state_flags & SAS_TASK_STATE_ABORTED))) {
		spin_unlock_irqrestore(&t->task_state_lock, flags);
		pm8001_dbg(pm8001_ha, FAIL,
			   "task 0x%p done with io_status 0x%x resp 0x%xstat 0x%x but aborted by upper layer!\n",
			   t, status, ts->resp, ts->stat);
		pm8001_ccb_task_free(pm8001_ha, t, ccb, tag);
	} else {
		spin_unlock_irqrestore(&t->task_state_lock, flags);
		pm8001_ccb_task_free(pm8001_ha, t, ccb, tag);
		mb();/* in order to force CPU ordering */
		t->task_done(t);
	}
}

/**
 * pm80xx_hw_event_ack_req- For PM8001,some events need to acknowage to FW.
 * @pm8001_ha: our hba card information
 * @Qnum: the outbound queue message number.
 * @SEA: source of event to ack
 * @port_id: port id.
 * @phyId: phy id.
 * @param0: parameter 0.
 * @param1: parameter 1.
 */
static void pm80xx_hw_event_ack_req(struct pm8001_hba_info *pm8001_ha,
	u32 Qnum, u32 SEA, u32 port_id, u32 phyId, u32 param0, u32 param1)
{
	struct hw_event_ack_req	 payload;
	u32 opc = OPC_INB_SAS_HW_EVENT_ACK;

	struct inbound_queue_table *circularQ;

	memset((u8 *)&payload, 0, sizeof(payload));
	circularQ = &pm8001_ha->inbnd_q_tbl[Qnum];
	payload.tag = cpu_to_le32(1);
	payload.phyid_sea_portid = cpu_to_le32(((SEA & 0xFFFF) << 8) |
		((phyId & 0xFF) << 24) | (port_id & 0xFF));
	payload.param0 = cpu_to_le32(param0);
	payload.param1 = cpu_to_le32(param1);
	pm8001_mpi_build_cmd(pm8001_ha, circularQ, opc, &payload,
			sizeof(payload), 0);
}

static int pm80xx_chip_phy_ctl_req(struct pm8001_hba_info *pm8001_ha,
	u32 phyId, u32 phy_op);

static void hw_event_port_recover(struct pm8001_hba_info *pm8001_ha,
					void *piomb)
{
	struct hw_event_resp *pPayload = (struct hw_event_resp *)(piomb + 4);
	u32 phyid_npip_portstate = le32_to_cpu(pPayload->phyid_npip_portstate);
	u8 phy_id = (u8)((phyid_npip_portstate & 0xFF0000) >> 16);
	u32 lr_status_evt_portid =
		le32_to_cpu(pPayload->lr_status_evt_portid);
	u8 deviceType = pPayload->sas_identify.dev_type;
	u8 link_rate = (u8)((lr_status_evt_portid & 0xF0000000) >> 28);
	struct pm8001_phy *phy = &pm8001_ha->phy[phy_id];
	u8 port_id = (u8)(lr_status_evt_portid & 0x000000FF);
	struct pm8001_port *port = &pm8001_ha->port[port_id];

	if (deviceType == SAS_END_DEVICE) {
		pm80xx_chip_phy_ctl_req(pm8001_ha, phy_id,
					PHY_NOTIFY_ENABLE_SPINUP);
	}

	port->wide_port_phymap |= (1U << phy_id);
	pm8001_get_lrate_mode(phy, link_rate);
	phy->sas_phy.oob_mode = SAS_OOB_MODE;
	phy->phy_state = PHY_STATE_LINK_UP_SPCV;
	phy->phy_attached = 1;
}

/**
 * hw_event_sas_phy_up -FW tells me a SAS phy up event.
 * @pm8001_ha: our hba card information
 * @piomb: IO message buffer
 */
static void
hw_event_sas_phy_up(struct pm8001_hba_info *pm8001_ha, void *piomb)
{
	struct hw_event_resp *pPayload =
		(struct hw_event_resp *)(piomb + 4);
	u32 lr_status_evt_portid =
		le32_to_cpu(pPayload->lr_status_evt_portid);
	u32 phyid_npip_portstate = le32_to_cpu(pPayload->phyid_npip_portstate);

	u8 link_rate =
		(u8)((lr_status_evt_portid & 0xF0000000) >> 28);
	u8 port_id = (u8)(lr_status_evt_portid & 0x000000FF);
	u8 phy_id =
		(u8)((phyid_npip_portstate & 0xFF0000) >> 16);
	u8 portstate = (u8)(phyid_npip_portstate & 0x0000000F);

	struct pm8001_port *port = &pm8001_ha->port[port_id];
	struct pm8001_phy *phy = &pm8001_ha->phy[phy_id];
	unsigned long flags;
	u8 deviceType = pPayload->sas_identify.dev_type;
	port->port_state = portstate;
	port->wide_port_phymap |= (1U << phy_id);
	phy->phy_state = PHY_STATE_LINK_UP_SPCV;
	pm8001_dbg(pm8001_ha, MSG,
		   "portid:%d; phyid:%d; linkrate:%d; portstate:%x; devicetype:%x\n",
		   port_id, phy_id, link_rate, portstate, deviceType);

	switch (deviceType) {
	case SAS_PHY_UNUSED:
		pm8001_dbg(pm8001_ha, MSG, "device type no device.\n");
		break;
	case SAS_END_DEVICE:
		pm8001_dbg(pm8001_ha, MSG, "end device.\n");
		pm80xx_chip_phy_ctl_req(pm8001_ha, phy_id,
			PHY_NOTIFY_ENABLE_SPINUP);
		port->port_attached = 1;
		pm8001_get_lrate_mode(phy, link_rate);
		break;
	case SAS_EDGE_EXPANDER_DEVICE:
		pm8001_dbg(pm8001_ha, MSG, "expander device.\n");
		port->port_attached = 1;
		pm8001_get_lrate_mode(phy, link_rate);
		break;
	case SAS_FANOUT_EXPANDER_DEVICE:
		pm8001_dbg(pm8001_ha, MSG, "fanout expander device.\n");
		port->port_attached = 1;
		pm8001_get_lrate_mode(phy, link_rate);
		break;
	default:
		pm8001_dbg(pm8001_ha, DEVIO, "unknown device type(%x)\n",
			   deviceType);
		break;
	}
	phy->phy_type |= PORT_TYPE_SAS;
	phy->identify.device_type = deviceType;
	phy->phy_attached = 1;
	if (phy->identify.device_type == SAS_END_DEVICE)
		phy->identify.target_port_protocols = SAS_PROTOCOL_SSP;
	else if (phy->identify.device_type != SAS_PHY_UNUSED)
		phy->identify.target_port_protocols = SAS_PROTOCOL_SMP;
	phy->sas_phy.oob_mode = SAS_OOB_MODE;
	sas_notify_phy_event(&phy->sas_phy, PHYE_OOB_DONE, GFP_ATOMIC);
	spin_lock_irqsave(&phy->sas_phy.frame_rcvd_lock, flags);
	memcpy(phy->frame_rcvd, &pPayload->sas_identify,
		sizeof(struct sas_identify_frame)-4);
	phy->frame_rcvd_size = sizeof(struct sas_identify_frame) - 4;
	pm8001_get_attached_sas_addr(phy, phy->sas_phy.attached_sas_addr);
	spin_unlock_irqrestore(&phy->sas_phy.frame_rcvd_lock, flags);
	if (pm8001_ha->flags == PM8001F_RUN_TIME)
		mdelay(200); /* delay a moment to wait for disk to spin up */
	pm8001_bytes_dmaed(pm8001_ha, phy_id);
}

/**
 * hw_event_sata_phy_up -FW tells me a SATA phy up event.
 * @pm8001_ha: our hba card information
 * @piomb: IO message buffer
 */
static void
hw_event_sata_phy_up(struct pm8001_hba_info *pm8001_ha, void *piomb)
{
	struct hw_event_resp *pPayload =
		(struct hw_event_resp *)(piomb + 4);
	u32 phyid_npip_portstate = le32_to_cpu(pPayload->phyid_npip_portstate);
	u32 lr_status_evt_portid =
		le32_to_cpu(pPayload->lr_status_evt_portid);
	u8 link_rate =
		(u8)((lr_status_evt_portid & 0xF0000000) >> 28);
	u8 port_id = (u8)(lr_status_evt_portid & 0x000000FF);
	u8 phy_id =
		(u8)((phyid_npip_portstate & 0xFF0000) >> 16);

	u8 portstate = (u8)(phyid_npip_portstate & 0x0000000F);

	struct pm8001_port *port = &pm8001_ha->port[port_id];
	struct pm8001_phy *phy = &pm8001_ha->phy[phy_id];
	unsigned long flags;
	pm8001_dbg(pm8001_ha, DEVIO,
		   "port id %d, phy id %d link_rate %d portstate 0x%x\n",
		   port_id, phy_id, link_rate, portstate);

	port->port_state = portstate;
	phy->phy_state = PHY_STATE_LINK_UP_SPCV;
	port->port_attached = 1;
	pm8001_get_lrate_mode(phy, link_rate);
	phy->phy_type |= PORT_TYPE_SATA;
	phy->phy_attached = 1;
	phy->sas_phy.oob_mode = SATA_OOB_MODE;
	sas_notify_phy_event(&phy->sas_phy, PHYE_OOB_DONE, GFP_ATOMIC);
	spin_lock_irqsave(&phy->sas_phy.frame_rcvd_lock, flags);
	memcpy(phy->frame_rcvd, ((u8 *)&pPayload->sata_fis - 4),
		sizeof(struct dev_to_host_fis));
	phy->frame_rcvd_size = sizeof(struct dev_to_host_fis);
	phy->identify.target_port_protocols = SAS_PROTOCOL_SATA;
	phy->identify.device_type = SAS_SATA_DEV;
	pm8001_get_attached_sas_addr(phy, phy->sas_phy.attached_sas_addr);
	spin_unlock_irqrestore(&phy->sas_phy.frame_rcvd_lock, flags);
	pm8001_bytes_dmaed(pm8001_ha, phy_id);
}

/**
 * hw_event_phy_down -we should notify the libsas the phy is down.
 * @pm8001_ha: our hba card information
 * @piomb: IO message buffer
 */
static void
hw_event_phy_down(struct pm8001_hba_info *pm8001_ha, void *piomb)
{
	struct hw_event_resp *pPayload =
		(struct hw_event_resp *)(piomb + 4);

	u32 lr_status_evt_portid =
		le32_to_cpu(pPayload->lr_status_evt_portid);
	u8 port_id = (u8)(lr_status_evt_portid & 0x000000FF);
	u32 phyid_npip_portstate = le32_to_cpu(pPayload->phyid_npip_portstate);
	u8 phy_id =
		(u8)((phyid_npip_portstate & 0xFF0000) >> 16);
	u8 portstate = (u8)(phyid_npip_portstate & 0x0000000F);

	struct pm8001_port *port = &pm8001_ha->port[port_id];
	struct pm8001_phy *phy = &pm8001_ha->phy[phy_id];
	u32 port_sata = (phy->phy_type & PORT_TYPE_SATA);
	port->port_state = portstate;
	phy->identify.device_type = 0;
	phy->phy_attached = 0;
	switch (portstate) {
	case PORT_VALID:
		break;
	case PORT_INVALID:
		pm8001_dbg(pm8001_ha, MSG, " PortInvalid portID %d\n",
			   port_id);
		pm8001_dbg(pm8001_ha, MSG,
			   " Last phy Down and port invalid\n");
		if (port_sata) {
			phy->phy_type = 0;
			port->port_attached = 0;
			pm80xx_hw_event_ack_req(pm8001_ha, 0, HW_EVENT_PHY_DOWN,
					port_id, phy_id, 0, 0);
		}
		sas_phy_disconnected(&phy->sas_phy);
		break;
	case PORT_IN_RESET:
		pm8001_dbg(pm8001_ha, MSG, " Port In Reset portID %d\n",
			   port_id);
		break;
	case PORT_NOT_ESTABLISHED:
		pm8001_dbg(pm8001_ha, MSG,
			   " Phy Down and PORT_NOT_ESTABLISHED\n");
		port->port_attached = 0;
		break;
	case PORT_LOSTCOMM:
		pm8001_dbg(pm8001_ha, MSG, " Phy Down and PORT_LOSTCOMM\n");
		pm8001_dbg(pm8001_ha, MSG,
			   " Last phy Down and port invalid\n");
		if (port_sata) {
			port->port_attached = 0;
			phy->phy_type = 0;
			pm80xx_hw_event_ack_req(pm8001_ha, 0, HW_EVENT_PHY_DOWN,
					port_id, phy_id, 0, 0);
		}
		sas_phy_disconnected(&phy->sas_phy);
		break;
	default:
		port->port_attached = 0;
		pm8001_dbg(pm8001_ha, DEVIO,
			   " Phy Down and(default) = 0x%x\n",
			   portstate);
		break;

	}
	if (port_sata && (portstate != PORT_IN_RESET))
		sas_notify_phy_event(&phy->sas_phy, PHYE_LOSS_OF_SIGNAL,
				GFP_ATOMIC);
}

static int mpi_phy_start_resp(struct pm8001_hba_info *pm8001_ha, void *piomb)
{
	struct phy_start_resp *pPayload =
		(struct phy_start_resp *)(piomb + 4);
	u32 status =
		le32_to_cpu(pPayload->status);
	u32 phy_id =
		le32_to_cpu(pPayload->phyid);
	struct pm8001_phy *phy = &pm8001_ha->phy[phy_id];

	pm8001_dbg(pm8001_ha, INIT,
		   "phy start resp status:0x%x, phyid:0x%x\n",
		   status, phy_id);
	if (status == 0)
		phy->phy_state = PHY_LINK_DOWN;

	if (pm8001_ha->flags == PM8001F_RUN_TIME &&
			phy->enable_completion != NULL) {
		complete(phy->enable_completion);
		phy->enable_completion = NULL;
	}
	return 0;

}

/**
 * mpi_thermal_hw_event -The hw event has come.
 * @pm8001_ha: our hba card information
 * @piomb: IO message buffer
 */
static int mpi_thermal_hw_event(struct pm8001_hba_info *pm8001_ha, void *piomb)
{
	struct thermal_hw_event *pPayload =
		(struct thermal_hw_event *)(piomb + 4);

	u32 thermal_event = le32_to_cpu(pPayload->thermal_event);
	u32 rht_lht = le32_to_cpu(pPayload->rht_lht);

	if (thermal_event & 0x40) {
		pm8001_dbg(pm8001_ha, IO,
			   "Thermal Event: Local high temperature violated!\n");
		pm8001_dbg(pm8001_ha, IO,
			   "Thermal Event: Measured local high temperature %d\n",
			   ((rht_lht & 0xFF00) >> 8));
	}
	if (thermal_event & 0x10) {
		pm8001_dbg(pm8001_ha, IO,
			   "Thermal Event: Remote high temperature violated!\n");
		pm8001_dbg(pm8001_ha, IO,
			   "Thermal Event: Measured remote high temperature %d\n",
			   ((rht_lht & 0xFF000000) >> 24));
	}
	return 0;
}

/**
 * mpi_hw_event -The hw event has come.
 * @pm8001_ha: our hba card information
 * @piomb: IO message buffer
 */
static int mpi_hw_event(struct pm8001_hba_info *pm8001_ha, void *piomb)
{
	unsigned long flags, i;
	struct hw_event_resp *pPayload =
		(struct hw_event_resp *)(piomb + 4);
	u32 lr_status_evt_portid =
		le32_to_cpu(pPayload->lr_status_evt_portid);
	u32 phyid_npip_portstate = le32_to_cpu(pPayload->phyid_npip_portstate);
	u8 port_id = (u8)(lr_status_evt_portid & 0x000000FF);
	u8 phy_id =
		(u8)((phyid_npip_portstate & 0xFF0000) >> 16);
	u16 eventType =
		(u16)((lr_status_evt_portid & 0x00FFFF00) >> 8);
	u8 status =
		(u8)((lr_status_evt_portid & 0x0F000000) >> 24);
	struct sas_ha_struct *sas_ha = pm8001_ha->sas;
	struct pm8001_phy *phy = &pm8001_ha->phy[phy_id];
	struct pm8001_port *port = &pm8001_ha->port[port_id];
	struct asd_sas_phy *sas_phy = sas_ha->sas_phy[phy_id];
	pm8001_dbg(pm8001_ha, DEV,
		   "portid:%d phyid:%d event:0x%x status:0x%x\n",
		   port_id, phy_id, eventType, status);

	switch (eventType) {

	case HW_EVENT_SAS_PHY_UP:
		pm8001_dbg(pm8001_ha, MSG, "HW_EVENT_PHY_START_STATUS\n");
		hw_event_sas_phy_up(pm8001_ha, piomb);
		break;
	case HW_EVENT_SATA_PHY_UP:
		pm8001_dbg(pm8001_ha, MSG, "HW_EVENT_SATA_PHY_UP\n");
		hw_event_sata_phy_up(pm8001_ha, piomb);
		break;
	case HW_EVENT_SATA_SPINUP_HOLD:
		pm8001_dbg(pm8001_ha, MSG, "HW_EVENT_SATA_SPINUP_HOLD\n");
		sas_notify_phy_event(&phy->sas_phy, PHYE_SPINUP_HOLD,
			GFP_ATOMIC);
		break;
	case HW_EVENT_PHY_DOWN:
		pm8001_dbg(pm8001_ha, MSG, "HW_EVENT_PHY_DOWN\n");
		hw_event_phy_down(pm8001_ha, piomb);
		if (pm8001_ha->reset_in_progress) {
			pm8001_dbg(pm8001_ha, MSG, "Reset in progress\n");
			return 0;
		}
		phy->phy_attached = 0;
		phy->phy_state = PHY_LINK_DISABLE;
		break;
	case HW_EVENT_PORT_INVALID:
		pm8001_dbg(pm8001_ha, MSG, "HW_EVENT_PORT_INVALID\n");
		sas_phy_disconnected(sas_phy);
		phy->phy_attached = 0;
		sas_notify_port_event(sas_phy, PORTE_LINK_RESET_ERR,
			GFP_ATOMIC);
		break;
	/* the broadcast change primitive received, tell the LIBSAS this event
	to revalidate the sas domain*/
	case HW_EVENT_BROADCAST_CHANGE:
		pm8001_dbg(pm8001_ha, MSG, "HW_EVENT_BROADCAST_CHANGE\n");
		pm80xx_hw_event_ack_req(pm8001_ha, 0, HW_EVENT_BROADCAST_CHANGE,
			port_id, phy_id, 1, 0);
		spin_lock_irqsave(&sas_phy->sas_prim_lock, flags);
		sas_phy->sas_prim = HW_EVENT_BROADCAST_CHANGE;
		spin_unlock_irqrestore(&sas_phy->sas_prim_lock, flags);
		sas_notify_port_event(sas_phy, PORTE_BROADCAST_RCVD,
			GFP_ATOMIC);
		break;
	case HW_EVENT_PHY_ERROR:
		pm8001_dbg(pm8001_ha, MSG, "HW_EVENT_PHY_ERROR\n");
		sas_phy_disconnected(&phy->sas_phy);
		phy->phy_attached = 0;
		sas_notify_phy_event(&phy->sas_phy, PHYE_OOB_ERROR, GFP_ATOMIC);
		break;
	case HW_EVENT_BROADCAST_EXP:
		pm8001_dbg(pm8001_ha, MSG, "HW_EVENT_BROADCAST_EXP\n");
		spin_lock_irqsave(&sas_phy->sas_prim_lock, flags);
		sas_phy->sas_prim = HW_EVENT_BROADCAST_EXP;
		spin_unlock_irqrestore(&sas_phy->sas_prim_lock, flags);
		sas_notify_port_event(sas_phy, PORTE_BROADCAST_RCVD,
			GFP_ATOMIC);
		break;
	case HW_EVENT_LINK_ERR_INVALID_DWORD:
		pm8001_dbg(pm8001_ha, MSG,
			   "HW_EVENT_LINK_ERR_INVALID_DWORD\n");
		pm80xx_hw_event_ack_req(pm8001_ha, 0,
			HW_EVENT_LINK_ERR_INVALID_DWORD, port_id, phy_id, 0, 0);
		break;
	case HW_EVENT_LINK_ERR_DISPARITY_ERROR:
		pm8001_dbg(pm8001_ha, MSG,
			   "HW_EVENT_LINK_ERR_DISPARITY_ERROR\n");
		pm80xx_hw_event_ack_req(pm8001_ha, 0,
			HW_EVENT_LINK_ERR_DISPARITY_ERROR,
			port_id, phy_id, 0, 0);
		break;
	case HW_EVENT_LINK_ERR_CODE_VIOLATION:
		pm8001_dbg(pm8001_ha, MSG,
			   "HW_EVENT_LINK_ERR_CODE_VIOLATION\n");
		pm80xx_hw_event_ack_req(pm8001_ha, 0,
			HW_EVENT_LINK_ERR_CODE_VIOLATION,
			port_id, phy_id, 0, 0);
		break;
	case HW_EVENT_LINK_ERR_LOSS_OF_DWORD_SYNCH:
		pm8001_dbg(pm8001_ha, MSG,
			   "HW_EVENT_LINK_ERR_LOSS_OF_DWORD_SYNCH\n");
		pm80xx_hw_event_ack_req(pm8001_ha, 0,
			HW_EVENT_LINK_ERR_LOSS_OF_DWORD_SYNCH,
			port_id, phy_id, 0, 0);
		break;
	case HW_EVENT_MALFUNCTION:
		pm8001_dbg(pm8001_ha, MSG, "HW_EVENT_MALFUNCTION\n");
		break;
	case HW_EVENT_BROADCAST_SES:
		pm8001_dbg(pm8001_ha, MSG, "HW_EVENT_BROADCAST_SES\n");
		spin_lock_irqsave(&sas_phy->sas_prim_lock, flags);
		sas_phy->sas_prim = HW_EVENT_BROADCAST_SES;
		spin_unlock_irqrestore(&sas_phy->sas_prim_lock, flags);
		sas_notify_port_event(sas_phy, PORTE_BROADCAST_RCVD,
			GFP_ATOMIC);
		break;
	case HW_EVENT_INBOUND_CRC_ERROR:
		pm8001_dbg(pm8001_ha, MSG, "HW_EVENT_INBOUND_CRC_ERROR\n");
		pm80xx_hw_event_ack_req(pm8001_ha, 0,
			HW_EVENT_INBOUND_CRC_ERROR,
			port_id, phy_id, 0, 0);
		break;
	case HW_EVENT_HARD_RESET_RECEIVED:
		pm8001_dbg(pm8001_ha, MSG, "HW_EVENT_HARD_RESET_RECEIVED\n");
		sas_notify_port_event(sas_phy, PORTE_HARD_RESET, GFP_ATOMIC);
		break;
	case HW_EVENT_ID_FRAME_TIMEOUT:
		pm8001_dbg(pm8001_ha, MSG, "HW_EVENT_ID_FRAME_TIMEOUT\n");
		sas_phy_disconnected(sas_phy);
		phy->phy_attached = 0;
		sas_notify_port_event(sas_phy, PORTE_LINK_RESET_ERR,
			GFP_ATOMIC);
		break;
	case HW_EVENT_LINK_ERR_PHY_RESET_FAILED:
		pm8001_dbg(pm8001_ha, MSG,
			   "HW_EVENT_LINK_ERR_PHY_RESET_FAILED\n");
		pm80xx_hw_event_ack_req(pm8001_ha, 0,
			HW_EVENT_LINK_ERR_PHY_RESET_FAILED,
			port_id, phy_id, 0, 0);
		sas_phy_disconnected(sas_phy);
		phy->phy_attached = 0;
		sas_notify_port_event(sas_phy, PORTE_LINK_RESET_ERR,
			GFP_ATOMIC);
		break;
	case HW_EVENT_PORT_RESET_TIMER_TMO:
		pm8001_dbg(pm8001_ha, MSG, "HW_EVENT_PORT_RESET_TIMER_TMO\n");
		pm80xx_hw_event_ack_req(pm8001_ha, 0, HW_EVENT_PHY_DOWN,
			port_id, phy_id, 0, 0);
		sas_phy_disconnected(sas_phy);
		phy->phy_attached = 0;
		sas_notify_port_event(sas_phy, PORTE_LINK_RESET_ERR,
			GFP_ATOMIC);
		if (pm8001_ha->phy[phy_id].reset_completion) {
			pm8001_ha->phy[phy_id].port_reset_status =
					PORT_RESET_TMO;
			complete(pm8001_ha->phy[phy_id].reset_completion);
			pm8001_ha->phy[phy_id].reset_completion = NULL;
		}
		break;
	case HW_EVENT_PORT_RECOVERY_TIMER_TMO:
		pm8001_dbg(pm8001_ha, MSG,
			   "HW_EVENT_PORT_RECOVERY_TIMER_TMO\n");
		pm80xx_hw_event_ack_req(pm8001_ha, 0,
			HW_EVENT_PORT_RECOVERY_TIMER_TMO,
			port_id, phy_id, 0, 0);
		for (i = 0; i < pm8001_ha->chip->n_phy; i++) {
			if (port->wide_port_phymap & (1 << i)) {
				phy = &pm8001_ha->phy[i];
				sas_notify_phy_event(&phy->sas_phy,
					PHYE_LOSS_OF_SIGNAL, GFP_ATOMIC);
				port->wide_port_phymap &= ~(1 << i);
			}
		}
		break;
	case HW_EVENT_PORT_RECOVER:
		pm8001_dbg(pm8001_ha, MSG, "HW_EVENT_PORT_RECOVER\n");
		hw_event_port_recover(pm8001_ha, piomb);
		break;
	case HW_EVENT_PORT_RESET_COMPLETE:
		pm8001_dbg(pm8001_ha, MSG, "HW_EVENT_PORT_RESET_COMPLETE\n");
		if (pm8001_ha->phy[phy_id].reset_completion) {
			pm8001_ha->phy[phy_id].port_reset_status =
					PORT_RESET_SUCCESS;
			complete(pm8001_ha->phy[phy_id].reset_completion);
			pm8001_ha->phy[phy_id].reset_completion = NULL;
		}
		break;
	case EVENT_BROADCAST_ASYNCH_EVENT:
		pm8001_dbg(pm8001_ha, MSG, "EVENT_BROADCAST_ASYNCH_EVENT\n");
		break;
	default:
		pm8001_dbg(pm8001_ha, DEVIO, "Unknown event type 0x%x\n",
			   eventType);
		break;
	}
	return 0;
}

/**
 * mpi_phy_stop_resp - SPCv specific
 * @pm8001_ha: our hba card information
 * @piomb: IO message buffer
 */
static int mpi_phy_stop_resp(struct pm8001_hba_info *pm8001_ha, void *piomb)
{
	struct phy_stop_resp *pPayload =
		(struct phy_stop_resp *)(piomb + 4);
	u32 status =
		le32_to_cpu(pPayload->status);
	u32 phyid =
		le32_to_cpu(pPayload->phyid) & 0xFF;
	struct pm8001_phy *phy = &pm8001_ha->phy[phyid];
	pm8001_dbg(pm8001_ha, MSG, "phy:0x%x status:0x%x\n",
		   phyid, status);
	if (status == PHY_STOP_SUCCESS ||
		status == PHY_STOP_ERR_DEVICE_ATTACHED)
		phy->phy_state = PHY_LINK_DISABLE;
	return 0;
}

/**
 * mpi_set_controller_config_resp - SPCv specific
 * @pm8001_ha: our hba card information
 * @piomb: IO message buffer
 */
static int mpi_set_controller_config_resp(struct pm8001_hba_info *pm8001_ha,
			void *piomb)
{
	struct set_ctrl_cfg_resp *pPayload =
			(struct set_ctrl_cfg_resp *)(piomb + 4);
	u32 status = le32_to_cpu(pPayload->status);
	u32 err_qlfr_pgcd = le32_to_cpu(pPayload->err_qlfr_pgcd);

	pm8001_dbg(pm8001_ha, MSG,
		   "SET CONTROLLER RESP: status 0x%x qlfr_pgcd 0x%x\n",
		   status, err_qlfr_pgcd);

	return 0;
}

/**
 * mpi_get_controller_config_resp - SPCv specific
 * @pm8001_ha: our hba card information
 * @piomb: IO message buffer
 */
static int mpi_get_controller_config_resp(struct pm8001_hba_info *pm8001_ha,
			void *piomb)
{
	pm8001_dbg(pm8001_ha, MSG, " pm80xx_addition_functionality\n");

	return 0;
}

/**
 * mpi_get_phy_profile_resp - SPCv specific
 * @pm8001_ha: our hba card information
 * @piomb: IO message buffer
 */
static int mpi_get_phy_profile_resp(struct pm8001_hba_info *pm8001_ha,
			void *piomb)
{
	pm8001_dbg(pm8001_ha, MSG, " pm80xx_addition_functionality\n");

	return 0;
}

/**
 * mpi_flash_op_ext_resp - SPCv specific
 * @pm8001_ha: our hba card information
 * @piomb: IO message buffer
 */
static int mpi_flash_op_ext_resp(struct pm8001_hba_info *pm8001_ha, void *piomb)
{
	pm8001_dbg(pm8001_ha, MSG, " pm80xx_addition_functionality\n");

	return 0;
}

/**
 * mpi_set_phy_profile_resp - SPCv specific
 * @pm8001_ha: our hba card information
 * @piomb: IO message buffer
 */
static int mpi_set_phy_profile_resp(struct pm8001_hba_info *pm8001_ha,
			void *piomb)
{
	u32 tag;
	u8 page_code;
	int rc = 0;
	struct set_phy_profile_resp *pPayload =
		(struct set_phy_profile_resp *)(piomb + 4);
	u32 ppc_phyid = le32_to_cpu(pPayload->ppc_phyid);
	u32 status = le32_to_cpu(pPayload->status);

	tag = le32_to_cpu(pPayload->tag);
	page_code = (u8)((ppc_phyid & 0xFF00) >> 8);
	if (status) {
		/* status is FAILED */
		pm8001_dbg(pm8001_ha, FAIL,
			   "PhyProfile command failed  with status 0x%08X\n",
			   status);
		rc = -1;
	} else {
		if (page_code != SAS_PHY_ANALOG_SETTINGS_PAGE) {
			pm8001_dbg(pm8001_ha, FAIL, "Invalid page code 0x%X\n",
				   page_code);
			rc = -1;
		}
	}
	pm8001_tag_free(pm8001_ha, tag);
	return rc;
}

/**
 * mpi_kek_management_resp - SPCv specific
 * @pm8001_ha: our hba card information
 * @piomb: IO message buffer
 */
static int mpi_kek_management_resp(struct pm8001_hba_info *pm8001_ha,
			void *piomb)
{
	struct kek_mgmt_resp *pPayload = (struct kek_mgmt_resp *)(piomb + 4);

	u32 status = le32_to_cpu(pPayload->status);
	u32 kidx_new_curr_ksop = le32_to_cpu(pPayload->kidx_new_curr_ksop);
	u32 err_qlfr = le32_to_cpu(pPayload->err_qlfr);

	pm8001_dbg(pm8001_ha, MSG,
		   "KEK MGMT RESP. Status 0x%x idx_ksop 0x%x err_qlfr 0x%x\n",
		   status, kidx_new_curr_ksop, err_qlfr);

	return 0;
}

/**
 * mpi_dek_management_resp - SPCv specific
 * @pm8001_ha: our hba card information
 * @piomb: IO message buffer
 */
static int mpi_dek_management_resp(struct pm8001_hba_info *pm8001_ha,
			void *piomb)
{
	pm8001_dbg(pm8001_ha, MSG, " pm80xx_addition_functionality\n");

	return 0;
}

/**
 * ssp_coalesced_comp_resp - SPCv specific
 * @pm8001_ha: our hba card information
 * @piomb: IO message buffer
 */
static int ssp_coalesced_comp_resp(struct pm8001_hba_info *pm8001_ha,
			void *piomb)
{
	pm8001_dbg(pm8001_ha, MSG, " pm80xx_addition_functionality\n");

	return 0;
}

/**
 * process_one_iomb - process one outbound Queue memory block
 * @pm8001_ha: our hba card information
 * @piomb: IO message buffer
 */
static void process_one_iomb(struct pm8001_hba_info *pm8001_ha, void *piomb)
{
	__le32 pHeader = *(__le32 *)piomb;
	u32 opc = (u32)((le32_to_cpu(pHeader)) & 0xFFF);

	switch (opc) {
	case OPC_OUB_ECHO:
		pm8001_dbg(pm8001_ha, MSG, "OPC_OUB_ECHO\n");
		break;
	case OPC_OUB_HW_EVENT:
		pm8001_dbg(pm8001_ha, MSG, "OPC_OUB_HW_EVENT\n");
		mpi_hw_event(pm8001_ha, piomb);
		break;
	case OPC_OUB_THERM_HW_EVENT:
		pm8001_dbg(pm8001_ha, MSG, "OPC_OUB_THERMAL_EVENT\n");
		mpi_thermal_hw_event(pm8001_ha, piomb);
		break;
	case OPC_OUB_SSP_COMP:
		pm8001_dbg(pm8001_ha, MSG, "OPC_OUB_SSP_COMP\n");
		mpi_ssp_completion(pm8001_ha, piomb);
		break;
	case OPC_OUB_SMP_COMP:
		pm8001_dbg(pm8001_ha, MSG, "OPC_OUB_SMP_COMP\n");
		mpi_smp_completion(pm8001_ha, piomb);
		break;
	case OPC_OUB_LOCAL_PHY_CNTRL:
		pm8001_dbg(pm8001_ha, MSG, "OPC_OUB_LOCAL_PHY_CNTRL\n");
		pm8001_mpi_local_phy_ctl(pm8001_ha, piomb);
		break;
	case OPC_OUB_DEV_REGIST:
		pm8001_dbg(pm8001_ha, MSG, "OPC_OUB_DEV_REGIST\n");
		pm8001_mpi_reg_resp(pm8001_ha, piomb);
		break;
	case OPC_OUB_DEREG_DEV:
		pm8001_dbg(pm8001_ha, MSG, "unregister the device\n");
		pm8001_mpi_dereg_resp(pm8001_ha, piomb);
		break;
	case OPC_OUB_GET_DEV_HANDLE:
		pm8001_dbg(pm8001_ha, MSG, "OPC_OUB_GET_DEV_HANDLE\n");
		break;
	case OPC_OUB_SATA_COMP:
		pm8001_dbg(pm8001_ha, MSG, "OPC_OUB_SATA_COMP\n");
		mpi_sata_completion(pm8001_ha, piomb);
		break;
	case OPC_OUB_SATA_EVENT:
		pm8001_dbg(pm8001_ha, MSG, "OPC_OUB_SATA_EVENT\n");
		mpi_sata_event(pm8001_ha, piomb);
		break;
	case OPC_OUB_SSP_EVENT:
		pm8001_dbg(pm8001_ha, MSG, "OPC_OUB_SSP_EVENT\n");
		mpi_ssp_event(pm8001_ha, piomb);
		break;
	case OPC_OUB_DEV_HANDLE_ARRIV:
		pm8001_dbg(pm8001_ha, MSG, "OPC_OUB_DEV_HANDLE_ARRIV\n");
		/*This is for target*/
		break;
	case OPC_OUB_SSP_RECV_EVENT:
		pm8001_dbg(pm8001_ha, MSG, "OPC_OUB_SSP_RECV_EVENT\n");
		/*This is for target*/
		break;
	case OPC_OUB_FW_FLASH_UPDATE:
		pm8001_dbg(pm8001_ha, MSG, "OPC_OUB_FW_FLASH_UPDATE\n");
		pm8001_mpi_fw_flash_update_resp(pm8001_ha, piomb);
		break;
	case OPC_OUB_GPIO_RESPONSE:
		pm8001_dbg(pm8001_ha, MSG, "OPC_OUB_GPIO_RESPONSE\n");
		break;
	case OPC_OUB_GPIO_EVENT:
		pm8001_dbg(pm8001_ha, MSG, "OPC_OUB_GPIO_EVENT\n");
		break;
	case OPC_OUB_GENERAL_EVENT:
		pm8001_dbg(pm8001_ha, MSG, "OPC_OUB_GENERAL_EVENT\n");
		pm8001_mpi_general_event(pm8001_ha, piomb);
		break;
	case OPC_OUB_SSP_ABORT_RSP:
		pm8001_dbg(pm8001_ha, MSG, "OPC_OUB_SSP_ABORT_RSP\n");
		pm8001_mpi_task_abort_resp(pm8001_ha, piomb);
		break;
	case OPC_OUB_SATA_ABORT_RSP:
		pm8001_dbg(pm8001_ha, MSG, "OPC_OUB_SATA_ABORT_RSP\n");
		pm8001_mpi_task_abort_resp(pm8001_ha, piomb);
		break;
	case OPC_OUB_SAS_DIAG_MODE_START_END:
		pm8001_dbg(pm8001_ha, MSG,
			   "OPC_OUB_SAS_DIAG_MODE_START_END\n");
		break;
	case OPC_OUB_SAS_DIAG_EXECUTE:
		pm8001_dbg(pm8001_ha, MSG, "OPC_OUB_SAS_DIAG_EXECUTE\n");
		break;
	case OPC_OUB_GET_TIME_STAMP:
		pm8001_dbg(pm8001_ha, MSG, "OPC_OUB_GET_TIME_STAMP\n");
		break;
	case OPC_OUB_SAS_HW_EVENT_ACK:
		pm8001_dbg(pm8001_ha, MSG, "OPC_OUB_SAS_HW_EVENT_ACK\n");
		break;
	case OPC_OUB_PORT_CONTROL:
		pm8001_dbg(pm8001_ha, MSG, "OPC_OUB_PORT_CONTROL\n");
		break;
	case OPC_OUB_SMP_ABORT_RSP:
		pm8001_dbg(pm8001_ha, MSG, "OPC_OUB_SMP_ABORT_RSP\n");
		pm8001_mpi_task_abort_resp(pm8001_ha, piomb);
		break;
	case OPC_OUB_GET_NVMD_DATA:
		pm8001_dbg(pm8001_ha, MSG, "OPC_OUB_GET_NVMD_DATA\n");
		pm8001_mpi_get_nvmd_resp(pm8001_ha, piomb);
		break;
	case OPC_OUB_SET_NVMD_DATA:
		pm8001_dbg(pm8001_ha, MSG, "OPC_OUB_SET_NVMD_DATA\n");
		pm8001_mpi_set_nvmd_resp(pm8001_ha, piomb);
		break;
	case OPC_OUB_DEVICE_HANDLE_REMOVAL:
		pm8001_dbg(pm8001_ha, MSG, "OPC_OUB_DEVICE_HANDLE_REMOVAL\n");
		break;
	case OPC_OUB_SET_DEVICE_STATE:
		pm8001_dbg(pm8001_ha, MSG, "OPC_OUB_SET_DEVICE_STATE\n");
		pm8001_mpi_set_dev_state_resp(pm8001_ha, piomb);
		break;
	case OPC_OUB_GET_DEVICE_STATE:
		pm8001_dbg(pm8001_ha, MSG, "OPC_OUB_GET_DEVICE_STATE\n");
		break;
	case OPC_OUB_SET_DEV_INFO:
		pm8001_dbg(pm8001_ha, MSG, "OPC_OUB_SET_DEV_INFO\n");
		break;
	/* spcv specifc commands */
	case OPC_OUB_PHY_START_RESP:
		pm8001_dbg(pm8001_ha, MSG,
			   "OPC_OUB_PHY_START_RESP opcode:%x\n", opc);
		mpi_phy_start_resp(pm8001_ha, piomb);
		break;
	case OPC_OUB_PHY_STOP_RESP:
		pm8001_dbg(pm8001_ha, MSG,
			   "OPC_OUB_PHY_STOP_RESP opcode:%x\n", opc);
		mpi_phy_stop_resp(pm8001_ha, piomb);
		break;
	case OPC_OUB_SET_CONTROLLER_CONFIG:
		pm8001_dbg(pm8001_ha, MSG,
			   "OPC_OUB_SET_CONTROLLER_CONFIG opcode:%x\n", opc);
		mpi_set_controller_config_resp(pm8001_ha, piomb);
		break;
	case OPC_OUB_GET_CONTROLLER_CONFIG:
		pm8001_dbg(pm8001_ha, MSG,
			   "OPC_OUB_GET_CONTROLLER_CONFIG opcode:%x\n", opc);
		mpi_get_controller_config_resp(pm8001_ha, piomb);
		break;
	case OPC_OUB_GET_PHY_PROFILE:
		pm8001_dbg(pm8001_ha, MSG,
			   "OPC_OUB_GET_PHY_PROFILE opcode:%x\n", opc);
		mpi_get_phy_profile_resp(pm8001_ha, piomb);
		break;
	case OPC_OUB_FLASH_OP_EXT:
		pm8001_dbg(pm8001_ha, MSG,
			   "OPC_OUB_FLASH_OP_EXT opcode:%x\n", opc);
		mpi_flash_op_ext_resp(pm8001_ha, piomb);
		break;
	case OPC_OUB_SET_PHY_PROFILE:
		pm8001_dbg(pm8001_ha, MSG,
			   "OPC_OUB_SET_PHY_PROFILE opcode:%x\n", opc);
		mpi_set_phy_profile_resp(pm8001_ha, piomb);
		break;
	case OPC_OUB_KEK_MANAGEMENT_RESP:
		pm8001_dbg(pm8001_ha, MSG,
			   "OPC_OUB_KEK_MANAGEMENT_RESP opcode:%x\n", opc);
		mpi_kek_management_resp(pm8001_ha, piomb);
		break;
	case OPC_OUB_DEK_MANAGEMENT_RESP:
		pm8001_dbg(pm8001_ha, MSG,
			   "OPC_OUB_DEK_MANAGEMENT_RESP opcode:%x\n", opc);
		mpi_dek_management_resp(pm8001_ha, piomb);
		break;
	case OPC_OUB_SSP_COALESCED_COMP_RESP:
		pm8001_dbg(pm8001_ha, MSG,
			   "OPC_OUB_SSP_COALESCED_COMP_RESP opcode:%x\n", opc);
		ssp_coalesced_comp_resp(pm8001_ha, piomb);
		break;
	default:
		pm8001_dbg(pm8001_ha, DEVIO,
			   "Unknown outbound Queue IOMB OPC = 0x%x\n", opc);
		break;
	}
}

static void print_scratchpad_registers(struct pm8001_hba_info *pm8001_ha)
{
	pm8001_dbg(pm8001_ha, FAIL, "MSGU_SCRATCH_PAD_0: 0x%x\n",
		   pm8001_cr32(pm8001_ha, 0, MSGU_SCRATCH_PAD_0));
	pm8001_dbg(pm8001_ha, FAIL, "MSGU_SCRATCH_PAD_1:0x%x\n",
		   pm8001_cr32(pm8001_ha, 0, MSGU_SCRATCH_PAD_1));
	pm8001_dbg(pm8001_ha, FAIL, "MSGU_SCRATCH_PAD_2: 0x%x\n",
		   pm8001_cr32(pm8001_ha, 0, MSGU_SCRATCH_PAD_2));
	pm8001_dbg(pm8001_ha, FAIL, "MSGU_SCRATCH_PAD_3: 0x%x\n",
		   pm8001_cr32(pm8001_ha, 0, MSGU_SCRATCH_PAD_3));
	pm8001_dbg(pm8001_ha, FAIL, "MSGU_HOST_SCRATCH_PAD_0: 0x%x\n",
		   pm8001_cr32(pm8001_ha, 0, MSGU_HOST_SCRATCH_PAD_0));
	pm8001_dbg(pm8001_ha, FAIL, "MSGU_HOST_SCRATCH_PAD_1: 0x%x\n",
		   pm8001_cr32(pm8001_ha, 0, MSGU_HOST_SCRATCH_PAD_1));
	pm8001_dbg(pm8001_ha, FAIL, "MSGU_HOST_SCRATCH_PAD_2: 0x%x\n",
		   pm8001_cr32(pm8001_ha, 0, MSGU_HOST_SCRATCH_PAD_2));
	pm8001_dbg(pm8001_ha, FAIL, "MSGU_HOST_SCRATCH_PAD_3: 0x%x\n",
		   pm8001_cr32(pm8001_ha, 0, MSGU_HOST_SCRATCH_PAD_3));
	pm8001_dbg(pm8001_ha, FAIL, "MSGU_HOST_SCRATCH_PAD_4: 0x%x\n",
		   pm8001_cr32(pm8001_ha, 0, MSGU_HOST_SCRATCH_PAD_4));
	pm8001_dbg(pm8001_ha, FAIL, "MSGU_HOST_SCRATCH_PAD_5: 0x%x\n",
		   pm8001_cr32(pm8001_ha, 0, MSGU_HOST_SCRATCH_PAD_5));
	pm8001_dbg(pm8001_ha, FAIL, "MSGU_RSVD_SCRATCH_PAD_0: 0x%x\n",
		   pm8001_cr32(pm8001_ha, 0, MSGU_HOST_SCRATCH_PAD_6));
	pm8001_dbg(pm8001_ha, FAIL, "MSGU_RSVD_SCRATCH_PAD_1: 0x%x\n",
		   pm8001_cr32(pm8001_ha, 0, MSGU_HOST_SCRATCH_PAD_7));
}

static int process_oq(struct pm8001_hba_info *pm8001_ha, u8 vec)
{
	struct outbound_queue_table *circularQ;
	void *pMsg1 = NULL;
	u8 bc;
	u32 ret = MPI_IO_STATUS_FAIL;
	unsigned long flags;
	u32 regval;

	if (vec == (pm8001_ha->max_q_num - 1)) {
		regval = pm8001_cr32(pm8001_ha, 0, MSGU_SCRATCH_PAD_1);
		if ((regval & SCRATCH_PAD_MIPSALL_READY) !=
					SCRATCH_PAD_MIPSALL_READY) {
			pm8001_ha->controller_fatal_error = true;
			pm8001_dbg(pm8001_ha, FAIL,
				   "Firmware Fatal error! Regval:0x%x\n",
				   regval);
			pm8001_handle_event(pm8001_ha, NULL, IO_FATAL_ERROR);
			print_scratchpad_registers(pm8001_ha);
			return ret;
		}
	}
	circularQ = &pm8001_ha->outbnd_q_tbl[vec];
	spin_lock_irqsave(&circularQ->oq_lock, flags);
	do {
		/* spurious interrupt during setup if kexec-ing and
		 * driver doing a doorbell access w/ the pre-kexec oq
		 * interrupt setup.
		 */
		if (!circularQ->pi_virt)
			break;
		ret = pm8001_mpi_msg_consume(pm8001_ha, circularQ, &pMsg1, &bc);
		if (MPI_IO_STATUS_SUCCESS == ret) {
			/* process the outbound message */
			process_one_iomb(pm8001_ha, (void *)(pMsg1 - 4));
			/* free the message from the outbound circular buffer */
			pm8001_mpi_msg_free_set(pm8001_ha, pMsg1,
							circularQ, bc);
		}
		if (MPI_IO_STATUS_BUSY == ret) {
			/* Update the producer index from SPC */
			circularQ->producer_index =
				cpu_to_le32(pm8001_read_32(circularQ->pi_virt));
			if (le32_to_cpu(circularQ->producer_index) ==
				circularQ->consumer_idx)
				/* OQ is empty */
				break;
		}
	} while (1);
	spin_unlock_irqrestore(&circularQ->oq_lock, flags);
	return ret;
}

/* DMA_... to our direction translation. */
static const u8 data_dir_flags[] = {
	[DMA_BIDIRECTIONAL]	= DATA_DIR_BYRECIPIENT,	/* UNSPECIFIED */
	[DMA_TO_DEVICE]		= DATA_DIR_OUT,		/* OUTBOUND */
	[DMA_FROM_DEVICE]	= DATA_DIR_IN,		/* INBOUND */
	[DMA_NONE]		= DATA_DIR_NONE,	/* NO TRANSFER */
};

static void build_smp_cmd(u32 deviceID, __le32 hTag,
			struct smp_req *psmp_cmd, int mode, int length)
{
	psmp_cmd->tag = hTag;
	psmp_cmd->device_id = cpu_to_le32(deviceID);
	if (mode == SMP_DIRECT) {
		length = length - 4; /* subtract crc */
		psmp_cmd->len_ip_ir = cpu_to_le32(length << 16);
	} else {
		psmp_cmd->len_ip_ir = cpu_to_le32(1|(1 << 1));
	}
}

/**
 * pm80xx_chip_smp_req - send a SMP task to FW
 * @pm8001_ha: our hba card information.
 * @ccb: the ccb information this request used.
 */
static int pm80xx_chip_smp_req(struct pm8001_hba_info *pm8001_ha,
	struct pm8001_ccb_info *ccb)
{
	int elem, rc;
	struct sas_task *task = ccb->task;
	struct domain_device *dev = task->dev;
	struct pm8001_device *pm8001_dev = dev->lldd_dev;
	struct scatterlist *sg_req, *sg_resp;
	u32 req_len, resp_len;
	struct smp_req smp_cmd;
	u32 opc;
	struct inbound_queue_table *circularQ;
	char *preq_dma_addr = NULL;
	__le64 tmp_addr;
	u32 i, length;

	memset(&smp_cmd, 0, sizeof(smp_cmd));
	/*
	 * DMA-map SMP request, response buffers
	 */
	sg_req = &task->smp_task.smp_req;
	elem = dma_map_sg(pm8001_ha->dev, sg_req, 1, DMA_TO_DEVICE);
	if (!elem)
		return -ENOMEM;
	req_len = sg_dma_len(sg_req);

	sg_resp = &task->smp_task.smp_resp;
	elem = dma_map_sg(pm8001_ha->dev, sg_resp, 1, DMA_FROM_DEVICE);
	if (!elem) {
		rc = -ENOMEM;
		goto err_out;
	}
	resp_len = sg_dma_len(sg_resp);
	/* must be in dwords */
	if ((req_len & 0x3) || (resp_len & 0x3)) {
		rc = -EINVAL;
		goto err_out_2;
	}

	opc = OPC_INB_SMP_REQUEST;
	circularQ = &pm8001_ha->inbnd_q_tbl[0];
	smp_cmd.tag = cpu_to_le32(ccb->ccb_tag);

	length = sg_req->length;
	pm8001_dbg(pm8001_ha, IO, "SMP Frame Length %d\n", sg_req->length);
	if (!(length - 8))
		pm8001_ha->smp_exp_mode = SMP_DIRECT;
	else
		pm8001_ha->smp_exp_mode = SMP_INDIRECT;


	tmp_addr = cpu_to_le64((u64)sg_dma_address(&task->smp_task.smp_req));
	preq_dma_addr = (char *)phys_to_virt(tmp_addr);

	/* INDIRECT MODE command settings. Use DMA */
	if (pm8001_ha->smp_exp_mode == SMP_INDIRECT) {
		pm8001_dbg(pm8001_ha, IO, "SMP REQUEST INDIRECT MODE\n");
		/* for SPCv indirect mode. Place the top 4 bytes of
		 * SMP Request header here. */
		for (i = 0; i < 4; i++)
			smp_cmd.smp_req16[i] = *(preq_dma_addr + i);
		/* exclude top 4 bytes for SMP req header */
		smp_cmd.long_smp_req.long_req_addr =
			cpu_to_le64((u64)sg_dma_address
				(&task->smp_task.smp_req) + 4);
		/* exclude 4 bytes for SMP req header and CRC */
		smp_cmd.long_smp_req.long_req_size =
			cpu_to_le32((u32)sg_dma_len(&task->smp_task.smp_req)-8);
		smp_cmd.long_smp_req.long_resp_addr =
				cpu_to_le64((u64)sg_dma_address
					(&task->smp_task.smp_resp));
		smp_cmd.long_smp_req.long_resp_size =
				cpu_to_le32((u32)sg_dma_len
					(&task->smp_task.smp_resp)-4);
	} else { /* DIRECT MODE */
		smp_cmd.long_smp_req.long_req_addr =
			cpu_to_le64((u64)sg_dma_address
					(&task->smp_task.smp_req));
		smp_cmd.long_smp_req.long_req_size =
			cpu_to_le32((u32)sg_dma_len(&task->smp_task.smp_req)-4);
		smp_cmd.long_smp_req.long_resp_addr =
			cpu_to_le64((u64)sg_dma_address
				(&task->smp_task.smp_resp));
		smp_cmd.long_smp_req.long_resp_size =
			cpu_to_le32
			((u32)sg_dma_len(&task->smp_task.smp_resp)-4);
	}
	if (pm8001_ha->smp_exp_mode == SMP_DIRECT) {
		pm8001_dbg(pm8001_ha, IO, "SMP REQUEST DIRECT MODE\n");
		for (i = 0; i < length; i++)
			if (i < 16) {
				smp_cmd.smp_req16[i] = *(preq_dma_addr+i);
				pm8001_dbg(pm8001_ha, IO,
					   "Byte[%d]:%x (DMA data:%x)\n",
					   i, smp_cmd.smp_req16[i],
					   *(preq_dma_addr));
			} else {
				smp_cmd.smp_req[i] = *(preq_dma_addr+i);
				pm8001_dbg(pm8001_ha, IO,
					   "Byte[%d]:%x (DMA data:%x)\n",
					   i, smp_cmd.smp_req[i],
					   *(preq_dma_addr));
			}
	}

	build_smp_cmd(pm8001_dev->device_id, smp_cmd.tag,
				&smp_cmd, pm8001_ha->smp_exp_mode, length);
	rc = pm8001_mpi_build_cmd(pm8001_ha, circularQ, opc, &smp_cmd,
			sizeof(smp_cmd), 0);
	if (rc)
		goto err_out_2;
	return 0;

err_out_2:
	dma_unmap_sg(pm8001_ha->dev, &ccb->task->smp_task.smp_resp, 1,
			DMA_FROM_DEVICE);
err_out:
	dma_unmap_sg(pm8001_ha->dev, &ccb->task->smp_task.smp_req, 1,
			DMA_TO_DEVICE);
	return rc;
}

static int check_enc_sas_cmd(struct sas_task *task)
{
	u8 cmd = task->ssp_task.cmd->cmnd[0];

	if (cmd == READ_10 || cmd == WRITE_10 || cmd == WRITE_VERIFY)
		return 1;
	else
		return 0;
}

static int check_enc_sat_cmd(struct sas_task *task)
{
	int ret = 0;
	switch (task->ata_task.fis.command) {
	case ATA_CMD_FPDMA_READ:
	case ATA_CMD_READ_EXT:
	case ATA_CMD_READ:
	case ATA_CMD_FPDMA_WRITE:
	case ATA_CMD_WRITE_EXT:
	case ATA_CMD_WRITE:
	case ATA_CMD_PIO_READ:
	case ATA_CMD_PIO_READ_EXT:
	case ATA_CMD_PIO_WRITE:
	case ATA_CMD_PIO_WRITE_EXT:
		ret = 1;
		break;
	default:
		ret = 0;
		break;
	}
	return ret;
}

/**
 * pm80xx_chip_ssp_io_req - send a SSP task to FW
 * @pm8001_ha: our hba card information.
 * @ccb: the ccb information this request used.
 */
static int pm80xx_chip_ssp_io_req(struct pm8001_hba_info *pm8001_ha,
	struct pm8001_ccb_info *ccb)
{
	struct sas_task *task = ccb->task;
	struct domain_device *dev = task->dev;
	struct pm8001_device *pm8001_dev = dev->lldd_dev;
	struct ssp_ini_io_start_req ssp_cmd;
	u32 tag = ccb->ccb_tag;
	int ret;
	u64 phys_addr, start_addr, end_addr;
	u32 end_addr_high, end_addr_low;
	struct inbound_queue_table *circularQ;
	u32 q_index, cpu_id;
	u32 opc = OPC_INB_SSPINIIOSTART;
	memset(&ssp_cmd, 0, sizeof(ssp_cmd));
	memcpy(ssp_cmd.ssp_iu.lun, task->ssp_task.LUN, 8);
	/* data address domain added for spcv; set to 0 by host,
	 * used internally by controller
	 * 0 for SAS 1.1 and SAS 2.0 compatible TLR
	 */
	ssp_cmd.dad_dir_m_tlr =
		cpu_to_le32(data_dir_flags[task->data_dir] << 8 | 0x0);
	ssp_cmd.data_len = cpu_to_le32(task->total_xfer_len);
	ssp_cmd.device_id = cpu_to_le32(pm8001_dev->device_id);
	ssp_cmd.tag = cpu_to_le32(tag);
	if (task->ssp_task.enable_first_burst)
		ssp_cmd.ssp_iu.efb_prio_attr |= 0x80;
	ssp_cmd.ssp_iu.efb_prio_attr |= (task->ssp_task.task_prio << 3);
	ssp_cmd.ssp_iu.efb_prio_attr |= (task->ssp_task.task_attr & 7);
	memcpy(ssp_cmd.ssp_iu.cdb, task->ssp_task.cmd->cmnd,
		       task->ssp_task.cmd->cmd_len);
	cpu_id = smp_processor_id();
	q_index = (u32) (cpu_id) % (pm8001_ha->max_q_num);
	circularQ = &pm8001_ha->inbnd_q_tbl[q_index];

	/* Check if encryption is set */
	if (pm8001_ha->chip->encrypt &&
		!(pm8001_ha->encrypt_info.status) && check_enc_sas_cmd(task)) {
		pm8001_dbg(pm8001_ha, IO,
			   "Encryption enabled.Sending Encrypt SAS command 0x%x\n",
			   task->ssp_task.cmd->cmnd[0]);
		opc = OPC_INB_SSP_INI_DIF_ENC_IO;
		/* enable encryption. 0 for SAS 1.1 and SAS 2.0 compatible TLR*/
		ssp_cmd.dad_dir_m_tlr =	cpu_to_le32
			((data_dir_flags[task->data_dir] << 8) | 0x20 | 0x0);

		/* fill in PRD (scatter/gather) table, if any */
		if (task->num_scatter > 1) {
			pm8001_chip_make_sg(task->scatter,
						ccb->n_elem, ccb->buf_prd);
			phys_addr = ccb->ccb_dma_handle;
			ssp_cmd.enc_addr_low =
				cpu_to_le32(lower_32_bits(phys_addr));
			ssp_cmd.enc_addr_high =
				cpu_to_le32(upper_32_bits(phys_addr));
			ssp_cmd.enc_esgl = cpu_to_le32(1<<31);
		} else if (task->num_scatter == 1) {
			u64 dma_addr = sg_dma_address(task->scatter);
			ssp_cmd.enc_addr_low =
				cpu_to_le32(lower_32_bits(dma_addr));
			ssp_cmd.enc_addr_high =
				cpu_to_le32(upper_32_bits(dma_addr));
			ssp_cmd.enc_len = cpu_to_le32(task->total_xfer_len);
			ssp_cmd.enc_esgl = 0;
			/* Check 4G Boundary */
			start_addr = cpu_to_le64(dma_addr);
			end_addr = (start_addr + ssp_cmd.enc_len) - 1;
			end_addr_low = cpu_to_le32(lower_32_bits(end_addr));
			end_addr_high = cpu_to_le32(upper_32_bits(end_addr));
			if (end_addr_high != ssp_cmd.enc_addr_high) {
				pm8001_dbg(pm8001_ha, FAIL,
					   "The sg list address start_addr=0x%016llx data_len=0x%x end_addr_high=0x%08x end_addr_low=0x%08x has crossed 4G boundary\n",
					   start_addr, ssp_cmd.enc_len,
					   end_addr_high, end_addr_low);
				pm8001_chip_make_sg(task->scatter, 1,
					ccb->buf_prd);
				phys_addr = ccb->ccb_dma_handle;
				ssp_cmd.enc_addr_low =
					cpu_to_le32(lower_32_bits(phys_addr));
				ssp_cmd.enc_addr_high =
					cpu_to_le32(upper_32_bits(phys_addr));
				ssp_cmd.enc_esgl = cpu_to_le32(1<<31);
			}
		} else if (task->num_scatter == 0) {
			ssp_cmd.enc_addr_low = 0;
			ssp_cmd.enc_addr_high = 0;
			ssp_cmd.enc_len = cpu_to_le32(task->total_xfer_len);
			ssp_cmd.enc_esgl = 0;
		}
		/* XTS mode. All other fields are 0 */
		ssp_cmd.key_cmode = 0x6 << 4;
		/* set tweak values. Should be the start lba */
		ssp_cmd.twk_val0 = cpu_to_le32((task->ssp_task.cmd->cmnd[2] << 24) |
						(task->ssp_task.cmd->cmnd[3] << 16) |
						(task->ssp_task.cmd->cmnd[4] << 8) |
						(task->ssp_task.cmd->cmnd[5]));
	} else {
		pm8001_dbg(pm8001_ha, IO,
			   "Sending Normal SAS command 0x%x inb q %x\n",
			   task->ssp_task.cmd->cmnd[0], q_index);
		/* fill in PRD (scatter/gather) table, if any */
		if (task->num_scatter > 1) {
			pm8001_chip_make_sg(task->scatter, ccb->n_elem,
					ccb->buf_prd);
			phys_addr = ccb->ccb_dma_handle;
			ssp_cmd.addr_low =
				cpu_to_le32(lower_32_bits(phys_addr));
			ssp_cmd.addr_high =
				cpu_to_le32(upper_32_bits(phys_addr));
			ssp_cmd.esgl = cpu_to_le32(1<<31);
		} else if (task->num_scatter == 1) {
			u64 dma_addr = sg_dma_address(task->scatter);
			ssp_cmd.addr_low = cpu_to_le32(lower_32_bits(dma_addr));
			ssp_cmd.addr_high =
				cpu_to_le32(upper_32_bits(dma_addr));
			ssp_cmd.len = cpu_to_le32(task->total_xfer_len);
			ssp_cmd.esgl = 0;
			/* Check 4G Boundary */
			start_addr = cpu_to_le64(dma_addr);
			end_addr = (start_addr + ssp_cmd.len) - 1;
			end_addr_low = cpu_to_le32(lower_32_bits(end_addr));
			end_addr_high = cpu_to_le32(upper_32_bits(end_addr));
			if (end_addr_high != ssp_cmd.addr_high) {
				pm8001_dbg(pm8001_ha, FAIL,
					   "The sg list address start_addr=0x%016llx data_len=0x%x end_addr_high=0x%08x end_addr_low=0x%08x has crossed 4G boundary\n",
					   start_addr, ssp_cmd.len,
					   end_addr_high, end_addr_low);
				pm8001_chip_make_sg(task->scatter, 1,
					ccb->buf_prd);
				phys_addr = ccb->ccb_dma_handle;
				ssp_cmd.addr_low =
					cpu_to_le32(lower_32_bits(phys_addr));
				ssp_cmd.addr_high =
					cpu_to_le32(upper_32_bits(phys_addr));
				ssp_cmd.esgl = cpu_to_le32(1<<31);
			}
		} else if (task->num_scatter == 0) {
			ssp_cmd.addr_low = 0;
			ssp_cmd.addr_high = 0;
			ssp_cmd.len = cpu_to_le32(task->total_xfer_len);
			ssp_cmd.esgl = 0;
		}
	}
	ret = pm8001_mpi_build_cmd(pm8001_ha, circularQ, opc,
			&ssp_cmd, sizeof(ssp_cmd), q_index);
	return ret;
}

static int pm80xx_chip_sata_req(struct pm8001_hba_info *pm8001_ha,
	struct pm8001_ccb_info *ccb)
{
	struct sas_task *task = ccb->task;
	struct domain_device *dev = task->dev;
	struct pm8001_device *pm8001_ha_dev = dev->lldd_dev;
	u32 tag = ccb->ccb_tag;
	int ret;
	u32 q_index, cpu_id;
	struct sata_start_req sata_cmd;
	u32 hdr_tag, ncg_tag = 0;
	u64 phys_addr, start_addr, end_addr;
	u32 end_addr_high, end_addr_low;
	u32 ATAP = 0x0;
	u32 dir;
	struct inbound_queue_table *circularQ;
	unsigned long flags;
	u32 opc = OPC_INB_SATA_HOST_OPSTART;
	memset(&sata_cmd, 0, sizeof(sata_cmd));
	cpu_id = smp_processor_id();
	q_index = (u32) (cpu_id) % (pm8001_ha->max_q_num);
	circularQ = &pm8001_ha->inbnd_q_tbl[q_index];

	if (task->data_dir == DMA_NONE) {
		ATAP = 0x04; /* no data*/
		pm8001_dbg(pm8001_ha, IO, "no data\n");
	} else if (likely(!task->ata_task.device_control_reg_update)) {
		if (task->ata_task.dma_xfer) {
			ATAP = 0x06; /* DMA */
			pm8001_dbg(pm8001_ha, IO, "DMA\n");
		} else {
			ATAP = 0x05; /* PIO*/
			pm8001_dbg(pm8001_ha, IO, "PIO\n");
		}
		if (task->ata_task.use_ncq &&
		    dev->sata_dev.class != ATA_DEV_ATAPI) {
			ATAP = 0x07; /* FPDMA */
			pm8001_dbg(pm8001_ha, IO, "FPDMA\n");
		}
	}
	if (task->ata_task.use_ncq && pm8001_get_ncq_tag(task, &hdr_tag)) {
		task->ata_task.fis.sector_count |= (u8) (hdr_tag << 3);
		ncg_tag = hdr_tag;
	}
	dir = data_dir_flags[task->data_dir] << 8;
	sata_cmd.tag = cpu_to_le32(tag);
	sata_cmd.device_id = cpu_to_le32(pm8001_ha_dev->device_id);
	sata_cmd.data_len = cpu_to_le32(task->total_xfer_len);

	sata_cmd.sata_fis = task->ata_task.fis;
	if (likely(!task->ata_task.device_control_reg_update))
		sata_cmd.sata_fis.flags |= 0x80;/* C=1: update ATA cmd reg */
	sata_cmd.sata_fis.flags &= 0xF0;/* PM_PORT field shall be 0 */

	/* Check if encryption is set */
	if (pm8001_ha->chip->encrypt &&
		!(pm8001_ha->encrypt_info.status) && check_enc_sat_cmd(task)) {
		pm8001_dbg(pm8001_ha, IO,
			   "Encryption enabled.Sending Encrypt SATA cmd 0x%x\n",
			   sata_cmd.sata_fis.command);
		opc = OPC_INB_SATA_DIF_ENC_IO;

		/* set encryption bit */
		sata_cmd.ncqtag_atap_dir_m_dad =
			cpu_to_le32(((ncg_tag & 0xff)<<16)|
				((ATAP & 0x3f) << 10) | 0x20 | dir);
							/* dad (bit 0-1) is 0 */
		/* fill in PRD (scatter/gather) table, if any */
		if (task->num_scatter > 1) {
			pm8001_chip_make_sg(task->scatter,
						ccb->n_elem, ccb->buf_prd);
			phys_addr = ccb->ccb_dma_handle;
			sata_cmd.enc_addr_low = lower_32_bits(phys_addr);
			sata_cmd.enc_addr_high = upper_32_bits(phys_addr);
			sata_cmd.enc_esgl = cpu_to_le32(1 << 31);
		} else if (task->num_scatter == 1) {
			u64 dma_addr = sg_dma_address(task->scatter);
			sata_cmd.enc_addr_low = lower_32_bits(dma_addr);
			sata_cmd.enc_addr_high = upper_32_bits(dma_addr);
			sata_cmd.enc_len = cpu_to_le32(task->total_xfer_len);
			sata_cmd.enc_esgl = 0;
			/* Check 4G Boundary */
			start_addr = cpu_to_le64(dma_addr);
			end_addr = (start_addr + sata_cmd.enc_len) - 1;
			end_addr_low = cpu_to_le32(lower_32_bits(end_addr));
			end_addr_high = cpu_to_le32(upper_32_bits(end_addr));
			if (end_addr_high != sata_cmd.enc_addr_high) {
				pm8001_dbg(pm8001_ha, FAIL,
					   "The sg list address start_addr=0x%016llx data_len=0x%x end_addr_high=0x%08x end_addr_low=0x%08x has crossed 4G boundary\n",
					   start_addr, sata_cmd.enc_len,
					   end_addr_high, end_addr_low);
				pm8001_chip_make_sg(task->scatter, 1,
					ccb->buf_prd);
				phys_addr = ccb->ccb_dma_handle;
				sata_cmd.enc_addr_low =
					lower_32_bits(phys_addr);
				sata_cmd.enc_addr_high =
					upper_32_bits(phys_addr);
				sata_cmd.enc_esgl =
					cpu_to_le32(1 << 31);
			}
		} else if (task->num_scatter == 0) {
			sata_cmd.enc_addr_low = 0;
			sata_cmd.enc_addr_high = 0;
			sata_cmd.enc_len = cpu_to_le32(task->total_xfer_len);
			sata_cmd.enc_esgl = 0;
		}
		/* XTS mode. All other fields are 0 */
		sata_cmd.key_index_mode = 0x6 << 4;
		/* set tweak values. Should be the start lba */
		sata_cmd.twk_val0 =
			cpu_to_le32((sata_cmd.sata_fis.lbal_exp << 24) |
					(sata_cmd.sata_fis.lbah << 16) |
					(sata_cmd.sata_fis.lbam << 8) |
					(sata_cmd.sata_fis.lbal));
		sata_cmd.twk_val1 =
			cpu_to_le32((sata_cmd.sata_fis.lbah_exp << 8) |
					 (sata_cmd.sata_fis.lbam_exp));
	} else {
		pm8001_dbg(pm8001_ha, IO,
			   "Sending Normal SATA command 0x%x inb %x\n",
			   sata_cmd.sata_fis.command, q_index);
		/* dad (bit 0-1) is 0 */
		sata_cmd.ncqtag_atap_dir_m_dad =
			cpu_to_le32(((ncg_tag & 0xff)<<16) |
					((ATAP & 0x3f) << 10) | dir);

		/* fill in PRD (scatter/gather) table, if any */
		if (task->num_scatter > 1) {
			pm8001_chip_make_sg(task->scatter,
					ccb->n_elem, ccb->buf_prd);
			phys_addr = ccb->ccb_dma_handle;
			sata_cmd.addr_low = lower_32_bits(phys_addr);
			sata_cmd.addr_high = upper_32_bits(phys_addr);
			sata_cmd.esgl = cpu_to_le32(1 << 31);
		} else if (task->num_scatter == 1) {
			u64 dma_addr = sg_dma_address(task->scatter);
			sata_cmd.addr_low = lower_32_bits(dma_addr);
			sata_cmd.addr_high = upper_32_bits(dma_addr);
			sata_cmd.len = cpu_to_le32(task->total_xfer_len);
			sata_cmd.esgl = 0;
			/* Check 4G Boundary */
			start_addr = cpu_to_le64(dma_addr);
			end_addr = (start_addr + sata_cmd.len) - 1;
			end_addr_low = cpu_to_le32(lower_32_bits(end_addr));
			end_addr_high = cpu_to_le32(upper_32_bits(end_addr));
			if (end_addr_high != sata_cmd.addr_high) {
				pm8001_dbg(pm8001_ha, FAIL,
					   "The sg list address start_addr=0x%016llx data_len=0x%xend_addr_high=0x%08x end_addr_low=0x%08x has crossed 4G boundary\n",
					   start_addr, sata_cmd.len,
					   end_addr_high, end_addr_low);
				pm8001_chip_make_sg(task->scatter, 1,
					ccb->buf_prd);
				phys_addr = ccb->ccb_dma_handle;
				sata_cmd.addr_low =
					lower_32_bits(phys_addr);
				sata_cmd.addr_high =
					upper_32_bits(phys_addr);
				sata_cmd.esgl = cpu_to_le32(1 << 31);
			}
		} else if (task->num_scatter == 0) {
			sata_cmd.addr_low = 0;
			sata_cmd.addr_high = 0;
			sata_cmd.len = cpu_to_le32(task->total_xfer_len);
			sata_cmd.esgl = 0;
		}
		/* scsi cdb */
		sata_cmd.atapi_scsi_cdb[0] =
			cpu_to_le32(((task->ata_task.atapi_packet[0]) |
			(task->ata_task.atapi_packet[1] << 8) |
			(task->ata_task.atapi_packet[2] << 16) |
			(task->ata_task.atapi_packet[3] << 24)));
		sata_cmd.atapi_scsi_cdb[1] =
			cpu_to_le32(((task->ata_task.atapi_packet[4]) |
			(task->ata_task.atapi_packet[5] << 8) |
			(task->ata_task.atapi_packet[6] << 16) |
			(task->ata_task.atapi_packet[7] << 24)));
		sata_cmd.atapi_scsi_cdb[2] =
			cpu_to_le32(((task->ata_task.atapi_packet[8]) |
			(task->ata_task.atapi_packet[9] << 8) |
			(task->ata_task.atapi_packet[10] << 16) |
			(task->ata_task.atapi_packet[11] << 24)));
		sata_cmd.atapi_scsi_cdb[3] =
			cpu_to_le32(((task->ata_task.atapi_packet[12]) |
			(task->ata_task.atapi_packet[13] << 8) |
			(task->ata_task.atapi_packet[14] << 16) |
			(task->ata_task.atapi_packet[15] << 24)));
	}

	/* Check for read log for failed drive and return */
	if (sata_cmd.sata_fis.command == 0x2f) {
		if (pm8001_ha_dev && ((pm8001_ha_dev->id & NCQ_READ_LOG_FLAG) ||
			(pm8001_ha_dev->id & NCQ_ABORT_ALL_FLAG) ||
			(pm8001_ha_dev->id & NCQ_2ND_RLE_FLAG))) {
			struct task_status_struct *ts;

			pm8001_ha_dev->id &= 0xDFFFFFFF;
			ts = &task->task_status;

			spin_lock_irqsave(&task->task_state_lock, flags);
			ts->resp = SAS_TASK_COMPLETE;
			ts->stat = SAM_STAT_GOOD;
			task->task_state_flags &= ~SAS_TASK_STATE_PENDING;
			task->task_state_flags &= ~SAS_TASK_AT_INITIATOR;
			task->task_state_flags |= SAS_TASK_STATE_DONE;
			if (unlikely((task->task_state_flags &
					SAS_TASK_STATE_ABORTED))) {
				spin_unlock_irqrestore(&task->task_state_lock,
							flags);
				pm8001_dbg(pm8001_ha, FAIL,
					   "task 0x%p resp 0x%x  stat 0x%x but aborted by upper layer\n",
					   task, ts->resp,
					   ts->stat);
				pm8001_ccb_task_free(pm8001_ha, task, ccb, tag);
				return 0;
			} else {
				spin_unlock_irqrestore(&task->task_state_lock,
							flags);
				pm8001_ccb_task_free_done(pm8001_ha, task,
								ccb, tag);
				atomic_dec(&pm8001_ha_dev->running_req);
				return 0;
			}
		}
	}
	ret = pm8001_mpi_build_cmd(pm8001_ha, circularQ, opc,
			&sata_cmd, sizeof(sata_cmd), q_index);
	return ret;
}

/**
 * pm80xx_chip_phy_start_req - start phy via PHY_START COMMAND
 * @pm8001_ha: our hba card information.
 * @phy_id: the phy id which we wanted to start up.
 */
static int
pm80xx_chip_phy_start_req(struct pm8001_hba_info *pm8001_ha, u8 phy_id)
{
	struct phy_start_req payload;
	struct inbound_queue_table *circularQ;
	int ret;
	u32 tag = 0x01;
	u32 opcode = OPC_INB_PHYSTART;
	circularQ = &pm8001_ha->inbnd_q_tbl[0];
	memset(&payload, 0, sizeof(payload));
	payload.tag = cpu_to_le32(tag);

	pm8001_dbg(pm8001_ha, INIT, "PHY START REQ for phy_id %d\n", phy_id);

	payload.ase_sh_lm_slr_phyid = cpu_to_le32(SPINHOLD_DISABLE |
			LINKMODE_AUTO | pm8001_ha->link_rate | phy_id);
	/* SSC Disable and SAS Analog ST configuration */
	/**
	payload.ase_sh_lm_slr_phyid =
		cpu_to_le32(SSC_DISABLE_30 | SAS_ASE | SPINHOLD_DISABLE |
		LINKMODE_AUTO | LINKRATE_15 | LINKRATE_30 | LINKRATE_60 |
		phy_id);
	Have to add "SAS PHY Analog Setup SPASTI 1 Byte" Based on need
	**/

	payload.sas_identify.dev_type = SAS_END_DEVICE;
	payload.sas_identify.initiator_bits = SAS_PROTOCOL_ALL;
	memcpy(payload.sas_identify.sas_addr,
	  &pm8001_ha->sas_addr, SAS_ADDR_SIZE);
	payload.sas_identify.phy_id = phy_id;
	ret = pm8001_mpi_build_cmd(pm8001_ha, circularQ, opcode, &payload,
			sizeof(payload), 0);
	return ret;
}

/**
 * pm80xx_chip_phy_stop_req - start phy via PHY_STOP COMMAND
 * @pm8001_ha: our hba card information.
 * @phy_id: the phy id which we wanted to start up.
 */
static int pm80xx_chip_phy_stop_req(struct pm8001_hba_info *pm8001_ha,
	u8 phy_id)
{
	struct phy_stop_req payload;
	struct inbound_queue_table *circularQ;
	int ret;
	u32 tag = 0x01;
	u32 opcode = OPC_INB_PHYSTOP;
	circularQ = &pm8001_ha->inbnd_q_tbl[0];
	memset(&payload, 0, sizeof(payload));
	payload.tag = cpu_to_le32(tag);
	payload.phy_id = cpu_to_le32(phy_id);
	ret = pm8001_mpi_build_cmd(pm8001_ha, circularQ, opcode, &payload,
			sizeof(payload), 0);
	return ret;
}

/*
 * see comments on pm8001_mpi_reg_resp.
 */
static int pm80xx_chip_reg_dev_req(struct pm8001_hba_info *pm8001_ha,
	struct pm8001_device *pm8001_dev, u32 flag)
{
	struct reg_dev_req payload;
	u32	opc;
	u32 stp_sspsmp_sata = 0x4;
	struct inbound_queue_table *circularQ;
	u32 linkrate, phy_id;
	int rc, tag = 0xdeadbeef;
	struct pm8001_ccb_info *ccb;
	u8 retryFlag = 0x1;
	u16 firstBurstSize = 0;
	u16 ITNT = 2000;
	struct domain_device *dev = pm8001_dev->sas_device;
	struct domain_device *parent_dev = dev->parent;
	circularQ = &pm8001_ha->inbnd_q_tbl[0];

	memset(&payload, 0, sizeof(payload));
	rc = pm8001_tag_alloc(pm8001_ha, &tag);
	if (rc)
		return rc;
	ccb = &pm8001_ha->ccb_info[tag];
	ccb->device = pm8001_dev;
	ccb->ccb_tag = tag;
	payload.tag = cpu_to_le32(tag);

	if (flag == 1) {
		stp_sspsmp_sata = 0x02; /*direct attached sata */
	} else {
		if (pm8001_dev->dev_type == SAS_SATA_DEV)
			stp_sspsmp_sata = 0x00; /* stp*/
		else if (pm8001_dev->dev_type == SAS_END_DEVICE ||
			pm8001_dev->dev_type == SAS_EDGE_EXPANDER_DEVICE ||
			pm8001_dev->dev_type == SAS_FANOUT_EXPANDER_DEVICE)
			stp_sspsmp_sata = 0x01; /*ssp or smp*/
	}
	if (parent_dev && dev_is_expander(parent_dev->dev_type))
		phy_id = parent_dev->ex_dev.ex_phy->phy_id;
	else
		phy_id = pm8001_dev->attached_phy;

	opc = OPC_INB_REG_DEV;

	linkrate = (pm8001_dev->sas_device->linkrate < dev->port->linkrate) ?
			pm8001_dev->sas_device->linkrate : dev->port->linkrate;

	payload.phyid_portid =
		cpu_to_le32(((pm8001_dev->sas_device->port->id) & 0xFF) |
		((phy_id & 0xFF) << 8));

	payload.dtype_dlr_mcn_ir_retry = cpu_to_le32((retryFlag & 0x01) |
		((linkrate & 0x0F) << 24) |
		((stp_sspsmp_sata & 0x03) << 28));
	payload.firstburstsize_ITNexustimeout =
		cpu_to_le32(ITNT | (firstBurstSize * 0x10000));

	memcpy(payload.sas_addr, pm8001_dev->sas_device->sas_addr,
		SAS_ADDR_SIZE);

	rc = pm8001_mpi_build_cmd(pm8001_ha, circularQ, opc, &payload,
			sizeof(payload), 0);
	if (rc)
		pm8001_tag_free(pm8001_ha, tag);

	return rc;
}

/**
 * pm80xx_chip_phy_ctl_req - support the local phy operation
 * @pm8001_ha: our hba card information.
 * @phyId: the phy id which we wanted to operate
 * @phy_op: phy operation to request
 */
static int pm80xx_chip_phy_ctl_req(struct pm8001_hba_info *pm8001_ha,
	u32 phyId, u32 phy_op)
{
	u32 tag;
	int rc;
	struct local_phy_ctl_req payload;
	struct inbound_queue_table *circularQ;
	u32 opc = OPC_INB_LOCAL_PHY_CONTROL;
	memset(&payload, 0, sizeof(payload));
	rc = pm8001_tag_alloc(pm8001_ha, &tag);
	if (rc)
		return rc;
	circularQ = &pm8001_ha->inbnd_q_tbl[0];
	payload.tag = cpu_to_le32(tag);
	payload.phyop_phyid =
		cpu_to_le32(((phy_op & 0xFF) << 8) | (phyId & 0xFF));
	return pm8001_mpi_build_cmd(pm8001_ha, circularQ, opc, &payload,
			sizeof(payload), 0);
}

static u32 pm80xx_chip_is_our_interrupt(struct pm8001_hba_info *pm8001_ha)
{
#ifdef PM8001_USE_MSIX
	return 1;
#else
	u32 value;

	value = pm8001_cr32(pm8001_ha, 0, MSGU_ODR);
	if (value)
		return 1;
	return 0;
#endif
}

/**
 * pm80xx_chip_isr - PM8001 isr handler.
 * @pm8001_ha: our hba card information.
 * @vec: irq number.
 */
static irqreturn_t
pm80xx_chip_isr(struct pm8001_hba_info *pm8001_ha, u8 vec)
{
	pm80xx_chip_interrupt_disable(pm8001_ha, vec);
	pm8001_dbg(pm8001_ha, DEVIO,
		   "irq vec %d, ODMR:0x%x\n",
		   vec, pm8001_cr32(pm8001_ha, 0, 0x30));
	process_oq(pm8001_ha, vec);
	pm80xx_chip_interrupt_enable(pm8001_ha, vec);
	return IRQ_HANDLED;
}

static void mpi_set_phy_profile_req(struct pm8001_hba_info *pm8001_ha,
				    u32 operation, u32 phyid,
				    u32 length, u32 *buf)
{
	u32 tag, i, j = 0;
	int rc;
	struct set_phy_profile_req payload;
	struct inbound_queue_table *circularQ;
	u32 opc = OPC_INB_SET_PHY_PROFILE;

	memset(&payload, 0, sizeof(payload));
	rc = pm8001_tag_alloc(pm8001_ha, &tag);
	if (rc)
		pm8001_dbg(pm8001_ha, FAIL, "Invalid tag\n");
	circularQ = &pm8001_ha->inbnd_q_tbl[0];
	payload.tag = cpu_to_le32(tag);
	payload.ppc_phyid = (((operation & 0xF) << 8) | (phyid  & 0xFF));
	pm8001_dbg(pm8001_ha, INIT,
		   " phy profile command for phy %x ,length is %d\n",
		   payload.ppc_phyid, length);
	for (i = length; i < (length + PHY_DWORD_LENGTH - 1); i++) {
		payload.reserved[j] =  cpu_to_le32(*((u32 *)buf + i));
		j++;
	}
	rc = pm8001_mpi_build_cmd(pm8001_ha, circularQ, opc, &payload,
			sizeof(payload), 0);
	if (rc)
		pm8001_tag_free(pm8001_ha, tag);
}

void pm8001_set_phy_profile(struct pm8001_hba_info *pm8001_ha,
	u32 length, u8 *buf)
{
	u32 i;

	for (i = 0; i < pm8001_ha->chip->n_phy; i++) {
		mpi_set_phy_profile_req(pm8001_ha,
			SAS_PHY_ANALOG_SETTINGS_PAGE, i, length, (u32 *)buf);
		length = length + PHY_DWORD_LENGTH;
	}
	pm8001_dbg(pm8001_ha, INIT, "phy settings completed\n");
}

void pm8001_set_phy_profile_single(struct pm8001_hba_info *pm8001_ha,
		u32 phy, u32 length, u32 *buf)
{
	u32 tag, opc;
	int rc, i;
	struct set_phy_profile_req payload;
	struct inbound_queue_table *circularQ;

	memset(&payload, 0, sizeof(payload));

	rc = pm8001_tag_alloc(pm8001_ha, &tag);
	if (rc)
		pm8001_dbg(pm8001_ha, INIT, "Invalid tag\n");

	circularQ = &pm8001_ha->inbnd_q_tbl[0];
	opc = OPC_INB_SET_PHY_PROFILE;

	payload.tag = cpu_to_le32(tag);
	payload.ppc_phyid = (((SAS_PHY_ANALOG_SETTINGS_PAGE & 0xF) << 8)
				| (phy & 0xFF));

	for (i = 0; i < length; i++)
		payload.reserved[i] = cpu_to_le32(*(buf + i));

	rc = pm8001_mpi_build_cmd(pm8001_ha, circularQ, opc, &payload,
			sizeof(payload), 0);
	if (rc)
		pm8001_tag_free(pm8001_ha, tag);

	pm8001_dbg(pm8001_ha, INIT, "PHY %d settings applied\n", phy);
}
const struct pm8001_dispatch pm8001_80xx_dispatch = {
	.name			= "pmc80xx",
	.chip_init		= pm80xx_chip_init,
	.chip_soft_rst		= pm80xx_chip_soft_rst,
	.chip_rst		= pm80xx_hw_chip_rst,
	.chip_iounmap		= pm8001_chip_iounmap,
	.isr			= pm80xx_chip_isr,
	.is_our_interrupt	= pm80xx_chip_is_our_interrupt,
	.isr_process_oq		= process_oq,
	.interrupt_enable	= pm80xx_chip_interrupt_enable,
	.interrupt_disable	= pm80xx_chip_interrupt_disable,
	.make_prd		= pm8001_chip_make_sg,
	.smp_req		= pm80xx_chip_smp_req,
	.ssp_io_req		= pm80xx_chip_ssp_io_req,
	.sata_req		= pm80xx_chip_sata_req,
	.phy_start_req		= pm80xx_chip_phy_start_req,
	.phy_stop_req		= pm80xx_chip_phy_stop_req,
	.reg_dev_req		= pm80xx_chip_reg_dev_req,
	.dereg_dev_req		= pm8001_chip_dereg_dev_req,
	.phy_ctl_req		= pm80xx_chip_phy_ctl_req,
	.task_abort		= pm8001_chip_abort_task,
	.ssp_tm_req		= pm8001_chip_ssp_tm_req,
	.get_nvmd_req		= pm8001_chip_get_nvmd_req,
	.set_nvmd_req		= pm8001_chip_set_nvmd_req,
	.fw_flash_update_req	= pm8001_chip_fw_flash_update_req,
	.set_dev_state_req	= pm8001_chip_set_dev_state_req,
	.fatal_errors		= pm80xx_fatal_errors,
};<|MERGE_RESOLUTION|>--- conflicted
+++ resolved
@@ -1504,15 +1504,9 @@
 
 	/* wait until Inbound DoorBell Clear Register toggled */
 	if (IS_SPCV_12G(pm8001_ha->pdev)) {
-<<<<<<< HEAD
-		max_wait_count = 30 * 1000 * 1000; /* 30 sec */
-	} else {
-		max_wait_count = 15 * 1000 * 1000; /* 15 sec */
-=======
 		max_wait_count = SPCV_DOORBELL_CLEAR_TIMEOUT;
 	} else {
 		max_wait_count = SPC_DOORBELL_CLEAR_TIMEOUT;
->>>>>>> 25423f4b
 	}
 	do {
 		msleep(FW_READY_INTERVAL);
