// SPDX-License-Identifier: GPL-2.0-or-later
/*
 * Universal Flash Storage Host controller PCI glue driver
 *
 * This code is based on drivers/scsi/ufs/ufshcd-pci.c
 * Copyright (C) 2011-2013 Samsung India Software Operations
 *
 * Authors:
 *	Santosh Yaraganavi <santosh.sy@samsung.com>
 *	Vinayak Holikatti <h.vinayak@samsung.com>
 */

#include "ufshcd.h"
#include <linux/pci.h>
#include <linux/pm_runtime.h>
#include <linux/pm_qos.h>
#include <linux/debugfs.h>
#include <linux/uuid.h>
#include <linux/acpi.h>
#include <linux/gpio/consumer.h>

struct ufs_host {
	void (*late_init)(struct ufs_hba *hba);
};

enum {
	INTEL_DSM_FNS		=  0,
	INTEL_DSM_RESET		=  1,
};

struct intel_host {
	struct ufs_host ufs_host;
	u32		dsm_fns;
	u32		active_ltr;
	u32		idle_ltr;
	struct dentry	*debugfs_root;
	struct gpio_desc *reset_gpio;
};

static const guid_t intel_dsm_guid =
	GUID_INIT(0x1A4832A0, 0x7D03, 0x43CA,
		  0xB0, 0x20, 0xF6, 0xDC, 0xD1, 0x2A, 0x19, 0x50);

static int __intel_dsm(struct intel_host *intel_host, struct device *dev,
		       unsigned int fn, u32 *result)
{
	union acpi_object *obj;
	int err = 0;
	size_t len;

	obj = acpi_evaluate_dsm(ACPI_HANDLE(dev), &intel_dsm_guid, 0, fn, NULL);
	if (!obj)
		return -EOPNOTSUPP;

	if (obj->type != ACPI_TYPE_BUFFER || obj->buffer.length < 1) {
		err = -EINVAL;
		goto out;
	}

	len = min_t(size_t, obj->buffer.length, 4);

	*result = 0;
	memcpy(result, obj->buffer.pointer, len);
out:
	ACPI_FREE(obj);

	return err;
}

static int intel_dsm(struct intel_host *intel_host, struct device *dev,
		     unsigned int fn, u32 *result)
{
	if (fn > 31 || !(intel_host->dsm_fns & (1 << fn)))
		return -EOPNOTSUPP;

	return __intel_dsm(intel_host, dev, fn, result);
}

static void intel_dsm_init(struct intel_host *intel_host, struct device *dev)
{
	int err;

	err = __intel_dsm(intel_host, dev, INTEL_DSM_FNS, &intel_host->dsm_fns);
	dev_dbg(dev, "DSM fns %#x, error %d\n", intel_host->dsm_fns, err);
}

static int ufs_intel_hce_enable_notify(struct ufs_hba *hba,
				       enum ufs_notify_change_status status)
{
	/* Cannot enable ICE until after HC enable */
	if (status == POST_CHANGE && hba->caps & UFSHCD_CAP_CRYPTO) {
		u32 hce = ufshcd_readl(hba, REG_CONTROLLER_ENABLE);

		hce |= CRYPTO_GENERAL_ENABLE;
		ufshcd_writel(hba, hce, REG_CONTROLLER_ENABLE);
	}

	return 0;
}

static int ufs_intel_disable_lcc(struct ufs_hba *hba)
{
	u32 attr = UIC_ARG_MIB(PA_LOCAL_TX_LCC_ENABLE);
	u32 lcc_enable = 0;

	ufshcd_dme_get(hba, attr, &lcc_enable);
	if (lcc_enable)
		ufshcd_disable_host_tx_lcc(hba);

	return 0;
}

static int ufs_intel_link_startup_notify(struct ufs_hba *hba,
					 enum ufs_notify_change_status status)
{
	int err = 0;

	switch (status) {
	case PRE_CHANGE:
		err = ufs_intel_disable_lcc(hba);
		break;
	case POST_CHANGE:
		break;
	default:
		break;
	}

	return err;
}

static int ufs_intel_set_lanes(struct ufs_hba *hba, u32 lanes)
{
	struct ufs_pa_layer_attr pwr_info = hba->pwr_info;
	int ret;

	pwr_info.lane_rx = lanes;
	pwr_info.lane_tx = lanes;
	ret = ufshcd_config_pwr_mode(hba, &pwr_info);
	if (ret)
		dev_err(hba->dev, "%s: Setting %u lanes, err = %d\n",
			__func__, lanes, ret);
	return ret;
}

static int ufs_intel_lkf_pwr_change_notify(struct ufs_hba *hba,
				enum ufs_notify_change_status status,
				struct ufs_pa_layer_attr *dev_max_params,
				struct ufs_pa_layer_attr *dev_req_params)
{
	int err = 0;

	switch (status) {
	case PRE_CHANGE:
		if (ufshcd_is_hs_mode(dev_max_params) &&
		    (hba->pwr_info.lane_rx != 2 || hba->pwr_info.lane_tx != 2))
			ufs_intel_set_lanes(hba, 2);
		memcpy(dev_req_params, dev_max_params, sizeof(*dev_req_params));
		break;
	case POST_CHANGE:
		if (ufshcd_is_hs_mode(dev_req_params)) {
			u32 peer_granularity;

			usleep_range(1000, 1250);
			err = ufshcd_dme_peer_get(hba, UIC_ARG_MIB(PA_GRANULARITY),
						  &peer_granularity);
		}
		break;
	default:
		break;
	}

	return err;
}

static int ufs_intel_lkf_apply_dev_quirks(struct ufs_hba *hba)
{
	u32 granularity, peer_granularity;
	u32 pa_tactivate, peer_pa_tactivate;
	int ret;

	ret = ufshcd_dme_get(hba, UIC_ARG_MIB(PA_GRANULARITY), &granularity);
	if (ret)
		goto out;

	ret = ufshcd_dme_peer_get(hba, UIC_ARG_MIB(PA_GRANULARITY), &peer_granularity);
	if (ret)
		goto out;

	ret = ufshcd_dme_get(hba, UIC_ARG_MIB(PA_TACTIVATE), &pa_tactivate);
	if (ret)
		goto out;

	ret = ufshcd_dme_peer_get(hba, UIC_ARG_MIB(PA_TACTIVATE), &peer_pa_tactivate);
	if (ret)
		goto out;

	if (granularity == peer_granularity) {
		u32 new_peer_pa_tactivate = pa_tactivate + 2;

		ret = ufshcd_dme_peer_set(hba, UIC_ARG_MIB(PA_TACTIVATE), new_peer_pa_tactivate);
	}
out:
	return ret;
}

#define INTEL_ACTIVELTR		0x804
#define INTEL_IDLELTR		0x808

#define INTEL_LTR_REQ		BIT(15)
#define INTEL_LTR_SCALE_MASK	GENMASK(11, 10)
#define INTEL_LTR_SCALE_1US	(2 << 10)
#define INTEL_LTR_SCALE_32US	(3 << 10)
#define INTEL_LTR_VALUE_MASK	GENMASK(9, 0)

static void intel_cache_ltr(struct ufs_hba *hba)
{
	struct intel_host *host = ufshcd_get_variant(hba);

	host->active_ltr = readl(hba->mmio_base + INTEL_ACTIVELTR);
	host->idle_ltr = readl(hba->mmio_base + INTEL_IDLELTR);
}

static void intel_ltr_set(struct device *dev, s32 val)
{
	struct ufs_hba *hba = dev_get_drvdata(dev);
	struct intel_host *host = ufshcd_get_variant(hba);
	u32 ltr;

	pm_runtime_get_sync(dev);

	/*
	 * Program latency tolerance (LTR) accordingly what has been asked
	 * by the PM QoS layer or disable it in case we were passed
	 * negative value or PM_QOS_LATENCY_ANY.
	 */
	ltr = readl(hba->mmio_base + INTEL_ACTIVELTR);

	if (val == PM_QOS_LATENCY_ANY || val < 0) {
		ltr &= ~INTEL_LTR_REQ;
	} else {
		ltr |= INTEL_LTR_REQ;
		ltr &= ~INTEL_LTR_SCALE_MASK;
		ltr &= ~INTEL_LTR_VALUE_MASK;

		if (val > INTEL_LTR_VALUE_MASK) {
			val >>= 5;
			if (val > INTEL_LTR_VALUE_MASK)
				val = INTEL_LTR_VALUE_MASK;
			ltr |= INTEL_LTR_SCALE_32US | val;
		} else {
			ltr |= INTEL_LTR_SCALE_1US | val;
		}
	}

	if (ltr == host->active_ltr)
		goto out;

	writel(ltr, hba->mmio_base + INTEL_ACTIVELTR);
	writel(ltr, hba->mmio_base + INTEL_IDLELTR);

	/* Cache the values into intel_host structure */
	intel_cache_ltr(hba);
out:
	pm_runtime_put(dev);
}

static void intel_ltr_expose(struct device *dev)
{
	dev->power.set_latency_tolerance = intel_ltr_set;
	dev_pm_qos_expose_latency_tolerance(dev);
}

static void intel_ltr_hide(struct device *dev)
{
	dev_pm_qos_hide_latency_tolerance(dev);
	dev->power.set_latency_tolerance = NULL;
}

static void intel_add_debugfs(struct ufs_hba *hba)
{
	struct dentry *dir = debugfs_create_dir(dev_name(hba->dev), NULL);
	struct intel_host *host = ufshcd_get_variant(hba);

	intel_cache_ltr(hba);

	host->debugfs_root = dir;
	debugfs_create_x32("active_ltr", 0444, dir, &host->active_ltr);
	debugfs_create_x32("idle_ltr", 0444, dir, &host->idle_ltr);
}

static void intel_remove_debugfs(struct ufs_hba *hba)
{
	struct intel_host *host = ufshcd_get_variant(hba);

	debugfs_remove_recursive(host->debugfs_root);
}

static int ufs_intel_device_reset(struct ufs_hba *hba)
{
	struct intel_host *host = ufshcd_get_variant(hba);

	if (host->dsm_fns & INTEL_DSM_RESET) {
		u32 result = 0;
		int err;

		err = intel_dsm(host, hba->dev, INTEL_DSM_RESET, &result);
		if (!err && !result)
			err = -EIO;
		if (err)
			dev_err(hba->dev, "%s: DSM error %d result %u\n",
				__func__, err, result);
		return err;
	}

	if (!host->reset_gpio)
		return -EOPNOTSUPP;

	gpiod_set_value_cansleep(host->reset_gpio, 1);
	usleep_range(10, 15);

	gpiod_set_value_cansleep(host->reset_gpio, 0);
	usleep_range(10, 15);

	return 0;
}

static struct gpio_desc *ufs_intel_get_reset_gpio(struct device *dev)
{
	/* GPIO in _DSD has active low setting */
	return devm_gpiod_get_optional(dev, "reset", GPIOD_OUT_LOW);
}

static int ufs_intel_common_init(struct ufs_hba *hba)
{
	struct intel_host *host;

	hba->caps |= UFSHCD_CAP_RPM_AUTOSUSPEND;

	host = devm_kzalloc(hba->dev, sizeof(*host), GFP_KERNEL);
	if (!host)
		return -ENOMEM;
	ufshcd_set_variant(hba, host);
	intel_dsm_init(host, hba->dev);
	if (host->dsm_fns & INTEL_DSM_RESET) {
		if (hba->vops->device_reset)
			hba->caps |= UFSHCD_CAP_DEEPSLEEP;
	} else {
		if (hba->vops->device_reset)
			host->reset_gpio = ufs_intel_get_reset_gpio(hba->dev);
		if (IS_ERR(host->reset_gpio)) {
			dev_err(hba->dev, "%s: failed to get reset GPIO, error %ld\n",
				__func__, PTR_ERR(host->reset_gpio));
			host->reset_gpio = NULL;
		}
		if (host->reset_gpio) {
			gpiod_set_value_cansleep(host->reset_gpio, 0);
			hba->caps |= UFSHCD_CAP_DEEPSLEEP;
		}
	}
	intel_ltr_expose(hba->dev);
	intel_add_debugfs(hba);
	return 0;
}

static void ufs_intel_common_exit(struct ufs_hba *hba)
{
	intel_remove_debugfs(hba);
	intel_ltr_hide(hba->dev);
}

static int ufs_intel_resume(struct ufs_hba *hba, enum ufs_pm_op op)
{
<<<<<<< HEAD
	/*
	 * To support S4 (suspend-to-disk) with spm_lvl other than 5, the base
	 * address registers must be restored because the restore kernel can
	 * have used different addresses.
	 */
	ufshcd_writel(hba, lower_32_bits(hba->utrdl_dma_addr),
		      REG_UTP_TRANSFER_REQ_LIST_BASE_L);
	ufshcd_writel(hba, upper_32_bits(hba->utrdl_dma_addr),
		      REG_UTP_TRANSFER_REQ_LIST_BASE_H);
	ufshcd_writel(hba, lower_32_bits(hba->utmrdl_dma_addr),
		      REG_UTP_TASK_REQ_LIST_BASE_L);
	ufshcd_writel(hba, upper_32_bits(hba->utmrdl_dma_addr),
		      REG_UTP_TASK_REQ_LIST_BASE_H);

=======
>>>>>>> 3b17187f
	if (ufshcd_is_link_hibern8(hba)) {
		int ret = ufshcd_uic_hibern8_exit(hba);

		if (!ret) {
			ufshcd_set_link_active(hba);
		} else {
			dev_err(hba->dev, "%s: hibern8 exit failed %d\n",
				__func__, ret);
			/*
			 * Force reset and restore. Any other actions can lead
			 * to an unrecoverable state.
			 */
			ufshcd_set_link_off(hba);
		}
	}

	return 0;
}

static int ufs_intel_ehl_init(struct ufs_hba *hba)
{
	hba->quirks |= UFSHCD_QUIRK_BROKEN_AUTO_HIBERN8;
	return ufs_intel_common_init(hba);
}

static void ufs_intel_lkf_late_init(struct ufs_hba *hba)
{
	/* LKF always needs a full reset, so set PM accordingly */
	if (hba->caps & UFSHCD_CAP_DEEPSLEEP) {
		hba->spm_lvl = UFS_PM_LVL_6;
		hba->rpm_lvl = UFS_PM_LVL_6;
	} else {
		hba->spm_lvl = UFS_PM_LVL_5;
		hba->rpm_lvl = UFS_PM_LVL_5;
	}
}

static int ufs_intel_lkf_init(struct ufs_hba *hba)
{
	struct ufs_host *ufs_host;
	int err;

	hba->nop_out_timeout = 200;
	hba->quirks |= UFSHCD_QUIRK_BROKEN_AUTO_HIBERN8;
	hba->caps |= UFSHCD_CAP_CRYPTO;
	err = ufs_intel_common_init(hba);
	ufs_host = ufshcd_get_variant(hba);
	ufs_host->late_init = ufs_intel_lkf_late_init;
	return err;
}

static struct ufs_hba_variant_ops ufs_intel_cnl_hba_vops = {
	.name                   = "intel-pci",
	.init			= ufs_intel_common_init,
	.exit			= ufs_intel_common_exit,
	.link_startup_notify	= ufs_intel_link_startup_notify,
	.resume			= ufs_intel_resume,
};

static struct ufs_hba_variant_ops ufs_intel_ehl_hba_vops = {
	.name                   = "intel-pci",
	.init			= ufs_intel_ehl_init,
	.exit			= ufs_intel_common_exit,
	.link_startup_notify	= ufs_intel_link_startup_notify,
	.resume			= ufs_intel_resume,
<<<<<<< HEAD
=======
};

static struct ufs_hba_variant_ops ufs_intel_lkf_hba_vops = {
	.name                   = "intel-pci",
	.init			= ufs_intel_lkf_init,
	.exit			= ufs_intel_common_exit,
	.hce_enable_notify	= ufs_intel_hce_enable_notify,
	.link_startup_notify	= ufs_intel_link_startup_notify,
	.pwr_change_notify	= ufs_intel_lkf_pwr_change_notify,
	.apply_dev_quirks	= ufs_intel_lkf_apply_dev_quirks,
	.resume			= ufs_intel_resume,
	.device_reset		= ufs_intel_device_reset,
>>>>>>> 3b17187f
};

#ifdef CONFIG_PM_SLEEP
static int ufshcd_pci_restore(struct device *dev)
{
	struct ufs_hba *hba = dev_get_drvdata(dev);

<<<<<<< HEAD
/**
 * ufshcd_pci_resume - resume power management function
 * @dev: pointer to PCI device handle
 *
 * Returns 0 if successful
 * Returns non-zero otherwise
 */
static int ufshcd_pci_resume(struct device *dev)
{
	return ufshcd_system_resume(dev_get_drvdata(dev));
}

/**
 * ufshcd_pci_poweroff - suspend-to-disk poweroff function
 * @dev: pointer to PCI device handle
 *
 * Returns 0 if successful
 * Returns non-zero otherwise
 */
static int ufshcd_pci_poweroff(struct device *dev)
{
	struct ufs_hba *hba = dev_get_drvdata(dev);
	int spm_lvl = hba->spm_lvl;
	int ret;

	/*
	 * For poweroff we need to set the UFS device to PowerDown mode.
	 * Force spm_lvl to ensure that.
	 */
	hba->spm_lvl = 5;
	ret = ufshcd_system_suspend(hba);
	hba->spm_lvl = spm_lvl;
	return ret;
}

#endif /* !CONFIG_PM_SLEEP */
=======
	/* Force a full reset and restore */
	ufshcd_set_link_off(hba);
>>>>>>> 3b17187f

	return ufshcd_system_resume(dev);
}
#endif

/**
 * ufshcd_pci_shutdown - main function to put the controller in reset state
 * @pdev: pointer to PCI device handle
 */
static void ufshcd_pci_shutdown(struct pci_dev *pdev)
{
	ufshcd_shutdown((struct ufs_hba *)pci_get_drvdata(pdev));
}

/**
 * ufshcd_pci_remove - de-allocate PCI/SCSI host and host memory space
 *		data structure memory
 * @pdev: pointer to PCI handle
 */
static void ufshcd_pci_remove(struct pci_dev *pdev)
{
	struct ufs_hba *hba = pci_get_drvdata(pdev);

	pm_runtime_forbid(&pdev->dev);
	pm_runtime_get_noresume(&pdev->dev);
	ufshcd_remove(hba);
	ufshcd_dealloc_host(hba);
}

/**
 * ufshcd_pci_probe - probe routine of the driver
 * @pdev: pointer to PCI device handle
 * @id: PCI device id
 *
 * Returns 0 on success, non-zero value on failure
 */
static int
ufshcd_pci_probe(struct pci_dev *pdev, const struct pci_device_id *id)
{
	struct ufs_host *ufs_host;
	struct ufs_hba *hba;
	void __iomem *mmio_base;
	int err;

	err = pcim_enable_device(pdev);
	if (err) {
		dev_err(&pdev->dev, "pcim_enable_device failed\n");
		return err;
	}

	pci_set_master(pdev);

	err = pcim_iomap_regions(pdev, 1 << 0, UFSHCD);
	if (err < 0) {
		dev_err(&pdev->dev, "request and iomap failed\n");
		return err;
	}

	mmio_base = pcim_iomap_table(pdev)[0];

	err = ufshcd_alloc_host(&pdev->dev, &hba);
	if (err) {
		dev_err(&pdev->dev, "Allocation failed\n");
		return err;
	}

	pci_set_drvdata(pdev, hba);

	hba->vops = (struct ufs_hba_variant_ops *)id->driver_data;

	err = ufshcd_init(hba, mmio_base, pdev->irq);
	if (err) {
		dev_err(&pdev->dev, "Initialization failed\n");
		ufshcd_dealloc_host(hba);
		return err;
	}

	ufs_host = ufshcd_get_variant(hba);
	if (ufs_host && ufs_host->late_init)
		ufs_host->late_init(hba);

	pm_runtime_put_noidle(&pdev->dev);
	pm_runtime_allow(&pdev->dev);

	return 0;
}

static const struct dev_pm_ops ufshcd_pci_pm_ops = {
<<<<<<< HEAD
#ifdef CONFIG_PM_SLEEP
	.suspend	= ufshcd_pci_suspend,
	.resume		= ufshcd_pci_resume,
	.freeze		= ufshcd_pci_suspend,
	.thaw		= ufshcd_pci_resume,
	.poweroff	= ufshcd_pci_poweroff,
	.restore	= ufshcd_pci_resume,
#endif
	SET_RUNTIME_PM_OPS(ufshcd_pci_runtime_suspend,
			   ufshcd_pci_runtime_resume,
			   ufshcd_pci_runtime_idle)
=======
	SET_RUNTIME_PM_OPS(ufshcd_runtime_suspend, ufshcd_runtime_resume, NULL)
#ifdef CONFIG_PM_SLEEP
	.suspend	= ufshcd_system_suspend,
	.resume		= ufshcd_system_resume,
	.freeze		= ufshcd_system_suspend,
	.thaw		= ufshcd_system_resume,
	.poweroff	= ufshcd_system_suspend,
	.restore	= ufshcd_pci_restore,
	.prepare	= ufshcd_suspend_prepare,
	.complete	= ufshcd_resume_complete,
#endif
>>>>>>> 3b17187f
};

static const struct pci_device_id ufshcd_pci_tbl[] = {
	{ PCI_VENDOR_ID_SAMSUNG, 0xC00C, PCI_ANY_ID, PCI_ANY_ID, 0, 0, 0 },
	{ PCI_VDEVICE(INTEL, 0x9DFA), (kernel_ulong_t)&ufs_intel_cnl_hba_vops },
	{ PCI_VDEVICE(INTEL, 0x4B41), (kernel_ulong_t)&ufs_intel_ehl_hba_vops },
	{ PCI_VDEVICE(INTEL, 0x4B43), (kernel_ulong_t)&ufs_intel_ehl_hba_vops },
	{ PCI_VDEVICE(INTEL, 0x98FA), (kernel_ulong_t)&ufs_intel_lkf_hba_vops },
	{ }	/* terminate list */
};

MODULE_DEVICE_TABLE(pci, ufshcd_pci_tbl);

static struct pci_driver ufshcd_pci_driver = {
	.name = UFSHCD,
	.id_table = ufshcd_pci_tbl,
	.probe = ufshcd_pci_probe,
	.remove = ufshcd_pci_remove,
	.shutdown = ufshcd_pci_shutdown,
	.driver = {
		.pm = &ufshcd_pci_pm_ops
	},
};

module_pci_driver(ufshcd_pci_driver);

MODULE_AUTHOR("Santosh Yaragnavi <santosh.sy@samsung.com>");
MODULE_AUTHOR("Vinayak Holikatti <h.vinayak@samsung.com>");
MODULE_DESCRIPTION("UFS host controller PCI glue driver");
MODULE_LICENSE("GPL");
MODULE_VERSION(UFSHCD_DRIVER_VERSION);<|MERGE_RESOLUTION|>--- conflicted
+++ resolved
@@ -370,23 +370,6 @@
 
 static int ufs_intel_resume(struct ufs_hba *hba, enum ufs_pm_op op)
 {
-<<<<<<< HEAD
-	/*
-	 * To support S4 (suspend-to-disk) with spm_lvl other than 5, the base
-	 * address registers must be restored because the restore kernel can
-	 * have used different addresses.
-	 */
-	ufshcd_writel(hba, lower_32_bits(hba->utrdl_dma_addr),
-		      REG_UTP_TRANSFER_REQ_LIST_BASE_L);
-	ufshcd_writel(hba, upper_32_bits(hba->utrdl_dma_addr),
-		      REG_UTP_TRANSFER_REQ_LIST_BASE_H);
-	ufshcd_writel(hba, lower_32_bits(hba->utmrdl_dma_addr),
-		      REG_UTP_TASK_REQ_LIST_BASE_L);
-	ufshcd_writel(hba, upper_32_bits(hba->utmrdl_dma_addr),
-		      REG_UTP_TASK_REQ_LIST_BASE_H);
-
-=======
->>>>>>> 3b17187f
 	if (ufshcd_is_link_hibern8(hba)) {
 		int ret = ufshcd_uic_hibern8_exit(hba);
 
@@ -452,8 +435,6 @@
 	.exit			= ufs_intel_common_exit,
 	.link_startup_notify	= ufs_intel_link_startup_notify,
 	.resume			= ufs_intel_resume,
-<<<<<<< HEAD
-=======
 };
 
 static struct ufs_hba_variant_ops ufs_intel_lkf_hba_vops = {
@@ -466,7 +447,6 @@
 	.apply_dev_quirks	= ufs_intel_lkf_apply_dev_quirks,
 	.resume			= ufs_intel_resume,
 	.device_reset		= ufs_intel_device_reset,
->>>>>>> 3b17187f
 };
 
 #ifdef CONFIG_PM_SLEEP
@@ -474,47 +454,8 @@
 {
 	struct ufs_hba *hba = dev_get_drvdata(dev);
 
-<<<<<<< HEAD
-/**
- * ufshcd_pci_resume - resume power management function
- * @dev: pointer to PCI device handle
- *
- * Returns 0 if successful
- * Returns non-zero otherwise
- */
-static int ufshcd_pci_resume(struct device *dev)
-{
-	return ufshcd_system_resume(dev_get_drvdata(dev));
-}
-
-/**
- * ufshcd_pci_poweroff - suspend-to-disk poweroff function
- * @dev: pointer to PCI device handle
- *
- * Returns 0 if successful
- * Returns non-zero otherwise
- */
-static int ufshcd_pci_poweroff(struct device *dev)
-{
-	struct ufs_hba *hba = dev_get_drvdata(dev);
-	int spm_lvl = hba->spm_lvl;
-	int ret;
-
-	/*
-	 * For poweroff we need to set the UFS device to PowerDown mode.
-	 * Force spm_lvl to ensure that.
-	 */
-	hba->spm_lvl = 5;
-	ret = ufshcd_system_suspend(hba);
-	hba->spm_lvl = spm_lvl;
-	return ret;
-}
-
-#endif /* !CONFIG_PM_SLEEP */
-=======
 	/* Force a full reset and restore */
 	ufshcd_set_link_off(hba);
->>>>>>> 3b17187f
 
 	return ufshcd_system_resume(dev);
 }
@@ -603,19 +544,6 @@
 }
 
 static const struct dev_pm_ops ufshcd_pci_pm_ops = {
-<<<<<<< HEAD
-#ifdef CONFIG_PM_SLEEP
-	.suspend	= ufshcd_pci_suspend,
-	.resume		= ufshcd_pci_resume,
-	.freeze		= ufshcd_pci_suspend,
-	.thaw		= ufshcd_pci_resume,
-	.poweroff	= ufshcd_pci_poweroff,
-	.restore	= ufshcd_pci_resume,
-#endif
-	SET_RUNTIME_PM_OPS(ufshcd_pci_runtime_suspend,
-			   ufshcd_pci_runtime_resume,
-			   ufshcd_pci_runtime_idle)
-=======
 	SET_RUNTIME_PM_OPS(ufshcd_runtime_suspend, ufshcd_runtime_resume, NULL)
 #ifdef CONFIG_PM_SLEEP
 	.suspend	= ufshcd_system_suspend,
@@ -627,7 +555,6 @@
 	.prepare	= ufshcd_suspend_prepare,
 	.complete	= ufshcd_resume_complete,
 #endif
->>>>>>> 3b17187f
 };
 
 static const struct pci_device_id ufshcd_pci_tbl[] = {
