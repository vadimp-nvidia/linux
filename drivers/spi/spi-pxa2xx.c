// SPDX-License-Identifier: GPL-2.0-or-later
/*
 * Copyright (C) 2005 Stephen Street / StreetFire Sound Labs
 * Copyright (C) 2013, Intel Corporation
 */

#include <linux/bitops.h>
#include <linux/init.h>
#include <linux/module.h>
#include <linux/device.h>
#include <linux/ioport.h>
#include <linux/errno.h>
#include <linux/err.h>
#include <linux/interrupt.h>
#include <linux/kernel.h>
#include <linux/pci.h>
#include <linux/platform_device.h>
#include <linux/spi/pxa2xx_spi.h>
#include <linux/spi/spi.h>
#include <linux/delay.h>
#include <linux/gpio.h>
#include <linux/gpio/consumer.h>
#include <linux/slab.h>
#include <linux/clk.h>
#include <linux/pm_runtime.h>
#include <linux/acpi.h>
#include <linux/of_device.h>

#include "spi-pxa2xx.h"

MODULE_AUTHOR("Stephen Street");
MODULE_DESCRIPTION("PXA2xx SSP SPI Controller");
MODULE_LICENSE("GPL");
MODULE_ALIAS("platform:pxa2xx-spi");

#define TIMOUT_DFLT		1000

/*
 * for testing SSCR1 changes that require SSP restart, basically
 * everything except the service and interrupt enables, the pxa270 developer
 * manual says only SSCR1_SCFR, SSCR1_SPH, SSCR1_SPO need to be in this
 * list, but the PXA255 dev man says all bits without really meaning the
 * service and interrupt enables
 */
#define SSCR1_CHANGE_MASK (SSCR1_TTELP | SSCR1_TTE | SSCR1_SCFR \
				| SSCR1_ECRA | SSCR1_ECRB | SSCR1_SCLKDIR \
				| SSCR1_SFRMDIR | SSCR1_RWOT | SSCR1_TRAIL \
				| SSCR1_IFS | SSCR1_STRF | SSCR1_EFWR \
				| SSCR1_RFT | SSCR1_TFT | SSCR1_MWDS \
				| SSCR1_SPH | SSCR1_SPO | SSCR1_LBM)

#define QUARK_X1000_SSCR1_CHANGE_MASK (QUARK_X1000_SSCR1_STRF	\
				| QUARK_X1000_SSCR1_EFWR	\
				| QUARK_X1000_SSCR1_RFT		\
				| QUARK_X1000_SSCR1_TFT		\
				| SSCR1_SPH | SSCR1_SPO | SSCR1_LBM)

#define CE4100_SSCR1_CHANGE_MASK (SSCR1_TTELP | SSCR1_TTE | SSCR1_SCFR \
				| SSCR1_ECRA | SSCR1_ECRB | SSCR1_SCLKDIR \
				| SSCR1_SFRMDIR | SSCR1_RWOT | SSCR1_TRAIL \
				| SSCR1_IFS | SSCR1_STRF | SSCR1_EFWR \
				| CE4100_SSCR1_RFT | CE4100_SSCR1_TFT | SSCR1_MWDS \
				| SSCR1_SPH | SSCR1_SPO | SSCR1_LBM)

#define LPSS_GENERAL_REG_RXTO_HOLDOFF_DISABLE	BIT(24)
#define LPSS_CS_CONTROL_SW_MODE			BIT(0)
#define LPSS_CS_CONTROL_CS_HIGH			BIT(1)
#define LPSS_CAPS_CS_EN_SHIFT			9
#define LPSS_CAPS_CS_EN_MASK			(0xf << LPSS_CAPS_CS_EN_SHIFT)

struct lpss_config {
	/* LPSS offset from drv_data->ioaddr */
	unsigned offset;
	/* Register offsets from drv_data->lpss_base or -1 */
	int reg_general;
	int reg_ssp;
	int reg_cs_ctrl;
	int reg_capabilities;
	/* FIFO thresholds */
	u32 rx_threshold;
	u32 tx_threshold_lo;
	u32 tx_threshold_hi;
	/* Chip select control */
	unsigned cs_sel_shift;
	unsigned cs_sel_mask;
	unsigned cs_num;
};

/* Keep these sorted with enum pxa_ssp_type */
static const struct lpss_config lpss_platforms[] = {
	{	/* LPSS_LPT_SSP */
		.offset = 0x800,
		.reg_general = 0x08,
		.reg_ssp = 0x0c,
		.reg_cs_ctrl = 0x18,
		.reg_capabilities = -1,
		.rx_threshold = 64,
		.tx_threshold_lo = 160,
		.tx_threshold_hi = 224,
	},
	{	/* LPSS_BYT_SSP */
		.offset = 0x400,
		.reg_general = 0x08,
		.reg_ssp = 0x0c,
		.reg_cs_ctrl = 0x18,
		.reg_capabilities = -1,
		.rx_threshold = 64,
		.tx_threshold_lo = 160,
		.tx_threshold_hi = 224,
	},
	{	/* LPSS_BSW_SSP */
		.offset = 0x400,
		.reg_general = 0x08,
		.reg_ssp = 0x0c,
		.reg_cs_ctrl = 0x18,
		.reg_capabilities = -1,
		.rx_threshold = 64,
		.tx_threshold_lo = 160,
		.tx_threshold_hi = 224,
		.cs_sel_shift = 2,
		.cs_sel_mask = 1 << 2,
		.cs_num = 2,
	},
	{	/* LPSS_SPT_SSP */
		.offset = 0x200,
		.reg_general = -1,
		.reg_ssp = 0x20,
		.reg_cs_ctrl = 0x24,
		.reg_capabilities = -1,
		.rx_threshold = 1,
		.tx_threshold_lo = 32,
		.tx_threshold_hi = 56,
	},
	{	/* LPSS_BXT_SSP */
		.offset = 0x200,
		.reg_general = -1,
		.reg_ssp = 0x20,
		.reg_cs_ctrl = 0x24,
		.reg_capabilities = 0xfc,
		.rx_threshold = 1,
		.tx_threshold_lo = 16,
		.tx_threshold_hi = 48,
		.cs_sel_shift = 8,
		.cs_sel_mask = 3 << 8,
	},
	{	/* LPSS_CNL_SSP */
		.offset = 0x200,
		.reg_general = -1,
		.reg_ssp = 0x20,
		.reg_cs_ctrl = 0x24,
		.reg_capabilities = 0xfc,
		.rx_threshold = 1,
		.tx_threshold_lo = 32,
		.tx_threshold_hi = 56,
		.cs_sel_shift = 8,
		.cs_sel_mask = 3 << 8,
	},
};

static inline const struct lpss_config
*lpss_get_config(const struct driver_data *drv_data)
{
	return &lpss_platforms[drv_data->ssp_type - LPSS_LPT_SSP];
}

static bool is_lpss_ssp(const struct driver_data *drv_data)
{
	switch (drv_data->ssp_type) {
	case LPSS_LPT_SSP:
	case LPSS_BYT_SSP:
	case LPSS_BSW_SSP:
	case LPSS_SPT_SSP:
	case LPSS_BXT_SSP:
	case LPSS_CNL_SSP:
		return true;
	default:
		return false;
	}
}

static bool is_quark_x1000_ssp(const struct driver_data *drv_data)
{
	return drv_data->ssp_type == QUARK_X1000_SSP;
}

static u32 pxa2xx_spi_get_ssrc1_change_mask(const struct driver_data *drv_data)
{
	switch (drv_data->ssp_type) {
	case QUARK_X1000_SSP:
		return QUARK_X1000_SSCR1_CHANGE_MASK;
	case CE4100_SSP:
		return CE4100_SSCR1_CHANGE_MASK;
	default:
		return SSCR1_CHANGE_MASK;
	}
}

static u32
pxa2xx_spi_get_rx_default_thre(const struct driver_data *drv_data)
{
	switch (drv_data->ssp_type) {
	case QUARK_X1000_SSP:
		return RX_THRESH_QUARK_X1000_DFLT;
	case CE4100_SSP:
		return RX_THRESH_CE4100_DFLT;
	default:
		return RX_THRESH_DFLT;
	}
}

static bool pxa2xx_spi_txfifo_full(const struct driver_data *drv_data)
{
	u32 mask;

	switch (drv_data->ssp_type) {
	case QUARK_X1000_SSP:
		mask = QUARK_X1000_SSSR_TFL_MASK;
		break;
	case CE4100_SSP:
		mask = CE4100_SSSR_TFL_MASK;
		break;
	default:
		mask = SSSR_TFL_MASK;
		break;
	}

	return (pxa2xx_spi_read(drv_data, SSSR) & mask) == mask;
}

static void pxa2xx_spi_clear_rx_thre(const struct driver_data *drv_data,
				     u32 *sccr1_reg)
{
	u32 mask;

	switch (drv_data->ssp_type) {
	case QUARK_X1000_SSP:
		mask = QUARK_X1000_SSCR1_RFT;
		break;
	case CE4100_SSP:
		mask = CE4100_SSCR1_RFT;
		break;
	default:
		mask = SSCR1_RFT;
		break;
	}
	*sccr1_reg &= ~mask;
}

static void pxa2xx_spi_set_rx_thre(const struct driver_data *drv_data,
				   u32 *sccr1_reg, u32 threshold)
{
	switch (drv_data->ssp_type) {
	case QUARK_X1000_SSP:
		*sccr1_reg |= QUARK_X1000_SSCR1_RxTresh(threshold);
		break;
	case CE4100_SSP:
		*sccr1_reg |= CE4100_SSCR1_RxTresh(threshold);
		break;
	default:
		*sccr1_reg |= SSCR1_RxTresh(threshold);
		break;
	}
}

static u32 pxa2xx_configure_sscr0(const struct driver_data *drv_data,
				  u32 clk_div, u8 bits)
{
	switch (drv_data->ssp_type) {
	case QUARK_X1000_SSP:
		return clk_div
			| QUARK_X1000_SSCR0_Motorola
			| QUARK_X1000_SSCR0_DataSize(bits > 32 ? 8 : bits)
			| SSCR0_SSE;
	default:
		return clk_div
			| SSCR0_Motorola
			| SSCR0_DataSize(bits > 16 ? bits - 16 : bits)
			| SSCR0_SSE
			| (bits > 16 ? SSCR0_EDSS : 0);
	}
}

/*
 * Read and write LPSS SSP private registers. Caller must first check that
 * is_lpss_ssp() returns true before these can be called.
 */
static u32 __lpss_ssp_read_priv(struct driver_data *drv_data, unsigned offset)
{
	WARN_ON(!drv_data->lpss_base);
	return readl(drv_data->lpss_base + offset);
}

static void __lpss_ssp_write_priv(struct driver_data *drv_data,
				  unsigned offset, u32 value)
{
	WARN_ON(!drv_data->lpss_base);
	writel(value, drv_data->lpss_base + offset);
}

/*
 * lpss_ssp_setup - perform LPSS SSP specific setup
 * @drv_data: pointer to the driver private data
 *
 * Perform LPSS SSP specific setup. This function must be called first if
 * one is going to use LPSS SSP private registers.
 */
static void lpss_ssp_setup(struct driver_data *drv_data)
{
	const struct lpss_config *config;
	u32 value;

	config = lpss_get_config(drv_data);
	drv_data->lpss_base = drv_data->ioaddr + config->offset;

	/* Enable software chip select control */
	value = __lpss_ssp_read_priv(drv_data, config->reg_cs_ctrl);
	value &= ~(LPSS_CS_CONTROL_SW_MODE | LPSS_CS_CONTROL_CS_HIGH);
	value |= LPSS_CS_CONTROL_SW_MODE | LPSS_CS_CONTROL_CS_HIGH;
	__lpss_ssp_write_priv(drv_data, config->reg_cs_ctrl, value);

	/* Enable multiblock DMA transfers */
	if (drv_data->controller_info->enable_dma) {
		__lpss_ssp_write_priv(drv_data, config->reg_ssp, 1);

		if (config->reg_general >= 0) {
			value = __lpss_ssp_read_priv(drv_data,
						     config->reg_general);
			value |= LPSS_GENERAL_REG_RXTO_HOLDOFF_DISABLE;
			__lpss_ssp_write_priv(drv_data,
					      config->reg_general, value);
		}
	}
}

static void lpss_ssp_select_cs(struct spi_device *spi,
			       const struct lpss_config *config)
{
	struct driver_data *drv_data =
		spi_controller_get_devdata(spi->controller);
	u32 value, cs;

	if (!config->cs_sel_mask)
		return;

	value = __lpss_ssp_read_priv(drv_data, config->reg_cs_ctrl);

	cs = spi->chip_select;
	cs <<= config->cs_sel_shift;
	if (cs != (value & config->cs_sel_mask)) {
		/*
		 * When switching another chip select output active the
		 * output must be selected first and wait 2 ssp_clk cycles
		 * before changing state to active. Otherwise a short
		 * glitch will occur on the previous chip select since
		 * output select is latched but state control is not.
		 */
		value &= ~config->cs_sel_mask;
		value |= cs;
		__lpss_ssp_write_priv(drv_data,
				      config->reg_cs_ctrl, value);
		ndelay(1000000000 /
		       (drv_data->controller->max_speed_hz / 2));
	}
}

static void lpss_ssp_cs_control(struct spi_device *spi, bool enable)
{
	struct driver_data *drv_data =
		spi_controller_get_devdata(spi->controller);
	const struct lpss_config *config;
	u32 value;

	config = lpss_get_config(drv_data);

	if (enable)
		lpss_ssp_select_cs(spi, config);

	value = __lpss_ssp_read_priv(drv_data, config->reg_cs_ctrl);
	if (enable)
		value &= ~LPSS_CS_CONTROL_CS_HIGH;
	else
		value |= LPSS_CS_CONTROL_CS_HIGH;
	__lpss_ssp_write_priv(drv_data, config->reg_cs_ctrl, value);
}

static void cs_assert(struct spi_device *spi)
{
	struct chip_data *chip = spi_get_ctldata(spi);
	struct driver_data *drv_data =
		spi_controller_get_devdata(spi->controller);

	if (drv_data->ssp_type == CE4100_SSP) {
		pxa2xx_spi_write(drv_data, SSSR, chip->frm);
		return;
	}

	if (chip->cs_control) {
		chip->cs_control(PXA2XX_CS_ASSERT);
		return;
	}

	if (chip->gpiod_cs) {
		gpiod_set_value(chip->gpiod_cs, chip->gpio_cs_inverted);
		return;
	}

	if (is_lpss_ssp(drv_data))
		lpss_ssp_cs_control(spi, true);
}

static void cs_deassert(struct spi_device *spi)
{
	struct chip_data *chip = spi_get_ctldata(spi);
	struct driver_data *drv_data =
		spi_controller_get_devdata(spi->controller);
	unsigned long timeout;

	if (drv_data->ssp_type == CE4100_SSP)
		return;

	/* Wait until SSP becomes idle before deasserting the CS */
	timeout = jiffies + msecs_to_jiffies(10);
	while (pxa2xx_spi_read(drv_data, SSSR) & SSSR_BSY &&
	       !time_after(jiffies, timeout))
		cpu_relax();

	if (chip->cs_control) {
		chip->cs_control(PXA2XX_CS_DEASSERT);
		return;
	}

	if (chip->gpiod_cs) {
		gpiod_set_value(chip->gpiod_cs, !chip->gpio_cs_inverted);
		return;
	}

	if (is_lpss_ssp(drv_data))
		lpss_ssp_cs_control(spi, false);
}

static void pxa2xx_spi_set_cs(struct spi_device *spi, bool level)
{
	if (level)
		cs_deassert(spi);
	else
		cs_assert(spi);
}

int pxa2xx_spi_flush(struct driver_data *drv_data)
{
	unsigned long limit = loops_per_jiffy << 1;

	do {
		while (pxa2xx_spi_read(drv_data, SSSR) & SSSR_RNE)
			pxa2xx_spi_read(drv_data, SSDR);
	} while ((pxa2xx_spi_read(drv_data, SSSR) & SSSR_BSY) && --limit);
	write_SSSR_CS(drv_data, SSSR_ROR);

	return limit;
}

static int null_writer(struct driver_data *drv_data)
{
	u8 n_bytes = drv_data->n_bytes;

	if (pxa2xx_spi_txfifo_full(drv_data)
		|| (drv_data->tx == drv_data->tx_end))
		return 0;

	pxa2xx_spi_write(drv_data, SSDR, 0);
	drv_data->tx += n_bytes;

	return 1;
}

static int null_reader(struct driver_data *drv_data)
{
	u8 n_bytes = drv_data->n_bytes;

	while ((pxa2xx_spi_read(drv_data, SSSR) & SSSR_RNE)
	       && (drv_data->rx < drv_data->rx_end)) {
		pxa2xx_spi_read(drv_data, SSDR);
		drv_data->rx += n_bytes;
	}

	return drv_data->rx == drv_data->rx_end;
}

static int u8_writer(struct driver_data *drv_data)
{
	if (pxa2xx_spi_txfifo_full(drv_data)
		|| (drv_data->tx == drv_data->tx_end))
		return 0;

	pxa2xx_spi_write(drv_data, SSDR, *(u8 *)(drv_data->tx));
	++drv_data->tx;

	return 1;
}

static int u8_reader(struct driver_data *drv_data)
{
	while ((pxa2xx_spi_read(drv_data, SSSR) & SSSR_RNE)
	       && (drv_data->rx < drv_data->rx_end)) {
		*(u8 *)(drv_data->rx) = pxa2xx_spi_read(drv_data, SSDR);
		++drv_data->rx;
	}

	return drv_data->rx == drv_data->rx_end;
}

static int u16_writer(struct driver_data *drv_data)
{
	if (pxa2xx_spi_txfifo_full(drv_data)
		|| (drv_data->tx == drv_data->tx_end))
		return 0;

	pxa2xx_spi_write(drv_data, SSDR, *(u16 *)(drv_data->tx));
	drv_data->tx += 2;

	return 1;
}

static int u16_reader(struct driver_data *drv_data)
{
	while ((pxa2xx_spi_read(drv_data, SSSR) & SSSR_RNE)
	       && (drv_data->rx < drv_data->rx_end)) {
		*(u16 *)(drv_data->rx) = pxa2xx_spi_read(drv_data, SSDR);
		drv_data->rx += 2;
	}

	return drv_data->rx == drv_data->rx_end;
}

static int u32_writer(struct driver_data *drv_data)
{
	if (pxa2xx_spi_txfifo_full(drv_data)
		|| (drv_data->tx == drv_data->tx_end))
		return 0;

	pxa2xx_spi_write(drv_data, SSDR, *(u32 *)(drv_data->tx));
	drv_data->tx += 4;

	return 1;
}

static int u32_reader(struct driver_data *drv_data)
{
	while ((pxa2xx_spi_read(drv_data, SSSR) & SSSR_RNE)
	       && (drv_data->rx < drv_data->rx_end)) {
		*(u32 *)(drv_data->rx) = pxa2xx_spi_read(drv_data, SSDR);
		drv_data->rx += 4;
	}

	return drv_data->rx == drv_data->rx_end;
}

static void reset_sccr1(struct driver_data *drv_data)
{
	struct chip_data *chip =
		spi_get_ctldata(drv_data->controller->cur_msg->spi);
	u32 sccr1_reg;

	sccr1_reg = pxa2xx_spi_read(drv_data, SSCR1) & ~drv_data->int_cr1;
	switch (drv_data->ssp_type) {
	case QUARK_X1000_SSP:
		sccr1_reg &= ~QUARK_X1000_SSCR1_RFT;
		break;
	case CE4100_SSP:
		sccr1_reg &= ~CE4100_SSCR1_RFT;
		break;
	default:
		sccr1_reg &= ~SSCR1_RFT;
		break;
	}
	sccr1_reg |= chip->threshold;
	pxa2xx_spi_write(drv_data, SSCR1, sccr1_reg);
}

static void int_error_stop(struct driver_data *drv_data, const char* msg)
{
	/* Stop and reset SSP */
	write_SSSR_CS(drv_data, drv_data->clear_sr);
	reset_sccr1(drv_data);
	if (!pxa25x_ssp_comp(drv_data))
		pxa2xx_spi_write(drv_data, SSTO, 0);
	pxa2xx_spi_flush(drv_data);
	pxa2xx_spi_write(drv_data, SSCR0,
			 pxa2xx_spi_read(drv_data, SSCR0) & ~SSCR0_SSE);

	dev_err(&drv_data->pdev->dev, "%s\n", msg);

	drv_data->controller->cur_msg->status = -EIO;
	spi_finalize_current_transfer(drv_data->controller);
}

static void int_transfer_complete(struct driver_data *drv_data)
{
	/* Clear and disable interrupts */
	write_SSSR_CS(drv_data, drv_data->clear_sr);
	reset_sccr1(drv_data);
	if (!pxa25x_ssp_comp(drv_data))
		pxa2xx_spi_write(drv_data, SSTO, 0);

	spi_finalize_current_transfer(drv_data->controller);
}

static irqreturn_t interrupt_transfer(struct driver_data *drv_data)
{
	u32 irq_mask = (pxa2xx_spi_read(drv_data, SSCR1) & SSCR1_TIE) ?
		       drv_data->mask_sr : drv_data->mask_sr & ~SSSR_TFS;

	u32 irq_status = pxa2xx_spi_read(drv_data, SSSR) & irq_mask;

	if (irq_status & SSSR_ROR) {
		int_error_stop(drv_data, "interrupt_transfer: fifo overrun");
		return IRQ_HANDLED;
	}

	if (irq_status & SSSR_TUR) {
		int_error_stop(drv_data, "interrupt_transfer: fifo underrun");
		return IRQ_HANDLED;
	}

	if (irq_status & SSSR_TINT) {
		pxa2xx_spi_write(drv_data, SSSR, SSSR_TINT);
		if (drv_data->read(drv_data)) {
			int_transfer_complete(drv_data);
			return IRQ_HANDLED;
		}
	}

	/* Drain rx fifo, Fill tx fifo and prevent overruns */
	do {
		if (drv_data->read(drv_data)) {
			int_transfer_complete(drv_data);
			return IRQ_HANDLED;
		}
	} while (drv_data->write(drv_data));

	if (drv_data->read(drv_data)) {
		int_transfer_complete(drv_data);
		return IRQ_HANDLED;
	}

	if (drv_data->tx == drv_data->tx_end) {
		u32 bytes_left;
		u32 sccr1_reg;

		sccr1_reg = pxa2xx_spi_read(drv_data, SSCR1);
		sccr1_reg &= ~SSCR1_TIE;

		/*
		 * PXA25x_SSP has no timeout, set up rx threshould for the
		 * remaining RX bytes.
		 */
		if (pxa25x_ssp_comp(drv_data)) {
			u32 rx_thre;

			pxa2xx_spi_clear_rx_thre(drv_data, &sccr1_reg);

			bytes_left = drv_data->rx_end - drv_data->rx;
			switch (drv_data->n_bytes) {
			case 4:
				bytes_left >>= 2;
				break;
			case 2:
				bytes_left >>= 1;
				break;
			}

			rx_thre = pxa2xx_spi_get_rx_default_thre(drv_data);
			if (rx_thre > bytes_left)
				rx_thre = bytes_left;

			pxa2xx_spi_set_rx_thre(drv_data, &sccr1_reg, rx_thre);
		}
		pxa2xx_spi_write(drv_data, SSCR1, sccr1_reg);
	}

	/* We did something */
	return IRQ_HANDLED;
}

static void handle_bad_msg(struct driver_data *drv_data)
{
	pxa2xx_spi_write(drv_data, SSCR0,
			 pxa2xx_spi_read(drv_data, SSCR0) & ~SSCR0_SSE);
	pxa2xx_spi_write(drv_data, SSCR1,
			 pxa2xx_spi_read(drv_data, SSCR1) & ~drv_data->int_cr1);
	if (!pxa25x_ssp_comp(drv_data))
		pxa2xx_spi_write(drv_data, SSTO, 0);
	write_SSSR_CS(drv_data, drv_data->clear_sr);

	dev_err(&drv_data->pdev->dev,
		"bad message state in interrupt handler\n");
}

static irqreturn_t ssp_int(int irq, void *dev_id)
{
	struct driver_data *drv_data = dev_id;
	u32 sccr1_reg;
	u32 mask = drv_data->mask_sr;
	u32 status;

	/*
	 * The IRQ might be shared with other peripherals so we must first
	 * check that are we RPM suspended or not. If we are we assume that
	 * the IRQ was not for us (we shouldn't be RPM suspended when the
	 * interrupt is enabled).
	 */
	if (pm_runtime_suspended(&drv_data->pdev->dev))
		return IRQ_NONE;

	/*
	 * If the device is not yet in RPM suspended state and we get an
	 * interrupt that is meant for another device, check if status bits
	 * are all set to one. That means that the device is already
	 * powered off.
	 */
	status = pxa2xx_spi_read(drv_data, SSSR);
	if (status == ~0)
		return IRQ_NONE;

	sccr1_reg = pxa2xx_spi_read(drv_data, SSCR1);

	/* Ignore possible writes if we don't need to write */
	if (!(sccr1_reg & SSCR1_TIE))
		mask &= ~SSSR_TFS;

	/* Ignore RX timeout interrupt if it is disabled */
	if (!(sccr1_reg & SSCR1_TINTE))
		mask &= ~SSSR_TINT;

	if (!(status & mask))
		return IRQ_NONE;

	pxa2xx_spi_write(drv_data, SSCR1, sccr1_reg & ~drv_data->int_cr1);
	pxa2xx_spi_write(drv_data, SSCR1, sccr1_reg);

	if (!drv_data->controller->cur_msg) {
		handle_bad_msg(drv_data);
		/* Never fail */
		return IRQ_HANDLED;
	}

	return drv_data->transfer_handler(drv_data);
}

/*
 * The Quark SPI has an additional 24 bit register (DDS_CLK_RATE) to multiply
 * input frequency by fractions of 2^24. It also has a divider by 5.
 *
 * There are formulas to get baud rate value for given input frequency and
 * divider parameters, such as DDS_CLK_RATE and SCR:
 *
 * Fsys = 200MHz
 *
 * Fssp = Fsys * DDS_CLK_RATE / 2^24			(1)
 * Baud rate = Fsclk = Fssp / (2 * (SCR + 1))		(2)
 *
 * DDS_CLK_RATE either 2^n or 2^n / 5.
 * SCR is in range 0 .. 255
 *
 * Divisor = 5^i * 2^j * 2 * k
 *       i = [0, 1]      i = 1 iff j = 0 or j > 3
 *       j = [0, 23]     j = 0 iff i = 1
 *       k = [1, 256]
 * Special case: j = 0, i = 1: Divisor = 2 / 5
 *
 * Accordingly to the specification the recommended values for DDS_CLK_RATE
 * are:
 *	Case 1:		2^n, n = [0, 23]
 *	Case 2:		2^24 * 2 / 5 (0x666666)
 *	Case 3:		less than or equal to 2^24 / 5 / 16 (0x33333)
 *
 * In all cases the lowest possible value is better.
 *
 * The function calculates parameters for all cases and chooses the one closest
 * to the asked baud rate.
 */
static unsigned int quark_x1000_get_clk_div(int rate, u32 *dds)
{
	unsigned long xtal = 200000000;
	unsigned long fref = xtal / 2;		/* mandatory division by 2,
						   see (2) */
						/* case 3 */
	unsigned long fref1 = fref / 2;		/* case 1 */
	unsigned long fref2 = fref * 2 / 5;	/* case 2 */
	unsigned long scale;
	unsigned long q, q1, q2;
	long r, r1, r2;
	u32 mul;

	/* Case 1 */

	/* Set initial value for DDS_CLK_RATE */
	mul = (1 << 24) >> 1;

	/* Calculate initial quot */
	q1 = DIV_ROUND_UP(fref1, rate);

	/* Scale q1 if it's too big */
	if (q1 > 256) {
		/* Scale q1 to range [1, 512] */
		scale = fls_long(q1 - 1);
		if (scale > 9) {
			q1 >>= scale - 9;
			mul >>= scale - 9;
		}

		/* Round the result if we have a remainder */
		q1 += q1 & 1;
	}

	/* Decrease DDS_CLK_RATE as much as we can without loss in precision */
	scale = __ffs(q1);
	q1 >>= scale;
	mul >>= scale;

	/* Get the remainder */
	r1 = abs(fref1 / (1 << (24 - fls_long(mul))) / q1 - rate);

	/* Case 2 */

	q2 = DIV_ROUND_UP(fref2, rate);
	r2 = abs(fref2 / q2 - rate);

	/*
	 * Choose the best between two: less remainder we have the better. We
	 * can't go case 2 if q2 is greater than 256 since SCR register can
	 * hold only values 0 .. 255.
	 */
	if (r2 >= r1 || q2 > 256) {
		/* case 1 is better */
		r = r1;
		q = q1;
	} else {
		/* case 2 is better */
		r = r2;
		q = q2;
		mul = (1 << 24) * 2 / 5;
	}

	/* Check case 3 only if the divisor is big enough */
	if (fref / rate >= 80) {
		u64 fssp;
		u32 m;

		/* Calculate initial quot */
		q1 = DIV_ROUND_UP(fref, rate);
		m = (1 << 24) / q1;

		/* Get the remainder */
		fssp = (u64)fref * m;
		do_div(fssp, 1 << 24);
		r1 = abs(fssp - rate);

		/* Choose this one if it suits better */
		if (r1 < r) {
			/* case 3 is better */
			q = 1;
			mul = m;
		}
	}

	*dds = mul;
	return q - 1;
}

static unsigned int ssp_get_clk_div(struct driver_data *drv_data, int rate)
{
	unsigned long ssp_clk = drv_data->controller->max_speed_hz;
	const struct ssp_device *ssp = drv_data->ssp;

	rate = min_t(int, ssp_clk, rate);

	/*
	 * Calculate the divisor for the SCR (Serial Clock Rate), avoiding
	 * that the SSP transmission rate can be greater than the device rate
	 */
	if (ssp->type == PXA25x_SSP || ssp->type == CE4100_SSP)
		return (DIV_ROUND_UP(ssp_clk, 2 * rate) - 1) & 0xff;
	else
		return (DIV_ROUND_UP(ssp_clk, rate) - 1)  & 0xfff;
}

static unsigned int pxa2xx_ssp_get_clk_div(struct driver_data *drv_data,
					   int rate)
{
	struct chip_data *chip =
		spi_get_ctldata(drv_data->controller->cur_msg->spi);
	unsigned int clk_div;

	switch (drv_data->ssp_type) {
	case QUARK_X1000_SSP:
		clk_div = quark_x1000_get_clk_div(rate, &chip->dds_rate);
		break;
	default:
		clk_div = ssp_get_clk_div(drv_data, rate);
		break;
	}
	return clk_div << 8;
}

static bool pxa2xx_spi_can_dma(struct spi_controller *controller,
			       struct spi_device *spi,
			       struct spi_transfer *xfer)
{
	struct chip_data *chip = spi_get_ctldata(spi);

	return chip->enable_dma &&
	       xfer->len <= MAX_DMA_LEN &&
	       xfer->len >= chip->dma_burst_size;
}

static int pxa2xx_spi_transfer_one(struct spi_controller *controller,
				   struct spi_device *spi,
				   struct spi_transfer *transfer)
{
	struct driver_data *drv_data = spi_controller_get_devdata(controller);
	struct spi_message *message = controller->cur_msg;
	struct chip_data *chip = spi_get_ctldata(spi);
	u32 dma_thresh = chip->dma_threshold;
	u32 dma_burst = chip->dma_burst_size;
	u32 change_mask = pxa2xx_spi_get_ssrc1_change_mask(drv_data);
	u32 clk_div;
	u8 bits;
	u32 speed;
	u32 cr0;
	u32 cr1;
	int err;
	int dma_mapped;

	/* Check if we can DMA this transfer */
	if (transfer->len > MAX_DMA_LEN && chip->enable_dma) {

		/* reject already-mapped transfers; PIO won't always work */
		if (message->is_dma_mapped
				|| transfer->rx_dma || transfer->tx_dma) {
			dev_err(&spi->dev,
				"Mapped transfer length of %u is greater than %d\n",
				transfer->len, MAX_DMA_LEN);
			return -EINVAL;
		}

		/* warn ... we force this to PIO mode */
		dev_warn_ratelimited(&spi->dev,
				     "DMA disabled for transfer length %ld greater than %d\n",
				     (long)transfer->len, MAX_DMA_LEN);
	}

	/* Setup the transfer state based on the type of transfer */
	if (pxa2xx_spi_flush(drv_data) == 0) {
		dev_err(&spi->dev, "Flush failed\n");
		return -EIO;
	}
	drv_data->n_bytes = chip->n_bytes;
	drv_data->tx = (void *)transfer->tx_buf;
	drv_data->tx_end = drv_data->tx + transfer->len;
	drv_data->rx = transfer->rx_buf;
	drv_data->rx_end = drv_data->rx + transfer->len;
	drv_data->write = drv_data->tx ? chip->write : null_writer;
	drv_data->read = drv_data->rx ? chip->read : null_reader;

	/* Change speed and bit per word on a per transfer */
	bits = transfer->bits_per_word;
	speed = transfer->speed_hz;

	clk_div = pxa2xx_ssp_get_clk_div(drv_data, speed);

	if (bits <= 8) {
		drv_data->n_bytes = 1;
		drv_data->read = drv_data->read != null_reader ?
					u8_reader : null_reader;
		drv_data->write = drv_data->write != null_writer ?
					u8_writer : null_writer;
	} else if (bits <= 16) {
		drv_data->n_bytes = 2;
		drv_data->read = drv_data->read != null_reader ?
					u16_reader : null_reader;
		drv_data->write = drv_data->write != null_writer ?
					u16_writer : null_writer;
	} else if (bits <= 32) {
		drv_data->n_bytes = 4;
		drv_data->read = drv_data->read != null_reader ?
					u32_reader : null_reader;
		drv_data->write = drv_data->write != null_writer ?
					u32_writer : null_writer;
	}
	/*
	 * if bits/word is changed in dma mode, then must check the
	 * thresholds and burst also
	 */
	if (chip->enable_dma) {
		if (pxa2xx_spi_set_dma_burst_and_threshold(chip,
						spi,
						bits, &dma_burst,
						&dma_thresh))
			dev_warn_ratelimited(&spi->dev,
					     "DMA burst size reduced to match bits_per_word\n");
	}

	dma_mapped = controller->can_dma &&
		     controller->can_dma(controller, spi, transfer) &&
		     controller->cur_msg_mapped;
	if (dma_mapped) {

		/* Ensure we have the correct interrupt handler */
		drv_data->transfer_handler = pxa2xx_spi_dma_transfer;

		err = pxa2xx_spi_dma_prepare(drv_data, transfer);
		if (err)
			return err;

		/* Clear status and start DMA engine */
		cr1 = chip->cr1 | dma_thresh | drv_data->dma_cr1;
		pxa2xx_spi_write(drv_data, SSSR, drv_data->clear_sr);

		pxa2xx_spi_dma_start(drv_data);
	} else {
		/* Ensure we have the correct interrupt handler	*/
		drv_data->transfer_handler = interrupt_transfer;

		/* Clear status  */
		cr1 = chip->cr1 | chip->threshold | drv_data->int_cr1;
		write_SSSR_CS(drv_data, drv_data->clear_sr);
	}

	/* NOTE:  PXA25x_SSP _could_ use external clocking ... */
	cr0 = pxa2xx_configure_sscr0(drv_data, clk_div, bits);
	if (!pxa25x_ssp_comp(drv_data))
		dev_dbg(&spi->dev, "%u Hz actual, %s\n",
			controller->max_speed_hz
				/ (1 + ((cr0 & SSCR0_SCR(0xfff)) >> 8)),
			dma_mapped ? "DMA" : "PIO");
	else
		dev_dbg(&spi->dev, "%u Hz actual, %s\n",
			controller->max_speed_hz / 2
				/ (1 + ((cr0 & SSCR0_SCR(0x0ff)) >> 8)),
			dma_mapped ? "DMA" : "PIO");

	if (is_lpss_ssp(drv_data)) {
		if ((pxa2xx_spi_read(drv_data, SSIRF) & 0xff)
		    != chip->lpss_rx_threshold)
			pxa2xx_spi_write(drv_data, SSIRF,
					 chip->lpss_rx_threshold);
		if ((pxa2xx_spi_read(drv_data, SSITF) & 0xffff)
		    != chip->lpss_tx_threshold)
			pxa2xx_spi_write(drv_data, SSITF,
					 chip->lpss_tx_threshold);
	}

	if (is_quark_x1000_ssp(drv_data) &&
	    (pxa2xx_spi_read(drv_data, DDS_RATE) != chip->dds_rate))
		pxa2xx_spi_write(drv_data, DDS_RATE, chip->dds_rate);

	/* see if we need to reload the config registers */
	if ((pxa2xx_spi_read(drv_data, SSCR0) != cr0)
	    || (pxa2xx_spi_read(drv_data, SSCR1) & change_mask)
	    != (cr1 & change_mask)) {
		/* stop the SSP, and update the other bits */
		pxa2xx_spi_write(drv_data, SSCR0, cr0 & ~SSCR0_SSE);
		if (!pxa25x_ssp_comp(drv_data))
			pxa2xx_spi_write(drv_data, SSTO, chip->timeout);
		/* first set CR1 without interrupt and service enables */
		pxa2xx_spi_write(drv_data, SSCR1, cr1 & change_mask);
		/* restart the SSP */
		pxa2xx_spi_write(drv_data, SSCR0, cr0);

	} else {
		if (!pxa25x_ssp_comp(drv_data))
			pxa2xx_spi_write(drv_data, SSTO, chip->timeout);
	}

	if (drv_data->ssp_type == MMP2_SSP) {
		u8 tx_level = (pxa2xx_spi_read(drv_data, SSSR)
					& SSSR_TFL_MASK) >> 8;

		if (tx_level) {
			/* On MMP2, flipping SSE doesn't to empty TXFIFO. */
			dev_warn(&spi->dev, "%d bytes of garbage in TXFIFO!\n",
								tx_level);
			if (tx_level > transfer->len)
				tx_level = transfer->len;
			drv_data->tx += tx_level;
		}
	}

	if (spi_controller_is_slave(controller)) {
		while (drv_data->write(drv_data))
			;
		if (drv_data->gpiod_ready) {
			gpiod_set_value(drv_data->gpiod_ready, 1);
			udelay(1);
			gpiod_set_value(drv_data->gpiod_ready, 0);
		}
	}

	/*
	 * Release the data by enabling service requests and interrupts,
	 * without changing any mode bits
	 */
	pxa2xx_spi_write(drv_data, SSCR1, cr1);

	return 1;
}

static int pxa2xx_spi_slave_abort(struct spi_controller *controller)
{
	struct driver_data *drv_data = spi_controller_get_devdata(controller);

	/* Stop and reset SSP */
	write_SSSR_CS(drv_data, drv_data->clear_sr);
	reset_sccr1(drv_data);
	if (!pxa25x_ssp_comp(drv_data))
		pxa2xx_spi_write(drv_data, SSTO, 0);
	pxa2xx_spi_flush(drv_data);
	pxa2xx_spi_write(drv_data, SSCR0,
			 pxa2xx_spi_read(drv_data, SSCR0) & ~SSCR0_SSE);

	dev_dbg(&drv_data->pdev->dev, "transfer aborted\n");

	drv_data->controller->cur_msg->status = -EINTR;
	spi_finalize_current_transfer(drv_data->controller);

	return 0;
}

static void pxa2xx_spi_handle_err(struct spi_controller *controller,
				 struct spi_message *msg)
{
	struct driver_data *drv_data = spi_controller_get_devdata(controller);

	/* Disable the SSP */
	pxa2xx_spi_write(drv_data, SSCR0,
			 pxa2xx_spi_read(drv_data, SSCR0) & ~SSCR0_SSE);
	/* Clear and disable interrupts and service requests */
	write_SSSR_CS(drv_data, drv_data->clear_sr);
	pxa2xx_spi_write(drv_data, SSCR1,
			 pxa2xx_spi_read(drv_data, SSCR1)
			 & ~(drv_data->int_cr1 | drv_data->dma_cr1));
	if (!pxa25x_ssp_comp(drv_data))
		pxa2xx_spi_write(drv_data, SSTO, 0);

	/*
	 * Stop the DMA if running. Note DMA callback handler may have unset
	 * the dma_running already, which is fine as stopping is not needed
	 * then but we shouldn't rely this flag for anything else than
	 * stopping. For instance to differentiate between PIO and DMA
	 * transfers.
	 */
	if (atomic_read(&drv_data->dma_running))
		pxa2xx_spi_dma_stop(drv_data);
}

static int pxa2xx_spi_unprepare_transfer(struct spi_controller *controller)
{
	struct driver_data *drv_data = spi_controller_get_devdata(controller);

	/* Disable the SSP now */
	pxa2xx_spi_write(drv_data, SSCR0,
			 pxa2xx_spi_read(drv_data, SSCR0) & ~SSCR0_SSE);

	return 0;
}

static int setup_cs(struct spi_device *spi, struct chip_data *chip,
		    struct pxa2xx_spi_chip *chip_info)
{
	struct driver_data *drv_data =
		spi_controller_get_devdata(spi->controller);
	struct gpio_desc *gpiod;
	int err = 0;

	if (chip == NULL)
		return 0;

	if (drv_data->cs_gpiods) {
		gpiod = drv_data->cs_gpiods[spi->chip_select];
		if (gpiod) {
			chip->gpiod_cs = gpiod;
			chip->gpio_cs_inverted = spi->mode & SPI_CS_HIGH;
			gpiod_set_value(gpiod, chip->gpio_cs_inverted);
		}

		return 0;
	}

	if (chip_info == NULL)
		return 0;

	/* NOTE: setup() can be called multiple times, possibly with
	 * different chip_info, release previously requested GPIO
	 */
	if (chip->gpiod_cs) {
		gpiod_put(chip->gpiod_cs);
		chip->gpiod_cs = NULL;
	}

	/* If (*cs_control) is provided, ignore GPIO chip select */
	if (chip_info->cs_control) {
		chip->cs_control = chip_info->cs_control;
		return 0;
	}

	if (gpio_is_valid(chip_info->gpio_cs)) {
		err = gpio_request(chip_info->gpio_cs, "SPI_CS");
		if (err) {
			dev_err(&spi->dev, "failed to request chip select GPIO%d\n",
				chip_info->gpio_cs);
			return err;
		}

		gpiod = gpio_to_desc(chip_info->gpio_cs);
		chip->gpiod_cs = gpiod;
		chip->gpio_cs_inverted = spi->mode & SPI_CS_HIGH;

		err = gpiod_direction_output(gpiod, !chip->gpio_cs_inverted);
	}

	return err;
}

static int setup(struct spi_device *spi)
{
	struct pxa2xx_spi_chip *chip_info;
	struct chip_data *chip;
	const struct lpss_config *config;
	struct driver_data *drv_data =
		spi_controller_get_devdata(spi->controller);
	uint tx_thres, tx_hi_thres, rx_thres;

	switch (drv_data->ssp_type) {
	case QUARK_X1000_SSP:
		tx_thres = TX_THRESH_QUARK_X1000_DFLT;
		tx_hi_thres = 0;
		rx_thres = RX_THRESH_QUARK_X1000_DFLT;
		break;
	case CE4100_SSP:
		tx_thres = TX_THRESH_CE4100_DFLT;
		tx_hi_thres = 0;
		rx_thres = RX_THRESH_CE4100_DFLT;
		break;
	case LPSS_LPT_SSP:
	case LPSS_BYT_SSP:
	case LPSS_BSW_SSP:
	case LPSS_SPT_SSP:
	case LPSS_BXT_SSP:
	case LPSS_CNL_SSP:
		config = lpss_get_config(drv_data);
		tx_thres = config->tx_threshold_lo;
		tx_hi_thres = config->tx_threshold_hi;
		rx_thres = config->rx_threshold;
		break;
	default:
		tx_hi_thres = 0;
		if (spi_controller_is_slave(drv_data->controller)) {
			tx_thres = 1;
			rx_thres = 2;
		} else {
			tx_thres = TX_THRESH_DFLT;
			rx_thres = RX_THRESH_DFLT;
		}
		break;
	}

	/* Only alloc on first setup */
	chip = spi_get_ctldata(spi);
	if (!chip) {
		chip = kzalloc(sizeof(struct chip_data), GFP_KERNEL);
		if (!chip)
			return -ENOMEM;

		if (drv_data->ssp_type == CE4100_SSP) {
			if (spi->chip_select > 4) {
				dev_err(&spi->dev,
					"failed setup: cs number must not be > 4.\n");
				kfree(chip);
				return -EINVAL;
			}

			chip->frm = spi->chip_select;
		}
		chip->enable_dma = drv_data->controller_info->enable_dma;
		chip->timeout = TIMOUT_DFLT;
	}

	/* protocol drivers may change the chip settings, so...
	 * if chip_info exists, use it */
	chip_info = spi->controller_data;

	/* chip_info isn't always needed */
	chip->cr1 = 0;
	if (chip_info) {
		if (chip_info->timeout)
			chip->timeout = chip_info->timeout;
		if (chip_info->tx_threshold)
			tx_thres = chip_info->tx_threshold;
		if (chip_info->tx_hi_threshold)
			tx_hi_thres = chip_info->tx_hi_threshold;
		if (chip_info->rx_threshold)
			rx_thres = chip_info->rx_threshold;
		chip->dma_threshold = 0;
		if (chip_info->enable_loopback)
			chip->cr1 = SSCR1_LBM;
	}
	if (spi_controller_is_slave(drv_data->controller)) {
		chip->cr1 |= SSCR1_SCFR;
		chip->cr1 |= SSCR1_SCLKDIR;
		chip->cr1 |= SSCR1_SFRMDIR;
		chip->cr1 |= SSCR1_SPH;
	}

	chip->lpss_rx_threshold = SSIRF_RxThresh(rx_thres);
	chip->lpss_tx_threshold = SSITF_TxLoThresh(tx_thres)
				| SSITF_TxHiThresh(tx_hi_thres);

	/* set dma burst and threshold outside of chip_info path so that if
	 * chip_info goes away after setting chip->enable_dma, the
	 * burst and threshold can still respond to changes in bits_per_word */
	if (chip->enable_dma) {
		/* set up legal burst and threshold for dma */
		if (pxa2xx_spi_set_dma_burst_and_threshold(chip, spi,
						spi->bits_per_word,
						&chip->dma_burst_size,
						&chip->dma_threshold)) {
			dev_warn(&spi->dev,
				 "in setup: DMA burst size reduced to match bits_per_word\n");
		}
		dev_dbg(&spi->dev,
			"in setup: DMA burst size set to %u\n",
			chip->dma_burst_size);
	}

	switch (drv_data->ssp_type) {
	case QUARK_X1000_SSP:
		chip->threshold = (QUARK_X1000_SSCR1_RxTresh(rx_thres)
				   & QUARK_X1000_SSCR1_RFT)
				   | (QUARK_X1000_SSCR1_TxTresh(tx_thres)
				   & QUARK_X1000_SSCR1_TFT);
		break;
	case CE4100_SSP:
		chip->threshold = (CE4100_SSCR1_RxTresh(rx_thres) & CE4100_SSCR1_RFT) |
			(CE4100_SSCR1_TxTresh(tx_thres) & CE4100_SSCR1_TFT);
		break;
	default:
		chip->threshold = (SSCR1_RxTresh(rx_thres) & SSCR1_RFT) |
			(SSCR1_TxTresh(tx_thres) & SSCR1_TFT);
		break;
	}

	chip->cr1 &= ~(SSCR1_SPO | SSCR1_SPH);
	chip->cr1 |= (((spi->mode & SPI_CPHA) != 0) ? SSCR1_SPH : 0)
			| (((spi->mode & SPI_CPOL) != 0) ? SSCR1_SPO : 0);

	if (spi->mode & SPI_LOOP)
		chip->cr1 |= SSCR1_LBM;

	if (spi->bits_per_word <= 8) {
		chip->n_bytes = 1;
		chip->read = u8_reader;
		chip->write = u8_writer;
	} else if (spi->bits_per_word <= 16) {
		chip->n_bytes = 2;
		chip->read = u16_reader;
		chip->write = u16_writer;
	} else if (spi->bits_per_word <= 32) {
		chip->n_bytes = 4;
		chip->read = u32_reader;
		chip->write = u32_writer;
	}

	spi_set_ctldata(spi, chip);

	if (drv_data->ssp_type == CE4100_SSP)
		return 0;

	return setup_cs(spi, chip, chip_info);
}

static void cleanup(struct spi_device *spi)
{
	struct chip_data *chip = spi_get_ctldata(spi);
	struct driver_data *drv_data =
		spi_controller_get_devdata(spi->controller);

	if (!chip)
		return;

	if (drv_data->ssp_type != CE4100_SSP && !drv_data->cs_gpiods &&
	    chip->gpiod_cs)
		gpiod_put(chip->gpiod_cs);

	kfree(chip);
}

static const struct acpi_device_id pxa2xx_spi_acpi_match[] = {
	{ "INT33C0", LPSS_LPT_SSP },
	{ "INT33C1", LPSS_LPT_SSP },
	{ "INT3430", LPSS_LPT_SSP },
	{ "INT3431", LPSS_LPT_SSP },
	{ "80860F0E", LPSS_BYT_SSP },
	{ "8086228E", LPSS_BSW_SSP },
	{ },
};
MODULE_DEVICE_TABLE(acpi, pxa2xx_spi_acpi_match);

/*
 * PCI IDs of compound devices that integrate both host controller and private
 * integrated DMA engine. Please note these are not used in module
 * autoloading and probing in this module but matching the LPSS SSP type.
 */
static const struct pci_device_id pxa2xx_spi_pci_compound_match[] = {
	/* SPT-LP */
	{ PCI_VDEVICE(INTEL, 0x9d29), LPSS_SPT_SSP },
	{ PCI_VDEVICE(INTEL, 0x9d2a), LPSS_SPT_SSP },
	/* SPT-H */
	{ PCI_VDEVICE(INTEL, 0xa129), LPSS_SPT_SSP },
	{ PCI_VDEVICE(INTEL, 0xa12a), LPSS_SPT_SSP },
	/* KBL-H */
	{ PCI_VDEVICE(INTEL, 0xa2a9), LPSS_SPT_SSP },
	{ PCI_VDEVICE(INTEL, 0xa2aa), LPSS_SPT_SSP },
	/* BXT A-Step */
	{ PCI_VDEVICE(INTEL, 0x0ac2), LPSS_BXT_SSP },
	{ PCI_VDEVICE(INTEL, 0x0ac4), LPSS_BXT_SSP },
	{ PCI_VDEVICE(INTEL, 0x0ac6), LPSS_BXT_SSP },
	/* BXT B-Step */
	{ PCI_VDEVICE(INTEL, 0x1ac2), LPSS_BXT_SSP },
	{ PCI_VDEVICE(INTEL, 0x1ac4), LPSS_BXT_SSP },
	{ PCI_VDEVICE(INTEL, 0x1ac6), LPSS_BXT_SSP },
	/* GLK */
	{ PCI_VDEVICE(INTEL, 0x31c2), LPSS_BXT_SSP },
	{ PCI_VDEVICE(INTEL, 0x31c4), LPSS_BXT_SSP },
	{ PCI_VDEVICE(INTEL, 0x31c6), LPSS_BXT_SSP },
	/* ICL-LP */
	{ PCI_VDEVICE(INTEL, 0x34aa), LPSS_CNL_SSP },
	{ PCI_VDEVICE(INTEL, 0x34ab), LPSS_CNL_SSP },
	{ PCI_VDEVICE(INTEL, 0x34fb), LPSS_CNL_SSP },
	/* EHL */
	{ PCI_VDEVICE(INTEL, 0x4b2a), LPSS_BXT_SSP },
	{ PCI_VDEVICE(INTEL, 0x4b2b), LPSS_BXT_SSP },
	{ PCI_VDEVICE(INTEL, 0x4b37), LPSS_BXT_SSP },
	/* APL */
	{ PCI_VDEVICE(INTEL, 0x5ac2), LPSS_BXT_SSP },
	{ PCI_VDEVICE(INTEL, 0x5ac4), LPSS_BXT_SSP },
	{ PCI_VDEVICE(INTEL, 0x5ac6), LPSS_BXT_SSP },
	/* CNL-LP */
	{ PCI_VDEVICE(INTEL, 0x9daa), LPSS_CNL_SSP },
	{ PCI_VDEVICE(INTEL, 0x9dab), LPSS_CNL_SSP },
	{ PCI_VDEVICE(INTEL, 0x9dfb), LPSS_CNL_SSP },
	/* CNL-H */
	{ PCI_VDEVICE(INTEL, 0xa32a), LPSS_CNL_SSP },
	{ PCI_VDEVICE(INTEL, 0xa32b), LPSS_CNL_SSP },
	{ PCI_VDEVICE(INTEL, 0xa37b), LPSS_CNL_SSP },
	/* CML-LP */
	{ PCI_VDEVICE(INTEL, 0x02aa), LPSS_CNL_SSP },
	{ PCI_VDEVICE(INTEL, 0x02ab), LPSS_CNL_SSP },
	{ PCI_VDEVICE(INTEL, 0x02fb), LPSS_CNL_SSP },
	/* TGL-LP */
	{ PCI_VDEVICE(INTEL, 0xa0aa), LPSS_CNL_SSP },
	{ PCI_VDEVICE(INTEL, 0xa0ab), LPSS_CNL_SSP },
	{ PCI_VDEVICE(INTEL, 0xa0de), LPSS_CNL_SSP },
	{ PCI_VDEVICE(INTEL, 0xa0df), LPSS_CNL_SSP },
	{ PCI_VDEVICE(INTEL, 0xa0fb), LPSS_CNL_SSP },
	{ PCI_VDEVICE(INTEL, 0xa0fd), LPSS_CNL_SSP },
	{ PCI_VDEVICE(INTEL, 0xa0fe), LPSS_CNL_SSP },
	{ },
};

static const struct of_device_id pxa2xx_spi_of_match[] = {
	{ .compatible = "marvell,mmp2-ssp", .data = (void *)MMP2_SSP },
	{},
};
MODULE_DEVICE_TABLE(of, pxa2xx_spi_of_match);

#ifdef CONFIG_ACPI

static int pxa2xx_spi_get_port_id(struct acpi_device *adev)
{
<<<<<<< HEAD
=======
	unsigned int devid;
	int port_id = -1;

	if (adev && adev->pnp.unique_id &&
	    !kstrtouint(adev->pnp.unique_id, 0, &devid))
		port_id = devid;
	return port_id;
}

#else /* !CONFIG_ACPI */

static int pxa2xx_spi_get_port_id(struct acpi_device *adev)
{
	return -1;
}

#endif /* CONFIG_ACPI */


#ifdef CONFIG_PCI

static bool pxa2xx_spi_idma_filter(struct dma_chan *chan, void *param)
{
>>>>>>> f7688b48
	return param == chan->device->dev;
}

#endif /* CONFIG_PCI */

static struct pxa2xx_spi_controller *
pxa2xx_spi_init_pdata(struct platform_device *pdev)
{
	struct pxa2xx_spi_controller *pdata;
	struct acpi_device *adev;
	struct ssp_device *ssp;
	struct resource *res;
	const struct acpi_device_id *adev_id = NULL;
	const struct pci_device_id *pcidev_id = NULL;
	const struct of_device_id *of_id = NULL;
	enum pxa_ssp_type type;

	adev = ACPI_COMPANION(&pdev->dev);

	if (pdev->dev.of_node)
		of_id = of_match_device(pdev->dev.driver->of_match_table,
					&pdev->dev);
	else if (dev_is_pci(pdev->dev.parent))
		pcidev_id = pci_match_id(pxa2xx_spi_pci_compound_match,
					 to_pci_dev(pdev->dev.parent));
	else if (adev)
		adev_id = acpi_match_device(pdev->dev.driver->acpi_match_table,
					    &pdev->dev);
	else
		return NULL;

	if (adev_id)
		type = (enum pxa_ssp_type)adev_id->driver_data;
	else if (pcidev_id)
		type = (enum pxa_ssp_type)pcidev_id->driver_data;
	else if (of_id)
		type = (enum pxa_ssp_type)of_id->data;
	else
		return NULL;

	pdata = devm_kzalloc(&pdev->dev, sizeof(*pdata), GFP_KERNEL);
	if (!pdata)
		return NULL;

	res = platform_get_resource(pdev, IORESOURCE_MEM, 0);
	if (!res)
		return NULL;

	ssp = &pdata->ssp;

	ssp->phys_base = res->start;
	ssp->mmio_base = devm_ioremap_resource(&pdev->dev, res);
	if (IS_ERR(ssp->mmio_base))
		return NULL;

#ifdef CONFIG_PCI
	if (pcidev_id) {
		pdata->tx_param = pdev->dev.parent;
		pdata->rx_param = pdev->dev.parent;
		pdata->dma_filter = pxa2xx_spi_idma_filter;
	}
#endif

	ssp->clk = devm_clk_get(&pdev->dev, NULL);
	ssp->irq = platform_get_irq(pdev, 0);
	ssp->type = type;
	ssp->pdev = pdev;
	ssp->port_id = pxa2xx_spi_get_port_id(adev);

	pdata->is_slave = of_property_read_bool(pdev->dev.of_node, "spi-slave");
	pdata->num_chipselect = 1;
	pdata->enable_dma = true;
	pdata->dma_burst_size = 1;

	return pdata;
}

static int pxa2xx_spi_fw_translate_cs(struct spi_controller *controller,
				      unsigned int cs)
{
	struct driver_data *drv_data = spi_controller_get_devdata(controller);

	if (has_acpi_companion(&drv_data->pdev->dev)) {
		switch (drv_data->ssp_type) {
		/*
		 * For Atoms the ACPI DeviceSelection used by the Windows
		 * driver starts from 1 instead of 0 so translate it here
		 * to match what Linux expects.
		 */
		case LPSS_BYT_SSP:
		case LPSS_BSW_SSP:
			return cs - 1;

		default:
			break;
		}
	}

	return cs;
}

static int pxa2xx_spi_probe(struct platform_device *pdev)
{
	struct device *dev = &pdev->dev;
	struct pxa2xx_spi_controller *platform_info;
	struct spi_controller *controller;
	struct driver_data *drv_data;
	struct ssp_device *ssp;
	const struct lpss_config *config;
	int status, count;
	u32 tmp;

	platform_info = dev_get_platdata(dev);
	if (!platform_info) {
		platform_info = pxa2xx_spi_init_pdata(pdev);
		if (!platform_info) {
			dev_err(&pdev->dev, "missing platform data\n");
			return -ENODEV;
		}
	}

	ssp = pxa_ssp_request(pdev->id, pdev->name);
	if (!ssp)
		ssp = &platform_info->ssp;

	if (!ssp->mmio_base) {
		dev_err(&pdev->dev, "failed to get ssp\n");
		return -ENODEV;
	}

	if (platform_info->is_slave)
		controller = spi_alloc_slave(dev, sizeof(struct driver_data));
	else
		controller = spi_alloc_master(dev, sizeof(struct driver_data));

	if (!controller) {
		dev_err(&pdev->dev, "cannot alloc spi_controller\n");
		pxa_ssp_free(ssp);
		return -ENOMEM;
	}
	drv_data = spi_controller_get_devdata(controller);
	drv_data->controller = controller;
	drv_data->controller_info = platform_info;
	drv_data->pdev = pdev;
	drv_data->ssp = ssp;

	controller->dev.of_node = pdev->dev.of_node;
	/* the spi->mode bits understood by this driver: */
	controller->mode_bits = SPI_CPOL | SPI_CPHA | SPI_CS_HIGH | SPI_LOOP;

	controller->bus_num = ssp->port_id;
	controller->dma_alignment = DMA_ALIGNMENT;
	controller->cleanup = cleanup;
	controller->setup = setup;
	controller->set_cs = pxa2xx_spi_set_cs;
	controller->transfer_one = pxa2xx_spi_transfer_one;
	controller->slave_abort = pxa2xx_spi_slave_abort;
	controller->handle_err = pxa2xx_spi_handle_err;
	controller->unprepare_transfer_hardware = pxa2xx_spi_unprepare_transfer;
	controller->fw_translate_cs = pxa2xx_spi_fw_translate_cs;
	controller->auto_runtime_pm = true;
	controller->flags = SPI_CONTROLLER_MUST_RX | SPI_CONTROLLER_MUST_TX;

	drv_data->ssp_type = ssp->type;

	drv_data->ioaddr = ssp->mmio_base;
	drv_data->ssdr_physical = ssp->phys_base + SSDR;
	if (pxa25x_ssp_comp(drv_data)) {
		switch (drv_data->ssp_type) {
		case QUARK_X1000_SSP:
			controller->bits_per_word_mask = SPI_BPW_RANGE_MASK(4, 32);
			break;
		default:
			controller->bits_per_word_mask = SPI_BPW_RANGE_MASK(4, 16);
			break;
		}

		drv_data->int_cr1 = SSCR1_TIE | SSCR1_RIE;
		drv_data->dma_cr1 = 0;
		drv_data->clear_sr = SSSR_ROR;
		drv_data->mask_sr = SSSR_RFS | SSSR_TFS | SSSR_ROR;
	} else {
		controller->bits_per_word_mask = SPI_BPW_RANGE_MASK(4, 32);
		drv_data->int_cr1 = SSCR1_TIE | SSCR1_RIE | SSCR1_TINTE;
		drv_data->dma_cr1 = DEFAULT_DMA_CR1;
		drv_data->clear_sr = SSSR_ROR | SSSR_TINT;
		drv_data->mask_sr = SSSR_TINT | SSSR_RFS | SSSR_TFS
						| SSSR_ROR | SSSR_TUR;
	}

	status = request_irq(ssp->irq, ssp_int, IRQF_SHARED, dev_name(dev),
			drv_data);
	if (status < 0) {
		dev_err(&pdev->dev, "cannot get IRQ %d\n", ssp->irq);
		goto out_error_controller_alloc;
	}

	/* Setup DMA if requested */
	if (platform_info->enable_dma) {
		status = pxa2xx_spi_dma_setup(drv_data);
		if (status) {
			dev_warn(dev, "no DMA channels available, using PIO\n");
			platform_info->enable_dma = false;
		} else {
<<<<<<< HEAD
			master->can_dma = pxa2xx_spi_can_dma;
			master->max_dma_len = MAX_DMA_LEN;
=======
			controller->can_dma = pxa2xx_spi_can_dma;
			controller->max_dma_len = MAX_DMA_LEN;
>>>>>>> f7688b48
		}
	}

	/* Enable SOC clock */
	status = clk_prepare_enable(ssp->clk);
	if (status)
		goto out_error_dma_irq_alloc;

	controller->max_speed_hz = clk_get_rate(ssp->clk);
	/*
	 * Set minimum speed for all other platforms than Intel Quark which is
	 * able do under 1 Hz transfers.
	 */
	if (!pxa25x_ssp_comp(drv_data))
		controller->min_speed_hz =
			DIV_ROUND_UP(controller->max_speed_hz, 4096);
	else if (!is_quark_x1000_ssp(drv_data))
		controller->min_speed_hz =
			DIV_ROUND_UP(controller->max_speed_hz, 512);

	/* Load default SSP configuration */
	pxa2xx_spi_write(drv_data, SSCR0, 0);
	switch (drv_data->ssp_type) {
	case QUARK_X1000_SSP:
		tmp = QUARK_X1000_SSCR1_RxTresh(RX_THRESH_QUARK_X1000_DFLT) |
		      QUARK_X1000_SSCR1_TxTresh(TX_THRESH_QUARK_X1000_DFLT);
		pxa2xx_spi_write(drv_data, SSCR1, tmp);

		/* using the Motorola SPI protocol and use 8 bit frame */
		tmp = QUARK_X1000_SSCR0_Motorola | QUARK_X1000_SSCR0_DataSize(8);
		pxa2xx_spi_write(drv_data, SSCR0, tmp);
		break;
	case CE4100_SSP:
		tmp = CE4100_SSCR1_RxTresh(RX_THRESH_CE4100_DFLT) |
		      CE4100_SSCR1_TxTresh(TX_THRESH_CE4100_DFLT);
		pxa2xx_spi_write(drv_data, SSCR1, tmp);
		tmp = SSCR0_SCR(2) | SSCR0_Motorola | SSCR0_DataSize(8);
		pxa2xx_spi_write(drv_data, SSCR0, tmp);
		break;
	default:

		if (spi_controller_is_slave(controller)) {
			tmp = SSCR1_SCFR |
			      SSCR1_SCLKDIR |
			      SSCR1_SFRMDIR |
			      SSCR1_RxTresh(2) |
			      SSCR1_TxTresh(1) |
			      SSCR1_SPH;
		} else {
			tmp = SSCR1_RxTresh(RX_THRESH_DFLT) |
			      SSCR1_TxTresh(TX_THRESH_DFLT);
		}
		pxa2xx_spi_write(drv_data, SSCR1, tmp);
		tmp = SSCR0_Motorola | SSCR0_DataSize(8);
		if (!spi_controller_is_slave(controller))
			tmp |= SSCR0_SCR(2);
		pxa2xx_spi_write(drv_data, SSCR0, tmp);
		break;
	}

	if (!pxa25x_ssp_comp(drv_data))
		pxa2xx_spi_write(drv_data, SSTO, 0);

	if (!is_quark_x1000_ssp(drv_data))
		pxa2xx_spi_write(drv_data, SSPSP, 0);

	if (is_lpss_ssp(drv_data)) {
		lpss_ssp_setup(drv_data);
		config = lpss_get_config(drv_data);
		if (config->reg_capabilities >= 0) {
			tmp = __lpss_ssp_read_priv(drv_data,
						   config->reg_capabilities);
			tmp &= LPSS_CAPS_CS_EN_MASK;
			tmp >>= LPSS_CAPS_CS_EN_SHIFT;
			platform_info->num_chipselect = ffz(tmp);
		} else if (config->cs_num) {
			platform_info->num_chipselect = config->cs_num;
		}
	}
	controller->num_chipselect = platform_info->num_chipselect;

	count = gpiod_count(&pdev->dev, "cs");
	if (count > 0) {
		int i;

		controller->num_chipselect = max_t(int, count,
			controller->num_chipselect);

		drv_data->cs_gpiods = devm_kcalloc(&pdev->dev,
			controller->num_chipselect, sizeof(struct gpio_desc *),
			GFP_KERNEL);
		if (!drv_data->cs_gpiods) {
			status = -ENOMEM;
			goto out_error_clock_enabled;
		}

		for (i = 0; i < controller->num_chipselect; i++) {
			struct gpio_desc *gpiod;

			gpiod = devm_gpiod_get_index(dev, "cs", i, GPIOD_ASIS);
			if (IS_ERR(gpiod)) {
				/* Means use native chip select */
				if (PTR_ERR(gpiod) == -ENOENT)
					continue;

				status = PTR_ERR(gpiod);
				goto out_error_clock_enabled;
			} else {
				drv_data->cs_gpiods[i] = gpiod;
			}
		}
	}

	if (platform_info->is_slave) {
		drv_data->gpiod_ready = devm_gpiod_get_optional(dev,
						"ready", GPIOD_OUT_LOW);
		if (IS_ERR(drv_data->gpiod_ready)) {
			status = PTR_ERR(drv_data->gpiod_ready);
			goto out_error_clock_enabled;
		}
	}

	pm_runtime_set_autosuspend_delay(&pdev->dev, 50);
	pm_runtime_use_autosuspend(&pdev->dev);
	pm_runtime_set_active(&pdev->dev);
	pm_runtime_enable(&pdev->dev);

	/* Register with the SPI framework */
	platform_set_drvdata(pdev, drv_data);
	status = devm_spi_register_controller(&pdev->dev, controller);
	if (status != 0) {
		dev_err(&pdev->dev, "problem registering spi controller\n");
		goto out_error_pm_runtime_enabled;
	}

	return status;

out_error_pm_runtime_enabled:
	pm_runtime_put_noidle(&pdev->dev);
	pm_runtime_disable(&pdev->dev);

out_error_clock_enabled:
	clk_disable_unprepare(ssp->clk);

out_error_dma_irq_alloc:
	pxa2xx_spi_dma_release(drv_data);
	free_irq(ssp->irq, drv_data);

out_error_controller_alloc:
	spi_controller_put(controller);
	pxa_ssp_free(ssp);
	return status;
}

static int pxa2xx_spi_remove(struct platform_device *pdev)
{
	struct driver_data *drv_data = platform_get_drvdata(pdev);
	struct ssp_device *ssp;

	if (!drv_data)
		return 0;
	ssp = drv_data->ssp;

	pm_runtime_get_sync(&pdev->dev);

	/* Disable the SSP at the peripheral and SOC level */
	pxa2xx_spi_write(drv_data, SSCR0, 0);
	clk_disable_unprepare(ssp->clk);

	/* Release DMA */
	if (drv_data->controller_info->enable_dma)
		pxa2xx_spi_dma_release(drv_data);

	pm_runtime_put_noidle(&pdev->dev);
	pm_runtime_disable(&pdev->dev);

	/* Release IRQ */
	free_irq(ssp->irq, drv_data);

	/* Release SSP */
	pxa_ssp_free(ssp);

	return 0;
}

#ifdef CONFIG_PM_SLEEP
static int pxa2xx_spi_suspend(struct device *dev)
{
	struct driver_data *drv_data = dev_get_drvdata(dev);
	struct ssp_device *ssp = drv_data->ssp;
	int status;

	status = spi_controller_suspend(drv_data->controller);
	if (status != 0)
		return status;
	pxa2xx_spi_write(drv_data, SSCR0, 0);

	if (!pm_runtime_suspended(dev))
		clk_disable_unprepare(ssp->clk);

	return 0;
}

static int pxa2xx_spi_resume(struct device *dev)
{
	struct driver_data *drv_data = dev_get_drvdata(dev);
	struct ssp_device *ssp = drv_data->ssp;
	int status;

	/* Enable the SSP clock */
	if (!pm_runtime_suspended(dev)) {
		status = clk_prepare_enable(ssp->clk);
		if (status)
			return status;
	}

	/* Start the queue running */
	return spi_controller_resume(drv_data->controller);
}
#endif

#ifdef CONFIG_PM
static int pxa2xx_spi_runtime_suspend(struct device *dev)
{
	struct driver_data *drv_data = dev_get_drvdata(dev);

	clk_disable_unprepare(drv_data->ssp->clk);
	return 0;
}

static int pxa2xx_spi_runtime_resume(struct device *dev)
{
	struct driver_data *drv_data = dev_get_drvdata(dev);
	int status;

	status = clk_prepare_enable(drv_data->ssp->clk);
	return status;
}
#endif

static const struct dev_pm_ops pxa2xx_spi_pm_ops = {
	SET_SYSTEM_SLEEP_PM_OPS(pxa2xx_spi_suspend, pxa2xx_spi_resume)
	SET_RUNTIME_PM_OPS(pxa2xx_spi_runtime_suspend,
			   pxa2xx_spi_runtime_resume, NULL)
};

static struct platform_driver driver = {
	.driver = {
		.name	= "pxa2xx-spi",
		.pm	= &pxa2xx_spi_pm_ops,
		.acpi_match_table = ACPI_PTR(pxa2xx_spi_acpi_match),
		.of_match_table = of_match_ptr(pxa2xx_spi_of_match),
	},
	.probe = pxa2xx_spi_probe,
	.remove = pxa2xx_spi_remove,
};

static int __init pxa2xx_spi_init(void)
{
	return platform_driver_register(&driver);
}
subsys_initcall(pxa2xx_spi_init);

static void __exit pxa2xx_spi_exit(void)
{
	platform_driver_unregister(&driver);
}
module_exit(pxa2xx_spi_exit);

MODULE_SOFTDEP("pre: dw_dmac");<|MERGE_RESOLUTION|>--- conflicted
+++ resolved
@@ -1478,8 +1478,6 @@
 
 static int pxa2xx_spi_get_port_id(struct acpi_device *adev)
 {
-<<<<<<< HEAD
-=======
 	unsigned int devid;
 	int port_id = -1;
 
@@ -1503,7 +1501,6 @@
 
 static bool pxa2xx_spi_idma_filter(struct dma_chan *chan, void *param)
 {
->>>>>>> f7688b48
 	return param == chan->device->dev;
 }
 
@@ -1708,13 +1705,8 @@
 			dev_warn(dev, "no DMA channels available, using PIO\n");
 			platform_info->enable_dma = false;
 		} else {
-<<<<<<< HEAD
-			master->can_dma = pxa2xx_spi_can_dma;
-			master->max_dma_len = MAX_DMA_LEN;
-=======
 			controller->can_dma = pxa2xx_spi_can_dma;
 			controller->max_dma_len = MAX_DMA_LEN;
->>>>>>> f7688b48
 		}
 	}
 
