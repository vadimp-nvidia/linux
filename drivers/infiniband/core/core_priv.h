/*
 * Copyright (c) 2004 Topspin Communications.  All rights reserved.
 *
 * This software is available to you under a choice of one of two
 * licenses.  You may choose to be licensed under the terms of the GNU
 * General Public License (GPL) Version 2, available from the file
 * COPYING in the main directory of this source tree, or the
 * OpenIB.org BSD license below:
 *
 *     Redistribution and use in source and binary forms, with or
 *     without modification, are permitted provided that the following
 *     conditions are met:
 *
 *      - Redistributions of source code must retain the above
 *        copyright notice, this list of conditions and the following
 *        disclaimer.
 *
 *      - Redistributions in binary form must reproduce the above
 *        copyright notice, this list of conditions and the following
 *        disclaimer in the documentation and/or other materials
 *        provided with the distribution.
 *
 * THE SOFTWARE IS PROVIDED "AS IS", WITHOUT WARRANTY OF ANY KIND,
 * EXPRESS OR IMPLIED, INCLUDING BUT NOT LIMITED TO THE WARRANTIES OF
 * MERCHANTABILITY, FITNESS FOR A PARTICULAR PURPOSE AND
 * NONINFRINGEMENT. IN NO EVENT SHALL THE AUTHORS OR COPYRIGHT HOLDERS
 * BE LIABLE FOR ANY CLAIM, DAMAGES OR OTHER LIABILITY, WHETHER IN AN
 * ACTION OF CONTRACT, TORT OR OTHERWISE, ARISING FROM, OUT OF OR IN
 * CONNECTION WITH THE SOFTWARE OR THE USE OR OTHER DEALINGS IN THE
 * SOFTWARE.
 */

#ifndef _CORE_PRIV_H
#define _CORE_PRIV_H

#include <linux/list.h>
#include <linux/spinlock.h>
#include <linux/cgroup_rdma.h>
#include <net/net_namespace.h>
#include <net/netns/generic.h>

#include <rdma/ib_verbs.h>
#include <rdma/opa_addr.h>
#include <rdma/ib_mad.h>
#include <rdma/restrack.h>
#include "mad_priv.h"
#include "restrack.h"

/* Total number of ports combined across all struct ib_devices's */
#define RDMA_MAX_PORTS 8192

struct pkey_index_qp_list {
	struct list_head    pkey_index_list;
	u16                 pkey_index;
	/* Lock to hold while iterating the qp_list. */
	spinlock_t          qp_list_lock;
	struct list_head    qp_list;
};

/**
 * struct rdma_dev_net - rdma net namespace metadata for a net
 * @nl_sock:	Pointer to netlink socket
 * @net:	Pointer to owner net namespace
 * @id:		xarray id to identify the net namespace.
 */
struct rdma_dev_net {
	struct sock *nl_sock;
	possible_net_t net;
	u32 id;
};

extern const struct attribute_group ib_dev_attr_group;
extern bool ib_devices_shared_netns;
extern unsigned int rdma_dev_net_id;

static inline struct rdma_dev_net *rdma_net_to_dev_net(struct net *net)
{
	return net_generic(net, rdma_dev_net_id);
}

int ib_device_register_sysfs(struct ib_device *device);
void ib_device_unregister_sysfs(struct ib_device *device);
int ib_device_rename(struct ib_device *ibdev, const char *name);
int ib_device_set_dim(struct ib_device *ibdev, u8 use_dim);

typedef void (*roce_netdev_callback)(struct ib_device *device, u8 port,
	      struct net_device *idev, void *cookie);

typedef bool (*roce_netdev_filter)(struct ib_device *device, u8 port,
				   struct net_device *idev, void *cookie);

struct net_device *ib_device_get_netdev(struct ib_device *ib_dev,
					unsigned int port);

void ib_enum_roce_netdev(struct ib_device *ib_dev,
			 roce_netdev_filter filter,
			 void *filter_cookie,
			 roce_netdev_callback cb,
			 void *cookie);
void ib_enum_all_roce_netdevs(roce_netdev_filter filter,
			      void *filter_cookie,
			      roce_netdev_callback cb,
			      void *cookie);

typedef int (*nldev_callback)(struct ib_device *device,
			      struct sk_buff *skb,
			      struct netlink_callback *cb,
			      unsigned int idx);

int ib_enum_all_devs(nldev_callback nldev_cb, struct sk_buff *skb,
		     struct netlink_callback *cb);

struct ib_client_nl_info {
	struct sk_buff *nl_msg;
	struct device *cdev;
	unsigned int port;
	u64 abi;
};
int ib_get_client_nl_info(struct ib_device *ibdev, const char *client_name,
			  struct ib_client_nl_info *res);

enum ib_cache_gid_default_mode {
	IB_CACHE_GID_DEFAULT_MODE_SET,
	IB_CACHE_GID_DEFAULT_MODE_DELETE
};

int ib_cache_gid_parse_type_str(const char *buf);

const char *ib_cache_gid_type_str(enum ib_gid_type gid_type);

void ib_cache_gid_set_default_gid(struct ib_device *ib_dev, u8 port,
				  struct net_device *ndev,
				  unsigned long gid_type_mask,
				  enum ib_cache_gid_default_mode mode);

int ib_cache_gid_add(struct ib_device *ib_dev, u8 port,
		     union ib_gid *gid, struct ib_gid_attr *attr);

int ib_cache_gid_del(struct ib_device *ib_dev, u8 port,
		     union ib_gid *gid, struct ib_gid_attr *attr);

int ib_cache_gid_del_all_netdev_gids(struct ib_device *ib_dev, u8 port,
				     struct net_device *ndev);

int roce_gid_mgmt_init(void);
void roce_gid_mgmt_cleanup(void);

unsigned long roce_gid_type_mask_support(struct ib_device *ib_dev, u8 port);

int ib_cache_setup_one(struct ib_device *device);
void ib_cache_cleanup_one(struct ib_device *device);
void ib_cache_release_one(struct ib_device *device);
void ib_dispatch_event_clients(struct ib_event *event);

#ifdef CONFIG_CGROUP_RDMA
void ib_device_register_rdmacg(struct ib_device *device);
void ib_device_unregister_rdmacg(struct ib_device *device);

int ib_rdmacg_try_charge(struct ib_rdmacg_object *cg_obj,
			 struct ib_device *device,
			 enum rdmacg_resource_type resource_index);

void ib_rdmacg_uncharge(struct ib_rdmacg_object *cg_obj,
			struct ib_device *device,
			enum rdmacg_resource_type resource_index);
#else
static inline void ib_device_register_rdmacg(struct ib_device *device)
{
}

static inline void ib_device_unregister_rdmacg(struct ib_device *device)
{
}

static inline int ib_rdmacg_try_charge(struct ib_rdmacg_object *cg_obj,
				       struct ib_device *device,
				       enum rdmacg_resource_type resource_index)
{
	return 0;
}

static inline void ib_rdmacg_uncharge(struct ib_rdmacg_object *cg_obj,
				      struct ib_device *device,
				      enum rdmacg_resource_type resource_index)
{
}
#endif

static inline bool rdma_is_upper_dev_rcu(struct net_device *dev,
					 struct net_device *upper)
{
	return netdev_has_upper_dev_all_rcu(dev, upper);
}

int addr_init(void);
void addr_cleanup(void);

int ib_mad_init(void);
void ib_mad_cleanup(void);

int ib_sa_init(void);
void ib_sa_cleanup(void);

void rdma_nl_init(void);
void rdma_nl_exit(void);

int ib_nl_handle_resolve_resp(struct sk_buff *skb,
			      struct nlmsghdr *nlh,
			      struct netlink_ext_ack *extack);
int ib_nl_handle_set_timeout(struct sk_buff *skb,
			     struct nlmsghdr *nlh,
			     struct netlink_ext_ack *extack);
int ib_nl_handle_ip_res_resp(struct sk_buff *skb,
			     struct nlmsghdr *nlh,
			     struct netlink_ext_ack *extack);

int ib_get_cached_subnet_prefix(struct ib_device *device,
				u8                port_num,
				u64              *sn_pfx);

#ifdef CONFIG_SECURITY_INFINIBAND
void ib_security_release_port_pkey_list(struct ib_device *device);

void ib_security_cache_change(struct ib_device *device,
			      u8 port_num,
			      u64 subnet_prefix);

int ib_security_modify_qp(struct ib_qp *qp,
			  struct ib_qp_attr *qp_attr,
			  int qp_attr_mask,
			  struct ib_udata *udata);

int ib_create_qp_security(struct ib_qp *qp, struct ib_device *dev);
void ib_destroy_qp_security_begin(struct ib_qp_security *sec);
void ib_destroy_qp_security_abort(struct ib_qp_security *sec);
void ib_destroy_qp_security_end(struct ib_qp_security *sec);
int ib_open_shared_qp_security(struct ib_qp *qp, struct ib_device *dev);
void ib_close_shared_qp_security(struct ib_qp_security *sec);
int ib_mad_agent_security_setup(struct ib_mad_agent *agent,
				enum ib_qp_type qp_type);
void ib_mad_agent_security_cleanup(struct ib_mad_agent *agent);
int ib_mad_enforce_security(struct ib_mad_agent_private *map, u16 pkey_index);
void ib_mad_agent_security_change(void);
#else
static inline void ib_security_release_port_pkey_list(struct ib_device *device)
{
}

static inline void ib_security_cache_change(struct ib_device *device,
					    u8 port_num,
					    u64 subnet_prefix)
{
}

static inline int ib_security_modify_qp(struct ib_qp *qp,
					struct ib_qp_attr *qp_attr,
					int qp_attr_mask,
					struct ib_udata *udata)
{
	return qp->device->ops.modify_qp(qp->real_qp,
					 qp_attr,
					 qp_attr_mask,
					 udata);
}

static inline int ib_create_qp_security(struct ib_qp *qp,
					struct ib_device *dev)
{
	return 0;
}

static inline void ib_destroy_qp_security_begin(struct ib_qp_security *sec)
{
}

static inline void ib_destroy_qp_security_abort(struct ib_qp_security *sec)
{
}

static inline void ib_destroy_qp_security_end(struct ib_qp_security *sec)
{
}

static inline int ib_open_shared_qp_security(struct ib_qp *qp,
					     struct ib_device *dev)
{
	return 0;
}

static inline void ib_close_shared_qp_security(struct ib_qp_security *sec)
{
}

static inline int ib_mad_agent_security_setup(struct ib_mad_agent *agent,
					      enum ib_qp_type qp_type)
{
	return 0;
}

static inline void ib_mad_agent_security_cleanup(struct ib_mad_agent *agent)
{
}

static inline int ib_mad_enforce_security(struct ib_mad_agent_private *map,
					  u16 pkey_index)
{
	return 0;
}

static inline void ib_mad_agent_security_change(void)
{
}
#endif

struct ib_device *ib_device_get_by_index(const struct net *net, u32 index);

/* RDMA device netlink */
void nldev_init(void);
void nldev_exit(void);

static inline struct ib_qp *_ib_create_qp(struct ib_device *dev,
					  struct ib_pd *pd,
					  struct ib_qp_init_attr *attr,
					  struct ib_udata *udata,
					  struct ib_uqp_object *uobj)
{
	enum ib_qp_type qp_type = attr->qp_type;
	struct ib_qp *qp;
	bool is_xrc;

	if (!dev->ops.create_qp)
		return ERR_PTR(-EOPNOTSUPP);

	qp = dev->ops.create_qp(pd, attr, udata);
	if (IS_ERR(qp))
		return qp;

	qp->device = dev;
	qp->pd = pd;
	qp->uobject = uobj;
	qp->real_qp = qp;

	qp->qp_type = attr->qp_type;
<<<<<<< HEAD
	qp->qp_context = attr->qp_context;
=======
>>>>>>> d1988041
	qp->rwq_ind_tbl = attr->rwq_ind_tbl;
	qp->send_cq = attr->send_cq;
	qp->recv_cq = attr->recv_cq;
	qp->srq = attr->srq;
	qp->rwq_ind_tbl = attr->rwq_ind_tbl;
	qp->event_handler = attr->event_handler;

	atomic_set(&qp->usecnt, 0);
	spin_lock_init(&qp->mr_lock);
	INIT_LIST_HEAD(&qp->rdma_mrs);
	INIT_LIST_HEAD(&qp->sig_mrs);

<<<<<<< HEAD
=======
	rdma_restrack_new(&qp->res, RDMA_RESTRACK_QP);
>>>>>>> d1988041
	/*
	 * We don't track XRC QPs for now, because they don't have PD
	 * and more importantly they are created internaly by driver,
	 * see mlx5 create_dev_resources() as an example.
	 */
	is_xrc = qp_type == IB_QPT_XRC_INI || qp_type == IB_QPT_XRC_TGT;
	if ((qp_type < IB_QPT_MAX && !is_xrc) || qp_type == IB_QPT_DRIVER) {
		rdma_restrack_parent_name(&qp->res, &pd->res);
		rdma_restrack_add(&qp->res);
	}
	return qp;
}

struct rdma_dev_addr;
int rdma_resolve_ip_route(struct sockaddr *src_addr,
			  const struct sockaddr *dst_addr,
			  struct rdma_dev_addr *addr);

int rdma_addr_find_l2_eth_by_grh(const union ib_gid *sgid,
				 const union ib_gid *dgid,
				 u8 *dmac, const struct ib_gid_attr *sgid_attr,
				 int *hoplimit);
void rdma_copy_src_l2_addr(struct rdma_dev_addr *dev_addr,
			   const struct net_device *dev);

struct sa_path_rec;
int roce_resolve_route_from_path(struct sa_path_rec *rec,
				 const struct ib_gid_attr *attr);

struct net_device *rdma_read_gid_attr_ndev_rcu(const struct ib_gid_attr *attr);

void ib_free_port_attrs(struct ib_core_device *coredev);
int ib_setup_port_attrs(struct ib_core_device *coredev);

int rdma_compatdev_set(u8 enable);

int ib_port_register_module_stat(struct ib_device *device, u8 port_num,
				 struct kobject *kobj, struct kobj_type *ktype,
				 const char *name);
void ib_port_unregister_module_stat(struct kobject *kobj);

int ib_device_set_netns_put(struct sk_buff *skb,
			    struct ib_device *dev, u32 ns_fd);

int rdma_nl_net_init(struct rdma_dev_net *rnet);
void rdma_nl_net_exit(struct rdma_dev_net *rnet);

struct rdma_umap_priv {
	struct vm_area_struct *vma;
	struct list_head list;
	struct rdma_user_mmap_entry *entry;
};

void rdma_umap_priv_init(struct rdma_umap_priv *priv,
			 struct vm_area_struct *vma,
			 struct rdma_user_mmap_entry *entry);

void ib_cq_pool_init(struct ib_device *dev);
void ib_cq_pool_destroy(struct ib_device *dev);

#endif /* _CORE_PRIV_H */<|MERGE_RESOLUTION|>--- conflicted
+++ resolved
@@ -341,10 +341,6 @@
 	qp->real_qp = qp;
 
 	qp->qp_type = attr->qp_type;
-<<<<<<< HEAD
-	qp->qp_context = attr->qp_context;
-=======
->>>>>>> d1988041
 	qp->rwq_ind_tbl = attr->rwq_ind_tbl;
 	qp->send_cq = attr->send_cq;
 	qp->recv_cq = attr->recv_cq;
@@ -357,10 +353,7 @@
 	INIT_LIST_HEAD(&qp->rdma_mrs);
 	INIT_LIST_HEAD(&qp->sig_mrs);
 
-<<<<<<< HEAD
-=======
 	rdma_restrack_new(&qp->res, RDMA_RESTRACK_QP);
->>>>>>> d1988041
 	/*
 	 * We don't track XRC QPs for now, because they don't have PD
 	 * and more importantly they are created internaly by driver,
