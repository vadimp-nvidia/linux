--- conflicted
+++ resolved
@@ -147,11 +147,7 @@
 /* Length of buffer to create verbs txreq cache name */
 #define TXREQ_NAME_LEN 24
 
-<<<<<<< HEAD
-static uint wss_threshold;
-=======
 static uint wss_threshold = 80;
->>>>>>> f7688b48
 module_param(wss_threshold, uint, S_IRUGO);
 MODULE_PARM_DESC(wss_threshold, "Percentage (1-100) of LLC to use as a threshold for a cacheless copy");
 static uint wss_clean_period = 256;
@@ -1083,13 +1079,6 @@
 				void *addr = ss->sge.vaddr;
 				u32 slen = rvt_get_sge_length(&ss->sge, len);
 
-<<<<<<< HEAD
-				if (slen > len)
-					slen = len;
-				if (slen > ss->sge.sge_length)
-					slen = ss->sge.sge_length;
-=======
->>>>>>> f7688b48
 				rvt_update_sge(ss, slen, false);
 				seg_pio_copy_mid(pbuf, addr, slen);
 				len -= slen;
