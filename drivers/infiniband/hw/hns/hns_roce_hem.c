/*
 * Copyright (c) 2016 Hisilicon Limited.
 * Copyright (c) 2007, 2008 Mellanox Technologies. All rights reserved.
 *
 * This software is available to you under a choice of one of two
 * licenses.  You may choose to be licensed under the terms of the GNU
 * General Public License (GPL) Version 2, available from the file
 * COPYING in the main directory of this source tree, or the
 * OpenIB.org BSD license below:
 *
 *     Redistribution and use in source and binary forms, with or
 *     without modification, are permitted provided that the following
 *     conditions are met:
 *
 *      - Redistributions of source code must retain the above
 *        copyright notice, this list of conditions and the following
 *        disclaimer.
 *
 *      - Redistributions in binary form must reproduce the above
 *        copyright notice, this list of conditions and the following
 *        disclaimer in the documentation and/or other materials
 *        provided with the distribution.
 *
 * THE SOFTWARE IS PROVIDED "AS IS", WITHOUT WARRANTY OF ANY KIND,
 * EXPRESS OR IMPLIED, INCLUDING BUT NOT LIMITED TO THE WARRANTIES OF
 * MERCHANTABILITY, FITNESS FOR A PARTICULAR PURPOSE AND
 * NONINFRINGEMENT. IN NO EVENT SHALL THE AUTHORS OR COPYRIGHT HOLDERS
 * BE LIABLE FOR ANY CLAIM, DAMAGES OR OTHER LIABILITY, WHETHER IN AN
 * ACTION OF CONTRACT, TORT OR OTHERWISE, ARISING FROM, OUT OF OR IN
 * CONNECTION WITH THE SOFTWARE OR THE USE OR OTHER DEALINGS IN THE
 * SOFTWARE.
 */

#include <linux/platform_device.h>
#include "hns_roce_device.h"
#include "hns_roce_hem.h"
#include "hns_roce_common.h"

#define DMA_ADDR_T_SHIFT		12
#define BT_BA_SHIFT			32

bool hns_roce_check_whether_mhop(struct hns_roce_dev *hr_dev, u32 type)
{
	int hop_num = 0;

	switch (type) {
	case HEM_TYPE_QPC:
		hop_num = hr_dev->caps.qpc_hop_num;
		break;
	case HEM_TYPE_MTPT:
		hop_num = hr_dev->caps.mpt_hop_num;
		break;
	case HEM_TYPE_CQC:
		hop_num = hr_dev->caps.cqc_hop_num;
		break;
	case HEM_TYPE_SRQC:
		hop_num = hr_dev->caps.srqc_hop_num;
		break;
	case HEM_TYPE_SCCC:
		hop_num = hr_dev->caps.sccc_hop_num;
		break;
	case HEM_TYPE_QPC_TIMER:
		hop_num = hr_dev->caps.qpc_timer_hop_num;
		break;
	case HEM_TYPE_CQC_TIMER:
		hop_num = hr_dev->caps.cqc_timer_hop_num;
		break;
	case HEM_TYPE_CQE:
		hop_num = hr_dev->caps.cqe_hop_num;
		break;
	case HEM_TYPE_MTT:
		hop_num = hr_dev->caps.mtt_hop_num;
		break;
	case HEM_TYPE_SRQWQE:
		hop_num = hr_dev->caps.srqwqe_hop_num;
		break;
	case HEM_TYPE_IDX:
		hop_num = hr_dev->caps.idx_hop_num;
		break;
	default:
		return false;
	}

	return hop_num ? true : false;
}

static bool hns_roce_check_hem_null(struct hns_roce_hem **hem, u64 start_idx,
			    u32 bt_chunk_num, u64 hem_max_num)
{
	u64 check_max_num = start_idx + bt_chunk_num;
	u64 i;

	for (i = start_idx; (i < check_max_num) && (i < hem_max_num); i++)
		if (hem[i])
			return false;

	return true;
}

static bool hns_roce_check_bt_null(u64 **bt, u64 start_idx, u32 bt_chunk_num)
{
	int i;

	for (i = 0; i < bt_chunk_num; i++)
		if (bt[start_idx + i])
			return false;

	return true;
}

static int hns_roce_get_bt_num(u32 table_type, u32 hop_num)
{
	if (check_whether_bt_num_3(table_type, hop_num))
		return 3;
	else if (check_whether_bt_num_2(table_type, hop_num))
		return 2;
	else if (check_whether_bt_num_1(table_type, hop_num))
		return 1;
	else
		return 0;
}

static int get_hem_table_config(struct hns_roce_dev *hr_dev,
				struct hns_roce_hem_mhop *mhop,
				u32 type)
{
	struct device *dev = hr_dev->dev;

	switch (type) {
	case HEM_TYPE_QPC:
		mhop->buf_chunk_size = 1 << (hr_dev->caps.qpc_buf_pg_sz
					     + PAGE_SHIFT);
		mhop->bt_chunk_size = 1 << (hr_dev->caps.qpc_ba_pg_sz
					     + PAGE_SHIFT);
		mhop->ba_l0_num = hr_dev->caps.qpc_bt_num;
		mhop->hop_num = hr_dev->caps.qpc_hop_num;
		break;
	case HEM_TYPE_MTPT:
		mhop->buf_chunk_size = 1 << (hr_dev->caps.mpt_buf_pg_sz
					     + PAGE_SHIFT);
		mhop->bt_chunk_size = 1 << (hr_dev->caps.mpt_ba_pg_sz
					     + PAGE_SHIFT);
		mhop->ba_l0_num = hr_dev->caps.mpt_bt_num;
		mhop->hop_num = hr_dev->caps.mpt_hop_num;
		break;
	case HEM_TYPE_CQC:
		mhop->buf_chunk_size = 1 << (hr_dev->caps.cqc_buf_pg_sz
					     + PAGE_SHIFT);
		mhop->bt_chunk_size = 1 << (hr_dev->caps.cqc_ba_pg_sz
					    + PAGE_SHIFT);
		mhop->ba_l0_num = hr_dev->caps.cqc_bt_num;
		mhop->hop_num = hr_dev->caps.cqc_hop_num;
		break;
	case HEM_TYPE_SCCC:
		mhop->buf_chunk_size = 1 << (hr_dev->caps.sccc_buf_pg_sz
					     + PAGE_SHIFT);
		mhop->bt_chunk_size = 1 << (hr_dev->caps.sccc_ba_pg_sz
					    + PAGE_SHIFT);
		mhop->ba_l0_num = hr_dev->caps.sccc_bt_num;
		mhop->hop_num = hr_dev->caps.sccc_hop_num;
		break;
	case HEM_TYPE_QPC_TIMER:
		mhop->buf_chunk_size = 1 << (hr_dev->caps.qpc_timer_buf_pg_sz
					     + PAGE_SHIFT);
		mhop->bt_chunk_size = 1 << (hr_dev->caps.qpc_timer_ba_pg_sz
					    + PAGE_SHIFT);
		mhop->ba_l0_num = hr_dev->caps.qpc_timer_bt_num;
		mhop->hop_num = hr_dev->caps.qpc_timer_hop_num;
		break;
	case HEM_TYPE_CQC_TIMER:
		mhop->buf_chunk_size = 1 << (hr_dev->caps.cqc_timer_buf_pg_sz
					     + PAGE_SHIFT);
		mhop->bt_chunk_size = 1 << (hr_dev->caps.cqc_timer_ba_pg_sz
					    + PAGE_SHIFT);
		mhop->ba_l0_num = hr_dev->caps.cqc_timer_bt_num;
		mhop->hop_num = hr_dev->caps.cqc_timer_hop_num;
		break;
	case HEM_TYPE_SRQC:
		mhop->buf_chunk_size = 1 << (hr_dev->caps.srqc_buf_pg_sz
					     + PAGE_SHIFT);
		mhop->bt_chunk_size = 1 << (hr_dev->caps.srqc_ba_pg_sz
					     + PAGE_SHIFT);
		mhop->ba_l0_num = hr_dev->caps.srqc_bt_num;
		mhop->hop_num = hr_dev->caps.srqc_hop_num;
		break;
	case HEM_TYPE_MTT:
		mhop->buf_chunk_size = 1 << (hr_dev->caps.mtt_buf_pg_sz
					     + PAGE_SHIFT);
		mhop->bt_chunk_size = 1 << (hr_dev->caps.mtt_ba_pg_sz
					     + PAGE_SHIFT);
		mhop->ba_l0_num = mhop->bt_chunk_size / BA_BYTE_LEN;
		mhop->hop_num = hr_dev->caps.mtt_hop_num;
		break;
	case HEM_TYPE_CQE:
		mhop->buf_chunk_size = 1 << (hr_dev->caps.cqe_buf_pg_sz
					     + PAGE_SHIFT);
		mhop->bt_chunk_size = 1 << (hr_dev->caps.cqe_ba_pg_sz
					     + PAGE_SHIFT);
		mhop->ba_l0_num = mhop->bt_chunk_size / BA_BYTE_LEN;
		mhop->hop_num = hr_dev->caps.cqe_hop_num;
		break;
	case HEM_TYPE_SRQWQE:
		mhop->buf_chunk_size = 1 << (hr_dev->caps.srqwqe_buf_pg_sz
					    + PAGE_SHIFT);
		mhop->bt_chunk_size = 1 << (hr_dev->caps.srqwqe_ba_pg_sz
					    + PAGE_SHIFT);
		mhop->ba_l0_num = mhop->bt_chunk_size / BA_BYTE_LEN;
		mhop->hop_num = hr_dev->caps.srqwqe_hop_num;
		break;
	case HEM_TYPE_IDX:
		mhop->buf_chunk_size = 1 << (hr_dev->caps.idx_buf_pg_sz
				       + PAGE_SHIFT);
		mhop->bt_chunk_size = 1 << (hr_dev->caps.idx_ba_pg_sz
				       + PAGE_SHIFT);
		mhop->ba_l0_num = mhop->bt_chunk_size / BA_BYTE_LEN;
		mhop->hop_num = hr_dev->caps.idx_hop_num;
		break;
	default:
		dev_err(dev, "Table %d not support multi-hop addressing!\n",
			type);
		return -EINVAL;
	}

	return 0;
}

int hns_roce_calc_hem_mhop(struct hns_roce_dev *hr_dev,
			   struct hns_roce_hem_table *table, unsigned long *obj,
			   struct hns_roce_hem_mhop *mhop)
{
	struct device *dev = hr_dev->dev;
	u32 chunk_ba_num;
	u32 table_idx;
	u32 bt_num;
	u32 chunk_size;

	if (get_hem_table_config(hr_dev, mhop, table->type))
		return -EINVAL;

	if (!obj)
		return 0;

	/*
	 * QPC/MTPT/CQC/SRQC/SCCC alloc hem for buffer pages.
	 * MTT/CQE alloc hem for bt pages.
	 */
	bt_num = hns_roce_get_bt_num(table->type, mhop->hop_num);
	chunk_ba_num = mhop->bt_chunk_size / BA_BYTE_LEN;
	chunk_size = table->type < HEM_TYPE_MTT ? mhop->buf_chunk_size :
			      mhop->bt_chunk_size;
	table_idx = (*obj & (table->num_obj - 1)) /
		     (chunk_size / table->obj_size);
	switch (bt_num) {
	case 3:
		mhop->l2_idx = table_idx & (chunk_ba_num - 1);
		mhop->l1_idx = table_idx / chunk_ba_num & (chunk_ba_num - 1);
		mhop->l0_idx = (table_idx / chunk_ba_num) / chunk_ba_num;
		break;
	case 2:
		mhop->l1_idx = table_idx & (chunk_ba_num - 1);
		mhop->l0_idx = table_idx / chunk_ba_num;
		break;
	case 1:
		mhop->l0_idx = table_idx;
		break;
	default:
		dev_err(dev, "Table %d not support hop_num = %d!\n",
			     table->type, mhop->hop_num);
		return -EINVAL;
	}
	if (mhop->l0_idx >= mhop->ba_l0_num)
		mhop->l0_idx %= mhop->ba_l0_num;

	return 0;
}

static struct hns_roce_hem *hns_roce_alloc_hem(struct hns_roce_dev *hr_dev,
					       int npages,
					       unsigned long hem_alloc_size,
					       gfp_t gfp_mask)
{
	struct hns_roce_hem_chunk *chunk = NULL;
	struct hns_roce_hem *hem;
	struct scatterlist *mem;
	int order;
	void *buf;

	WARN_ON(gfp_mask & __GFP_HIGHMEM);

	hem = kmalloc(sizeof(*hem),
		      gfp_mask & ~(__GFP_HIGHMEM | __GFP_NOWARN));
	if (!hem)
		return NULL;

	hem->refcount = 0;
	INIT_LIST_HEAD(&hem->chunk_list);

	order = get_order(hem_alloc_size);

	while (npages > 0) {
		if (!chunk) {
			chunk = kmalloc(sizeof(*chunk),
				gfp_mask & ~(__GFP_HIGHMEM | __GFP_NOWARN));
			if (!chunk)
				goto fail;

			sg_init_table(chunk->mem, HNS_ROCE_HEM_CHUNK_LEN);
			chunk->npages = 0;
			chunk->nsg = 0;
			memset(chunk->buf, 0, sizeof(chunk->buf));
			list_add_tail(&chunk->list, &hem->chunk_list);
		}

		while (1 << order > npages)
			--order;

		/*
		 * Alloc memory one time. If failed, don't alloc small block
		 * memory, directly return fail.
		 */
		mem = &chunk->mem[chunk->npages];
		buf = dma_alloc_coherent(hr_dev->dev, PAGE_SIZE << order,
				&sg_dma_address(mem), gfp_mask);
		if (!buf)
			goto fail;

		chunk->buf[chunk->npages] = buf;
		sg_dma_len(mem) = PAGE_SIZE << order;

		++chunk->npages;
		++chunk->nsg;
		npages -= 1 << order;
	}

	return hem;

fail:
	hns_roce_free_hem(hr_dev, hem);
	return NULL;
}

void hns_roce_free_hem(struct hns_roce_dev *hr_dev, struct hns_roce_hem *hem)
{
	struct hns_roce_hem_chunk *chunk, *tmp;
	int i;

	if (!hem)
		return;

	list_for_each_entry_safe(chunk, tmp, &hem->chunk_list, list) {
		for (i = 0; i < chunk->npages; ++i)
			dma_free_coherent(hr_dev->dev,
				   sg_dma_len(&chunk->mem[i]),
				   chunk->buf[i],
				   sg_dma_address(&chunk->mem[i]));
		kfree(chunk);
	}

	kfree(hem);
}

static int hns_roce_set_hem(struct hns_roce_dev *hr_dev,
			    struct hns_roce_hem_table *table, unsigned long obj)
{
	spinlock_t *lock = &hr_dev->bt_cmd_lock;
	struct device *dev = hr_dev->dev;
	long end;
	unsigned long flags;
	struct hns_roce_hem_iter iter;
	void __iomem *bt_cmd;
	__le32 bt_cmd_val[2];
	__le32 bt_cmd_h = 0;
	__le32 bt_cmd_l = 0;
	u64 bt_ba = 0;
	int ret = 0;

	/* Find the HEM(Hardware Entry Memory) entry */
	unsigned long i = (obj & (table->num_obj - 1)) /
			  (table->table_chunk_size / table->obj_size);

	switch (table->type) {
	case HEM_TYPE_QPC:
	case HEM_TYPE_MTPT:
	case HEM_TYPE_CQC:
	case HEM_TYPE_SRQC:
		roce_set_field(bt_cmd_h, ROCEE_BT_CMD_H_ROCEE_BT_CMD_MDF_M,
			ROCEE_BT_CMD_H_ROCEE_BT_CMD_MDF_S, table->type);
		break;
	default:
		return ret;
	}

	roce_set_field(bt_cmd_h, ROCEE_BT_CMD_H_ROCEE_BT_CMD_IN_MDF_M,
		       ROCEE_BT_CMD_H_ROCEE_BT_CMD_IN_MDF_S, obj);
	roce_set_bit(bt_cmd_h, ROCEE_BT_CMD_H_ROCEE_BT_CMD_S, 0);
	roce_set_bit(bt_cmd_h, ROCEE_BT_CMD_H_ROCEE_BT_CMD_HW_SYNS_S, 1);

	/* Currently iter only a chunk */
	for (hns_roce_hem_first(table->hem[i], &iter);
	     !hns_roce_hem_last(&iter); hns_roce_hem_next(&iter)) {
		bt_ba = hns_roce_hem_addr(&iter) >> DMA_ADDR_T_SHIFT;

		spin_lock_irqsave(lock, flags);

		bt_cmd = hr_dev->reg_base + ROCEE_BT_CMD_H_REG;

		end = HW_SYNC_TIMEOUT_MSECS;
		while (end > 0) {
			if (!(readl(bt_cmd) >> BT_CMD_SYNC_SHIFT))
				break;

			mdelay(HW_SYNC_SLEEP_TIME_INTERVAL);
			end -= HW_SYNC_SLEEP_TIME_INTERVAL;
		}

		if (end <= 0) {
			dev_err(dev, "Write bt_cmd err,hw_sync is not zero.\n");
			spin_unlock_irqrestore(lock, flags);
			return -EBUSY;
		}

		bt_cmd_l = cpu_to_le32(bt_ba);
		roce_set_field(bt_cmd_h, ROCEE_BT_CMD_H_ROCEE_BT_CMD_BA_H_M,
			       ROCEE_BT_CMD_H_ROCEE_BT_CMD_BA_H_S,
			       bt_ba >> BT_BA_SHIFT);

		bt_cmd_val[0] = bt_cmd_l;
		bt_cmd_val[1] = bt_cmd_h;
		hns_roce_write64_k(bt_cmd_val,
				   hr_dev->reg_base + ROCEE_BT_CMD_L_REG);
		spin_unlock_irqrestore(lock, flags);
	}

	return ret;
}

static int hns_roce_table_mhop_get(struct hns_roce_dev *hr_dev,
				   struct hns_roce_hem_table *table,
				   unsigned long obj)
{
	struct device *dev = hr_dev->dev;
	struct hns_roce_hem_mhop mhop;
	struct hns_roce_hem_iter iter;
	u32 buf_chunk_size;
	u32 bt_chunk_size;
	u32 chunk_ba_num;
	u32 hop_num;
	u32 size;
	u32 bt_num;
	u64 hem_idx;
	u64 bt_l1_idx = 0;
	u64 bt_l0_idx = 0;
	u64 bt_ba;
	unsigned long mhop_obj = obj;
	int bt_l1_allocated = 0;
	int bt_l0_allocated = 0;
	int step_idx;
	int ret;

	ret = hns_roce_calc_hem_mhop(hr_dev, table, &mhop_obj, &mhop);
	if (ret)
		return ret;

	buf_chunk_size = mhop.buf_chunk_size;
	bt_chunk_size = mhop.bt_chunk_size;
	hop_num = mhop.hop_num;
	chunk_ba_num = bt_chunk_size / BA_BYTE_LEN;

	bt_num = hns_roce_get_bt_num(table->type, hop_num);
	switch (bt_num) {
	case 3:
		hem_idx = mhop.l0_idx * chunk_ba_num * chunk_ba_num +
			  mhop.l1_idx * chunk_ba_num + mhop.l2_idx;
		bt_l1_idx = mhop.l0_idx * chunk_ba_num + mhop.l1_idx;
		bt_l0_idx = mhop.l0_idx;
		break;
	case 2:
		hem_idx = mhop.l0_idx * chunk_ba_num + mhop.l1_idx;
		bt_l0_idx = mhop.l0_idx;
		break;
	case 1:
		hem_idx = mhop.l0_idx;
		break;
	default:
		dev_err(dev, "Table %d not support hop_num = %d!\n",
			     table->type, hop_num);
		return -EINVAL;
	}

	if (unlikely(hem_idx >= table->num_hem)) {
		dev_err(dev, "Table %d exceed hem limt idx = %llu,max = %lu!\n",
			     table->type, hem_idx, table->num_hem);
		return -EINVAL;
	}

	mutex_lock(&table->mutex);

	if (table->hem[hem_idx]) {
		++table->hem[hem_idx]->refcount;
		goto out;
	}

	/* alloc L1 BA's chunk */
	if ((check_whether_bt_num_3(table->type, hop_num) ||
		check_whether_bt_num_2(table->type, hop_num)) &&
		!table->bt_l0[bt_l0_idx]) {
		table->bt_l0[bt_l0_idx] = dma_alloc_coherent(dev, bt_chunk_size,
					    &(table->bt_l0_dma_addr[bt_l0_idx]),
					    GFP_KERNEL);
		if (!table->bt_l0[bt_l0_idx]) {
			ret = -ENOMEM;
			goto out;
		}
		bt_l0_allocated = 1;

		/* set base address to hardware */
		if (table->type < HEM_TYPE_MTT) {
			step_idx = 0;
			if (hr_dev->hw->set_hem(hr_dev, table, obj, step_idx)) {
				ret = -ENODEV;
				dev_err(dev, "set HEM base address to HW failed!\n");
				goto err_dma_alloc_l1;
			}
		}
	}

	/* alloc L2 BA's chunk */
	if (check_whether_bt_num_3(table->type, hop_num) &&
	    !table->bt_l1[bt_l1_idx])  {
		table->bt_l1[bt_l1_idx] = dma_alloc_coherent(dev, bt_chunk_size,
					    &(table->bt_l1_dma_addr[bt_l1_idx]),
					    GFP_KERNEL);
		if (!table->bt_l1[bt_l1_idx]) {
			ret = -ENOMEM;
			goto err_dma_alloc_l1;
		}
		bt_l1_allocated = 1;
		*(table->bt_l0[bt_l0_idx] + mhop.l1_idx) =
					       table->bt_l1_dma_addr[bt_l1_idx];

		/* set base address to hardware */
		step_idx = 1;
		if (hr_dev->hw->set_hem(hr_dev, table, obj, step_idx)) {
			ret = -ENODEV;
			dev_err(dev, "set HEM base address to HW failed!\n");
			goto err_alloc_hem_buf;
		}
	}

	/*
	 * alloc buffer space chunk for QPC/MTPT/CQC/SRQC/SCCC.
	 * alloc bt space chunk for MTT/CQE.
	 */
	size = table->type < HEM_TYPE_MTT ? buf_chunk_size : bt_chunk_size;
	table->hem[hem_idx] = hns_roce_alloc_hem(hr_dev,
						size >> PAGE_SHIFT,
						size,
						(table->lowmem ? GFP_KERNEL :
						GFP_HIGHUSER) | __GFP_NOWARN);
	if (!table->hem[hem_idx]) {
		ret = -ENOMEM;
		goto err_alloc_hem_buf;
	}

	hns_roce_hem_first(table->hem[hem_idx], &iter);
	bt_ba = hns_roce_hem_addr(&iter);

	if (table->type < HEM_TYPE_MTT) {
		if (hop_num == 2) {
			*(table->bt_l1[bt_l1_idx] + mhop.l2_idx) = bt_ba;
			step_idx = 2;
		} else if (hop_num == 1) {
			*(table->bt_l0[bt_l0_idx] + mhop.l1_idx) = bt_ba;
			step_idx = 1;
		} else if (hop_num == HNS_ROCE_HOP_NUM_0) {
			step_idx = 0;
		} else {
			ret = -EINVAL;
			goto err_dma_alloc_l1;
		}

		/* set HEM base address to hardware */
		if (hr_dev->hw->set_hem(hr_dev, table, obj, step_idx)) {
			ret = -ENODEV;
			dev_err(dev, "set HEM base address to HW failed!\n");
			goto err_alloc_hem_buf;
		}
	} else if (hop_num == 2) {
		*(table->bt_l0[bt_l0_idx] + mhop.l1_idx) = bt_ba;
	}

	++table->hem[hem_idx]->refcount;
	goto out;

err_alloc_hem_buf:
	if (bt_l1_allocated) {
		dma_free_coherent(dev, bt_chunk_size, table->bt_l1[bt_l1_idx],
				  table->bt_l1_dma_addr[bt_l1_idx]);
		table->bt_l1[bt_l1_idx] = NULL;
	}

err_dma_alloc_l1:
	if (bt_l0_allocated) {
		dma_free_coherent(dev, bt_chunk_size, table->bt_l0[bt_l0_idx],
				  table->bt_l0_dma_addr[bt_l0_idx]);
		table->bt_l0[bt_l0_idx] = NULL;
	}

out:
	mutex_unlock(&table->mutex);
	return ret;
}

int hns_roce_table_get(struct hns_roce_dev *hr_dev,
		       struct hns_roce_hem_table *table, unsigned long obj)
{
	struct device *dev = hr_dev->dev;
	int ret = 0;
	unsigned long i;

	if (hns_roce_check_whether_mhop(hr_dev, table->type))
		return hns_roce_table_mhop_get(hr_dev, table, obj);

	i = (obj & (table->num_obj - 1)) / (table->table_chunk_size /
	     table->obj_size);

	mutex_lock(&table->mutex);

	if (table->hem[i]) {
		++table->hem[i]->refcount;
		goto out;
	}

	table->hem[i] = hns_roce_alloc_hem(hr_dev,
				       table->table_chunk_size >> PAGE_SHIFT,
				       table->table_chunk_size,
				       (table->lowmem ? GFP_KERNEL :
					GFP_HIGHUSER) | __GFP_NOWARN);
	if (!table->hem[i]) {
		ret = -ENOMEM;
		goto out;
	}

	/* Set HEM base address(128K/page, pa) to Hardware */
	if (hns_roce_set_hem(hr_dev, table, obj)) {
		hns_roce_free_hem(hr_dev, table->hem[i]);
		table->hem[i] = NULL;
		ret = -ENODEV;
		dev_err(dev, "set HEM base address to HW failed.\n");
		goto out;
	}

	++table->hem[i]->refcount;
out:
	mutex_unlock(&table->mutex);
	return ret;
}

static void hns_roce_table_mhop_put(struct hns_roce_dev *hr_dev,
				    struct hns_roce_hem_table *table,
				    unsigned long obj,
				    int check_refcount)
{
	struct device *dev = hr_dev->dev;
	struct hns_roce_hem_mhop mhop;
	unsigned long mhop_obj = obj;
	u32 bt_chunk_size;
	u32 chunk_ba_num;
	u32 hop_num;
	u32 start_idx;
	u32 bt_num;
	u64 hem_idx;
	u64 bt_l1_idx = 0;
	int ret;

	ret = hns_roce_calc_hem_mhop(hr_dev, table, &mhop_obj, &mhop);
	if (ret)
		return;

	bt_chunk_size = mhop.bt_chunk_size;
	hop_num = mhop.hop_num;
	chunk_ba_num = bt_chunk_size / BA_BYTE_LEN;

	bt_num = hns_roce_get_bt_num(table->type, hop_num);
	switch (bt_num) {
	case 3:
		hem_idx = mhop.l0_idx * chunk_ba_num * chunk_ba_num +
			  mhop.l1_idx * chunk_ba_num + mhop.l2_idx;
		bt_l1_idx = mhop.l0_idx * chunk_ba_num + mhop.l1_idx;
		break;
	case 2:
		hem_idx = mhop.l0_idx * chunk_ba_num + mhop.l1_idx;
		break;
	case 1:
		hem_idx = mhop.l0_idx;
		break;
	default:
		dev_err(dev, "Table %d not support hop_num = %d!\n",
			     table->type, hop_num);
		return;
	}

	mutex_lock(&table->mutex);

	if (check_refcount && (--table->hem[hem_idx]->refcount > 0)) {
		mutex_unlock(&table->mutex);
		return;
	}

	if (table->type < HEM_TYPE_MTT && hop_num == 1) {
		if (hr_dev->hw->clear_hem(hr_dev, table, obj, 1))
			dev_warn(dev, "Clear HEM base address failed.\n");
	} else if (table->type < HEM_TYPE_MTT && hop_num == 2) {
		if (hr_dev->hw->clear_hem(hr_dev, table, obj, 2))
			dev_warn(dev, "Clear HEM base address failed.\n");
	} else if (table->type < HEM_TYPE_MTT &&
		   hop_num == HNS_ROCE_HOP_NUM_0) {
		if (hr_dev->hw->clear_hem(hr_dev, table, obj, 0))
			dev_warn(dev, "Clear HEM base address failed.\n");
	}

	/*
	 * free buffer space chunk for QPC/MTPT/CQC/SRQC/SCCC.
	 * free bt space chunk for MTT/CQE.
	 */
	hns_roce_free_hem(hr_dev, table->hem[hem_idx]);
	table->hem[hem_idx] = NULL;

	if (check_whether_bt_num_2(table->type, hop_num)) {
		start_idx = mhop.l0_idx * chunk_ba_num;
		if (hns_roce_check_hem_null(table->hem, start_idx,
					    chunk_ba_num, table->num_hem)) {
			if (table->type < HEM_TYPE_MTT &&
			    hr_dev->hw->clear_hem(hr_dev, table, obj, 0))
				dev_warn(dev, "Clear HEM base address failed.\n");

			dma_free_coherent(dev, bt_chunk_size,
					  table->bt_l0[mhop.l0_idx],
					  table->bt_l0_dma_addr[mhop.l0_idx]);
			table->bt_l0[mhop.l0_idx] = NULL;
		}
	} else if (check_whether_bt_num_3(table->type, hop_num)) {
		start_idx = mhop.l0_idx * chunk_ba_num * chunk_ba_num +
			    mhop.l1_idx * chunk_ba_num;
		if (hns_roce_check_hem_null(table->hem, start_idx,
					    chunk_ba_num, table->num_hem)) {
			if (hr_dev->hw->clear_hem(hr_dev, table, obj, 1))
				dev_warn(dev, "Clear HEM base address failed.\n");

			dma_free_coherent(dev, bt_chunk_size,
					  table->bt_l1[bt_l1_idx],
					  table->bt_l1_dma_addr[bt_l1_idx]);
			table->bt_l1[bt_l1_idx] = NULL;

			start_idx = mhop.l0_idx * chunk_ba_num;
			if (hns_roce_check_bt_null(table->bt_l1, start_idx,
						   chunk_ba_num)) {
				if (hr_dev->hw->clear_hem(hr_dev, table, obj,
							  0))
					dev_warn(dev, "Clear HEM base address failed.\n");

				dma_free_coherent(dev, bt_chunk_size,
					    table->bt_l0[mhop.l0_idx],
					    table->bt_l0_dma_addr[mhop.l0_idx]);
				table->bt_l0[mhop.l0_idx] = NULL;
			}
		}
	}

	mutex_unlock(&table->mutex);
}

void hns_roce_table_put(struct hns_roce_dev *hr_dev,
			struct hns_roce_hem_table *table, unsigned long obj)
{
	struct device *dev = hr_dev->dev;
	unsigned long i;

	if (hns_roce_check_whether_mhop(hr_dev, table->type)) {
		hns_roce_table_mhop_put(hr_dev, table, obj, 1);
		return;
	}

	i = (obj & (table->num_obj - 1)) /
	    (table->table_chunk_size / table->obj_size);

	mutex_lock(&table->mutex);

	if (--table->hem[i]->refcount == 0) {
		/* Clear HEM base address */
		if (hr_dev->hw->clear_hem(hr_dev, table, obj, 0))
			dev_warn(dev, "Clear HEM base address failed.\n");

		hns_roce_free_hem(hr_dev, table->hem[i]);
		table->hem[i] = NULL;
	}

	mutex_unlock(&table->mutex);
}

void *hns_roce_table_find(struct hns_roce_dev *hr_dev,
			  struct hns_roce_hem_table *table,
			  unsigned long obj, dma_addr_t *dma_handle)
{
	struct hns_roce_hem_chunk *chunk;
	struct hns_roce_hem_mhop mhop;
	struct hns_roce_hem *hem;
	void *addr = NULL;
	unsigned long mhop_obj = obj;
	unsigned long obj_per_chunk;
	unsigned long idx_offset;
	int offset, dma_offset;
	int length;
	int i, j;
	u32 hem_idx = 0;

	if (!table->lowmem)
		return NULL;

	mutex_lock(&table->mutex);

	if (!hns_roce_check_whether_mhop(hr_dev, table->type)) {
		obj_per_chunk = table->table_chunk_size / table->obj_size;
		hem = table->hem[(obj & (table->num_obj - 1)) / obj_per_chunk];
		idx_offset = (obj & (table->num_obj - 1)) % obj_per_chunk;
		dma_offset = offset = idx_offset * table->obj_size;
	} else {
		u32 seg_size = 64; /* 8 bytes per BA and 8 BA per segment */

<<<<<<< HEAD
		hns_roce_calc_hem_mhop(hr_dev, table, &mhop_obj, &mhop);
=======
		if (hns_roce_calc_hem_mhop(hr_dev, table, &mhop_obj, &mhop))
			goto out;
>>>>>>> f7688b48
		/* mtt mhop */
		i = mhop.l0_idx;
		j = mhop.l1_idx;
		if (mhop.hop_num == 2)
			hem_idx = i * (mhop.bt_chunk_size / BA_BYTE_LEN) + j;
		else if (mhop.hop_num == 1 ||
			 mhop.hop_num == HNS_ROCE_HOP_NUM_0)
			hem_idx = i;

		hem = table->hem[hem_idx];
		dma_offset = offset = (obj & (table->num_obj - 1)) * seg_size %
				       mhop.bt_chunk_size;
		if (mhop.hop_num == 2)
			dma_offset = offset = 0;
	}

	if (!hem)
		goto out;

	list_for_each_entry(chunk, &hem->chunk_list, list) {
		for (i = 0; i < chunk->npages; ++i) {
			length = sg_dma_len(&chunk->mem[i]);
			if (dma_handle && dma_offset >= 0) {
				if (length > (u32)dma_offset)
					*dma_handle = sg_dma_address(
						&chunk->mem[i]) + dma_offset;
				dma_offset -= length;
			}

			if (length > (u32)offset) {
				addr = chunk->buf[i] + offset;
				goto out;
			}
			offset -= length;
		}
	}

out:
	mutex_unlock(&table->mutex);
	return addr;
}

int hns_roce_table_get_range(struct hns_roce_dev *hr_dev,
			     struct hns_roce_hem_table *table,
			     unsigned long start, unsigned long end)
{
	struct hns_roce_hem_mhop mhop;
	unsigned long inc = table->table_chunk_size / table->obj_size;
	unsigned long i = 0;
	int ret;

	if (hns_roce_check_whether_mhop(hr_dev, table->type)) {
		ret = hns_roce_calc_hem_mhop(hr_dev, table, NULL, &mhop);
		if (ret)
			goto fail;
		inc = mhop.bt_chunk_size / table->obj_size;
	}

	/* Allocate MTT entry memory according to chunk(128K) */
	for (i = start; i <= end; i += inc) {
		ret = hns_roce_table_get(hr_dev, table, i);
		if (ret)
			goto fail;
	}

	return 0;

fail:
	while (i > start) {
		i -= inc;
		hns_roce_table_put(hr_dev, table, i);
	}
	return ret;
}

void hns_roce_table_put_range(struct hns_roce_dev *hr_dev,
			      struct hns_roce_hem_table *table,
			      unsigned long start, unsigned long end)
{
	struct hns_roce_hem_mhop mhop;
	unsigned long inc = table->table_chunk_size / table->obj_size;
	unsigned long i;

	if (hns_roce_check_whether_mhop(hr_dev, table->type)) {
		if (hns_roce_calc_hem_mhop(hr_dev, table, NULL, &mhop))
			return;
		inc = mhop.bt_chunk_size / table->obj_size;
	}

	for (i = start; i <= end; i += inc)
		hns_roce_table_put(hr_dev, table, i);
}

int hns_roce_init_hem_table(struct hns_roce_dev *hr_dev,
			    struct hns_roce_hem_table *table, u32 type,
			    unsigned long obj_size, unsigned long nobj,
			    int use_lowmem)
{
	unsigned long obj_per_chunk;
	unsigned long num_hem;

	if (!hns_roce_check_whether_mhop(hr_dev, type)) {
		table->table_chunk_size = hr_dev->caps.chunk_sz;
		obj_per_chunk = table->table_chunk_size / obj_size;
		num_hem = (nobj + obj_per_chunk - 1) / obj_per_chunk;

		table->hem = kcalloc(num_hem, sizeof(*table->hem), GFP_KERNEL);
		if (!table->hem)
			return -ENOMEM;
	} else {
		struct hns_roce_hem_mhop mhop = {};
		unsigned long buf_chunk_size;
		unsigned long bt_chunk_size;
		unsigned long bt_chunk_num;
		unsigned long num_bt_l0 = 0;
		u32 hop_num;

		if (get_hem_table_config(hr_dev, &mhop, type))
			return -EINVAL;

		buf_chunk_size = mhop.buf_chunk_size;
		bt_chunk_size = mhop.bt_chunk_size;
		num_bt_l0 = mhop.ba_l0_num;
		hop_num = mhop.hop_num;

		obj_per_chunk = buf_chunk_size / obj_size;
		num_hem = (nobj + obj_per_chunk - 1) / obj_per_chunk;
		bt_chunk_num = bt_chunk_size / BA_BYTE_LEN;
		if (type >= HEM_TYPE_MTT)
			num_bt_l0 = bt_chunk_num;

		table->hem = kcalloc(num_hem, sizeof(*table->hem),
					 GFP_KERNEL);
		if (!table->hem)
			goto err_kcalloc_hem_buf;

		if (check_whether_bt_num_3(type, hop_num)) {
			unsigned long num_bt_l1;

			num_bt_l1 = (num_hem + bt_chunk_num - 1) /
					     bt_chunk_num;
			table->bt_l1 = kcalloc(num_bt_l1,
					       sizeof(*table->bt_l1),
					       GFP_KERNEL);
			if (!table->bt_l1)
				goto err_kcalloc_bt_l1;

			table->bt_l1_dma_addr = kcalloc(num_bt_l1,
						 sizeof(*table->bt_l1_dma_addr),
						 GFP_KERNEL);

			if (!table->bt_l1_dma_addr)
				goto err_kcalloc_l1_dma;
		}

		if (check_whether_bt_num_2(type, hop_num) ||
			check_whether_bt_num_3(type, hop_num)) {
			table->bt_l0 = kcalloc(num_bt_l0, sizeof(*table->bt_l0),
					       GFP_KERNEL);
			if (!table->bt_l0)
				goto err_kcalloc_bt_l0;

			table->bt_l0_dma_addr = kcalloc(num_bt_l0,
						 sizeof(*table->bt_l0_dma_addr),
						 GFP_KERNEL);
			if (!table->bt_l0_dma_addr)
				goto err_kcalloc_l0_dma;
		}
	}

	table->type = type;
	table->num_hem = num_hem;
	table->num_obj = nobj;
	table->obj_size = obj_size;
	table->lowmem = use_lowmem;
	mutex_init(&table->mutex);

	return 0;

err_kcalloc_l0_dma:
	kfree(table->bt_l0);
	table->bt_l0 = NULL;

err_kcalloc_bt_l0:
	kfree(table->bt_l1_dma_addr);
	table->bt_l1_dma_addr = NULL;

err_kcalloc_l1_dma:
	kfree(table->bt_l1);
	table->bt_l1 = NULL;

err_kcalloc_bt_l1:
	kfree(table->hem);
	table->hem = NULL;

err_kcalloc_hem_buf:
	return -ENOMEM;
}

static void hns_roce_cleanup_mhop_hem_table(struct hns_roce_dev *hr_dev,
					    struct hns_roce_hem_table *table)
{
	struct hns_roce_hem_mhop mhop;
	u32 buf_chunk_size;
	int i;
	u64 obj;

	if (hns_roce_calc_hem_mhop(hr_dev, table, NULL, &mhop))
		return;
	buf_chunk_size = table->type < HEM_TYPE_MTT ? mhop.buf_chunk_size :
					mhop.bt_chunk_size;

	for (i = 0; i < table->num_hem; ++i) {
		obj = i * buf_chunk_size / table->obj_size;
		if (table->hem[i])
			hns_roce_table_mhop_put(hr_dev, table, obj, 0);
	}

	kfree(table->hem);
	table->hem = NULL;
	kfree(table->bt_l1);
	table->bt_l1 = NULL;
	kfree(table->bt_l1_dma_addr);
	table->bt_l1_dma_addr = NULL;
	kfree(table->bt_l0);
	table->bt_l0 = NULL;
	kfree(table->bt_l0_dma_addr);
	table->bt_l0_dma_addr = NULL;
}

void hns_roce_cleanup_hem_table(struct hns_roce_dev *hr_dev,
				struct hns_roce_hem_table *table)
{
	struct device *dev = hr_dev->dev;
	unsigned long i;

	if (hns_roce_check_whether_mhop(hr_dev, table->type)) {
		hns_roce_cleanup_mhop_hem_table(hr_dev, table);
		return;
	}

	for (i = 0; i < table->num_hem; ++i)
		if (table->hem[i]) {
			if (hr_dev->hw->clear_hem(hr_dev, table,
			    i * table->table_chunk_size / table->obj_size, 0))
				dev_err(dev, "Clear HEM base address failed.\n");

			hns_roce_free_hem(hr_dev, table->hem[i]);
		}

	kfree(table->hem);
}

void hns_roce_cleanup_hem(struct hns_roce_dev *hr_dev)
{
	if ((hr_dev->caps.num_idx_segs))
		hns_roce_cleanup_hem_table(hr_dev,
					   &hr_dev->mr_table.mtt_idx_table);
	if (hr_dev->caps.num_srqwqe_segs)
		hns_roce_cleanup_hem_table(hr_dev,
					   &hr_dev->mr_table.mtt_srqwqe_table);
	if (hr_dev->caps.srqc_entry_sz)
		hns_roce_cleanup_hem_table(hr_dev,
					   &hr_dev->srq_table.table);
	hns_roce_cleanup_hem_table(hr_dev, &hr_dev->cq_table.table);
	if (hr_dev->caps.qpc_timer_entry_sz)
		hns_roce_cleanup_hem_table(hr_dev,
					   &hr_dev->qpc_timer_table);
	if (hr_dev->caps.cqc_timer_entry_sz)
		hns_roce_cleanup_hem_table(hr_dev,
					   &hr_dev->cqc_timer_table);
	if (hr_dev->caps.sccc_entry_sz)
		hns_roce_cleanup_hem_table(hr_dev,
					   &hr_dev->qp_table.sccc_table);
	if (hr_dev->caps.trrl_entry_sz)
		hns_roce_cleanup_hem_table(hr_dev,
					   &hr_dev->qp_table.trrl_table);
	hns_roce_cleanup_hem_table(hr_dev, &hr_dev->qp_table.irrl_table);
	hns_roce_cleanup_hem_table(hr_dev, &hr_dev->qp_table.qp_table);
	hns_roce_cleanup_hem_table(hr_dev, &hr_dev->mr_table.mtpt_table);
	if (hns_roce_check_whether_mhop(hr_dev, HEM_TYPE_CQE))
		hns_roce_cleanup_hem_table(hr_dev,
					   &hr_dev->mr_table.mtt_cqe_table);
	hns_roce_cleanup_hem_table(hr_dev, &hr_dev->mr_table.mtt_table);
}

struct roce_hem_item {
	struct list_head list; /* link all hems in the same bt level */
	struct list_head sibling; /* link all hems in last hop for mtt */
	void *addr;
	dma_addr_t dma_addr;
	size_t count; /* max ba numbers */
	int start; /* start buf offset in this hem */
	int end; /* end buf offset in this hem */
};

static struct roce_hem_item *hem_list_alloc_item(struct hns_roce_dev *hr_dev,
						   int start, int end,
						   int count, bool exist_bt,
						   int bt_level)
{
	struct roce_hem_item *hem;

	hem = kzalloc(sizeof(*hem), GFP_KERNEL);
	if (!hem)
		return NULL;

	if (exist_bt) {
		hem->addr = dma_alloc_coherent(hr_dev->dev,
						   count * BA_BYTE_LEN,
						   &hem->dma_addr, GFP_KERNEL);
		if (!hem->addr) {
			kfree(hem);
			return NULL;
		}
	}

	hem->count = count;
	hem->start = start;
	hem->end = end;
	INIT_LIST_HEAD(&hem->list);
	INIT_LIST_HEAD(&hem->sibling);

	return hem;
}

static void hem_list_free_item(struct hns_roce_dev *hr_dev,
			       struct roce_hem_item *hem, bool exist_bt)
{
	if (exist_bt)
		dma_free_coherent(hr_dev->dev, hem->count * BA_BYTE_LEN,
				  hem->addr, hem->dma_addr);
	kfree(hem);
}

static void hem_list_free_all(struct hns_roce_dev *hr_dev,
			      struct list_head *head, bool exist_bt)
{
	struct roce_hem_item *hem, *temp_hem;

	list_for_each_entry_safe(hem, temp_hem, head, list) {
		list_del(&hem->list);
		hem_list_free_item(hr_dev, hem, exist_bt);
	}
}

static void hem_list_link_bt(struct hns_roce_dev *hr_dev, void *base_addr,
			     u64 table_addr)
{
	*(u64 *)(base_addr) = table_addr;
}

/* assign L0 table address to hem from root bt */
static void hem_list_assign_bt(struct hns_roce_dev *hr_dev,
			       struct roce_hem_item *hem, void *cpu_addr,
			       u64 phy_addr)
{
	hem->addr = cpu_addr;
	hem->dma_addr = (dma_addr_t)phy_addr;
}

static inline bool hem_list_page_is_in_range(struct roce_hem_item *hem,
					     int offset)
{
	return (hem->start <= offset && offset <= hem->end);
}

static struct roce_hem_item *hem_list_search_item(struct list_head *ba_list,
						    int page_offset)
{
	struct roce_hem_item *hem, *temp_hem;
	struct roce_hem_item *found = NULL;

	list_for_each_entry_safe(hem, temp_hem, ba_list, list) {
		if (hem_list_page_is_in_range(hem, page_offset)) {
			found = hem;
			break;
		}
	}

	return found;
}

static bool hem_list_is_bottom_bt(int hopnum, int bt_level)
{
	/*
	 * hopnum    base address table levels
	 * 0		L0(buf)
	 * 1		L0 -> buf
	 * 2		L0 -> L1 -> buf
	 * 3		L0 -> L1 -> L2 -> buf
	 */
	return bt_level >= (hopnum ? hopnum - 1 : hopnum);
}

/**
 * calc base address entries num
 * @hopnum: num of mutihop addressing
 * @bt_level: base address table level
 * @unit: ba entries per bt page
 */
static u32 hem_list_calc_ba_range(int hopnum, int bt_level, int unit)
{
	u32 step;
	int max;
	int i;

	if (hopnum <= bt_level)
		return 0;
	/*
	 * hopnum  bt_level   range
	 * 1	      0       unit
	 * ------------
	 * 2	      0       unit * unit
	 * 2	      1       unit
	 * ------------
	 * 3	      0       unit * unit * unit
	 * 3	      1       unit * unit
	 * 3	      2       unit
	 */
	step = 1;
	max = hopnum - bt_level;
	for (i = 0; i < max; i++)
		step = step * unit;

	return step;
}

/**
 * calc the root ba entries which could cover all regions
 * @regions: buf region array
 * @region_cnt: array size of @regions
 * @unit: ba entries per bt page
 */
int hns_roce_hem_list_calc_root_ba(const struct hns_roce_buf_region *regions,
				   int region_cnt, int unit)
{
	struct hns_roce_buf_region *r;
	int total = 0;
	int step;
	int i;

	for (i = 0; i < region_cnt; i++) {
		r = (struct hns_roce_buf_region *)&regions[i];
		if (r->hopnum > 1) {
			step = hem_list_calc_ba_range(r->hopnum, 1, unit);
			if (step > 0)
				total += (r->count + step - 1) / step;
		} else {
			total += r->count;
		}
	}

	return total;
}

static int hem_list_alloc_mid_bt(struct hns_roce_dev *hr_dev,
				 const struct hns_roce_buf_region *r, int unit,
				 int offset, struct list_head *mid_bt,
				 struct list_head *btm_bt)
{
	struct roce_hem_item *hem_ptrs[HNS_ROCE_MAX_BT_LEVEL] = { NULL };
	struct list_head temp_list[HNS_ROCE_MAX_BT_LEVEL];
	struct roce_hem_item *cur, *pre;
	const int hopnum = r->hopnum;
	int start_aligned;
	int distance;
	int ret = 0;
	int max_ofs;
	int level;
	u32 step;
	int end;

	if (hopnum <= 1)
		return 0;

	if (hopnum > HNS_ROCE_MAX_BT_LEVEL) {
		dev_err(hr_dev->dev, "invalid hopnum %d!\n", hopnum);
		return -EINVAL;
	}

	if (offset < r->offset) {
		dev_err(hr_dev->dev, "invalid offset %d,min %d!\n",
			offset, r->offset);
		return -EINVAL;
	}

	distance = offset - r->offset;
	max_ofs = r->offset + r->count - 1;
	for (level = 0; level < hopnum; level++)
		INIT_LIST_HEAD(&temp_list[level]);

	/* config L1 bt to last bt and link them to corresponding parent */
	for (level = 1; level < hopnum; level++) {
		cur = hem_list_search_item(&mid_bt[level], offset);
		if (cur) {
			hem_ptrs[level] = cur;
			continue;
		}

		step = hem_list_calc_ba_range(hopnum, level, unit);
		if (step < 1) {
			ret = -EINVAL;
			goto err_exit;
		}

		start_aligned = (distance / step) * step + r->offset;
		end = min_t(int, start_aligned + step - 1, max_ofs);
		cur = hem_list_alloc_item(hr_dev, start_aligned, end, unit,
					  true, level);
		if (!cur) {
			ret = -ENOMEM;
			goto err_exit;
		}
		hem_ptrs[level] = cur;
		list_add(&cur->list, &temp_list[level]);
		if (hem_list_is_bottom_bt(hopnum, level))
			list_add(&cur->sibling, &temp_list[0]);

		/* link bt to parent bt */
		if (level > 1) {
			pre = hem_ptrs[level - 1];
			step = (cur->start - pre->start) / step * BA_BYTE_LEN;
			hem_list_link_bt(hr_dev, pre->addr + step,
					 cur->dma_addr);
		}
	}

	list_splice(&temp_list[0], btm_bt);
	for (level = 1; level < hopnum; level++)
		list_splice(&temp_list[level], &mid_bt[level]);

	return 0;

err_exit:
	for (level = 1; level < hopnum; level++)
		hem_list_free_all(hr_dev, &temp_list[level], true);

	return ret;
}

static int hem_list_alloc_root_bt(struct hns_roce_dev *hr_dev,
				  struct hns_roce_hem_list *hem_list, int unit,
				  const struct hns_roce_buf_region *regions,
				  int region_cnt)
{
	struct roce_hem_item *hem, *temp_hem, *root_hem;
	struct list_head temp_list[HNS_ROCE_MAX_BT_REGION];
	const struct hns_roce_buf_region *r;
	struct list_head temp_root;
	struct list_head temp_btm;
	void *cpu_base;
	u64 phy_base;
	int ret = 0;
	int offset;
	int total;
	int step;
	int i;

	r = &regions[0];
	root_hem = hem_list_search_item(&hem_list->root_bt, r->offset);
	if (root_hem)
		return 0;

	INIT_LIST_HEAD(&temp_root);
	total = r->offset;
	/* indicate to last region */
	r = &regions[region_cnt - 1];
	root_hem = hem_list_alloc_item(hr_dev, total, r->offset + r->count - 1,
				       unit, true, 0);
	if (!root_hem)
		return -ENOMEM;
	list_add(&root_hem->list, &temp_root);

	hem_list->root_ba = root_hem->dma_addr;

	INIT_LIST_HEAD(&temp_btm);
	for (i = 0; i < region_cnt; i++)
		INIT_LIST_HEAD(&temp_list[i]);

	total = 0;
	for (i = 0; i < region_cnt && total < unit; i++) {
		r = &regions[i];
		if (!r->count)
			continue;

		/* all regions's mid[x][0] shared the root_bt's trunk */
		cpu_base = root_hem->addr + total * BA_BYTE_LEN;
		phy_base = root_hem->dma_addr + total * BA_BYTE_LEN;

		/* if hopnum is 0 or 1, cut a new fake hem from the root bt
		 * which's address share to all regions.
		 */
		if (hem_list_is_bottom_bt(r->hopnum, 0)) {
			hem = hem_list_alloc_item(hr_dev, r->offset,
						  r->offset + r->count - 1,
						  r->count, false, 0);
			if (!hem) {
				ret = -ENOMEM;
				goto err_exit;
			}
			hem_list_assign_bt(hr_dev, hem, cpu_base, phy_base);
			list_add(&hem->list, &temp_list[i]);
			list_add(&hem->sibling, &temp_btm);
			total += r->count;
		} else {
			step = hem_list_calc_ba_range(r->hopnum, 1, unit);
			if (step < 1) {
				ret = -EINVAL;
				goto err_exit;
			}
			/* if exist mid bt, link L1 to L0 */
			list_for_each_entry_safe(hem, temp_hem,
					  &hem_list->mid_bt[i][1], list) {
				offset = hem->start / step * BA_BYTE_LEN;
				hem_list_link_bt(hr_dev, cpu_base + offset,
						 hem->dma_addr);
				total++;
			}
		}
	}

	list_splice(&temp_btm, &hem_list->btm_bt);
	list_splice(&temp_root, &hem_list->root_bt);
	for (i = 0; i < region_cnt; i++)
		list_splice(&temp_list[i], &hem_list->mid_bt[i][0]);

	return 0;

err_exit:
	for (i = 0; i < region_cnt; i++)
		hem_list_free_all(hr_dev, &temp_list[i], false);

	hem_list_free_all(hr_dev, &temp_root, true);

	return ret;
}

/* construct the base address table and link them by address hop config */
int hns_roce_hem_list_request(struct hns_roce_dev *hr_dev,
			      struct hns_roce_hem_list *hem_list,
			      const struct hns_roce_buf_region *regions,
			      int region_cnt)
{
	const struct hns_roce_buf_region *r;
	int ofs, end;
	int ret = 0;
	int unit;
	int i;

	if (region_cnt > HNS_ROCE_MAX_BT_REGION) {
		dev_err(hr_dev->dev, "invalid region region_cnt %d!\n",
			region_cnt);
		return -EINVAL;
	}

	unit = (1 << hem_list->bt_pg_shift) / BA_BYTE_LEN;
	for (i = 0; i < region_cnt; i++) {
		r = &regions[i];
		if (!r->count)
			continue;

		end = r->offset + r->count;
		for (ofs = r->offset; ofs < end; ofs += unit) {
			ret = hem_list_alloc_mid_bt(hr_dev, r, unit, ofs,
						    hem_list->mid_bt[i],
						    &hem_list->btm_bt);
			if (ret) {
				dev_err(hr_dev->dev,
					"alloc hem trunk fail ret=%d!\n", ret);
				goto err_alloc;
			}
		}
	}

	ret = hem_list_alloc_root_bt(hr_dev, hem_list, unit, regions,
				     region_cnt);
	if (ret)
		dev_err(hr_dev->dev, "alloc hem root fail ret=%d!\n", ret);
	else
		return 0;

err_alloc:
	hns_roce_hem_list_release(hr_dev, hem_list);

	return ret;
}

void hns_roce_hem_list_release(struct hns_roce_dev *hr_dev,
			       struct hns_roce_hem_list *hem_list)
{
	int i, j;

	for (i = 0; i < HNS_ROCE_MAX_BT_REGION; i++)
		for (j = 0; j < HNS_ROCE_MAX_BT_LEVEL; j++)
			hem_list_free_all(hr_dev, &hem_list->mid_bt[i][j],
					  j != 0);

	hem_list_free_all(hr_dev, &hem_list->root_bt, true);
	INIT_LIST_HEAD(&hem_list->btm_bt);
	hem_list->root_ba = 0;
}

void hns_roce_hem_list_init(struct hns_roce_hem_list *hem_list,
			    int bt_page_order)
{
	int i, j;

	INIT_LIST_HEAD(&hem_list->root_bt);
	INIT_LIST_HEAD(&hem_list->btm_bt);
	for (i = 0; i < HNS_ROCE_MAX_BT_REGION; i++)
		for (j = 0; j < HNS_ROCE_MAX_BT_LEVEL; j++)
			INIT_LIST_HEAD(&hem_list->mid_bt[i][j]);

	hem_list->bt_pg_shift = bt_page_order;
}

void *hns_roce_hem_list_find_mtt(struct hns_roce_dev *hr_dev,
				 struct hns_roce_hem_list *hem_list,
				 int offset, int *mtt_cnt, u64 *phy_addr)
{
	struct list_head *head = &hem_list->btm_bt;
	struct roce_hem_item *hem, *temp_hem;
	void *cpu_base = NULL;
	u64 phy_base = 0;
	int nr = 0;

	list_for_each_entry_safe(hem, temp_hem, head, sibling) {
		if (hem_list_page_is_in_range(hem, offset)) {
			nr = offset - hem->start;
			cpu_base = hem->addr + nr * BA_BYTE_LEN;
			phy_base = hem->dma_addr + nr * BA_BYTE_LEN;
			nr = hem->end + 1 - offset;
			break;
		}
	}

	if (mtt_cnt)
		*mtt_cnt = nr;

	if (phy_addr)
		*phy_addr = phy_base;

	return cpu_base;
}<|MERGE_RESOLUTION|>--- conflicted
+++ resolved
@@ -827,12 +827,8 @@
 	} else {
 		u32 seg_size = 64; /* 8 bytes per BA and 8 BA per segment */
 
-<<<<<<< HEAD
-		hns_roce_calc_hem_mhop(hr_dev, table, &mhop_obj, &mhop);
-=======
 		if (hns_roce_calc_hem_mhop(hr_dev, table, &mhop_obj, &mhop))
 			goto out;
->>>>>>> f7688b48
 		/* mtt mhop */
 		i = mhop.l0_idx;
 		j = mhop.l1_idx;
