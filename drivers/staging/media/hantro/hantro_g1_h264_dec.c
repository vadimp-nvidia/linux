--- conflicted
+++ resolved
@@ -59,14 +59,8 @@
 	reg = G1_REG_DEC_CTRL2_CH_QP_OFFSET(pps->chroma_qp_index_offset) |
 	      G1_REG_DEC_CTRL2_CH_QP_OFFSET2(pps->second_chroma_qp_index_offset);
 
-<<<<<<< HEAD
-	/* always use the matrix sent from userspace */
-	reg |= G1_REG_DEC_CTRL2_TYPE1_QUANT_E;
-
-=======
 	if (pps->flags & V4L2_H264_PPS_FLAG_SCALING_MATRIX_PRESENT)
 		reg |= G1_REG_DEC_CTRL2_TYPE1_QUANT_E;
->>>>>>> d1988041
 	if (!(sps->flags & V4L2_H264_SPS_FLAG_FRAME_MBS_ONLY))
 		reg |= G1_REG_DEC_CTRL2_FIELDPIC_FLAG_E;
 	vdpu_write_relaxed(vpu, reg, G1_REG_DEC_CTRL2);
@@ -256,16 +250,6 @@
 
 	/* Higher profiles require DMV buffer appended to reference frames. */
 	if (ctrls->sps->profile_idc > 66 && ctrls->decode->nal_ref_idc) {
-<<<<<<< HEAD
-		size_t pic_size = ctx->h264_dec.pic_size;
-		size_t mv_offset = round_up(pic_size, 8);
-
-		if (ctrls->slices[0].flags & V4L2_H264_SLICE_FLAG_BOTTOM_FIELD)
-			mv_offset += 32 * H264_MB_WIDTH(ctx->dst_fmt.width);
-
-		vdpu_write_relaxed(vpu, dst_dma + mv_offset,
-				   G1_REG_ADDR_DIR_MV);
-=======
 		unsigned int bytes_per_mb = 384;
 
 		/* DMV buffer for monochrome start directly after Y-plane */
@@ -283,7 +267,6 @@
 			offset += 32 * MB_WIDTH(ctx->src_fmt.width) *
 				  MB_HEIGHT(ctx->src_fmt.height);
 		vdpu_write_relaxed(vpu, dst_dma + offset, G1_REG_ADDR_DIR_MV);
->>>>>>> d1988041
 	}
 
 	/* Auxiliary buffer prepared in hantro_g1_h264_dec_prepare_table(). */
