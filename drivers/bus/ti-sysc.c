--- conflicted
+++ resolved
@@ -256,15 +256,9 @@
 {
 	int error, retries;
 	u32 sysc_mask, rstval;
-<<<<<<< HEAD
 
 	sysc_mask = BIT(ddata->cap->regbits->srst_shift);
 
-=======
-
-	sysc_mask = BIT(ddata->cap->regbits->srst_shift);
-
->>>>>>> 3b17187f
 	if (likely(!timekeeping_suspended)) {
 		error = readx_poll_timeout_atomic(sysc_read_sysconfig, ddata,
 				rstval, !(rstval & sysc_mask),
