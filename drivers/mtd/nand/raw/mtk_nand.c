--- conflicted
+++ resolved
@@ -507,11 +507,7 @@
 	struct mtk_nfc *nfc = nand_get_controller_data(chip);
 	const struct nand_sdr_timings *timings;
 	u32 rate, tpoecs, tprecs, tc2r, tw2r, twh, twst = 0, trlt = 0;
-<<<<<<< HEAD
-	u32 thold;
-=======
 	u32 temp, tsel = 0;
->>>>>>> f7688b48
 
 	timings = nand_get_sdr_timings(conf);
 	if (IS_ERR(timings))
@@ -548,47 +544,27 @@
 	twh &= 0xf;
 
 	/* Calculate real WE#/RE# hold time in nanosecond */
-<<<<<<< HEAD
-	thold = (twh + 1) * 1000000 / rate;
-	/* nanosecond to picosecond */
-	thold *= 1000;
-=======
 	temp = (twh + 1) * 1000000 / rate;
 	/* nanosecond to picosecond */
 	temp *= 1000;
->>>>>>> f7688b48
 
 	/*
 	 * WE# low level time should be expaned to meet WE# pulse time
 	 * and WE# cycle time at the same time.
 	 */
-<<<<<<< HEAD
-	if (thold < timings->tWC_min)
-		twst = timings->tWC_min - thold;
-=======
 	if (temp < timings->tWC_min)
 		twst = timings->tWC_min - temp;
->>>>>>> f7688b48
 	twst = max(timings->tWP_min, twst) / 1000;
 	twst = DIV_ROUND_UP(twst * rate, 1000000) - 1;
 	twst &= 0xf;
 
 	/*
-<<<<<<< HEAD
-	 * RE# low level time should be expaned to meet RE# pulse time,
-	 * RE# access time and RE# cycle time at the same time.
-	 */
-	if (thold < timings->tRC_min)
-		trlt = timings->tRC_min - thold;
-	trlt = max3(trlt, timings->tREA_max, timings->tRP_min) / 1000;
-=======
 	 * RE# low level time should be expaned to meet RE# pulse time
 	 * and RE# cycle time at the same time.
 	 */
 	if (temp < timings->tRC_min)
 		trlt = timings->tRC_min - temp;
 	trlt = max(trlt, timings->tRP_min) / 1000;
->>>>>>> f7688b48
 	trlt = DIV_ROUND_UP(trlt * rate, 1000000) - 1;
 	trlt &= 0xf;
 
