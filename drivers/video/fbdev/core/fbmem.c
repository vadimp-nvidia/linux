--- conflicted
+++ resolved
@@ -1654,31 +1654,6 @@
 
 static int fb_aperture_acquire_for_platform_device(struct fb_info *fb_info)
 {
-<<<<<<< HEAD
-	bool do_free = false;
-
-	if (!a) {
-		a = alloc_apertures(1);
-		if (!a)
-			return -ENOMEM;
-
-		a->ranges[0].base = 0;
-		a->ranges[0].size = ~0;
-		do_free = true;
-	}
-
-	mutex_lock(&registration_lock);
-	do_remove_conflicting_framebuffers(a, name, primary);
-	mutex_unlock(&registration_lock);
-
-	if (do_free)
-		kfree(a);
-
-	return 0;
-}
-EXPORT_SYMBOL(remove_conflicting_framebuffers);
-
-=======
 	struct apertures_struct *ap = fb_info->apertures;
 	struct device *dev = fb_info->device;
 	struct platform_device *pdev;
@@ -1703,7 +1678,6 @@
 	return ret;
 }
 
->>>>>>> 2cb8e624
 /**
  *	register_framebuffer - registers a frame buffer device
  *	@fb_info: frame buffer info structure
