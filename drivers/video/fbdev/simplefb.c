--- conflicted
+++ resolved
@@ -99,12 +99,9 @@
 		iounmap(info->screen_base);
 
 	framebuffer_release(info);
-<<<<<<< HEAD
-=======
 
 	if (mem)
 		release_mem_region(mem->start, resource_size(mem));
->>>>>>> 3a82f341
 }
 
 static const struct fb_ops simplefb_ops = {
