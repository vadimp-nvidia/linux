/*
 *  Driver for AT91 LCD Controller
 *
 *  Copyright (C) 2007 Atmel Corporation
 *
 * This file is subject to the terms and conditions of the GNU General Public
 * License.  See the file COPYING in the main directory of this archive for
 * more details.
 */

#include <linux/kernel.h>
#include <linux/platform_device.h>
#include <linux/dma-mapping.h>
#include <linux/interrupt.h>
#include <linux/clk.h>
#include <linux/fb.h>
#include <linux/init.h>
#include <linux/delay.h>
#include <linux/backlight.h>
#include <linux/gfp.h>
#include <linux/gpio/consumer.h>
#include <linux/module.h>
#include <linux/of.h>
#include <linux/of_device.h>
#include <video/of_videomode.h>
#include <video/of_display_timing.h>
#include <linux/regulator/consumer.h>
#include <video/videomode.h>

#include <video/atmel_lcdc.h>

struct atmel_lcdfb_config {
	bool have_alt_pixclock;
	bool have_hozval;
	bool have_intensity_bit;
};

 /* LCD Controller info data structure, stored in device platform_data */
struct atmel_lcdfb_info {
	spinlock_t		lock;
	struct fb_info		*info;
	void __iomem		*mmio;
	int			irq_base;
	struct work_struct	task;

	unsigned int		smem_len;
	struct platform_device	*pdev;
	struct clk		*bus_clk;
	struct clk		*lcdc_clk;

	struct backlight_device	*backlight;
	u8			bl_power;
	u8			saved_lcdcon;

	u32			pseudo_palette[16];
	bool			have_intensity_bit;

	struct atmel_lcdfb_pdata pdata;

	struct atmel_lcdfb_config *config;
	struct regulator	*reg_lcd;
};

struct atmel_lcdfb_power_ctrl_gpio {
	struct gpio_desc *gpiod;

	struct list_head list;
};

#define lcdc_readl(sinfo, reg)		__raw_readl((sinfo)->mmio+(reg))
#define lcdc_writel(sinfo, reg, val)	__raw_writel((val), (sinfo)->mmio+(reg))

/* configurable parameters */
#define ATMEL_LCDC_CVAL_DEFAULT		0xc8
#define ATMEL_LCDC_DMA_BURST_LEN	8	/* words */
#define ATMEL_LCDC_FIFO_SIZE		512	/* words */

static struct atmel_lcdfb_config at91sam9261_config = {
	.have_hozval		= true,
	.have_intensity_bit	= true,
};

static struct atmel_lcdfb_config at91sam9263_config = {
	.have_intensity_bit	= true,
};

static struct atmel_lcdfb_config at91sam9g10_config = {
	.have_hozval		= true,
};

static struct atmel_lcdfb_config at91sam9g45_config = {
	.have_alt_pixclock	= true,
};

static struct atmel_lcdfb_config at91sam9g45es_config = {
};

static struct atmel_lcdfb_config at91sam9rl_config = {
	.have_intensity_bit	= true,
};

static u32 contrast_ctr = ATMEL_LCDC_PS_DIV8
		| ATMEL_LCDC_POL_POSITIVE
		| ATMEL_LCDC_ENA_PWMENABLE;

#ifdef CONFIG_BACKLIGHT_ATMEL_LCDC

/* some bl->props field just changed */
static int atmel_bl_update_status(struct backlight_device *bl)
{
	struct atmel_lcdfb_info *sinfo = bl_get_data(bl);
	int			power = sinfo->bl_power;
	int			brightness = bl->props.brightness;

	/* REVISIT there may be a meaningful difference between
	 * fb_blank and power ... there seem to be some cases
	 * this doesn't handle correctly.
	 */
	if (bl->props.fb_blank != sinfo->bl_power)
		power = bl->props.fb_blank;
	else if (bl->props.power != sinfo->bl_power)
		power = bl->props.power;

	if (brightness < 0 && power == FB_BLANK_UNBLANK)
		brightness = lcdc_readl(sinfo, ATMEL_LCDC_CONTRAST_VAL);
	else if (power != FB_BLANK_UNBLANK)
		brightness = 0;

	lcdc_writel(sinfo, ATMEL_LCDC_CONTRAST_VAL, brightness);
	if (contrast_ctr & ATMEL_LCDC_POL_POSITIVE)
		lcdc_writel(sinfo, ATMEL_LCDC_CONTRAST_CTR,
			brightness ? contrast_ctr : 0);
	else
		lcdc_writel(sinfo, ATMEL_LCDC_CONTRAST_CTR, contrast_ctr);

	bl->props.fb_blank = bl->props.power = sinfo->bl_power = power;

	return 0;
}

static int atmel_bl_get_brightness(struct backlight_device *bl)
{
	struct atmel_lcdfb_info *sinfo = bl_get_data(bl);

	return lcdc_readl(sinfo, ATMEL_LCDC_CONTRAST_VAL);
}

static const struct backlight_ops atmel_lcdc_bl_ops = {
	.update_status = atmel_bl_update_status,
	.get_brightness = atmel_bl_get_brightness,
};

static void init_backlight(struct atmel_lcdfb_info *sinfo)
{
	struct backlight_properties props;
	struct backlight_device	*bl;

	sinfo->bl_power = FB_BLANK_UNBLANK;

	if (sinfo->backlight)
		return;

	memset(&props, 0, sizeof(struct backlight_properties));
	props.type = BACKLIGHT_RAW;
	props.max_brightness = 0xff;
	bl = backlight_device_register("backlight", &sinfo->pdev->dev, sinfo,
				       &atmel_lcdc_bl_ops, &props);
	if (IS_ERR(bl)) {
		dev_err(&sinfo->pdev->dev, "error %ld on backlight register\n",
				PTR_ERR(bl));
		return;
	}
	sinfo->backlight = bl;

	bl->props.power = FB_BLANK_UNBLANK;
	bl->props.fb_blank = FB_BLANK_UNBLANK;
	bl->props.brightness = atmel_bl_get_brightness(bl);
}

static void exit_backlight(struct atmel_lcdfb_info *sinfo)
{
	if (!sinfo->backlight)
		return;

	if (sinfo->backlight->ops) {
		sinfo->backlight->props.power = FB_BLANK_POWERDOWN;
		sinfo->backlight->ops->update_status(sinfo->backlight);
	}
	backlight_device_unregister(sinfo->backlight);
}

#else

static void init_backlight(struct atmel_lcdfb_info *sinfo)
{
	dev_warn(&sinfo->pdev->dev, "backlight control is not available\n");
}

static void exit_backlight(struct atmel_lcdfb_info *sinfo)
{
}

#endif

static void init_contrast(struct atmel_lcdfb_info *sinfo)
{
	struct atmel_lcdfb_pdata *pdata = &sinfo->pdata;

	/* contrast pwm can be 'inverted' */
	if (pdata->lcdcon_pol_negative)
		contrast_ctr &= ~(ATMEL_LCDC_POL_POSITIVE);

	/* have some default contrast/backlight settings */
	lcdc_writel(sinfo, ATMEL_LCDC_CONTRAST_CTR, contrast_ctr);
	lcdc_writel(sinfo, ATMEL_LCDC_CONTRAST_VAL, ATMEL_LCDC_CVAL_DEFAULT);

	if (pdata->lcdcon_is_backlight)
		init_backlight(sinfo);
}

static inline void atmel_lcdfb_power_control(struct atmel_lcdfb_info *sinfo, int on)
{
	int ret;
	struct atmel_lcdfb_pdata *pdata = &sinfo->pdata;

	if (pdata->atmel_lcdfb_power_control)
		pdata->atmel_lcdfb_power_control(pdata, on);
	else if (sinfo->reg_lcd) {
		if (on) {
			ret = regulator_enable(sinfo->reg_lcd);
			if (ret)
				dev_err(&sinfo->pdev->dev,
					"lcd regulator enable failed:	%d\n", ret);
		} else {
			ret = regulator_disable(sinfo->reg_lcd);
			if (ret)
				dev_err(&sinfo->pdev->dev,
					"lcd regulator disable failed: %d\n", ret);
		}
	}
}

static const struct fb_fix_screeninfo atmel_lcdfb_fix __initconst = {
	.type		= FB_TYPE_PACKED_PIXELS,
	.visual		= FB_VISUAL_TRUECOLOR,
	.xpanstep	= 0,
	.ypanstep	= 1,
	.ywrapstep	= 0,
	.accel		= FB_ACCEL_NONE,
};

static unsigned long compute_hozval(struct atmel_lcdfb_info *sinfo,
							unsigned long xres)
{
	unsigned long lcdcon2;
	unsigned long value;

	if (!sinfo->config->have_hozval)
		return xres;

	lcdcon2 = lcdc_readl(sinfo, ATMEL_LCDC_LCDCON2);
	value = xres;
	if ((lcdcon2 & ATMEL_LCDC_DISTYPE) != ATMEL_LCDC_DISTYPE_TFT) {
		/* STN display */
		if ((lcdcon2 & ATMEL_LCDC_DISTYPE) == ATMEL_LCDC_DISTYPE_STNCOLOR) {
			value *= 3;
		}
		if ( (lcdcon2 & ATMEL_LCDC_IFWIDTH) == ATMEL_LCDC_IFWIDTH_4
		   || ( (lcdcon2 & ATMEL_LCDC_IFWIDTH) == ATMEL_LCDC_IFWIDTH_8
		      && (lcdcon2 & ATMEL_LCDC_SCANMOD) == ATMEL_LCDC_SCANMOD_DUAL ))
			value = DIV_ROUND_UP(value, 4);
		else
			value = DIV_ROUND_UP(value, 8);
	}

	return value;
}

static void atmel_lcdfb_stop_nowait(struct atmel_lcdfb_info *sinfo)
{
	struct atmel_lcdfb_pdata *pdata = &sinfo->pdata;

	/* Turn off the LCD controller and the DMA controller */
	lcdc_writel(sinfo, ATMEL_LCDC_PWRCON,
			pdata->guard_time << ATMEL_LCDC_GUARDT_OFFSET);

	/* Wait for the LCDC core to become idle */
	while (lcdc_readl(sinfo, ATMEL_LCDC_PWRCON) & ATMEL_LCDC_BUSY)
		msleep(10);

	lcdc_writel(sinfo, ATMEL_LCDC_DMACON, 0);
}

static void atmel_lcdfb_stop(struct atmel_lcdfb_info *sinfo)
{
	atmel_lcdfb_stop_nowait(sinfo);

	/* Wait for DMA engine to become idle... */
	while (lcdc_readl(sinfo, ATMEL_LCDC_DMACON) & ATMEL_LCDC_DMABUSY)
		msleep(10);
}

static void atmel_lcdfb_start(struct atmel_lcdfb_info *sinfo)
{
	struct atmel_lcdfb_pdata *pdata = &sinfo->pdata;

	lcdc_writel(sinfo, ATMEL_LCDC_DMACON, pdata->default_dmacon);
	lcdc_writel(sinfo, ATMEL_LCDC_PWRCON,
		(pdata->guard_time << ATMEL_LCDC_GUARDT_OFFSET)
		| ATMEL_LCDC_PWR);
}

static void atmel_lcdfb_update_dma(struct fb_info *info,
			       struct fb_var_screeninfo *var)
{
	struct atmel_lcdfb_info *sinfo = info->par;
	struct fb_fix_screeninfo *fix = &info->fix;
	unsigned long dma_addr;

	dma_addr = (fix->smem_start + var->yoffset * fix->line_length
		    + var->xoffset * info->var.bits_per_pixel / 8);

	dma_addr &= ~3UL;

	/* Set framebuffer DMA base address and pixel offset */
	lcdc_writel(sinfo, ATMEL_LCDC_DMABADDR1, dma_addr);
}

static inline void atmel_lcdfb_free_video_memory(struct atmel_lcdfb_info *sinfo)
{
	struct fb_info *info = sinfo->info;

	dma_free_wc(info->device, info->fix.smem_len, info->screen_base,
		    info->fix.smem_start);
}

/**
 *	atmel_lcdfb_alloc_video_memory - Allocate framebuffer memory
 *	@sinfo: the frame buffer to allocate memory for
 * 	
 * 	This function is called only from the atmel_lcdfb_probe()
 * 	so no locking by fb_info->mm_lock around smem_len setting is needed.
 */
static int atmel_lcdfb_alloc_video_memory(struct atmel_lcdfb_info *sinfo)
{
	struct fb_info *info = sinfo->info;
	struct fb_var_screeninfo *var = &info->var;
	unsigned int smem_len;

	smem_len = (var->xres_virtual * var->yres_virtual
		    * ((var->bits_per_pixel + 7) / 8));
	info->fix.smem_len = max(smem_len, sinfo->smem_len);

	info->screen_base = dma_alloc_wc(info->device, info->fix.smem_len,
					 (dma_addr_t *)&info->fix.smem_start,
					 GFP_KERNEL);

	if (!info->screen_base) {
		return -ENOMEM;
	}

	memset(info->screen_base, 0, info->fix.smem_len);

	return 0;
}

static const struct fb_videomode *atmel_lcdfb_choose_mode(struct fb_var_screeninfo *var,
						     struct fb_info *info)
{
	struct fb_videomode varfbmode;
	const struct fb_videomode *fbmode = NULL;

	fb_var_to_videomode(&varfbmode, var);
	fbmode = fb_find_nearest_mode(&varfbmode, &info->modelist);
	if (fbmode)
		fb_videomode_to_var(var, fbmode);
	return fbmode;
}


/**
 *      atmel_lcdfb_check_var - Validates a var passed in.
 *      @var: frame buffer variable screen structure
 *      @info: frame buffer structure that represents a single frame buffer
 *
 *	Checks to see if the hardware supports the state requested by
 *	var passed in. This function does not alter the hardware
 *	state!!!  This means the data stored in struct fb_info and
 *	struct atmel_lcdfb_info do not change. This includes the var
 *	inside of struct fb_info.  Do NOT change these. This function
 *	can be called on its own if we intent to only test a mode and
 *	not actually set it. The stuff in modedb.c is a example of
 *	this. If the var passed in is slightly off by what the
 *	hardware can support then we alter the var PASSED in to what
 *	we can do. If the hardware doesn't support mode change a
 *	-EINVAL will be returned by the upper layers. You don't need
 *	to implement this function then. If you hardware doesn't
 *	support changing the resolution then this function is not
 *	needed. In this case the driver would just provide a var that
 *	represents the static state the screen is in.
 *
 *	Returns negative errno on error, or zero on success.
 */
static int atmel_lcdfb_check_var(struct fb_var_screeninfo *var,
			     struct fb_info *info)
{
	struct device *dev = info->device;
	struct atmel_lcdfb_info *sinfo = info->par;
	struct atmel_lcdfb_pdata *pdata = &sinfo->pdata;
	unsigned long clk_value_khz;

	clk_value_khz = clk_get_rate(sinfo->lcdc_clk) / 1000;

	dev_dbg(dev, "%s:\n", __func__);

	if (!(var->pixclock && var->bits_per_pixel)) {
		/* choose a suitable mode if possible */
		if (!atmel_lcdfb_choose_mode(var, info)) {
			dev_err(dev, "needed value not specified\n");
			return -EINVAL;
		}
	}

	dev_dbg(dev, "  resolution: %ux%u\n", var->xres, var->yres);
	dev_dbg(dev, "  pixclk:     %lu KHz\n", PICOS2KHZ(var->pixclock));
	dev_dbg(dev, "  bpp:        %u\n", var->bits_per_pixel);
	dev_dbg(dev, "  clk:        %lu KHz\n", clk_value_khz);

	if (PICOS2KHZ(var->pixclock) > clk_value_khz) {
		dev_err(dev, "%lu KHz pixel clock is too fast\n", PICOS2KHZ(var->pixclock));
		return -EINVAL;
	}

	/* Do not allow to have real resoulution larger than virtual */
	if (var->xres > var->xres_virtual)
		var->xres_virtual = var->xres;

	if (var->yres > var->yres_virtual)
		var->yres_virtual = var->yres;

	/* Force same alignment for each line */
	var->xres = (var->xres + 3) & ~3UL;
	var->xres_virtual = (var->xres_virtual + 3) & ~3UL;

	var->red.msb_right = var->green.msb_right = var->blue.msb_right = 0;
	var->transp.msb_right = 0;
	var->transp.offset = var->transp.length = 0;
	var->xoffset = var->yoffset = 0;

	if (info->fix.smem_len) {
		unsigned int smem_len = (var->xres_virtual * var->yres_virtual
					 * ((var->bits_per_pixel + 7) / 8));
		if (smem_len > info->fix.smem_len) {
			dev_err(dev, "Frame buffer is too small (%u) for screen size (need at least %u)\n",
				info->fix.smem_len, smem_len);
			return -EINVAL;
		}
	}

	/* Saturate vertical and horizontal timings at maximum values */
	var->vsync_len = min_t(u32, var->vsync_len,
			(ATMEL_LCDC_VPW >> ATMEL_LCDC_VPW_OFFSET) + 1);
	var->upper_margin = min_t(u32, var->upper_margin,
			ATMEL_LCDC_VBP >> ATMEL_LCDC_VBP_OFFSET);
	var->lower_margin = min_t(u32, var->lower_margin,
			ATMEL_LCDC_VFP);
	var->right_margin = min_t(u32, var->right_margin,
			(ATMEL_LCDC_HFP >> ATMEL_LCDC_HFP_OFFSET) + 1);
	var->hsync_len = min_t(u32, var->hsync_len,
			(ATMEL_LCDC_HPW >> ATMEL_LCDC_HPW_OFFSET) + 1);
	var->left_margin = min_t(u32, var->left_margin,
			ATMEL_LCDC_HBP + 1);

	/* Some parameters can't be zero */
	var->vsync_len = max_t(u32, var->vsync_len, 1);
	var->right_margin = max_t(u32, var->right_margin, 1);
	var->hsync_len = max_t(u32, var->hsync_len, 1);
	var->left_margin = max_t(u32, var->left_margin, 1);

	switch (var->bits_per_pixel) {
	case 1:
	case 2:
	case 4:
	case 8:
		var->red.offset = var->green.offset = var->blue.offset = 0;
		var->red.length = var->green.length = var->blue.length
			= var->bits_per_pixel;
		break;
	case 16:
		/* Older SOCs use IBGR:555 rather than BGR:565. */
		if (sinfo->config->have_intensity_bit)
			var->green.length = 5;
		else
			var->green.length = 6;

		if (pdata->lcd_wiring_mode == ATMEL_LCDC_WIRING_RGB) {
			/* RGB:5X5 mode */
			var->red.offset = var->green.length + 5;
			var->blue.offset = 0;
		} else {
			/* BGR:5X5 mode */
			var->red.offset = 0;
			var->blue.offset = var->green.length + 5;
		}
		var->green.offset = 5;
		var->red.length = var->blue.length = 5;
		break;
	case 32:
		var->transp.offset = 24;
		var->transp.length = 8;
		/* fall through */
	case 24:
		if (pdata->lcd_wiring_mode == ATMEL_LCDC_WIRING_RGB) {
			/* RGB:888 mode */
			var->red.offset = 16;
			var->blue.offset = 0;
		} else {
			/* BGR:888 mode */
			var->red.offset = 0;
			var->blue.offset = 16;
		}
		var->green.offset = 8;
		var->red.length = var->green.length = var->blue.length = 8;
		break;
	default:
		dev_err(dev, "color depth %d not supported\n",
					var->bits_per_pixel);
		return -EINVAL;
	}

	return 0;
}

/*
 * LCD reset sequence
 */
static void atmel_lcdfb_reset(struct atmel_lcdfb_info *sinfo)
{
	might_sleep();

	atmel_lcdfb_stop(sinfo);
	atmel_lcdfb_start(sinfo);
}

/**
 *      atmel_lcdfb_set_par - Alters the hardware state.
 *      @info: frame buffer structure that represents a single frame buffer
 *
 *	Using the fb_var_screeninfo in fb_info we set the resolution
 *	of the this particular framebuffer. This function alters the
 *	par AND the fb_fix_screeninfo stored in fb_info. It doesn't
 *	not alter var in fb_info since we are using that data. This
 *	means we depend on the data in var inside fb_info to be
 *	supported by the hardware.  atmel_lcdfb_check_var is always called
 *	before atmel_lcdfb_set_par to ensure this.  Again if you can't
 *	change the resolution you don't need this function.
 *
 */
static int atmel_lcdfb_set_par(struct fb_info *info)
{
	struct atmel_lcdfb_info *sinfo = info->par;
	struct atmel_lcdfb_pdata *pdata = &sinfo->pdata;
	unsigned long hozval_linesz;
	unsigned long value;
	unsigned long clk_value_khz;
	unsigned long bits_per_line;
	unsigned long pix_factor = 2;

	might_sleep();

	dev_dbg(info->device, "%s:\n", __func__);
	dev_dbg(info->device, "  * resolution: %ux%u (%ux%u virtual)\n",
		 info->var.xres, info->var.yres,
		 info->var.xres_virtual, info->var.yres_virtual);

	atmel_lcdfb_stop_nowait(sinfo);

	if (info->var.bits_per_pixel == 1)
		info->fix.visual = FB_VISUAL_MONO01;
	else if (info->var.bits_per_pixel <= 8)
		info->fix.visual = FB_VISUAL_PSEUDOCOLOR;
	else
		info->fix.visual = FB_VISUAL_TRUECOLOR;

	bits_per_line = info->var.xres_virtual * info->var.bits_per_pixel;
	info->fix.line_length = DIV_ROUND_UP(bits_per_line, 8);

	/* Re-initialize the DMA engine... */
	dev_dbg(info->device, "  * update DMA engine\n");
	atmel_lcdfb_update_dma(info, &info->var);

	/* ...set frame size and burst length = 8 words (?) */
	value = (info->var.yres * info->var.xres * info->var.bits_per_pixel) / 32;
	value |= ((ATMEL_LCDC_DMA_BURST_LEN - 1) << ATMEL_LCDC_BLENGTH_OFFSET);
	lcdc_writel(sinfo, ATMEL_LCDC_DMAFRMCFG, value);

	/* Now, the LCDC core... */

	/* Set pixel clock */
	if (sinfo->config->have_alt_pixclock)
		pix_factor = 1;

	clk_value_khz = clk_get_rate(sinfo->lcdc_clk) / 1000;

	value = DIV_ROUND_UP(clk_value_khz, PICOS2KHZ(info->var.pixclock));

	if (value < pix_factor) {
		dev_notice(info->device, "Bypassing pixel clock divider\n");
		lcdc_writel(sinfo, ATMEL_LCDC_LCDCON1, ATMEL_LCDC_BYPASS);
	} else {
		value = (value / pix_factor) - 1;
		dev_dbg(info->device, "  * programming CLKVAL = 0x%08lx\n",
				value);
		lcdc_writel(sinfo, ATMEL_LCDC_LCDCON1,
				value << ATMEL_LCDC_CLKVAL_OFFSET);
		info->var.pixclock =
			KHZ2PICOS(clk_value_khz / (pix_factor * (value + 1)));
		dev_dbg(info->device, "  updated pixclk:     %lu KHz\n",
					PICOS2KHZ(info->var.pixclock));
	}


	/* Initialize control register 2 */
	value = pdata->default_lcdcon2;

	if (!(info->var.sync & FB_SYNC_HOR_HIGH_ACT))
		value |= ATMEL_LCDC_INVLINE_INVERTED;
	if (!(info->var.sync & FB_SYNC_VERT_HIGH_ACT))
		value |= ATMEL_LCDC_INVFRAME_INVERTED;

	switch (info->var.bits_per_pixel) {
		case 1:	value |= ATMEL_LCDC_PIXELSIZE_1; break;
		case 2: value |= ATMEL_LCDC_PIXELSIZE_2; break;
		case 4: value |= ATMEL_LCDC_PIXELSIZE_4; break;
		case 8: value |= ATMEL_LCDC_PIXELSIZE_8; break;
		case 15: /* fall through */
		case 16: value |= ATMEL_LCDC_PIXELSIZE_16; break;
		case 24: value |= ATMEL_LCDC_PIXELSIZE_24; break;
		case 32: value |= ATMEL_LCDC_PIXELSIZE_32; break;
		default: BUG(); break;
	}
	dev_dbg(info->device, "  * LCDCON2 = %08lx\n", value);
	lcdc_writel(sinfo, ATMEL_LCDC_LCDCON2, value);

	/* Vertical timing */
	value = (info->var.vsync_len - 1) << ATMEL_LCDC_VPW_OFFSET;
	value |= info->var.upper_margin << ATMEL_LCDC_VBP_OFFSET;
	value |= info->var.lower_margin;
	dev_dbg(info->device, "  * LCDTIM1 = %08lx\n", value);
	lcdc_writel(sinfo, ATMEL_LCDC_TIM1, value);

	/* Horizontal timing */
	value = (info->var.right_margin - 1) << ATMEL_LCDC_HFP_OFFSET;
	value |= (info->var.hsync_len - 1) << ATMEL_LCDC_HPW_OFFSET;
	value |= (info->var.left_margin - 1);
	dev_dbg(info->device, "  * LCDTIM2 = %08lx\n", value);
	lcdc_writel(sinfo, ATMEL_LCDC_TIM2, value);

	/* Horizontal value (aka line size) */
	hozval_linesz = compute_hozval(sinfo, info->var.xres);

	/* Display size */
	value = (hozval_linesz - 1) << ATMEL_LCDC_HOZVAL_OFFSET;
	value |= info->var.yres - 1;
	dev_dbg(info->device, "  * LCDFRMCFG = %08lx\n", value);
	lcdc_writel(sinfo, ATMEL_LCDC_LCDFRMCFG, value);

	/* FIFO Threshold: Use formula from data sheet */
	value = ATMEL_LCDC_FIFO_SIZE - (2 * ATMEL_LCDC_DMA_BURST_LEN + 3);
	lcdc_writel(sinfo, ATMEL_LCDC_FIFO, value);

	/* Toggle LCD_MODE every frame */
	lcdc_writel(sinfo, ATMEL_LCDC_MVAL, 0);

	/* Disable all interrupts */
	lcdc_writel(sinfo, ATMEL_LCDC_IDR, ~0U);
	/* Enable FIFO & DMA errors */
	lcdc_writel(sinfo, ATMEL_LCDC_IER, ATMEL_LCDC_UFLWI | ATMEL_LCDC_OWRI | ATMEL_LCDC_MERI);

	/* ...wait for DMA engine to become idle... */
	while (lcdc_readl(sinfo, ATMEL_LCDC_DMACON) & ATMEL_LCDC_DMABUSY)
		msleep(10);

	atmel_lcdfb_start(sinfo);

	dev_dbg(info->device, "  * DONE\n");

	return 0;
}

static inline unsigned int chan_to_field(unsigned int chan, const struct fb_bitfield *bf)
{
	chan &= 0xffff;
	chan >>= 16 - bf->length;
	return chan << bf->offset;
}

/**
 *  	atmel_lcdfb_setcolreg - Optional function. Sets a color register.
 *      @regno: Which register in the CLUT we are programming
 *      @red: The red value which can be up to 16 bits wide
 *	@green: The green value which can be up to 16 bits wide
 *	@blue:  The blue value which can be up to 16 bits wide.
 *	@transp: If supported the alpha value which can be up to 16 bits wide.
 *      @info: frame buffer info structure
 *
 *  	Set a single color register. The values supplied have a 16 bit
 *  	magnitude which needs to be scaled in this function for the hardware.
 *	Things to take into consideration are how many color registers, if
 *	any, are supported with the current color visual. With truecolor mode
 *	no color palettes are supported. Here a pseudo palette is created
 *	which we store the value in pseudo_palette in struct fb_info. For
 *	pseudocolor mode we have a limited color palette. To deal with this
 *	we can program what color is displayed for a particular pixel value.
 *	DirectColor is similar in that we can program each color field. If
 *	we have a static colormap we don't need to implement this function.
 *
 *	Returns negative errno on error, or zero on success. In an
 *	ideal world, this would have been the case, but as it turns
 *	out, the other drivers return 1 on failure, so that's what
 *	we're going to do.
 */
static int atmel_lcdfb_setcolreg(unsigned int regno, unsigned int red,
			     unsigned int green, unsigned int blue,
			     unsigned int transp, struct fb_info *info)
{
	struct atmel_lcdfb_info *sinfo = info->par;
	struct atmel_lcdfb_pdata *pdata = &sinfo->pdata;
	unsigned int val;
	u32 *pal;
	int ret = 1;

	if (info->var.grayscale)
		red = green = blue = (19595 * red + 38470 * green
				      + 7471 * blue) >> 16;

	switch (info->fix.visual) {
	case FB_VISUAL_TRUECOLOR:
		if (regno < 16) {
			pal = info->pseudo_palette;

			val  = chan_to_field(red, &info->var.red);
			val |= chan_to_field(green, &info->var.green);
			val |= chan_to_field(blue, &info->var.blue);

			pal[regno] = val;
			ret = 0;
		}
		break;

	case FB_VISUAL_PSEUDOCOLOR:
		if (regno < 256) {
			if (sinfo->config->have_intensity_bit) {
				/* old style I+BGR:555 */
				val  = ((red   >> 11) & 0x001f);
				val |= ((green >>  6) & 0x03e0);
				val |= ((blue  >>  1) & 0x7c00);

				/*
				 * TODO: intensity bit. Maybe something like
				 *   ~(red[10] ^ green[10] ^ blue[10]) & 1
				 */
			} else {
				/* new style BGR:565 / RGB:565 */
				if (pdata->lcd_wiring_mode == ATMEL_LCDC_WIRING_RGB) {
					val  = ((blue >> 11) & 0x001f);
					val |= ((red  >>  0) & 0xf800);
				} else {
					val  = ((red  >> 11) & 0x001f);
					val |= ((blue >>  0) & 0xf800);
				}

				val |= ((green >>  5) & 0x07e0);
			}

			lcdc_writel(sinfo, ATMEL_LCDC_LUT(regno), val);
			ret = 0;
		}
		break;

	case FB_VISUAL_MONO01:
		if (regno < 2) {
			val = (regno == 0) ? 0x00 : 0x1F;
			lcdc_writel(sinfo, ATMEL_LCDC_LUT(regno), val);
			ret = 0;
		}
		break;

	}

	return ret;
}

static int atmel_lcdfb_pan_display(struct fb_var_screeninfo *var,
			       struct fb_info *info)
{
	dev_dbg(info->device, "%s\n", __func__);

	atmel_lcdfb_update_dma(info, var);

	return 0;
}

static int atmel_lcdfb_blank(int blank_mode, struct fb_info *info)
{
	struct atmel_lcdfb_info *sinfo = info->par;

	switch (blank_mode) {
	case FB_BLANK_UNBLANK:
	case FB_BLANK_NORMAL:
		atmel_lcdfb_start(sinfo);
		break;
	case FB_BLANK_VSYNC_SUSPEND:
	case FB_BLANK_HSYNC_SUSPEND:
		break;
	case FB_BLANK_POWERDOWN:
		atmel_lcdfb_stop(sinfo);
		break;
	default:
		return -EINVAL;
	}

	/* let fbcon do a soft blank for us */
	return ((blank_mode == FB_BLANK_NORMAL) ? 1 : 0);
}

static struct fb_ops atmel_lcdfb_ops = {
	.owner		= THIS_MODULE,
	.fb_check_var	= atmel_lcdfb_check_var,
	.fb_set_par	= atmel_lcdfb_set_par,
	.fb_setcolreg	= atmel_lcdfb_setcolreg,
	.fb_blank	= atmel_lcdfb_blank,
	.fb_pan_display	= atmel_lcdfb_pan_display,
	.fb_fillrect	= cfb_fillrect,
	.fb_copyarea	= cfb_copyarea,
	.fb_imageblit	= cfb_imageblit,
};

static irqreturn_t atmel_lcdfb_interrupt(int irq, void *dev_id)
{
	struct fb_info *info = dev_id;
	struct atmel_lcdfb_info *sinfo = info->par;
	u32 status;

	status = lcdc_readl(sinfo, ATMEL_LCDC_ISR);
	if (status & ATMEL_LCDC_UFLWI) {
		dev_warn(info->device, "FIFO underflow %#x\n", status);
		/* reset DMA and FIFO to avoid screen shifting */
		schedule_work(&sinfo->task);
	}
	lcdc_writel(sinfo, ATMEL_LCDC_ICR, status);
	return IRQ_HANDLED;
}

/*
 * LCD controller task (to reset the LCD)
 */
static void atmel_lcdfb_task(struct work_struct *work)
{
	struct atmel_lcdfb_info *sinfo =
		container_of(work, struct atmel_lcdfb_info, task);

	atmel_lcdfb_reset(sinfo);
}

static int __init atmel_lcdfb_init_fbinfo(struct atmel_lcdfb_info *sinfo)
{
	struct fb_info *info = sinfo->info;
	int ret = 0;

	info->var.activate |= FB_ACTIVATE_FORCE | FB_ACTIVATE_NOW;

	dev_info(info->device,
	       "%luKiB frame buffer at %08lx (mapped at %p)\n",
	       (unsigned long)info->fix.smem_len / 1024,
	       (unsigned long)info->fix.smem_start,
	       info->screen_base);

	/* Allocate colormap */
	ret = fb_alloc_cmap(&info->cmap, 256, 0);
	if (ret < 0)
		dev_err(info->device, "Alloc color map failed\n");

	return ret;
}

static void atmel_lcdfb_start_clock(struct atmel_lcdfb_info *sinfo)
{
	clk_prepare_enable(sinfo->bus_clk);
	clk_prepare_enable(sinfo->lcdc_clk);
}

static void atmel_lcdfb_stop_clock(struct atmel_lcdfb_info *sinfo)
{
	clk_disable_unprepare(sinfo->bus_clk);
	clk_disable_unprepare(sinfo->lcdc_clk);
}

static const struct of_device_id atmel_lcdfb_dt_ids[] = {
	{ .compatible = "atmel,at91sam9261-lcdc" , .data = &at91sam9261_config, },
	{ .compatible = "atmel,at91sam9263-lcdc" , .data = &at91sam9263_config, },
	{ .compatible = "atmel,at91sam9g10-lcdc" , .data = &at91sam9g10_config, },
	{ .compatible = "atmel,at91sam9g45-lcdc" , .data = &at91sam9g45_config, },
	{ .compatible = "atmel,at91sam9g45es-lcdc" , .data = &at91sam9g45es_config, },
	{ .compatible = "atmel,at91sam9rl-lcdc" , .data = &at91sam9rl_config, },
	{ /* sentinel */ }
};

MODULE_DEVICE_TABLE(of, atmel_lcdfb_dt_ids);

static const char *atmel_lcdfb_wiring_modes[] = {
	[ATMEL_LCDC_WIRING_BGR]	= "BRG",
	[ATMEL_LCDC_WIRING_RGB]	= "RGB",
};

static int atmel_lcdfb_get_of_wiring_modes(struct device_node *np)
{
	const char *mode;
	int err, i;

	err = of_property_read_string(np, "atmel,lcd-wiring-mode", &mode);
	if (err < 0)
		return ATMEL_LCDC_WIRING_BGR;

	for (i = 0; i < ARRAY_SIZE(atmel_lcdfb_wiring_modes); i++)
		if (!strcasecmp(mode, atmel_lcdfb_wiring_modes[i]))
			return i;

	return -ENODEV;
}

static void atmel_lcdfb_power_control_gpio(struct atmel_lcdfb_pdata *pdata, int on)
{
	struct atmel_lcdfb_power_ctrl_gpio *og;

	list_for_each_entry(og, &pdata->pwr_gpios, list)
		gpiod_set_value(og->gpiod, on);
}

static int atmel_lcdfb_of_init(struct atmel_lcdfb_info *sinfo)
{
	struct fb_info *info = sinfo->info;
	struct atmel_lcdfb_pdata *pdata = &sinfo->pdata;
	struct fb_var_screeninfo *var = &info->var;
	struct device *dev = &sinfo->pdev->dev;
	struct device_node *np =dev->of_node;
	struct device_node *display_np;
	struct atmel_lcdfb_power_ctrl_gpio *og;
	bool is_gpio_power = false;
	struct fb_videomode fb_vm;
	struct gpio_desc *gpiod;
	struct videomode vm;
<<<<<<< HEAD
	int ret = -ENOENT;
=======
	int ret;
>>>>>>> f7688b48
	int i;

	sinfo->config = (struct atmel_lcdfb_config*)
		of_match_device(atmel_lcdfb_dt_ids, dev)->data;

	display_np = of_parse_phandle(np, "display", 0);
	if (!display_np) {
		dev_err(dev, "failed to find display phandle\n");
		return -ENOENT;
	}

	ret = of_property_read_u32(display_np, "bits-per-pixel", &var->bits_per_pixel);
	if (ret < 0) {
		dev_err(dev, "failed to get property bits-per-pixel\n");
		goto put_display_node;
	}

	ret = of_property_read_u32(display_np, "atmel,guard-time", &pdata->guard_time);
	if (ret < 0) {
		dev_err(dev, "failed to get property atmel,guard-time\n");
		goto put_display_node;
	}

	ret = of_property_read_u32(display_np, "atmel,lcdcon2", &pdata->default_lcdcon2);
	if (ret < 0) {
		dev_err(dev, "failed to get property atmel,lcdcon2\n");
		goto put_display_node;
	}

	ret = of_property_read_u32(display_np, "atmel,dmacon", &pdata->default_dmacon);
	if (ret < 0) {
		dev_err(dev, "failed to get property bits-per-pixel\n");
		goto put_display_node;
	}

	INIT_LIST_HEAD(&pdata->pwr_gpios);
	ret = -ENOMEM;
	for (i = 0; i < gpiod_count(dev, "atmel,power-control"); i++) {
		gpiod = devm_gpiod_get_index(dev, "atmel,power-control",
					     i, GPIOD_ASIS);
		if (IS_ERR(gpiod))
			continue;

		og = devm_kzalloc(dev, sizeof(*og), GFP_KERNEL);
		if (!og)
			goto put_display_node;

		og->gpiod = gpiod;
		is_gpio_power = true;

		ret = gpiod_direction_output(gpiod, gpiod_is_active_low(gpiod));
		if (ret) {
			dev_err(dev, "set direction output gpio atmel,power-control[%d] failed\n", i);
			goto put_display_node;
		}
		list_add(&og->list, &pdata->pwr_gpios);
	}

	if (is_gpio_power)
		pdata->atmel_lcdfb_power_control = atmel_lcdfb_power_control_gpio;

	ret = atmel_lcdfb_get_of_wiring_modes(display_np);
	if (ret < 0) {
		dev_err(dev, "invalid atmel,lcd-wiring-mode\n");
		goto put_display_node;
	}
	pdata->lcd_wiring_mode = ret;

	pdata->lcdcon_is_backlight = of_property_read_bool(display_np, "atmel,lcdcon-backlight");
	pdata->lcdcon_pol_negative = of_property_read_bool(display_np, "atmel,lcdcon-backlight-inverted");

	ret = of_get_videomode(display_np, &vm, OF_USE_NATIVE_MODE);
	if (ret) {
		dev_err(dev, "failed to get videomode from DT\n");
		goto put_display_node;
	}

	ret = fb_videomode_from_videomode(&vm, &fb_vm);
	if (ret < 0)
		goto put_display_node;

	fb_add_videomode(&fb_vm, &info->modelist);

put_display_node:
	of_node_put(display_np);
	return ret;
}

static int __init atmel_lcdfb_probe(struct platform_device *pdev)
{
	struct device *dev = &pdev->dev;
	struct fb_info *info;
	struct atmel_lcdfb_info *sinfo;
	struct resource *regs = NULL;
	struct resource *map = NULL;
	struct fb_modelist *modelist;
	int ret;

	dev_dbg(dev, "%s BEGIN\n", __func__);

	ret = -ENOMEM;
	info = framebuffer_alloc(sizeof(struct atmel_lcdfb_info), dev);
	if (!info)
		goto out;

	sinfo = info->par;
	sinfo->pdev = pdev;
	sinfo->info = info;

	INIT_LIST_HEAD(&info->modelist);

	if (pdev->dev.of_node) {
		ret = atmel_lcdfb_of_init(sinfo);
		if (ret)
			goto free_info;
	} else {
		dev_err(dev, "cannot get default configuration\n");
		goto free_info;
	}

	if (!sinfo->config)
		goto free_info;

	sinfo->reg_lcd = devm_regulator_get(&pdev->dev, "lcd");
	if (IS_ERR(sinfo->reg_lcd))
		sinfo->reg_lcd = NULL;

	info->flags = FBINFO_DEFAULT | FBINFO_PARTIAL_PAN_OK |
		      FBINFO_HWACCEL_YPAN;
	info->pseudo_palette = sinfo->pseudo_palette;
	info->fbops = &atmel_lcdfb_ops;

	info->fix = atmel_lcdfb_fix;
	strcpy(info->fix.id, sinfo->pdev->name);

	/* Enable LCDC Clocks */
	sinfo->bus_clk = clk_get(dev, "hclk");
	if (IS_ERR(sinfo->bus_clk)) {
		ret = PTR_ERR(sinfo->bus_clk);
		goto free_info;
	}
	sinfo->lcdc_clk = clk_get(dev, "lcdc_clk");
	if (IS_ERR(sinfo->lcdc_clk)) {
		ret = PTR_ERR(sinfo->lcdc_clk);
		goto put_bus_clk;
	}
	atmel_lcdfb_start_clock(sinfo);

	modelist = list_first_entry(&info->modelist,
			struct fb_modelist, list);
	fb_videomode_to_var(&info->var, &modelist->mode);

	atmel_lcdfb_check_var(&info->var, info);

	regs = platform_get_resource(pdev, IORESOURCE_MEM, 0);
	if (!regs) {
		dev_err(dev, "resources unusable\n");
		ret = -ENXIO;
		goto stop_clk;
	}

	sinfo->irq_base = platform_get_irq(pdev, 0);
	if (sinfo->irq_base < 0) {
		dev_err(dev, "unable to get irq\n");
		ret = sinfo->irq_base;
		goto stop_clk;
	}

	/* Initialize video memory */
	map = platform_get_resource(pdev, IORESOURCE_MEM, 1);
	if (map) {
		/* use a pre-allocated memory buffer */
		info->fix.smem_start = map->start;
		info->fix.smem_len = resource_size(map);
		if (!request_mem_region(info->fix.smem_start,
					info->fix.smem_len, pdev->name)) {
			ret = -EBUSY;
			goto stop_clk;
		}

		info->screen_base = ioremap_wc(info->fix.smem_start,
					       info->fix.smem_len);
		if (!info->screen_base) {
			ret = -ENOMEM;
			goto release_intmem;
		}

		/*
		 * Don't clear the framebuffer -- someone may have set
		 * up a splash image.
		 */
	} else {
		/* allocate memory buffer */
		ret = atmel_lcdfb_alloc_video_memory(sinfo);
		if (ret < 0) {
			dev_err(dev, "cannot allocate framebuffer: %d\n", ret);
			goto stop_clk;
		}
	}

	/* LCDC registers */
	info->fix.mmio_start = regs->start;
	info->fix.mmio_len = resource_size(regs);

	if (!request_mem_region(info->fix.mmio_start,
				info->fix.mmio_len, pdev->name)) {
		ret = -EBUSY;
		goto free_fb;
	}

	sinfo->mmio = ioremap(info->fix.mmio_start, info->fix.mmio_len);
	if (!sinfo->mmio) {
		dev_err(dev, "cannot map LCDC registers\n");
		ret = -ENOMEM;
		goto release_mem;
	}

	/* Initialize PWM for contrast or backlight ("off") */
	init_contrast(sinfo);

	/* interrupt */
	ret = request_irq(sinfo->irq_base, atmel_lcdfb_interrupt, 0, pdev->name, info);
	if (ret) {
		dev_err(dev, "request_irq failed: %d\n", ret);
		goto unmap_mmio;
	}

	/* Some operations on the LCDC might sleep and
	 * require a preemptible task context */
	INIT_WORK(&sinfo->task, atmel_lcdfb_task);

	ret = atmel_lcdfb_init_fbinfo(sinfo);
	if (ret < 0) {
		dev_err(dev, "init fbinfo failed: %d\n", ret);
		goto unregister_irqs;
	}

	ret = atmel_lcdfb_set_par(info);
	if (ret < 0) {
		dev_err(dev, "set par failed: %d\n", ret);
		goto unregister_irqs;
	}

	dev_set_drvdata(dev, info);

	/*
	 * Tell the world that we're ready to go
	 */
	ret = register_framebuffer(info);
	if (ret < 0) {
		dev_err(dev, "failed to register framebuffer device: %d\n", ret);
		goto reset_drvdata;
	}

	/* Power up the LCDC screen */
	atmel_lcdfb_power_control(sinfo, 1);

	dev_info(dev, "fb%d: Atmel LCDC at 0x%08lx (mapped at %p), irq %d\n",
		       info->node, info->fix.mmio_start, sinfo->mmio, sinfo->irq_base);

	return 0;

reset_drvdata:
	dev_set_drvdata(dev, NULL);
	fb_dealloc_cmap(&info->cmap);
unregister_irqs:
	cancel_work_sync(&sinfo->task);
	free_irq(sinfo->irq_base, info);
unmap_mmio:
	exit_backlight(sinfo);
	iounmap(sinfo->mmio);
release_mem:
 	release_mem_region(info->fix.mmio_start, info->fix.mmio_len);
free_fb:
	if (map)
		iounmap(info->screen_base);
	else
		atmel_lcdfb_free_video_memory(sinfo);

release_intmem:
	if (map)
		release_mem_region(info->fix.smem_start, info->fix.smem_len);
stop_clk:
	atmel_lcdfb_stop_clock(sinfo);
	clk_put(sinfo->lcdc_clk);
put_bus_clk:
	clk_put(sinfo->bus_clk);
free_info:
	framebuffer_release(info);
out:
	dev_dbg(dev, "%s FAILED\n", __func__);
	return ret;
}

static int __exit atmel_lcdfb_remove(struct platform_device *pdev)
{
	struct device *dev = &pdev->dev;
	struct fb_info *info = dev_get_drvdata(dev);
	struct atmel_lcdfb_info *sinfo;

	if (!info || !info->par)
		return 0;
	sinfo = info->par;

	cancel_work_sync(&sinfo->task);
	exit_backlight(sinfo);
	atmel_lcdfb_power_control(sinfo, 0);
	unregister_framebuffer(info);
	atmel_lcdfb_stop_clock(sinfo);
	clk_put(sinfo->lcdc_clk);
	clk_put(sinfo->bus_clk);
	fb_dealloc_cmap(&info->cmap);
	free_irq(sinfo->irq_base, info);
	iounmap(sinfo->mmio);
 	release_mem_region(info->fix.mmio_start, info->fix.mmio_len);
	if (platform_get_resource(pdev, IORESOURCE_MEM, 1)) {
		iounmap(info->screen_base);
		release_mem_region(info->fix.smem_start, info->fix.smem_len);
	} else {
		atmel_lcdfb_free_video_memory(sinfo);
	}

	framebuffer_release(info);

	return 0;
}

#ifdef CONFIG_PM

static int atmel_lcdfb_suspend(struct platform_device *pdev, pm_message_t mesg)
{
	struct fb_info *info = platform_get_drvdata(pdev);
	struct atmel_lcdfb_info *sinfo = info->par;

	/*
	 * We don't want to handle interrupts while the clock is
	 * stopped. It may take forever.
	 */
	lcdc_writel(sinfo, ATMEL_LCDC_IDR, ~0U);

	sinfo->saved_lcdcon = lcdc_readl(sinfo, ATMEL_LCDC_CONTRAST_CTR);
	lcdc_writel(sinfo, ATMEL_LCDC_CONTRAST_CTR, 0);
	atmel_lcdfb_power_control(sinfo, 0);
	atmel_lcdfb_stop(sinfo);
	atmel_lcdfb_stop_clock(sinfo);

	return 0;
}

static int atmel_lcdfb_resume(struct platform_device *pdev)
{
	struct fb_info *info = platform_get_drvdata(pdev);
	struct atmel_lcdfb_info *sinfo = info->par;

	atmel_lcdfb_start_clock(sinfo);
	atmel_lcdfb_start(sinfo);
	atmel_lcdfb_power_control(sinfo, 1);
	lcdc_writel(sinfo, ATMEL_LCDC_CONTRAST_CTR, sinfo->saved_lcdcon);

	/* Enable FIFO & DMA errors */
	lcdc_writel(sinfo, ATMEL_LCDC_IER, ATMEL_LCDC_UFLWI
			| ATMEL_LCDC_OWRI | ATMEL_LCDC_MERI);

	return 0;
}

#else
#define atmel_lcdfb_suspend	NULL
#define atmel_lcdfb_resume	NULL
#endif

static struct platform_driver atmel_lcdfb_driver = {
	.remove		= __exit_p(atmel_lcdfb_remove),
	.suspend	= atmel_lcdfb_suspend,
	.resume		= atmel_lcdfb_resume,
	.driver		= {
		.name	= "atmel_lcdfb",
		.of_match_table	= of_match_ptr(atmel_lcdfb_dt_ids),
	},
};

module_platform_driver_probe(atmel_lcdfb_driver, atmel_lcdfb_probe);

MODULE_DESCRIPTION("AT91 LCD Controller framebuffer driver");
MODULE_AUTHOR("Nicolas Ferre <nicolas.ferre@atmel.com>");
MODULE_LICENSE("GPL");<|MERGE_RESOLUTION|>--- conflicted
+++ resolved
@@ -950,11 +950,7 @@
 	struct fb_videomode fb_vm;
 	struct gpio_desc *gpiod;
 	struct videomode vm;
-<<<<<<< HEAD
-	int ret = -ENOENT;
-=======
 	int ret;
->>>>>>> f7688b48
 	int i;
 
 	sinfo->config = (struct atmel_lcdfb_config*)
