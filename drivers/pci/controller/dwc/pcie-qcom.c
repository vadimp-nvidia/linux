// SPDX-License-Identifier: GPL-2.0
/*
 * Qualcomm PCIe root complex driver
 *
 * Copyright (c) 2014-2015, The Linux Foundation. All rights reserved.
 * Copyright 2015 Linaro Limited.
 *
 * Author: Stanimir Varbanov <svarbanov@mm-sol.com>
 */

#include <linux/clk.h>
#include <linux/crc8.h>
#include <linux/delay.h>
#include <linux/gpio/consumer.h>
#include <linux/interrupt.h>
#include <linux/io.h>
#include <linux/iopoll.h>
#include <linux/kernel.h>
#include <linux/init.h>
#include <linux/of_device.h>
#include <linux/of_gpio.h>
#include <linux/pci.h>
#include <linux/pm_runtime.h>
#include <linux/platform_device.h>
#include <linux/phy/phy.h>
#include <linux/regulator/consumer.h>
#include <linux/reset.h>
#include <linux/slab.h>
#include <linux/types.h>

#include "../../pci.h"
#include "pcie-designware.h"

#define PCIE20_PARF_SYS_CTRL			0x00
#define MST_WAKEUP_EN				BIT(13)
#define SLV_WAKEUP_EN				BIT(12)
#define MSTR_ACLK_CGC_DIS			BIT(10)
#define SLV_ACLK_CGC_DIS			BIT(9)
#define CORE_CLK_CGC_DIS			BIT(6)
#define AUX_PWR_DET				BIT(4)
#define L23_CLK_RMV_DIS				BIT(2)
#define L1_CLK_RMV_DIS				BIT(1)

#define PCIE20_PARF_PHY_CTRL			0x40
#define PHY_CTRL_PHY_TX0_TERM_OFFSET_MASK	GENMASK(20, 16)
#define PHY_CTRL_PHY_TX0_TERM_OFFSET(x)		((x) << 16)

#define PCIE20_PARF_PHY_REFCLK			0x4C
#define PHY_REFCLK_SSP_EN			BIT(16)
#define PHY_REFCLK_USE_PAD			BIT(12)

#define PCIE20_PARF_DBI_BASE_ADDR		0x168
#define PCIE20_PARF_SLV_ADDR_SPACE_SIZE		0x16C
#define PCIE20_PARF_MHI_CLOCK_RESET_CTRL	0x174
#define PCIE20_PARF_AXI_MSTR_WR_ADDR_HALT	0x178
#define PCIE20_PARF_AXI_MSTR_WR_ADDR_HALT_V2	0x1A8
#define PCIE20_PARF_LTSSM			0x1B0
#define PCIE20_PARF_SID_OFFSET			0x234
#define PCIE20_PARF_BDF_TRANSLATE_CFG		0x24C
#define PCIE20_PARF_DEVICE_TYPE			0x1000
#define PCIE20_PARF_BDF_TO_SID_TABLE_N		0x2000

#define PCIE20_ELBI_SYS_CTRL			0x04
#define PCIE20_ELBI_SYS_CTRL_LT_ENABLE		BIT(0)

#define PCIE20_AXI_MSTR_RESP_COMP_CTRL0		0x818
#define CFG_REMOTE_RD_REQ_BRIDGE_SIZE_2K	0x4
#define CFG_REMOTE_RD_REQ_BRIDGE_SIZE_4K	0x5
#define PCIE20_AXI_MSTR_RESP_COMP_CTRL1		0x81c
#define CFG_BRIDGE_SB_INIT			BIT(0)

#define PCIE_CAP_LINK1_VAL			0x2FD7F

#define PCIE20_PARF_Q2A_FLUSH			0x1AC

#define PCIE20_MISC_CONTROL_1_REG		0x8BC
#define DBI_RO_WR_EN				1

#define PERST_DELAY_US				1000
/* PARF registers */
#define PCIE20_PARF_PCS_DEEMPH			0x34
#define PCS_DEEMPH_TX_DEEMPH_GEN1(x)		((x) << 16)
#define PCS_DEEMPH_TX_DEEMPH_GEN2_3_5DB(x)	((x) << 8)
#define PCS_DEEMPH_TX_DEEMPH_GEN2_6DB(x)	((x) << 0)

#define PCIE20_PARF_PCS_SWING			0x38
#define PCS_SWING_TX_SWING_FULL(x)		((x) << 8)
#define PCS_SWING_TX_SWING_LOW(x)		((x) << 0)

#define PCIE20_PARF_CONFIG_BITS		0x50
#define PHY_RX0_EQ(x)				((x) << 24)

#define PCIE20_v3_PARF_SLV_ADDR_SPACE_SIZE	0x358
#define SLV_ADDR_SPACE_SZ			0x10000000

#define PCIE20_LNK_CONTROL2_LINK_STATUS2	0xa0

#define DEVICE_TYPE_RC				0x4

#define QCOM_PCIE_2_1_0_MAX_SUPPLY	3
#define QCOM_PCIE_2_1_0_MAX_CLOCKS	5

#define QCOM_PCIE_CRC8_POLYNOMIAL (BIT(2) | BIT(1) | BIT(0))

struct qcom_pcie_resources_2_1_0 {
	struct clk_bulk_data clks[QCOM_PCIE_2_1_0_MAX_CLOCKS];
	struct reset_control *pci_reset;
	struct reset_control *axi_reset;
	struct reset_control *ahb_reset;
	struct reset_control *por_reset;
	struct reset_control *phy_reset;
	struct reset_control *ext_reset;
	struct regulator_bulk_data supplies[QCOM_PCIE_2_1_0_MAX_SUPPLY];
};

struct qcom_pcie_resources_1_0_0 {
	struct clk *iface;
	struct clk *aux;
	struct clk *master_bus;
	struct clk *slave_bus;
	struct reset_control *core;
	struct regulator *vdda;
};

#define QCOM_PCIE_2_3_2_MAX_SUPPLY	2
struct qcom_pcie_resources_2_3_2 {
	struct clk *aux_clk;
	struct clk *master_clk;
	struct clk *slave_clk;
	struct clk *cfg_clk;
	struct clk *pipe_clk;
	struct regulator_bulk_data supplies[QCOM_PCIE_2_3_2_MAX_SUPPLY];
};

#define QCOM_PCIE_2_4_0_MAX_CLOCKS	4
struct qcom_pcie_resources_2_4_0 {
	struct clk_bulk_data clks[QCOM_PCIE_2_4_0_MAX_CLOCKS];
	int num_clks;
	struct reset_control *axi_m_reset;
	struct reset_control *axi_s_reset;
	struct reset_control *pipe_reset;
	struct reset_control *axi_m_vmid_reset;
	struct reset_control *axi_s_xpu_reset;
	struct reset_control *parf_reset;
	struct reset_control *phy_reset;
	struct reset_control *axi_m_sticky_reset;
	struct reset_control *pipe_sticky_reset;
	struct reset_control *pwr_reset;
	struct reset_control *ahb_reset;
	struct reset_control *phy_ahb_reset;
};

struct qcom_pcie_resources_2_3_3 {
	struct clk *iface;
	struct clk *axi_m_clk;
	struct clk *axi_s_clk;
	struct clk *ahb_clk;
	struct clk *aux_clk;
	struct reset_control *rst[7];
};

/* 6 clocks typically, 7 for sm8250 */
struct qcom_pcie_resources_2_7_0 {
	struct clk_bulk_data clks[9];
	int num_clks;
	struct regulator_bulk_data supplies[2];
	struct reset_control *pci_reset;
	struct clk *pipe_clk;
	struct clk *pipe_clk_src;
	struct clk *phy_pipe_clk;
	struct clk *ref_clk_src;
};

union qcom_pcie_resources {
	struct qcom_pcie_resources_1_0_0 v1_0_0;
	struct qcom_pcie_resources_2_1_0 v2_1_0;
	struct qcom_pcie_resources_2_3_2 v2_3_2;
	struct qcom_pcie_resources_2_3_3 v2_3_3;
	struct qcom_pcie_resources_2_4_0 v2_4_0;
	struct qcom_pcie_resources_2_7_0 v2_7_0;
};

struct qcom_pcie;

struct qcom_pcie_ops {
	int (*get_resources)(struct qcom_pcie *pcie);
	int (*init)(struct qcom_pcie *pcie);
	int (*post_init)(struct qcom_pcie *pcie);
	void (*deinit)(struct qcom_pcie *pcie);
	void (*post_deinit)(struct qcom_pcie *pcie);
	void (*ltssm_enable)(struct qcom_pcie *pcie);
	int (*config_sid)(struct qcom_pcie *pcie);
};

struct qcom_pcie_cfg {
	const struct qcom_pcie_ops *ops;
	unsigned int pipe_clk_need_muxing:1;
	unsigned int has_tbu_clk:1;
	unsigned int has_ddrss_sf_tbu_clk:1;
	unsigned int has_aggre0_clk:1;
	unsigned int has_aggre1_clk:1;
};

struct qcom_pcie {
	struct dw_pcie *pci;
	void __iomem *parf;			/* DT parf */
	void __iomem *elbi;			/* DT elbi */
	union qcom_pcie_resources res;
	struct phy *phy;
	struct gpio_desc *reset;
	const struct qcom_pcie_cfg *cfg;
};

#define to_qcom_pcie(x)		dev_get_drvdata((x)->dev)

static void qcom_ep_reset_assert(struct qcom_pcie *pcie)
{
	gpiod_set_value_cansleep(pcie->reset, 1);
	usleep_range(PERST_DELAY_US, PERST_DELAY_US + 500);
}

static void qcom_ep_reset_deassert(struct qcom_pcie *pcie)
{
	/* Ensure that PERST has been asserted for at least 100 ms */
	msleep(100);
	gpiod_set_value_cansleep(pcie->reset, 0);
	usleep_range(PERST_DELAY_US, PERST_DELAY_US + 500);
}

static int qcom_pcie_start_link(struct dw_pcie *pci)
{
	struct qcom_pcie *pcie = to_qcom_pcie(pci);

	/* Enable Link Training state machine */
	if (pcie->cfg->ops->ltssm_enable)
		pcie->cfg->ops->ltssm_enable(pcie);

	return 0;
}

static void qcom_pcie_2_1_0_ltssm_enable(struct qcom_pcie *pcie)
{
	u32 val;

	/* enable link training */
	val = readl(pcie->elbi + PCIE20_ELBI_SYS_CTRL);
	val |= PCIE20_ELBI_SYS_CTRL_LT_ENABLE;
	writel(val, pcie->elbi + PCIE20_ELBI_SYS_CTRL);
}

static int qcom_pcie_get_resources_2_1_0(struct qcom_pcie *pcie)
{
	struct qcom_pcie_resources_2_1_0 *res = &pcie->res.v2_1_0;
	struct dw_pcie *pci = pcie->pci;
	struct device *dev = pci->dev;
	int ret;

	res->supplies[0].supply = "vdda";
	res->supplies[1].supply = "vdda_phy";
	res->supplies[2].supply = "vdda_refclk";
	ret = devm_regulator_bulk_get(dev, ARRAY_SIZE(res->supplies),
				      res->supplies);
	if (ret)
		return ret;

	res->clks[0].id = "iface";
	res->clks[1].id = "core";
	res->clks[2].id = "phy";
	res->clks[3].id = "aux";
	res->clks[4].id = "ref";

	/* iface, core, phy are required */
	ret = devm_clk_bulk_get(dev, 3, res->clks);
	if (ret < 0)
		return ret;

	/* aux, ref are optional */
	ret = devm_clk_bulk_get_optional(dev, 2, res->clks + 3);
	if (ret < 0)
		return ret;

	res->pci_reset = devm_reset_control_get_exclusive(dev, "pci");
	if (IS_ERR(res->pci_reset))
		return PTR_ERR(res->pci_reset);

	res->axi_reset = devm_reset_control_get_exclusive(dev, "axi");
	if (IS_ERR(res->axi_reset))
		return PTR_ERR(res->axi_reset);

	res->ahb_reset = devm_reset_control_get_exclusive(dev, "ahb");
	if (IS_ERR(res->ahb_reset))
		return PTR_ERR(res->ahb_reset);

	res->por_reset = devm_reset_control_get_exclusive(dev, "por");
	if (IS_ERR(res->por_reset))
		return PTR_ERR(res->por_reset);

	res->ext_reset = devm_reset_control_get_optional_exclusive(dev, "ext");
	if (IS_ERR(res->ext_reset))
		return PTR_ERR(res->ext_reset);

	res->phy_reset = devm_reset_control_get_exclusive(dev, "phy");
	return PTR_ERR_OR_ZERO(res->phy_reset);
}

static void qcom_pcie_deinit_2_1_0(struct qcom_pcie *pcie)
{
	struct qcom_pcie_resources_2_1_0 *res = &pcie->res.v2_1_0;

	clk_bulk_disable_unprepare(ARRAY_SIZE(res->clks), res->clks);
	reset_control_assert(res->pci_reset);
	reset_control_assert(res->axi_reset);
	reset_control_assert(res->ahb_reset);
	reset_control_assert(res->por_reset);
	reset_control_assert(res->ext_reset);
	reset_control_assert(res->phy_reset);

	writel(1, pcie->parf + PCIE20_PARF_PHY_CTRL);

	regulator_bulk_disable(ARRAY_SIZE(res->supplies), res->supplies);
}

static int qcom_pcie_init_2_1_0(struct qcom_pcie *pcie)
{
	struct qcom_pcie_resources_2_1_0 *res = &pcie->res.v2_1_0;
	struct dw_pcie *pci = pcie->pci;
	struct device *dev = pci->dev;
	struct device_node *node = dev->of_node;
	u32 val;
	int ret;

	/* reset the PCIe interface as uboot can leave it undefined state */
	reset_control_assert(res->pci_reset);
	reset_control_assert(res->axi_reset);
	reset_control_assert(res->ahb_reset);
	reset_control_assert(res->por_reset);
	reset_control_assert(res->ext_reset);
	reset_control_assert(res->phy_reset);

	writel(1, pcie->parf + PCIE20_PARF_PHY_CTRL);

	ret = regulator_bulk_enable(ARRAY_SIZE(res->supplies), res->supplies);
	if (ret < 0) {
		dev_err(dev, "cannot enable regulators\n");
		return ret;
	}

	ret = reset_control_deassert(res->ahb_reset);
	if (ret) {
		dev_err(dev, "cannot deassert ahb reset\n");
		goto err_deassert_ahb;
	}

	ret = reset_control_deassert(res->ext_reset);
	if (ret) {
		dev_err(dev, "cannot deassert ext reset\n");
		goto err_deassert_ext;
	}

	ret = reset_control_deassert(res->phy_reset);
	if (ret) {
		dev_err(dev, "cannot deassert phy reset\n");
		goto err_deassert_phy;
	}

	ret = reset_control_deassert(res->pci_reset);
	if (ret) {
		dev_err(dev, "cannot deassert pci reset\n");
		goto err_deassert_pci;
	}

	ret = reset_control_deassert(res->por_reset);
	if (ret) {
		dev_err(dev, "cannot deassert por reset\n");
		goto err_deassert_por;
	}

	ret = reset_control_deassert(res->axi_reset);
	if (ret) {
		dev_err(dev, "cannot deassert axi reset\n");
		goto err_deassert_axi;
	}

	ret = clk_bulk_prepare_enable(ARRAY_SIZE(res->clks), res->clks);
	if (ret)
		goto err_clks;

	/* enable PCIe clocks and resets */
	val = readl(pcie->parf + PCIE20_PARF_PHY_CTRL);
	val &= ~BIT(0);
	writel(val, pcie->parf + PCIE20_PARF_PHY_CTRL);

	if (of_device_is_compatible(node, "qcom,pcie-ipq8064") ||
	    of_device_is_compatible(node, "qcom,pcie-ipq8064-v2")) {
		writel(PCS_DEEMPH_TX_DEEMPH_GEN1(24) |
			       PCS_DEEMPH_TX_DEEMPH_GEN2_3_5DB(24) |
			       PCS_DEEMPH_TX_DEEMPH_GEN2_6DB(34),
		       pcie->parf + PCIE20_PARF_PCS_DEEMPH);
		writel(PCS_SWING_TX_SWING_FULL(120) |
			       PCS_SWING_TX_SWING_LOW(120),
		       pcie->parf + PCIE20_PARF_PCS_SWING);
		writel(PHY_RX0_EQ(4), pcie->parf + PCIE20_PARF_CONFIG_BITS);
	}

	if (of_device_is_compatible(node, "qcom,pcie-ipq8064")) {
		/* set TX termination offset */
		val = readl(pcie->parf + PCIE20_PARF_PHY_CTRL);
		val &= ~PHY_CTRL_PHY_TX0_TERM_OFFSET_MASK;
		val |= PHY_CTRL_PHY_TX0_TERM_OFFSET(7);
		writel(val, pcie->parf + PCIE20_PARF_PHY_CTRL);
	}

	/* enable external reference clock */
	val = readl(pcie->parf + PCIE20_PARF_PHY_REFCLK);
	/* USE_PAD is required only for ipq806x */
	if (!of_device_is_compatible(node, "qcom,pcie-apq8064"))
		val &= ~PHY_REFCLK_USE_PAD;
	val |= PHY_REFCLK_SSP_EN;
	writel(val, pcie->parf + PCIE20_PARF_PHY_REFCLK);

	/* wait for clock acquisition */
	usleep_range(1000, 1500);

	/* Set the Max TLP size to 2K, instead of using default of 4K */
	writel(CFG_REMOTE_RD_REQ_BRIDGE_SIZE_2K,
	       pci->dbi_base + PCIE20_AXI_MSTR_RESP_COMP_CTRL0);
	writel(CFG_BRIDGE_SB_INIT,
	       pci->dbi_base + PCIE20_AXI_MSTR_RESP_COMP_CTRL1);

	return 0;

err_clks:
	reset_control_assert(res->axi_reset);
err_deassert_axi:
	reset_control_assert(res->por_reset);
err_deassert_por:
	reset_control_assert(res->pci_reset);
err_deassert_pci:
	reset_control_assert(res->phy_reset);
err_deassert_phy:
	reset_control_assert(res->ext_reset);
err_deassert_ext:
	reset_control_assert(res->ahb_reset);
err_deassert_ahb:
	regulator_bulk_disable(ARRAY_SIZE(res->supplies), res->supplies);

	return ret;
}

static int qcom_pcie_get_resources_1_0_0(struct qcom_pcie *pcie)
{
	struct qcom_pcie_resources_1_0_0 *res = &pcie->res.v1_0_0;
	struct dw_pcie *pci = pcie->pci;
	struct device *dev = pci->dev;

	res->vdda = devm_regulator_get(dev, "vdda");
	if (IS_ERR(res->vdda))
		return PTR_ERR(res->vdda);

	res->iface = devm_clk_get(dev, "iface");
	if (IS_ERR(res->iface))
		return PTR_ERR(res->iface);

	res->aux = devm_clk_get(dev, "aux");
	if (IS_ERR(res->aux))
		return PTR_ERR(res->aux);

	res->master_bus = devm_clk_get(dev, "master_bus");
	if (IS_ERR(res->master_bus))
		return PTR_ERR(res->master_bus);

	res->slave_bus = devm_clk_get(dev, "slave_bus");
	if (IS_ERR(res->slave_bus))
		return PTR_ERR(res->slave_bus);

	res->core = devm_reset_control_get_exclusive(dev, "core");
	return PTR_ERR_OR_ZERO(res->core);
}

static void qcom_pcie_deinit_1_0_0(struct qcom_pcie *pcie)
{
	struct qcom_pcie_resources_1_0_0 *res = &pcie->res.v1_0_0;

	reset_control_assert(res->core);
	clk_disable_unprepare(res->slave_bus);
	clk_disable_unprepare(res->master_bus);
	clk_disable_unprepare(res->iface);
	clk_disable_unprepare(res->aux);
	regulator_disable(res->vdda);
}

static int qcom_pcie_init_1_0_0(struct qcom_pcie *pcie)
{
	struct qcom_pcie_resources_1_0_0 *res = &pcie->res.v1_0_0;
	struct dw_pcie *pci = pcie->pci;
	struct device *dev = pci->dev;
	int ret;

	ret = reset_control_deassert(res->core);
	if (ret) {
		dev_err(dev, "cannot deassert core reset\n");
		return ret;
	}

	ret = clk_prepare_enable(res->aux);
	if (ret) {
		dev_err(dev, "cannot prepare/enable aux clock\n");
		goto err_res;
	}

	ret = clk_prepare_enable(res->iface);
	if (ret) {
		dev_err(dev, "cannot prepare/enable iface clock\n");
		goto err_aux;
	}

	ret = clk_prepare_enable(res->master_bus);
	if (ret) {
		dev_err(dev, "cannot prepare/enable master_bus clock\n");
		goto err_iface;
	}

	ret = clk_prepare_enable(res->slave_bus);
	if (ret) {
		dev_err(dev, "cannot prepare/enable slave_bus clock\n");
		goto err_master;
	}

	ret = regulator_enable(res->vdda);
	if (ret) {
		dev_err(dev, "cannot enable vdda regulator\n");
		goto err_slave;
	}

	/* change DBI base address */
	writel(0, pcie->parf + PCIE20_PARF_DBI_BASE_ADDR);

	if (IS_ENABLED(CONFIG_PCI_MSI)) {
		u32 val = readl(pcie->parf + PCIE20_PARF_AXI_MSTR_WR_ADDR_HALT);

		val |= BIT(31);
		writel(val, pcie->parf + PCIE20_PARF_AXI_MSTR_WR_ADDR_HALT);
	}

	return 0;
err_slave:
	clk_disable_unprepare(res->slave_bus);
err_master:
	clk_disable_unprepare(res->master_bus);
err_iface:
	clk_disable_unprepare(res->iface);
err_aux:
	clk_disable_unprepare(res->aux);
err_res:
	reset_control_assert(res->core);

	return ret;
}

static void qcom_pcie_2_3_2_ltssm_enable(struct qcom_pcie *pcie)
{
	u32 val;

	/* enable link training */
	val = readl(pcie->parf + PCIE20_PARF_LTSSM);
	val |= BIT(8);
	writel(val, pcie->parf + PCIE20_PARF_LTSSM);
}

static int qcom_pcie_get_resources_2_3_2(struct qcom_pcie *pcie)
{
	struct qcom_pcie_resources_2_3_2 *res = &pcie->res.v2_3_2;
	struct dw_pcie *pci = pcie->pci;
	struct device *dev = pci->dev;
	int ret;

	res->supplies[0].supply = "vdda";
	res->supplies[1].supply = "vddpe-3v3";
	ret = devm_regulator_bulk_get(dev, ARRAY_SIZE(res->supplies),
				      res->supplies);
	if (ret)
		return ret;

	res->aux_clk = devm_clk_get(dev, "aux");
	if (IS_ERR(res->aux_clk))
		return PTR_ERR(res->aux_clk);

	res->cfg_clk = devm_clk_get(dev, "cfg");
	if (IS_ERR(res->cfg_clk))
		return PTR_ERR(res->cfg_clk);

	res->master_clk = devm_clk_get(dev, "bus_master");
	if (IS_ERR(res->master_clk))
		return PTR_ERR(res->master_clk);

	res->slave_clk = devm_clk_get(dev, "bus_slave");
	if (IS_ERR(res->slave_clk))
		return PTR_ERR(res->slave_clk);

	res->pipe_clk = devm_clk_get(dev, "pipe");
	return PTR_ERR_OR_ZERO(res->pipe_clk);
}

static void qcom_pcie_deinit_2_3_2(struct qcom_pcie *pcie)
{
	struct qcom_pcie_resources_2_3_2 *res = &pcie->res.v2_3_2;

	clk_disable_unprepare(res->slave_clk);
	clk_disable_unprepare(res->master_clk);
	clk_disable_unprepare(res->cfg_clk);
	clk_disable_unprepare(res->aux_clk);

	regulator_bulk_disable(ARRAY_SIZE(res->supplies), res->supplies);
}

static void qcom_pcie_post_deinit_2_3_2(struct qcom_pcie *pcie)
{
	struct qcom_pcie_resources_2_3_2 *res = &pcie->res.v2_3_2;

	clk_disable_unprepare(res->pipe_clk);
}

static int qcom_pcie_init_2_3_2(struct qcom_pcie *pcie)
{
	struct qcom_pcie_resources_2_3_2 *res = &pcie->res.v2_3_2;
	struct dw_pcie *pci = pcie->pci;
	struct device *dev = pci->dev;
	u32 val;
	int ret;

	ret = regulator_bulk_enable(ARRAY_SIZE(res->supplies), res->supplies);
	if (ret < 0) {
		dev_err(dev, "cannot enable regulators\n");
		return ret;
	}

	ret = clk_prepare_enable(res->aux_clk);
	if (ret) {
		dev_err(dev, "cannot prepare/enable aux clock\n");
		goto err_aux_clk;
	}

	ret = clk_prepare_enable(res->cfg_clk);
	if (ret) {
		dev_err(dev, "cannot prepare/enable cfg clock\n");
		goto err_cfg_clk;
	}

	ret = clk_prepare_enable(res->master_clk);
	if (ret) {
		dev_err(dev, "cannot prepare/enable master clock\n");
		goto err_master_clk;
	}

	ret = clk_prepare_enable(res->slave_clk);
	if (ret) {
		dev_err(dev, "cannot prepare/enable slave clock\n");
		goto err_slave_clk;
	}

	/* enable PCIe clocks and resets */
	val = readl(pcie->parf + PCIE20_PARF_PHY_CTRL);
	val &= ~BIT(0);
	writel(val, pcie->parf + PCIE20_PARF_PHY_CTRL);

	/* change DBI base address */
	writel(0, pcie->parf + PCIE20_PARF_DBI_BASE_ADDR);

	/* MAC PHY_POWERDOWN MUX DISABLE  */
	val = readl(pcie->parf + PCIE20_PARF_SYS_CTRL);
	val &= ~BIT(29);
	writel(val, pcie->parf + PCIE20_PARF_SYS_CTRL);

	val = readl(pcie->parf + PCIE20_PARF_MHI_CLOCK_RESET_CTRL);
	val |= BIT(4);
	writel(val, pcie->parf + PCIE20_PARF_MHI_CLOCK_RESET_CTRL);

	val = readl(pcie->parf + PCIE20_PARF_AXI_MSTR_WR_ADDR_HALT_V2);
	val |= BIT(31);
	writel(val, pcie->parf + PCIE20_PARF_AXI_MSTR_WR_ADDR_HALT_V2);

	return 0;

err_slave_clk:
	clk_disable_unprepare(res->master_clk);
err_master_clk:
	clk_disable_unprepare(res->cfg_clk);
err_cfg_clk:
	clk_disable_unprepare(res->aux_clk);

err_aux_clk:
	regulator_bulk_disable(ARRAY_SIZE(res->supplies), res->supplies);

	return ret;
}

static int qcom_pcie_post_init_2_3_2(struct qcom_pcie *pcie)
{
	struct qcom_pcie_resources_2_3_2 *res = &pcie->res.v2_3_2;
	struct dw_pcie *pci = pcie->pci;
	struct device *dev = pci->dev;
	int ret;

	ret = clk_prepare_enable(res->pipe_clk);
	if (ret) {
		dev_err(dev, "cannot prepare/enable pipe clock\n");
		return ret;
	}

	return 0;
}

static int qcom_pcie_get_resources_2_4_0(struct qcom_pcie *pcie)
{
	struct qcom_pcie_resources_2_4_0 *res = &pcie->res.v2_4_0;
	struct dw_pcie *pci = pcie->pci;
	struct device *dev = pci->dev;
	bool is_ipq = of_device_is_compatible(dev->of_node, "qcom,pcie-ipq4019");
	int ret;

	res->clks[0].id = "aux";
	res->clks[1].id = "master_bus";
	res->clks[2].id = "slave_bus";
	res->clks[3].id = "iface";

	/* qcom,pcie-ipq4019 is defined without "iface" */
	res->num_clks = is_ipq ? 3 : 4;

	ret = devm_clk_bulk_get(dev, res->num_clks, res->clks);
	if (ret < 0)
		return ret;

	res->axi_m_reset = devm_reset_control_get_exclusive(dev, "axi_m");
	if (IS_ERR(res->axi_m_reset))
		return PTR_ERR(res->axi_m_reset);

	res->axi_s_reset = devm_reset_control_get_exclusive(dev, "axi_s");
	if (IS_ERR(res->axi_s_reset))
		return PTR_ERR(res->axi_s_reset);

	if (is_ipq) {
		/*
		 * These resources relates to the PHY or are secure clocks, but
		 * are controlled here for IPQ4019
		 */
		res->pipe_reset = devm_reset_control_get_exclusive(dev, "pipe");
		if (IS_ERR(res->pipe_reset))
			return PTR_ERR(res->pipe_reset);

		res->axi_m_vmid_reset = devm_reset_control_get_exclusive(dev,
									 "axi_m_vmid");
		if (IS_ERR(res->axi_m_vmid_reset))
			return PTR_ERR(res->axi_m_vmid_reset);

		res->axi_s_xpu_reset = devm_reset_control_get_exclusive(dev,
									"axi_s_xpu");
		if (IS_ERR(res->axi_s_xpu_reset))
			return PTR_ERR(res->axi_s_xpu_reset);

		res->parf_reset = devm_reset_control_get_exclusive(dev, "parf");
		if (IS_ERR(res->parf_reset))
			return PTR_ERR(res->parf_reset);

		res->phy_reset = devm_reset_control_get_exclusive(dev, "phy");
		if (IS_ERR(res->phy_reset))
			return PTR_ERR(res->phy_reset);
	}

	res->axi_m_sticky_reset = devm_reset_control_get_exclusive(dev,
								   "axi_m_sticky");
	if (IS_ERR(res->axi_m_sticky_reset))
		return PTR_ERR(res->axi_m_sticky_reset);

	res->pipe_sticky_reset = devm_reset_control_get_exclusive(dev,
								  "pipe_sticky");
	if (IS_ERR(res->pipe_sticky_reset))
		return PTR_ERR(res->pipe_sticky_reset);

	res->pwr_reset = devm_reset_control_get_exclusive(dev, "pwr");
	if (IS_ERR(res->pwr_reset))
		return PTR_ERR(res->pwr_reset);

	res->ahb_reset = devm_reset_control_get_exclusive(dev, "ahb");
	if (IS_ERR(res->ahb_reset))
		return PTR_ERR(res->ahb_reset);

	if (is_ipq) {
		res->phy_ahb_reset = devm_reset_control_get_exclusive(dev, "phy_ahb");
		if (IS_ERR(res->phy_ahb_reset))
			return PTR_ERR(res->phy_ahb_reset);
	}

	return 0;
}

static void qcom_pcie_deinit_2_4_0(struct qcom_pcie *pcie)
{
	struct qcom_pcie_resources_2_4_0 *res = &pcie->res.v2_4_0;

	reset_control_assert(res->axi_m_reset);
	reset_control_assert(res->axi_s_reset);
	reset_control_assert(res->pipe_reset);
	reset_control_assert(res->pipe_sticky_reset);
	reset_control_assert(res->phy_reset);
	reset_control_assert(res->phy_ahb_reset);
	reset_control_assert(res->axi_m_sticky_reset);
	reset_control_assert(res->pwr_reset);
	reset_control_assert(res->ahb_reset);
	clk_bulk_disable_unprepare(res->num_clks, res->clks);
}

static int qcom_pcie_init_2_4_0(struct qcom_pcie *pcie)
{
	struct qcom_pcie_resources_2_4_0 *res = &pcie->res.v2_4_0;
	struct dw_pcie *pci = pcie->pci;
	struct device *dev = pci->dev;
	u32 val;
	int ret;

	ret = reset_control_assert(res->axi_m_reset);
	if (ret) {
		dev_err(dev, "cannot assert axi master reset\n");
		return ret;
	}

	ret = reset_control_assert(res->axi_s_reset);
	if (ret) {
		dev_err(dev, "cannot assert axi slave reset\n");
		return ret;
	}

	usleep_range(10000, 12000);

	ret = reset_control_assert(res->pipe_reset);
	if (ret) {
		dev_err(dev, "cannot assert pipe reset\n");
		return ret;
	}

	ret = reset_control_assert(res->pipe_sticky_reset);
	if (ret) {
		dev_err(dev, "cannot assert pipe sticky reset\n");
		return ret;
	}

	ret = reset_control_assert(res->phy_reset);
	if (ret) {
		dev_err(dev, "cannot assert phy reset\n");
		return ret;
	}

	ret = reset_control_assert(res->phy_ahb_reset);
	if (ret) {
		dev_err(dev, "cannot assert phy ahb reset\n");
		return ret;
	}

	usleep_range(10000, 12000);

	ret = reset_control_assert(res->axi_m_sticky_reset);
	if (ret) {
		dev_err(dev, "cannot assert axi master sticky reset\n");
		return ret;
	}

	ret = reset_control_assert(res->pwr_reset);
	if (ret) {
		dev_err(dev, "cannot assert power reset\n");
		return ret;
	}

	ret = reset_control_assert(res->ahb_reset);
	if (ret) {
		dev_err(dev, "cannot assert ahb reset\n");
		return ret;
	}

	usleep_range(10000, 12000);

	ret = reset_control_deassert(res->phy_ahb_reset);
	if (ret) {
		dev_err(dev, "cannot deassert phy ahb reset\n");
		return ret;
	}

	ret = reset_control_deassert(res->phy_reset);
	if (ret) {
		dev_err(dev, "cannot deassert phy reset\n");
		goto err_rst_phy;
	}

	ret = reset_control_deassert(res->pipe_reset);
	if (ret) {
		dev_err(dev, "cannot deassert pipe reset\n");
		goto err_rst_pipe;
	}

	ret = reset_control_deassert(res->pipe_sticky_reset);
	if (ret) {
		dev_err(dev, "cannot deassert pipe sticky reset\n");
		goto err_rst_pipe_sticky;
	}

	usleep_range(10000, 12000);

	ret = reset_control_deassert(res->axi_m_reset);
	if (ret) {
		dev_err(dev, "cannot deassert axi master reset\n");
		goto err_rst_axi_m;
	}

	ret = reset_control_deassert(res->axi_m_sticky_reset);
	if (ret) {
		dev_err(dev, "cannot deassert axi master sticky reset\n");
		goto err_rst_axi_m_sticky;
	}

	ret = reset_control_deassert(res->axi_s_reset);
	if (ret) {
		dev_err(dev, "cannot deassert axi slave reset\n");
		goto err_rst_axi_s;
	}

	ret = reset_control_deassert(res->pwr_reset);
	if (ret) {
		dev_err(dev, "cannot deassert power reset\n");
		goto err_rst_pwr;
	}

	ret = reset_control_deassert(res->ahb_reset);
	if (ret) {
		dev_err(dev, "cannot deassert ahb reset\n");
		goto err_rst_ahb;
	}

	usleep_range(10000, 12000);

	ret = clk_bulk_prepare_enable(res->num_clks, res->clks);
	if (ret)
		goto err_clks;

	/* enable PCIe clocks and resets */
	val = readl(pcie->parf + PCIE20_PARF_PHY_CTRL);
	val &= ~BIT(0);
	writel(val, pcie->parf + PCIE20_PARF_PHY_CTRL);

	/* change DBI base address */
	writel(0, pcie->parf + PCIE20_PARF_DBI_BASE_ADDR);

	/* MAC PHY_POWERDOWN MUX DISABLE  */
	val = readl(pcie->parf + PCIE20_PARF_SYS_CTRL);
	val &= ~BIT(29);
	writel(val, pcie->parf + PCIE20_PARF_SYS_CTRL);

	val = readl(pcie->parf + PCIE20_PARF_MHI_CLOCK_RESET_CTRL);
	val |= BIT(4);
	writel(val, pcie->parf + PCIE20_PARF_MHI_CLOCK_RESET_CTRL);

	val = readl(pcie->parf + PCIE20_PARF_AXI_MSTR_WR_ADDR_HALT_V2);
	val |= BIT(31);
	writel(val, pcie->parf + PCIE20_PARF_AXI_MSTR_WR_ADDR_HALT_V2);

	return 0;

err_clks:
	reset_control_assert(res->ahb_reset);
err_rst_ahb:
	reset_control_assert(res->pwr_reset);
err_rst_pwr:
	reset_control_assert(res->axi_s_reset);
err_rst_axi_s:
	reset_control_assert(res->axi_m_sticky_reset);
err_rst_axi_m_sticky:
	reset_control_assert(res->axi_m_reset);
err_rst_axi_m:
	reset_control_assert(res->pipe_sticky_reset);
err_rst_pipe_sticky:
	reset_control_assert(res->pipe_reset);
err_rst_pipe:
	reset_control_assert(res->phy_reset);
err_rst_phy:
	reset_control_assert(res->phy_ahb_reset);
	return ret;
}

static int qcom_pcie_get_resources_2_3_3(struct qcom_pcie *pcie)
{
	struct qcom_pcie_resources_2_3_3 *res = &pcie->res.v2_3_3;
	struct dw_pcie *pci = pcie->pci;
	struct device *dev = pci->dev;
	int i;
	const char *rst_names[] = { "axi_m", "axi_s", "pipe",
				    "axi_m_sticky", "sticky",
				    "ahb", "sleep", };

	res->iface = devm_clk_get(dev, "iface");
	if (IS_ERR(res->iface))
		return PTR_ERR(res->iface);

	res->axi_m_clk = devm_clk_get(dev, "axi_m");
	if (IS_ERR(res->axi_m_clk))
		return PTR_ERR(res->axi_m_clk);

	res->axi_s_clk = devm_clk_get(dev, "axi_s");
	if (IS_ERR(res->axi_s_clk))
		return PTR_ERR(res->axi_s_clk);

	res->ahb_clk = devm_clk_get(dev, "ahb");
	if (IS_ERR(res->ahb_clk))
		return PTR_ERR(res->ahb_clk);

	res->aux_clk = devm_clk_get(dev, "aux");
	if (IS_ERR(res->aux_clk))
		return PTR_ERR(res->aux_clk);

	for (i = 0; i < ARRAY_SIZE(rst_names); i++) {
		res->rst[i] = devm_reset_control_get(dev, rst_names[i]);
		if (IS_ERR(res->rst[i]))
			return PTR_ERR(res->rst[i]);
	}

	return 0;
}

static void qcom_pcie_deinit_2_3_3(struct qcom_pcie *pcie)
{
	struct qcom_pcie_resources_2_3_3 *res = &pcie->res.v2_3_3;

	clk_disable_unprepare(res->iface);
	clk_disable_unprepare(res->axi_m_clk);
	clk_disable_unprepare(res->axi_s_clk);
	clk_disable_unprepare(res->ahb_clk);
	clk_disable_unprepare(res->aux_clk);
}

static int qcom_pcie_init_2_3_3(struct qcom_pcie *pcie)
{
	struct qcom_pcie_resources_2_3_3 *res = &pcie->res.v2_3_3;
	struct dw_pcie *pci = pcie->pci;
	struct device *dev = pci->dev;
	u16 offset = dw_pcie_find_capability(pci, PCI_CAP_ID_EXP);
	int i, ret;
	u32 val;

	for (i = 0; i < ARRAY_SIZE(res->rst); i++) {
		ret = reset_control_assert(res->rst[i]);
		if (ret) {
			dev_err(dev, "reset #%d assert failed (%d)\n", i, ret);
			return ret;
		}
	}

	usleep_range(2000, 2500);

	for (i = 0; i < ARRAY_SIZE(res->rst); i++) {
		ret = reset_control_deassert(res->rst[i]);
		if (ret) {
			dev_err(dev, "reset #%d deassert failed (%d)\n", i,
				ret);
			return ret;
		}
	}

	/*
	 * Don't have a way to see if the reset has completed.
	 * Wait for some time.
	 */
	usleep_range(2000, 2500);

	ret = clk_prepare_enable(res->iface);
	if (ret) {
		dev_err(dev, "cannot prepare/enable core clock\n");
		goto err_clk_iface;
	}

	ret = clk_prepare_enable(res->axi_m_clk);
	if (ret) {
		dev_err(dev, "cannot prepare/enable core clock\n");
		goto err_clk_axi_m;
	}

	ret = clk_prepare_enable(res->axi_s_clk);
	if (ret) {
		dev_err(dev, "cannot prepare/enable axi slave clock\n");
		goto err_clk_axi_s;
	}

	ret = clk_prepare_enable(res->ahb_clk);
	if (ret) {
		dev_err(dev, "cannot prepare/enable ahb clock\n");
		goto err_clk_ahb;
	}

	ret = clk_prepare_enable(res->aux_clk);
	if (ret) {
		dev_err(dev, "cannot prepare/enable aux clock\n");
		goto err_clk_aux;
	}

	writel(SLV_ADDR_SPACE_SZ,
		pcie->parf + PCIE20_v3_PARF_SLV_ADDR_SPACE_SIZE);

	val = readl(pcie->parf + PCIE20_PARF_PHY_CTRL);
	val &= ~BIT(0);
	writel(val, pcie->parf + PCIE20_PARF_PHY_CTRL);

	writel(0, pcie->parf + PCIE20_PARF_DBI_BASE_ADDR);

	writel(MST_WAKEUP_EN | SLV_WAKEUP_EN | MSTR_ACLK_CGC_DIS
		| SLV_ACLK_CGC_DIS | CORE_CLK_CGC_DIS |
		AUX_PWR_DET | L23_CLK_RMV_DIS | L1_CLK_RMV_DIS,
		pcie->parf + PCIE20_PARF_SYS_CTRL);
	writel(0, pcie->parf + PCIE20_PARF_Q2A_FLUSH);

	writel(PCI_COMMAND_MASTER, pci->dbi_base + PCI_COMMAND);
	writel(DBI_RO_WR_EN, pci->dbi_base + PCIE20_MISC_CONTROL_1_REG);
	writel(PCIE_CAP_LINK1_VAL, pci->dbi_base + offset + PCI_EXP_SLTCAP);

	val = readl(pci->dbi_base + offset + PCI_EXP_LNKCAP);
	val &= ~PCI_EXP_LNKCAP_ASPMS;
	writel(val, pci->dbi_base + offset + PCI_EXP_LNKCAP);

	writel(PCI_EXP_DEVCTL2_COMP_TMOUT_DIS, pci->dbi_base + offset +
		PCI_EXP_DEVCTL2);

	return 0;

err_clk_aux:
	clk_disable_unprepare(res->ahb_clk);
err_clk_ahb:
	clk_disable_unprepare(res->axi_s_clk);
err_clk_axi_s:
	clk_disable_unprepare(res->axi_m_clk);
err_clk_axi_m:
	clk_disable_unprepare(res->iface);
err_clk_iface:
	/*
	 * Not checking for failure, will anyway return
	 * the original failure in 'ret'.
	 */
	for (i = 0; i < ARRAY_SIZE(res->rst); i++)
		reset_control_assert(res->rst[i]);

	return ret;
}

static int qcom_pcie_get_resources_2_7_0(struct qcom_pcie *pcie)
{
	struct qcom_pcie_resources_2_7_0 *res = &pcie->res.v2_7_0;
	struct dw_pcie *pci = pcie->pci;
	struct device *dev = pci->dev;
	unsigned int idx;
	int ret;

	res->pci_reset = devm_reset_control_get_exclusive(dev, "pci");
	if (IS_ERR(res->pci_reset))
		return PTR_ERR(res->pci_reset);

	res->supplies[0].supply = "vdda";
	res->supplies[1].supply = "vddpe-3v3";
	ret = devm_regulator_bulk_get(dev, ARRAY_SIZE(res->supplies),
				      res->supplies);
	if (ret)
		return ret;

	idx = 0;
	res->clks[idx++].id = "aux";
	res->clks[idx++].id = "cfg";
	res->clks[idx++].id = "bus_master";
	res->clks[idx++].id = "bus_slave";
	res->clks[idx++].id = "slave_q2a";
	if (pcie->cfg->has_tbu_clk)
		res->clks[idx++].id = "tbu";
	if (pcie->cfg->has_ddrss_sf_tbu_clk)
		res->clks[idx++].id = "ddrss_sf_tbu";
	if (pcie->cfg->has_aggre0_clk)
		res->clks[idx++].id = "aggre0";
	if (pcie->cfg->has_aggre1_clk)
		res->clks[idx++].id = "aggre1";

	res->num_clks = idx;

	ret = devm_clk_bulk_get(dev, res->num_clks, res->clks);
	if (ret < 0)
		return ret;

	if (pcie->cfg->pipe_clk_need_muxing) {
		res->pipe_clk_src = devm_clk_get(dev, "pipe_mux");
		if (IS_ERR(res->pipe_clk_src))
			return PTR_ERR(res->pipe_clk_src);

		res->phy_pipe_clk = devm_clk_get(dev, "phy_pipe");
		if (IS_ERR(res->phy_pipe_clk))
			return PTR_ERR(res->phy_pipe_clk);

		res->ref_clk_src = devm_clk_get(dev, "ref");
		if (IS_ERR(res->ref_clk_src))
			return PTR_ERR(res->ref_clk_src);
	}

	res->pipe_clk = devm_clk_get(dev, "pipe");
	return PTR_ERR_OR_ZERO(res->pipe_clk);
}

static int qcom_pcie_init_2_7_0(struct qcom_pcie *pcie)
{
	struct qcom_pcie_resources_2_7_0 *res = &pcie->res.v2_7_0;
	struct dw_pcie *pci = pcie->pci;
	struct device *dev = pci->dev;
	u32 val;
	int ret;

	ret = regulator_bulk_enable(ARRAY_SIZE(res->supplies), res->supplies);
	if (ret < 0) {
		dev_err(dev, "cannot enable regulators\n");
		return ret;
	}

	/* Set TCXO as clock source for pcie_pipe_clk_src */
	if (pcie->cfg->pipe_clk_need_muxing)
		clk_set_parent(res->pipe_clk_src, res->ref_clk_src);

	ret = clk_bulk_prepare_enable(res->num_clks, res->clks);
	if (ret < 0)
		goto err_disable_regulators;

	ret = reset_control_assert(res->pci_reset);
	if (ret < 0) {
		dev_err(dev, "cannot deassert pci reset\n");
		goto err_disable_clocks;
	}

	usleep_range(1000, 1500);

	ret = reset_control_deassert(res->pci_reset);
	if (ret < 0) {
		dev_err(dev, "cannot deassert pci reset\n");
		goto err_disable_clocks;
	}

	/* Wait for reset to complete, required on SM8450 */
	usleep_range(1000, 1500);

	/* Wait for reset to complete, required on SM8450 */
	usleep_range(1000, 1500);

	/* configure PCIe to RC mode */
	writel(DEVICE_TYPE_RC, pcie->parf + PCIE20_PARF_DEVICE_TYPE);

	/* enable PCIe clocks and resets */
	val = readl(pcie->parf + PCIE20_PARF_PHY_CTRL);
	val &= ~BIT(0);
	writel(val, pcie->parf + PCIE20_PARF_PHY_CTRL);

	/* change DBI base address */
	writel(0, pcie->parf + PCIE20_PARF_DBI_BASE_ADDR);

	/* MAC PHY_POWERDOWN MUX DISABLE  */
	val = readl(pcie->parf + PCIE20_PARF_SYS_CTRL);
	val &= ~BIT(29);
	writel(val, pcie->parf + PCIE20_PARF_SYS_CTRL);

	val = readl(pcie->parf + PCIE20_PARF_MHI_CLOCK_RESET_CTRL);
	val |= BIT(4);
	writel(val, pcie->parf + PCIE20_PARF_MHI_CLOCK_RESET_CTRL);

	if (IS_ENABLED(CONFIG_PCI_MSI)) {
		val = readl(pcie->parf + PCIE20_PARF_AXI_MSTR_WR_ADDR_HALT);
		val |= BIT(31);
		writel(val, pcie->parf + PCIE20_PARF_AXI_MSTR_WR_ADDR_HALT);
	}

	return 0;
err_disable_clocks:
	clk_bulk_disable_unprepare(res->num_clks, res->clks);
err_disable_regulators:
	regulator_bulk_disable(ARRAY_SIZE(res->supplies), res->supplies);

	return ret;
}

static void qcom_pcie_deinit_2_7_0(struct qcom_pcie *pcie)
{
	struct qcom_pcie_resources_2_7_0 *res = &pcie->res.v2_7_0;

	clk_bulk_disable_unprepare(res->num_clks, res->clks);
	regulator_bulk_disable(ARRAY_SIZE(res->supplies), res->supplies);
}

static int qcom_pcie_post_init_2_7_0(struct qcom_pcie *pcie)
{
	struct qcom_pcie_resources_2_7_0 *res = &pcie->res.v2_7_0;

	/* Set pipe clock as clock source for pcie_pipe_clk_src */
	if (pcie->cfg->pipe_clk_need_muxing)
		clk_set_parent(res->pipe_clk_src, res->phy_pipe_clk);

	return clk_prepare_enable(res->pipe_clk);
}

static void qcom_pcie_post_deinit_2_7_0(struct qcom_pcie *pcie)
{
	struct qcom_pcie_resources_2_7_0 *res = &pcie->res.v2_7_0;

	clk_disable_unprepare(res->pipe_clk);
}

static int qcom_pcie_link_up(struct dw_pcie *pci)
{
	u16 offset = dw_pcie_find_capability(pci, PCI_CAP_ID_EXP);
	u16 val = readw(pci->dbi_base + offset + PCI_EXP_LNKSTA);

	return !!(val & PCI_EXP_LNKSTA_DLLLA);
}

static int qcom_pcie_config_sid_sm8250(struct qcom_pcie *pcie)
{
	/* iommu map structure */
	struct {
		u32 bdf;
		u32 phandle;
		u32 smmu_sid;
		u32 smmu_sid_len;
	} *map;
	void __iomem *bdf_to_sid_base = pcie->parf + PCIE20_PARF_BDF_TO_SID_TABLE_N;
	struct device *dev = pcie->pci->dev;
	u8 qcom_pcie_crc8_table[CRC8_TABLE_SIZE];
	int i, nr_map, size = 0;
	u32 smmu_sid_base;

	of_get_property(dev->of_node, "iommu-map", &size);
	if (!size)
		return 0;

	map = kzalloc(size, GFP_KERNEL);
	if (!map)
		return -ENOMEM;

	of_property_read_u32_array(dev->of_node,
		"iommu-map", (u32 *)map, size / sizeof(u32));

	nr_map = size / (sizeof(*map));

	crc8_populate_msb(qcom_pcie_crc8_table, QCOM_PCIE_CRC8_POLYNOMIAL);

	/* Registers need to be zero out first */
	memset_io(bdf_to_sid_base, 0, CRC8_TABLE_SIZE * sizeof(u32));

	/* Extract the SMMU SID base from the first entry of iommu-map */
	smmu_sid_base = map[0].smmu_sid;

	/* Look for an available entry to hold the mapping */
	for (i = 0; i < nr_map; i++) {
		__be16 bdf_be = cpu_to_be16(map[i].bdf);
		u32 val;
		u8 hash;

		hash = crc8(qcom_pcie_crc8_table, (u8 *)&bdf_be, sizeof(bdf_be),
			0);

		val = readl(bdf_to_sid_base + hash * sizeof(u32));

		/* If the register is already populated, look for next available entry */
		while (val) {
			u8 current_hash = hash++;
			u8 next_mask = 0xff;

			/* If NEXT field is NULL then update it with next hash */
			if (!(val & next_mask)) {
				val |= (u32)hash;
				writel(val, bdf_to_sid_base + current_hash * sizeof(u32));
			}

			val = readl(bdf_to_sid_base + hash * sizeof(u32));
		}

		/* BDF [31:16] | SID [15:8] | NEXT [7:0] */
		val = map[i].bdf << 16 | (map[i].smmu_sid - smmu_sid_base) << 8 | 0;
		writel(val, bdf_to_sid_base + hash * sizeof(u32));
	}

	kfree(map);

	return 0;
}

static int qcom_pcie_host_init(struct pcie_port *pp)
{
	struct dw_pcie *pci = to_dw_pcie_from_pp(pp);
	struct qcom_pcie *pcie = to_qcom_pcie(pci);
	int ret;

	qcom_ep_reset_assert(pcie);

	ret = pcie->cfg->ops->init(pcie);
	if (ret)
		return ret;

	ret = phy_power_on(pcie->phy);
	if (ret)
		goto err_deinit;

	if (pcie->cfg->ops->post_init) {
		ret = pcie->cfg->ops->post_init(pcie);
		if (ret)
			goto err_disable_phy;
	}

	qcom_ep_reset_deassert(pcie);

	if (pcie->cfg->ops->config_sid) {
		ret = pcie->cfg->ops->config_sid(pcie);
		if (ret)
			goto err;
	}

	return 0;

err:
	qcom_ep_reset_assert(pcie);
	if (pcie->cfg->ops->post_deinit)
		pcie->cfg->ops->post_deinit(pcie);
err_disable_phy:
	phy_power_off(pcie->phy);
err_deinit:
	pcie->cfg->ops->deinit(pcie);

	return ret;
}

static const struct dw_pcie_host_ops qcom_pcie_dw_ops = {
	.host_init = qcom_pcie_host_init,
};

/* Qcom IP rev.: 2.1.0	Synopsys IP rev.: 4.01a */
static const struct qcom_pcie_ops ops_2_1_0 = {
	.get_resources = qcom_pcie_get_resources_2_1_0,
	.init = qcom_pcie_init_2_1_0,
	.deinit = qcom_pcie_deinit_2_1_0,
	.ltssm_enable = qcom_pcie_2_1_0_ltssm_enable,
};

/* Qcom IP rev.: 1.0.0	Synopsys IP rev.: 4.11a */
static const struct qcom_pcie_ops ops_1_0_0 = {
	.get_resources = qcom_pcie_get_resources_1_0_0,
	.init = qcom_pcie_init_1_0_0,
	.deinit = qcom_pcie_deinit_1_0_0,
	.ltssm_enable = qcom_pcie_2_1_0_ltssm_enable,
};

/* Qcom IP rev.: 2.3.2	Synopsys IP rev.: 4.21a */
static const struct qcom_pcie_ops ops_2_3_2 = {
	.get_resources = qcom_pcie_get_resources_2_3_2,
	.init = qcom_pcie_init_2_3_2,
	.post_init = qcom_pcie_post_init_2_3_2,
	.deinit = qcom_pcie_deinit_2_3_2,
	.post_deinit = qcom_pcie_post_deinit_2_3_2,
	.ltssm_enable = qcom_pcie_2_3_2_ltssm_enable,
};

/* Qcom IP rev.: 2.4.0	Synopsys IP rev.: 4.20a */
static const struct qcom_pcie_ops ops_2_4_0 = {
	.get_resources = qcom_pcie_get_resources_2_4_0,
	.init = qcom_pcie_init_2_4_0,
	.deinit = qcom_pcie_deinit_2_4_0,
	.ltssm_enable = qcom_pcie_2_3_2_ltssm_enable,
};

/* Qcom IP rev.: 2.3.3	Synopsys IP rev.: 4.30a */
static const struct qcom_pcie_ops ops_2_3_3 = {
	.get_resources = qcom_pcie_get_resources_2_3_3,
	.init = qcom_pcie_init_2_3_3,
	.deinit = qcom_pcie_deinit_2_3_3,
	.ltssm_enable = qcom_pcie_2_3_2_ltssm_enable,
};

/* Qcom IP rev.: 2.7.0	Synopsys IP rev.: 4.30a */
static const struct qcom_pcie_ops ops_2_7_0 = {
	.get_resources = qcom_pcie_get_resources_2_7_0,
	.init = qcom_pcie_init_2_7_0,
	.deinit = qcom_pcie_deinit_2_7_0,
	.ltssm_enable = qcom_pcie_2_3_2_ltssm_enable,
	.post_init = qcom_pcie_post_init_2_7_0,
	.post_deinit = qcom_pcie_post_deinit_2_7_0,
};

/* Qcom IP rev.: 1.9.0 */
static const struct qcom_pcie_ops ops_1_9_0 = {
	.get_resources = qcom_pcie_get_resources_2_7_0,
	.init = qcom_pcie_init_2_7_0,
	.deinit = qcom_pcie_deinit_2_7_0,
	.ltssm_enable = qcom_pcie_2_3_2_ltssm_enable,
	.post_init = qcom_pcie_post_init_2_7_0,
	.post_deinit = qcom_pcie_post_deinit_2_7_0,
	.config_sid = qcom_pcie_config_sid_sm8250,
};

static const struct qcom_pcie_cfg apq8084_cfg = {
	.ops = &ops_1_0_0,
};

static const struct qcom_pcie_cfg ipq8064_cfg = {
	.ops = &ops_2_1_0,
};

static const struct qcom_pcie_cfg msm8996_cfg = {
	.ops = &ops_2_3_2,
};

static const struct qcom_pcie_cfg ipq8074_cfg = {
	.ops = &ops_2_3_3,
};

static const struct qcom_pcie_cfg ipq4019_cfg = {
	.ops = &ops_2_4_0,
};

static const struct qcom_pcie_cfg sdm845_cfg = {
	.ops = &ops_2_7_0,
	.has_tbu_clk = true,
<<<<<<< HEAD
=======
};

static const struct qcom_pcie_cfg sm8150_cfg = {
	/* sm8150 has qcom IP rev 1.5.0. However 1.5.0 ops are same as
	 * 1.9.0, so reuse the same.
	 */
	.ops = &ops_1_9_0,
>>>>>>> 88084a3d
};

static const struct qcom_pcie_cfg sm8250_cfg = {
	.ops = &ops_1_9_0,
	.has_tbu_clk = true,
	.has_ddrss_sf_tbu_clk = true,
};

static const struct qcom_pcie_cfg sm8450_pcie0_cfg = {
	.ops = &ops_1_9_0,
	.has_ddrss_sf_tbu_clk = true,
	.pipe_clk_need_muxing = true,
	.has_aggre0_clk = true,
	.has_aggre1_clk = true,
};

static const struct qcom_pcie_cfg sm8450_pcie1_cfg = {
	.ops = &ops_1_9_0,
	.has_ddrss_sf_tbu_clk = true,
	.pipe_clk_need_muxing = true,
	.has_aggre1_clk = true,
};

static const struct qcom_pcie_cfg sc7280_cfg = {
	.ops = &ops_1_9_0,
	.has_tbu_clk = true,
	.pipe_clk_need_muxing = true,
};

static const struct qcom_pcie_cfg sc8180x_cfg = {
	.ops = &ops_1_9_0,
	.has_tbu_clk = true,
};

static const struct dw_pcie_ops dw_pcie_ops = {
	.link_up = qcom_pcie_link_up,
	.start_link = qcom_pcie_start_link,
};

static int qcom_pcie_probe(struct platform_device *pdev)
{
	struct device *dev = &pdev->dev;
	struct pcie_port *pp;
	struct dw_pcie *pci;
	struct qcom_pcie *pcie;
	const struct qcom_pcie_cfg *pcie_cfg;
	int ret;

	pcie_cfg = of_device_get_match_data(dev);
	if (!pcie_cfg || !pcie_cfg->ops) {
		dev_err(dev, "Invalid platform data\n");
		return -EINVAL;
	}

	pcie = devm_kzalloc(dev, sizeof(*pcie), GFP_KERNEL);
	if (!pcie)
		return -ENOMEM;

	pci = devm_kzalloc(dev, sizeof(*pci), GFP_KERNEL);
	if (!pci)
		return -ENOMEM;

	pm_runtime_enable(dev);
	ret = pm_runtime_get_sync(dev);
	if (ret < 0)
		goto err_pm_runtime_put;

	pci->dev = dev;
	pci->ops = &dw_pcie_ops;
	pp = &pci->pp;

	pcie->pci = pci;

	pcie->cfg = pcie_cfg;

	pcie->reset = devm_gpiod_get_optional(dev, "perst", GPIOD_OUT_HIGH);
	if (IS_ERR(pcie->reset)) {
		ret = PTR_ERR(pcie->reset);
		goto err_pm_runtime_put;
	}

	pcie->parf = devm_platform_ioremap_resource_byname(pdev, "parf");
	if (IS_ERR(pcie->parf)) {
		ret = PTR_ERR(pcie->parf);
		goto err_pm_runtime_put;
	}

	pcie->elbi = devm_platform_ioremap_resource_byname(pdev, "elbi");
	if (IS_ERR(pcie->elbi)) {
		ret = PTR_ERR(pcie->elbi);
		goto err_pm_runtime_put;
	}

	pcie->phy = devm_phy_optional_get(dev, "pciephy");
	if (IS_ERR(pcie->phy)) {
		ret = PTR_ERR(pcie->phy);
		goto err_pm_runtime_put;
	}

	ret = pcie->cfg->ops->get_resources(pcie);
	if (ret)
		goto err_pm_runtime_put;

	pp->ops = &qcom_pcie_dw_ops;

	ret = phy_init(pcie->phy);
	if (ret)
		goto err_pm_runtime_put;

	platform_set_drvdata(pdev, pcie);

	ret = dw_pcie_host_init(pp);
	if (ret) {
		dev_err(dev, "cannot initialize host\n");
		goto err_phy_exit;
	}

	return 0;

err_phy_exit:
	phy_exit(pcie->phy);
err_pm_runtime_put:
	pm_runtime_put(dev);
	pm_runtime_disable(dev);

	return ret;
}

static const struct of_device_id qcom_pcie_match[] = {
	{ .compatible = "qcom,pcie-apq8084", .data = &apq8084_cfg },
	{ .compatible = "qcom,pcie-ipq8064", .data = &ipq8064_cfg },
	{ .compatible = "qcom,pcie-ipq8064-v2", .data = &ipq8064_cfg },
	{ .compatible = "qcom,pcie-apq8064", .data = &ipq8064_cfg },
	{ .compatible = "qcom,pcie-msm8996", .data = &msm8996_cfg },
	{ .compatible = "qcom,pcie-ipq8074", .data = &ipq8074_cfg },
	{ .compatible = "qcom,pcie-ipq4019", .data = &ipq4019_cfg },
	{ .compatible = "qcom,pcie-qcs404", .data = &ipq4019_cfg },
	{ .compatible = "qcom,pcie-sdm845", .data = &sdm845_cfg },
	{ .compatible = "qcom,pcie-sm8150", .data = &sm8150_cfg },
	{ .compatible = "qcom,pcie-sm8250", .data = &sm8250_cfg },
	{ .compatible = "qcom,pcie-sc8180x", .data = &sc8180x_cfg },
	{ .compatible = "qcom,pcie-sm8450-pcie0", .data = &sm8450_pcie0_cfg },
	{ .compatible = "qcom,pcie-sm8450-pcie1", .data = &sm8450_pcie1_cfg },
	{ .compatible = "qcom,pcie-sc7280", .data = &sc7280_cfg },
	{ }
};

static void qcom_fixup_class(struct pci_dev *dev)
{
	dev->class = PCI_CLASS_BRIDGE_PCI_NORMAL;
}
DECLARE_PCI_FIXUP_EARLY(PCI_VENDOR_ID_QCOM, 0x0101, qcom_fixup_class);
DECLARE_PCI_FIXUP_EARLY(PCI_VENDOR_ID_QCOM, 0x0104, qcom_fixup_class);
DECLARE_PCI_FIXUP_EARLY(PCI_VENDOR_ID_QCOM, 0x0106, qcom_fixup_class);
DECLARE_PCI_FIXUP_EARLY(PCI_VENDOR_ID_QCOM, 0x0107, qcom_fixup_class);
DECLARE_PCI_FIXUP_EARLY(PCI_VENDOR_ID_QCOM, 0x0302, qcom_fixup_class);
DECLARE_PCI_FIXUP_EARLY(PCI_VENDOR_ID_QCOM, 0x1000, qcom_fixup_class);
DECLARE_PCI_FIXUP_EARLY(PCI_VENDOR_ID_QCOM, 0x1001, qcom_fixup_class);

static struct platform_driver qcom_pcie_driver = {
	.probe = qcom_pcie_probe,
	.driver = {
		.name = "qcom-pcie",
		.suppress_bind_attrs = true,
		.of_match_table = qcom_pcie_match,
	},
};
builtin_platform_driver(qcom_pcie_driver);<|MERGE_RESOLUTION|>--- conflicted
+++ resolved
@@ -1241,9 +1241,6 @@
 	/* Wait for reset to complete, required on SM8450 */
 	usleep_range(1000, 1500);
 
-	/* Wait for reset to complete, required on SM8450 */
-	usleep_range(1000, 1500);
-
 	/* configure PCIe to RC mode */
 	writel(DEVICE_TYPE_RC, pcie->parf + PCIE20_PARF_DEVICE_TYPE);
 
@@ -1518,8 +1515,6 @@
 static const struct qcom_pcie_cfg sdm845_cfg = {
 	.ops = &ops_2_7_0,
 	.has_tbu_clk = true,
-<<<<<<< HEAD
-=======
 };
 
 static const struct qcom_pcie_cfg sm8150_cfg = {
@@ -1527,7 +1522,6 @@
 	 * 1.9.0, so reuse the same.
 	 */
 	.ops = &ops_1_9_0,
->>>>>>> 88084a3d
 };
 
 static const struct qcom_pcie_cfg sm8250_cfg = {
