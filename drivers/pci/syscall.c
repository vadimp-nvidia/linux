--- conflicted
+++ resolved
@@ -19,12 +19,7 @@
 	u8 byte;
 	u16 word;
 	u32 dword;
-<<<<<<< HEAD
-	long err;
-	int cfg_ret;
-=======
 	int err, cfg_ret;
->>>>>>> 3b17187f
 
 	err = -EPERM;
 	dev = NULL;
