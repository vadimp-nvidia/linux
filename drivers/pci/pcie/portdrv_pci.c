--- conflicted
+++ resolved
@@ -240,10 +240,7 @@
 	pcie_pme_init();
 	pcie_dpc_init();
 	pcie_hp_init();
-<<<<<<< HEAD
-=======
 	pcie_bandwidth_notification_init();
->>>>>>> f7688b48
 }
 
 static int __init pcie_portdrv_init(void)
