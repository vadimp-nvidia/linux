// SPDX-License-Identifier: GPL-2.0-only
/*
 * Copyright(c) 2017 Intel Corporation. All rights reserved.
 */
#include <linux/pagemap.h>
#include <linux/module.h>
#include <linux/mount.h>
#include <linux/pseudo_fs.h>
#include <linux/magic.h>
#include <linux/pfn_t.h>
#include <linux/cdev.h>
#include <linux/slab.h>
#include <linux/uio.h>
#include <linux/dax.h>
#include <linux/fs.h>
#include "dax-private.h"

/**
 * struct dax_device - anchor object for dax services
 * @inode: core vfs
 * @cdev: optional character interface for "device dax"
 * @private: dax driver private data
 * @flags: state and boolean properties
 */
struct dax_device {
	struct inode inode;
	struct cdev cdev;
	void *private;
	unsigned long flags;
	const struct dax_operations *ops;
};

static dev_t dax_devt;
DEFINE_STATIC_SRCU(dax_srcu);
static struct vfsmount *dax_mnt;
static DEFINE_IDA(dax_minor_ida);
static struct kmem_cache *dax_cache __read_mostly;
static struct super_block *dax_superblock __read_mostly;

int dax_read_lock(void)
{
	return srcu_read_lock(&dax_srcu);
}
EXPORT_SYMBOL_GPL(dax_read_lock);

void dax_read_unlock(int id)
{
	srcu_read_unlock(&dax_srcu, id);
}
EXPORT_SYMBOL_GPL(dax_read_unlock);

<<<<<<< HEAD
static int dax_host_hash(const char *host)
{
	return hashlen_hash(hashlen_string("DAX", host)) % DAX_HASH_SIZE;
}

=======
>>>>>>> 77b5472d
#if defined(CONFIG_BLOCK) && defined(CONFIG_FS_DAX)
#include <linux/blkdev.h>

static DEFINE_XARRAY(dax_hosts);

int dax_add_host(struct dax_device *dax_dev, struct gendisk *disk)
{
	return xa_insert(&dax_hosts, (unsigned long)disk, dax_dev, GFP_KERNEL);
}
EXPORT_SYMBOL_GPL(dax_add_host);

void dax_remove_host(struct gendisk *disk)
{
	xa_erase(&dax_hosts, (unsigned long)disk);
}
EXPORT_SYMBOL_GPL(dax_remove_host);

/**
 * fs_dax_get_by_bdev() - temporary lookup mechanism for filesystem-dax
 * @bdev: block device to find a dax_device for
 * @start_off: returns the byte offset into the dax_device that @bdev starts
 */
struct dax_device *fs_dax_get_by_bdev(struct block_device *bdev, u64 *start_off)
{
	struct dax_device *dax_dev;
	u64 part_size;
	int id;

	if (!blk_queue_dax(bdev->bd_disk->queue))
		return NULL;

	*start_off = get_start_sect(bdev) * SECTOR_SIZE;
	part_size = bdev_nr_sectors(bdev) * SECTOR_SIZE;
	if (*start_off % PAGE_SIZE || part_size % PAGE_SIZE) {
		pr_info("%pg: error: unaligned partition for dax\n", bdev);
		return NULL;
	}

	id = dax_read_lock();
	dax_dev = xa_load(&dax_hosts, (unsigned long)bdev->bd_disk);
	if (!dax_dev || !dax_alive(dax_dev) || !igrab(&dax_dev->inode))
		dax_dev = NULL;
	dax_read_unlock(id);

	return dax_dev;
}
<<<<<<< HEAD
EXPORT_SYMBOL_GPL(dax_supported);
=======
EXPORT_SYMBOL_GPL(fs_dax_get_by_bdev);
>>>>>>> 77b5472d
#endif /* CONFIG_BLOCK && CONFIG_FS_DAX */

enum dax_device_flags {
	/* !alive + rcu grace period == no new operations / mappings */
	DAXDEV_ALIVE,
	/* gate whether dax_flush() calls the low level flush routine */
	DAXDEV_WRITE_CACHE,
	/* flag to check if device supports synchronous flush */
	DAXDEV_SYNC,
	/* do not leave the caches dirty after writes */
	DAXDEV_NOCACHE,
	/* handle CPU fetch exceptions during reads */
	DAXDEV_NOMC,
};

/**
 * dax_direct_access() - translate a device pgoff to an absolute pfn
 * @dax_dev: a dax_device instance representing the logical memory range
 * @pgoff: offset in pages from the start of the device to translate
 * @nr_pages: number of consecutive pages caller can handle relative to @pfn
 * @kaddr: output parameter that returns a virtual address mapping of pfn
 * @pfn: output parameter that returns an absolute pfn translation of @pgoff
 *
 * Return: negative errno if an error occurs, otherwise the number of
 * pages accessible at the device relative @pgoff.
 */
long dax_direct_access(struct dax_device *dax_dev, pgoff_t pgoff, long nr_pages,
		void **kaddr, pfn_t *pfn)
{
	long avail;

	if (!dax_dev)
		return -EOPNOTSUPP;

	if (!dax_alive(dax_dev))
		return -ENXIO;

	if (nr_pages < 0)
		return -EINVAL;

	avail = dax_dev->ops->direct_access(dax_dev, pgoff, nr_pages,
			kaddr, pfn);
	if (!avail)
		return -ERANGE;
	return min(avail, nr_pages);
}
EXPORT_SYMBOL_GPL(dax_direct_access);

size_t dax_copy_from_iter(struct dax_device *dax_dev, pgoff_t pgoff, void *addr,
		size_t bytes, struct iov_iter *i)
{
	if (!dax_alive(dax_dev))
		return 0;

	/*
	 * The userspace address for the memory copy has already been validated
	 * via access_ok() in vfs_write, so use the 'no check' version to bypass
	 * the HARDENED_USERCOPY overhead.
	 */
	if (test_bit(DAXDEV_NOCACHE, &dax_dev->flags))
		return _copy_from_iter_flushcache(addr, bytes, i);
	return _copy_from_iter(addr, bytes, i);
}

size_t dax_copy_to_iter(struct dax_device *dax_dev, pgoff_t pgoff, void *addr,
		size_t bytes, struct iov_iter *i)
{
	if (!dax_alive(dax_dev))
		return 0;

	/*
	 * The userspace address for the memory copy has already been validated
	 * via access_ok() in vfs_red, so use the 'no check' version to bypass
	 * the HARDENED_USERCOPY overhead.
	 */
	if (test_bit(DAXDEV_NOMC, &dax_dev->flags))
		return _copy_mc_to_iter(addr, bytes, i);
	return _copy_to_iter(addr, bytes, i);
}

int dax_zero_page_range(struct dax_device *dax_dev, pgoff_t pgoff,
			size_t nr_pages)
{
	if (!dax_alive(dax_dev))
		return -ENXIO;
	/*
	 * There are no callers that want to zero more than one page as of now.
	 * Once users are there, this check can be removed after the
	 * device mapper code has been updated to split ranges across targets.
	 */
	if (nr_pages != 1)
		return -EIO;

	return dax_dev->ops->zero_page_range(dax_dev, pgoff, nr_pages);
}
EXPORT_SYMBOL_GPL(dax_zero_page_range);

#ifdef CONFIG_ARCH_HAS_PMEM_API
void arch_wb_cache_pmem(void *addr, size_t size);
void dax_flush(struct dax_device *dax_dev, void *addr, size_t size)
{
	if (unlikely(!dax_write_cache_enabled(dax_dev)))
		return;

	arch_wb_cache_pmem(addr, size);
}
#else
void dax_flush(struct dax_device *dax_dev, void *addr, size_t size)
{
}
#endif
EXPORT_SYMBOL_GPL(dax_flush);

void dax_write_cache(struct dax_device *dax_dev, bool wc)
{
	if (wc)
		set_bit(DAXDEV_WRITE_CACHE, &dax_dev->flags);
	else
		clear_bit(DAXDEV_WRITE_CACHE, &dax_dev->flags);
}
EXPORT_SYMBOL_GPL(dax_write_cache);

bool dax_write_cache_enabled(struct dax_device *dax_dev)
{
	return test_bit(DAXDEV_WRITE_CACHE, &dax_dev->flags);
}
EXPORT_SYMBOL_GPL(dax_write_cache_enabled);

bool dax_synchronous(struct dax_device *dax_dev)
{
	return test_bit(DAXDEV_SYNC, &dax_dev->flags);
}
EXPORT_SYMBOL_GPL(dax_synchronous);

void set_dax_synchronous(struct dax_device *dax_dev)
{
	set_bit(DAXDEV_SYNC, &dax_dev->flags);
}
EXPORT_SYMBOL_GPL(set_dax_synchronous);

void set_dax_nocache(struct dax_device *dax_dev)
{
	set_bit(DAXDEV_NOCACHE, &dax_dev->flags);
}
EXPORT_SYMBOL_GPL(set_dax_nocache);

void set_dax_nomc(struct dax_device *dax_dev)
{
	set_bit(DAXDEV_NOMC, &dax_dev->flags);
}
EXPORT_SYMBOL_GPL(set_dax_nomc);

bool dax_alive(struct dax_device *dax_dev)
{
	lockdep_assert_held(&dax_srcu);
	return test_bit(DAXDEV_ALIVE, &dax_dev->flags);
}
EXPORT_SYMBOL_GPL(dax_alive);

/*
 * Note, rcu is not protecting the liveness of dax_dev, rcu is ensuring
 * that any fault handlers or operations that might have seen
 * dax_alive(), have completed.  Any operations that start after
 * synchronize_srcu() has run will abort upon seeing !dax_alive().
 */
void kill_dax(struct dax_device *dax_dev)
{
	if (!dax_dev)
		return;

	clear_bit(DAXDEV_ALIVE, &dax_dev->flags);
	synchronize_srcu(&dax_srcu);
}
EXPORT_SYMBOL_GPL(kill_dax);

void run_dax(struct dax_device *dax_dev)
{
	set_bit(DAXDEV_ALIVE, &dax_dev->flags);
}
EXPORT_SYMBOL_GPL(run_dax);

static struct inode *dax_alloc_inode(struct super_block *sb)
{
	struct dax_device *dax_dev;
	struct inode *inode;

	dax_dev = kmem_cache_alloc(dax_cache, GFP_KERNEL);
	if (!dax_dev)
		return NULL;

	inode = &dax_dev->inode;
	inode->i_rdev = 0;
	return inode;
}

static struct dax_device *to_dax_dev(struct inode *inode)
{
	return container_of(inode, struct dax_device, inode);
}

static void dax_free_inode(struct inode *inode)
{
	struct dax_device *dax_dev = to_dax_dev(inode);
	if (inode->i_rdev)
		ida_simple_remove(&dax_minor_ida, iminor(inode));
	kmem_cache_free(dax_cache, dax_dev);
}

static void dax_destroy_inode(struct inode *inode)
{
	struct dax_device *dax_dev = to_dax_dev(inode);
	WARN_ONCE(test_bit(DAXDEV_ALIVE, &dax_dev->flags),
			"kill_dax() must be called before final iput()\n");
}

static const struct super_operations dax_sops = {
	.statfs = simple_statfs,
	.alloc_inode = dax_alloc_inode,
	.destroy_inode = dax_destroy_inode,
	.free_inode = dax_free_inode,
	.drop_inode = generic_delete_inode,
};

static int dax_init_fs_context(struct fs_context *fc)
{
	struct pseudo_fs_context *ctx = init_pseudo(fc, DAXFS_MAGIC);
	if (!ctx)
		return -ENOMEM;
	ctx->ops = &dax_sops;
	return 0;
}

static struct file_system_type dax_fs_type = {
	.name		= "dax",
	.init_fs_context = dax_init_fs_context,
	.kill_sb	= kill_anon_super,
};

static int dax_test(struct inode *inode, void *data)
{
	dev_t devt = *(dev_t *) data;

	return inode->i_rdev == devt;
}

static int dax_set(struct inode *inode, void *data)
{
	dev_t devt = *(dev_t *) data;

	inode->i_rdev = devt;
	return 0;
}

static struct dax_device *dax_dev_get(dev_t devt)
{
	struct dax_device *dax_dev;
	struct inode *inode;

	inode = iget5_locked(dax_superblock, hash_32(devt + DAXFS_MAGIC, 31),
			dax_test, dax_set, &devt);

	if (!inode)
		return NULL;

	dax_dev = to_dax_dev(inode);
	if (inode->i_state & I_NEW) {
		set_bit(DAXDEV_ALIVE, &dax_dev->flags);
		inode->i_cdev = &dax_dev->cdev;
		inode->i_mode = S_IFCHR;
		inode->i_flags = S_DAX;
		mapping_set_gfp_mask(&inode->i_data, GFP_USER);
		unlock_new_inode(inode);
	}

	return dax_dev;
}

struct dax_device *alloc_dax(void *private, const struct dax_operations *ops)
{
	struct dax_device *dax_dev;
	dev_t devt;
	int minor;

	if (WARN_ON_ONCE(ops && !ops->zero_page_range))
		return ERR_PTR(-EINVAL);

	minor = ida_simple_get(&dax_minor_ida, 0, MINORMASK+1, GFP_KERNEL);
	if (minor < 0)
		return ERR_PTR(-ENOMEM);

	devt = MKDEV(MAJOR(dax_devt), minor);
	dax_dev = dax_dev_get(devt);
	if (!dax_dev)
		goto err_dev;

	dax_dev->ops = ops;
	dax_dev->private = private;
	return dax_dev;

 err_dev:
	ida_simple_remove(&dax_minor_ida, minor);
	return ERR_PTR(-ENOMEM);
}
EXPORT_SYMBOL_GPL(alloc_dax);

void put_dax(struct dax_device *dax_dev)
{
	if (!dax_dev)
		return;
	iput(&dax_dev->inode);
}
EXPORT_SYMBOL_GPL(put_dax);

/**
 * inode_dax: convert a public inode into its dax_dev
 * @inode: An inode with i_cdev pointing to a dax_dev
 *
 * Note this is not equivalent to to_dax_dev() which is for private
 * internal use where we know the inode filesystem type == dax_fs_type.
 */
struct dax_device *inode_dax(struct inode *inode)
{
	struct cdev *cdev = inode->i_cdev;

	return container_of(cdev, struct dax_device, cdev);
}
EXPORT_SYMBOL_GPL(inode_dax);

struct inode *dax_inode(struct dax_device *dax_dev)
{
	return &dax_dev->inode;
}
EXPORT_SYMBOL_GPL(dax_inode);

void *dax_get_private(struct dax_device *dax_dev)
{
	if (!test_bit(DAXDEV_ALIVE, &dax_dev->flags))
		return NULL;
	return dax_dev->private;
}
EXPORT_SYMBOL_GPL(dax_get_private);

static void init_once(void *_dax_dev)
{
	struct dax_device *dax_dev = _dax_dev;
	struct inode *inode = &dax_dev->inode;

	memset(dax_dev, 0, sizeof(*dax_dev));
	inode_init_once(inode);
}

static int dax_fs_init(void)
{
	int rc;

	dax_cache = kmem_cache_create("dax_cache", sizeof(struct dax_device), 0,
			(SLAB_HWCACHE_ALIGN|SLAB_RECLAIM_ACCOUNT|
			 SLAB_MEM_SPREAD|SLAB_ACCOUNT),
			init_once);
	if (!dax_cache)
		return -ENOMEM;

	dax_mnt = kern_mount(&dax_fs_type);
	if (IS_ERR(dax_mnt)) {
		rc = PTR_ERR(dax_mnt);
		goto err_mount;
	}
	dax_superblock = dax_mnt->mnt_sb;

	return 0;

 err_mount:
	kmem_cache_destroy(dax_cache);

	return rc;
}

static void dax_fs_exit(void)
{
	kern_unmount(dax_mnt);
	rcu_barrier();
	kmem_cache_destroy(dax_cache);
}

static int __init dax_core_init(void)
{
	int rc;

	rc = dax_fs_init();
	if (rc)
		return rc;

	rc = alloc_chrdev_region(&dax_devt, 0, MINORMASK+1, "dax");
	if (rc)
		goto err_chrdev;

	rc = dax_bus_init();
	if (rc)
		goto err_bus;
	return 0;

err_bus:
	unregister_chrdev_region(dax_devt, MINORMASK+1);
err_chrdev:
	dax_fs_exit();
	return 0;
}

static void __exit dax_core_exit(void)
{
	dax_bus_exit();
	unregister_chrdev_region(dax_devt, MINORMASK+1);
	ida_destroy(&dax_minor_ida);
	dax_fs_exit();
}

MODULE_AUTHOR("Intel Corporation");
MODULE_LICENSE("GPL v2");
subsys_initcall(dax_core_init);
module_exit(dax_core_exit);<|MERGE_RESOLUTION|>--- conflicted
+++ resolved
@@ -49,14 +49,6 @@
 }
 EXPORT_SYMBOL_GPL(dax_read_unlock);
 
-<<<<<<< HEAD
-static int dax_host_hash(const char *host)
-{
-	return hashlen_hash(hashlen_string("DAX", host)) % DAX_HASH_SIZE;
-}
-
-=======
->>>>>>> 77b5472d
 #if defined(CONFIG_BLOCK) && defined(CONFIG_FS_DAX)
 #include <linux/blkdev.h>
 
@@ -103,11 +95,7 @@
 
 	return dax_dev;
 }
-<<<<<<< HEAD
-EXPORT_SYMBOL_GPL(dax_supported);
-=======
 EXPORT_SYMBOL_GPL(fs_dax_get_by_bdev);
->>>>>>> 77b5472d
 #endif /* CONFIG_BLOCK && CONFIG_FS_DAX */
 
 enum dax_device_flags {
