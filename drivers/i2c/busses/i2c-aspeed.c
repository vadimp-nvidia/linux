// SPDX-License-Identifier: GPL-2.0-only
/*
 *  Aspeed 24XX/25XX I2C Controller.
 *
 *  Copyright (C) 2012-2017 ASPEED Technology Inc.
 *  Copyright 2017 IBM Corporation
 *  Copyright 2017 Google, Inc.
 */

#include <linux/clk.h>
#include <linux/completion.h>
#include <linux/err.h>
#include <linux/errno.h>
#include <linux/i2c.h>
#include <linux/init.h>
#include <linux/interrupt.h>
#include <linux/io.h>
#include <linux/irq.h>
#include <linux/irqchip/chained_irq.h>
#include <linux/irqdomain.h>
#include <linux/kernel.h>
#include <linux/module.h>
#include <linux/of_address.h>
#include <linux/of_irq.h>
#include <linux/of_platform.h>
#include <linux/platform_device.h>
#include <linux/reset.h>
#include <linux/slab.h>

/* I2C Register */
#define ASPEED_I2C_FUN_CTRL_REG				0x00
#define ASPEED_I2C_AC_TIMING_REG1			0x04
#define ASPEED_I2C_AC_TIMING_REG2			0x08
#define ASPEED_I2C_INTR_CTRL_REG			0x0c
#define ASPEED_I2C_INTR_STS_REG				0x10
#define ASPEED_I2C_CMD_REG				0x14
#define ASPEED_I2C_DEV_ADDR_REG				0x18
#define ASPEED_I2C_BYTE_BUF_REG				0x20

/* Global Register Definition */
/* 0x00 : I2C Interrupt Status Register  */
/* 0x08 : I2C Interrupt Target Assignment  */

/* Device Register Definition */
/* 0x00 : I2CD Function Control Register  */
#define ASPEED_I2CD_MULTI_MASTER_DIS			BIT(15)
#define ASPEED_I2CD_SDA_DRIVE_1T_EN			BIT(8)
#define ASPEED_I2CD_M_SDA_DRIVE_1T_EN			BIT(7)
#define ASPEED_I2CD_M_HIGH_SPEED_EN			BIT(6)
#define ASPEED_I2CD_SLAVE_EN				BIT(1)
#define ASPEED_I2CD_MASTER_EN				BIT(0)

/* 0x04 : I2CD Clock and AC Timing Control Register #1 */
#define ASPEED_I2CD_TIME_TBUF_MASK			GENMASK(31, 28)
#define ASPEED_I2CD_TIME_THDSTA_MASK			GENMASK(27, 24)
#define ASPEED_I2CD_TIME_TACST_MASK			GENMASK(23, 20)
#define ASPEED_I2CD_TIME_SCL_HIGH_SHIFT			16
#define ASPEED_I2CD_TIME_SCL_HIGH_MASK			GENMASK(19, 16)
#define ASPEED_I2CD_TIME_SCL_LOW_SHIFT			12
#define ASPEED_I2CD_TIME_SCL_LOW_MASK			GENMASK(15, 12)
#define ASPEED_I2CD_TIME_BASE_DIVISOR_MASK		GENMASK(3, 0)
#define ASPEED_I2CD_TIME_SCL_REG_MAX			GENMASK(3, 0)
/* 0x08 : I2CD Clock and AC Timing Control Register #2 */
#define ASPEED_NO_TIMEOUT_CTRL				0

/* 0x0c : I2CD Interrupt Control Register &
 * 0x10 : I2CD Interrupt Status Register
 *
 * These share bit definitions, so use the same values for the enable &
 * status bits.
 */
#define ASPEED_I2CD_INTR_SDA_DL_TIMEOUT			BIT(14)
#define ASPEED_I2CD_INTR_BUS_RECOVER_DONE		BIT(13)
#define ASPEED_I2CD_INTR_SLAVE_MATCH			BIT(7)
#define ASPEED_I2CD_INTR_SCL_TIMEOUT			BIT(6)
#define ASPEED_I2CD_INTR_ABNORMAL			BIT(5)
#define ASPEED_I2CD_INTR_NORMAL_STOP			BIT(4)
#define ASPEED_I2CD_INTR_ARBIT_LOSS			BIT(3)
#define ASPEED_I2CD_INTR_RX_DONE			BIT(2)
#define ASPEED_I2CD_INTR_TX_NAK				BIT(1)
#define ASPEED_I2CD_INTR_TX_ACK				BIT(0)
#define ASPEED_I2CD_INTR_MASTER_ERRORS					       \
		(ASPEED_I2CD_INTR_SDA_DL_TIMEOUT |			       \
		 ASPEED_I2CD_INTR_SCL_TIMEOUT |				       \
		 ASPEED_I2CD_INTR_ABNORMAL |				       \
		 ASPEED_I2CD_INTR_ARBIT_LOSS)
#define ASPEED_I2CD_INTR_ALL						       \
		(ASPEED_I2CD_INTR_SDA_DL_TIMEOUT |			       \
		 ASPEED_I2CD_INTR_BUS_RECOVER_DONE |			       \
		 ASPEED_I2CD_INTR_SCL_TIMEOUT |				       \
		 ASPEED_I2CD_INTR_ABNORMAL |				       \
		 ASPEED_I2CD_INTR_NORMAL_STOP |				       \
		 ASPEED_I2CD_INTR_ARBIT_LOSS |				       \
		 ASPEED_I2CD_INTR_RX_DONE |				       \
		 ASPEED_I2CD_INTR_TX_NAK |				       \
		 ASPEED_I2CD_INTR_TX_ACK)

/* 0x14 : I2CD Command/Status Register   */
#define ASPEED_I2CD_SCL_LINE_STS			BIT(18)
#define ASPEED_I2CD_SDA_LINE_STS			BIT(17)
#define ASPEED_I2CD_BUS_BUSY_STS			BIT(16)
#define ASPEED_I2CD_BUS_RECOVER_CMD			BIT(11)

/* Command Bit */
#define ASPEED_I2CD_M_STOP_CMD				BIT(5)
#define ASPEED_I2CD_M_S_RX_CMD_LAST			BIT(4)
#define ASPEED_I2CD_M_RX_CMD				BIT(3)
#define ASPEED_I2CD_S_TX_CMD				BIT(2)
#define ASPEED_I2CD_M_TX_CMD				BIT(1)
#define ASPEED_I2CD_M_START_CMD				BIT(0)
#define ASPEED_I2CD_MASTER_CMDS_MASK					       \
		(ASPEED_I2CD_M_STOP_CMD |				       \
		 ASPEED_I2CD_M_S_RX_CMD_LAST |				       \
		 ASPEED_I2CD_M_RX_CMD |					       \
		 ASPEED_I2CD_M_TX_CMD |					       \
		 ASPEED_I2CD_M_START_CMD)

/* 0x18 : I2CD Slave Device Address Register   */
#define ASPEED_I2CD_DEV_ADDR_MASK			GENMASK(6, 0)

enum aspeed_i2c_master_state {
	ASPEED_I2C_MASTER_INACTIVE,
	ASPEED_I2C_MASTER_PENDING,
	ASPEED_I2C_MASTER_START,
	ASPEED_I2C_MASTER_TX_FIRST,
	ASPEED_I2C_MASTER_TX,
	ASPEED_I2C_MASTER_RX_FIRST,
	ASPEED_I2C_MASTER_RX,
	ASPEED_I2C_MASTER_STOP,
};

enum aspeed_i2c_slave_state {
	ASPEED_I2C_SLAVE_INACTIVE,
	ASPEED_I2C_SLAVE_START,
	ASPEED_I2C_SLAVE_READ_REQUESTED,
	ASPEED_I2C_SLAVE_READ_PROCESSED,
	ASPEED_I2C_SLAVE_WRITE_REQUESTED,
	ASPEED_I2C_SLAVE_WRITE_RECEIVED,
	ASPEED_I2C_SLAVE_STOP,
};

struct aspeed_i2c_bus {
	struct i2c_adapter		adap;
	struct device			*dev;
	void __iomem			*base;
	struct reset_control		*rst;
	/* Synchronizes I/O mem access to base. */
	spinlock_t			lock;
	struct completion		cmd_complete;
	u32				(*get_clk_reg_val)(struct device *dev,
							   u32 divisor);
	unsigned long			parent_clk_frequency;
	u32				bus_frequency;
	/* Transaction state. */
	enum aspeed_i2c_master_state	master_state;
	struct i2c_msg			*msgs;
	size_t				buf_index;
	size_t				msgs_index;
	size_t				msgs_count;
	bool				send_stop;
	int				cmd_err;
	/* Protected only by i2c_lock_bus */
	int				master_xfer_result;
	/* Multi-master */
	bool				multi_master;
#if IS_ENABLED(CONFIG_I2C_SLAVE)
	struct i2c_client		*slave;
	enum aspeed_i2c_slave_state	slave_state;
#endif /* CONFIG_I2C_SLAVE */
};

static int aspeed_i2c_reset(struct aspeed_i2c_bus *bus);

static int aspeed_i2c_recover_bus(struct aspeed_i2c_bus *bus)
{
	unsigned long time_left, flags;
	int ret = 0;
	u32 command;

	spin_lock_irqsave(&bus->lock, flags);
	command = readl(bus->base + ASPEED_I2C_CMD_REG);

	if (command & ASPEED_I2CD_SDA_LINE_STS) {
		/* Bus is idle: no recovery needed. */
		if (command & ASPEED_I2CD_SCL_LINE_STS)
			goto out;
		dev_dbg(bus->dev, "SCL hung (state %x), attempting recovery\n",
			command);

		reinit_completion(&bus->cmd_complete);
		writel(ASPEED_I2CD_M_STOP_CMD, bus->base + ASPEED_I2C_CMD_REG);
		spin_unlock_irqrestore(&bus->lock, flags);

		time_left = wait_for_completion_timeout(
				&bus->cmd_complete, bus->adap.timeout);

		spin_lock_irqsave(&bus->lock, flags);
		if (time_left == 0)
			goto reset_out;
		else if (bus->cmd_err)
			goto reset_out;
		/* Recovery failed. */
		else if (!(readl(bus->base + ASPEED_I2C_CMD_REG) &
			   ASPEED_I2CD_SCL_LINE_STS))
			goto reset_out;
	/* Bus error. */
	} else {
		dev_dbg(bus->dev, "SDA hung (state %x), attempting recovery\n",
			command);

		reinit_completion(&bus->cmd_complete);
		/* Writes 1 to 8 SCL clock cycles until SDA is released. */
		writel(ASPEED_I2CD_BUS_RECOVER_CMD,
		       bus->base + ASPEED_I2C_CMD_REG);
		spin_unlock_irqrestore(&bus->lock, flags);

		time_left = wait_for_completion_timeout(
				&bus->cmd_complete, bus->adap.timeout);

		spin_lock_irqsave(&bus->lock, flags);
		if (time_left == 0)
			goto reset_out;
		else if (bus->cmd_err)
			goto reset_out;
		/* Recovery failed. */
		else if (!(readl(bus->base + ASPEED_I2C_CMD_REG) &
			   ASPEED_I2CD_SDA_LINE_STS))
			goto reset_out;
	}

out:
	spin_unlock_irqrestore(&bus->lock, flags);

	return ret;

reset_out:
	spin_unlock_irqrestore(&bus->lock, flags);

	return aspeed_i2c_reset(bus);
}

#if IS_ENABLED(CONFIG_I2C_SLAVE)
static u32 aspeed_i2c_slave_irq(struct aspeed_i2c_bus *bus, u32 irq_status)
{
	u32 command, irq_handled = 0;
	struct i2c_client *slave = bus->slave;
	u8 value;

	if (!slave)
		return 0;

	command = readl(bus->base + ASPEED_I2C_CMD_REG);

	/* Slave was requested, restart state machine. */
	if (irq_status & ASPEED_I2CD_INTR_SLAVE_MATCH) {
		irq_handled |= ASPEED_I2CD_INTR_SLAVE_MATCH;
		bus->slave_state = ASPEED_I2C_SLAVE_START;
	}

	/* Slave is not currently active, irq was for someone else. */
	if (bus->slave_state == ASPEED_I2C_SLAVE_INACTIVE)
		return irq_handled;

	dev_dbg(bus->dev, "slave irq status 0x%08x, cmd 0x%08x\n",
		irq_status, command);

	/* Slave was sent something. */
	if (irq_status & ASPEED_I2CD_INTR_RX_DONE) {
		value = readl(bus->base + ASPEED_I2C_BYTE_BUF_REG) >> 8;
		/* Handle address frame. */
		if (bus->slave_state == ASPEED_I2C_SLAVE_START) {
			if (value & 0x1)
				bus->slave_state =
						ASPEED_I2C_SLAVE_READ_REQUESTED;
			else
				bus->slave_state =
						ASPEED_I2C_SLAVE_WRITE_REQUESTED;
		}
		irq_handled |= ASPEED_I2CD_INTR_RX_DONE;
	}

	/* Slave was asked to stop. */
	if (irq_status & ASPEED_I2CD_INTR_NORMAL_STOP) {
		irq_handled |= ASPEED_I2CD_INTR_NORMAL_STOP;
		bus->slave_state = ASPEED_I2C_SLAVE_STOP;
	}
	if (irq_status & ASPEED_I2CD_INTR_TX_NAK &&
	    bus->slave_state == ASPEED_I2C_SLAVE_READ_PROCESSED) {
		irq_handled |= ASPEED_I2CD_INTR_TX_NAK;
		bus->slave_state = ASPEED_I2C_SLAVE_STOP;
	}

	switch (bus->slave_state) {
	case ASPEED_I2C_SLAVE_READ_REQUESTED:
		if (unlikely(irq_status & ASPEED_I2CD_INTR_TX_ACK))
			dev_err(bus->dev, "Unexpected ACK on read request.\n");
		bus->slave_state = ASPEED_I2C_SLAVE_READ_PROCESSED;
		i2c_slave_event(slave, I2C_SLAVE_READ_REQUESTED, &value);
		writel(value, bus->base + ASPEED_I2C_BYTE_BUF_REG);
		writel(ASPEED_I2CD_S_TX_CMD, bus->base + ASPEED_I2C_CMD_REG);
		break;
	case ASPEED_I2C_SLAVE_READ_PROCESSED:
		if (unlikely(!(irq_status & ASPEED_I2CD_INTR_TX_ACK))) {
			dev_err(bus->dev,
				"Expected ACK after processed read.\n");
			break;
		}
		irq_handled |= ASPEED_I2CD_INTR_TX_ACK;
		i2c_slave_event(slave, I2C_SLAVE_READ_PROCESSED, &value);
		writel(value, bus->base + ASPEED_I2C_BYTE_BUF_REG);
		writel(ASPEED_I2CD_S_TX_CMD, bus->base + ASPEED_I2C_CMD_REG);
		break;
	case ASPEED_I2C_SLAVE_WRITE_REQUESTED:
		bus->slave_state = ASPEED_I2C_SLAVE_WRITE_RECEIVED;
		i2c_slave_event(slave, I2C_SLAVE_WRITE_REQUESTED, &value);
		break;
	case ASPEED_I2C_SLAVE_WRITE_RECEIVED:
		i2c_slave_event(slave, I2C_SLAVE_WRITE_RECEIVED, &value);
		break;
	case ASPEED_I2C_SLAVE_STOP:
		i2c_slave_event(slave, I2C_SLAVE_STOP, &value);
		bus->slave_state = ASPEED_I2C_SLAVE_INACTIVE;
		break;
	case ASPEED_I2C_SLAVE_START:
		/* Slave was just started. Waiting for the next event. */;
		break;
	default:
		dev_err(bus->dev, "unknown slave_state: %d\n",
			bus->slave_state);
		bus->slave_state = ASPEED_I2C_SLAVE_INACTIVE;
		break;
	}

	return irq_handled;
}
#endif /* CONFIG_I2C_SLAVE */

/* precondition: bus.lock has been acquired. */
static void aspeed_i2c_do_start(struct aspeed_i2c_bus *bus)
{
	u32 command = ASPEED_I2CD_M_START_CMD | ASPEED_I2CD_M_TX_CMD;
	struct i2c_msg *msg = &bus->msgs[bus->msgs_index];
	u8 slave_addr = i2c_8bit_addr_from_msg(msg);

#if IS_ENABLED(CONFIG_I2C_SLAVE)
	/*
	 * If it's requested in the middle of a slave session, set the master
	 * state to 'pending' then H/W will continue handling this master
	 * command when the bus comes back to the idle state.
	 */
	if (bus->slave_state != ASPEED_I2C_SLAVE_INACTIVE) {
		bus->master_state = ASPEED_I2C_MASTER_PENDING;
		return;
	}
#endif /* CONFIG_I2C_SLAVE */

	bus->master_state = ASPEED_I2C_MASTER_START;
	bus->buf_index = 0;

	if (msg->flags & I2C_M_RD) {
		command |= ASPEED_I2CD_M_RX_CMD;
		/* Need to let the hardware know to NACK after RX. */
		if (msg->len == 1 && !(msg->flags & I2C_M_RECV_LEN))
			command |= ASPEED_I2CD_M_S_RX_CMD_LAST;
	}

	writel(slave_addr, bus->base + ASPEED_I2C_BYTE_BUF_REG);
	writel(command, bus->base + ASPEED_I2C_CMD_REG);
}

/* precondition: bus.lock has been acquired. */
static void aspeed_i2c_do_stop(struct aspeed_i2c_bus *bus)
{
	bus->master_state = ASPEED_I2C_MASTER_STOP;
	writel(ASPEED_I2CD_M_STOP_CMD, bus->base + ASPEED_I2C_CMD_REG);
}

/* precondition: bus.lock has been acquired. */
static void aspeed_i2c_next_msg_or_stop(struct aspeed_i2c_bus *bus)
{
	if (bus->msgs_index + 1 < bus->msgs_count) {
		bus->msgs_index++;
		aspeed_i2c_do_start(bus);
	} else {
		aspeed_i2c_do_stop(bus);
	}
}

static int aspeed_i2c_is_irq_error(u32 irq_status)
{
	if (irq_status & ASPEED_I2CD_INTR_ARBIT_LOSS)
		return -EAGAIN;
	if (irq_status & (ASPEED_I2CD_INTR_SDA_DL_TIMEOUT |
			  ASPEED_I2CD_INTR_SCL_TIMEOUT))
		return -EBUSY;
	if (irq_status & (ASPEED_I2CD_INTR_ABNORMAL))
		return -EPROTO;

	return 0;
}

static u32 aspeed_i2c_master_irq(struct aspeed_i2c_bus *bus, u32 irq_status)
{
	u32 irq_handled = 0, command = 0;
	struct i2c_msg *msg;
	u8 recv_byte;
	int ret;

	if (irq_status & ASPEED_I2CD_INTR_BUS_RECOVER_DONE) {
		bus->master_state = ASPEED_I2C_MASTER_INACTIVE;
		irq_handled |= ASPEED_I2CD_INTR_BUS_RECOVER_DONE;
		goto out_complete;
	}

	/*
	 * We encountered an interrupt that reports an error: the hardware
	 * should clear the command queue effectively taking us back to the
	 * INACTIVE state.
	 */
	ret = aspeed_i2c_is_irq_error(irq_status);
	if (ret) {
		dev_dbg(bus->dev, "received error interrupt: 0x%08x\n",
			irq_status);
		irq_handled |= (irq_status & ASPEED_I2CD_INTR_MASTER_ERRORS);
		if (bus->master_state != ASPEED_I2C_MASTER_INACTIVE) {
			bus->cmd_err = ret;
			bus->master_state = ASPEED_I2C_MASTER_INACTIVE;
			goto out_complete;
		}
	}

	/* Master is not currently active, irq was for someone else. */
	if (bus->master_state == ASPEED_I2C_MASTER_INACTIVE ||
	    bus->master_state == ASPEED_I2C_MASTER_PENDING)
		goto out_no_complete;

	/* We are in an invalid state; reset bus to a known state. */
	if (!bus->msgs) {
		dev_err(bus->dev, "bus in unknown state. irq_status: 0x%x\n",
			irq_status);
		bus->cmd_err = -EIO;
		if (bus->master_state != ASPEED_I2C_MASTER_STOP &&
		    bus->master_state != ASPEED_I2C_MASTER_INACTIVE)
			aspeed_i2c_do_stop(bus);
		goto out_no_complete;
	}
	msg = &bus->msgs[bus->msgs_index];

	/*
	 * START is a special case because we still have to handle a subsequent
	 * TX or RX immediately after we handle it, so we handle it here and
	 * then update the state and handle the new state below.
	 */
	if (bus->master_state == ASPEED_I2C_MASTER_START) {
#if IS_ENABLED(CONFIG_I2C_SLAVE)
		/*
		 * If a peer master starts a xfer immediately after it queues a
		 * master command, clear the queued master command and change
		 * its state to 'pending'. To simplify handling of pending
		 * cases, it uses S/W solution instead of H/W command queue
		 * handling.
		 */
		if (unlikely(irq_status & ASPEED_I2CD_INTR_SLAVE_MATCH)) {
			writel(readl(bus->base + ASPEED_I2C_CMD_REG) &
				~ASPEED_I2CD_MASTER_CMDS_MASK,
			       bus->base + ASPEED_I2C_CMD_REG);
			bus->master_state = ASPEED_I2C_MASTER_PENDING;
			dev_dbg(bus->dev,
				"master goes pending due to a slave start\n");
			goto out_no_complete;
		}
#endif /* CONFIG_I2C_SLAVE */
		if (unlikely(!(irq_status & ASPEED_I2CD_INTR_TX_ACK))) {
			if (unlikely(!(irq_status & ASPEED_I2CD_INTR_TX_NAK))) {
				bus->cmd_err = -ENXIO;
				bus->master_state = ASPEED_I2C_MASTER_INACTIVE;
				goto out_complete;
			}
			pr_devel("no slave present at %02x\n", msg->addr);
			irq_handled |= ASPEED_I2CD_INTR_TX_NAK;
			bus->cmd_err = -ENXIO;
			aspeed_i2c_do_stop(bus);
			goto out_no_complete;
		}
		irq_handled |= ASPEED_I2CD_INTR_TX_ACK;
		if (msg->len == 0) { /* SMBUS_QUICK */
			aspeed_i2c_do_stop(bus);
			goto out_no_complete;
		}
		if (msg->flags & I2C_M_RD)
			bus->master_state = ASPEED_I2C_MASTER_RX_FIRST;
		else
			bus->master_state = ASPEED_I2C_MASTER_TX_FIRST;
	}

	switch (bus->master_state) {
	case ASPEED_I2C_MASTER_TX:
		if (unlikely(irq_status & ASPEED_I2CD_INTR_TX_NAK)) {
			dev_dbg(bus->dev, "slave NACKed TX\n");
			irq_handled |= ASPEED_I2CD_INTR_TX_NAK;
			goto error_and_stop;
		} else if (unlikely(!(irq_status & ASPEED_I2CD_INTR_TX_ACK))) {
			dev_err(bus->dev, "slave failed to ACK TX\n");
			goto error_and_stop;
		}
		irq_handled |= ASPEED_I2CD_INTR_TX_ACK;
		/* fall through */
	case ASPEED_I2C_MASTER_TX_FIRST:
		if (bus->buf_index < msg->len) {
			bus->master_state = ASPEED_I2C_MASTER_TX;
			writel(msg->buf[bus->buf_index++],
			       bus->base + ASPEED_I2C_BYTE_BUF_REG);
			writel(ASPEED_I2CD_M_TX_CMD,
			       bus->base + ASPEED_I2C_CMD_REG);
		} else {
			aspeed_i2c_next_msg_or_stop(bus);
		}
		goto out_no_complete;
	case ASPEED_I2C_MASTER_RX_FIRST:
		/* RX may not have completed yet (only address cycle) */
		if (!(irq_status & ASPEED_I2CD_INTR_RX_DONE))
			goto out_no_complete;
		/* fall through */
	case ASPEED_I2C_MASTER_RX:
		if (unlikely(!(irq_status & ASPEED_I2CD_INTR_RX_DONE))) {
			dev_err(bus->dev, "master failed to RX\n");
			goto error_and_stop;
		}
		irq_handled |= ASPEED_I2CD_INTR_RX_DONE;

		recv_byte = readl(bus->base + ASPEED_I2C_BYTE_BUF_REG) >> 8;
		msg->buf[bus->buf_index++] = recv_byte;

		if (msg->flags & I2C_M_RECV_LEN) {
			if (unlikely(recv_byte > I2C_SMBUS_BLOCK_MAX)) {
				bus->cmd_err = -EPROTO;
				aspeed_i2c_do_stop(bus);
				goto out_no_complete;
			}
			msg->len = recv_byte +
					((msg->flags & I2C_CLIENT_PEC) ? 2 : 1);
			msg->flags &= ~I2C_M_RECV_LEN;
		}

		if (bus->buf_index < msg->len) {
			bus->master_state = ASPEED_I2C_MASTER_RX;
			command = ASPEED_I2CD_M_RX_CMD;
			if (bus->buf_index + 1 == msg->len)
				command |= ASPEED_I2CD_M_S_RX_CMD_LAST;
			writel(command, bus->base + ASPEED_I2C_CMD_REG);
		} else {
			aspeed_i2c_next_msg_or_stop(bus);
		}
		goto out_no_complete;
	case ASPEED_I2C_MASTER_STOP:
		if (unlikely(!(irq_status & ASPEED_I2CD_INTR_NORMAL_STOP))) {
			dev_err(bus->dev,
				"master failed to STOP. irq_status:0x%x\n",
				irq_status);
			bus->cmd_err = -EIO;
			/* Do not STOP as we have already tried. */
		} else {
			irq_handled |= ASPEED_I2CD_INTR_NORMAL_STOP;
		}

		bus->master_state = ASPEED_I2C_MASTER_INACTIVE;
		goto out_complete;
	case ASPEED_I2C_MASTER_INACTIVE:
		dev_err(bus->dev,
			"master received interrupt 0x%08x, but is inactive\n",
			irq_status);
		bus->cmd_err = -EIO;
		/* Do not STOP as we should be inactive. */
		goto out_complete;
	default:
		WARN(1, "unknown master state\n");
		bus->master_state = ASPEED_I2C_MASTER_INACTIVE;
		bus->cmd_err = -EINVAL;
		goto out_complete;
	}
error_and_stop:
	bus->cmd_err = -EIO;
	aspeed_i2c_do_stop(bus);
	goto out_no_complete;
out_complete:
	bus->msgs = NULL;
	if (bus->cmd_err)
		bus->master_xfer_result = bus->cmd_err;
	else
		bus->master_xfer_result = bus->msgs_index + 1;
	complete(&bus->cmd_complete);
out_no_complete:
	return irq_handled;
}

static irqreturn_t aspeed_i2c_bus_irq(int irq, void *dev_id)
{
	struct aspeed_i2c_bus *bus = dev_id;
	u32 irq_received, irq_remaining, irq_handled;

	spin_lock(&bus->lock);
	irq_received = readl(bus->base + ASPEED_I2C_INTR_STS_REG);
	/* Ack all interrupts except for Rx done */
	writel(irq_received & ~ASPEED_I2CD_INTR_RX_DONE,
	       bus->base + ASPEED_I2C_INTR_STS_REG);
	irq_remaining = irq_received;

#if IS_ENABLED(CONFIG_I2C_SLAVE)
<<<<<<< HEAD
	if (IS_ENABLED(CONFIG_I2C_SLAVE) && aspeed_i2c_slave_irq(bus)) {
		dev_dbg(bus->dev, "irq handled by slave.\n");
		ret = true;
		goto out;
=======
	/*
	 * In most cases, interrupt bits will be set one by one, although
	 * multiple interrupt bits could be set at the same time. It's also
	 * possible that master interrupt bits could be set along with slave
	 * interrupt bits. Each case needs to be handled using corresponding
	 * handlers depending on the current state.
	 */
	if (bus->master_state != ASPEED_I2C_MASTER_INACTIVE &&
	    bus->master_state != ASPEED_I2C_MASTER_PENDING) {
		irq_handled = aspeed_i2c_master_irq(bus, irq_remaining);
		irq_remaining &= ~irq_handled;
		if (irq_remaining)
			irq_handled |= aspeed_i2c_slave_irq(bus, irq_remaining);
	} else {
		irq_handled = aspeed_i2c_slave_irq(bus, irq_remaining);
		irq_remaining &= ~irq_handled;
		if (irq_remaining)
			irq_handled |= aspeed_i2c_master_irq(bus,
							     irq_remaining);
>>>>>>> f7688b48
	}

	/*
	 * Start a pending master command at here if a slave operation is
	 * completed.
	 */
	if (bus->master_state == ASPEED_I2C_MASTER_PENDING &&
	    bus->slave_state == ASPEED_I2C_SLAVE_INACTIVE)
		aspeed_i2c_do_start(bus);
#else
	irq_handled = aspeed_i2c_master_irq(bus, irq_remaining);
#endif /* CONFIG_I2C_SLAVE */

	irq_remaining &= ~irq_handled;
	if (irq_remaining)
		dev_err(bus->dev,
			"irq handled != irq. expected 0x%08x, but was 0x%08x\n",
			irq_received, irq_handled);

<<<<<<< HEAD
#if IS_ENABLED(CONFIG_I2C_SLAVE)
out:
#endif
=======
	/* Ack Rx done */
	if (irq_received & ASPEED_I2CD_INTR_RX_DONE)
		writel(ASPEED_I2CD_INTR_RX_DONE,
		       bus->base + ASPEED_I2C_INTR_STS_REG);
>>>>>>> f7688b48
	spin_unlock(&bus->lock);
	return irq_remaining ? IRQ_NONE : IRQ_HANDLED;
}

static int aspeed_i2c_master_xfer(struct i2c_adapter *adap,
				  struct i2c_msg *msgs, int num)
{
	struct aspeed_i2c_bus *bus = i2c_get_adapdata(adap);
	unsigned long time_left, flags;

	spin_lock_irqsave(&bus->lock, flags);
	bus->cmd_err = 0;

	/* If bus is busy in a single master environment, attempt recovery. */
	if (!bus->multi_master &&
	    (readl(bus->base + ASPEED_I2C_CMD_REG) &
	     ASPEED_I2CD_BUS_BUSY_STS)) {
		int ret;

		spin_unlock_irqrestore(&bus->lock, flags);
		ret = aspeed_i2c_recover_bus(bus);
		if (ret)
			return ret;
		spin_lock_irqsave(&bus->lock, flags);
	}

	bus->cmd_err = 0;
	bus->msgs = msgs;
	bus->msgs_index = 0;
	bus->msgs_count = num;

	reinit_completion(&bus->cmd_complete);
	aspeed_i2c_do_start(bus);
	spin_unlock_irqrestore(&bus->lock, flags);

	time_left = wait_for_completion_timeout(&bus->cmd_complete,
						bus->adap.timeout);

	if (time_left == 0) {
		/*
		 * If timed out and bus is still busy in a multi master
		 * environment, attempt recovery at here.
		 */
		if (bus->multi_master &&
		    (readl(bus->base + ASPEED_I2C_CMD_REG) &
		     ASPEED_I2CD_BUS_BUSY_STS))
			aspeed_i2c_recover_bus(bus);

		/*
		 * If timed out and the state is still pending, drop the pending
		 * master command.
		 */
		spin_lock_irqsave(&bus->lock, flags);
		if (bus->master_state == ASPEED_I2C_MASTER_PENDING)
			bus->master_state = ASPEED_I2C_MASTER_INACTIVE;
		spin_unlock_irqrestore(&bus->lock, flags);

		return -ETIMEDOUT;
	}

	return bus->master_xfer_result;
}

static u32 aspeed_i2c_functionality(struct i2c_adapter *adap)
{
	return I2C_FUNC_I2C | I2C_FUNC_SMBUS_EMUL | I2C_FUNC_SMBUS_BLOCK_DATA;
}

#if IS_ENABLED(CONFIG_I2C_SLAVE)
/* precondition: bus.lock has been acquired. */
static void __aspeed_i2c_reg_slave(struct aspeed_i2c_bus *bus, u16 slave_addr)
{
	u32 addr_reg_val, func_ctrl_reg_val;

	/* Set slave addr. */
	addr_reg_val = readl(bus->base + ASPEED_I2C_DEV_ADDR_REG);
	addr_reg_val &= ~ASPEED_I2CD_DEV_ADDR_MASK;
	addr_reg_val |= slave_addr & ASPEED_I2CD_DEV_ADDR_MASK;
	writel(addr_reg_val, bus->base + ASPEED_I2C_DEV_ADDR_REG);

	/* Turn on slave mode. */
	func_ctrl_reg_val = readl(bus->base + ASPEED_I2C_FUN_CTRL_REG);
	func_ctrl_reg_val |= ASPEED_I2CD_SLAVE_EN;
	writel(func_ctrl_reg_val, bus->base + ASPEED_I2C_FUN_CTRL_REG);
}

static int aspeed_i2c_reg_slave(struct i2c_client *client)
{
	struct aspeed_i2c_bus *bus = i2c_get_adapdata(client->adapter);
	unsigned long flags;

	spin_lock_irqsave(&bus->lock, flags);
	if (bus->slave) {
		spin_unlock_irqrestore(&bus->lock, flags);
		return -EINVAL;
	}

	__aspeed_i2c_reg_slave(bus, client->addr);

	bus->slave = client;
	bus->slave_state = ASPEED_I2C_SLAVE_INACTIVE;
	spin_unlock_irqrestore(&bus->lock, flags);

	return 0;
}

static int aspeed_i2c_unreg_slave(struct i2c_client *client)
{
	struct aspeed_i2c_bus *bus = i2c_get_adapdata(client->adapter);
	u32 func_ctrl_reg_val;
	unsigned long flags;

	spin_lock_irqsave(&bus->lock, flags);
	if (!bus->slave) {
		spin_unlock_irqrestore(&bus->lock, flags);
		return -EINVAL;
	}

	/* Turn off slave mode. */
	func_ctrl_reg_val = readl(bus->base + ASPEED_I2C_FUN_CTRL_REG);
	func_ctrl_reg_val &= ~ASPEED_I2CD_SLAVE_EN;
	writel(func_ctrl_reg_val, bus->base + ASPEED_I2C_FUN_CTRL_REG);

	bus->slave = NULL;
	spin_unlock_irqrestore(&bus->lock, flags);

	return 0;
}
#endif /* CONFIG_I2C_SLAVE */

static const struct i2c_algorithm aspeed_i2c_algo = {
	.master_xfer	= aspeed_i2c_master_xfer,
	.functionality	= aspeed_i2c_functionality,
#if IS_ENABLED(CONFIG_I2C_SLAVE)
	.reg_slave	= aspeed_i2c_reg_slave,
	.unreg_slave	= aspeed_i2c_unreg_slave,
#endif /* CONFIG_I2C_SLAVE */
};

static u32 aspeed_i2c_get_clk_reg_val(struct device *dev,
				      u32 clk_high_low_mask,
				      u32 divisor)
{
	u32 base_clk_divisor, clk_high_low_max, clk_high, clk_low, tmp;

	/*
	 * SCL_high and SCL_low represent a value 1 greater than what is stored
	 * since a zero divider is meaningless. Thus, the max value each can
	 * store is every bit set + 1. Since SCL_high and SCL_low are added
	 * together (see below), the max value of both is the max value of one
	 * them times two.
	 */
	clk_high_low_max = (clk_high_low_mask + 1) * 2;

	/*
	 * The actual clock frequency of SCL is:
	 *	SCL_freq = APB_freq / (base_freq * (SCL_high + SCL_low))
	 *		 = APB_freq / divisor
	 * where base_freq is a programmable clock divider; its value is
	 *	base_freq = 1 << base_clk_divisor
	 * SCL_high is the number of base_freq clock cycles that SCL stays high
	 * and SCL_low is the number of base_freq clock cycles that SCL stays
	 * low for a period of SCL.
	 * The actual register has a minimum SCL_high and SCL_low minimum of 1;
	 * thus, they start counting at zero. So
	 *	SCL_high = clk_high + 1
	 *	SCL_low	 = clk_low + 1
	 * Thus,
	 *	SCL_freq = APB_freq /
	 *		((1 << base_clk_divisor) * (clk_high + 1 + clk_low + 1))
	 * The documentation recommends clk_high >= clk_high_max / 2 and
	 * clk_low >= clk_low_max / 2 - 1 when possible; this last constraint
	 * gives us the following solution:
	 */
	base_clk_divisor = divisor > clk_high_low_max ?
			ilog2((divisor - 1) / clk_high_low_max) + 1 : 0;

	if (base_clk_divisor > ASPEED_I2CD_TIME_BASE_DIVISOR_MASK) {
		base_clk_divisor = ASPEED_I2CD_TIME_BASE_DIVISOR_MASK;
		clk_low = clk_high_low_mask;
		clk_high = clk_high_low_mask;
		dev_err(dev,
			"clamping clock divider: divider requested, %u, is greater than largest possible divider, %u.\n",
			divisor, (1 << base_clk_divisor) * clk_high_low_max);
	} else {
		tmp = (divisor + (1 << base_clk_divisor) - 1)
				>> base_clk_divisor;
		clk_low = tmp / 2;
		clk_high = tmp - clk_low;

		if (clk_high)
			clk_high--;

		if (clk_low)
			clk_low--;
	}


	return ((clk_high << ASPEED_I2CD_TIME_SCL_HIGH_SHIFT)
		& ASPEED_I2CD_TIME_SCL_HIGH_MASK)
			| ((clk_low << ASPEED_I2CD_TIME_SCL_LOW_SHIFT)
			   & ASPEED_I2CD_TIME_SCL_LOW_MASK)
			| (base_clk_divisor
			   & ASPEED_I2CD_TIME_BASE_DIVISOR_MASK);
}

static u32 aspeed_i2c_24xx_get_clk_reg_val(struct device *dev, u32 divisor)
{
	/*
	 * clk_high and clk_low are each 3 bits wide, so each can hold a max
	 * value of 8 giving a clk_high_low_max of 16.
	 */
	return aspeed_i2c_get_clk_reg_val(dev, GENMASK(2, 0), divisor);
}

static u32 aspeed_i2c_25xx_get_clk_reg_val(struct device *dev, u32 divisor)
{
	/*
	 * clk_high and clk_low are each 4 bits wide, so each can hold a max
	 * value of 16 giving a clk_high_low_max of 32.
	 */
	return aspeed_i2c_get_clk_reg_val(dev, GENMASK(3, 0), divisor);
}

/* precondition: bus.lock has been acquired. */
static int aspeed_i2c_init_clk(struct aspeed_i2c_bus *bus)
{
	u32 divisor, clk_reg_val;

	divisor = DIV_ROUND_UP(bus->parent_clk_frequency, bus->bus_frequency);
	clk_reg_val = readl(bus->base + ASPEED_I2C_AC_TIMING_REG1);
	clk_reg_val &= (ASPEED_I2CD_TIME_TBUF_MASK |
			ASPEED_I2CD_TIME_THDSTA_MASK |
			ASPEED_I2CD_TIME_TACST_MASK);
	clk_reg_val |= bus->get_clk_reg_val(bus->dev, divisor);
	writel(clk_reg_val, bus->base + ASPEED_I2C_AC_TIMING_REG1);
	writel(ASPEED_NO_TIMEOUT_CTRL, bus->base + ASPEED_I2C_AC_TIMING_REG2);

	return 0;
}

/* precondition: bus.lock has been acquired. */
static int aspeed_i2c_init(struct aspeed_i2c_bus *bus,
			     struct platform_device *pdev)
{
	u32 fun_ctrl_reg = ASPEED_I2CD_MASTER_EN;
	int ret;

	/* Disable everything. */
	writel(0, bus->base + ASPEED_I2C_FUN_CTRL_REG);

	ret = aspeed_i2c_init_clk(bus);
	if (ret < 0)
		return ret;

	if (of_property_read_bool(pdev->dev.of_node, "multi-master"))
		bus->multi_master = true;
	else
		fun_ctrl_reg |= ASPEED_I2CD_MULTI_MASTER_DIS;

	/* Enable Master Mode */
	writel(readl(bus->base + ASPEED_I2C_FUN_CTRL_REG) | fun_ctrl_reg,
	       bus->base + ASPEED_I2C_FUN_CTRL_REG);

#if IS_ENABLED(CONFIG_I2C_SLAVE)
	/* If slave has already been registered, re-enable it. */
	if (bus->slave)
		__aspeed_i2c_reg_slave(bus, bus->slave->addr);
#endif /* CONFIG_I2C_SLAVE */

	/* Set interrupt generation of I2C controller */
	writel(ASPEED_I2CD_INTR_ALL, bus->base + ASPEED_I2C_INTR_CTRL_REG);

	return 0;
}

static int aspeed_i2c_reset(struct aspeed_i2c_bus *bus)
{
	struct platform_device *pdev = to_platform_device(bus->dev);
	unsigned long flags;
	int ret;

	spin_lock_irqsave(&bus->lock, flags);

	/* Disable and ack all interrupts. */
	writel(0, bus->base + ASPEED_I2C_INTR_CTRL_REG);
	writel(0xffffffff, bus->base + ASPEED_I2C_INTR_STS_REG);

	ret = aspeed_i2c_init(bus, pdev);

	spin_unlock_irqrestore(&bus->lock, flags);

	return ret;
}

static const struct of_device_id aspeed_i2c_bus_of_table[] = {
	{
		.compatible = "aspeed,ast2400-i2c-bus",
		.data = aspeed_i2c_24xx_get_clk_reg_val,
	},
	{
		.compatible = "aspeed,ast2500-i2c-bus",
		.data = aspeed_i2c_25xx_get_clk_reg_val,
	},
	{ },
};
MODULE_DEVICE_TABLE(of, aspeed_i2c_bus_of_table);

static int aspeed_i2c_probe_bus(struct platform_device *pdev)
{
	const struct of_device_id *match;
	struct aspeed_i2c_bus *bus;
	struct clk *parent_clk;
	struct resource *res;
	int irq, ret;

	bus = devm_kzalloc(&pdev->dev, sizeof(*bus), GFP_KERNEL);
	if (!bus)
		return -ENOMEM;

	res = platform_get_resource(pdev, IORESOURCE_MEM, 0);
	bus->base = devm_ioremap_resource(&pdev->dev, res);
	if (IS_ERR(bus->base))
		return PTR_ERR(bus->base);

	parent_clk = devm_clk_get(&pdev->dev, NULL);
	if (IS_ERR(parent_clk))
		return PTR_ERR(parent_clk);
	bus->parent_clk_frequency = clk_get_rate(parent_clk);
	/* We just need the clock rate, we don't actually use the clk object. */
	devm_clk_put(&pdev->dev, parent_clk);

	bus->rst = devm_reset_control_get_shared(&pdev->dev, NULL);
	if (IS_ERR(bus->rst)) {
		dev_err(&pdev->dev,
			"missing or invalid reset controller device tree entry\n");
		return PTR_ERR(bus->rst);
	}
	reset_control_deassert(bus->rst);

	ret = of_property_read_u32(pdev->dev.of_node,
				   "bus-frequency", &bus->bus_frequency);
	if (ret < 0) {
		dev_err(&pdev->dev,
			"Could not read bus-frequency property\n");
		bus->bus_frequency = 100000;
	}

	match = of_match_node(aspeed_i2c_bus_of_table, pdev->dev.of_node);
	if (!match)
		bus->get_clk_reg_val = aspeed_i2c_24xx_get_clk_reg_val;
	else
		bus->get_clk_reg_val = (u32 (*)(struct device *, u32))
				match->data;

	/* Initialize the I2C adapter */
	spin_lock_init(&bus->lock);
	init_completion(&bus->cmd_complete);
	bus->adap.owner = THIS_MODULE;
	bus->adap.retries = 0;
	bus->adap.algo = &aspeed_i2c_algo;
	bus->adap.dev.parent = &pdev->dev;
	bus->adap.dev.of_node = pdev->dev.of_node;
	strlcpy(bus->adap.name, pdev->name, sizeof(bus->adap.name));
	i2c_set_adapdata(&bus->adap, bus);

	bus->dev = &pdev->dev;

	/* Clean up any left over interrupt state. */
	writel(0, bus->base + ASPEED_I2C_INTR_CTRL_REG);
	writel(0xffffffff, bus->base + ASPEED_I2C_INTR_STS_REG);
	/*
	 * bus.lock does not need to be held because the interrupt handler has
	 * not been enabled yet.
	 */
	ret = aspeed_i2c_init(bus, pdev);
	if (ret < 0)
		return ret;

	irq = irq_of_parse_and_map(pdev->dev.of_node, 0);
	ret = devm_request_irq(&pdev->dev, irq, aspeed_i2c_bus_irq,
			       0, dev_name(&pdev->dev), bus);
	if (ret < 0)
		return ret;

	ret = i2c_add_adapter(&bus->adap);
	if (ret < 0)
		return ret;

	platform_set_drvdata(pdev, bus);

	dev_info(bus->dev, "i2c bus %d registered, irq %d\n",
		 bus->adap.nr, irq);

	return 0;
}

static int aspeed_i2c_remove_bus(struct platform_device *pdev)
{
	struct aspeed_i2c_bus *bus = platform_get_drvdata(pdev);
	unsigned long flags;

	spin_lock_irqsave(&bus->lock, flags);

	/* Disable everything. */
	writel(0, bus->base + ASPEED_I2C_FUN_CTRL_REG);
	writel(0, bus->base + ASPEED_I2C_INTR_CTRL_REG);

	spin_unlock_irqrestore(&bus->lock, flags);

	reset_control_assert(bus->rst);

	i2c_del_adapter(&bus->adap);

	return 0;
}

static struct platform_driver aspeed_i2c_bus_driver = {
	.probe		= aspeed_i2c_probe_bus,
	.remove		= aspeed_i2c_remove_bus,
	.driver		= {
		.name		= "aspeed-i2c-bus",
		.of_match_table	= aspeed_i2c_bus_of_table,
	},
};
module_platform_driver(aspeed_i2c_bus_driver);

MODULE_AUTHOR("Brendan Higgins <brendanhiggins@google.com>");
MODULE_DESCRIPTION("Aspeed I2C Bus Driver");
MODULE_LICENSE("GPL v2");<|MERGE_RESOLUTION|>--- conflicted
+++ resolved
@@ -606,12 +606,6 @@
 	irq_remaining = irq_received;
 
 #if IS_ENABLED(CONFIG_I2C_SLAVE)
-<<<<<<< HEAD
-	if (IS_ENABLED(CONFIG_I2C_SLAVE) && aspeed_i2c_slave_irq(bus)) {
-		dev_dbg(bus->dev, "irq handled by slave.\n");
-		ret = true;
-		goto out;
-=======
 	/*
 	 * In most cases, interrupt bits will be set one by one, although
 	 * multiple interrupt bits could be set at the same time. It's also
@@ -631,7 +625,6 @@
 		if (irq_remaining)
 			irq_handled |= aspeed_i2c_master_irq(bus,
 							     irq_remaining);
->>>>>>> f7688b48
 	}
 
 	/*
@@ -651,16 +644,10 @@
 			"irq handled != irq. expected 0x%08x, but was 0x%08x\n",
 			irq_received, irq_handled);
 
-<<<<<<< HEAD
-#if IS_ENABLED(CONFIG_I2C_SLAVE)
-out:
-#endif
-=======
 	/* Ack Rx done */
 	if (irq_received & ASPEED_I2CD_INTR_RX_DONE)
 		writel(ASPEED_I2CD_INTR_RX_DONE,
 		       bus->base + ASPEED_I2C_INTR_STS_REG);
->>>>>>> f7688b48
 	spin_unlock(&bus->lock);
 	return irq_remaining ? IRQ_NONE : IRQ_HANDLED;
 }
