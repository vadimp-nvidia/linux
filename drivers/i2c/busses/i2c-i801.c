--- conflicted
+++ resolved
@@ -1481,13 +1481,10 @@
 i801_add_tco_spt(struct i801_priv *priv, struct pci_dev *pci_dev,
 		 struct resource *tco_res)
 {
-<<<<<<< HEAD
-=======
 	static const struct itco_wdt_platform_data pldata = {
 		.name = "Intel PCH",
 		.version = 4,
 	};
->>>>>>> d60c95ef
 	struct resource *res;
 	int ret;
 
@@ -1495,28 +1492,6 @@
 	 * We must access the NO_REBOOT bit over the Primary to Sideband
 	 * (P2SB) bridge.
 	 */
-<<<<<<< HEAD
-	pci_lock_rescan_remove();
-
-	devfn = PCI_DEVFN(PCI_SLOT(pci_dev->devfn), 1);
-
-	/* Unhide the P2SB device, if it is hidden */
-	pci_bus_read_config_byte(pci_dev->bus, devfn, 0xe1, &hidden);
-	if (hidden)
-		pci_bus_write_config_byte(pci_dev->bus, devfn, 0xe1, 0x0);
-
-	pci_bus_read_config_dword(pci_dev->bus, devfn, SBREG_BAR, &base_addr);
-	base64_addr = base_addr & 0xfffffff0;
-
-	pci_bus_read_config_dword(pci_dev->bus, devfn, SBREG_BAR + 0x4, &base_addr);
-	base64_addr |= (u64)base_addr << 32;
-
-	/* Hide the P2SB device, if it was hidden before */
-	if (hidden)
-		pci_bus_write_config_byte(pci_dev->bus, devfn, 0xe1, hidden);
-	pci_unlock_rescan_remove();
-=======
->>>>>>> d60c95ef
 
 	res = &tco_res[1];
 	ret = p2sb_bar(pci_dev->bus, 0, res);
