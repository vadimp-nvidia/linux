--- conflicted
+++ resolved
@@ -171,36 +171,6 @@
 	if (info)
 		quirks = info->quirks;
 
-<<<<<<< HEAD
-	do {
-		struct intel_dvsec_header header;
-		u32 table;
-		u16 vid;
-
-		pos = pci_find_next_ext_capability(pdev, pos, PCI_EXT_CAP_ID_DVSEC);
-		if (!pos)
-			break;
-
-		pci_read_config_word(pdev, pos + PCI_DVSEC_HEADER1, &vid);
-		if (vid != PCI_VENDOR_ID_INTEL)
-			continue;
-
-		pci_read_config_word(pdev, pos + PCI_DVSEC_HEADER2,
-				     &header.id);
-		pci_read_config_byte(pdev, pos + INTEL_DVSEC_ENTRIES,
-				     &header.num_entries);
-		pci_read_config_byte(pdev, pos + INTEL_DVSEC_SIZE,
-				     &header.entry_size);
-		pci_read_config_dword(pdev, pos + INTEL_DVSEC_TABLE,
-				      &table);
-
-		header.tbir = INTEL_DVSEC_TABLE_BAR(table);
-		header.offset = INTEL_DVSEC_TABLE_OFFSET(table);
-
-		ret = pmt_add_dev(pdev, &header, quirks);
-		if (ret)
-			continue;
-=======
 	if (info && (info->quirks & PMT_QUIRK_NO_DVSEC)) {
 		struct intel_dvsec_header **header;
 
@@ -213,7 +183,6 @@
 					 (*header)->id);
 			else
 				found_devices = true;
->>>>>>> 25423f4b
 
 			++header;
 		}
