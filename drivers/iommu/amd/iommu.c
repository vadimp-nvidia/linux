--- conflicted
+++ resolved
@@ -2134,13 +2134,8 @@
 	if (amd_iommu_pgtable == AMD_IOMMU_V1)
 		return ~0ULL;
 
-<<<<<<< HEAD
-	/* V2 with 4 level page table */
-	return ((1ULL << PM_LEVEL_SHIFT(PAGE_MODE_4_LEVEL)) - 1);
-=======
 	/* V2 with 4/5 level page table */
 	return ((1ULL << PM_LEVEL_SHIFT(amd_iommu_gpt_level)) - 1);
->>>>>>> 160f4124
 }
 
 static struct iommu_domain *amd_iommu_domain_alloc(unsigned type)
