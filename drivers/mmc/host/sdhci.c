--- conflicted
+++ resolved
@@ -1635,13 +1635,8 @@
 	clk |= SDHCI_CLOCK_INT_EN;
 	sdhci_writew(host, clk, SDHCI_CLOCK_CONTROL);
 
-<<<<<<< HEAD
-	/* Wait max 20 ms */
-	timeout = ktime_add_ms(ktime_get(), 20);
-=======
 	/* Wait max 150 ms */
 	timeout = ktime_add_ms(ktime_get(), 150);
->>>>>>> f7688b48
 	while (1) {
 		bool timedout = ktime_after(ktime_get(), timeout);
 
@@ -2867,11 +2862,7 @@
 
 		if (mrq->sbc && (host->flags & SDHCI_AUTO_CMD23)) {
 			mrq->sbc->error = err;
-<<<<<<< HEAD
-			sdhci_finish_mrq(host, mrq);
-=======
 			__sdhci_finish_mrq(host, mrq);
->>>>>>> f7688b48
 			return;
 		}
 	}
