// SPDX-License-Identifier: GPL-2.0-only
/*
 * APEI Generic Hardware Error Source support
 *
 * Generic Hardware Error Source provides a way to report platform
 * hardware errors (such as that from chipset). It works in so called
 * "Firmware First" mode, that is, hardware errors are reported to
 * firmware firstly, then reported to Linux by firmware. This way,
 * some non-standard hardware error registers or non-standard hardware
 * link can be checked by firmware to produce more hardware error
 * information for Linux.
 *
 * For more information about Generic Hardware Error Source, please
 * refer to ACPI Specification version 4.0, section 17.3.2.6
 *
 * Copyright 2010,2011 Intel Corp.
 *   Author: Huang Ying <ying.huang@intel.com>
 */

#include <linux/arm_sdei.h>
#include <linux/kernel.h>
#include <linux/moduleparam.h>
#include <linux/init.h>
#include <linux/acpi.h>
#include <linux/io.h>
#include <linux/interrupt.h>
#include <linux/timer.h>
#include <linux/cper.h>
#include <linux/platform_device.h>
#include <linux/mutex.h>
#include <linux/ratelimit.h>
#include <linux/vmalloc.h>
#include <linux/irq_work.h>
#include <linux/llist.h>
#include <linux/genalloc.h>
#include <linux/pci.h>
#include <linux/pfn.h>
#include <linux/aer.h>
#include <linux/nmi.h>
#include <linux/sched/clock.h>
#include <linux/uuid.h>
#include <linux/ras.h>
#include <linux/task_work.h>

#include <acpi/actbl1.h>
#include <acpi/ghes.h>
#include <acpi/apei.h>
#include <asm/fixmap.h>
#include <asm/tlbflush.h>
#include <ras/ras_event.h>

#include "apei-internal.h"

#define GHES_PFX	"GHES: "

#define GHES_ESTATUS_MAX_SIZE		65536
#define GHES_ESOURCE_PREALLOC_MAX_SIZE	65536

#define GHES_ESTATUS_POOL_MIN_ALLOC_ORDER 3

/* This is just an estimation for memory pool allocation */
#define GHES_ESTATUS_CACHE_AVG_SIZE	512

#define GHES_ESTATUS_CACHES_SIZE	4

#define GHES_ESTATUS_IN_CACHE_MAX_NSEC	10000000000ULL
/* Prevent too many caches are allocated because of RCU */
#define GHES_ESTATUS_CACHE_ALLOCED_MAX	(GHES_ESTATUS_CACHES_SIZE * 3 / 2)

#define GHES_ESTATUS_CACHE_LEN(estatus_len)			\
	(sizeof(struct ghes_estatus_cache) + (estatus_len))
#define GHES_ESTATUS_FROM_CACHE(estatus_cache)			\
	((struct acpi_hest_generic_status *)				\
	 ((struct ghes_estatus_cache *)(estatus_cache) + 1))

#define GHES_ESTATUS_NODE_LEN(estatus_len)			\
	(sizeof(struct ghes_estatus_node) + (estatus_len))
#define GHES_ESTATUS_FROM_NODE(estatus_node)			\
	((struct acpi_hest_generic_status *)				\
	 ((struct ghes_estatus_node *)(estatus_node) + 1))

#define GHES_VENDOR_ENTRY_LEN(gdata_len)                               \
	(sizeof(struct ghes_vendor_record_entry) + (gdata_len))
#define GHES_GDATA_FROM_VENDOR_ENTRY(vendor_entry)                     \
	((struct acpi_hest_generic_data *)                              \
	((struct ghes_vendor_record_entry *)(vendor_entry) + 1))

/*
 *  NMI-like notifications vary by architecture, before the compiler can prune
 *  unused static functions it needs a value for these enums.
 */
#ifndef CONFIG_ARM_SDE_INTERFACE
#define FIX_APEI_GHES_SDEI_NORMAL	__end_of_fixed_addresses
#define FIX_APEI_GHES_SDEI_CRITICAL	__end_of_fixed_addresses
#endif

static inline bool is_hest_type_generic_v2(struct ghes *ghes)
{
	return ghes->generic->header.type == ACPI_HEST_TYPE_GENERIC_ERROR_V2;
}

/*
 * This driver isn't really modular, however for the time being,
 * continuing to use module_param is the easiest way to remain
 * compatible with existing boot arg use cases.
 */
bool ghes_disable;
module_param_named(disable, ghes_disable, bool, 0);

/*
 * All error sources notified with HED (Hardware Error Device) share a
 * single notifier callback, so they need to be linked and checked one
 * by one. This holds true for NMI too.
 *
 * RCU is used for these lists, so ghes_list_mutex is only used for
 * list changing, not for traversing.
 */
static LIST_HEAD(ghes_hed);
static DEFINE_MUTEX(ghes_list_mutex);

/*
 * Because the memory area used to transfer hardware error information
 * from BIOS to Linux can be determined only in NMI, IRQ or timer
 * handler, but general ioremap can not be used in atomic context, so
 * the fixmap is used instead.
 *
 * This spinlock is used to prevent the fixmap entry from being used
 * simultaneously.
 */
static DEFINE_SPINLOCK(ghes_notify_lock_irq);

struct ghes_vendor_record_entry {
	struct work_struct work;
	int error_severity;
	char vendor_record[];
};

static struct gen_pool *ghes_estatus_pool;
static unsigned long ghes_estatus_pool_size_request;

static struct ghes_estatus_cache *ghes_estatus_caches[GHES_ESTATUS_CACHES_SIZE];
static atomic_t ghes_estatus_cache_alloced;

static int ghes_panic_timeout __read_mostly = 30;

static void __iomem *ghes_map(u64 pfn, enum fixed_addresses fixmap_idx)
{
	phys_addr_t paddr;
	pgprot_t prot;

	paddr = PFN_PHYS(pfn);
	prot = arch_apei_get_mem_attribute(paddr);
	__set_fixmap(fixmap_idx, paddr, prot);

	return (void __iomem *) __fix_to_virt(fixmap_idx);
}

static void ghes_unmap(void __iomem *vaddr, enum fixed_addresses fixmap_idx)
{
	int _idx = virt_to_fix((unsigned long)vaddr);

	WARN_ON_ONCE(fixmap_idx != _idx);
	clear_fixmap(fixmap_idx);
}

int ghes_estatus_pool_init(unsigned int num_ghes)
{
	unsigned long addr, len;
	int rc;

	ghes_estatus_pool = gen_pool_create(GHES_ESTATUS_POOL_MIN_ALLOC_ORDER, -1);
	if (!ghes_estatus_pool)
		return -ENOMEM;

	len = GHES_ESTATUS_CACHE_AVG_SIZE * GHES_ESTATUS_CACHE_ALLOCED_MAX;
	len += (num_ghes * GHES_ESOURCE_PREALLOC_MAX_SIZE);

	ghes_estatus_pool_size_request = PAGE_ALIGN(len);
	addr = (unsigned long)vmalloc(PAGE_ALIGN(len));
	if (!addr)
		goto err_pool_alloc;

	rc = gen_pool_add(ghes_estatus_pool, addr, PAGE_ALIGN(len), -1);
	if (rc)
		goto err_pool_add;

	return 0;

err_pool_add:
	vfree((void *)addr);

err_pool_alloc:
	gen_pool_destroy(ghes_estatus_pool);

	return -ENOMEM;
}

static int map_gen_v2(struct ghes *ghes)
{
	return apei_map_generic_address(&ghes->generic_v2->read_ack_register);
}

static void unmap_gen_v2(struct ghes *ghes)
{
	apei_unmap_generic_address(&ghes->generic_v2->read_ack_register);
}

static void ghes_ack_error(struct acpi_hest_generic_v2 *gv2)
{
	int rc;
	u64 val = 0;

	rc = apei_read(&val, &gv2->read_ack_register);
	if (rc)
		return;

	val &= gv2->read_ack_preserve << gv2->read_ack_register.bit_offset;
	val |= gv2->read_ack_write    << gv2->read_ack_register.bit_offset;

	apei_write(val, &gv2->read_ack_register);
}

static struct ghes *ghes_new(struct acpi_hest_generic *generic)
{
	struct ghes *ghes;
	unsigned int error_block_length;
	int rc;

	ghes = kzalloc(sizeof(*ghes), GFP_KERNEL);
	if (!ghes)
		return ERR_PTR(-ENOMEM);

	ghes->generic = generic;
	if (is_hest_type_generic_v2(ghes)) {
		rc = map_gen_v2(ghes);
		if (rc)
			goto err_free;
	}

	rc = apei_map_generic_address(&generic->error_status_address);
	if (rc)
		goto err_unmap_read_ack_addr;
	error_block_length = generic->error_block_length;
	if (error_block_length > GHES_ESTATUS_MAX_SIZE) {
		pr_warn(FW_WARN GHES_PFX
			"Error status block length is too long: %u for "
			"generic hardware error source: %d.\n",
			error_block_length, generic->header.source_id);
		error_block_length = GHES_ESTATUS_MAX_SIZE;
	}
	ghes->estatus = kmalloc(error_block_length, GFP_KERNEL);
	if (!ghes->estatus) {
		rc = -ENOMEM;
		goto err_unmap_status_addr;
	}

	return ghes;

err_unmap_status_addr:
	apei_unmap_generic_address(&generic->error_status_address);
err_unmap_read_ack_addr:
	if (is_hest_type_generic_v2(ghes))
		unmap_gen_v2(ghes);
err_free:
	kfree(ghes);
	return ERR_PTR(rc);
}

static void ghes_fini(struct ghes *ghes)
{
	kfree(ghes->estatus);
	apei_unmap_generic_address(&ghes->generic->error_status_address);
	if (is_hest_type_generic_v2(ghes))
		unmap_gen_v2(ghes);
}

static inline int ghes_severity(int severity)
{
	switch (severity) {
	case CPER_SEV_INFORMATIONAL:
		return GHES_SEV_NO;
	case CPER_SEV_CORRECTED:
		return GHES_SEV_CORRECTED;
	case CPER_SEV_RECOVERABLE:
		return GHES_SEV_RECOVERABLE;
	case CPER_SEV_FATAL:
		return GHES_SEV_PANIC;
	default:
		/* Unknown, go panic */
		return GHES_SEV_PANIC;
	}
}

static void ghes_copy_tofrom_phys(void *buffer, u64 paddr, u32 len,
				  int from_phys,
				  enum fixed_addresses fixmap_idx)
{
	void __iomem *vaddr;
	u64 offset;
	u32 trunk;

	while (len > 0) {
		offset = paddr - (paddr & PAGE_MASK);
		vaddr = ghes_map(PHYS_PFN(paddr), fixmap_idx);
		trunk = PAGE_SIZE - offset;
		trunk = min(trunk, len);
		if (from_phys)
			memcpy_fromio(buffer, vaddr + offset, trunk);
		else
			memcpy_toio(vaddr + offset, buffer, trunk);
		len -= trunk;
		paddr += trunk;
		buffer += trunk;
		ghes_unmap(vaddr, fixmap_idx);
	}
}

/* Check the top-level record header has an appropriate size. */
static int __ghes_check_estatus(struct ghes *ghes,
				struct acpi_hest_generic_status *estatus)
{
	u32 len = cper_estatus_len(estatus);

	if (len < sizeof(*estatus)) {
		pr_warn_ratelimited(FW_WARN GHES_PFX "Truncated error status block!\n");
		return -EIO;
	}

	if (len > ghes->generic->error_block_length) {
		pr_warn_ratelimited(FW_WARN GHES_PFX "Invalid error status block length!\n");
		return -EIO;
	}

	if (cper_estatus_check_header(estatus)) {
		pr_warn_ratelimited(FW_WARN GHES_PFX "Invalid CPER header!\n");
		return -EIO;
	}

	return 0;
}

/* Read the CPER block, returning its address, and header in estatus. */
static int __ghes_peek_estatus(struct ghes *ghes,
			       struct acpi_hest_generic_status *estatus,
			       u64 *buf_paddr, enum fixed_addresses fixmap_idx)
{
	struct acpi_hest_generic *g = ghes->generic;
	int rc;

	rc = apei_read(buf_paddr, &g->error_status_address);
	if (rc) {
		*buf_paddr = 0;
		pr_warn_ratelimited(FW_WARN GHES_PFX
"Failed to read error status block address for hardware error source: %d.\n",
				   g->header.source_id);
		return -EIO;
	}
	if (!*buf_paddr)
		return -ENOENT;

	ghes_copy_tofrom_phys(estatus, *buf_paddr, sizeof(*estatus), 1,
			      fixmap_idx);
	if (!estatus->block_status) {
		*buf_paddr = 0;
		return -ENOENT;
	}

	return 0;
}

static int __ghes_read_estatus(struct acpi_hest_generic_status *estatus,
			       u64 buf_paddr, enum fixed_addresses fixmap_idx,
			       size_t buf_len)
{
	ghes_copy_tofrom_phys(estatus, buf_paddr, buf_len, 1, fixmap_idx);
	if (cper_estatus_check(estatus)) {
		pr_warn_ratelimited(FW_WARN GHES_PFX
				    "Failed to read error status block!\n");
		return -EIO;
	}

	return 0;
}

static int ghes_read_estatus(struct ghes *ghes,
			     struct acpi_hest_generic_status *estatus,
			     u64 *buf_paddr, enum fixed_addresses fixmap_idx)
{
	int rc;

	rc = __ghes_peek_estatus(ghes, estatus, buf_paddr, fixmap_idx);
	if (rc)
		return rc;

	rc = __ghes_check_estatus(ghes, estatus);
	if (rc)
		return rc;

	return __ghes_read_estatus(estatus, *buf_paddr, fixmap_idx,
				   cper_estatus_len(estatus));
}

static void ghes_clear_estatus(struct ghes *ghes,
			       struct acpi_hest_generic_status *estatus,
			       u64 buf_paddr, enum fixed_addresses fixmap_idx)
{
	estatus->block_status = 0;

	if (!buf_paddr)
		return;

	ghes_copy_tofrom_phys(estatus, buf_paddr,
			      sizeof(estatus->block_status), 0,
			      fixmap_idx);

	/*
	 * GHESv2 type HEST entries introduce support for error acknowledgment,
	 * so only acknowledge the error if this support is present.
	 */
	if (is_hest_type_generic_v2(ghes))
		ghes_ack_error(ghes->generic_v2);
}

/*
 * Called as task_work before returning to user-space.
 * Ensure any queued work has been done before we return to the context that
 * triggered the notification.
 */
static void ghes_kick_task_work(struct callback_head *head)
{
	struct acpi_hest_generic_status *estatus;
	struct ghes_estatus_node *estatus_node;
	u32 node_len;

	estatus_node = container_of(head, struct ghes_estatus_node, task_work);
	if (IS_ENABLED(CONFIG_ACPI_APEI_MEMORY_FAILURE))
		memory_failure_queue_kick(estatus_node->task_work_cpu);

	estatus = GHES_ESTATUS_FROM_NODE(estatus_node);
	node_len = GHES_ESTATUS_NODE_LEN(cper_estatus_len(estatus));
	gen_pool_free(ghes_estatus_pool, (unsigned long)estatus_node, node_len);
}

static bool ghes_do_memory_failure(u64 physical_addr, int flags)
{
	unsigned long pfn;

	if (!IS_ENABLED(CONFIG_ACPI_APEI_MEMORY_FAILURE))
		return false;

	pfn = PHYS_PFN(physical_addr);
	if (!pfn_valid(pfn) && !arch_is_platform_page(physical_addr)) {
		pr_warn_ratelimited(FW_WARN GHES_PFX
		"Invalid address in generic error data: %#llx\n",
		physical_addr);
		return false;
	}

	memory_failure_queue(pfn, flags);
	return true;
}

static bool ghes_handle_memory_failure(struct acpi_hest_generic_data *gdata,
				       int sev)
{
	int flags = -1;
	int sec_sev = ghes_severity(gdata->error_severity);
	struct cper_sec_mem_err *mem_err = acpi_hest_get_payload(gdata);

	if (!(mem_err->validation_bits & CPER_MEM_VALID_PA))
		return false;

	/* iff following two events can be handled properly by now */
	if (sec_sev == GHES_SEV_CORRECTED &&
	    (gdata->flags & CPER_SEC_ERROR_THRESHOLD_EXCEEDED))
		flags = MF_SOFT_OFFLINE;
	if (sev == GHES_SEV_RECOVERABLE && sec_sev == GHES_SEV_RECOVERABLE)
		flags = 0;

	if (flags != -1)
		return ghes_do_memory_failure(mem_err->physical_addr, flags);

	return false;
}

static bool ghes_handle_arm_hw_error(struct acpi_hest_generic_data *gdata, int sev)
{
	struct cper_sec_proc_arm *err = acpi_hest_get_payload(gdata);
	bool queued = false;
	int sec_sev, i;
	char *p;

	log_arm_hw_error(err);

	sec_sev = ghes_severity(gdata->error_severity);
	if (sev != GHES_SEV_RECOVERABLE || sec_sev != GHES_SEV_RECOVERABLE)
		return false;

	p = (char *)(err + 1);
	for (i = 0; i < err->err_info_num; i++) {
		struct cper_arm_err_info *err_info = (struct cper_arm_err_info *)p;
		bool is_cache = (err_info->type == CPER_ARM_CACHE_ERROR);
		bool has_pa = (err_info->validation_bits & CPER_ARM_INFO_VALID_PHYSICAL_ADDR);
		const char *error_type = "unknown error";

		/*
		 * The field (err_info->error_info & BIT(26)) is fixed to set to
		 * 1 in some old firmware of HiSilicon Kunpeng920. We assume that
		 * firmware won't mix corrected errors in an uncorrected section,
		 * and don't filter out 'corrected' error here.
		 */
		if (is_cache && has_pa) {
			queued = ghes_do_memory_failure(err_info->physical_fault_addr, 0);
			p += err_info->length;
			continue;
		}

		if (err_info->type < ARRAY_SIZE(cper_proc_error_type_strs))
			error_type = cper_proc_error_type_strs[err_info->type];

		pr_warn_ratelimited(FW_WARN GHES_PFX
				    "Unhandled processor error type: %s\n",
				    error_type);
		p += err_info->length;
	}

	return queued;
}

/*
 * PCIe AER errors need to be sent to the AER driver for reporting and
 * recovery. The GHES severities map to the following AER severities and
 * require the following handling:
 *
 * GHES_SEV_CORRECTABLE -> AER_CORRECTABLE
 *     These need to be reported by the AER driver but no recovery is
 *     necessary.
 * GHES_SEV_RECOVERABLE -> AER_NONFATAL
 * GHES_SEV_RECOVERABLE && CPER_SEC_RESET -> AER_FATAL
 *     These both need to be reported and recovered from by the AER driver.
 * GHES_SEV_PANIC does not make it to this handling since the kernel must
 *     panic.
 */
static void ghes_handle_aer(struct acpi_hest_generic_data *gdata)
{
#ifdef CONFIG_ACPI_APEI_PCIEAER
	struct cper_sec_pcie *pcie_err = acpi_hest_get_payload(gdata);

	if (pcie_err->validation_bits & CPER_PCIE_VALID_DEVICE_ID &&
	    pcie_err->validation_bits & CPER_PCIE_VALID_AER_INFO) {
		unsigned int devfn;
		int aer_severity;

		devfn = PCI_DEVFN(pcie_err->device_id.device,
				  pcie_err->device_id.function);
		aer_severity = cper_severity_to_aer(gdata->error_severity);

		/*
		 * If firmware reset the component to contain
		 * the error, we must reinitialize it before
		 * use, so treat it as a fatal AER error.
		 */
		if (gdata->flags & CPER_SEC_RESET)
			aer_severity = AER_FATAL;

		aer_recover_queue(pcie_err->device_id.segment,
				  pcie_err->device_id.bus,
				  devfn, aer_severity,
				  (struct aer_capability_regs *)
				  pcie_err->aer_info);
	}
#endif
}

static BLOCKING_NOTIFIER_HEAD(vendor_record_notify_list);

int ghes_register_vendor_record_notifier(struct notifier_block *nb)
{
	return blocking_notifier_chain_register(&vendor_record_notify_list, nb);
}
EXPORT_SYMBOL_GPL(ghes_register_vendor_record_notifier);

void ghes_unregister_vendor_record_notifier(struct notifier_block *nb)
{
	blocking_notifier_chain_unregister(&vendor_record_notify_list, nb);
}
EXPORT_SYMBOL_GPL(ghes_unregister_vendor_record_notifier);

static void ghes_vendor_record_work_func(struct work_struct *work)
{
	struct ghes_vendor_record_entry *entry;
	struct acpi_hest_generic_data *gdata;
	u32 len;

	entry = container_of(work, struct ghes_vendor_record_entry, work);
	gdata = GHES_GDATA_FROM_VENDOR_ENTRY(entry);

	blocking_notifier_call_chain(&vendor_record_notify_list,
				     entry->error_severity, gdata);

	len = GHES_VENDOR_ENTRY_LEN(acpi_hest_get_record_size(gdata));
	gen_pool_free(ghes_estatus_pool, (unsigned long)entry, len);
}

static void ghes_defer_non_standard_event(struct acpi_hest_generic_data *gdata,
					  int sev)
{
	struct acpi_hest_generic_data *copied_gdata;
	struct ghes_vendor_record_entry *entry;
	u32 len;

	len = GHES_VENDOR_ENTRY_LEN(acpi_hest_get_record_size(gdata));
	entry = (void *)gen_pool_alloc(ghes_estatus_pool, len);
	if (!entry)
		return;

	copied_gdata = GHES_GDATA_FROM_VENDOR_ENTRY(entry);
	memcpy(copied_gdata, gdata, acpi_hest_get_record_size(gdata));
	entry->error_severity = sev;

	INIT_WORK(&entry->work, ghes_vendor_record_work_func);
	schedule_work(&entry->work);
}

static bool ghes_do_proc(struct ghes *ghes,
			 const struct acpi_hest_generic_status *estatus)
{
	int sev, sec_sev;
	struct acpi_hest_generic_data *gdata;
	guid_t *sec_type;
	const guid_t *fru_id = &guid_null;
	char *fru_text = "";
	bool queued = false;

	sev = ghes_severity(estatus->error_severity);
	apei_estatus_for_each_section(estatus, gdata) {
		sec_type = (guid_t *)gdata->section_type;
		sec_sev = ghes_severity(gdata->error_severity);
		if (gdata->validation_bits & CPER_SEC_VALID_FRU_ID)
			fru_id = (guid_t *)gdata->fru_id;

		if (gdata->validation_bits & CPER_SEC_VALID_FRU_TEXT)
			fru_text = gdata->fru_text;

		if (guid_equal(sec_type, &CPER_SEC_PLATFORM_MEM)) {
			struct cper_sec_mem_err *mem_err = acpi_hest_get_payload(gdata);

			ghes_edac_report_mem_error(sev, mem_err);

			arch_apei_report_mem_error(sev, mem_err);
			queued = ghes_handle_memory_failure(gdata, sev);
		}
		else if (guid_equal(sec_type, &CPER_SEC_PCIE)) {
			ghes_handle_aer(gdata);
		}
		else if (guid_equal(sec_type, &CPER_SEC_PROC_ARM)) {
			queued = ghes_handle_arm_hw_error(gdata, sev);
		} else {
			void *err = acpi_hest_get_payload(gdata);

			ghes_defer_non_standard_event(gdata, sev);
			log_non_standard_event(sec_type, fru_id, fru_text,
					       sec_sev, err,
					       gdata->error_data_length);
		}
	}

	return queued;
}

static void __ghes_print_estatus(const char *pfx,
				 const struct acpi_hest_generic *generic,
				 const struct acpi_hest_generic_status *estatus)
{
	static atomic_t seqno;
	unsigned int curr_seqno;
	char pfx_seq[64];

	if (pfx == NULL) {
		if (ghes_severity(estatus->error_severity) <=
		    GHES_SEV_CORRECTED)
			pfx = KERN_WARNING;
		else
			pfx = KERN_ERR;
	}
	curr_seqno = atomic_inc_return(&seqno);
	snprintf(pfx_seq, sizeof(pfx_seq), "%s{%u}" HW_ERR, pfx, curr_seqno);
	printk("%s""Hardware error from APEI Generic Hardware Error Source: %d\n",
	       pfx_seq, generic->header.source_id);
	cper_estatus_print(pfx_seq, estatus);
}

static int ghes_print_estatus(const char *pfx,
			      const struct acpi_hest_generic *generic,
			      const struct acpi_hest_generic_status *estatus)
{
	/* Not more than 2 messages every 5 seconds */
	static DEFINE_RATELIMIT_STATE(ratelimit_corrected, 5*HZ, 2);
	static DEFINE_RATELIMIT_STATE(ratelimit_uncorrected, 5*HZ, 2);
	struct ratelimit_state *ratelimit;

	if (ghes_severity(estatus->error_severity) <= GHES_SEV_CORRECTED)
		ratelimit = &ratelimit_corrected;
	else
		ratelimit = &ratelimit_uncorrected;
	if (__ratelimit(ratelimit)) {
		__ghes_print_estatus(pfx, generic, estatus);
		return 1;
	}
	return 0;
}

/*
 * GHES error status reporting throttle, to report more kinds of
 * errors, instead of just most frequently occurred errors.
 */
static int ghes_estatus_cached(struct acpi_hest_generic_status *estatus)
{
	u32 len;
	int i, cached = 0;
	unsigned long long now;
	struct ghes_estatus_cache *cache;
	struct acpi_hest_generic_status *cache_estatus;

	len = cper_estatus_len(estatus);
	rcu_read_lock();
	for (i = 0; i < GHES_ESTATUS_CACHES_SIZE; i++) {
		cache = rcu_dereference(ghes_estatus_caches[i]);
		if (cache == NULL)
			continue;
		if (len != cache->estatus_len)
			continue;
		cache_estatus = GHES_ESTATUS_FROM_CACHE(cache);
		if (memcmp(estatus, cache_estatus, len))
			continue;
		atomic_inc(&cache->count);
		now = sched_clock();
		if (now - cache->time_in < GHES_ESTATUS_IN_CACHE_MAX_NSEC)
			cached = 1;
		break;
	}
	rcu_read_unlock();
	return cached;
}

static struct ghes_estatus_cache *ghes_estatus_cache_alloc(
	struct acpi_hest_generic *generic,
	struct acpi_hest_generic_status *estatus)
{
	int alloced;
	u32 len, cache_len;
	struct ghes_estatus_cache *cache;
	struct acpi_hest_generic_status *cache_estatus;

	alloced = atomic_add_return(1, &ghes_estatus_cache_alloced);
	if (alloced > GHES_ESTATUS_CACHE_ALLOCED_MAX) {
		atomic_dec(&ghes_estatus_cache_alloced);
		return NULL;
	}
	len = cper_estatus_len(estatus);
	cache_len = GHES_ESTATUS_CACHE_LEN(len);
	cache = (void *)gen_pool_alloc(ghes_estatus_pool, cache_len);
	if (!cache) {
		atomic_dec(&ghes_estatus_cache_alloced);
		return NULL;
	}
	cache_estatus = GHES_ESTATUS_FROM_CACHE(cache);
	memcpy(cache_estatus, estatus, len);
	cache->estatus_len = len;
	atomic_set(&cache->count, 0);
	cache->generic = generic;
	cache->time_in = sched_clock();
	return cache;
}

static void ghes_estatus_cache_free(struct ghes_estatus_cache *cache)
{
	u32 len;

	len = cper_estatus_len(GHES_ESTATUS_FROM_CACHE(cache));
	len = GHES_ESTATUS_CACHE_LEN(len);
	gen_pool_free(ghes_estatus_pool, (unsigned long)cache, len);
	atomic_dec(&ghes_estatus_cache_alloced);
}

static void ghes_estatus_cache_rcu_free(struct rcu_head *head)
{
	struct ghes_estatus_cache *cache;

	cache = container_of(head, struct ghes_estatus_cache, rcu);
	ghes_estatus_cache_free(cache);
}

static void ghes_estatus_cache_add(
	struct acpi_hest_generic *generic,
	struct acpi_hest_generic_status *estatus)
{
	int i, slot = -1, count;
	unsigned long long now, duration, period, max_period = 0;
	struct ghes_estatus_cache *cache, *slot_cache = NULL, *new_cache;

	new_cache = ghes_estatus_cache_alloc(generic, estatus);
	if (new_cache == NULL)
		return;
	rcu_read_lock();
	now = sched_clock();
	for (i = 0; i < GHES_ESTATUS_CACHES_SIZE; i++) {
		cache = rcu_dereference(ghes_estatus_caches[i]);
		if (cache == NULL) {
			slot = i;
			slot_cache = NULL;
			break;
		}
		duration = now - cache->time_in;
		if (duration >= GHES_ESTATUS_IN_CACHE_MAX_NSEC) {
			slot = i;
			slot_cache = cache;
			break;
		}
		count = atomic_read(&cache->count);
		period = duration;
		do_div(period, (count + 1));
		if (period > max_period) {
			max_period = period;
			slot = i;
			slot_cache = cache;
		}
	}
	/* new_cache must be put into array after its contents are written */
	smp_wmb();
	if (slot != -1 && cmpxchg(ghes_estatus_caches + slot,
				  slot_cache, new_cache) == slot_cache) {
		if (slot_cache)
			call_rcu(&slot_cache->rcu, ghes_estatus_cache_rcu_free);
	} else
		ghes_estatus_cache_free(new_cache);
	rcu_read_unlock();
}

static void __ghes_panic(struct ghes *ghes,
			 struct acpi_hest_generic_status *estatus,
			 u64 buf_paddr, enum fixed_addresses fixmap_idx)
{
	__ghes_print_estatus(KERN_EMERG, ghes->generic, estatus);

	ghes_clear_estatus(ghes, estatus, buf_paddr, fixmap_idx);

	/* reboot to log the error! */
	if (!panic_timeout)
		panic_timeout = ghes_panic_timeout;
	panic("Fatal hardware error!");
}

static int ghes_proc(struct ghes *ghes)
{
	struct acpi_hest_generic_status *estatus = ghes->estatus;
	u64 buf_paddr;
	int rc;

	rc = ghes_read_estatus(ghes, estatus, &buf_paddr, FIX_APEI_GHES_IRQ);
	if (rc)
		goto out;

	if (ghes_severity(estatus->error_severity) >= GHES_SEV_PANIC)
		__ghes_panic(ghes, estatus, buf_paddr, FIX_APEI_GHES_IRQ);

	if (!ghes_estatus_cached(estatus)) {
		if (ghes_print_estatus(NULL, ghes->generic, estatus))
			ghes_estatus_cache_add(ghes->generic, estatus);
	}
	ghes_do_proc(ghes, estatus);

out:
	ghes_clear_estatus(ghes, estatus, buf_paddr, FIX_APEI_GHES_IRQ);

	return rc;
}

static void ghes_add_timer(struct ghes *ghes)
{
	struct acpi_hest_generic *g = ghes->generic;
	unsigned long expire;

	if (!g->notify.poll_interval) {
		pr_warn(FW_WARN GHES_PFX "Poll interval is 0 for generic hardware error source: %d, disabled.\n",
			g->header.source_id);
		return;
	}
	expire = jiffies + msecs_to_jiffies(g->notify.poll_interval);
	ghes->timer.expires = round_jiffies_relative(expire);
	add_timer(&ghes->timer);
}

static void ghes_poll_func(struct timer_list *t)
{
	struct ghes *ghes = from_timer(ghes, t, timer);
	unsigned long flags;

	spin_lock_irqsave(&ghes_notify_lock_irq, flags);
	ghes_proc(ghes);
	spin_unlock_irqrestore(&ghes_notify_lock_irq, flags);
	if (!(ghes->flags & GHES_EXITING))
		ghes_add_timer(ghes);
}

static irqreturn_t ghes_irq_func(int irq, void *data)
{
	struct ghes *ghes = data;
	unsigned long flags;
	int rc;

	spin_lock_irqsave(&ghes_notify_lock_irq, flags);
	rc = ghes_proc(ghes);
	spin_unlock_irqrestore(&ghes_notify_lock_irq, flags);
	if (rc)
		return IRQ_NONE;

	return IRQ_HANDLED;
}

static int ghes_notify_hed(struct notifier_block *this, unsigned long event,
			   void *data)
{
	struct ghes *ghes;
	unsigned long flags;
	int ret = NOTIFY_DONE;

	spin_lock_irqsave(&ghes_notify_lock_irq, flags);
	rcu_read_lock();
	list_for_each_entry_rcu(ghes, &ghes_hed, list) {
		if (!ghes_proc(ghes))
			ret = NOTIFY_OK;
	}
	rcu_read_unlock();
	spin_unlock_irqrestore(&ghes_notify_lock_irq, flags);

	return ret;
}

static struct notifier_block ghes_notifier_hed = {
	.notifier_call = ghes_notify_hed,
};

/*
 * Handlers for CPER records may not be NMI safe. For example,
 * memory_failure_queue() takes spinlocks and calls schedule_work_on().
 * In any NMI-like handler, memory from ghes_estatus_pool is used to save
 * estatus, and added to the ghes_estatus_llist. irq_work_queue() causes
 * ghes_proc_in_irq() to run in IRQ context where each estatus in
 * ghes_estatus_llist is processed.
 *
 * Memory from the ghes_estatus_pool is also used with the ghes_estatus_cache
 * to suppress frequent messages.
 */
static struct llist_head ghes_estatus_llist;
static struct irq_work ghes_proc_irq_work;

static void ghes_proc_in_irq(struct irq_work *irq_work)
{
	struct llist_node *llnode, *next;
	struct ghes_estatus_node *estatus_node;
	struct acpi_hest_generic *generic;
	struct acpi_hest_generic_status *estatus;
	bool task_work_pending;
	u32 len, node_len;
	int ret;

	llnode = llist_del_all(&ghes_estatus_llist);
	/*
	 * Because the time order of estatus in list is reversed,
	 * revert it back to proper order.
	 */
	llnode = llist_reverse_order(llnode);
	while (llnode) {
		next = llnode->next;
		estatus_node = llist_entry(llnode, struct ghes_estatus_node,
					   llnode);
		estatus = GHES_ESTATUS_FROM_NODE(estatus_node);
		len = cper_estatus_len(estatus);
		node_len = GHES_ESTATUS_NODE_LEN(len);
		task_work_pending = ghes_do_proc(estatus_node->ghes, estatus);
		if (!ghes_estatus_cached(estatus)) {
			generic = estatus_node->generic;
			if (ghes_print_estatus(NULL, generic, estatus))
				ghes_estatus_cache_add(generic, estatus);
		}

		if (task_work_pending && current->mm) {
			estatus_node->task_work.func = ghes_kick_task_work;
			estatus_node->task_work_cpu = smp_processor_id();
			ret = task_work_add(current, &estatus_node->task_work,
					    TWA_RESUME);
			if (ret)
				estatus_node->task_work.func = NULL;
		}

		if (!estatus_node->task_work.func)
			gen_pool_free(ghes_estatus_pool,
				      (unsigned long)estatus_node, node_len);

		llnode = next;
	}
}

static void ghes_print_queued_estatus(void)
{
	struct llist_node *llnode;
	struct ghes_estatus_node *estatus_node;
	struct acpi_hest_generic *generic;
	struct acpi_hest_generic_status *estatus;

	llnode = llist_del_all(&ghes_estatus_llist);
	/*
	 * Because the time order of estatus in list is reversed,
	 * revert it back to proper order.
	 */
	llnode = llist_reverse_order(llnode);
	while (llnode) {
		estatus_node = llist_entry(llnode, struct ghes_estatus_node,
					   llnode);
		estatus = GHES_ESTATUS_FROM_NODE(estatus_node);
		generic = estatus_node->generic;
		ghes_print_estatus(NULL, generic, estatus);
		llnode = llnode->next;
	}
}

static int ghes_in_nmi_queue_one_entry(struct ghes *ghes,
				       enum fixed_addresses fixmap_idx)
{
	struct acpi_hest_generic_status *estatus, tmp_header;
	struct ghes_estatus_node *estatus_node;
	u32 len, node_len;
	u64 buf_paddr;
	int sev, rc;

	if (!IS_ENABLED(CONFIG_ARCH_HAVE_NMI_SAFE_CMPXCHG))
		return -EOPNOTSUPP;

	rc = __ghes_peek_estatus(ghes, &tmp_header, &buf_paddr, fixmap_idx);
	if (rc) {
		ghes_clear_estatus(ghes, &tmp_header, buf_paddr, fixmap_idx);
		return rc;
	}

	rc = __ghes_check_estatus(ghes, &tmp_header);
	if (rc) {
		ghes_clear_estatus(ghes, &tmp_header, buf_paddr, fixmap_idx);
		return rc;
	}

	len = cper_estatus_len(&tmp_header);
	node_len = GHES_ESTATUS_NODE_LEN(len);
	estatus_node = (void *)gen_pool_alloc(ghes_estatus_pool, node_len);
	if (!estatus_node)
		return -ENOMEM;

	estatus_node->ghes = ghes;
	estatus_node->generic = ghes->generic;
	estatus_node->task_work.func = NULL;
	estatus = GHES_ESTATUS_FROM_NODE(estatus_node);

	if (__ghes_read_estatus(estatus, buf_paddr, fixmap_idx, len)) {
		ghes_clear_estatus(ghes, estatus, buf_paddr, fixmap_idx);
		rc = -ENOENT;
		goto no_work;
	}

	sev = ghes_severity(estatus->error_severity);
	if (sev >= GHES_SEV_PANIC) {
		ghes_print_queued_estatus();
		__ghes_panic(ghes, estatus, buf_paddr, fixmap_idx);
	}

	ghes_clear_estatus(ghes, &tmp_header, buf_paddr, fixmap_idx);

	/* This error has been reported before, don't process it again. */
	if (ghes_estatus_cached(estatus))
		goto no_work;

	llist_add(&estatus_node->llnode, &ghes_estatus_llist);

	return rc;

no_work:
	gen_pool_free(ghes_estatus_pool, (unsigned long)estatus_node,
		      node_len);

	return rc;
}

static int ghes_in_nmi_spool_from_list(struct list_head *rcu_list,
				       enum fixed_addresses fixmap_idx)
{
	int ret = -ENOENT;
	struct ghes *ghes;

	rcu_read_lock();
	list_for_each_entry_rcu(ghes, rcu_list, list) {
		if (!ghes_in_nmi_queue_one_entry(ghes, fixmap_idx))
			ret = 0;
	}
	rcu_read_unlock();

	if (IS_ENABLED(CONFIG_ARCH_HAVE_NMI_SAFE_CMPXCHG) && !ret)
		irq_work_queue(&ghes_proc_irq_work);

	return ret;
}

#ifdef CONFIG_ACPI_APEI_SEA
static LIST_HEAD(ghes_sea);

/*
 * Return 0 only if one of the SEA error sources successfully reported an error
 * record sent from the firmware.
 */
int ghes_notify_sea(void)
{
	static DEFINE_RAW_SPINLOCK(ghes_notify_lock_sea);
	int rv;

	raw_spin_lock(&ghes_notify_lock_sea);
	rv = ghes_in_nmi_spool_from_list(&ghes_sea, FIX_APEI_GHES_SEA);
	raw_spin_unlock(&ghes_notify_lock_sea);

	return rv;
}

static void ghes_sea_add(struct ghes *ghes)
{
	mutex_lock(&ghes_list_mutex);
	list_add_rcu(&ghes->list, &ghes_sea);
	mutex_unlock(&ghes_list_mutex);
}

static void ghes_sea_remove(struct ghes *ghes)
{
	mutex_lock(&ghes_list_mutex);
	list_del_rcu(&ghes->list);
	mutex_unlock(&ghes_list_mutex);
	synchronize_rcu();
}
#else /* CONFIG_ACPI_APEI_SEA */
static inline void ghes_sea_add(struct ghes *ghes) { }
static inline void ghes_sea_remove(struct ghes *ghes) { }
#endif /* CONFIG_ACPI_APEI_SEA */

#ifdef CONFIG_HAVE_ACPI_APEI_NMI
/*
 * NMI may be triggered on any CPU, so ghes_in_nmi is used for
 * having only one concurrent reader.
 */
static atomic_t ghes_in_nmi = ATOMIC_INIT(0);

static LIST_HEAD(ghes_nmi);

static int ghes_notify_nmi(unsigned int cmd, struct pt_regs *regs)
{
	static DEFINE_RAW_SPINLOCK(ghes_notify_lock_nmi);
	int ret = NMI_DONE;

	if (!atomic_add_unless(&ghes_in_nmi, 1, 1))
		return ret;

	raw_spin_lock(&ghes_notify_lock_nmi);
	if (!ghes_in_nmi_spool_from_list(&ghes_nmi, FIX_APEI_GHES_NMI))
		ret = NMI_HANDLED;
	raw_spin_unlock(&ghes_notify_lock_nmi);

	atomic_dec(&ghes_in_nmi);
	return ret;
}

static void ghes_nmi_add(struct ghes *ghes)
{
	mutex_lock(&ghes_list_mutex);
	if (list_empty(&ghes_nmi))
		register_nmi_handler(NMI_LOCAL, ghes_notify_nmi, 0, "ghes");
	list_add_rcu(&ghes->list, &ghes_nmi);
	mutex_unlock(&ghes_list_mutex);
}

static void ghes_nmi_remove(struct ghes *ghes)
{
	mutex_lock(&ghes_list_mutex);
	list_del_rcu(&ghes->list);
	if (list_empty(&ghes_nmi))
		unregister_nmi_handler(NMI_LOCAL, "ghes");
	mutex_unlock(&ghes_list_mutex);
	/*
	 * To synchronize with NMI handler, ghes can only be
	 * freed after NMI handler finishes.
	 */
	synchronize_rcu();
}
#else /* CONFIG_HAVE_ACPI_APEI_NMI */
static inline void ghes_nmi_add(struct ghes *ghes) { }
static inline void ghes_nmi_remove(struct ghes *ghes) { }
#endif /* CONFIG_HAVE_ACPI_APEI_NMI */

static void ghes_nmi_init_cxt(void)
{
	init_irq_work(&ghes_proc_irq_work, ghes_proc_in_irq);
}

static int __ghes_sdei_callback(struct ghes *ghes,
				enum fixed_addresses fixmap_idx)
{
	if (!ghes_in_nmi_queue_one_entry(ghes, fixmap_idx)) {
		irq_work_queue(&ghes_proc_irq_work);

		return 0;
	}

	return -ENOENT;
}

static int ghes_sdei_normal_callback(u32 event_num, struct pt_regs *regs,
				      void *arg)
{
	static DEFINE_RAW_SPINLOCK(ghes_notify_lock_sdei_normal);
	struct ghes *ghes = arg;
	int err;

	raw_spin_lock(&ghes_notify_lock_sdei_normal);
	err = __ghes_sdei_callback(ghes, FIX_APEI_GHES_SDEI_NORMAL);
	raw_spin_unlock(&ghes_notify_lock_sdei_normal);

	return err;
}

static int ghes_sdei_critical_callback(u32 event_num, struct pt_regs *regs,
				       void *arg)
{
	static DEFINE_RAW_SPINLOCK(ghes_notify_lock_sdei_critical);
	struct ghes *ghes = arg;
	int err;

	raw_spin_lock(&ghes_notify_lock_sdei_critical);
	err = __ghes_sdei_callback(ghes, FIX_APEI_GHES_SDEI_CRITICAL);
	raw_spin_unlock(&ghes_notify_lock_sdei_critical);

	return err;
}

static int apei_sdei_register_ghes(struct ghes *ghes)
{
	if (!IS_ENABLED(CONFIG_ARM_SDE_INTERFACE))
		return -EOPNOTSUPP;

	return sdei_register_ghes(ghes, ghes_sdei_normal_callback,
				 ghes_sdei_critical_callback);
}

static int apei_sdei_unregister_ghes(struct ghes *ghes)
{
	if (!IS_ENABLED(CONFIG_ARM_SDE_INTERFACE))
		return -EOPNOTSUPP;

	return sdei_unregister_ghes(ghes);
}

static int ghes_probe(struct platform_device *ghes_dev)
{
	struct acpi_hest_generic *generic;
	struct ghes *ghes = NULL;
	unsigned long flags;

	int rc = -EINVAL;

	generic = *(struct acpi_hest_generic **)ghes_dev->dev.platform_data;
	if (!generic->enabled)
		return -ENODEV;

	switch (generic->notify.type) {
	case ACPI_HEST_NOTIFY_POLLED:
	case ACPI_HEST_NOTIFY_EXTERNAL:
	case ACPI_HEST_NOTIFY_SCI:
	case ACPI_HEST_NOTIFY_GSIV:
	case ACPI_HEST_NOTIFY_GPIO:
		break;

	case ACPI_HEST_NOTIFY_SEA:
		if (!IS_ENABLED(CONFIG_ACPI_APEI_SEA)) {
			pr_warn(GHES_PFX "Generic hardware error source: %d notified via SEA is not supported\n",
				generic->header.source_id);
			rc = -ENOTSUPP;
			goto err;
		}
		break;
	case ACPI_HEST_NOTIFY_NMI:
		if (!IS_ENABLED(CONFIG_HAVE_ACPI_APEI_NMI)) {
			pr_warn(GHES_PFX "Generic hardware error source: %d notified via NMI interrupt is not supported!\n",
				generic->header.source_id);
			goto err;
		}
		break;
	case ACPI_HEST_NOTIFY_SOFTWARE_DELEGATED:
		if (!IS_ENABLED(CONFIG_ARM_SDE_INTERFACE)) {
			pr_warn(GHES_PFX "Generic hardware error source: %d notified via SDE Interface is not supported!\n",
				generic->header.source_id);
			goto err;
		}
		break;
	case ACPI_HEST_NOTIFY_LOCAL:
		pr_warn(GHES_PFX "Generic hardware error source: %d notified via local interrupt is not supported!\n",
			generic->header.source_id);
		goto err;
	default:
		pr_warn(FW_WARN GHES_PFX "Unknown notification type: %u for generic hardware error source: %d\n",
			generic->notify.type, generic->header.source_id);
		goto err;
	}

	rc = -EIO;
	if (generic->error_block_length <
	    sizeof(struct acpi_hest_generic_status)) {
		pr_warn(FW_BUG GHES_PFX "Invalid error block length: %u for generic hardware error source: %d\n",
			generic->error_block_length, generic->header.source_id);
		goto err;
	}
	ghes = ghes_new(generic);
	if (IS_ERR(ghes)) {
		rc = PTR_ERR(ghes);
		ghes = NULL;
		goto err;
	}

	switch (generic->notify.type) {
	case ACPI_HEST_NOTIFY_POLLED:
		timer_setup(&ghes->timer, ghes_poll_func, 0);
		ghes_add_timer(ghes);
		break;
	case ACPI_HEST_NOTIFY_EXTERNAL:
		/* External interrupt vector is GSI */
		rc = acpi_gsi_to_irq(generic->notify.vector, &ghes->irq);
		if (rc) {
			pr_err(GHES_PFX "Failed to map GSI to IRQ for generic hardware error source: %d\n",
			       generic->header.source_id);
			goto err;
		}
		rc = request_irq(ghes->irq, ghes_irq_func, IRQF_SHARED,
				 "GHES IRQ", ghes);
		if (rc) {
			pr_err(GHES_PFX "Failed to register IRQ for generic hardware error source: %d\n",
			       generic->header.source_id);
			goto err;
		}
		break;

	case ACPI_HEST_NOTIFY_SCI:
	case ACPI_HEST_NOTIFY_GSIV:
	case ACPI_HEST_NOTIFY_GPIO:
		mutex_lock(&ghes_list_mutex);
		if (list_empty(&ghes_hed))
			register_acpi_hed_notifier(&ghes_notifier_hed);
		list_add_rcu(&ghes->list, &ghes_hed);
		mutex_unlock(&ghes_list_mutex);
		break;

	case ACPI_HEST_NOTIFY_SEA:
		ghes_sea_add(ghes);
		break;
	case ACPI_HEST_NOTIFY_NMI:
		ghes_nmi_add(ghes);
		break;
	case ACPI_HEST_NOTIFY_SOFTWARE_DELEGATED:
		rc = apei_sdei_register_ghes(ghes);
		if (rc)
			goto err;
		break;
	default:
		BUG();
	}

	platform_set_drvdata(ghes_dev, ghes);

	ghes_edac_register(ghes, &ghes_dev->dev);

	/* Handle any pending errors right away */
	spin_lock_irqsave(&ghes_notify_lock_irq, flags);
	ghes_proc(ghes);
	spin_unlock_irqrestore(&ghes_notify_lock_irq, flags);

	return 0;

err:
	if (ghes) {
		ghes_fini(ghes);
		kfree(ghes);
	}
	return rc;
}

static int ghes_remove(struct platform_device *ghes_dev)
{
	int rc;
	struct ghes *ghes;
	struct acpi_hest_generic *generic;

	ghes = platform_get_drvdata(ghes_dev);
	generic = ghes->generic;

	ghes->flags |= GHES_EXITING;
	switch (generic->notify.type) {
	case ACPI_HEST_NOTIFY_POLLED:
		del_timer_sync(&ghes->timer);
		break;
	case ACPI_HEST_NOTIFY_EXTERNAL:
		free_irq(ghes->irq, ghes);
		break;

	case ACPI_HEST_NOTIFY_SCI:
	case ACPI_HEST_NOTIFY_GSIV:
	case ACPI_HEST_NOTIFY_GPIO:
		mutex_lock(&ghes_list_mutex);
		list_del_rcu(&ghes->list);
		if (list_empty(&ghes_hed))
			unregister_acpi_hed_notifier(&ghes_notifier_hed);
		mutex_unlock(&ghes_list_mutex);
		synchronize_rcu();
		break;

	case ACPI_HEST_NOTIFY_SEA:
		ghes_sea_remove(ghes);
		break;
	case ACPI_HEST_NOTIFY_NMI:
		ghes_nmi_remove(ghes);
		break;
	case ACPI_HEST_NOTIFY_SOFTWARE_DELEGATED:
		rc = apei_sdei_unregister_ghes(ghes);
		if (rc)
			return rc;
		break;
	default:
		BUG();
		break;
	}

	ghes_fini(ghes);

	ghes_edac_unregister(ghes);

	kfree(ghes);

	platform_set_drvdata(ghes_dev, NULL);

	return 0;
}

static struct platform_driver ghes_platform_driver = {
	.driver		= {
		.name	= "GHES",
	},
	.probe		= ghes_probe,
	.remove		= ghes_remove,
};

<<<<<<< HEAD
void __init ghes_init(void)
=======
void __init acpi_ghes_init(void)
>>>>>>> d60c95ef
{
	int rc;

	sdei_init();

	if (acpi_disabled)
		return;

	switch (hest_disable) {
	case HEST_NOT_FOUND:
		return;
	case HEST_DISABLED:
		pr_info(GHES_PFX "HEST is not enabled!\n");
		return;
	default:
		break;
	}

	if (ghes_disable) {
		pr_info(GHES_PFX "GHES is not enabled!\n");
		return;
	}

	ghes_nmi_init_cxt();

	rc = platform_driver_register(&ghes_platform_driver);
	if (rc)
		return;

	rc = apei_osc_setup();
	if (rc == 0 && osc_sb_apei_support_acked)
		pr_info(GHES_PFX "APEI firmware first mode is enabled by APEI bit and WHEA _OSC.\n");
	else if (rc == 0 && !osc_sb_apei_support_acked)
		pr_info(GHES_PFX "APEI firmware first mode is enabled by WHEA _OSC.\n");
	else if (rc && osc_sb_apei_support_acked)
		pr_info(GHES_PFX "APEI firmware first mode is enabled by APEI bit.\n");
	else
		pr_info(GHES_PFX "Failed to enable APEI firmware first mode.\n");
}<|MERGE_RESOLUTION|>--- conflicted
+++ resolved
@@ -1457,11 +1457,7 @@
 	.remove		= ghes_remove,
 };
 
-<<<<<<< HEAD
-void __init ghes_init(void)
-=======
 void __init acpi_ghes_init(void)
->>>>>>> d60c95ef
 {
 	int rc;
 
