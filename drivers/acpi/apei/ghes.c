--- conflicted
+++ resolved
@@ -180,15 +180,6 @@
 	if (!addr)
 		goto err_pool_alloc;
 
-<<<<<<< HEAD
-	/*
-	 * New allocation must be visible in all pgd before it can be found by
-	 * an NMI allocating from the pool.
-	 */
-	vmalloc_sync_mappings();
-
-=======
->>>>>>> d1988041
 	rc = gen_pool_add(ghes_estatus_pool, addr, PAGE_ALIGN(len), -1);
 	if (rc)
 		goto err_pool_add;
