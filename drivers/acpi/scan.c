// SPDX-License-Identifier: GPL-2.0-only
/*
 * scan.c - support for transforming the ACPI namespace into individual objects
 */

#define pr_fmt(fmt) "ACPI: " fmt

#include <linux/module.h>
#include <linux/init.h>
#include <linux/slab.h>
#include <linux/kernel.h>
#include <linux/acpi.h>
#include <linux/acpi_iort.h>
#include <linux/acpi_viot.h>
#include <linux/iommu.h>
#include <linux/signal.h>
#include <linux/kthread.h>
#include <linux/dmi.h>
#include <linux/dma-map-ops.h>
#include <linux/platform_data/x86/apple.h>
#include <linux/pgtable.h>
#include <linux/crc32.h>
#include <linux/dma-direct.h>

#include "internal.h"

extern struct acpi_device *acpi_root;

#define ACPI_BUS_CLASS			"system_bus"
#define ACPI_BUS_HID			"LNXSYBUS"
#define ACPI_BUS_DEVICE_NAME		"System Bus"

#define INVALID_ACPI_HANDLE	((acpi_handle)empty_zero_page)

static const char *dummy_hid = "device";

static LIST_HEAD(acpi_dep_list);
static DEFINE_MUTEX(acpi_dep_list_lock);
LIST_HEAD(acpi_bus_id_list);
static DEFINE_MUTEX(acpi_scan_lock);
static LIST_HEAD(acpi_scan_handlers_list);
DEFINE_MUTEX(acpi_device_lock);
LIST_HEAD(acpi_wakeup_device_list);
static DEFINE_MUTEX(acpi_hp_context_lock);

/*
 * The UART device described by the SPCR table is the only object which needs
 * special-casing. Everything else is covered by ACPI namespace paths in STAO
 * table.
 */
static u64 spcr_uart_addr;

void acpi_scan_lock_acquire(void)
{
	mutex_lock(&acpi_scan_lock);
}
EXPORT_SYMBOL_GPL(acpi_scan_lock_acquire);

void acpi_scan_lock_release(void)
{
	mutex_unlock(&acpi_scan_lock);
}
EXPORT_SYMBOL_GPL(acpi_scan_lock_release);

void acpi_lock_hp_context(void)
{
	mutex_lock(&acpi_hp_context_lock);
}

void acpi_unlock_hp_context(void)
{
	mutex_unlock(&acpi_hp_context_lock);
}

void acpi_initialize_hp_context(struct acpi_device *adev,
				struct acpi_hotplug_context *hp,
				int (*notify)(struct acpi_device *, u32),
				void (*uevent)(struct acpi_device *, u32))
{
	acpi_lock_hp_context();
	hp->notify = notify;
	hp->uevent = uevent;
	acpi_set_hp_context(adev, hp);
	acpi_unlock_hp_context();
}
EXPORT_SYMBOL_GPL(acpi_initialize_hp_context);

int acpi_scan_add_handler(struct acpi_scan_handler *handler)
{
	if (!handler)
		return -EINVAL;

	list_add_tail(&handler->list_node, &acpi_scan_handlers_list);
	return 0;
}

int acpi_scan_add_handler_with_hotplug(struct acpi_scan_handler *handler,
				       const char *hotplug_profile_name)
{
	int error;

	error = acpi_scan_add_handler(handler);
	if (error)
		return error;

	acpi_sysfs_add_hotplug_profile(&handler->hotplug, hotplug_profile_name);
	return 0;
}

bool acpi_scan_is_offline(struct acpi_device *adev, bool uevent)
{
	struct acpi_device_physical_node *pn;
	bool offline = true;
	char *envp[] = { "EVENT=offline", NULL };

	/*
	 * acpi_container_offline() calls this for all of the container's
	 * children under the container's physical_node_lock lock.
	 */
	mutex_lock_nested(&adev->physical_node_lock, SINGLE_DEPTH_NESTING);

	list_for_each_entry(pn, &adev->physical_node_list, node)
		if (device_supports_offline(pn->dev) && !pn->dev->offline) {
			if (uevent)
				kobject_uevent_env(&pn->dev->kobj, KOBJ_CHANGE, envp);

			offline = false;
			break;
		}

	mutex_unlock(&adev->physical_node_lock);
	return offline;
}

static acpi_status acpi_bus_offline(acpi_handle handle, u32 lvl, void *data,
				    void **ret_p)
{
	struct acpi_device *device = acpi_fetch_acpi_dev(handle);
	struct acpi_device_physical_node *pn;
	bool second_pass = (bool)data;
	acpi_status status = AE_OK;

	if (!device)
		return AE_OK;

	if (device->handler && !device->handler->hotplug.enabled) {
		*ret_p = &device->dev;
		return AE_SUPPORT;
	}

	mutex_lock(&device->physical_node_lock);

	list_for_each_entry(pn, &device->physical_node_list, node) {
		int ret;

		if (second_pass) {
			/* Skip devices offlined by the first pass. */
			if (pn->put_online)
				continue;
		} else {
			pn->put_online = false;
		}
		ret = device_offline(pn->dev);
		if (ret >= 0) {
			pn->put_online = !ret;
		} else {
			*ret_p = pn->dev;
			if (second_pass) {
				status = AE_ERROR;
				break;
			}
		}
	}

	mutex_unlock(&device->physical_node_lock);

	return status;
}

static acpi_status acpi_bus_online(acpi_handle handle, u32 lvl, void *data,
				   void **ret_p)
{
	struct acpi_device *device = acpi_fetch_acpi_dev(handle);
	struct acpi_device_physical_node *pn;

	if (!device)
		return AE_OK;

	mutex_lock(&device->physical_node_lock);

	list_for_each_entry(pn, &device->physical_node_list, node)
		if (pn->put_online) {
			device_online(pn->dev);
			pn->put_online = false;
		}

	mutex_unlock(&device->physical_node_lock);

	return AE_OK;
}

static int acpi_scan_try_to_offline(struct acpi_device *device)
{
	acpi_handle handle = device->handle;
	struct device *errdev = NULL;
	acpi_status status;

	/*
	 * Carry out two passes here and ignore errors in the first pass,
	 * because if the devices in question are memory blocks and
	 * CONFIG_MEMCG is set, one of the blocks may hold data structures
	 * that the other blocks depend on, but it is not known in advance which
	 * block holds them.
	 *
	 * If the first pass is successful, the second one isn't needed, though.
	 */
	status = acpi_walk_namespace(ACPI_TYPE_ANY, handle, ACPI_UINT32_MAX,
				     NULL, acpi_bus_offline, (void *)false,
				     (void **)&errdev);
	if (status == AE_SUPPORT) {
		dev_warn(errdev, "Offline disabled.\n");
		acpi_walk_namespace(ACPI_TYPE_ANY, handle, ACPI_UINT32_MAX,
				    acpi_bus_online, NULL, NULL, NULL);
		return -EPERM;
	}
	acpi_bus_offline(handle, 0, (void *)false, (void **)&errdev);
	if (errdev) {
		errdev = NULL;
		acpi_walk_namespace(ACPI_TYPE_ANY, handle, ACPI_UINT32_MAX,
				    NULL, acpi_bus_offline, (void *)true,
				    (void **)&errdev);
		if (!errdev)
			acpi_bus_offline(handle, 0, (void *)true,
					 (void **)&errdev);

		if (errdev) {
			dev_warn(errdev, "Offline failed.\n");
			acpi_bus_online(handle, 0, NULL, NULL);
			acpi_walk_namespace(ACPI_TYPE_ANY, handle,
					    ACPI_UINT32_MAX, acpi_bus_online,
					    NULL, NULL, NULL);
			return -EBUSY;
		}
	}
	return 0;
}

static int acpi_scan_hot_remove(struct acpi_device *device)
{
	acpi_handle handle = device->handle;
	unsigned long long sta;
	acpi_status status;

	if (device->handler && device->handler->hotplug.demand_offline) {
		if (!acpi_scan_is_offline(device, true))
			return -EBUSY;
	} else {
		int error = acpi_scan_try_to_offline(device);
		if (error)
			return error;
	}

	acpi_handle_debug(handle, "Ejecting\n");

	acpi_bus_trim(device);

	acpi_evaluate_lck(handle, 0);
	/*
	 * TBD: _EJD support.
	 */
	status = acpi_evaluate_ej0(handle);
	if (status == AE_NOT_FOUND)
		return -ENODEV;
	else if (ACPI_FAILURE(status))
		return -EIO;

	/*
	 * Verify if eject was indeed successful.  If not, log an error
	 * message.  No need to call _OST since _EJ0 call was made OK.
	 */
	status = acpi_evaluate_integer(handle, "_STA", NULL, &sta);
	if (ACPI_FAILURE(status)) {
		acpi_handle_warn(handle,
			"Status check after eject failed (0x%x)\n", status);
	} else if (sta & ACPI_STA_DEVICE_ENABLED) {
		acpi_handle_warn(handle,
			"Eject incomplete - status 0x%llx\n", sta);
	}

	return 0;
}

static int acpi_scan_device_not_present(struct acpi_device *adev)
{
	if (!acpi_device_enumerated(adev)) {
		dev_warn(&adev->dev, "Still not present\n");
		return -EALREADY;
	}
	acpi_bus_trim(adev);
	return 0;
}

static int acpi_scan_device_check(struct acpi_device *adev)
{
	int error;

	acpi_bus_get_status(adev);
	if (adev->status.present || adev->status.functional) {
		/*
		 * This function is only called for device objects for which
		 * matching scan handlers exist.  The only situation in which
		 * the scan handler is not attached to this device object yet
		 * is when the device has just appeared (either it wasn't
		 * present at all before or it was removed and then added
		 * again).
		 */
		if (adev->handler) {
			dev_warn(&adev->dev, "Already enumerated\n");
			return -EALREADY;
		}
		error = acpi_bus_scan(adev->handle);
		if (error) {
			dev_warn(&adev->dev, "Namespace scan failure\n");
			return error;
		}
		if (!adev->handler) {
			dev_warn(&adev->dev, "Enumeration failure\n");
			error = -ENODEV;
		}
	} else {
		error = acpi_scan_device_not_present(adev);
	}
	return error;
}

static int acpi_scan_bus_check(struct acpi_device *adev, void *not_used)
{
	struct acpi_scan_handler *handler = adev->handler;
	int error;

	acpi_bus_get_status(adev);
	if (!(adev->status.present || adev->status.functional)) {
		acpi_scan_device_not_present(adev);
		return 0;
	}
	if (handler && handler->hotplug.scan_dependent)
		return handler->hotplug.scan_dependent(adev);

	error = acpi_bus_scan(adev->handle);
	if (error) {
		dev_warn(&adev->dev, "Namespace scan failure\n");
		return error;
	}
	return acpi_dev_for_each_child(adev, acpi_scan_bus_check, NULL);
}

static int acpi_generic_hotplug_event(struct acpi_device *adev, u32 type)
{
	switch (type) {
	case ACPI_NOTIFY_BUS_CHECK:
		return acpi_scan_bus_check(adev, NULL);
	case ACPI_NOTIFY_DEVICE_CHECK:
		return acpi_scan_device_check(adev);
	case ACPI_NOTIFY_EJECT_REQUEST:
	case ACPI_OST_EC_OSPM_EJECT:
		if (adev->handler && !adev->handler->hotplug.enabled) {
			dev_info(&adev->dev, "Eject disabled\n");
			return -EPERM;
		}
		acpi_evaluate_ost(adev->handle, ACPI_NOTIFY_EJECT_REQUEST,
				  ACPI_OST_SC_EJECT_IN_PROGRESS, NULL);
		return acpi_scan_hot_remove(adev);
	}
	return -EINVAL;
}

void acpi_device_hotplug(struct acpi_device *adev, u32 src)
{
	u32 ost_code = ACPI_OST_SC_NON_SPECIFIC_FAILURE;
	int error = -ENODEV;

	lock_device_hotplug();
	mutex_lock(&acpi_scan_lock);

	/*
	 * The device object's ACPI handle cannot become invalid as long as we
	 * are holding acpi_scan_lock, but it might have become invalid before
	 * that lock was acquired.
	 */
	if (adev->handle == INVALID_ACPI_HANDLE)
		goto err_out;

	if (adev->flags.is_dock_station) {
		error = dock_notify(adev, src);
	} else if (adev->flags.hotplug_notify) {
		error = acpi_generic_hotplug_event(adev, src);
	} else {
		int (*notify)(struct acpi_device *, u32);

		acpi_lock_hp_context();
		notify = adev->hp ? adev->hp->notify : NULL;
		acpi_unlock_hp_context();
		/*
		 * There may be additional notify handlers for device objects
		 * without the .event() callback, so ignore them here.
		 */
		if (notify)
			error = notify(adev, src);
		else
			goto out;
	}
	switch (error) {
	case 0:
		ost_code = ACPI_OST_SC_SUCCESS;
		break;
	case -EPERM:
		ost_code = ACPI_OST_SC_EJECT_NOT_SUPPORTED;
		break;
	case -EBUSY:
		ost_code = ACPI_OST_SC_DEVICE_BUSY;
		break;
	default:
		ost_code = ACPI_OST_SC_NON_SPECIFIC_FAILURE;
		break;
	}

 err_out:
	acpi_evaluate_ost(adev->handle, src, ost_code, NULL);

 out:
	acpi_put_acpi_dev(adev);
	mutex_unlock(&acpi_scan_lock);
	unlock_device_hotplug();
}

static void acpi_free_power_resources_lists(struct acpi_device *device)
{
	int i;

	if (device->wakeup.flags.valid)
		acpi_power_resources_list_free(&device->wakeup.resources);

	if (!device->power.flags.power_resources)
		return;

	for (i = ACPI_STATE_D0; i <= ACPI_STATE_D3_HOT; i++) {
		struct acpi_device_power_state *ps = &device->power.states[i];
		acpi_power_resources_list_free(&ps->resources);
	}
}

static void acpi_device_release(struct device *dev)
{
	struct acpi_device *acpi_dev = to_acpi_device(dev);

	acpi_free_properties(acpi_dev);
	acpi_free_pnp_ids(&acpi_dev->pnp);
	acpi_free_power_resources_lists(acpi_dev);
	kfree(acpi_dev);
}

static void acpi_device_del(struct acpi_device *device)
{
	struct acpi_device_bus_id *acpi_device_bus_id;

	mutex_lock(&acpi_device_lock);

	list_for_each_entry(acpi_device_bus_id, &acpi_bus_id_list, node)
		if (!strcmp(acpi_device_bus_id->bus_id,
			    acpi_device_hid(device))) {
			ida_free(&acpi_device_bus_id->instance_ida,
				 device->pnp.instance_no);
			if (ida_is_empty(&acpi_device_bus_id->instance_ida)) {
				list_del(&acpi_device_bus_id->node);
				kfree_const(acpi_device_bus_id->bus_id);
				kfree(acpi_device_bus_id);
			}
			break;
		}

	list_del(&device->wakeup_list);

	mutex_unlock(&acpi_device_lock);

	acpi_power_add_remove_device(device, false);
	acpi_device_remove_files(device);
	if (device->remove)
		device->remove(device);

	device_del(&device->dev);
}

static BLOCKING_NOTIFIER_HEAD(acpi_reconfig_chain);

static LIST_HEAD(acpi_device_del_list);
static DEFINE_MUTEX(acpi_device_del_lock);

static void acpi_device_del_work_fn(struct work_struct *work_not_used)
{
	for (;;) {
		struct acpi_device *adev;

		mutex_lock(&acpi_device_del_lock);

		if (list_empty(&acpi_device_del_list)) {
			mutex_unlock(&acpi_device_del_lock);
			break;
		}
		adev = list_first_entry(&acpi_device_del_list,
					struct acpi_device, del_list);
		list_del(&adev->del_list);

		mutex_unlock(&acpi_device_del_lock);

		blocking_notifier_call_chain(&acpi_reconfig_chain,
					     ACPI_RECONFIG_DEVICE_REMOVE, adev);

		acpi_device_del(adev);
		/*
		 * Drop references to all power resources that might have been
		 * used by the device.
		 */
		acpi_power_transition(adev, ACPI_STATE_D3_COLD);
		acpi_dev_put(adev);
	}
}

/**
 * acpi_scan_drop_device - Drop an ACPI device object.
 * @handle: Handle of an ACPI namespace node, not used.
 * @context: Address of the ACPI device object to drop.
 *
 * This is invoked by acpi_ns_delete_node() during the removal of the ACPI
 * namespace node the device object pointed to by @context is attached to.
 *
 * The unregistration is carried out asynchronously to avoid running
 * acpi_device_del() under the ACPICA's namespace mutex and the list is used to
 * ensure the correct ordering (the device objects must be unregistered in the
 * same order in which the corresponding namespace nodes are deleted).
 */
static void acpi_scan_drop_device(acpi_handle handle, void *context)
{
	static DECLARE_WORK(work, acpi_device_del_work_fn);
	struct acpi_device *adev = context;

	mutex_lock(&acpi_device_del_lock);

	/*
	 * Use the ACPI hotplug workqueue which is ordered, so this work item
	 * won't run after any hotplug work items submitted subsequently.  That
	 * prevents attempts to register device objects identical to those being
	 * deleted from happening concurrently (such attempts result from
	 * hotplug events handled via the ACPI hotplug workqueue).  It also will
	 * run after all of the work items submitted previously, which helps
	 * those work items to ensure that they are not accessing stale device
	 * objects.
	 */
	if (list_empty(&acpi_device_del_list))
		acpi_queue_hotplug_work(&work);

	list_add_tail(&adev->del_list, &acpi_device_del_list);
	/* Make acpi_ns_validate_handle() return NULL for this handle. */
	adev->handle = INVALID_ACPI_HANDLE;

	mutex_unlock(&acpi_device_del_lock);
}

static struct acpi_device *handle_to_device(acpi_handle handle,
					    void (*callback)(void *))
{
	struct acpi_device *adev = NULL;
	acpi_status status;

	status = acpi_get_data_full(handle, acpi_scan_drop_device,
				    (void **)&adev, callback);
	if (ACPI_FAILURE(status) || !adev) {
		acpi_handle_debug(handle, "No context!\n");
		return NULL;
	}
	return adev;
}

/**
 * acpi_fetch_acpi_dev - Retrieve ACPI device object.
 * @handle: ACPI handle associated with the requested ACPI device object.
 *
 * Return a pointer to the ACPI device object associated with @handle, if
 * present, or NULL otherwise.
 */
struct acpi_device *acpi_fetch_acpi_dev(acpi_handle handle)
{
	return handle_to_device(handle, NULL);
}
EXPORT_SYMBOL_GPL(acpi_fetch_acpi_dev);

static void get_acpi_device(void *dev)
{
	acpi_dev_get(dev);
}

/**
 * acpi_get_acpi_dev - Retrieve ACPI device object and reference count it.
 * @handle: ACPI handle associated with the requested ACPI device object.
 *
 * Return a pointer to the ACPI device object associated with @handle and bump
 * up that object's reference counter (under the ACPI Namespace lock), if
 * present, or return NULL otherwise.
 *
 * The ACPI device object reference acquired by this function needs to be
 * dropped via acpi_dev_put().
 */
struct acpi_device *acpi_get_acpi_dev(acpi_handle handle)
{
	return handle_to_device(handle, get_acpi_device);
}
EXPORT_SYMBOL_GPL(acpi_get_acpi_dev);

static struct acpi_device_bus_id *acpi_device_bus_id_match(const char *dev_id)
{
	struct acpi_device_bus_id *acpi_device_bus_id;

	/* Find suitable bus_id and instance number in acpi_bus_id_list. */
	list_for_each_entry(acpi_device_bus_id, &acpi_bus_id_list, node) {
		if (!strcmp(acpi_device_bus_id->bus_id, dev_id))
			return acpi_device_bus_id;
	}
	return NULL;
}

static int acpi_device_set_name(struct acpi_device *device,
				struct acpi_device_bus_id *acpi_device_bus_id)
{
	struct ida *instance_ida = &acpi_device_bus_id->instance_ida;
	int result;

	result = ida_alloc(instance_ida, GFP_KERNEL);
	if (result < 0)
		return result;

	device->pnp.instance_no = result;
	dev_set_name(&device->dev, "%s:%02x", acpi_device_bus_id->bus_id, result);
	return 0;
}

int acpi_tie_acpi_dev(struct acpi_device *adev)
{
	acpi_handle handle = adev->handle;
	acpi_status status;

	if (!handle)
		return 0;

	status = acpi_attach_data(handle, acpi_scan_drop_device, adev);
	if (ACPI_FAILURE(status)) {
		acpi_handle_err(handle, "Unable to attach device data\n");
		return -ENODEV;
	}

	return 0;
}

static void acpi_store_pld_crc(struct acpi_device *adev)
{
	struct acpi_pld_info *pld;
	acpi_status status;

	status = acpi_get_physical_device_location(adev->handle, &pld);
	if (ACPI_FAILURE(status))
		return;

	adev->pld_crc = crc32(~0, pld, sizeof(*pld));
	ACPI_FREE(pld);
}

int acpi_device_add(struct acpi_device *device)
{
	struct acpi_device_bus_id *acpi_device_bus_id;
	int result;

	/*
	 * Linkage
	 * -------
	 * Link this device to its parent and siblings.
	 */
	INIT_LIST_HEAD(&device->wakeup_list);
	INIT_LIST_HEAD(&device->physical_node_list);
	INIT_LIST_HEAD(&device->del_list);
	mutex_init(&device->physical_node_lock);

	mutex_lock(&acpi_device_lock);

	acpi_device_bus_id = acpi_device_bus_id_match(acpi_device_hid(device));
	if (acpi_device_bus_id) {
		result = acpi_device_set_name(device, acpi_device_bus_id);
		if (result)
			goto err_unlock;
	} else {
		acpi_device_bus_id = kzalloc(sizeof(*acpi_device_bus_id),
					     GFP_KERNEL);
		if (!acpi_device_bus_id) {
			result = -ENOMEM;
			goto err_unlock;
		}
		acpi_device_bus_id->bus_id =
			kstrdup_const(acpi_device_hid(device), GFP_KERNEL);
		if (!acpi_device_bus_id->bus_id) {
			kfree(acpi_device_bus_id);
			result = -ENOMEM;
			goto err_unlock;
		}

		ida_init(&acpi_device_bus_id->instance_ida);

		result = acpi_device_set_name(device, acpi_device_bus_id);
		if (result) {
			kfree_const(acpi_device_bus_id->bus_id);
			kfree(acpi_device_bus_id);
			goto err_unlock;
		}

		list_add_tail(&acpi_device_bus_id->node, &acpi_bus_id_list);
	}

	if (device->wakeup.flags.valid)
		list_add_tail(&device->wakeup_list, &acpi_wakeup_device_list);

	acpi_store_pld_crc(device);

	mutex_unlock(&acpi_device_lock);

	result = device_add(&device->dev);
	if (result) {
		dev_err(&device->dev, "Error registering device\n");
		goto err;
	}

	result = acpi_device_setup_files(device);
	if (result)
		pr_err("Error creating sysfs interface for device %s\n",
		       dev_name(&device->dev));

	return 0;

err:
	mutex_lock(&acpi_device_lock);

	list_del(&device->wakeup_list);

err_unlock:
	mutex_unlock(&acpi_device_lock);

	acpi_detach_data(device->handle, acpi_scan_drop_device);

	return result;
}

/* --------------------------------------------------------------------------
                                 Device Enumeration
   -------------------------------------------------------------------------- */
static bool acpi_info_matches_ids(struct acpi_device_info *info,
				  const char * const ids[])
{
	struct acpi_pnp_device_id_list *cid_list = NULL;
	int i, index;

	if (!(info->valid & ACPI_VALID_HID))
		return false;

	index = match_string(ids, -1, info->hardware_id.string);
	if (index >= 0)
		return true;

	if (info->valid & ACPI_VALID_CID)
		cid_list = &info->compatible_id_list;

	if (!cid_list)
		return false;

	for (i = 0; i < cid_list->count; i++) {
		index = match_string(ids, -1, cid_list->ids[i].string);
		if (index >= 0)
			return true;
	}

	return false;
}

/* List of HIDs for which we ignore matching ACPI devices, when checking _DEP lists. */
static const char * const acpi_ignore_dep_ids[] = {
	"PNP0D80", /* Windows-compatible System Power Management Controller */
	"INT33BD", /* Intel Baytrail Mailbox Device */
	"LATT2021", /* Lattice FW Update Client Driver */
	NULL
};

/* List of HIDs for which we honor deps of matching ACPI devs, when checking _DEP lists. */
static const char * const acpi_honor_dep_ids[] = {
	"INT3472", /* Camera sensor PMIC / clk and regulator info */
	NULL
};

static struct acpi_device *acpi_find_parent_acpi_dev(acpi_handle handle)
{
	struct acpi_device *adev;

	/*
	 * Fixed hardware devices do not appear in the namespace and do not
	 * have handles, but we fabricate acpi_devices for them, so we have
	 * to deal with them specially.
	 */
	if (!handle)
		return acpi_root;

	do {
		acpi_status status;

		status = acpi_get_parent(handle, &handle);
		if (ACPI_FAILURE(status)) {
			if (status != AE_NULL_ENTRY)
				return acpi_root;

			return NULL;
		}
		adev = acpi_fetch_acpi_dev(handle);
	} while (!adev);
	return adev;
}

acpi_status
acpi_bus_get_ejd(acpi_handle handle, acpi_handle *ejd)
{
	acpi_status status;
	acpi_handle tmp;
	struct acpi_buffer buffer = {ACPI_ALLOCATE_BUFFER, NULL};
	union acpi_object *obj;

	status = acpi_get_handle(handle, "_EJD", &tmp);
	if (ACPI_FAILURE(status))
		return status;

	status = acpi_evaluate_object(handle, "_EJD", NULL, &buffer);
	if (ACPI_SUCCESS(status)) {
		obj = buffer.pointer;
		status = acpi_get_handle(ACPI_ROOT_OBJECT, obj->string.pointer,
					 ejd);
		kfree(buffer.pointer);
	}
	return status;
}
EXPORT_SYMBOL_GPL(acpi_bus_get_ejd);

static int acpi_bus_extract_wakeup_device_power_package(struct acpi_device *dev)
{
	acpi_handle handle = dev->handle;
	struct acpi_device_wakeup *wakeup = &dev->wakeup;
	struct acpi_buffer buffer = { ACPI_ALLOCATE_BUFFER, NULL };
	union acpi_object *package = NULL;
	union acpi_object *element = NULL;
	acpi_status status;
	int err = -ENODATA;

	INIT_LIST_HEAD(&wakeup->resources);

	/* _PRW */
	status = acpi_evaluate_object(handle, "_PRW", NULL, &buffer);
	if (ACPI_FAILURE(status)) {
		acpi_handle_info(handle, "_PRW evaluation failed: %s\n",
				 acpi_format_exception(status));
		return err;
	}

	package = (union acpi_object *)buffer.pointer;

	if (!package || package->package.count < 2)
		goto out;

	element = &(package->package.elements[0]);
	if (!element)
		goto out;

	if (element->type == ACPI_TYPE_PACKAGE) {
		if ((element->package.count < 2) ||
		    (element->package.elements[0].type !=
		     ACPI_TYPE_LOCAL_REFERENCE)
		    || (element->package.elements[1].type != ACPI_TYPE_INTEGER))
			goto out;

		wakeup->gpe_device =
		    element->package.elements[0].reference.handle;
		wakeup->gpe_number =
		    (u32) element->package.elements[1].integer.value;
	} else if (element->type == ACPI_TYPE_INTEGER) {
		wakeup->gpe_device = NULL;
		wakeup->gpe_number = element->integer.value;
	} else {
		goto out;
	}

	element = &(package->package.elements[1]);
	if (element->type != ACPI_TYPE_INTEGER)
		goto out;

	wakeup->sleep_state = element->integer.value;

	err = acpi_extract_power_resources(package, 2, &wakeup->resources);
	if (err)
		goto out;

	if (!list_empty(&wakeup->resources)) {
		int sleep_state;

		err = acpi_power_wakeup_list_init(&wakeup->resources,
						  &sleep_state);
		if (err) {
			acpi_handle_warn(handle, "Retrieving current states "
					 "of wakeup power resources failed\n");
			acpi_power_resources_list_free(&wakeup->resources);
			goto out;
		}
		if (sleep_state < wakeup->sleep_state) {
			acpi_handle_warn(handle, "Overriding _PRW sleep state "
					 "(S%d) by S%d from power resources\n",
					 (int)wakeup->sleep_state, sleep_state);
			wakeup->sleep_state = sleep_state;
		}
	}

 out:
	kfree(buffer.pointer);
	return err;
}

static bool acpi_wakeup_gpe_init(struct acpi_device *device)
{
	static const struct acpi_device_id button_device_ids[] = {
		{"PNP0C0C", 0},		/* Power button */
		{"PNP0C0D", 0},		/* Lid */
		{"PNP0C0E", 0},		/* Sleep button */
		{"", 0},
	};
	struct acpi_device_wakeup *wakeup = &device->wakeup;
	acpi_status status;

	wakeup->flags.notifier_present = 0;

	/* Power button, Lid switch always enable wakeup */
	if (!acpi_match_device_ids(device, button_device_ids)) {
		if (!acpi_match_device_ids(device, &button_device_ids[1])) {
			/* Do not use Lid/sleep button for S5 wakeup */
			if (wakeup->sleep_state == ACPI_STATE_S5)
				wakeup->sleep_state = ACPI_STATE_S4;
		}
		acpi_mark_gpe_for_wake(wakeup->gpe_device, wakeup->gpe_number);
		device_set_wakeup_capable(&device->dev, true);
		return true;
	}

	status = acpi_setup_gpe_for_wake(device->handle, wakeup->gpe_device,
					 wakeup->gpe_number);
	return ACPI_SUCCESS(status);
}

static void acpi_bus_get_wakeup_device_flags(struct acpi_device *device)
{
	int err;

	/* Presence of _PRW indicates wake capable */
	if (!acpi_has_method(device->handle, "_PRW"))
		return;

	err = acpi_bus_extract_wakeup_device_power_package(device);
	if (err) {
		dev_err(&device->dev, "Unable to extract wakeup power resources");
		return;
	}

	device->wakeup.flags.valid = acpi_wakeup_gpe_init(device);
	device->wakeup.prepare_count = 0;
	/*
	 * Call _PSW/_DSW object to disable its ability to wake the sleeping
	 * system for the ACPI device with the _PRW object.
	 * The _PSW object is deprecated in ACPI 3.0 and is replaced by _DSW.
	 * So it is necessary to call _DSW object first. Only when it is not
	 * present will the _PSW object used.
	 */
	err = acpi_device_sleep_wake(device, 0, 0, 0);
	if (err)
		pr_debug("error in _DSW or _PSW evaluation\n");
}

static void acpi_bus_init_power_state(struct acpi_device *device, int state)
{
	struct acpi_device_power_state *ps = &device->power.states[state];
	char pathname[5] = { '_', 'P', 'R', '0' + state, '\0' };
	struct acpi_buffer buffer = { ACPI_ALLOCATE_BUFFER, NULL };
	acpi_status status;

	INIT_LIST_HEAD(&ps->resources);

	/* Evaluate "_PRx" to get referenced power resources */
	status = acpi_evaluate_object(device->handle, pathname, NULL, &buffer);
	if (ACPI_SUCCESS(status)) {
		union acpi_object *package = buffer.pointer;

		if (buffer.length && package
		    && package->type == ACPI_TYPE_PACKAGE
		    && package->package.count)
			acpi_extract_power_resources(package, 0, &ps->resources);

		ACPI_FREE(buffer.pointer);
	}

	/* Evaluate "_PSx" to see if we can do explicit sets */
	pathname[2] = 'S';
	if (acpi_has_method(device->handle, pathname))
		ps->flags.explicit_set = 1;

	/* State is valid if there are means to put the device into it. */
	if (!list_empty(&ps->resources) || ps->flags.explicit_set)
		ps->flags.valid = 1;

	ps->power = -1;		/* Unknown - driver assigned */
	ps->latency = -1;	/* Unknown - driver assigned */
}

static void acpi_bus_get_power_flags(struct acpi_device *device)
{
	unsigned long long dsc = ACPI_STATE_D0;
	u32 i;

	/* Presence of _PS0|_PR0 indicates 'power manageable' */
	if (!acpi_has_method(device->handle, "_PS0") &&
	    !acpi_has_method(device->handle, "_PR0"))
		return;

	device->flags.power_manageable = 1;

	/*
	 * Power Management Flags
	 */
	if (acpi_has_method(device->handle, "_PSC"))
		device->power.flags.explicit_get = 1;

	if (acpi_has_method(device->handle, "_IRC"))
		device->power.flags.inrush_current = 1;

	if (acpi_has_method(device->handle, "_DSW"))
		device->power.flags.dsw_present = 1;

	acpi_evaluate_integer(device->handle, "_DSC", NULL, &dsc);
	device->power.state_for_enumeration = dsc;

	/*
	 * Enumerate supported power management states
	 */
	for (i = ACPI_STATE_D0; i <= ACPI_STATE_D3_HOT; i++)
		acpi_bus_init_power_state(device, i);

	INIT_LIST_HEAD(&device->power.states[ACPI_STATE_D3_COLD].resources);

	/* Set the defaults for D0 and D3hot (always supported). */
	device->power.states[ACPI_STATE_D0].flags.valid = 1;
	device->power.states[ACPI_STATE_D0].power = 100;
	device->power.states[ACPI_STATE_D3_HOT].flags.valid = 1;

	/*
	 * Use power resources only if the D0 list of them is populated, because
	 * some platforms may provide _PR3 only to indicate D3cold support and
	 * in those cases the power resources list returned by it may be bogus.
	 */
	if (!list_empty(&device->power.states[ACPI_STATE_D0].resources)) {
		device->power.flags.power_resources = 1;
		/*
		 * D3cold is supported if the D3hot list of power resources is
		 * not empty.
		 */
		if (!list_empty(&device->power.states[ACPI_STATE_D3_HOT].resources))
			device->power.states[ACPI_STATE_D3_COLD].flags.valid = 1;
	}

	if (acpi_bus_init_power(device))
		device->flags.power_manageable = 0;
}

static void acpi_bus_get_flags(struct acpi_device *device)
{
	/* Presence of _STA indicates 'dynamic_status' */
	if (acpi_has_method(device->handle, "_STA"))
		device->flags.dynamic_status = 1;

	/* Presence of _RMV indicates 'removable' */
	if (acpi_has_method(device->handle, "_RMV"))
		device->flags.removable = 1;

	/* Presence of _EJD|_EJ0 indicates 'ejectable' */
	if (acpi_has_method(device->handle, "_EJD") ||
	    acpi_has_method(device->handle, "_EJ0"))
		device->flags.ejectable = 1;
}

static void acpi_device_get_busid(struct acpi_device *device)
{
	char bus_id[5] = { '?', 0 };
	struct acpi_buffer buffer = { sizeof(bus_id), bus_id };
	int i = 0;

	/*
	 * Bus ID
	 * ------
	 * The device's Bus ID is simply the object name.
	 * TBD: Shouldn't this value be unique (within the ACPI namespace)?
	 */
	if (!acpi_dev_parent(device)) {
		strcpy(device->pnp.bus_id, "ACPI");
		return;
	}

	switch (device->device_type) {
	case ACPI_BUS_TYPE_POWER_BUTTON:
		strcpy(device->pnp.bus_id, "PWRF");
		break;
	case ACPI_BUS_TYPE_SLEEP_BUTTON:
		strcpy(device->pnp.bus_id, "SLPF");
		break;
	case ACPI_BUS_TYPE_ECDT_EC:
		strcpy(device->pnp.bus_id, "ECDT");
		break;
	default:
		acpi_get_name(device->handle, ACPI_SINGLE_NAME, &buffer);
		/* Clean up trailing underscores (if any) */
		for (i = 3; i > 1; i--) {
			if (bus_id[i] == '_')
				bus_id[i] = '\0';
			else
				break;
		}
		strcpy(device->pnp.bus_id, bus_id);
		break;
	}
}

/*
 * acpi_ata_match - see if an acpi object is an ATA device
 *
 * If an acpi object has one of the ACPI ATA methods defined,
 * then we can safely call it an ATA device.
 */
bool acpi_ata_match(acpi_handle handle)
{
	return acpi_has_method(handle, "_GTF") ||
	       acpi_has_method(handle, "_GTM") ||
	       acpi_has_method(handle, "_STM") ||
	       acpi_has_method(handle, "_SDD");
}

/*
 * acpi_bay_match - see if an acpi object is an ejectable driver bay
 *
 * If an acpi object is ejectable and has one of the ACPI ATA methods defined,
 * then we can safely call it an ejectable drive bay
 */
bool acpi_bay_match(acpi_handle handle)
{
	acpi_handle phandle;

	if (!acpi_has_method(handle, "_EJ0"))
		return false;
	if (acpi_ata_match(handle))
		return true;
	if (ACPI_FAILURE(acpi_get_parent(handle, &phandle)))
		return false;

	return acpi_ata_match(phandle);
}

bool acpi_device_is_battery(struct acpi_device *adev)
{
	struct acpi_hardware_id *hwid;

	list_for_each_entry(hwid, &adev->pnp.ids, list)
		if (!strcmp("PNP0C0A", hwid->id))
			return true;

	return false;
}

static bool is_ejectable_bay(struct acpi_device *adev)
{
	acpi_handle handle = adev->handle;

	if (acpi_has_method(handle, "_EJ0") && acpi_device_is_battery(adev))
		return true;

	return acpi_bay_match(handle);
}

/*
 * acpi_dock_match - see if an acpi object has a _DCK method
 */
bool acpi_dock_match(acpi_handle handle)
{
	return acpi_has_method(handle, "_DCK");
}

static acpi_status
acpi_backlight_cap_match(acpi_handle handle, u32 level, void *context,
			  void **return_value)
{
	long *cap = context;

	if (acpi_has_method(handle, "_BCM") &&
	    acpi_has_method(handle, "_BCL")) {
		acpi_handle_debug(handle, "Found generic backlight support\n");
		*cap |= ACPI_VIDEO_BACKLIGHT;
		/* We have backlight support, no need to scan further */
		return AE_CTRL_TERMINATE;
	}
	return 0;
}

/* Returns true if the ACPI object is a video device which can be
 * handled by video.ko.
 * The device will get a Linux specific CID added in scan.c to
 * identify the device as an ACPI graphics device
 * Be aware that the graphics device may not be physically present
 * Use acpi_video_get_capabilities() to detect general ACPI video
 * capabilities of present cards
 */
long acpi_is_video_device(acpi_handle handle)
{
	long video_caps = 0;

	/* Is this device able to support video switching ? */
	if (acpi_has_method(handle, "_DOD") || acpi_has_method(handle, "_DOS"))
		video_caps |= ACPI_VIDEO_OUTPUT_SWITCHING;

	/* Is this device able to retrieve a video ROM ? */
	if (acpi_has_method(handle, "_ROM"))
		video_caps |= ACPI_VIDEO_ROM_AVAILABLE;

	/* Is this device able to configure which video head to be POSTed ? */
	if (acpi_has_method(handle, "_VPO") &&
	    acpi_has_method(handle, "_GPD") &&
	    acpi_has_method(handle, "_SPD"))
		video_caps |= ACPI_VIDEO_DEVICE_POSTING;

	/* Only check for backlight functionality if one of the above hit. */
	if (video_caps)
		acpi_walk_namespace(ACPI_TYPE_DEVICE, handle,
				    ACPI_UINT32_MAX, acpi_backlight_cap_match, NULL,
				    &video_caps, NULL);

	return video_caps;
}
EXPORT_SYMBOL(acpi_is_video_device);

const char *acpi_device_hid(struct acpi_device *device)
{
	struct acpi_hardware_id *hid;

	if (list_empty(&device->pnp.ids))
		return dummy_hid;

	hid = list_first_entry(&device->pnp.ids, struct acpi_hardware_id, list);
	return hid->id;
}
EXPORT_SYMBOL(acpi_device_hid);

static void acpi_add_id(struct acpi_device_pnp *pnp, const char *dev_id)
{
	struct acpi_hardware_id *id;

	id = kmalloc(sizeof(*id), GFP_KERNEL);
	if (!id)
		return;

	id->id = kstrdup_const(dev_id, GFP_KERNEL);
	if (!id->id) {
		kfree(id);
		return;
	}

	list_add_tail(&id->list, &pnp->ids);
	pnp->type.hardware_id = 1;
}

/*
 * Old IBM workstations have a DSDT bug wherein the SMBus object
 * lacks the SMBUS01 HID and the methods do not have the necessary "_"
 * prefix.  Work around this.
 */
static bool acpi_ibm_smbus_match(acpi_handle handle)
{
	char node_name[ACPI_PATH_SEGMENT_LENGTH];
	struct acpi_buffer path = { sizeof(node_name), node_name };

	if (!dmi_name_in_vendors("IBM"))
		return false;

	/* Look for SMBS object */
	if (ACPI_FAILURE(acpi_get_name(handle, ACPI_SINGLE_NAME, &path)) ||
	    strcmp("SMBS", path.pointer))
		return false;

	/* Does it have the necessary (but misnamed) methods? */
	if (acpi_has_method(handle, "SBI") &&
	    acpi_has_method(handle, "SBR") &&
	    acpi_has_method(handle, "SBW"))
		return true;

	return false;
}

static bool acpi_object_is_system_bus(acpi_handle handle)
{
	acpi_handle tmp;

	if (ACPI_SUCCESS(acpi_get_handle(NULL, "\\_SB", &tmp)) &&
	    tmp == handle)
		return true;
	if (ACPI_SUCCESS(acpi_get_handle(NULL, "\\_TZ", &tmp)) &&
	    tmp == handle)
		return true;

	return false;
}

static void acpi_set_pnp_ids(acpi_handle handle, struct acpi_device_pnp *pnp,
			     int device_type)
{
	struct acpi_device_info *info = NULL;
	struct acpi_pnp_device_id_list *cid_list;
	int i;

	switch (device_type) {
	case ACPI_BUS_TYPE_DEVICE:
		if (handle == ACPI_ROOT_OBJECT) {
			acpi_add_id(pnp, ACPI_SYSTEM_HID);
			break;
		}

		acpi_get_object_info(handle, &info);
		if (!info) {
			pr_err("%s: Error reading device info\n", __func__);
			return;
		}

		if (info->valid & ACPI_VALID_HID) {
			acpi_add_id(pnp, info->hardware_id.string);
			pnp->type.platform_id = 1;
		}
		if (info->valid & ACPI_VALID_CID) {
			cid_list = &info->compatible_id_list;
			for (i = 0; i < cid_list->count; i++)
				acpi_add_id(pnp, cid_list->ids[i].string);
		}
		if (info->valid & ACPI_VALID_ADR) {
			pnp->bus_address = info->address;
			pnp->type.bus_address = 1;
		}
		if (info->valid & ACPI_VALID_UID)
			pnp->unique_id = kstrdup(info->unique_id.string,
							GFP_KERNEL);
		if (info->valid & ACPI_VALID_CLS)
			acpi_add_id(pnp, info->class_code.string);

		kfree(info);

		/*
		 * Some devices don't reliably have _HIDs & _CIDs, so add
		 * synthetic HIDs to make sure drivers can find them.
		 */
		if (acpi_is_video_device(handle)) {
			acpi_add_id(pnp, ACPI_VIDEO_HID);
			pnp->type.backlight = 1;
			break;
		}
		if (acpi_bay_match(handle))
			acpi_add_id(pnp, ACPI_BAY_HID);
		else if (acpi_dock_match(handle))
			acpi_add_id(pnp, ACPI_DOCK_HID);
		else if (acpi_ibm_smbus_match(handle))
			acpi_add_id(pnp, ACPI_SMBUS_IBM_HID);
		else if (list_empty(&pnp->ids) &&
			 acpi_object_is_system_bus(handle)) {
			/* \_SB, \_TZ, LNXSYBUS */
			acpi_add_id(pnp, ACPI_BUS_HID);
			strcpy(pnp->device_name, ACPI_BUS_DEVICE_NAME);
			strcpy(pnp->device_class, ACPI_BUS_CLASS);
		}

		break;
	case ACPI_BUS_TYPE_POWER:
		acpi_add_id(pnp, ACPI_POWER_HID);
		break;
	case ACPI_BUS_TYPE_PROCESSOR:
		acpi_add_id(pnp, ACPI_PROCESSOR_OBJECT_HID);
		break;
	case ACPI_BUS_TYPE_THERMAL:
		acpi_add_id(pnp, ACPI_THERMAL_HID);
		break;
	case ACPI_BUS_TYPE_POWER_BUTTON:
		acpi_add_id(pnp, ACPI_BUTTON_HID_POWERF);
		break;
	case ACPI_BUS_TYPE_SLEEP_BUTTON:
		acpi_add_id(pnp, ACPI_BUTTON_HID_SLEEPF);
		break;
	case ACPI_BUS_TYPE_ECDT_EC:
		acpi_add_id(pnp, ACPI_ECDT_HID);
		break;
	}
}

void acpi_free_pnp_ids(struct acpi_device_pnp *pnp)
{
	struct acpi_hardware_id *id, *tmp;

	list_for_each_entry_safe(id, tmp, &pnp->ids, list) {
		kfree_const(id->id);
		kfree(id);
	}
	kfree(pnp->unique_id);
}

/**
 * acpi_dma_supported - Check DMA support for the specified device.
 * @adev: The pointer to acpi device
 *
 * Return false if DMA is not supported. Otherwise, return true
 */
bool acpi_dma_supported(const struct acpi_device *adev)
{
	if (!adev)
		return false;

	if (adev->flags.cca_seen)
		return true;

	/*
	* Per ACPI 6.0 sec 6.2.17, assume devices can do cache-coherent
	* DMA on "Intel platforms".  Presumably that includes all x86 and
	* ia64, and other arches will set CONFIG_ACPI_CCA_REQUIRED=y.
	*/
	if (!IS_ENABLED(CONFIG_ACPI_CCA_REQUIRED))
		return true;

	return false;
}

/**
 * acpi_get_dma_attr - Check the supported DMA attr for the specified device.
 * @adev: The pointer to acpi device
 *
 * Return enum dev_dma_attr.
 */
enum dev_dma_attr acpi_get_dma_attr(struct acpi_device *adev)
{
	if (!acpi_dma_supported(adev))
		return DEV_DMA_NOT_SUPPORTED;

	if (adev->flags.coherent_dma)
		return DEV_DMA_COHERENT;
	else
		return DEV_DMA_NON_COHERENT;
}

/**
 * acpi_dma_get_range() - Get device DMA parameters.
 *
 * @dev: device to configure
 * @map: pointer to DMA ranges result
 *
 * Evaluate DMA regions and return pointer to DMA regions on
 * parsing success; it does not update the passed in values on failure.
 *
 * Return 0 on success, < 0 on failure.
 */
int acpi_dma_get_range(struct device *dev, const struct bus_dma_region **map)
{
	struct acpi_device *adev;
	LIST_HEAD(list);
	struct resource_entry *rentry;
	int ret;
	struct device *dma_dev = dev;
	struct bus_dma_region *r;

	/*
	 * Walk the device tree chasing an ACPI companion with a _DMA
	 * object while we go. Stop if we find a device with an ACPI
	 * companion containing a _DMA method.
	 */
	do {
		adev = ACPI_COMPANION(dma_dev);
		if (adev && acpi_has_method(adev->handle, METHOD_NAME__DMA))
			break;

		dma_dev = dma_dev->parent;
	} while (dma_dev);

	if (!dma_dev)
		return -ENODEV;

	if (!acpi_has_method(adev->handle, METHOD_NAME__CRS)) {
		acpi_handle_warn(adev->handle, "_DMA is valid only if _CRS is present\n");
		return -EINVAL;
	}

	ret = acpi_dev_get_dma_resources(adev, &list);
	if (ret > 0) {
		r = kcalloc(ret + 1, sizeof(*r), GFP_KERNEL);
		if (!r) {
			ret = -ENOMEM;
			goto out;
		}

		*map = r;

		list_for_each_entry(rentry, &list, node) {
			if (rentry->res->start >= rentry->res->end) {
				kfree(*map);
				*map = NULL;
				ret = -EINVAL;
				dev_dbg(dma_dev, "Invalid DMA regions configuration\n");
				goto out;
			}

			r->cpu_start = rentry->res->start;
			r->dma_start = rentry->res->start - rentry->offset;
			r->size = resource_size(rentry->res);
			r->offset = rentry->offset;
			r++;
		}
	}
 out:
	acpi_dev_free_resource_list(&list);

	return ret >= 0 ? 0 : ret;
}

#ifdef CONFIG_IOMMU_API
int acpi_iommu_fwspec_init(struct device *dev, u32 id,
			   struct fwnode_handle *fwnode,
			   const struct iommu_ops *ops)
{
	int ret = iommu_fwspec_init(dev, fwnode, ops);

	if (!ret)
		ret = iommu_fwspec_add_ids(dev, &id, 1);

	return ret;
}

static inline const struct iommu_ops *acpi_iommu_fwspec_ops(struct device *dev)
{
	struct iommu_fwspec *fwspec = dev_iommu_fwspec_get(dev);

	return fwspec ? fwspec->ops : NULL;
}

static const struct iommu_ops *acpi_iommu_configure_id(struct device *dev,
						       const u32 *id_in)
{
	int err;
	const struct iommu_ops *ops;

	/*
	 * If we already translated the fwspec there is nothing left to do,
	 * return the iommu_ops.
	 */
	ops = acpi_iommu_fwspec_ops(dev);
	if (ops)
		return ops;

	err = iort_iommu_configure_id(dev, id_in);
	if (err && err != -EPROBE_DEFER)
		err = viot_iommu_configure(dev);

	/*
	 * If we have reason to believe the IOMMU driver missed the initial
	 * iommu_probe_device() call for dev, replay it to get things in order.
	 */
	if (!err && dev->bus && !device_iommu_mapped(dev))
		err = iommu_probe_device(dev);

	/* Ignore all other errors apart from EPROBE_DEFER */
	if (err == -EPROBE_DEFER) {
		return ERR_PTR(err);
	} else if (err) {
		dev_dbg(dev, "Adding to IOMMU failed: %d\n", err);
		return NULL;
	}
	return acpi_iommu_fwspec_ops(dev);
}

#else /* !CONFIG_IOMMU_API */

int acpi_iommu_fwspec_init(struct device *dev, u32 id,
			   struct fwnode_handle *fwnode,
			   const struct iommu_ops *ops)
{
	return -ENODEV;
}

static const struct iommu_ops *acpi_iommu_configure_id(struct device *dev,
						       const u32 *id_in)
{
	return NULL;
}

#endif /* !CONFIG_IOMMU_API */

/**
 * acpi_dma_configure_id - Set-up DMA configuration for the device.
 * @dev: The pointer to the device
 * @attr: device dma attributes
 * @input_id: input device id const value pointer
 */
int acpi_dma_configure_id(struct device *dev, enum dev_dma_attr attr,
			  const u32 *input_id)
{
	const struct iommu_ops *iommu;

	if (attr == DEV_DMA_NOT_SUPPORTED) {
		set_dma_ops(dev, &dma_dummy_ops);
		return 0;
	}

	acpi_arch_dma_setup(dev);

	iommu = acpi_iommu_configure_id(dev, input_id);
	if (PTR_ERR(iommu) == -EPROBE_DEFER)
		return -EPROBE_DEFER;

	arch_setup_dma_ops(dev, 0, U64_MAX,
				iommu, attr == DEV_DMA_COHERENT);

	return 0;
}
EXPORT_SYMBOL_GPL(acpi_dma_configure_id);

static void acpi_init_coherency(struct acpi_device *adev)
{
	unsigned long long cca = 0;
	acpi_status status;
	struct acpi_device *parent = acpi_dev_parent(adev);

	if (parent && parent->flags.cca_seen) {
		/*
		 * From ACPI spec, OSPM will ignore _CCA if an ancestor
		 * already saw one.
		 */
		adev->flags.cca_seen = 1;
		cca = parent->flags.coherent_dma;
	} else {
		status = acpi_evaluate_integer(adev->handle, "_CCA",
					       NULL, &cca);
		if (ACPI_SUCCESS(status))
			adev->flags.cca_seen = 1;
		else if (!IS_ENABLED(CONFIG_ACPI_CCA_REQUIRED))
			/*
			 * If architecture does not specify that _CCA is
			 * required for DMA-able devices (e.g. x86),
			 * we default to _CCA=1.
			 */
			cca = 1;
		else
			acpi_handle_debug(adev->handle,
					  "ACPI device is missing _CCA.\n");
	}

	adev->flags.coherent_dma = cca;
}

static int acpi_check_serial_bus_slave(struct acpi_resource *ares, void *data)
{
	bool *is_serial_bus_slave_p = data;

	if (ares->type != ACPI_RESOURCE_TYPE_SERIAL_BUS)
		return 1;

	*is_serial_bus_slave_p = true;

	 /* no need to do more checking */
	return -1;
}

static bool acpi_is_indirect_io_slave(struct acpi_device *device)
{
	struct acpi_device *parent = acpi_dev_parent(device);
	static const struct acpi_device_id indirect_io_hosts[] = {
		{"HISI0191", 0},
		{}
	};

	return parent && !acpi_match_device_ids(parent, indirect_io_hosts);
}

static bool acpi_device_enumeration_by_parent(struct acpi_device *device)
{
	struct list_head resource_list;
	bool is_serial_bus_slave = false;
	static const struct acpi_device_id ignore_serial_bus_ids[] = {
	/*
	 * These devices have multiple SerialBus resources and a client
	 * device must be instantiated for each of them, each with
	 * its own device id.
	 * Normally we only instantiate one client device for the first
	 * resource, using the ACPI HID as id. These special cases are handled
	 * by the drivers/platform/x86/serial-multi-instantiate.c driver, which
	 * knows which client device id to use for each resource.
	 */
		{"BSG1160", },
		{"BSG2150", },
		{"CSC3551", },
		{"INT33FE", },
		{"INT3515", },
<<<<<<< HEAD
=======
		/* Non-conforming _HID for Cirrus Logic already released */
		{"CLSA0100", },
		{"CLSA0101", },
	/*
	 * Some ACPI devs contain SerialBus resources even though they are not
	 * attached to a serial bus at all.
	 */
		{"MSHW0028", },
>>>>>>> d60c95ef
	/*
	 * HIDs of device with an UartSerialBusV2 resource for which userspace
	 * expects a regular tty cdev to be created (instead of the in kernel
	 * serdev) and which have a kernel driver which expects a platform_dev
	 * such as the rfkill-gpio driver.
	 */
		{"BCM4752", },
		{"LNV4752", },
		{}
	};

	if (acpi_is_indirect_io_slave(device))
		return true;

	/* Macs use device properties in lieu of _CRS resources */
	if (x86_apple_machine &&
	    (fwnode_property_present(&device->fwnode, "spiSclkPeriod") ||
	     fwnode_property_present(&device->fwnode, "i2cAddress") ||
	     fwnode_property_present(&device->fwnode, "baud")))
		return true;

	if (!acpi_match_device_ids(device, ignore_serial_bus_ids))
		return false;

	INIT_LIST_HEAD(&resource_list);
	acpi_dev_get_resources(device, &resource_list,
			       acpi_check_serial_bus_slave,
			       &is_serial_bus_slave);
	acpi_dev_free_resource_list(&resource_list);

	return is_serial_bus_slave;
}

void acpi_init_device_object(struct acpi_device *device, acpi_handle handle,
			     int type, void (*release)(struct device *))
{
	struct acpi_device *parent = acpi_find_parent_acpi_dev(handle);

	INIT_LIST_HEAD(&device->pnp.ids);
	device->device_type = type;
	device->handle = handle;
	device->dev.parent = parent ? &parent->dev : NULL;
	device->dev.release = release;
	device->dev.bus = &acpi_bus_type;
	fwnode_init(&device->fwnode, &acpi_device_fwnode_ops);
	acpi_set_device_status(device, ACPI_STA_DEFAULT);
	acpi_device_get_busid(device);
	acpi_set_pnp_ids(handle, &device->pnp, type);
	acpi_init_properties(device);
	acpi_bus_get_flags(device);
	device->flags.match_driver = false;
	device->flags.initialized = true;
	device->flags.enumeration_by_parent =
		acpi_device_enumeration_by_parent(device);
	acpi_device_clear_enumerated(device);
	device_initialize(&device->dev);
	dev_set_uevent_suppress(&device->dev, true);
	acpi_init_coherency(device);
}

static void acpi_scan_dep_init(struct acpi_device *adev)
{
	struct acpi_dep_data *dep;

	list_for_each_entry(dep, &acpi_dep_list, node) {
		if (dep->consumer == adev->handle) {
			if (dep->honor_dep)
				adev->flags.honor_deps = 1;

			adev->dep_unmet++;
		}
	}
}

void acpi_device_add_finalize(struct acpi_device *device)
{
	dev_set_uevent_suppress(&device->dev, false);
	kobject_uevent(&device->dev.kobj, KOBJ_ADD);
}

static void acpi_scan_init_status(struct acpi_device *adev)
{
	if (acpi_bus_get_status(adev))
		acpi_set_device_status(adev, 0);
}

static int acpi_add_single_object(struct acpi_device **child,
				  acpi_handle handle, int type, bool dep_init)
{
	struct acpi_device *device;
	bool release_dep_lock = false;
	int result;

	device = kzalloc(sizeof(struct acpi_device), GFP_KERNEL);
	if (!device)
		return -ENOMEM;

	acpi_init_device_object(device, handle, type, acpi_device_release);
	/*
	 * Getting the status is delayed till here so that we can call
	 * acpi_bus_get_status() and use its quirk handling.  Note that
	 * this must be done before the get power-/wakeup_dev-flags calls.
	 */
	if (type == ACPI_BUS_TYPE_DEVICE || type == ACPI_BUS_TYPE_PROCESSOR) {
		if (dep_init) {
			mutex_lock(&acpi_dep_list_lock);
			/*
			 * Hold the lock until the acpi_tie_acpi_dev() call
			 * below to prevent concurrent acpi_scan_clear_dep()
			 * from deleting a dependency list entry without
			 * updating dep_unmet for the device.
			 */
			release_dep_lock = true;
			acpi_scan_dep_init(device);
		}
		acpi_scan_init_status(device);
	}

	acpi_bus_get_power_flags(device);
	acpi_bus_get_wakeup_device_flags(device);

	result = acpi_tie_acpi_dev(device);

	if (release_dep_lock)
		mutex_unlock(&acpi_dep_list_lock);

	if (!result)
		result = acpi_device_add(device);

	if (result) {
		acpi_device_release(&device->dev);
		return result;
	}

	acpi_power_add_remove_device(device, true);
	acpi_device_add_finalize(device);

	acpi_handle_debug(handle, "Added as %s, parent %s\n",
			  dev_name(&device->dev), device->dev.parent ?
				dev_name(device->dev.parent) : "(null)");

	*child = device;
	return 0;
}

static acpi_status acpi_get_resource_memory(struct acpi_resource *ares,
					    void *context)
{
	struct resource *res = context;

	if (acpi_dev_resource_memory(ares, res))
		return AE_CTRL_TERMINATE;

	return AE_OK;
}

static bool acpi_device_should_be_hidden(acpi_handle handle)
{
	acpi_status status;
	struct resource res;

	/* Check if it should ignore the UART device */
	if (!(spcr_uart_addr && acpi_has_method(handle, METHOD_NAME__CRS)))
		return false;

	/*
	 * The UART device described in SPCR table is assumed to have only one
	 * memory resource present. So we only look for the first one here.
	 */
	status = acpi_walk_resources(handle, METHOD_NAME__CRS,
				     acpi_get_resource_memory, &res);
	if (ACPI_FAILURE(status) || res.start != spcr_uart_addr)
		return false;

	acpi_handle_info(handle, "The UART device @%pa in SPCR table will be hidden\n",
			 &res.start);

	return true;
}

bool acpi_device_is_present(const struct acpi_device *adev)
{
	return adev->status.present || adev->status.functional;
}

static bool acpi_scan_handler_matching(struct acpi_scan_handler *handler,
				       const char *idstr,
				       const struct acpi_device_id **matchid)
{
	const struct acpi_device_id *devid;

	if (handler->match)
		return handler->match(idstr, matchid);

	for (devid = handler->ids; devid->id[0]; devid++)
		if (!strcmp((char *)devid->id, idstr)) {
			if (matchid)
				*matchid = devid;

			return true;
		}

	return false;
}

static struct acpi_scan_handler *acpi_scan_match_handler(const char *idstr,
					const struct acpi_device_id **matchid)
{
	struct acpi_scan_handler *handler;

	list_for_each_entry(handler, &acpi_scan_handlers_list, list_node)
		if (acpi_scan_handler_matching(handler, idstr, matchid))
			return handler;

	return NULL;
}

void acpi_scan_hotplug_enabled(struct acpi_hotplug_profile *hotplug, bool val)
{
	if (!!hotplug->enabled == !!val)
		return;

	mutex_lock(&acpi_scan_lock);

	hotplug->enabled = val;

	mutex_unlock(&acpi_scan_lock);
}

static void acpi_scan_init_hotplug(struct acpi_device *adev)
{
	struct acpi_hardware_id *hwid;

	if (acpi_dock_match(adev->handle) || is_ejectable_bay(adev)) {
		acpi_dock_add(adev);
		return;
	}
	list_for_each_entry(hwid, &adev->pnp.ids, list) {
		struct acpi_scan_handler *handler;

		handler = acpi_scan_match_handler(hwid->id, NULL);
		if (handler) {
			adev->flags.hotplug_notify = true;
			break;
		}
	}
}

static u32 acpi_scan_check_dep(acpi_handle handle, bool check_dep)
{
	struct acpi_handle_list dep_devices;
	acpi_status status;
	u32 count;
	int i;

	/*
	 * Check for _HID here to avoid deferring the enumeration of:
	 * 1. PCI devices.
	 * 2. ACPI nodes describing USB ports.
	 * Still, checking for _HID catches more then just these cases ...
	 */
	if (!check_dep || !acpi_has_method(handle, "_DEP") ||
	    !acpi_has_method(handle, "_HID"))
		return 0;

	status = acpi_evaluate_reference(handle, "_DEP", NULL, &dep_devices);
	if (ACPI_FAILURE(status)) {
		acpi_handle_debug(handle, "Failed to evaluate _DEP.\n");
		return 0;
	}

	for (count = 0, i = 0; i < dep_devices.count; i++) {
		struct acpi_device_info *info;
		struct acpi_dep_data *dep;
		bool skip, honor_dep;

		status = acpi_get_object_info(dep_devices.handles[i], &info);
		if (ACPI_FAILURE(status)) {
			acpi_handle_debug(handle, "Error reading _DEP device info\n");
			continue;
		}

		skip = acpi_info_matches_ids(info, acpi_ignore_dep_ids);
		honor_dep = acpi_info_matches_ids(info, acpi_honor_dep_ids);
		kfree(info);

		if (skip)
			continue;

		dep = kzalloc(sizeof(*dep), GFP_KERNEL);
		if (!dep)
			continue;

		count++;

		dep->supplier = dep_devices.handles[i];
		dep->consumer = handle;
		dep->honor_dep = honor_dep;

		mutex_lock(&acpi_dep_list_lock);
		list_add_tail(&dep->node , &acpi_dep_list);
		mutex_unlock(&acpi_dep_list_lock);
	}

	return count;
}

static bool acpi_bus_scan_second_pass;

static acpi_status acpi_bus_check_add(acpi_handle handle, bool check_dep,
				      struct acpi_device **adev_p)
{
	struct acpi_device *device = acpi_fetch_acpi_dev(handle);
	acpi_object_type acpi_type;
	int type;

	if (device)
		goto out;

	if (ACPI_FAILURE(acpi_get_type(handle, &acpi_type)))
		return AE_OK;

	switch (acpi_type) {
	case ACPI_TYPE_DEVICE:
		if (acpi_device_should_be_hidden(handle))
			return AE_OK;

		/* Bail out if there are dependencies. */
		if (acpi_scan_check_dep(handle, check_dep) > 0) {
			acpi_bus_scan_second_pass = true;
			return AE_CTRL_DEPTH;
		}

		fallthrough;
	case ACPI_TYPE_ANY:	/* for ACPI_ROOT_OBJECT */
		type = ACPI_BUS_TYPE_DEVICE;
		break;

	case ACPI_TYPE_PROCESSOR:
		type = ACPI_BUS_TYPE_PROCESSOR;
		break;

	case ACPI_TYPE_THERMAL:
		type = ACPI_BUS_TYPE_THERMAL;
		break;

	case ACPI_TYPE_POWER:
		acpi_add_power_resource(handle);
		fallthrough;
	default:
		return AE_OK;
	}

	/*
	 * If check_dep is true at this point, the device has no dependencies,
	 * or the creation of the device object would have been postponed above.
	 */
	acpi_add_single_object(&device, handle, type, !check_dep);
	if (!device)
		return AE_CTRL_DEPTH;

	acpi_scan_init_hotplug(device);

out:
	if (!*adev_p)
		*adev_p = device;

	return AE_OK;
}

static acpi_status acpi_bus_check_add_1(acpi_handle handle, u32 lvl_not_used,
					void *not_used, void **ret_p)
{
	return acpi_bus_check_add(handle, true, (struct acpi_device **)ret_p);
}

static acpi_status acpi_bus_check_add_2(acpi_handle handle, u32 lvl_not_used,
					void *not_used, void **ret_p)
{
	return acpi_bus_check_add(handle, false, (struct acpi_device **)ret_p);
}

static void acpi_default_enumeration(struct acpi_device *device)
{
	/*
	 * Do not enumerate devices with enumeration_by_parent flag set as
	 * they will be enumerated by their respective parents.
	 */
	if (!device->flags.enumeration_by_parent) {
		acpi_create_platform_device(device, NULL);
		acpi_device_set_enumerated(device);
	} else {
		blocking_notifier_call_chain(&acpi_reconfig_chain,
					     ACPI_RECONFIG_DEVICE_ADD, device);
	}
}

static const struct acpi_device_id generic_device_ids[] = {
	{ACPI_DT_NAMESPACE_HID, },
	{"", },
};

static int acpi_generic_device_attach(struct acpi_device *adev,
				      const struct acpi_device_id *not_used)
{
	/*
	 * Since ACPI_DT_NAMESPACE_HID is the only ID handled here, the test
	 * below can be unconditional.
	 */
	if (adev->data.of_compatible)
		acpi_default_enumeration(adev);

	return 1;
}

static struct acpi_scan_handler generic_device_handler = {
	.ids = generic_device_ids,
	.attach = acpi_generic_device_attach,
};

static int acpi_scan_attach_handler(struct acpi_device *device)
{
	struct acpi_hardware_id *hwid;
	int ret = 0;

	list_for_each_entry(hwid, &device->pnp.ids, list) {
		const struct acpi_device_id *devid;
		struct acpi_scan_handler *handler;

		handler = acpi_scan_match_handler(hwid->id, &devid);
		if (handler) {
			if (!handler->attach) {
				device->pnp.type.platform_id = 0;
				continue;
			}
			device->handler = handler;
			ret = handler->attach(device, devid);
			if (ret > 0)
				break;

			device->handler = NULL;
			if (ret < 0)
				break;
		}
	}

	return ret;
}

static int acpi_bus_attach(struct acpi_device *device, void *first_pass)
{
	bool skip = !first_pass && device->flags.visited;
	acpi_handle ejd;
	int ret;

	if (skip)
		goto ok;

	if (ACPI_SUCCESS(acpi_bus_get_ejd(device->handle, &ejd)))
		register_dock_dependent_device(device, ejd);

	acpi_bus_get_status(device);
	/* Skip devices that are not ready for enumeration (e.g. not present) */
	if (!acpi_dev_ready_for_enumeration(device)) {
		device->flags.initialized = false;
		acpi_device_clear_enumerated(device);
		device->flags.power_manageable = 0;
		return 0;
	}
	if (device->handler)
		goto ok;

	if (!device->flags.initialized) {
		device->flags.power_manageable =
			device->power.states[ACPI_STATE_D0].flags.valid;
		if (acpi_bus_init_power(device))
			device->flags.power_manageable = 0;

		device->flags.initialized = true;
	} else if (device->flags.visited) {
		goto ok;
	}

	ret = acpi_scan_attach_handler(device);
	if (ret < 0)
		return 0;

	device->flags.match_driver = true;
	if (ret > 0 && !device->flags.enumeration_by_parent) {
		acpi_device_set_enumerated(device);
		goto ok;
	}

	ret = device_attach(&device->dev);
	if (ret < 0)
		return 0;

	if (device->pnp.type.platform_id || device->flags.enumeration_by_parent)
		acpi_default_enumeration(device);
	else
		acpi_device_set_enumerated(device);

ok:
	acpi_dev_for_each_child(device, acpi_bus_attach, first_pass);

	if (!skip && device->handler && device->handler->hotplug.notify_online)
		device->handler->hotplug.notify_online(device);

	return 0;
}

static int acpi_dev_get_next_consumer_dev_cb(struct acpi_dep_data *dep, void *data)
{
	struct acpi_device **adev_p = data;
	struct acpi_device *adev = *adev_p;

	/*
	 * If we're passed a 'previous' consumer device then we need to skip
	 * any consumers until we meet the previous one, and then NULL @data
	 * so the next one can be returned.
	 */
	if (adev) {
		if (dep->consumer == adev->handle)
			*adev_p = NULL;

		return 0;
	}

	adev = acpi_get_acpi_dev(dep->consumer);
	if (adev) {
		*(struct acpi_device **)data = adev;
		return 1;
	}
	/* Continue parsing if the device object is not present. */
	return 0;
}

struct acpi_scan_clear_dep_work {
	struct work_struct work;
	struct acpi_device *adev;
};

static void acpi_scan_clear_dep_fn(struct work_struct *work)
{
	struct acpi_scan_clear_dep_work *cdw;

	cdw = container_of(work, struct acpi_scan_clear_dep_work, work);

	acpi_scan_lock_acquire();
	acpi_bus_attach(cdw->adev, (void *)true);
	acpi_scan_lock_release();

	acpi_dev_put(cdw->adev);
	kfree(cdw);
}

static bool acpi_scan_clear_dep_queue(struct acpi_device *adev)
{
	struct acpi_scan_clear_dep_work *cdw;

	if (adev->dep_unmet)
		return false;

	cdw = kmalloc(sizeof(*cdw), GFP_KERNEL);
	if (!cdw)
		return false;

	cdw->adev = adev;
	INIT_WORK(&cdw->work, acpi_scan_clear_dep_fn);
	/*
	 * Since the work function may block on the lock until the entire
	 * initial enumeration of devices is complete, put it into the unbound
	 * workqueue.
	 */
	queue_work(system_unbound_wq, &cdw->work);

	return true;
}

static int acpi_scan_clear_dep(struct acpi_dep_data *dep, void *data)
{
	struct acpi_device *adev = acpi_get_acpi_dev(dep->consumer);

	if (adev) {
		adev->dep_unmet--;
		if (!acpi_scan_clear_dep_queue(adev))
			acpi_dev_put(adev);
	}

	list_del(&dep->node);
	kfree(dep);

	return 0;
}

/**
 * acpi_walk_dep_device_list - Apply a callback to every entry in acpi_dep_list
 * @handle:	The ACPI handle of the supplier device
 * @callback:	Pointer to the callback function to apply
 * @data:	Pointer to some data to pass to the callback
 *
 * The return value of the callback determines this function's behaviour. If 0
 * is returned we continue to iterate over acpi_dep_list. If a positive value
 * is returned then the loop is broken but this function returns 0. If a
 * negative value is returned by the callback then the loop is broken and that
 * value is returned as the final error.
 */
static int acpi_walk_dep_device_list(acpi_handle handle,
				int (*callback)(struct acpi_dep_data *, void *),
				void *data)
{
	struct acpi_dep_data *dep, *tmp;
	int ret = 0;

	mutex_lock(&acpi_dep_list_lock);
	list_for_each_entry_safe(dep, tmp, &acpi_dep_list, node) {
		if (dep->supplier == handle) {
			ret = callback(dep, data);
			if (ret)
				break;
		}
	}
	mutex_unlock(&acpi_dep_list_lock);

	return ret > 0 ? 0 : ret;
}

/**
 * acpi_dev_clear_dependencies - Inform consumers that the device is now active
 * @supplier: Pointer to the supplier &struct acpi_device
 *
 * Clear dependencies on the given device.
 */
void acpi_dev_clear_dependencies(struct acpi_device *supplier)
{
	acpi_walk_dep_device_list(supplier->handle, acpi_scan_clear_dep, NULL);
}
EXPORT_SYMBOL_GPL(acpi_dev_clear_dependencies);

/**
 * acpi_dev_ready_for_enumeration - Check if the ACPI device is ready for enumeration
 * @device: Pointer to the &struct acpi_device to check
 *
 * Check if the device is present and has no unmet dependencies.
 *
 * Return true if the device is ready for enumeratino. Otherwise, return false.
 */
bool acpi_dev_ready_for_enumeration(const struct acpi_device *device)
{
	if (device->flags.honor_deps && device->dep_unmet)
		return false;

	return acpi_device_is_present(device);
}
EXPORT_SYMBOL_GPL(acpi_dev_ready_for_enumeration);

/**
 * acpi_dev_get_next_consumer_dev - Return the next adev dependent on @supplier
 * @supplier: Pointer to the dependee device
 * @start: Pointer to the current dependent device
 *
 * Returns the next &struct acpi_device which declares itself dependent on
 * @supplier via the _DEP buffer, parsed from the acpi_dep_list.
 *
 * If the returned adev is not passed as @start to this function, the caller is
 * responsible for putting the reference to adev when it is no longer needed.
 */
struct acpi_device *acpi_dev_get_next_consumer_dev(struct acpi_device *supplier,
						   struct acpi_device *start)
{
	struct acpi_device *adev = start;

	acpi_walk_dep_device_list(supplier->handle,
				  acpi_dev_get_next_consumer_dev_cb, &adev);

	acpi_dev_put(start);

	if (adev == start)
		return NULL;

	return adev;
}
EXPORT_SYMBOL_GPL(acpi_dev_get_next_consumer_dev);

/**
 * acpi_bus_scan - Add ACPI device node objects in a given namespace scope.
 * @handle: Root of the namespace scope to scan.
 *
 * Scan a given ACPI tree (probably recently hot-plugged) and create and add
 * found devices.
 *
 * If no devices were found, -ENODEV is returned, but it does not mean that
 * there has been a real error.  There just have been no suitable ACPI objects
 * in the table trunk from which the kernel could create a device and add an
 * appropriate driver.
 *
 * Must be called under acpi_scan_lock.
 */
int acpi_bus_scan(acpi_handle handle)
{
	struct acpi_device *device = NULL;

	acpi_bus_scan_second_pass = false;

	/* Pass 1: Avoid enumerating devices with missing dependencies. */

	if (ACPI_SUCCESS(acpi_bus_check_add(handle, true, &device)))
		acpi_walk_namespace(ACPI_TYPE_ANY, handle, ACPI_UINT32_MAX,
				    acpi_bus_check_add_1, NULL, NULL,
				    (void **)&device);

	if (!device)
		return -ENODEV;

	acpi_bus_attach(device, (void *)true);

	if (!acpi_bus_scan_second_pass)
		return 0;

	/* Pass 2: Enumerate all of the remaining devices. */

	device = NULL;

	if (ACPI_SUCCESS(acpi_bus_check_add(handle, false, &device)))
		acpi_walk_namespace(ACPI_TYPE_ANY, handle, ACPI_UINT32_MAX,
				    acpi_bus_check_add_2, NULL, NULL,
				    (void **)&device);

	acpi_bus_attach(device, NULL);

	return 0;
}
EXPORT_SYMBOL(acpi_bus_scan);

static int acpi_bus_trim_one(struct acpi_device *adev, void *not_used)
{
	struct acpi_scan_handler *handler = adev->handler;

	acpi_dev_for_each_child_reverse(adev, acpi_bus_trim_one, NULL);

	adev->flags.match_driver = false;
	if (handler) {
		if (handler->detach)
			handler->detach(adev);

		adev->handler = NULL;
	} else {
		device_release_driver(&adev->dev);
	}
	/*
	 * Most likely, the device is going away, so put it into D3cold before
	 * that.
	 */
	acpi_device_set_power(adev, ACPI_STATE_D3_COLD);
	adev->flags.initialized = false;
	acpi_device_clear_enumerated(adev);

	return 0;
}

/**
 * acpi_bus_trim - Detach scan handlers and drivers from ACPI device objects.
 * @adev: Root of the ACPI namespace scope to walk.
 *
 * Must be called under acpi_scan_lock.
 */
void acpi_bus_trim(struct acpi_device *adev)
{
	acpi_bus_trim_one(adev, NULL);
}
EXPORT_SYMBOL_GPL(acpi_bus_trim);

int acpi_bus_register_early_device(int type)
{
	struct acpi_device *device = NULL;
	int result;

	result = acpi_add_single_object(&device, NULL, type, false);
	if (result)
		return result;

	device->flags.match_driver = true;
	return device_attach(&device->dev);
}
EXPORT_SYMBOL_GPL(acpi_bus_register_early_device);

static void acpi_bus_scan_fixed(void)
{
	if (!(acpi_gbl_FADT.flags & ACPI_FADT_POWER_BUTTON)) {
		struct acpi_device *adev = NULL;

		acpi_add_single_object(&adev, NULL, ACPI_BUS_TYPE_POWER_BUTTON,
				       false);
		if (adev) {
			adev->flags.match_driver = true;
			if (device_attach(&adev->dev) >= 0)
				device_init_wakeup(&adev->dev, true);
			else
				dev_dbg(&adev->dev, "No driver\n");
		}
	}

	if (!(acpi_gbl_FADT.flags & ACPI_FADT_SLEEP_BUTTON)) {
		struct acpi_device *adev = NULL;

		acpi_add_single_object(&adev, NULL, ACPI_BUS_TYPE_SLEEP_BUTTON,
				       false);
		if (adev) {
			adev->flags.match_driver = true;
			if (device_attach(&adev->dev) < 0)
				dev_dbg(&adev->dev, "No driver\n");
		}
	}
}

static void __init acpi_get_spcr_uart_addr(void)
{
	acpi_status status;
	struct acpi_table_spcr *spcr_ptr;

	status = acpi_get_table(ACPI_SIG_SPCR, 0,
				(struct acpi_table_header **)&spcr_ptr);
	if (ACPI_FAILURE(status)) {
		pr_warn("STAO table present, but SPCR is missing\n");
		return;
	}

	spcr_uart_addr = spcr_ptr->serial_port.address;
	acpi_put_table((struct acpi_table_header *)spcr_ptr);
}

static bool acpi_scan_initialized;

void __init acpi_scan_init(void)
{
	acpi_status status;
	struct acpi_table_stao *stao_ptr;

	acpi_pci_root_init();
	acpi_pci_link_init();
	acpi_processor_init();
	acpi_platform_init();
	acpi_lpss_init();
	acpi_apd_init();
	acpi_cmos_rtc_init();
	acpi_container_init();
	acpi_memory_hotplug_init();
	acpi_watchdog_init();
	acpi_pnp_init();
	acpi_int340x_thermal_init();
	acpi_amba_init();
	acpi_init_lpit();

	acpi_scan_add_handler(&generic_device_handler);

	/*
	 * If there is STAO table, check whether it needs to ignore the UART
	 * device in SPCR table.
	 */
	status = acpi_get_table(ACPI_SIG_STAO, 0,
				(struct acpi_table_header **)&stao_ptr);
	if (ACPI_SUCCESS(status)) {
		if (stao_ptr->header.length > sizeof(struct acpi_table_stao))
			pr_info("STAO Name List not yet supported.\n");

		if (stao_ptr->ignore_uart)
			acpi_get_spcr_uart_addr();

		acpi_put_table((struct acpi_table_header *)stao_ptr);
	}

	acpi_gpe_apply_masked_gpes();
	acpi_update_all_gpes();

	/*
	 * Although we call __add_memory() that is documented to require the
	 * device_hotplug_lock, it is not necessary here because this is an
	 * early code when userspace or any other code path cannot trigger
	 * hotplug/hotunplug operations.
	 */
	mutex_lock(&acpi_scan_lock);
	/*
	 * Enumerate devices in the ACPI namespace.
	 */
	if (acpi_bus_scan(ACPI_ROOT_OBJECT))
		goto unlock;

	acpi_root = acpi_fetch_acpi_dev(ACPI_ROOT_OBJECT);
	if (!acpi_root)
		goto unlock;

	/* Fixed feature devices do not exist on HW-reduced platform */
	if (!acpi_gbl_reduced_hardware)
		acpi_bus_scan_fixed();

	acpi_turn_off_unused_power_resources();

	acpi_scan_initialized = true;

unlock:
	mutex_unlock(&acpi_scan_lock);
}

static struct acpi_probe_entry *ape;
static int acpi_probe_count;
static DEFINE_MUTEX(acpi_probe_mutex);

static int __init acpi_match_madt(union acpi_subtable_headers *header,
				  const unsigned long end)
{
	if (!ape->subtable_valid || ape->subtable_valid(&header->common, ape))
		if (!ape->probe_subtbl(header, end))
			acpi_probe_count++;

	return 0;
}

int __init __acpi_probe_device_table(struct acpi_probe_entry *ap_head, int nr)
{
	int count = 0;

	if (acpi_disabled)
		return 0;

	mutex_lock(&acpi_probe_mutex);
	for (ape = ap_head; nr; ape++, nr--) {
		if (ACPI_COMPARE_NAMESEG(ACPI_SIG_MADT, ape->id)) {
			acpi_probe_count = 0;
			acpi_table_parse_madt(ape->type, acpi_match_madt, 0);
			count += acpi_probe_count;
		} else {
			int res;
			res = acpi_table_parse(ape->id, ape->probe_table);
			if (!res)
				count++;
		}
	}
	mutex_unlock(&acpi_probe_mutex);

	return count;
}

static void acpi_table_events_fn(struct work_struct *work)
{
	acpi_scan_lock_acquire();
	acpi_bus_scan(ACPI_ROOT_OBJECT);
	acpi_scan_lock_release();

	kfree(work);
}

void acpi_scan_table_notify(void)
{
	struct work_struct *work;

	if (!acpi_scan_initialized)
		return;

	work = kmalloc(sizeof(*work), GFP_KERNEL);
	if (!work)
		return;

	INIT_WORK(work, acpi_table_events_fn);
	schedule_work(work);
}

int acpi_reconfig_notifier_register(struct notifier_block *nb)
{
	return blocking_notifier_chain_register(&acpi_reconfig_chain, nb);
}
EXPORT_SYMBOL(acpi_reconfig_notifier_register);

int acpi_reconfig_notifier_unregister(struct notifier_block *nb)
{
	return blocking_notifier_chain_unregister(&acpi_reconfig_chain, nb);
}
EXPORT_SYMBOL(acpi_reconfig_notifier_unregister);<|MERGE_RESOLUTION|>--- conflicted
+++ resolved
@@ -1714,8 +1714,6 @@
 		{"CSC3551", },
 		{"INT33FE", },
 		{"INT3515", },
-<<<<<<< HEAD
-=======
 		/* Non-conforming _HID for Cirrus Logic already released */
 		{"CLSA0100", },
 		{"CLSA0101", },
@@ -1724,7 +1722,6 @@
 	 * attached to a serial bus at all.
 	 */
 		{"MSHW0028", },
->>>>>>> d60c95ef
 	/*
 	 * HIDs of device with an UartSerialBusV2 resource for which userspace
 	 * expects a regular tty cdev to be created (instead of the in kernel
