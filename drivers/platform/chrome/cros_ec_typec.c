// SPDX-License-Identifier: GPL-2.0-only
/*
 * Copyright 2020 Google LLC
 *
 * This driver provides the ability to view and manage Type C ports through the
 * Chrome OS EC.
 */

#include <linux/acpi.h>
#include <linux/list.h>
#include <linux/module.h>
#include <linux/of.h>
#include <linux/platform_data/cros_ec_commands.h>
#include <linux/platform_data/cros_ec_proto.h>
#include <linux/platform_data/cros_usbpd_notify.h>
#include <linux/platform_device.h>
#include <linux/usb/pd.h>
#include <linux/usb/pd_vdo.h>
#include <linux/usb/typec.h>
#include <linux/usb/typec_altmode.h>
#include <linux/usb/typec_dp.h>
#include <linux/usb/typec_mux.h>
#include <linux/usb/typec_tbt.h>
#include <linux/usb/role.h>

#define DRV_NAME "cros-ec-typec"

/* Supported alt modes. */
enum {
	CROS_EC_ALTMODE_DP = 0,
	CROS_EC_ALTMODE_TBT,
	CROS_EC_ALTMODE_MAX,
};

/* Container for altmode pointer nodes. */
struct cros_typec_altmode_node {
	struct typec_altmode *amode;
	struct list_head list;
};

/* Per port data. */
struct cros_typec_port {
	struct typec_port *port;
	/* Initial capabilities for the port. */
	struct typec_capability caps;
	struct typec_partner *partner;
	struct typec_cable *cable;
	/* SOP' plug. */
	struct typec_plug *plug;
	/* Port partner PD identity info. */
	struct usb_pd_identity p_identity;
	/* Port cable PD identity info. */
	struct usb_pd_identity c_identity;
	struct typec_switch *ori_sw;
	struct typec_mux *mux;
	struct usb_role_switch *role_sw;

	/* Variables keeping track of switch state. */
	struct typec_mux_state state;
	uint8_t mux_flags;
	uint8_t role;

	/* Port alt modes. */
	struct typec_altmode p_altmode[CROS_EC_ALTMODE_MAX];

	/* Flag indicating that PD partner discovery data parsing is completed. */
	bool sop_disc_done;
	bool sop_prime_disc_done;
	struct ec_response_typec_discovery *disc_data;
	struct list_head partner_mode_list;
	struct list_head plug_mode_list;
};

/* Platform-specific data for the Chrome OS EC Type C controller. */
struct cros_typec_data {
	struct device *dev;
	struct cros_ec_device *ec;
	int num_ports;
	unsigned int pd_ctrl_ver;
	/* Array of ports, indexed by port number. */
	struct cros_typec_port *ports[EC_USB_PD_MAX_PORTS];
	struct notifier_block nb;
	struct work_struct port_work;
	bool typec_cmd_supported;
	bool needs_mux_ack;
};

static int cros_typec_parse_port_props(struct typec_capability *cap,
				       struct fwnode_handle *fwnode,
				       struct device *dev)
{
	const char *buf;
	int ret;

	memset(cap, 0, sizeof(*cap));
	ret = fwnode_property_read_string(fwnode, "power-role", &buf);
	if (ret) {
		dev_err(dev, "power-role not found: %d\n", ret);
		return ret;
	}

	ret = typec_find_port_power_role(buf);
	if (ret < 0)
		return ret;
	cap->type = ret;

	ret = fwnode_property_read_string(fwnode, "data-role", &buf);
	if (ret) {
		dev_err(dev, "data-role not found: %d\n", ret);
		return ret;
	}

	ret = typec_find_port_data_role(buf);
	if (ret < 0)
		return ret;
	cap->data = ret;

	ret = fwnode_property_read_string(fwnode, "try-power-role", &buf);
	if (ret) {
		dev_err(dev, "try-power-role not found: %d\n", ret);
		return ret;
	}

	ret = typec_find_power_role(buf);
	if (ret < 0)
		return ret;
	cap->prefer_role = ret;

	cap->fwnode = fwnode;

	return 0;
}

static int cros_typec_get_switch_handles(struct cros_typec_port *port,
					 struct fwnode_handle *fwnode,
					 struct device *dev)
{
	port->mux = fwnode_typec_mux_get(fwnode, NULL);
	if (IS_ERR(port->mux)) {
		dev_dbg(dev, "Mux handle not found.\n");
		goto mux_err;
	}

	port->ori_sw = fwnode_typec_switch_get(fwnode);
	if (IS_ERR(port->ori_sw)) {
		dev_dbg(dev, "Orientation switch handle not found.\n");
		goto ori_sw_err;
	}

	port->role_sw = fwnode_usb_role_switch_get(fwnode);
	if (IS_ERR(port->role_sw)) {
		dev_dbg(dev, "USB role switch handle not found.\n");
		goto role_sw_err;
	}

	return 0;

role_sw_err:
	usb_role_switch_put(port->role_sw);
ori_sw_err:
	typec_switch_put(port->ori_sw);
mux_err:
	typec_mux_put(port->mux);

	return -ENODEV;
}

static int cros_typec_add_partner(struct cros_typec_data *typec, int port_num,
				  bool pd_en)
{
	struct cros_typec_port *port = typec->ports[port_num];
	struct typec_partner_desc p_desc = {
		.usb_pd = pd_en,
	};
	int ret = 0;

	/*
	 * Fill an initial PD identity, which will then be updated with info
	 * from the EC.
	 */
	p_desc.identity = &port->p_identity;

	port->partner = typec_register_partner(port->port, &p_desc);
	if (IS_ERR(port->partner)) {
		ret = PTR_ERR(port->partner);
		port->partner = NULL;
	}

	return ret;
}

static void cros_typec_unregister_altmodes(struct cros_typec_data *typec, int port_num,
					   bool is_partner)
{
	struct cros_typec_port *port = typec->ports[port_num];
	struct cros_typec_altmode_node *node, *tmp;
	struct list_head *head;

	head = is_partner ? &port->partner_mode_list : &port->plug_mode_list;
	list_for_each_entry_safe(node, tmp, head, list) {
		list_del(&node->list);
		typec_unregister_altmode(node->amode);
		devm_kfree(typec->dev, node);
	}
}

static int cros_typec_usb_disconnect_state(struct cros_typec_port *port)
{
	port->state.alt = NULL;
	port->state.mode = TYPEC_STATE_USB;
	port->state.data = NULL;

	usb_role_switch_set_role(port->role_sw, USB_ROLE_NONE);
	typec_switch_set(port->ori_sw, TYPEC_ORIENTATION_NONE);

	return typec_mux_set(port->mux, &port->state);
}

static void cros_typec_remove_partner(struct cros_typec_data *typec,
				      int port_num)
{
	struct cros_typec_port *port = typec->ports[port_num];

	if (!port->partner)
		return;

	cros_typec_unregister_altmodes(typec, port_num, true);

	cros_typec_usb_disconnect_state(port);

	typec_unregister_partner(port->partner);
	port->partner = NULL;
	memset(&port->p_identity, 0, sizeof(port->p_identity));
	port->sop_disc_done = false;
}

static void cros_typec_remove_cable(struct cros_typec_data *typec,
				    int port_num)
{
	struct cros_typec_port *port = typec->ports[port_num];

	if (!port->cable)
		return;

	cros_typec_unregister_altmodes(typec, port_num, false);

	typec_unregister_plug(port->plug);
	port->plug = NULL;
	typec_unregister_cable(port->cable);
	port->cable = NULL;
	memset(&port->c_identity, 0, sizeof(port->c_identity));
	port->sop_prime_disc_done = false;
}

static void cros_unregister_ports(struct cros_typec_data *typec)
{
	int i;

	for (i = 0; i < typec->num_ports; i++) {
		if (!typec->ports[i])
			continue;

		cros_typec_remove_partner(typec, i);
		cros_typec_remove_cable(typec, i);

		usb_role_switch_put(typec->ports[i]->role_sw);
		typec_switch_put(typec->ports[i]->ori_sw);
		typec_mux_put(typec->ports[i]->mux);
		typec_unregister_port(typec->ports[i]->port);
	}
}

/*
 * Fake the alt mode structs until we actually start registering Type C port
 * and partner alt modes.
 */
static void cros_typec_register_port_altmodes(struct cros_typec_data *typec,
					      int port_num)
{
	struct cros_typec_port *port = typec->ports[port_num];

	/* All PD capable CrOS devices are assumed to support DP altmode. */
	port->p_altmode[CROS_EC_ALTMODE_DP].svid = USB_TYPEC_DP_SID;
	port->p_altmode[CROS_EC_ALTMODE_DP].mode = USB_TYPEC_DP_MODE;

	/*
	 * Register TBT compatibility alt mode. The EC will not enter the mode
	 * if it doesn't support it, so it's safe to register it unconditionally
	 * here for now.
	 */
	port->p_altmode[CROS_EC_ALTMODE_TBT].svid = USB_TYPEC_TBT_SID;
	port->p_altmode[CROS_EC_ALTMODE_TBT].mode = TYPEC_ANY_MODE;

	port->state.alt = NULL;
	port->state.mode = TYPEC_STATE_USB;
	port->state.data = NULL;
}

static int cros_typec_init_ports(struct cros_typec_data *typec)
{
	struct device *dev = typec->dev;
	struct typec_capability *cap;
	struct fwnode_handle *fwnode;
	struct cros_typec_port *cros_port;
	const char *port_prop;
	int ret;
	int nports;
	u32 port_num = 0;

	nports = device_get_child_node_count(dev);
	if (nports == 0) {
		dev_err(dev, "No port entries found.\n");
		return -ENODEV;
	}

	if (nports > typec->num_ports) {
		dev_err(dev, "More ports listed than can be supported.\n");
		return -EINVAL;
	}

	/* DT uses "reg" to specify port number. */
	port_prop = dev->of_node ? "reg" : "port-number";
	device_for_each_child_node(dev, fwnode) {
		if (fwnode_property_read_u32(fwnode, port_prop, &port_num)) {
			ret = -EINVAL;
			dev_err(dev, "No port-number for port, aborting.\n");
			goto unregister_ports;
		}

		if (port_num >= typec->num_ports) {
			dev_err(dev, "Invalid port number.\n");
			ret = -EINVAL;
			goto unregister_ports;
		}

		dev_dbg(dev, "Registering port %d\n", port_num);

		cros_port = devm_kzalloc(dev, sizeof(*cros_port), GFP_KERNEL);
		if (!cros_port) {
			ret = -ENOMEM;
			goto unregister_ports;
		}

		typec->ports[port_num] = cros_port;
		cap = &cros_port->caps;

		ret = cros_typec_parse_port_props(cap, fwnode, dev);
		if (ret < 0)
			goto unregister_ports;

		cros_port->port = typec_register_port(dev, cap);
		if (IS_ERR(cros_port->port)) {
			dev_err(dev, "Failed to register port %d\n", port_num);
			ret = PTR_ERR(cros_port->port);
			goto unregister_ports;
		}

		ret = cros_typec_get_switch_handles(cros_port, fwnode, dev);
		if (ret)
			dev_dbg(dev, "No switch control for port %d\n",
				port_num);

		cros_typec_register_port_altmodes(typec, port_num);

		cros_port->disc_data = devm_kzalloc(dev, EC_PROTO2_MAX_RESPONSE_SIZE, GFP_KERNEL);
		if (!cros_port->disc_data) {
			ret = -ENOMEM;
			goto unregister_ports;
		}

		INIT_LIST_HEAD(&cros_port->partner_mode_list);
		INIT_LIST_HEAD(&cros_port->plug_mode_list);
	}

	return 0;

unregister_ports:
	cros_unregister_ports(typec);
	return ret;
}

static int cros_typec_usb_safe_state(struct cros_typec_port *port)
{
	port->state.mode = TYPEC_STATE_SAFE;

	return typec_mux_set(port->mux, &port->state);
}

/*
 * Spoof the VDOs that were likely communicated by the partner for TBT alt
 * mode.
 */
static int cros_typec_enable_tbt(struct cros_typec_data *typec,
				 int port_num,
				 struct ec_response_usb_pd_control_v2 *pd_ctrl)
{
	struct cros_typec_port *port = typec->ports[port_num];
	struct typec_thunderbolt_data data;
	int ret;

	if (typec->pd_ctrl_ver < 2) {
		dev_err(typec->dev,
			"PD_CTRL version too old: %d\n", typec->pd_ctrl_ver);
		return -ENOTSUPP;
	}

	/* Device Discover Mode VDO */
	data.device_mode = TBT_MODE;

	if (pd_ctrl->control_flags & USB_PD_CTRL_TBT_LEGACY_ADAPTER)
		data.device_mode = TBT_SET_ADAPTER(TBT_ADAPTER_TBT3);

	/* Cable Discover Mode VDO */
	data.cable_mode = TBT_MODE;
	data.cable_mode |= TBT_SET_CABLE_SPEED(pd_ctrl->cable_speed);

	if (pd_ctrl->control_flags & USB_PD_CTRL_OPTICAL_CABLE)
		data.cable_mode |= TBT_CABLE_OPTICAL;

	if (pd_ctrl->control_flags & USB_PD_CTRL_ACTIVE_LINK_UNIDIR)
		data.cable_mode |= TBT_CABLE_LINK_TRAINING;

	data.cable_mode |= TBT_SET_CABLE_ROUNDED(pd_ctrl->cable_gen);

	/* Enter Mode VDO */
	data.enter_vdo = TBT_SET_CABLE_SPEED(pd_ctrl->cable_speed);

	if (pd_ctrl->control_flags & USB_PD_CTRL_ACTIVE_CABLE)
		data.enter_vdo |= TBT_ENTER_MODE_ACTIVE_CABLE;

	if (!port->state.alt) {
		port->state.alt = &port->p_altmode[CROS_EC_ALTMODE_TBT];
		ret = cros_typec_usb_safe_state(port);
		if (ret)
			return ret;
	}

	port->state.data = &data;
	port->state.mode = TYPEC_TBT_MODE;

	return typec_mux_set(port->mux, &port->state);
}

/* Spoof the VDOs that were likely communicated by the partner. */
static int cros_typec_enable_dp(struct cros_typec_data *typec,
				int port_num,
				struct ec_response_usb_pd_control_v2 *pd_ctrl)
{
	struct cros_typec_port *port = typec->ports[port_num];
	struct typec_displayport_data dp_data;
	int ret;

	if (typec->pd_ctrl_ver < 2) {
		dev_err(typec->dev,
			"PD_CTRL version too old: %d\n", typec->pd_ctrl_ver);
		return -ENOTSUPP;
	}

	if (!pd_ctrl->dp_mode) {
		dev_err(typec->dev, "No valid DP mode provided.\n");
		return -EINVAL;
	}

	/* Status VDO. */
	dp_data.status = DP_STATUS_ENABLED;
	if (port->mux_flags & USB_PD_MUX_HPD_IRQ)
		dp_data.status |= DP_STATUS_IRQ_HPD;
	if (port->mux_flags & USB_PD_MUX_HPD_LVL)
		dp_data.status |= DP_STATUS_HPD_STATE;

	/* Configuration VDO. */
	dp_data.conf = DP_CONF_SET_PIN_ASSIGN(pd_ctrl->dp_mode);
	if (!port->state.alt) {
		port->state.alt = &port->p_altmode[CROS_EC_ALTMODE_DP];
		ret = cros_typec_usb_safe_state(port);
		if (ret)
			return ret;
	}

	port->state.data = &dp_data;
	port->state.mode = TYPEC_MODAL_STATE(ffs(pd_ctrl->dp_mode));

	return typec_mux_set(port->mux, &port->state);
}

static int cros_typec_enable_usb4(struct cros_typec_data *typec,
				  int port_num,
				  struct ec_response_usb_pd_control_v2 *pd_ctrl)
{
	struct cros_typec_port *port = typec->ports[port_num];
	struct enter_usb_data data;

	data.eudo = EUDO_USB_MODE_USB4 << EUDO_USB_MODE_SHIFT;

	/* Cable Speed */
	data.eudo |= pd_ctrl->cable_speed << EUDO_CABLE_SPEED_SHIFT;

	/* Cable Type */
	if (pd_ctrl->control_flags & USB_PD_CTRL_OPTICAL_CABLE)
		data.eudo |= EUDO_CABLE_TYPE_OPTICAL << EUDO_CABLE_TYPE_SHIFT;
	else if (pd_ctrl->control_flags & USB_PD_CTRL_ACTIVE_CABLE)
		data.eudo |= EUDO_CABLE_TYPE_RE_TIMER << EUDO_CABLE_TYPE_SHIFT;

	data.active_link_training = !!(pd_ctrl->control_flags &
				       USB_PD_CTRL_ACTIVE_LINK_UNIDIR);

	port->state.alt = NULL;
	port->state.data = &data;
	port->state.mode = TYPEC_MODE_USB4;

	return typec_mux_set(port->mux, &port->state);
}

static int cros_typec_configure_mux(struct cros_typec_data *typec, int port_num,
				uint8_t mux_flags,
				struct ec_response_usb_pd_control_v2 *pd_ctrl)
{
	struct cros_typec_port *port = typec->ports[port_num];
	struct ec_params_usb_pd_mux_ack mux_ack;
	enum typec_orientation orientation;
	int ret;

	if (mux_flags == USB_PD_MUX_NONE) {
		ret = cros_typec_usb_disconnect_state(port);
		goto mux_ack;
	}

	if (mux_flags & USB_PD_MUX_POLARITY_INVERTED)
		orientation = TYPEC_ORIENTATION_REVERSE;
	else
		orientation = TYPEC_ORIENTATION_NORMAL;

	ret = typec_switch_set(port->ori_sw, orientation);
	if (ret)
		return ret;

	ret = usb_role_switch_set_role(typec->ports[port_num]->role_sw,
					pd_ctrl->role & PD_CTRL_RESP_ROLE_DATA
					? USB_ROLE_HOST : USB_ROLE_DEVICE);
	if (ret)
		return ret;

	if (mux_flags & USB_PD_MUX_USB4_ENABLED) {
		ret = cros_typec_enable_usb4(typec, port_num, pd_ctrl);
	} else if (mux_flags & USB_PD_MUX_TBT_COMPAT_ENABLED) {
		ret = cros_typec_enable_tbt(typec, port_num, pd_ctrl);
	} else if (mux_flags & USB_PD_MUX_DP_ENABLED) {
		ret = cros_typec_enable_dp(typec, port_num, pd_ctrl);
	} else if (mux_flags & USB_PD_MUX_SAFE_MODE) {
		ret = cros_typec_usb_safe_state(port);
	} else if (mux_flags & USB_PD_MUX_USB_ENABLED) {
		port->state.alt = NULL;
		port->state.mode = TYPEC_STATE_USB;
		ret = typec_mux_set(port->mux, &port->state);
	} else {
		dev_dbg(typec->dev,
			"Unrecognized mode requested, mux flags: %x\n",
			mux_flags);
	}

mux_ack:
	if (!typec->needs_mux_ack)
		return ret;

	/* Sending Acknowledgment to EC */
	mux_ack.port = port_num;

	if (cros_ec_command(typec->ec, 0, EC_CMD_USB_PD_MUX_ACK, &mux_ack,
			    sizeof(mux_ack), NULL, 0) < 0)
		dev_warn(typec->dev,
			 "Failed to send Mux ACK to EC for port: %d\n",
			 port_num);

	return ret;
}

static void cros_typec_set_port_params_v0(struct cros_typec_data *typec,
		int port_num, struct ec_response_usb_pd_control *resp)
{
	struct typec_port *port = typec->ports[port_num]->port;
	enum typec_orientation polarity;

	if (!resp->enabled)
		polarity = TYPEC_ORIENTATION_NONE;
	else if (!resp->polarity)
		polarity = TYPEC_ORIENTATION_NORMAL;
	else
		polarity = TYPEC_ORIENTATION_REVERSE;

	typec_set_pwr_role(port, resp->role ? TYPEC_SOURCE : TYPEC_SINK);
	typec_set_orientation(port, polarity);
}

static void cros_typec_set_port_params_v1(struct cros_typec_data *typec,
		int port_num, struct ec_response_usb_pd_control_v1 *resp)
{
	struct typec_port *port = typec->ports[port_num]->port;
	enum typec_orientation polarity;
	bool pd_en;
	int ret;

	if (!(resp->enabled & PD_CTRL_RESP_ENABLED_CONNECTED))
		polarity = TYPEC_ORIENTATION_NONE;
	else if (!resp->polarity)
		polarity = TYPEC_ORIENTATION_NORMAL;
	else
		polarity = TYPEC_ORIENTATION_REVERSE;
	typec_set_orientation(port, polarity);
	typec_set_data_role(port, resp->role & PD_CTRL_RESP_ROLE_DATA ?
			TYPEC_HOST : TYPEC_DEVICE);
	typec_set_pwr_role(port, resp->role & PD_CTRL_RESP_ROLE_POWER ?
			TYPEC_SOURCE : TYPEC_SINK);
	typec_set_vconn_role(port, resp->role & PD_CTRL_RESP_ROLE_VCONN ?
			TYPEC_SOURCE : TYPEC_SINK);

	/* Register/remove partners when a connect/disconnect occurs. */
	if (resp->enabled & PD_CTRL_RESP_ENABLED_CONNECTED) {
		if (typec->ports[port_num]->partner)
			return;

		pd_en = resp->enabled & PD_CTRL_RESP_ENABLED_PD_CAPABLE;
		ret = cros_typec_add_partner(typec, port_num, pd_en);
		if (ret)
			dev_warn(typec->dev,
				 "Failed to register partner on port: %d\n",
				 port_num);
	} else {
		cros_typec_remove_partner(typec, port_num);
		cros_typec_remove_cable(typec, port_num);
	}
}

static int cros_typec_get_mux_info(struct cros_typec_data *typec, int port_num,
				   struct ec_response_usb_pd_mux_info *resp)
{
	struct ec_params_usb_pd_mux_info req = {
		.port = port_num,
	};

	return cros_ec_command(typec->ec, 0, EC_CMD_USB_PD_MUX_INFO, &req,
			       sizeof(req), resp, sizeof(*resp));
}

/*
 * Helper function to register partner/plug altmodes.
 */
static int cros_typec_register_altmodes(struct cros_typec_data *typec, int port_num,
					bool is_partner)
{
	struct cros_typec_port *port = typec->ports[port_num];
	struct ec_response_typec_discovery *sop_disc = port->disc_data;
	struct cros_typec_altmode_node *node;
	struct typec_altmode_desc desc;
	struct typec_altmode *amode;
	int num_altmodes = 0;
	int ret = 0;
	int i, j;

	for (i = 0; i < sop_disc->svid_count; i++) {
		for (j = 0; j < sop_disc->svids[i].mode_count; j++) {
			memset(&desc, 0, sizeof(desc));
			desc.svid = sop_disc->svids[i].svid;
			desc.mode = j;
			desc.vdo = sop_disc->svids[i].mode_vdo[j];

			if (is_partner)
				amode = typec_partner_register_altmode(port->partner, &desc);
			else
				amode = typec_plug_register_altmode(port->plug, &desc);

			if (IS_ERR(amode)) {
				ret = PTR_ERR(amode);
				goto err_cleanup;
			}

			/* If no memory is available we should unregister and exit. */
			node = devm_kzalloc(typec->dev, sizeof(*node), GFP_KERNEL);
			if (!node) {
				ret = -ENOMEM;
				typec_unregister_altmode(amode);
				goto err_cleanup;
			}

			node->amode = amode;

			if (is_partner)
				list_add_tail(&node->list, &port->partner_mode_list);
			else
				list_add_tail(&node->list, &port->plug_mode_list);
			num_altmodes++;
		}
	}

	if (is_partner)
		ret = typec_partner_set_num_altmodes(port->partner, num_altmodes);
	else
		ret = typec_plug_set_num_altmodes(port->plug, num_altmodes);

	if (ret < 0) {
		dev_err(typec->dev, "Unable to set %s num_altmodes for port: %d\n",
			is_partner ? "partner" : "plug", port_num);
		goto err_cleanup;
	}

	return 0;

err_cleanup:
	cros_typec_unregister_altmodes(typec, port_num, is_partner);
	return ret;
}

/*
 * Parse the PD identity data from the EC PD discovery responses and copy that to the supplied
 * PD identity struct.
 */
static void cros_typec_parse_pd_identity(struct usb_pd_identity *id,
					 struct ec_response_typec_discovery *disc)
{
	int i;

	/* First, update the PD identity VDOs for the partner. */
	if (disc->identity_count > 0)
		id->id_header = disc->discovery_vdo[0];
	if (disc->identity_count > 1)
		id->cert_stat = disc->discovery_vdo[1];
	if (disc->identity_count > 2)
		id->product = disc->discovery_vdo[2];

	/* Copy the remaining identity VDOs till a maximum of 6. */
	for (i = 3; i < disc->identity_count && i < VDO_MAX_OBJECTS; i++)
		id->vdo[i - 3] = disc->discovery_vdo[i];
}

static int cros_typec_handle_sop_prime_disc(struct cros_typec_data *typec, int port_num, u16 pd_revision)
{
	struct cros_typec_port *port = typec->ports[port_num];
	struct ec_response_typec_discovery *disc = port->disc_data;
	struct typec_cable_desc c_desc = {};
	struct typec_plug_desc p_desc;
	struct ec_params_typec_discovery req = {
		.port = port_num,
		.partner_type = TYPEC_PARTNER_SOP_PRIME,
	};
	u32 cable_plug_type;
	int ret = 0;

	memset(disc, 0, EC_PROTO2_MAX_RESPONSE_SIZE);
	ret = cros_ec_command(typec->ec, 0, EC_CMD_TYPEC_DISCOVERY, &req, sizeof(req),
			      disc, EC_PROTO2_MAX_RESPONSE_SIZE);
	if (ret < 0) {
		dev_err(typec->dev, "Failed to get SOP' discovery data for port: %d\n", port_num);
		goto sop_prime_disc_exit;
	}

	/* Parse the PD identity data, even if only 0s were returned. */
	cros_typec_parse_pd_identity(&port->c_identity, disc);

	if (disc->identity_count != 0) {
		cable_plug_type = VDO_TYPEC_CABLE_TYPE(port->c_identity.vdo[0]);
		switch (cable_plug_type) {
		case CABLE_ATYPE:
			c_desc.type = USB_PLUG_TYPE_A;
			break;
		case CABLE_BTYPE:
			c_desc.type = USB_PLUG_TYPE_B;
			break;
		case CABLE_CTYPE:
			c_desc.type = USB_PLUG_TYPE_C;
			break;
		case CABLE_CAPTIVE:
			c_desc.type = USB_PLUG_CAPTIVE;
			break;
		default:
			c_desc.type = USB_PLUG_NONE;
		}
		c_desc.active = PD_IDH_PTYPE(port->c_identity.id_header) == IDH_PTYPE_ACABLE;
	}

	c_desc.identity = &port->c_identity;
	c_desc.pd_revision = pd_revision;

	port->cable = typec_register_cable(port->port, &c_desc);
	if (IS_ERR(port->cable)) {
		ret = PTR_ERR(port->cable);
		port->cable = NULL;
		goto sop_prime_disc_exit;
	}

	p_desc.index = TYPEC_PLUG_SOP_P;
	port->plug = typec_register_plug(port->cable, &p_desc);
	if (IS_ERR(port->plug)) {
		ret = PTR_ERR(port->plug);
		port->plug = NULL;
		goto sop_prime_disc_exit;
	}

	ret = cros_typec_register_altmodes(typec, port_num, false);
	if (ret < 0) {
		dev_err(typec->dev, "Failed to register plug altmodes, port: %d\n", port_num);
		goto sop_prime_disc_exit;
	}

	return 0;

sop_prime_disc_exit:
	cros_typec_remove_cable(typec, port_num);
	return ret;
}

static int cros_typec_handle_sop_disc(struct cros_typec_data *typec, int port_num, u16 pd_revision)
{
	struct cros_typec_port *port = typec->ports[port_num];
	struct ec_response_typec_discovery *sop_disc = port->disc_data;
	struct ec_params_typec_discovery req = {
		.port = port_num,
		.partner_type = TYPEC_PARTNER_SOP,
	};
	int ret = 0;

	if (!port->partner) {
		dev_err(typec->dev,
			"SOP Discovery received without partner registered, port: %d\n",
			port_num);
		ret = -EINVAL;
		goto disc_exit;
	}

	typec_partner_set_pd_revision(port->partner, pd_revision);

	memset(sop_disc, 0, EC_PROTO2_MAX_RESPONSE_SIZE);
	ret = cros_ec_command(typec->ec, 0, EC_CMD_TYPEC_DISCOVERY, &req, sizeof(req),
			      sop_disc, EC_PROTO2_MAX_RESPONSE_SIZE);
	if (ret < 0) {
		dev_err(typec->dev, "Failed to get SOP discovery data for port: %d\n", port_num);
		goto disc_exit;
	}

	cros_typec_parse_pd_identity(&port->p_identity, sop_disc);

	ret = typec_partner_set_identity(port->partner);
	if (ret < 0) {
		dev_err(typec->dev, "Failed to update partner PD identity, port: %d\n", port_num);
		goto disc_exit;
	}

	ret = cros_typec_register_altmodes(typec, port_num, true);
	if (ret < 0) {
		dev_err(typec->dev, "Failed to register partner altmodes, port: %d\n", port_num);
		goto disc_exit;
	}

disc_exit:
	return ret;
}

static int cros_typec_send_clear_event(struct cros_typec_data *typec, int port_num, u32 events_mask)
{
	struct ec_params_typec_control req = {
		.port = port_num,
		.command = TYPEC_CONTROL_COMMAND_CLEAR_EVENTS,
		.clear_events_mask = events_mask,
	};

	return cros_ec_command(typec->ec, 0, EC_CMD_TYPEC_CONTROL, &req,
			       sizeof(req), NULL, 0);
}

static void cros_typec_handle_status(struct cros_typec_data *typec, int port_num)
{
	struct ec_response_typec_status resp;
	struct ec_params_typec_status req = {
		.port = port_num,
	};
	int ret;

	ret = cros_ec_command(typec->ec, 0, EC_CMD_TYPEC_STATUS, &req, sizeof(req),
			      &resp, sizeof(resp));
	if (ret < 0) {
		dev_warn(typec->dev, "EC_CMD_TYPEC_STATUS failed for port: %d\n", port_num);
		return;
	}

	/* If we got a hard reset, unregister everything and return. */
	if (resp.events & PD_STATUS_EVENT_HARD_RESET) {
		cros_typec_remove_partner(typec, port_num);
		cros_typec_remove_cable(typec, port_num);

		ret = cros_typec_send_clear_event(typec, port_num,
						  PD_STATUS_EVENT_HARD_RESET);
		if (ret < 0)
			dev_warn(typec->dev,
				 "Failed hard reset event clear, port: %d\n", port_num);
		return;
	}

	/* Handle any events appropriately. */
	if (resp.events & PD_STATUS_EVENT_SOP_DISC_DONE && !typec->ports[port_num]->sop_disc_done) {
		u16 sop_revision;

		/* Convert BCD to the format preferred by the TypeC framework */
		sop_revision = (le16_to_cpu(resp.sop_revision) & 0xff00) >> 4;
		ret = cros_typec_handle_sop_disc(typec, port_num, sop_revision);
		if (ret < 0)
			dev_err(typec->dev, "Couldn't parse SOP Disc data, port: %d\n", port_num);
		else {
			typec->ports[port_num]->sop_disc_done = true;
			ret = cros_typec_send_clear_event(typec, port_num,
							  PD_STATUS_EVENT_SOP_DISC_DONE);
			if (ret < 0)
				dev_warn(typec->dev,
					 "Failed SOP Disc event clear, port: %d\n", port_num);
		}
		if (resp.sop_connected)
			typec_set_pwr_opmode(typec->ports[port_num]->port, TYPEC_PWR_MODE_PD);
	}

	if (resp.events & PD_STATUS_EVENT_SOP_PRIME_DISC_DONE &&
	    !typec->ports[port_num]->sop_prime_disc_done) {
		u16 sop_prime_revision;

		/* Convert BCD to the format preferred by the TypeC framework */
		sop_prime_revision = (le16_to_cpu(resp.sop_prime_revision) & 0xff00) >> 4;
		ret = cros_typec_handle_sop_prime_disc(typec, port_num, sop_prime_revision);
		if (ret < 0)
			dev_err(typec->dev, "Couldn't parse SOP' Disc data, port: %d\n", port_num);
		else {
			typec->ports[port_num]->sop_prime_disc_done = true;
			ret = cros_typec_send_clear_event(typec, port_num,
							  PD_STATUS_EVENT_SOP_PRIME_DISC_DONE);
			if (ret < 0)
				dev_warn(typec->dev,
					 "Failed SOP Disc event clear, port: %d\n", port_num);
		}
	}
}

static int cros_typec_port_update(struct cros_typec_data *typec, int port_num)
{
	struct ec_params_usb_pd_control req;
	struct ec_response_usb_pd_control_v2 resp;
	struct ec_response_usb_pd_mux_info mux_resp;
	int ret;

	if (port_num < 0 || port_num >= typec->num_ports) {
		dev_err(typec->dev, "cannot get status for invalid port %d\n",
			port_num);
		return -EINVAL;
	}

	req.port = port_num;
	req.role = USB_PD_CTRL_ROLE_NO_CHANGE;
	req.mux = USB_PD_CTRL_MUX_NO_CHANGE;
	req.swap = USB_PD_CTRL_SWAP_NONE;

	ret = cros_ec_command(typec->ec, typec->pd_ctrl_ver,
			      EC_CMD_USB_PD_CONTROL, &req, sizeof(req),
			      &resp, sizeof(resp));
	if (ret < 0)
		return ret;

	dev_dbg(typec->dev, "Enabled %d: 0x%hhx\n", port_num, resp.enabled);
	dev_dbg(typec->dev, "Role %d: 0x%hhx\n", port_num, resp.role);
	dev_dbg(typec->dev, "Polarity %d: 0x%hhx\n", port_num, resp.polarity);
	dev_dbg(typec->dev, "State %d: %s\n", port_num, resp.state);

	if (typec->pd_ctrl_ver != 0)
		cros_typec_set_port_params_v1(typec, port_num,
			(struct ec_response_usb_pd_control_v1 *)&resp);
	else
		cros_typec_set_port_params_v0(typec, port_num,
			(struct ec_response_usb_pd_control *) &resp);

	if (typec->typec_cmd_supported)
		cros_typec_handle_status(typec, port_num);

	/* Update the switches if they exist, according to requested state */
	ret = cros_typec_get_mux_info(typec, port_num, &mux_resp);
	if (ret < 0) {
		dev_warn(typec->dev,
			 "Failed to get mux info for port: %d, err = %d\n",
			 port_num, ret);
		return 0;
	}

	/* No change needs to be made, let's exit early. */
	if (typec->ports[port_num]->mux_flags == mux_resp.flags &&
	    typec->ports[port_num]->role == resp.role)
		return 0;

	typec->ports[port_num]->mux_flags = mux_resp.flags;
	typec->ports[port_num]->role = resp.role;
	ret = cros_typec_configure_mux(typec, port_num, mux_resp.flags, &resp);
	if (ret)
		dev_warn(typec->dev, "Configure muxes failed, err = %d\n", ret);

	return ret;
}

static int cros_typec_get_cmd_version(struct cros_typec_data *typec)
{
	struct ec_params_get_cmd_versions_v1 req_v1;
	struct ec_response_get_cmd_versions resp;
	int ret;

	/* We're interested in the PD control command version. */
	req_v1.cmd = EC_CMD_USB_PD_CONTROL;
	ret = cros_ec_command(typec->ec, 1, EC_CMD_GET_CMD_VERSIONS,
			      &req_v1, sizeof(req_v1), &resp,
				    sizeof(resp));
	if (ret < 0)
		return ret;

	if (resp.version_mask & EC_VER_MASK(2))
		typec->pd_ctrl_ver = 2;
	else if (resp.version_mask & EC_VER_MASK(1))
		typec->pd_ctrl_ver = 1;
	else
		typec->pd_ctrl_ver = 0;

	dev_dbg(typec->dev, "PD Control has version mask 0x%02x\n",
		typec->pd_ctrl_ver & 0xff);

	return 0;
}

static void cros_typec_port_work(struct work_struct *work)
{
	struct cros_typec_data *typec = container_of(work, struct cros_typec_data, port_work);
	int ret, i;

	for (i = 0; i < typec->num_ports; i++) {
		ret = cros_typec_port_update(typec, i);
		if (ret < 0)
			dev_warn(typec->dev, "Update failed for port: %d\n", i);
	}
}

static int cros_ec_typec_event(struct notifier_block *nb,
			       unsigned long host_event, void *_notify)
{
	struct cros_typec_data *typec = container_of(nb, struct cros_typec_data, nb);

	flush_work(&typec->port_work);
	schedule_work(&typec->port_work);

	return NOTIFY_OK;
}

#ifdef CONFIG_ACPI
static const struct acpi_device_id cros_typec_acpi_id[] = {
	{ "GOOG0014", 0 },
	{}
};
MODULE_DEVICE_TABLE(acpi, cros_typec_acpi_id);
#endif

#ifdef CONFIG_OF
static const struct of_device_id cros_typec_of_match[] = {
	{ .compatible = "google,cros-ec-typec", },
	{}
};
MODULE_DEVICE_TABLE(of, cros_typec_of_match);
#endif

static int cros_typec_probe(struct platform_device *pdev)
{
	struct cros_ec_dev *ec_dev = NULL;
	struct device *dev = &pdev->dev;
	struct cros_typec_data *typec;
	struct ec_response_usb_pd_ports resp;
	int ret, i;

	typec = devm_kzalloc(dev, sizeof(*typec), GFP_KERNEL);
	if (!typec)
		return -ENOMEM;

	typec->dev = dev;
	typec->ec = dev_get_drvdata(pdev->dev.parent);
	platform_set_drvdata(pdev, typec);

	ret = cros_typec_get_cmd_version(typec);
	if (ret < 0) {
		dev_err(dev, "failed to get PD command version info\n");
		return ret;
	}

	ec_dev = dev_get_drvdata(&typec->ec->ec->dev);
<<<<<<< HEAD
	typec->typec_cmd_supported = !!cros_ec_check_features(ec_dev, EC_FEATURE_TYPEC_CMD);
	typec->needs_mux_ack = !!cros_ec_check_features(ec_dev,
							EC_FEATURE_TYPEC_MUX_REQUIRE_AP_ACK);
=======
	typec->typec_cmd_supported = cros_ec_check_features(ec_dev, EC_FEATURE_TYPEC_CMD);
	typec->needs_mux_ack = cros_ec_check_features(ec_dev, EC_FEATURE_TYPEC_MUX_REQUIRE_AP_ACK);
>>>>>>> df0cc57e

	ret = cros_ec_command(typec->ec, 0, EC_CMD_USB_PD_PORTS, NULL, 0,
			      &resp, sizeof(resp));
	if (ret < 0)
		return ret;

	typec->num_ports = resp.num_ports;
	if (typec->num_ports > EC_USB_PD_MAX_PORTS) {
		dev_warn(typec->dev,
			 "Too many ports reported: %d, limiting to max: %d\n",
			 typec->num_ports, EC_USB_PD_MAX_PORTS);
		typec->num_ports = EC_USB_PD_MAX_PORTS;
	}

	ret = cros_typec_init_ports(typec);
	if (ret < 0)
		return ret;

	INIT_WORK(&typec->port_work, cros_typec_port_work);

	/*
	 * Safe to call port update here, since we haven't registered the
	 * PD notifier yet.
	 */
	for (i = 0; i < typec->num_ports; i++) {
		ret = cros_typec_port_update(typec, i);
		if (ret < 0)
			goto unregister_ports;
	}

	typec->nb.notifier_call = cros_ec_typec_event;
	ret = cros_usbpd_register_notify(&typec->nb);
	if (ret < 0)
		goto unregister_ports;

	return 0;

unregister_ports:
	cros_unregister_ports(typec);
	return ret;
}

static int __maybe_unused cros_typec_suspend(struct device *dev)
{
	struct cros_typec_data *typec = dev_get_drvdata(dev);

	cancel_work_sync(&typec->port_work);

	return 0;
}

static int __maybe_unused cros_typec_resume(struct device *dev)
{
	struct cros_typec_data *typec = dev_get_drvdata(dev);

	/* Refresh port state. */
	schedule_work(&typec->port_work);

	return 0;
}

static const struct dev_pm_ops cros_typec_pm_ops = {
	SET_SYSTEM_SLEEP_PM_OPS(cros_typec_suspend, cros_typec_resume)
};

static struct platform_driver cros_typec_driver = {
	.driver	= {
		.name = DRV_NAME,
		.acpi_match_table = ACPI_PTR(cros_typec_acpi_id),
		.of_match_table = of_match_ptr(cros_typec_of_match),
		.pm = &cros_typec_pm_ops,
	},
	.probe = cros_typec_probe,
};

module_platform_driver(cros_typec_driver);

MODULE_AUTHOR("Prashant Malani <pmalani@chromium.org>");
MODULE_DESCRIPTION("Chrome OS EC Type C control");
MODULE_LICENSE("GPL");<|MERGE_RESOLUTION|>--- conflicted
+++ resolved
@@ -1085,14 +1085,8 @@
 	}
 
 	ec_dev = dev_get_drvdata(&typec->ec->ec->dev);
-<<<<<<< HEAD
-	typec->typec_cmd_supported = !!cros_ec_check_features(ec_dev, EC_FEATURE_TYPEC_CMD);
-	typec->needs_mux_ack = !!cros_ec_check_features(ec_dev,
-							EC_FEATURE_TYPEC_MUX_REQUIRE_AP_ACK);
-=======
 	typec->typec_cmd_supported = cros_ec_check_features(ec_dev, EC_FEATURE_TYPEC_CMD);
 	typec->needs_mux_ack = cros_ec_check_features(ec_dev, EC_FEATURE_TYPEC_MUX_REQUIRE_AP_ACK);
->>>>>>> df0cc57e
 
 	ret = cros_ec_command(typec->ec, 0, EC_CMD_USB_PD_PORTS, NULL, 0,
 			      &resp, sizeof(resp));
