--- conflicted
+++ resolved
@@ -16,11 +16,7 @@
 #include <linux/module.h>
 #include <linux/moduleparam.h>
 #include <linux/mutex.h>
-<<<<<<< HEAD
-#include <linux/spinlock.h>
-=======
 #include <linux/regmap.h>
->>>>>>> 160f4124
 #include <linux/types.h>
 
 #define STX104_OUT_CHAN(chan) {				\
@@ -90,15 +86,6 @@
 /**
  * struct stx104_iio - IIO device private data structure
  * @lock: synchronization lock to prevent I/O race conditions
-<<<<<<< HEAD
- * @chan_out_states:	channels' output states
- * @reg:		I/O address offset for the device registers
- */
-struct stx104_iio {
-	struct mutex lock;
-	unsigned int chan_out_states[STX104_NUM_OUT_CHAN];
-	struct stx104_reg __iomem *reg;
-=======
  * @aio_data_map: Regmap for analog I/O data
  * @aio_ctl_map: Regmap for analog I/O control
  */
@@ -106,7 +93,6 @@
 	struct mutex lock;
 	struct regmap *aio_data_map;
 	struct regmap *aio_ctl_map;
->>>>>>> 160f4124
 };
 
 static const struct regmap_range aio_ctl_wr_ranges[] = {
@@ -246,11 +232,6 @@
 		}
 		*val = value;
 
-<<<<<<< HEAD
-		*val = ioread16(&reg->ssr_ad);
-
-=======
->>>>>>> 160f4124
 		mutex_unlock(&priv->lock);
 		return IIO_VAL_INT;
 	case IIO_CHAN_INFO_OFFSET:
@@ -307,22 +288,10 @@
 		if (!chan->output)
 			return -EINVAL;
 
-<<<<<<< HEAD
-			mutex_lock(&priv->lock);
-
-			priv->chan_out_states[chan->channel] = val;
-			iowrite16(val, &priv->reg->dac[chan->channel]);
-
-			mutex_unlock(&priv->lock);
-			return 0;
-		}
-		return -EINVAL;
-=======
 		if (val < 0 || val > U16_MAX)
 			return -EINVAL;
 
 		return regmap_write(priv->aio_data_map, STX104_DAC_OFFSET(chan->channel), val);
->>>>>>> 160f4124
 	}
 
 	return -EINVAL;
@@ -459,12 +428,6 @@
 	indio_dev->name = dev_name(dev);
 
 	mutex_init(&priv->lock);
-<<<<<<< HEAD
-
-	/* configure device for software trigger operation */
-	iowrite8(0, &priv->reg->acr);
-=======
->>>>>>> 160f4124
 
 	err = stx104_init_hw(priv);
 	if (err)
