--- conflicted
+++ resolved
@@ -28,16 +28,6 @@
 	struct rtc_device *rtc = to_rtc_device(dev);
 	struct timerqueue_head *head = &rtc->timerqueue;
 	struct timerqueue_node *node;
-<<<<<<< HEAD
-
-	mutex_lock(&rtc->ops_lock);
-	while ((node = timerqueue_getnext(head)))
-		timerqueue_del(head, node);
-	mutex_unlock(&rtc->ops_lock);
-
-	cancel_work_sync(&rtc->irqwork);
-=======
->>>>>>> d60c95ef
 
 	mutex_lock(&rtc->ops_lock);
 	while ((node = timerqueue_getnext(head)))
