--- conflicted
+++ resolved
@@ -256,17 +256,11 @@
 	u32 val;
 
 	raw_spin_lock_irqsave(&gc->bgpio_lock, flags);
-<<<<<<< HEAD
-	val = dwapb_read(gpio, GPIO_INTMASK) | BIT(irqd_to_hwirq(d));
-	dwapb_write(gpio, GPIO_INTMASK, val);
-	raw_spin_unlock_irqrestore(&gc->bgpio_lock, flags);
-=======
 	val = dwapb_read(gpio, GPIO_INTMASK) | BIT(hwirq);
 	dwapb_write(gpio, GPIO_INTMASK, val);
 	raw_spin_unlock_irqrestore(&gc->bgpio_lock, flags);
 
 	gpiochip_disable_irq(gc, hwirq);
->>>>>>> d60c95ef
 }
 
 static void dwapb_irq_unmask(struct irq_data *d)
@@ -277,15 +271,10 @@
 	unsigned long flags;
 	u32 val;
 
-<<<<<<< HEAD
-	raw_spin_lock_irqsave(&gc->bgpio_lock, flags);
-	val = dwapb_read(gpio, GPIO_INTMASK) & ~BIT(irqd_to_hwirq(d));
-=======
 	gpiochip_enable_irq(gc, hwirq);
 
 	raw_spin_lock_irqsave(&gc->bgpio_lock, flags);
 	val = dwapb_read(gpio, GPIO_INTMASK) & ~BIT(hwirq);
->>>>>>> d60c95ef
 	dwapb_write(gpio, GPIO_INTMASK, val);
 	raw_spin_unlock_irqrestore(&gc->bgpio_lock, flags);
 }
