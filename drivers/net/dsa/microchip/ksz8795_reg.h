--- conflicted
+++ resolved
@@ -16,10 +16,6 @@
 
 #define SW_REVISION_M			0x0E
 #define SW_REVISION_S			1
-<<<<<<< HEAD
-#define SW_START			0x01
-=======
->>>>>>> e6f4ff3f
 
 #define KSZ8863_REG_SW_RESET		0x43
 
