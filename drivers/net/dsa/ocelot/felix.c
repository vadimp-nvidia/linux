// SPDX-License-Identifier: GPL-2.0
/* Copyright 2019-2021 NXP
 *
 * This is an umbrella module for all network switches that are
 * register-compatible with Ocelot and that perform I/O to their host CPU
 * through an NPI (Node Processor Interface) Ethernet port.
 */
#include <uapi/linux/if_bridge.h>
#include <soc/mscc/ocelot_vcap.h>
#include <soc/mscc/ocelot_qsys.h>
#include <soc/mscc/ocelot_sys.h>
#include <soc/mscc/ocelot_dev.h>
#include <soc/mscc/ocelot_ana.h>
#include <soc/mscc/ocelot_ptp.h>
#include <soc/mscc/ocelot.h>
#include <linux/dsa/8021q.h>
#include <linux/dsa/ocelot.h>
#include <linux/platform_device.h>
#include <linux/ptp_classify.h>
#include <linux/module.h>
#include <linux/of_net.h>
#include <linux/pci.h>
#include <linux/of.h>
#include <net/pkt_sched.h>
#include <net/dsa.h>
#include "felix.h"

/* Translate the DSA database API into the ocelot switch library API,
 * which uses VID 0 for all ports that aren't part of a bridge,
 * and expects the bridge_dev to be NULL in that case.
 */
static struct net_device *felix_classify_db(struct dsa_db db)
{
	switch (db.type) {
	case DSA_DB_PORT:
	case DSA_DB_LAG:
		return NULL;
	case DSA_DB_BRIDGE:
		return db.bridge.dev;
	default:
		return ERR_PTR(-EOPNOTSUPP);
	}
}

static int felix_cpu_port_for_master(struct dsa_switch *ds,
				     struct net_device *master)
{
	struct ocelot *ocelot = ds->priv;
	struct dsa_port *cpu_dp;
	int lag;

	if (netif_is_lag_master(master)) {
		mutex_lock(&ocelot->fwd_domain_lock);
		lag = ocelot_bond_get_id(ocelot, master);
		mutex_unlock(&ocelot->fwd_domain_lock);

		return lag;
	}

	cpu_dp = master->dsa_ptr;
	return cpu_dp->index;
}

/* Set up VCAP ES0 rules for pushing a tag_8021q VLAN towards the CPU such that
 * the tagger can perform RX source port identification.
 */
static int felix_tag_8021q_vlan_add_rx(struct dsa_switch *ds, int port,
				       int upstream, u16 vid)
{
	struct ocelot_vcap_filter *outer_tagging_rule;
	struct ocelot *ocelot = ds->priv;
	unsigned long cookie;
	int key_length, err;

	key_length = ocelot->vcap[VCAP_ES0].keys[VCAP_ES0_IGR_PORT].length;

	outer_tagging_rule = kzalloc(sizeof(struct ocelot_vcap_filter),
				     GFP_KERNEL);
	if (!outer_tagging_rule)
		return -ENOMEM;

	cookie = OCELOT_VCAP_ES0_TAG_8021Q_RXVLAN(ocelot, port, upstream);

	outer_tagging_rule->key_type = OCELOT_VCAP_KEY_ANY;
	outer_tagging_rule->prio = 1;
	outer_tagging_rule->id.cookie = cookie;
	outer_tagging_rule->id.tc_offload = false;
	outer_tagging_rule->block_id = VCAP_ES0;
	outer_tagging_rule->type = OCELOT_VCAP_FILTER_OFFLOAD;
	outer_tagging_rule->lookup = 0;
	outer_tagging_rule->ingress_port.value = port;
	outer_tagging_rule->ingress_port.mask = GENMASK(key_length - 1, 0);
	outer_tagging_rule->egress_port.value = upstream;
	outer_tagging_rule->egress_port.mask = GENMASK(key_length - 1, 0);
	outer_tagging_rule->action.push_outer_tag = OCELOT_ES0_TAG;
	outer_tagging_rule->action.tag_a_tpid_sel = OCELOT_TAG_TPID_SEL_8021AD;
	outer_tagging_rule->action.tag_a_vid_sel = 1;
	outer_tagging_rule->action.vid_a_val = vid;

	err = ocelot_vcap_filter_add(ocelot, outer_tagging_rule, NULL);
	if (err)
		kfree(outer_tagging_rule);

	return err;
}

static int felix_tag_8021q_vlan_del_rx(struct dsa_switch *ds, int port,
				       int upstream, u16 vid)
{
	struct ocelot_vcap_filter *outer_tagging_rule;
	struct ocelot_vcap_block *block_vcap_es0;
	struct ocelot *ocelot = ds->priv;
	unsigned long cookie;

	block_vcap_es0 = &ocelot->block[VCAP_ES0];
	cookie = OCELOT_VCAP_ES0_TAG_8021Q_RXVLAN(ocelot, port, upstream);

	outer_tagging_rule = ocelot_vcap_block_find_filter_by_id(block_vcap_es0,
								 cookie, false);
	if (!outer_tagging_rule)
		return -ENOENT;

	return ocelot_vcap_filter_del(ocelot, outer_tagging_rule);
}

/* Set up VCAP IS1 rules for stripping the tag_8021q VLAN on TX and VCAP IS2
 * rules for steering those tagged packets towards the correct destination port
 */
static int felix_tag_8021q_vlan_add_tx(struct dsa_switch *ds, int port,
				       u16 vid)
{
	struct ocelot_vcap_filter *untagging_rule, *redirect_rule;
	unsigned long cpu_ports = dsa_cpu_ports(ds);
	struct ocelot *ocelot = ds->priv;
	unsigned long cookie;
	int err;

	untagging_rule = kzalloc(sizeof(struct ocelot_vcap_filter), GFP_KERNEL);
	if (!untagging_rule)
		return -ENOMEM;

	redirect_rule = kzalloc(sizeof(struct ocelot_vcap_filter), GFP_KERNEL);
	if (!redirect_rule) {
		kfree(untagging_rule);
		return -ENOMEM;
	}

	cookie = OCELOT_VCAP_IS1_TAG_8021Q_TXVLAN(ocelot, port);

	untagging_rule->key_type = OCELOT_VCAP_KEY_ANY;
	untagging_rule->ingress_port_mask = cpu_ports;
	untagging_rule->vlan.vid.value = vid;
	untagging_rule->vlan.vid.mask = VLAN_VID_MASK;
	untagging_rule->prio = 1;
	untagging_rule->id.cookie = cookie;
	untagging_rule->id.tc_offload = false;
	untagging_rule->block_id = VCAP_IS1;
	untagging_rule->type = OCELOT_VCAP_FILTER_OFFLOAD;
	untagging_rule->lookup = 0;
	untagging_rule->action.vlan_pop_cnt_ena = true;
	untagging_rule->action.vlan_pop_cnt = 1;
	untagging_rule->action.pag_override_mask = 0xff;
	untagging_rule->action.pag_val = port;

	err = ocelot_vcap_filter_add(ocelot, untagging_rule, NULL);
	if (err) {
		kfree(untagging_rule);
		kfree(redirect_rule);
		return err;
	}

	cookie = OCELOT_VCAP_IS2_TAG_8021Q_TXVLAN(ocelot, port);

	redirect_rule->key_type = OCELOT_VCAP_KEY_ANY;
	redirect_rule->ingress_port_mask = cpu_ports;
	redirect_rule->pag = port;
	redirect_rule->prio = 1;
	redirect_rule->id.cookie = cookie;
	redirect_rule->id.tc_offload = false;
	redirect_rule->block_id = VCAP_IS2;
	redirect_rule->type = OCELOT_VCAP_FILTER_OFFLOAD;
	redirect_rule->lookup = 0;
	redirect_rule->action.mask_mode = OCELOT_MASK_MODE_REDIRECT;
	redirect_rule->action.port_mask = BIT(port);

	err = ocelot_vcap_filter_add(ocelot, redirect_rule, NULL);
	if (err) {
		ocelot_vcap_filter_del(ocelot, untagging_rule);
		kfree(redirect_rule);
		return err;
	}

	return 0;
}

static int felix_tag_8021q_vlan_del_tx(struct dsa_switch *ds, int port, u16 vid)
{
	struct ocelot_vcap_filter *untagging_rule, *redirect_rule;
	struct ocelot_vcap_block *block_vcap_is1;
	struct ocelot_vcap_block *block_vcap_is2;
	struct ocelot *ocelot = ds->priv;
	unsigned long cookie;
	int err;

	block_vcap_is1 = &ocelot->block[VCAP_IS1];
	block_vcap_is2 = &ocelot->block[VCAP_IS2];

	cookie = OCELOT_VCAP_IS1_TAG_8021Q_TXVLAN(ocelot, port);
	untagging_rule = ocelot_vcap_block_find_filter_by_id(block_vcap_is1,
							     cookie, false);
	if (!untagging_rule)
		return -ENOENT;

	err = ocelot_vcap_filter_del(ocelot, untagging_rule);
	if (err)
		return err;

	cookie = OCELOT_VCAP_IS2_TAG_8021Q_TXVLAN(ocelot, port);
	redirect_rule = ocelot_vcap_block_find_filter_by_id(block_vcap_is2,
							    cookie, false);
	if (!redirect_rule)
		return -ENOENT;

	return ocelot_vcap_filter_del(ocelot, redirect_rule);
}

static int felix_tag_8021q_vlan_add(struct dsa_switch *ds, int port, u16 vid,
				    u16 flags)
{
	struct dsa_port *cpu_dp;
	int err;

	/* tag_8021q.c assumes we are implementing this via port VLAN
	 * membership, which we aren't. So we don't need to add any VCAP filter
	 * for the CPU port.
	 */
	if (!dsa_is_user_port(ds, port))
		return 0;

	dsa_switch_for_each_cpu_port(cpu_dp, ds) {
		err = felix_tag_8021q_vlan_add_rx(ds, port, cpu_dp->index, vid);
		if (err)
			return err;
	}

	err = felix_tag_8021q_vlan_add_tx(ds, port, vid);
	if (err)
		goto add_tx_failed;

	return 0;

add_tx_failed:
	dsa_switch_for_each_cpu_port(cpu_dp, ds)
		felix_tag_8021q_vlan_del_rx(ds, port, cpu_dp->index, vid);

	return err;
}

static int felix_tag_8021q_vlan_del(struct dsa_switch *ds, int port, u16 vid)
{
	struct dsa_port *cpu_dp;
	int err;

	if (!dsa_is_user_port(ds, port))
		return 0;

	dsa_switch_for_each_cpu_port(cpu_dp, ds) {
		err = felix_tag_8021q_vlan_del_rx(ds, port, cpu_dp->index, vid);
		if (err)
			return err;
	}

	err = felix_tag_8021q_vlan_del_tx(ds, port, vid);
	if (err)
		goto del_tx_failed;

	return 0;

del_tx_failed:
	dsa_switch_for_each_cpu_port(cpu_dp, ds)
		felix_tag_8021q_vlan_add_rx(ds, port, cpu_dp->index, vid);

	return err;
}

static int felix_trap_get_cpu_port(struct dsa_switch *ds,
				   const struct ocelot_vcap_filter *trap)
{
	struct dsa_port *dp;
	int first_port;

	if (WARN_ON(!trap->ingress_port_mask))
		return -1;

	first_port = __ffs(trap->ingress_port_mask);
	dp = dsa_to_port(ds, first_port);

	return dp->cpu_dp->index;
}

/* On switches with no extraction IRQ wired, trapped packets need to be
 * replicated over Ethernet as well, otherwise we'd get no notification of
 * their arrival when using the ocelot-8021q tagging protocol.
 */
static int felix_update_trapping_destinations(struct dsa_switch *ds,
					      bool using_tag_8021q)
{
	struct ocelot *ocelot = ds->priv;
	struct felix *felix = ocelot_to_felix(ocelot);
	struct ocelot_vcap_block *block_vcap_is2;
	struct ocelot_vcap_filter *trap;
	enum ocelot_mask_mode mask_mode;
	unsigned long port_mask;
	bool cpu_copy_ena;
	int err;

	if (!felix->info->quirk_no_xtr_irq)
		return 0;

	/* We are sure that "cpu" was found, otherwise
	 * dsa_tree_setup_default_cpu() would have failed earlier.
	 */
	block_vcap_is2 = &ocelot->block[VCAP_IS2];

	/* Make sure all traps are set up for that destination */
	list_for_each_entry(trap, &block_vcap_is2->rules, list) {
		if (!trap->is_trap)
			continue;

		/* Figure out the current trapping destination */
		if (using_tag_8021q) {
			/* Redirect to the tag_8021q CPU port. If timestamps
			 * are necessary, also copy trapped packets to the CPU
			 * port module.
			 */
			mask_mode = OCELOT_MASK_MODE_REDIRECT;
			port_mask = BIT(felix_trap_get_cpu_port(ds, trap));
			cpu_copy_ena = !!trap->take_ts;
		} else {
			/* Trap packets only to the CPU port module, which is
			 * redirected to the NPI port (the DSA CPU port)
			 */
			mask_mode = OCELOT_MASK_MODE_PERMIT_DENY;
			port_mask = 0;
			cpu_copy_ena = true;
		}

<<<<<<< HEAD
	if (cpu < 0) {
		kfree(tagging_rule);
		kfree(redirect_rule);
		return -EINVAL;
	}
=======
		if (trap->action.mask_mode == mask_mode &&
		    trap->action.port_mask == port_mask &&
		    trap->action.cpu_copy_ena == cpu_copy_ena)
			continue;
>>>>>>> d60c95ef

		trap->action.mask_mode = mask_mode;
		trap->action.port_mask = port_mask;
		trap->action.cpu_copy_ena = cpu_copy_ena;

		err = ocelot_vcap_filter_replace(ocelot, trap);
		if (err)
			return err;
	}

	return 0;
}

/* The CPU port module is connected to the Node Processor Interface (NPI). This
 * is the mode through which frames can be injected from and extracted to an
 * external CPU, over Ethernet. In NXP SoCs, the "external CPU" is the ARM CPU
 * running Linux, and this forms a DSA setup together with the enetc or fman
 * DSA master.
 */
static void felix_npi_port_init(struct ocelot *ocelot, int port)
{
	ocelot->npi = port;

	ocelot_write(ocelot, QSYS_EXT_CPU_CFG_EXT_CPUQ_MSK_M |
		     QSYS_EXT_CPU_CFG_EXT_CPU_PORT(port),
		     QSYS_EXT_CPU_CFG);

	/* NPI port Injection/Extraction configuration */
	ocelot_fields_write(ocelot, port, SYS_PORT_MODE_INCL_XTR_HDR,
			    ocelot->npi_xtr_prefix);
	ocelot_fields_write(ocelot, port, SYS_PORT_MODE_INCL_INJ_HDR,
			    ocelot->npi_inj_prefix);

	/* Disable transmission of pause frames */
	ocelot_fields_write(ocelot, port, SYS_PAUSE_CFG_PAUSE_ENA, 0);
}

static void felix_npi_port_deinit(struct ocelot *ocelot, int port)
{
	/* Restore hardware defaults */
	int unused_port = ocelot->num_phys_ports + 2;

	ocelot->npi = -1;

	ocelot_write(ocelot, QSYS_EXT_CPU_CFG_EXT_CPU_PORT(unused_port),
		     QSYS_EXT_CPU_CFG);

	ocelot_fields_write(ocelot, port, SYS_PORT_MODE_INCL_XTR_HDR,
			    OCELOT_TAG_PREFIX_DISABLED);
	ocelot_fields_write(ocelot, port, SYS_PORT_MODE_INCL_INJ_HDR,
			    OCELOT_TAG_PREFIX_DISABLED);

	/* Enable transmission of pause frames */
	ocelot_fields_write(ocelot, port, SYS_PAUSE_CFG_PAUSE_ENA, 1);
}

static int felix_tag_npi_setup(struct dsa_switch *ds)
{
	struct dsa_port *dp, *first_cpu_dp = NULL;
	struct ocelot *ocelot = ds->priv;

	dsa_switch_for_each_user_port(dp, ds) {
		if (first_cpu_dp && dp->cpu_dp != first_cpu_dp) {
			dev_err(ds->dev, "Multiple NPI ports not supported\n");
			return -EINVAL;
		}

		first_cpu_dp = dp->cpu_dp;
	}

	if (!first_cpu_dp)
		return -EINVAL;

	felix_npi_port_init(ocelot, first_cpu_dp->index);

	return 0;
}

static void felix_tag_npi_teardown(struct dsa_switch *ds)
{
	struct ocelot *ocelot = ds->priv;

	felix_npi_port_deinit(ocelot, ocelot->npi);
}

static unsigned long felix_tag_npi_get_host_fwd_mask(struct dsa_switch *ds)
{
	struct ocelot *ocelot = ds->priv;

	return BIT(ocelot->num_phys_ports);
}

static int felix_tag_npi_change_master(struct dsa_switch *ds, int port,
				       struct net_device *master,
				       struct netlink_ext_ack *extack)
{
	struct dsa_port *dp = dsa_to_port(ds, port), *other_dp;
	struct ocelot *ocelot = ds->priv;

	if (netif_is_lag_master(master)) {
		NL_SET_ERR_MSG_MOD(extack,
				   "LAG DSA master only supported using ocelot-8021q");
		return -EOPNOTSUPP;
	}

	/* Changing the NPI port breaks user ports still assigned to the old
	 * one, so only allow it while they're down, and don't allow them to
	 * come back up until they're all changed to the new one.
	 */
	dsa_switch_for_each_user_port(other_dp, ds) {
		struct net_device *slave = other_dp->slave;

		if (other_dp != dp && (slave->flags & IFF_UP) &&
		    dsa_port_to_master(other_dp) != master) {
			NL_SET_ERR_MSG_MOD(extack,
					   "Cannot change while old master still has users");
			return -EOPNOTSUPP;
		}
	}

	felix_npi_port_deinit(ocelot, ocelot->npi);
	felix_npi_port_init(ocelot, felix_cpu_port_for_master(ds, master));

	return 0;
}

/* Alternatively to using the NPI functionality, that same hardware MAC
 * connected internally to the enetc or fman DSA master can be configured to
 * use the software-defined tag_8021q frame format. As far as the hardware is
 * concerned, it thinks it is a "dumb switch" - the queues of the CPU port
 * module are now disconnected from it, but can still be accessed through
 * register-based MMIO.
 */
static const struct felix_tag_proto_ops felix_tag_npi_proto_ops = {
	.setup			= felix_tag_npi_setup,
	.teardown		= felix_tag_npi_teardown,
	.get_host_fwd_mask	= felix_tag_npi_get_host_fwd_mask,
	.change_master		= felix_tag_npi_change_master,
};

static int felix_tag_8021q_setup(struct dsa_switch *ds)
{
	struct ocelot *ocelot = ds->priv;
	struct dsa_port *dp;
	int err;

	err = dsa_tag_8021q_register(ds, htons(ETH_P_8021AD));
	if (err)
		return err;

	dsa_switch_for_each_cpu_port(dp, ds)
		ocelot_port_setup_dsa_8021q_cpu(ocelot, dp->index);

	dsa_switch_for_each_user_port(dp, ds)
		ocelot_port_assign_dsa_8021q_cpu(ocelot, dp->index,
						 dp->cpu_dp->index);

	dsa_switch_for_each_available_port(dp, ds)
		/* This overwrites ocelot_init():
		 * Do not forward BPDU frames to the CPU port module,
		 * for 2 reasons:
		 * - When these packets are injected from the tag_8021q
		 *   CPU port, we want them to go out, not loop back
		 *   into the system.
		 * - STP traffic ingressing on a user port should go to
		 *   the tag_8021q CPU port, not to the hardware CPU
		 *   port module.
		 */
		ocelot_write_gix(ocelot,
				 ANA_PORT_CPU_FWD_BPDU_CFG_BPDU_REDIR_ENA(0),
				 ANA_PORT_CPU_FWD_BPDU_CFG, dp->index);

	/* The ownership of the CPU port module's queues might have just been
	 * transferred to the tag_8021q tagger from the NPI-based tagger.
	 * So there might still be all sorts of crap in the queues. On the
	 * other hand, the MMIO-based matching of PTP frames is very brittle,
	 * so we need to be careful that there are no extra frames to be
	 * dequeued over MMIO, since we would never know to discard them.
	 */
	ocelot_drain_cpu_queue(ocelot, 0);

	return 0;
}

static void felix_tag_8021q_teardown(struct dsa_switch *ds)
{
	struct ocelot *ocelot = ds->priv;
	struct dsa_port *dp;

	dsa_switch_for_each_available_port(dp, ds)
		/* Restore the logic from ocelot_init:
		 * do not forward BPDU frames to the front ports.
		 */
		ocelot_write_gix(ocelot,
				 ANA_PORT_CPU_FWD_BPDU_CFG_BPDU_REDIR_ENA(0xffff),
				 ANA_PORT_CPU_FWD_BPDU_CFG,
				 dp->index);

	dsa_switch_for_each_user_port(dp, ds)
		ocelot_port_unassign_dsa_8021q_cpu(ocelot, dp->index);

	dsa_switch_for_each_cpu_port(dp, ds)
		ocelot_port_teardown_dsa_8021q_cpu(ocelot, dp->index);

	dsa_tag_8021q_unregister(ds);
}

static unsigned long felix_tag_8021q_get_host_fwd_mask(struct dsa_switch *ds)
{
	return dsa_cpu_ports(ds);
}

static int felix_tag_8021q_change_master(struct dsa_switch *ds, int port,
					 struct net_device *master,
					 struct netlink_ext_ack *extack)
{
	int cpu = felix_cpu_port_for_master(ds, master);
	struct ocelot *ocelot = ds->priv;

	ocelot_port_unassign_dsa_8021q_cpu(ocelot, port);
	ocelot_port_assign_dsa_8021q_cpu(ocelot, port, cpu);

	return felix_update_trapping_destinations(ds, true);
}

static const struct felix_tag_proto_ops felix_tag_8021q_proto_ops = {
	.setup			= felix_tag_8021q_setup,
	.teardown		= felix_tag_8021q_teardown,
	.get_host_fwd_mask	= felix_tag_8021q_get_host_fwd_mask,
	.change_master		= felix_tag_8021q_change_master,
};

static void felix_set_host_flood(struct dsa_switch *ds, unsigned long mask,
				 bool uc, bool mc, bool bc)
{
	struct ocelot *ocelot = ds->priv;
	unsigned long val;

	val = uc ? mask : 0;
	ocelot_rmw_rix(ocelot, val, mask, ANA_PGID_PGID, PGID_UC);

	val = mc ? mask : 0;
	ocelot_rmw_rix(ocelot, val, mask, ANA_PGID_PGID, PGID_MC);
	ocelot_rmw_rix(ocelot, val, mask, ANA_PGID_PGID, PGID_MCIPV4);
	ocelot_rmw_rix(ocelot, val, mask, ANA_PGID_PGID, PGID_MCIPV6);

	val = bc ? mask : 0;
	ocelot_rmw_rix(ocelot, val, mask, ANA_PGID_PGID, PGID_BC);
}

static void
felix_migrate_host_flood(struct dsa_switch *ds,
			 const struct felix_tag_proto_ops *proto_ops,
			 const struct felix_tag_proto_ops *old_proto_ops)
{
	struct ocelot *ocelot = ds->priv;
	struct felix *felix = ocelot_to_felix(ocelot);
	unsigned long mask;

	if (old_proto_ops) {
		mask = old_proto_ops->get_host_fwd_mask(ds);
		felix_set_host_flood(ds, mask, false, false, false);
	}

	mask = proto_ops->get_host_fwd_mask(ds);
	felix_set_host_flood(ds, mask, !!felix->host_flood_uc_mask,
			     !!felix->host_flood_mc_mask, true);
}

static int felix_migrate_mdbs(struct dsa_switch *ds,
			      const struct felix_tag_proto_ops *proto_ops,
			      const struct felix_tag_proto_ops *old_proto_ops)
{
	struct ocelot *ocelot = ds->priv;
	unsigned long from, to;

	if (!old_proto_ops)
		return 0;

	from = old_proto_ops->get_host_fwd_mask(ds);
	to = proto_ops->get_host_fwd_mask(ds);

	return ocelot_migrate_mdbs(ocelot, from, to);
}

/* Configure the shared hardware resources for a transition between
 * @old_proto_ops and @proto_ops.
 * Manual migration is needed because as far as DSA is concerned, no change of
 * the CPU port is taking place here, just of the tagging protocol.
 */
static int
felix_tag_proto_setup_shared(struct dsa_switch *ds,
			     const struct felix_tag_proto_ops *proto_ops,
			     const struct felix_tag_proto_ops *old_proto_ops)
{
	bool using_tag_8021q = (proto_ops == &felix_tag_8021q_proto_ops);
	int err;

	err = felix_migrate_mdbs(ds, proto_ops, old_proto_ops);
	if (err)
		return err;

	felix_update_trapping_destinations(ds, using_tag_8021q);

	felix_migrate_host_flood(ds, proto_ops, old_proto_ops);

	return 0;
}

/* This always leaves the switch in a consistent state, because although the
 * tag_8021q setup can fail, the NPI setup can't. So either the change is made,
 * or the restoration is guaranteed to work.
 */
static int felix_change_tag_protocol(struct dsa_switch *ds,
				     enum dsa_tag_protocol proto)
{
	const struct felix_tag_proto_ops *old_proto_ops, *proto_ops;
	struct ocelot *ocelot = ds->priv;
	struct felix *felix = ocelot_to_felix(ocelot);
	int err;

	switch (proto) {
	case DSA_TAG_PROTO_SEVILLE:
	case DSA_TAG_PROTO_OCELOT:
		proto_ops = &felix_tag_npi_proto_ops;
		break;
	case DSA_TAG_PROTO_OCELOT_8021Q:
		proto_ops = &felix_tag_8021q_proto_ops;
		break;
	default:
		return -EPROTONOSUPPORT;
	}

	old_proto_ops = felix->tag_proto_ops;

	if (proto_ops == old_proto_ops)
		return 0;

	err = proto_ops->setup(ds);
	if (err)
		goto setup_failed;

	err = felix_tag_proto_setup_shared(ds, proto_ops, old_proto_ops);
	if (err)
		goto setup_shared_failed;

	if (old_proto_ops)
		old_proto_ops->teardown(ds);

	felix->tag_proto_ops = proto_ops;
	felix->tag_proto = proto;

	return 0;

setup_shared_failed:
	proto_ops->teardown(ds);
setup_failed:
	return err;
}

static enum dsa_tag_protocol felix_get_tag_protocol(struct dsa_switch *ds,
						    int port,
						    enum dsa_tag_protocol mp)
{
	struct ocelot *ocelot = ds->priv;
	struct felix *felix = ocelot_to_felix(ocelot);

	return felix->tag_proto;
}

static void felix_port_set_host_flood(struct dsa_switch *ds, int port,
				      bool uc, bool mc)
{
	struct ocelot *ocelot = ds->priv;
	struct felix *felix = ocelot_to_felix(ocelot);
	unsigned long mask;

	if (uc)
		felix->host_flood_uc_mask |= BIT(port);
	else
		felix->host_flood_uc_mask &= ~BIT(port);

	if (mc)
		felix->host_flood_mc_mask |= BIT(port);
	else
		felix->host_flood_mc_mask &= ~BIT(port);

	mask = felix->tag_proto_ops->get_host_fwd_mask(ds);
	felix_set_host_flood(ds, mask, !!felix->host_flood_uc_mask,
			     !!felix->host_flood_mc_mask, true);
}

static int felix_port_change_master(struct dsa_switch *ds, int port,
				    struct net_device *master,
				    struct netlink_ext_ack *extack)
{
	struct ocelot *ocelot = ds->priv;
	struct felix *felix = ocelot_to_felix(ocelot);

	return felix->tag_proto_ops->change_master(ds, port, master, extack);
}

static int felix_set_ageing_time(struct dsa_switch *ds,
				 unsigned int ageing_time)
{
	struct ocelot *ocelot = ds->priv;

	ocelot_set_ageing_time(ocelot, ageing_time);

	return 0;
}

static void felix_port_fast_age(struct dsa_switch *ds, int port)
{
	struct ocelot *ocelot = ds->priv;
	int err;

	err = ocelot_mact_flush(ocelot, port);
	if (err)
		dev_err(ds->dev, "Flushing MAC table on port %d returned %pe\n",
			port, ERR_PTR(err));
}

static int felix_fdb_dump(struct dsa_switch *ds, int port,
			  dsa_fdb_dump_cb_t *cb, void *data)
{
	struct ocelot *ocelot = ds->priv;

	return ocelot_fdb_dump(ocelot, port, cb, data);
}

static int felix_fdb_add(struct dsa_switch *ds, int port,
			 const unsigned char *addr, u16 vid,
			 struct dsa_db db)
{
	struct net_device *bridge_dev = felix_classify_db(db);
	struct dsa_port *dp = dsa_to_port(ds, port);
	struct ocelot *ocelot = ds->priv;

	if (IS_ERR(bridge_dev))
		return PTR_ERR(bridge_dev);

	if (dsa_port_is_cpu(dp) && !bridge_dev &&
	    dsa_fdb_present_in_other_db(ds, port, addr, vid, db))
		return 0;

	if (dsa_port_is_cpu(dp))
		port = PGID_CPU;

	return ocelot_fdb_add(ocelot, port, addr, vid, bridge_dev);
}

static int felix_fdb_del(struct dsa_switch *ds, int port,
			 const unsigned char *addr, u16 vid,
			 struct dsa_db db)
{
	struct net_device *bridge_dev = felix_classify_db(db);
	struct dsa_port *dp = dsa_to_port(ds, port);
	struct ocelot *ocelot = ds->priv;

	if (IS_ERR(bridge_dev))
		return PTR_ERR(bridge_dev);

	if (dsa_port_is_cpu(dp) && !bridge_dev &&
	    dsa_fdb_present_in_other_db(ds, port, addr, vid, db))
		return 0;

	if (dsa_port_is_cpu(dp))
		port = PGID_CPU;

	return ocelot_fdb_del(ocelot, port, addr, vid, bridge_dev);
}

static int felix_lag_fdb_add(struct dsa_switch *ds, struct dsa_lag lag,
			     const unsigned char *addr, u16 vid,
			     struct dsa_db db)
{
	struct net_device *bridge_dev = felix_classify_db(db);
	struct ocelot *ocelot = ds->priv;

	if (IS_ERR(bridge_dev))
		return PTR_ERR(bridge_dev);

	return ocelot_lag_fdb_add(ocelot, lag.dev, addr, vid, bridge_dev);
}

static int felix_lag_fdb_del(struct dsa_switch *ds, struct dsa_lag lag,
			     const unsigned char *addr, u16 vid,
			     struct dsa_db db)
{
	struct net_device *bridge_dev = felix_classify_db(db);
	struct ocelot *ocelot = ds->priv;

	if (IS_ERR(bridge_dev))
		return PTR_ERR(bridge_dev);

	return ocelot_lag_fdb_del(ocelot, lag.dev, addr, vid, bridge_dev);
}

static int felix_mdb_add(struct dsa_switch *ds, int port,
			 const struct switchdev_obj_port_mdb *mdb,
			 struct dsa_db db)
{
	struct net_device *bridge_dev = felix_classify_db(db);
	struct ocelot *ocelot = ds->priv;

	if (IS_ERR(bridge_dev))
		return PTR_ERR(bridge_dev);

	if (dsa_is_cpu_port(ds, port) && !bridge_dev &&
	    dsa_mdb_present_in_other_db(ds, port, mdb, db))
		return 0;

	if (port == ocelot->npi)
		port = ocelot->num_phys_ports;

	return ocelot_port_mdb_add(ocelot, port, mdb, bridge_dev);
}

static int felix_mdb_del(struct dsa_switch *ds, int port,
			 const struct switchdev_obj_port_mdb *mdb,
			 struct dsa_db db)
{
	struct net_device *bridge_dev = felix_classify_db(db);
	struct ocelot *ocelot = ds->priv;

	if (IS_ERR(bridge_dev))
		return PTR_ERR(bridge_dev);

	if (dsa_is_cpu_port(ds, port) && !bridge_dev &&
	    dsa_mdb_present_in_other_db(ds, port, mdb, db))
		return 0;

	if (port == ocelot->npi)
		port = ocelot->num_phys_ports;

	return ocelot_port_mdb_del(ocelot, port, mdb, bridge_dev);
}

static void felix_bridge_stp_state_set(struct dsa_switch *ds, int port,
				       u8 state)
{
	struct ocelot *ocelot = ds->priv;

	return ocelot_bridge_stp_state_set(ocelot, port, state);
}

static int felix_pre_bridge_flags(struct dsa_switch *ds, int port,
				  struct switchdev_brport_flags val,
				  struct netlink_ext_ack *extack)
{
	struct ocelot *ocelot = ds->priv;

	return ocelot_port_pre_bridge_flags(ocelot, port, val);
}

static int felix_bridge_flags(struct dsa_switch *ds, int port,
			      struct switchdev_brport_flags val,
			      struct netlink_ext_ack *extack)
{
	struct ocelot *ocelot = ds->priv;

	if (port == ocelot->npi)
		port = ocelot->num_phys_ports;

	ocelot_port_bridge_flags(ocelot, port, val);

	return 0;
}

static int felix_bridge_join(struct dsa_switch *ds, int port,
			     struct dsa_bridge bridge, bool *tx_fwd_offload,
			     struct netlink_ext_ack *extack)
{
	struct ocelot *ocelot = ds->priv;

	return ocelot_port_bridge_join(ocelot, port, bridge.dev, bridge.num,
				       extack);
}

static void felix_bridge_leave(struct dsa_switch *ds, int port,
			       struct dsa_bridge bridge)
{
	struct ocelot *ocelot = ds->priv;

	ocelot_port_bridge_leave(ocelot, port, bridge.dev);
}

static int felix_lag_join(struct dsa_switch *ds, int port,
			  struct dsa_lag lag,
			  struct netdev_lag_upper_info *info,
			  struct netlink_ext_ack *extack)
{
	struct ocelot *ocelot = ds->priv;
	int err;

	err = ocelot_port_lag_join(ocelot, port, lag.dev, info, extack);
	if (err)
		return err;

	/* Update the logical LAG port that serves as tag_8021q CPU port */
	if (!dsa_is_cpu_port(ds, port))
		return 0;

	return felix_port_change_master(ds, port, lag.dev, extack);
}

static int felix_lag_leave(struct dsa_switch *ds, int port,
			   struct dsa_lag lag)
{
	struct ocelot *ocelot = ds->priv;

	ocelot_port_lag_leave(ocelot, port, lag.dev);

	/* Update the logical LAG port that serves as tag_8021q CPU port */
	if (!dsa_is_cpu_port(ds, port))
		return 0;

	return felix_port_change_master(ds, port, lag.dev, NULL);
}

static int felix_lag_change(struct dsa_switch *ds, int port)
{
	struct dsa_port *dp = dsa_to_port(ds, port);
	struct ocelot *ocelot = ds->priv;

	ocelot_port_lag_change(ocelot, port, dp->lag_tx_enabled);

	return 0;
}

static int felix_vlan_prepare(struct dsa_switch *ds, int port,
			      const struct switchdev_obj_port_vlan *vlan,
			      struct netlink_ext_ack *extack)
{
	struct ocelot *ocelot = ds->priv;
	u16 flags = vlan->flags;

	/* Ocelot switches copy frames as-is to the CPU, so the flags:
	 * egress-untagged or not, pvid or not, make no difference. This
	 * behavior is already better than what DSA just tries to approximate
	 * when it installs the VLAN with the same flags on the CPU port.
	 * Just accept any configuration, and don't let ocelot deny installing
	 * multiple native VLANs on the NPI port, because the switch doesn't
	 * look at the port tag settings towards the NPI interface anyway.
	 */
	if (port == ocelot->npi)
		return 0;

	return ocelot_vlan_prepare(ocelot, port, vlan->vid,
				   flags & BRIDGE_VLAN_INFO_PVID,
				   flags & BRIDGE_VLAN_INFO_UNTAGGED,
				   extack);
}

static int felix_vlan_filtering(struct dsa_switch *ds, int port, bool enabled,
				struct netlink_ext_ack *extack)
{
	struct ocelot *ocelot = ds->priv;

	return ocelot_port_vlan_filtering(ocelot, port, enabled, extack);
}

static int felix_vlan_add(struct dsa_switch *ds, int port,
			  const struct switchdev_obj_port_vlan *vlan,
			  struct netlink_ext_ack *extack)
{
	struct ocelot *ocelot = ds->priv;
	u16 flags = vlan->flags;
	int err;

	err = felix_vlan_prepare(ds, port, vlan, extack);
	if (err)
		return err;

	return ocelot_vlan_add(ocelot, port, vlan->vid,
			       flags & BRIDGE_VLAN_INFO_PVID,
			       flags & BRIDGE_VLAN_INFO_UNTAGGED);
}

static int felix_vlan_del(struct dsa_switch *ds, int port,
			  const struct switchdev_obj_port_vlan *vlan)
{
	struct ocelot *ocelot = ds->priv;

	return ocelot_vlan_del(ocelot, port, vlan->vid);
}

static void felix_phylink_get_caps(struct dsa_switch *ds, int port,
				   struct phylink_config *config)
{
	struct ocelot *ocelot = ds->priv;

	/* This driver does not make use of the speed, duplex, pause or the
	 * advertisement in its mac_config, so it is safe to mark this driver
	 * as non-legacy.
	 */
	config->legacy_pre_march2020 = false;

	__set_bit(ocelot->ports[port]->phy_mode,
		  config->supported_interfaces);
}

static void felix_phylink_validate(struct dsa_switch *ds, int port,
				   unsigned long *supported,
				   struct phylink_link_state *state)
{
	struct ocelot *ocelot = ds->priv;
	struct felix *felix = ocelot_to_felix(ocelot);

	if (felix->info->phylink_validate)
		felix->info->phylink_validate(ocelot, port, supported, state);
}

static struct phylink_pcs *felix_phylink_mac_select_pcs(struct dsa_switch *ds,
							int port,
							phy_interface_t iface)
{
	struct ocelot *ocelot = ds->priv;
	struct felix *felix = ocelot_to_felix(ocelot);
	struct phylink_pcs *pcs = NULL;

	if (felix->pcs && felix->pcs[port])
		pcs = felix->pcs[port];

	return pcs;
}

static void felix_phylink_mac_link_down(struct dsa_switch *ds, int port,
					unsigned int link_an_mode,
					phy_interface_t interface)
{
	struct ocelot *ocelot = ds->priv;

	ocelot_phylink_mac_link_down(ocelot, port, link_an_mode, interface,
				     FELIX_MAC_QUIRKS);
}

static void felix_phylink_mac_link_up(struct dsa_switch *ds, int port,
				      unsigned int link_an_mode,
				      phy_interface_t interface,
				      struct phy_device *phydev,
				      int speed, int duplex,
				      bool tx_pause, bool rx_pause)
{
	struct ocelot *ocelot = ds->priv;
	struct felix *felix = ocelot_to_felix(ocelot);

	ocelot_phylink_mac_link_up(ocelot, port, phydev, link_an_mode,
				   interface, speed, duplex, tx_pause, rx_pause,
				   FELIX_MAC_QUIRKS);

	if (felix->info->port_sched_speed_set)
		felix->info->port_sched_speed_set(ocelot, port, speed);
}

static int felix_port_enable(struct dsa_switch *ds, int port,
			     struct phy_device *phydev)
{
	struct dsa_port *dp = dsa_to_port(ds, port);
	struct ocelot *ocelot = ds->priv;

	if (!dsa_port_is_user(dp))
		return 0;

	if (ocelot->npi >= 0) {
		struct net_device *master = dsa_port_to_master(dp);

		if (felix_cpu_port_for_master(ds, master) != ocelot->npi) {
			dev_err(ds->dev, "Multiple masters are not allowed\n");
			return -EINVAL;
		}
	}

	return 0;
}

static void felix_port_qos_map_init(struct ocelot *ocelot, int port)
{
	int i;

	ocelot_rmw_gix(ocelot,
		       ANA_PORT_QOS_CFG_QOS_PCP_ENA,
		       ANA_PORT_QOS_CFG_QOS_PCP_ENA,
		       ANA_PORT_QOS_CFG,
		       port);

	for (i = 0; i < OCELOT_NUM_TC * 2; i++) {
		ocelot_rmw_ix(ocelot,
			      (ANA_PORT_PCP_DEI_MAP_DP_PCP_DEI_VAL & i) |
			      ANA_PORT_PCP_DEI_MAP_QOS_PCP_DEI_VAL(i),
			      ANA_PORT_PCP_DEI_MAP_DP_PCP_DEI_VAL |
			      ANA_PORT_PCP_DEI_MAP_QOS_PCP_DEI_VAL_M,
			      ANA_PORT_PCP_DEI_MAP,
			      port, i);
	}
}

static void felix_get_stats64(struct dsa_switch *ds, int port,
			      struct rtnl_link_stats64 *stats)
{
	struct ocelot *ocelot = ds->priv;

	ocelot_port_get_stats64(ocelot, port, stats);
}

static void felix_get_pause_stats(struct dsa_switch *ds, int port,
				  struct ethtool_pause_stats *pause_stats)
{
	struct ocelot *ocelot = ds->priv;

	ocelot_port_get_pause_stats(ocelot, port, pause_stats);
}

static void felix_get_rmon_stats(struct dsa_switch *ds, int port,
				 struct ethtool_rmon_stats *rmon_stats,
				 const struct ethtool_rmon_hist_range **ranges)
{
	struct ocelot *ocelot = ds->priv;

	ocelot_port_get_rmon_stats(ocelot, port, rmon_stats, ranges);
}

static void felix_get_eth_ctrl_stats(struct dsa_switch *ds, int port,
				     struct ethtool_eth_ctrl_stats *ctrl_stats)
{
	struct ocelot *ocelot = ds->priv;

	ocelot_port_get_eth_ctrl_stats(ocelot, port, ctrl_stats);
}

static void felix_get_eth_mac_stats(struct dsa_switch *ds, int port,
				    struct ethtool_eth_mac_stats *mac_stats)
{
	struct ocelot *ocelot = ds->priv;

	ocelot_port_get_eth_mac_stats(ocelot, port, mac_stats);
}

static void felix_get_eth_phy_stats(struct dsa_switch *ds, int port,
				    struct ethtool_eth_phy_stats *phy_stats)
{
	struct ocelot *ocelot = ds->priv;

	ocelot_port_get_eth_phy_stats(ocelot, port, phy_stats);
}

static void felix_get_strings(struct dsa_switch *ds, int port,
			      u32 stringset, u8 *data)
{
	struct ocelot *ocelot = ds->priv;

	return ocelot_get_strings(ocelot, port, stringset, data);
}

static void felix_get_ethtool_stats(struct dsa_switch *ds, int port, u64 *data)
{
	struct ocelot *ocelot = ds->priv;

	ocelot_get_ethtool_stats(ocelot, port, data);
}

static int felix_get_sset_count(struct dsa_switch *ds, int port, int sset)
{
	struct ocelot *ocelot = ds->priv;

	return ocelot_get_sset_count(ocelot, port, sset);
}

static int felix_get_ts_info(struct dsa_switch *ds, int port,
			     struct ethtool_ts_info *info)
{
	struct ocelot *ocelot = ds->priv;

	return ocelot_get_ts_info(ocelot, port, info);
}

static const u32 felix_phy_match_table[PHY_INTERFACE_MODE_MAX] = {
	[PHY_INTERFACE_MODE_INTERNAL] = OCELOT_PORT_MODE_INTERNAL,
	[PHY_INTERFACE_MODE_SGMII] = OCELOT_PORT_MODE_SGMII,
	[PHY_INTERFACE_MODE_QSGMII] = OCELOT_PORT_MODE_QSGMII,
	[PHY_INTERFACE_MODE_USXGMII] = OCELOT_PORT_MODE_USXGMII,
	[PHY_INTERFACE_MODE_1000BASEX] = OCELOT_PORT_MODE_1000BASEX,
	[PHY_INTERFACE_MODE_2500BASEX] = OCELOT_PORT_MODE_2500BASEX,
};

static int felix_validate_phy_mode(struct felix *felix, int port,
				   phy_interface_t phy_mode)
{
	u32 modes = felix->info->port_modes[port];

	if (felix_phy_match_table[phy_mode] & modes)
		return 0;
	return -EOPNOTSUPP;
}

static int felix_parse_ports_node(struct felix *felix,
				  struct device_node *ports_node,
				  phy_interface_t *port_phy_modes)
{
	struct device *dev = felix->ocelot.dev;
	struct device_node *child;

	for_each_available_child_of_node(ports_node, child) {
		phy_interface_t phy_mode;
		u32 port;
		int err;

		/* Get switch port number from DT */
		if (of_property_read_u32(child, "reg", &port) < 0) {
			dev_err(dev, "Port number not defined in device tree "
				"(property \"reg\")\n");
			of_node_put(child);
			return -ENODEV;
		}

		/* Get PHY mode from DT */
		err = of_get_phy_mode(child, &phy_mode);
		if (err) {
			dev_err(dev, "Failed to read phy-mode or "
				"phy-interface-type property for port %d\n",
				port);
			of_node_put(child);
			return -ENODEV;
		}

		err = felix_validate_phy_mode(felix, port, phy_mode);
		if (err < 0) {
			dev_err(dev, "Unsupported PHY mode %s on port %d\n",
				phy_modes(phy_mode), port);
			of_node_put(child);
			return err;
		}

		port_phy_modes[port] = phy_mode;
	}

	return 0;
}

static int felix_parse_dt(struct felix *felix, phy_interface_t *port_phy_modes)
{
	struct device *dev = felix->ocelot.dev;
	struct device_node *switch_node;
	struct device_node *ports_node;
	int err;

	switch_node = dev->of_node;

	ports_node = of_get_child_by_name(switch_node, "ports");
	if (!ports_node)
		ports_node = of_get_child_by_name(switch_node, "ethernet-ports");
	if (!ports_node) {
		dev_err(dev, "Incorrect bindings: absent \"ports\" or \"ethernet-ports\" node\n");
		return -ENODEV;
	}

	err = felix_parse_ports_node(felix, ports_node, port_phy_modes);
	of_node_put(ports_node);

	return err;
}

static struct regmap *felix_request_regmap_by_name(struct felix *felix,
						   const char *resource_name)
{
	struct ocelot *ocelot = &felix->ocelot;
	struct resource res;
	int i;

	for (i = 0; i < felix->info->num_resources; i++) {
		if (strcmp(resource_name, felix->info->resources[i].name))
			continue;

		memcpy(&res, &felix->info->resources[i], sizeof(res));
		res.start += felix->switch_base;
		res.end += felix->switch_base;

		return ocelot_regmap_init(ocelot, &res);
	}

	return ERR_PTR(-ENOENT);
}

static struct regmap *felix_request_regmap(struct felix *felix,
					   enum ocelot_target target)
{
	const char *resource_name = felix->info->resource_names[target];

	/* If the driver didn't provide a resource name for the target,
	 * the resource is optional.
	 */
	if (!resource_name)
		return NULL;

	return felix_request_regmap_by_name(felix, resource_name);
}

static struct regmap *felix_request_port_regmap(struct felix *felix, int port)
{
	char resource_name[32];

	sprintf(resource_name, "port%d", port);

	return felix_request_regmap_by_name(felix, resource_name);
}

static int felix_init_structs(struct felix *felix, int num_phys_ports)
{
	struct ocelot *ocelot = &felix->ocelot;
	phy_interface_t *port_phy_modes;
	struct regmap *target;
	int port, i, err;

	ocelot->num_phys_ports = num_phys_ports;
	ocelot->ports = devm_kcalloc(ocelot->dev, num_phys_ports,
				     sizeof(struct ocelot_port *), GFP_KERNEL);
	if (!ocelot->ports)
		return -ENOMEM;

	ocelot->map		= felix->info->map;
	ocelot->stats_layout	= felix->info->stats_layout;
	ocelot->num_mact_rows	= felix->info->num_mact_rows;
	ocelot->vcap		= felix->info->vcap;
	ocelot->vcap_pol.base	= felix->info->vcap_pol_base;
	ocelot->vcap_pol.max	= felix->info->vcap_pol_max;
	ocelot->vcap_pol.base2	= felix->info->vcap_pol_base2;
	ocelot->vcap_pol.max2	= felix->info->vcap_pol_max2;
	ocelot->ops		= felix->info->ops;
	ocelot->npi_inj_prefix	= OCELOT_TAG_PREFIX_SHORT;
	ocelot->npi_xtr_prefix	= OCELOT_TAG_PREFIX_SHORT;
	ocelot->devlink		= felix->ds->devlink;

	port_phy_modes = kcalloc(num_phys_ports, sizeof(phy_interface_t),
				 GFP_KERNEL);
	if (!port_phy_modes)
		return -ENOMEM;

	err = felix_parse_dt(felix, port_phy_modes);
	if (err) {
		kfree(port_phy_modes);
		return err;
	}

	for (i = 0; i < TARGET_MAX; i++) {
		target = felix_request_regmap(felix, i);
		if (IS_ERR(target)) {
			dev_err(ocelot->dev,
				"Failed to map device memory space: %pe\n",
				target);
			kfree(port_phy_modes);
			return PTR_ERR(target);
		}

		ocelot->targets[i] = target;
	}

	err = ocelot_regfields_init(ocelot, felix->info->regfields);
	if (err) {
		dev_err(ocelot->dev, "failed to init reg fields map\n");
		kfree(port_phy_modes);
		return err;
	}

	for (port = 0; port < num_phys_ports; port++) {
		struct ocelot_port *ocelot_port;

		ocelot_port = devm_kzalloc(ocelot->dev,
					   sizeof(struct ocelot_port),
					   GFP_KERNEL);
		if (!ocelot_port) {
			dev_err(ocelot->dev,
				"failed to allocate port memory\n");
			kfree(port_phy_modes);
			return -ENOMEM;
		}

		target = felix_request_port_regmap(felix, port);
		if (IS_ERR(target)) {
			dev_err(ocelot->dev,
				"Failed to map memory space for port %d: %pe\n",
				port, target);
			kfree(port_phy_modes);
			return PTR_ERR(target);
		}

		ocelot_port->phy_mode = port_phy_modes[port];
		ocelot_port->ocelot = ocelot;
		ocelot_port->target = target;
		ocelot_port->index = port;
		ocelot->ports[port] = ocelot_port;
	}

	kfree(port_phy_modes);

	if (felix->info->mdio_bus_alloc) {
		err = felix->info->mdio_bus_alloc(ocelot);
		if (err < 0)
			return err;
	}

	return 0;
}

static void ocelot_port_purge_txtstamp_skb(struct ocelot *ocelot, int port,
					   struct sk_buff *skb)
{
	struct ocelot_port *ocelot_port = ocelot->ports[port];
	struct sk_buff *clone = OCELOT_SKB_CB(skb)->clone;
	struct sk_buff *skb_match = NULL, *skb_tmp;
	unsigned long flags;

	if (!clone)
		return;

	spin_lock_irqsave(&ocelot_port->tx_skbs.lock, flags);

	skb_queue_walk_safe(&ocelot_port->tx_skbs, skb, skb_tmp) {
		if (skb != clone)
			continue;
		__skb_unlink(skb, &ocelot_port->tx_skbs);
		skb_match = skb;
		break;
	}

	spin_unlock_irqrestore(&ocelot_port->tx_skbs.lock, flags);

	WARN_ONCE(!skb_match,
		  "Could not find skb clone in TX timestamping list\n");
}

#define work_to_xmit_work(w) \
		container_of((w), struct felix_deferred_xmit_work, work)

static void felix_port_deferred_xmit(struct kthread_work *work)
{
	struct felix_deferred_xmit_work *xmit_work = work_to_xmit_work(work);
	struct dsa_switch *ds = xmit_work->dp->ds;
	struct sk_buff *skb = xmit_work->skb;
	u32 rew_op = ocelot_ptp_rew_op(skb);
	struct ocelot *ocelot = ds->priv;
	int port = xmit_work->dp->index;
	int retries = 10;

	do {
		if (ocelot_can_inject(ocelot, 0))
			break;

		cpu_relax();
	} while (--retries);

	if (!retries) {
		dev_err(ocelot->dev, "port %d failed to inject skb\n",
			port);
		ocelot_port_purge_txtstamp_skb(ocelot, port, skb);
		kfree_skb(skb);
		return;
	}

	ocelot_port_inject_frame(ocelot, port, 0, rew_op, skb);

	consume_skb(skb);
	kfree(xmit_work);
}

static int felix_connect_tag_protocol(struct dsa_switch *ds,
				      enum dsa_tag_protocol proto)
{
	struct ocelot_8021q_tagger_data *tagger_data;

	switch (proto) {
	case DSA_TAG_PROTO_OCELOT_8021Q:
		tagger_data = ocelot_8021q_tagger_data(ds);
		tagger_data->xmit_work_fn = felix_port_deferred_xmit;
		return 0;
	case DSA_TAG_PROTO_OCELOT:
	case DSA_TAG_PROTO_SEVILLE:
		return 0;
	default:
		return -EPROTONOSUPPORT;
	}
}

/* Hardware initialization done here so that we can allocate structures with
 * devm without fear of dsa_register_switch returning -EPROBE_DEFER and causing
 * us to allocate structures twice (leak memory) and map PCI memory twice
 * (which will not work).
 */
static int felix_setup(struct dsa_switch *ds)
{
	struct ocelot *ocelot = ds->priv;
	struct felix *felix = ocelot_to_felix(ocelot);
	struct dsa_port *dp;
	int err;

	err = felix_init_structs(felix, ds->num_ports);
	if (err)
		return err;

	err = ocelot_init(ocelot);
	if (err)
		goto out_mdiobus_free;

	if (ocelot->ptp) {
		err = ocelot_init_timestamp(ocelot, felix->info->ptp_caps);
		if (err) {
			dev_err(ocelot->dev,
				"Timestamp initialization failed\n");
			ocelot->ptp = 0;
		}
	}

	dsa_switch_for_each_available_port(dp, ds) {
		ocelot_init_port(ocelot, dp->index);

		/* Set the default QoS Classification based on PCP and DEI
		 * bits of vlan tag.
		 */
		felix_port_qos_map_init(ocelot, dp->index);
	}

	err = ocelot_devlink_sb_register(ocelot);
	if (err)
		goto out_deinit_ports;

	/* The initial tag protocol is NPI which won't fail during initial
	 * setup, there's no real point in checking for errors.
	 */
	felix_change_tag_protocol(ds, felix->tag_proto);

	ds->mtu_enforcement_ingress = true;
	ds->assisted_learning_on_cpu_port = true;
	ds->fdb_isolation = true;
	ds->max_num_bridges = ds->num_ports;

	return 0;

out_deinit_ports:
	dsa_switch_for_each_available_port(dp, ds)
		ocelot_deinit_port(ocelot, dp->index);

	ocelot_deinit_timestamp(ocelot);
	ocelot_deinit(ocelot);

out_mdiobus_free:
	if (felix->info->mdio_bus_free)
		felix->info->mdio_bus_free(ocelot);

	return err;
}

static void felix_teardown(struct dsa_switch *ds)
{
	struct ocelot *ocelot = ds->priv;
	struct felix *felix = ocelot_to_felix(ocelot);
	struct dsa_port *dp;

	if (felix->tag_proto_ops)
		felix->tag_proto_ops->teardown(ds);

	dsa_switch_for_each_available_port(dp, ds)
		ocelot_deinit_port(ocelot, dp->index);

	ocelot_devlink_sb_unregister(ocelot);
	ocelot_deinit_timestamp(ocelot);
	ocelot_deinit(ocelot);

	if (felix->info->mdio_bus_free)
		felix->info->mdio_bus_free(ocelot);
}

static int felix_hwtstamp_get(struct dsa_switch *ds, int port,
			      struct ifreq *ifr)
{
	struct ocelot *ocelot = ds->priv;

	return ocelot_hwstamp_get(ocelot, port, ifr);
}

static int felix_hwtstamp_set(struct dsa_switch *ds, int port,
			      struct ifreq *ifr)
{
	struct ocelot *ocelot = ds->priv;
	struct felix *felix = ocelot_to_felix(ocelot);
	bool using_tag_8021q;
	int err;

	err = ocelot_hwstamp_set(ocelot, port, ifr);
	if (err)
		return err;

	using_tag_8021q = felix->tag_proto == DSA_TAG_PROTO_OCELOT_8021Q;

	return felix_update_trapping_destinations(ds, using_tag_8021q);
}

static bool felix_check_xtr_pkt(struct ocelot *ocelot)
{
	struct felix *felix = ocelot_to_felix(ocelot);
	int err = 0, grp = 0;

	if (felix->tag_proto != DSA_TAG_PROTO_OCELOT_8021Q)
		return false;

	if (!felix->info->quirk_no_xtr_irq)
		return false;

	while (ocelot_read(ocelot, QS_XTR_DATA_PRESENT) & BIT(grp)) {
		struct sk_buff *skb;
		unsigned int type;

		err = ocelot_xtr_poll_frame(ocelot, grp, &skb);
		if (err)
			goto out;

		/* We trap to the CPU port module all PTP frames, but
		 * felix_rxtstamp() only gets called for event frames.
		 * So we need to avoid sending duplicate general
		 * message frames by running a second BPF classifier
		 * here and dropping those.
		 */
		__skb_push(skb, ETH_HLEN);

		type = ptp_classify_raw(skb);

		__skb_pull(skb, ETH_HLEN);

		if (type == PTP_CLASS_NONE) {
			kfree_skb(skb);
			continue;
		}

		netif_rx(skb);
	}

out:
	if (err < 0) {
		dev_err_ratelimited(ocelot->dev,
				    "Error during packet extraction: %pe\n",
				    ERR_PTR(err));
		ocelot_drain_cpu_queue(ocelot, 0);
	}

	return true;
}

static bool felix_rxtstamp(struct dsa_switch *ds, int port,
			   struct sk_buff *skb, unsigned int type)
{
	u32 tstamp_lo = OCELOT_SKB_CB(skb)->tstamp_lo;
	struct skb_shared_hwtstamps *shhwtstamps;
	struct ocelot *ocelot = ds->priv;
	struct timespec64 ts;
	u32 tstamp_hi;
	u64 tstamp;

	/* If the "no XTR IRQ" workaround is in use, tell DSA to defer this skb
	 * for RX timestamping. Then free it, and poll for its copy through
	 * MMIO in the CPU port module, and inject that into the stack from
	 * ocelot_xtr_poll().
	 */
	if (felix_check_xtr_pkt(ocelot)) {
		kfree_skb(skb);
		return true;
	}

	ocelot_ptp_gettime64(&ocelot->ptp_info, &ts);
	tstamp = ktime_set(ts.tv_sec, ts.tv_nsec);

	tstamp_hi = tstamp >> 32;
	if ((tstamp & 0xffffffff) < tstamp_lo)
		tstamp_hi--;

	tstamp = ((u64)tstamp_hi << 32) | tstamp_lo;

	shhwtstamps = skb_hwtstamps(skb);
	memset(shhwtstamps, 0, sizeof(struct skb_shared_hwtstamps));
	shhwtstamps->hwtstamp = tstamp;
	return false;
}

static void felix_txtstamp(struct dsa_switch *ds, int port,
			   struct sk_buff *skb)
{
	struct ocelot *ocelot = ds->priv;
	struct sk_buff *clone = NULL;

	if (!ocelot->ptp)
		return;

	if (ocelot_port_txtstamp_request(ocelot, port, skb, &clone)) {
		dev_err_ratelimited(ds->dev,
				    "port %d delivering skb without TX timestamp\n",
				    port);
		return;
	}

	if (clone)
		OCELOT_SKB_CB(skb)->clone = clone;
}

static int felix_change_mtu(struct dsa_switch *ds, int port, int new_mtu)
{
	struct ocelot *ocelot = ds->priv;
	struct ocelot_port *ocelot_port = ocelot->ports[port];
	struct felix *felix = ocelot_to_felix(ocelot);

	ocelot_port_set_maxlen(ocelot, port, new_mtu);

	mutex_lock(&ocelot->tas_lock);

	if (ocelot_port->taprio && felix->info->tas_guard_bands_update)
		felix->info->tas_guard_bands_update(ocelot, port);

	mutex_unlock(&ocelot->tas_lock);

	return 0;
}

static int felix_get_max_mtu(struct dsa_switch *ds, int port)
{
	struct ocelot *ocelot = ds->priv;

	return ocelot_get_max_mtu(ocelot, port);
}

static int felix_cls_flower_add(struct dsa_switch *ds, int port,
				struct flow_cls_offload *cls, bool ingress)
{
	struct ocelot *ocelot = ds->priv;
	struct felix *felix = ocelot_to_felix(ocelot);
	bool using_tag_8021q;
	int err;

	err = ocelot_cls_flower_replace(ocelot, port, cls, ingress);
	if (err)
		return err;

	using_tag_8021q = felix->tag_proto == DSA_TAG_PROTO_OCELOT_8021Q;

	return felix_update_trapping_destinations(ds, using_tag_8021q);
}

static int felix_cls_flower_del(struct dsa_switch *ds, int port,
				struct flow_cls_offload *cls, bool ingress)
{
	struct ocelot *ocelot = ds->priv;

	return ocelot_cls_flower_destroy(ocelot, port, cls, ingress);
}

static int felix_cls_flower_stats(struct dsa_switch *ds, int port,
				  struct flow_cls_offload *cls, bool ingress)
{
	struct ocelot *ocelot = ds->priv;

	return ocelot_cls_flower_stats(ocelot, port, cls, ingress);
}

static int felix_port_policer_add(struct dsa_switch *ds, int port,
				  struct dsa_mall_policer_tc_entry *policer)
{
	struct ocelot *ocelot = ds->priv;
	struct ocelot_policer pol = {
		.rate = div_u64(policer->rate_bytes_per_sec, 1000) * 8,
		.burst = policer->burst,
	};

	return ocelot_port_policer_add(ocelot, port, &pol);
}

static void felix_port_policer_del(struct dsa_switch *ds, int port)
{
	struct ocelot *ocelot = ds->priv;

	ocelot_port_policer_del(ocelot, port);
}

static int felix_port_mirror_add(struct dsa_switch *ds, int port,
				 struct dsa_mall_mirror_tc_entry *mirror,
				 bool ingress, struct netlink_ext_ack *extack)
{
	struct ocelot *ocelot = ds->priv;

	return ocelot_port_mirror_add(ocelot, port, mirror->to_local_port,
				      ingress, extack);
}

static void felix_port_mirror_del(struct dsa_switch *ds, int port,
				  struct dsa_mall_mirror_tc_entry *mirror)
{
	struct ocelot *ocelot = ds->priv;

	ocelot_port_mirror_del(ocelot, port, mirror->ingress);
}

static int felix_port_setup_tc(struct dsa_switch *ds, int port,
			       enum tc_setup_type type,
			       void *type_data)
{
	struct ocelot *ocelot = ds->priv;
	struct felix *felix = ocelot_to_felix(ocelot);

	if (felix->info->port_setup_tc)
		return felix->info->port_setup_tc(ds, port, type, type_data);
	else
		return -EOPNOTSUPP;
}

static int felix_sb_pool_get(struct dsa_switch *ds, unsigned int sb_index,
			     u16 pool_index,
			     struct devlink_sb_pool_info *pool_info)
{
	struct ocelot *ocelot = ds->priv;

	return ocelot_sb_pool_get(ocelot, sb_index, pool_index, pool_info);
}

static int felix_sb_pool_set(struct dsa_switch *ds, unsigned int sb_index,
			     u16 pool_index, u32 size,
			     enum devlink_sb_threshold_type threshold_type,
			     struct netlink_ext_ack *extack)
{
	struct ocelot *ocelot = ds->priv;

	return ocelot_sb_pool_set(ocelot, sb_index, pool_index, size,
				  threshold_type, extack);
}

static int felix_sb_port_pool_get(struct dsa_switch *ds, int port,
				  unsigned int sb_index, u16 pool_index,
				  u32 *p_threshold)
{
	struct ocelot *ocelot = ds->priv;

	return ocelot_sb_port_pool_get(ocelot, port, sb_index, pool_index,
				       p_threshold);
}

static int felix_sb_port_pool_set(struct dsa_switch *ds, int port,
				  unsigned int sb_index, u16 pool_index,
				  u32 threshold, struct netlink_ext_ack *extack)
{
	struct ocelot *ocelot = ds->priv;

	return ocelot_sb_port_pool_set(ocelot, port, sb_index, pool_index,
				       threshold, extack);
}

static int felix_sb_tc_pool_bind_get(struct dsa_switch *ds, int port,
				     unsigned int sb_index, u16 tc_index,
				     enum devlink_sb_pool_type pool_type,
				     u16 *p_pool_index, u32 *p_threshold)
{
	struct ocelot *ocelot = ds->priv;

	return ocelot_sb_tc_pool_bind_get(ocelot, port, sb_index, tc_index,
					  pool_type, p_pool_index,
					  p_threshold);
}

static int felix_sb_tc_pool_bind_set(struct dsa_switch *ds, int port,
				     unsigned int sb_index, u16 tc_index,
				     enum devlink_sb_pool_type pool_type,
				     u16 pool_index, u32 threshold,
				     struct netlink_ext_ack *extack)
{
	struct ocelot *ocelot = ds->priv;

	return ocelot_sb_tc_pool_bind_set(ocelot, port, sb_index, tc_index,
					  pool_type, pool_index, threshold,
					  extack);
}

static int felix_sb_occ_snapshot(struct dsa_switch *ds,
				 unsigned int sb_index)
{
	struct ocelot *ocelot = ds->priv;

	return ocelot_sb_occ_snapshot(ocelot, sb_index);
}

static int felix_sb_occ_max_clear(struct dsa_switch *ds,
				  unsigned int sb_index)
{
	struct ocelot *ocelot = ds->priv;

	return ocelot_sb_occ_max_clear(ocelot, sb_index);
}

static int felix_sb_occ_port_pool_get(struct dsa_switch *ds, int port,
				      unsigned int sb_index, u16 pool_index,
				      u32 *p_cur, u32 *p_max)
{
	struct ocelot *ocelot = ds->priv;

	return ocelot_sb_occ_port_pool_get(ocelot, port, sb_index, pool_index,
					   p_cur, p_max);
}

static int felix_sb_occ_tc_port_bind_get(struct dsa_switch *ds, int port,
					 unsigned int sb_index, u16 tc_index,
					 enum devlink_sb_pool_type pool_type,
					 u32 *p_cur, u32 *p_max)
{
	struct ocelot *ocelot = ds->priv;

	return ocelot_sb_occ_tc_port_bind_get(ocelot, port, sb_index, tc_index,
					      pool_type, p_cur, p_max);
}

static int felix_mrp_add(struct dsa_switch *ds, int port,
			 const struct switchdev_obj_mrp *mrp)
{
	struct ocelot *ocelot = ds->priv;

	return ocelot_mrp_add(ocelot, port, mrp);
}

static int felix_mrp_del(struct dsa_switch *ds, int port,
			 const struct switchdev_obj_mrp *mrp)
{
	struct ocelot *ocelot = ds->priv;

	return ocelot_mrp_add(ocelot, port, mrp);
}

static int
felix_mrp_add_ring_role(struct dsa_switch *ds, int port,
			const struct switchdev_obj_ring_role_mrp *mrp)
{
	struct ocelot *ocelot = ds->priv;

	return ocelot_mrp_add_ring_role(ocelot, port, mrp);
}

static int
felix_mrp_del_ring_role(struct dsa_switch *ds, int port,
			const struct switchdev_obj_ring_role_mrp *mrp)
{
	struct ocelot *ocelot = ds->priv;

	return ocelot_mrp_del_ring_role(ocelot, port, mrp);
}

static int felix_port_get_default_prio(struct dsa_switch *ds, int port)
{
	struct ocelot *ocelot = ds->priv;

	return ocelot_port_get_default_prio(ocelot, port);
}

static int felix_port_set_default_prio(struct dsa_switch *ds, int port,
				       u8 prio)
{
	struct ocelot *ocelot = ds->priv;

	return ocelot_port_set_default_prio(ocelot, port, prio);
}

static int felix_port_get_dscp_prio(struct dsa_switch *ds, int port, u8 dscp)
{
	struct ocelot *ocelot = ds->priv;

	return ocelot_port_get_dscp_prio(ocelot, port, dscp);
}

static int felix_port_add_dscp_prio(struct dsa_switch *ds, int port, u8 dscp,
				    u8 prio)
{
	struct ocelot *ocelot = ds->priv;

	return ocelot_port_add_dscp_prio(ocelot, port, dscp, prio);
}

static int felix_port_del_dscp_prio(struct dsa_switch *ds, int port, u8 dscp,
				    u8 prio)
{
	struct ocelot *ocelot = ds->priv;

	return ocelot_port_del_dscp_prio(ocelot, port, dscp, prio);
}

const struct dsa_switch_ops felix_switch_ops = {
	.get_tag_protocol		= felix_get_tag_protocol,
	.change_tag_protocol		= felix_change_tag_protocol,
	.connect_tag_protocol		= felix_connect_tag_protocol,
	.setup				= felix_setup,
	.teardown			= felix_teardown,
	.set_ageing_time		= felix_set_ageing_time,
	.get_stats64			= felix_get_stats64,
	.get_pause_stats		= felix_get_pause_stats,
	.get_rmon_stats			= felix_get_rmon_stats,
	.get_eth_ctrl_stats		= felix_get_eth_ctrl_stats,
	.get_eth_mac_stats		= felix_get_eth_mac_stats,
	.get_eth_phy_stats		= felix_get_eth_phy_stats,
	.get_strings			= felix_get_strings,
	.get_ethtool_stats		= felix_get_ethtool_stats,
	.get_sset_count			= felix_get_sset_count,
	.get_ts_info			= felix_get_ts_info,
	.phylink_get_caps		= felix_phylink_get_caps,
	.phylink_validate		= felix_phylink_validate,
	.phylink_mac_select_pcs		= felix_phylink_mac_select_pcs,
	.phylink_mac_link_down		= felix_phylink_mac_link_down,
	.phylink_mac_link_up		= felix_phylink_mac_link_up,
	.port_enable			= felix_port_enable,
	.port_fast_age			= felix_port_fast_age,
	.port_fdb_dump			= felix_fdb_dump,
	.port_fdb_add			= felix_fdb_add,
	.port_fdb_del			= felix_fdb_del,
	.lag_fdb_add			= felix_lag_fdb_add,
	.lag_fdb_del			= felix_lag_fdb_del,
	.port_mdb_add			= felix_mdb_add,
	.port_mdb_del			= felix_mdb_del,
	.port_pre_bridge_flags		= felix_pre_bridge_flags,
	.port_bridge_flags		= felix_bridge_flags,
	.port_bridge_join		= felix_bridge_join,
	.port_bridge_leave		= felix_bridge_leave,
	.port_lag_join			= felix_lag_join,
	.port_lag_leave			= felix_lag_leave,
	.port_lag_change		= felix_lag_change,
	.port_stp_state_set		= felix_bridge_stp_state_set,
	.port_vlan_filtering		= felix_vlan_filtering,
	.port_vlan_add			= felix_vlan_add,
	.port_vlan_del			= felix_vlan_del,
	.port_hwtstamp_get		= felix_hwtstamp_get,
	.port_hwtstamp_set		= felix_hwtstamp_set,
	.port_rxtstamp			= felix_rxtstamp,
	.port_txtstamp			= felix_txtstamp,
	.port_change_mtu		= felix_change_mtu,
	.port_max_mtu			= felix_get_max_mtu,
	.port_policer_add		= felix_port_policer_add,
	.port_policer_del		= felix_port_policer_del,
	.port_mirror_add		= felix_port_mirror_add,
	.port_mirror_del		= felix_port_mirror_del,
	.cls_flower_add			= felix_cls_flower_add,
	.cls_flower_del			= felix_cls_flower_del,
	.cls_flower_stats		= felix_cls_flower_stats,
	.port_setup_tc			= felix_port_setup_tc,
	.devlink_sb_pool_get		= felix_sb_pool_get,
	.devlink_sb_pool_set		= felix_sb_pool_set,
	.devlink_sb_port_pool_get	= felix_sb_port_pool_get,
	.devlink_sb_port_pool_set	= felix_sb_port_pool_set,
	.devlink_sb_tc_pool_bind_get	= felix_sb_tc_pool_bind_get,
	.devlink_sb_tc_pool_bind_set	= felix_sb_tc_pool_bind_set,
	.devlink_sb_occ_snapshot	= felix_sb_occ_snapshot,
	.devlink_sb_occ_max_clear	= felix_sb_occ_max_clear,
	.devlink_sb_occ_port_pool_get	= felix_sb_occ_port_pool_get,
	.devlink_sb_occ_tc_port_bind_get= felix_sb_occ_tc_port_bind_get,
	.port_mrp_add			= felix_mrp_add,
	.port_mrp_del			= felix_mrp_del,
	.port_mrp_add_ring_role		= felix_mrp_add_ring_role,
	.port_mrp_del_ring_role		= felix_mrp_del_ring_role,
	.tag_8021q_vlan_add		= felix_tag_8021q_vlan_add,
	.tag_8021q_vlan_del		= felix_tag_8021q_vlan_del,
	.port_get_default_prio		= felix_port_get_default_prio,
	.port_set_default_prio		= felix_port_set_default_prio,
	.port_get_dscp_prio		= felix_port_get_dscp_prio,
	.port_add_dscp_prio		= felix_port_add_dscp_prio,
	.port_del_dscp_prio		= felix_port_del_dscp_prio,
	.port_set_host_flood		= felix_port_set_host_flood,
	.port_change_master		= felix_port_change_master,
};

struct net_device *felix_port_to_netdev(struct ocelot *ocelot, int port)
{
	struct felix *felix = ocelot_to_felix(ocelot);
	struct dsa_switch *ds = felix->ds;

	if (!dsa_is_user_port(ds, port))
		return NULL;

	return dsa_to_port(ds, port)->slave;
}

int felix_netdev_to_port(struct net_device *dev)
{
	struct dsa_port *dp;

	dp = dsa_port_from_netdev(dev);
	if (IS_ERR(dp))
		return -EINVAL;

	return dp->index;
}<|MERGE_RESOLUTION|>--- conflicted
+++ resolved
@@ -345,18 +345,10 @@
 			cpu_copy_ena = true;
 		}
 
-<<<<<<< HEAD
-	if (cpu < 0) {
-		kfree(tagging_rule);
-		kfree(redirect_rule);
-		return -EINVAL;
-	}
-=======
 		if (trap->action.mask_mode == mask_mode &&
 		    trap->action.port_mask == port_mask &&
 		    trap->action.cpu_copy_ena == cpu_copy_ena)
 			continue;
->>>>>>> d60c95ef
 
 		trap->action.mask_mode = mask_mode;
 		trap->action.port_mask = port_mask;
