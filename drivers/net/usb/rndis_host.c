--- conflicted
+++ resolved
@@ -644,8 +644,6 @@
 				      USB_CLASS_COMM, 2 /* ACM */, 0x0ff),
 	.driver_info = (unsigned long)&rndis_info,
 }, {
-<<<<<<< HEAD
-=======
 	/* ZTE WWAN modules */
 	USB_VENDOR_AND_INTERFACE_INFO(0x19d2,
 				      USB_CLASS_WIRELESS_CONTROLLER, 1, 3),
@@ -656,7 +654,6 @@
 				      USB_CLASS_COMM, 2 /* ACM */, 0x0ff),
 	.driver_info = (unsigned long)&zte_rndis_info,
 }, {
->>>>>>> d60c95ef
 	/* RNDIS is MSFT's un-official variant of CDC ACM */
 	USB_INTERFACE_INFO(USB_CLASS_COMM, 2 /* ACM */, 0x0ff),
 	.driver_info = (unsigned long) &rndis_info,
