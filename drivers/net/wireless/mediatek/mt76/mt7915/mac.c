// SPDX-License-Identifier: ISC
/* Copyright (C) 2020 MediaTek Inc. */

#include <linux/etherdevice.h>
#include <linux/timekeeping.h>
#include "mt7915.h"
#include "../dma.h"
#include "mac.h"
#include "mcu.h"

#define to_rssi(field, rxv)	((FIELD_GET(field, rxv) - 220) / 2)

#define HE_BITS(f)		cpu_to_le16(IEEE80211_RADIOTAP_HE_##f)
#define HE_PREP(f, m, v)	le16_encode_bits(le32_get_bits(v, MT_CRXV_HE_##m),\
						 IEEE80211_RADIOTAP_HE_##f)

static const struct mt7915_dfs_radar_spec etsi_radar_specs = {
	.pulse_th = { 110, -10, -80, 40, 5200, 128, 5200 },
	.radar_pattern = {
		[5] =  { 1, 0,  6, 32, 28, 0,  990, 5010, 17, 1, 1 },
		[6] =  { 1, 0,  9, 32, 28, 0,  615, 5010, 27, 1, 1 },
		[7] =  { 1, 0, 15, 32, 28, 0,  240,  445, 27, 1, 1 },
		[8] =  { 1, 0, 12, 32, 28, 0,  240,  510, 42, 1, 1 },
		[9] =  { 1, 1,  0,  0,  0, 0, 2490, 3343, 14, 0, 0, 12, 32, 28, { }, 126 },
		[10] = { 1, 1,  0,  0,  0, 0, 2490, 3343, 14, 0, 0, 15, 32, 24, { }, 126 },
		[11] = { 1, 1,  0,  0,  0, 0,  823, 2510, 14, 0, 0, 18, 32, 28, { },  54 },
		[12] = { 1, 1,  0,  0,  0, 0,  823, 2510, 14, 0, 0, 27, 32, 24, { },  54 },
	},
};

static const struct mt7915_dfs_radar_spec fcc_radar_specs = {
	.pulse_th = { 110, -10, -80, 40, 5200, 128, 5200 },
	.radar_pattern = {
		[0] = { 1, 0,  8,  32, 28, 0, 508, 3076, 13, 1,  1 },
		[1] = { 1, 0, 12,  32, 28, 0, 140,  240, 17, 1,  1 },
		[2] = { 1, 0,  8,  32, 28, 0, 190,  510, 22, 1,  1 },
		[3] = { 1, 0,  6,  32, 28, 0, 190,  510, 32, 1,  1 },
		[4] = { 1, 0,  9, 255, 28, 0, 323,  343, 13, 1, 32 },
	},
};

static const struct mt7915_dfs_radar_spec jp_radar_specs = {
	.pulse_th = { 110, -10, -80, 40, 5200, 128, 5200 },
	.radar_pattern = {
		[0] =  { 1, 0,  8,  32, 28, 0,  508, 3076,  13, 1,  1 },
		[1] =  { 1, 0, 12,  32, 28, 0,  140,  240,  17, 1,  1 },
		[2] =  { 1, 0,  8,  32, 28, 0,  190,  510,  22, 1,  1 },
		[3] =  { 1, 0,  6,  32, 28, 0,  190,  510,  32, 1,  1 },
		[4] =  { 1, 0,  9, 255, 28, 0,  323,  343,  13, 1, 32 },
		[13] = { 1, 0,  7,  32, 28, 0, 3836, 3856,  14, 1,  1 },
		[14] = { 1, 0,  6,  32, 28, 0,  615, 5010, 110, 1,  1 },
		[15] = { 1, 1,  0,   0,  0, 0,   15, 5010, 110, 0,  0, 12, 32, 28 },
	},
};

static struct mt76_wcid *mt7915_rx_get_wcid(struct mt7915_dev *dev,
					    u16 idx, bool unicast)
{
	struct mt7915_sta *sta;
	struct mt76_wcid *wcid;

	if (idx >= ARRAY_SIZE(dev->mt76.wcid))
		return NULL;

	wcid = rcu_dereference(dev->mt76.wcid[idx]);
	if (unicast || !wcid)
		return wcid;

	if (!wcid->sta)
		return NULL;

	sta = container_of(wcid, struct mt7915_sta, wcid);
	if (!sta->vif)
		return NULL;

	return &sta->vif->sta.wcid;
}

void mt7915_sta_ps(struct mt76_dev *mdev, struct ieee80211_sta *sta, bool ps)
{
}

bool mt7915_mac_wtbl_update(struct mt7915_dev *dev, int idx, u32 mask)
{
	mt76_rmw(dev, MT_WTBL_UPDATE, MT_WTBL_UPDATE_WLAN_IDX,
		 FIELD_PREP(MT_WTBL_UPDATE_WLAN_IDX, idx) | mask);

	return mt76_poll(dev, MT_WTBL_UPDATE, MT_WTBL_UPDATE_BUSY,
			 0, 5000);
}

u32 mt7915_mac_wtbl_lmac_addr(struct mt7915_dev *dev, u16 wcid, u8 dw)
{
	mt76_wr(dev, MT_WTBLON_TOP_WDUCR,
		FIELD_PREP(MT_WTBLON_TOP_WDUCR_GROUP, (wcid >> 7)));

	return MT_WTBL_LMAC_OFFS(wcid, dw);
}

static void mt7915_mac_sta_poll(struct mt7915_dev *dev)
{
	static const u8 ac_to_tid[] = {
		[IEEE80211_AC_BE] = 0,
		[IEEE80211_AC_BK] = 1,
		[IEEE80211_AC_VI] = 4,
		[IEEE80211_AC_VO] = 6
	};
	struct ieee80211_sta *sta;
	struct mt7915_sta *msta;
	struct rate_info *rate;
	u32 tx_time[IEEE80211_NUM_ACS], rx_time[IEEE80211_NUM_ACS];
	LIST_HEAD(sta_poll_list);
	int i;

	spin_lock_bh(&dev->sta_poll_lock);
	list_splice_init(&dev->sta_poll_list, &sta_poll_list);
	spin_unlock_bh(&dev->sta_poll_lock);

	rcu_read_lock();

	while (true) {
		bool clear = false;
		u32 addr, val;
		u16 idx;
		u8 bw;

		spin_lock_bh(&dev->sta_poll_lock);
		if (list_empty(&sta_poll_list)) {
			spin_unlock_bh(&dev->sta_poll_lock);
			break;
		}
		msta = list_first_entry(&sta_poll_list,
					struct mt7915_sta, poll_list);
		list_del_init(&msta->poll_list);
		spin_unlock_bh(&dev->sta_poll_lock);

		idx = msta->wcid.idx;
		addr = mt7915_mac_wtbl_lmac_addr(dev, idx, 20);

		for (i = 0; i < IEEE80211_NUM_ACS; i++) {
			u32 tx_last = msta->airtime_ac[i];
			u32 rx_last = msta->airtime_ac[i + 4];

			msta->airtime_ac[i] = mt76_rr(dev, addr);
			msta->airtime_ac[i + 4] = mt76_rr(dev, addr + 4);

			tx_time[i] = msta->airtime_ac[i] - tx_last;
			rx_time[i] = msta->airtime_ac[i + 4] - rx_last;

			if ((tx_last | rx_last) & BIT(30))
				clear = true;

			addr += 8;
		}

		if (clear) {
			mt7915_mac_wtbl_update(dev, idx,
					       MT_WTBL_UPDATE_ADM_COUNT_CLEAR);
			memset(msta->airtime_ac, 0, sizeof(msta->airtime_ac));
		}

		if (!msta->wcid.sta)
			continue;

		sta = container_of((void *)msta, struct ieee80211_sta,
				   drv_priv);
		for (i = 0; i < IEEE80211_NUM_ACS; i++) {
			u8 q = mt76_connac_lmac_mapping(i);
			u32 tx_cur = tx_time[q];
			u32 rx_cur = rx_time[q];
			u8 tid = ac_to_tid[i];

			if (!tx_cur && !rx_cur)
				continue;

			ieee80211_sta_register_airtime(sta, tid, tx_cur,
						       rx_cur);
		}

		/*
		 * We don't support reading GI info from txs packets.
		 * For accurate tx status reporting and AQL improvement,
		 * we need to make sure that flags match so polling GI
		 * from per-sta counters directly.
		 */
		rate = &msta->wcid.rate;
		addr = mt7915_mac_wtbl_lmac_addr(dev, idx, 7);
		val = mt76_rr(dev, addr);

		switch (rate->bw) {
		case RATE_INFO_BW_160:
			bw = IEEE80211_STA_RX_BW_160;
			break;
		case RATE_INFO_BW_80:
			bw = IEEE80211_STA_RX_BW_80;
			break;
		case RATE_INFO_BW_40:
			bw = IEEE80211_STA_RX_BW_40;
			break;
		default:
			bw = IEEE80211_STA_RX_BW_20;
			break;
		}

		if (rate->flags & RATE_INFO_FLAGS_HE_MCS) {
			u8 offs = 24 + 2 * bw;

			rate->he_gi = (val & (0x3 << offs)) >> offs;
		} else if (rate->flags &
			   (RATE_INFO_FLAGS_VHT_MCS | RATE_INFO_FLAGS_MCS)) {
			if (val & BIT(12 + bw))
				rate->flags |= RATE_INFO_FLAGS_SHORT_GI;
			else
				rate->flags &= ~RATE_INFO_FLAGS_SHORT_GI;
		}
	}

	rcu_read_unlock();
}

static void
mt7915_mac_decode_he_radiotap_ru(struct mt76_rx_status *status,
				 struct ieee80211_radiotap_he *he,
				 __le32 *rxv)
{
	u32 ru_h, ru_l;
	u8 ru, offs = 0;

	ru_l = le32_get_bits(rxv[0], MT_PRXV_HE_RU_ALLOC_L);
	ru_h = le32_get_bits(rxv[1], MT_PRXV_HE_RU_ALLOC_H);
	ru = (u8)(ru_l | ru_h << 4);

	status->bw = RATE_INFO_BW_HE_RU;

	switch (ru) {
	case 0 ... 36:
		status->he_ru = NL80211_RATE_INFO_HE_RU_ALLOC_26;
		offs = ru;
		break;
	case 37 ... 52:
		status->he_ru = NL80211_RATE_INFO_HE_RU_ALLOC_52;
		offs = ru - 37;
		break;
	case 53 ... 60:
		status->he_ru = NL80211_RATE_INFO_HE_RU_ALLOC_106;
		offs = ru - 53;
		break;
	case 61 ... 64:
		status->he_ru = NL80211_RATE_INFO_HE_RU_ALLOC_242;
		offs = ru - 61;
		break;
	case 65 ... 66:
		status->he_ru = NL80211_RATE_INFO_HE_RU_ALLOC_484;
		offs = ru - 65;
		break;
	case 67:
		status->he_ru = NL80211_RATE_INFO_HE_RU_ALLOC_996;
		break;
	case 68:
		status->he_ru = NL80211_RATE_INFO_HE_RU_ALLOC_2x996;
		break;
	}

	he->data1 |= HE_BITS(DATA1_BW_RU_ALLOC_KNOWN);
	he->data2 |= HE_BITS(DATA2_RU_OFFSET_KNOWN) |
		     le16_encode_bits(offs,
				      IEEE80211_RADIOTAP_HE_DATA2_RU_OFFSET);
}

static void
mt7915_mac_decode_he_mu_radiotap(struct sk_buff *skb, __le32 *rxv)
{
	struct mt76_rx_status *status = (struct mt76_rx_status *)skb->cb;
	static const struct ieee80211_radiotap_he_mu mu_known = {
		.flags1 = HE_BITS(MU_FLAGS1_SIG_B_MCS_KNOWN) |
			  HE_BITS(MU_FLAGS1_SIG_B_DCM_KNOWN) |
			  HE_BITS(MU_FLAGS1_CH1_RU_KNOWN) |
			  HE_BITS(MU_FLAGS1_SIG_B_SYMS_USERS_KNOWN),
		.flags2 = HE_BITS(MU_FLAGS2_BW_FROM_SIG_A_BW_KNOWN),
	};
	struct ieee80211_radiotap_he_mu *he_mu = NULL;

	status->flag |= RX_FLAG_RADIOTAP_HE_MU;

	he_mu = skb_push(skb, sizeof(mu_known));
	memcpy(he_mu, &mu_known, sizeof(mu_known));

#define MU_PREP(f, v)	le16_encode_bits(v, IEEE80211_RADIOTAP_HE_MU_##f)

	he_mu->flags1 |= MU_PREP(FLAGS1_SIG_B_MCS, status->rate_idx);
	if (status->he_dcm)
		he_mu->flags1 |= MU_PREP(FLAGS1_SIG_B_DCM, status->he_dcm);

	he_mu->flags2 |= MU_PREP(FLAGS2_BW_FROM_SIG_A_BW, status->bw) |
			 MU_PREP(FLAGS2_SIG_B_SYMS_USERS,
				 le32_get_bits(rxv[2], MT_CRXV_HE_NUM_USER));

	he_mu->ru_ch1[0] = le32_get_bits(rxv[3], MT_CRXV_HE_RU0);

	if (status->bw >= RATE_INFO_BW_40) {
		he_mu->flags1 |= HE_BITS(MU_FLAGS1_CH2_RU_KNOWN);
		he_mu->ru_ch2[0] = le32_get_bits(rxv[3], MT_CRXV_HE_RU1);
	}

	if (status->bw >= RATE_INFO_BW_80) {
		he_mu->ru_ch1[1] = le32_get_bits(rxv[3], MT_CRXV_HE_RU2);
		he_mu->ru_ch2[1] = le32_get_bits(rxv[3], MT_CRXV_HE_RU3);
	}
}

static void
mt7915_mac_decode_he_radiotap(struct sk_buff *skb, __le32 *rxv, u8 mode)
{
	struct mt76_rx_status *status = (struct mt76_rx_status *)skb->cb;
	static const struct ieee80211_radiotap_he known = {
		.data1 = HE_BITS(DATA1_DATA_MCS_KNOWN) |
			 HE_BITS(DATA1_DATA_DCM_KNOWN) |
			 HE_BITS(DATA1_STBC_KNOWN) |
			 HE_BITS(DATA1_CODING_KNOWN) |
			 HE_BITS(DATA1_LDPC_XSYMSEG_KNOWN) |
			 HE_BITS(DATA1_DOPPLER_KNOWN) |
			 HE_BITS(DATA1_SPTL_REUSE_KNOWN) |
			 HE_BITS(DATA1_BSS_COLOR_KNOWN),
		.data2 = HE_BITS(DATA2_GI_KNOWN) |
			 HE_BITS(DATA2_TXBF_KNOWN) |
			 HE_BITS(DATA2_PE_DISAMBIG_KNOWN) |
			 HE_BITS(DATA2_TXOP_KNOWN),
	};
	struct ieee80211_radiotap_he *he = NULL;
	u32 ltf_size = le32_get_bits(rxv[2], MT_CRXV_HE_LTF_SIZE) + 1;

	status->flag |= RX_FLAG_RADIOTAP_HE;

	he = skb_push(skb, sizeof(known));
	memcpy(he, &known, sizeof(known));

	he->data3 = HE_PREP(DATA3_BSS_COLOR, BSS_COLOR, rxv[14]) |
		    HE_PREP(DATA3_LDPC_XSYMSEG, LDPC_EXT_SYM, rxv[2]);
	he->data4 = HE_PREP(DATA4_SU_MU_SPTL_REUSE, SR_MASK, rxv[11]);
	he->data5 = HE_PREP(DATA5_PE_DISAMBIG, PE_DISAMBIG, rxv[2]) |
		    le16_encode_bits(ltf_size,
				     IEEE80211_RADIOTAP_HE_DATA5_LTF_SIZE);
	if (le32_to_cpu(rxv[0]) & MT_PRXV_TXBF)
		he->data5 |= HE_BITS(DATA5_TXBF);
	he->data6 = HE_PREP(DATA6_TXOP, TXOP_DUR, rxv[14]) |
		    HE_PREP(DATA6_DOPPLER, DOPPLER, rxv[14]);

	switch (mode) {
	case MT_PHY_TYPE_HE_SU:
		he->data1 |= HE_BITS(DATA1_FORMAT_SU) |
			     HE_BITS(DATA1_UL_DL_KNOWN) |
			     HE_BITS(DATA1_BEAM_CHANGE_KNOWN) |
			     HE_BITS(DATA1_BW_RU_ALLOC_KNOWN);

		he->data3 |= HE_PREP(DATA3_BEAM_CHANGE, BEAM_CHNG, rxv[14]) |
			     HE_PREP(DATA3_UL_DL, UPLINK, rxv[2]);
		break;
	case MT_PHY_TYPE_HE_EXT_SU:
		he->data1 |= HE_BITS(DATA1_FORMAT_EXT_SU) |
			     HE_BITS(DATA1_UL_DL_KNOWN) |
			     HE_BITS(DATA1_BW_RU_ALLOC_KNOWN);

		he->data3 |= HE_PREP(DATA3_UL_DL, UPLINK, rxv[2]);
		break;
	case MT_PHY_TYPE_HE_MU:
		he->data1 |= HE_BITS(DATA1_FORMAT_MU) |
			     HE_BITS(DATA1_UL_DL_KNOWN);

		he->data3 |= HE_PREP(DATA3_UL_DL, UPLINK, rxv[2]);
		he->data4 |= HE_PREP(DATA4_MU_STA_ID, MU_AID, rxv[7]);

		mt7915_mac_decode_he_radiotap_ru(status, he, rxv);
		mt7915_mac_decode_he_mu_radiotap(skb, rxv);
		break;
	case MT_PHY_TYPE_HE_TB:
		he->data1 |= HE_BITS(DATA1_FORMAT_TRIG) |
			     HE_BITS(DATA1_SPTL_REUSE2_KNOWN) |
			     HE_BITS(DATA1_SPTL_REUSE3_KNOWN) |
			     HE_BITS(DATA1_SPTL_REUSE4_KNOWN);

		he->data4 |= HE_PREP(DATA4_TB_SPTL_REUSE1, SR_MASK, rxv[11]) |
			     HE_PREP(DATA4_TB_SPTL_REUSE2, SR1_MASK, rxv[11]) |
			     HE_PREP(DATA4_TB_SPTL_REUSE3, SR2_MASK, rxv[11]) |
			     HE_PREP(DATA4_TB_SPTL_REUSE4, SR3_MASK, rxv[11]);

		mt7915_mac_decode_he_radiotap_ru(status, he, rxv);
		break;
	default:
		break;
	}
}

/* The HW does not translate the mac header to 802.3 for mesh point */
static int mt7915_reverse_frag0_hdr_trans(struct sk_buff *skb, u16 hdr_gap)
{
	struct mt76_rx_status *status = (struct mt76_rx_status *)skb->cb;
	struct ethhdr *eth_hdr = (struct ethhdr *)(skb->data + hdr_gap);
	struct mt7915_sta *msta = (struct mt7915_sta *)status->wcid;
	__le32 *rxd = (__le32 *)skb->data;
	struct ieee80211_sta *sta;
	struct ieee80211_vif *vif;
	struct ieee80211_hdr hdr;
	u16 frame_control;

	if (le32_get_bits(rxd[3], MT_RXD3_NORMAL_ADDR_TYPE) !=
	    MT_RXD3_NORMAL_U2M)
		return -EINVAL;

	if (!(le32_to_cpu(rxd[1]) & MT_RXD1_NORMAL_GROUP_4))
		return -EINVAL;

	if (!msta || !msta->vif)
		return -EINVAL;

	sta = container_of((void *)msta, struct ieee80211_sta, drv_priv);
	vif = container_of((void *)msta->vif, struct ieee80211_vif, drv_priv);

	/* store the info from RXD and ethhdr to avoid being overridden */
	frame_control = le32_get_bits(rxd[6], MT_RXD6_FRAME_CONTROL);
	hdr.frame_control = cpu_to_le16(frame_control);
	hdr.seq_ctrl = cpu_to_le16(le32_get_bits(rxd[8], MT_RXD8_SEQ_CTRL));
	hdr.duration_id = 0;

	ether_addr_copy(hdr.addr1, vif->addr);
	ether_addr_copy(hdr.addr2, sta->addr);
	switch (frame_control & (IEEE80211_FCTL_TODS |
				 IEEE80211_FCTL_FROMDS)) {
	case 0:
		ether_addr_copy(hdr.addr3, vif->bss_conf.bssid);
		break;
	case IEEE80211_FCTL_FROMDS:
		ether_addr_copy(hdr.addr3, eth_hdr->h_source);
		break;
	case IEEE80211_FCTL_TODS:
		ether_addr_copy(hdr.addr3, eth_hdr->h_dest);
		break;
	case IEEE80211_FCTL_TODS | IEEE80211_FCTL_FROMDS:
		ether_addr_copy(hdr.addr3, eth_hdr->h_dest);
		ether_addr_copy(hdr.addr4, eth_hdr->h_source);
		break;
	default:
		break;
	}

	skb_pull(skb, hdr_gap + sizeof(struct ethhdr) - 2);
	if (eth_hdr->h_proto == cpu_to_be16(ETH_P_AARP) ||
	    eth_hdr->h_proto == cpu_to_be16(ETH_P_IPX))
		ether_addr_copy(skb_push(skb, ETH_ALEN), bridge_tunnel_header);
	else if (be16_to_cpu(eth_hdr->h_proto) >= ETH_P_802_3_MIN)
		ether_addr_copy(skb_push(skb, ETH_ALEN), rfc1042_header);
	else
		skb_pull(skb, 2);

	if (ieee80211_has_order(hdr.frame_control))
		memcpy(skb_push(skb, IEEE80211_HT_CTL_LEN), &rxd[9],
		       IEEE80211_HT_CTL_LEN);
	if (ieee80211_is_data_qos(hdr.frame_control)) {
		__le16 qos_ctrl;

		qos_ctrl = cpu_to_le16(le32_get_bits(rxd[8], MT_RXD8_QOS_CTL));
		memcpy(skb_push(skb, IEEE80211_QOS_CTL_LEN), &qos_ctrl,
		       IEEE80211_QOS_CTL_LEN);
	}

	if (ieee80211_has_a4(hdr.frame_control))
		memcpy(skb_push(skb, sizeof(hdr)), &hdr, sizeof(hdr));
	else
		memcpy(skb_push(skb, sizeof(hdr) - 6), &hdr, sizeof(hdr) - 6);

	return 0;
}

static int
mt7915_mac_fill_rx_rate(struct mt7915_dev *dev,
			struct mt76_rx_status *status,
			struct ieee80211_supported_band *sband,
			__le32 *rxv, u8 *mode)
{
	u32 v0, v2;
	u8 stbc, gi, bw, dcm, nss;
	int i, idx;
	bool cck = false;

	v0 = le32_to_cpu(rxv[0]);
	v2 = le32_to_cpu(rxv[2]);

	idx = i = FIELD_GET(MT_PRXV_TX_RATE, v0);
	nss = FIELD_GET(MT_PRXV_NSTS, v0) + 1;

	if (!is_mt7915(&dev->mt76)) {
		stbc = FIELD_GET(MT_PRXV_HT_STBC, v0);
		gi = FIELD_GET(MT_PRXV_HT_SHORT_GI, v0);
		*mode = FIELD_GET(MT_PRXV_TX_MODE, v0);
		dcm = FIELD_GET(MT_PRXV_DCM, v0);
		bw = FIELD_GET(MT_PRXV_FRAME_MODE, v0);
	} else {
		stbc = FIELD_GET(MT_CRXV_HT_STBC, v2);
		gi = FIELD_GET(MT_CRXV_HT_SHORT_GI, v2);
		*mode = FIELD_GET(MT_CRXV_TX_MODE, v2);
		dcm = !!(idx & GENMASK(3, 0) & MT_PRXV_TX_DCM);
		bw = FIELD_GET(MT_CRXV_FRAME_MODE, v2);
	}

	switch (*mode) {
	case MT_PHY_TYPE_CCK:
		cck = true;
		fallthrough;
	case MT_PHY_TYPE_OFDM:
		i = mt76_get_rate(&dev->mt76, sband, i, cck);
		break;
	case MT_PHY_TYPE_HT_GF:
	case MT_PHY_TYPE_HT:
		status->encoding = RX_ENC_HT;
		if (gi)
			status->enc_flags |= RX_ENC_FLAG_SHORT_GI;
		if (i > 31)
			return -EINVAL;
		break;
	case MT_PHY_TYPE_VHT:
		status->nss = nss;
		status->encoding = RX_ENC_VHT;
		if (gi)
			status->enc_flags |= RX_ENC_FLAG_SHORT_GI;
		if (i > 11)
			return -EINVAL;
		break;
	case MT_PHY_TYPE_HE_MU:
	case MT_PHY_TYPE_HE_SU:
	case MT_PHY_TYPE_HE_EXT_SU:
	case MT_PHY_TYPE_HE_TB:
		status->nss = nss;
		status->encoding = RX_ENC_HE;
		i &= GENMASK(3, 0);

		if (gi <= NL80211_RATE_INFO_HE_GI_3_2)
			status->he_gi = gi;

		status->he_dcm = dcm;
		break;
	default:
		return -EINVAL;
	}
	status->rate_idx = i;

	switch (bw) {
	case IEEE80211_STA_RX_BW_20:
		break;
	case IEEE80211_STA_RX_BW_40:
		if (*mode & MT_PHY_TYPE_HE_EXT_SU &&
		    (idx & MT_PRXV_TX_ER_SU_106T)) {
			status->bw = RATE_INFO_BW_HE_RU;
			status->he_ru =
				NL80211_RATE_INFO_HE_RU_ALLOC_106;
		} else {
			status->bw = RATE_INFO_BW_40;
		}
		break;
	case IEEE80211_STA_RX_BW_80:
		status->bw = RATE_INFO_BW_80;
		break;
	case IEEE80211_STA_RX_BW_160:
		status->bw = RATE_INFO_BW_160;
		break;
	default:
		return -EINVAL;
	}

	status->enc_flags |= RX_ENC_FLAG_STBC_MASK * stbc;
	if (*mode < MT_PHY_TYPE_HE_SU && gi)
		status->enc_flags |= RX_ENC_FLAG_SHORT_GI;

	return 0;
}

static int
mt7915_mac_fill_rx(struct mt7915_dev *dev, struct sk_buff *skb)
{
	struct mt76_rx_status *status = (struct mt76_rx_status *)skb->cb;
	struct mt76_phy *mphy = &dev->mt76.phy;
	struct mt7915_phy *phy = &dev->phy;
	struct ieee80211_supported_band *sband;
	__le32 *rxd = (__le32 *)skb->data;
	__le32 *rxv = NULL;
	u32 rxd0 = le32_to_cpu(rxd[0]);
	u32 rxd1 = le32_to_cpu(rxd[1]);
	u32 rxd2 = le32_to_cpu(rxd[2]);
	u32 rxd3 = le32_to_cpu(rxd[3]);
	u32 rxd4 = le32_to_cpu(rxd[4]);
	u32 csum_mask = MT_RXD0_NORMAL_IP_SUM | MT_RXD0_NORMAL_UDP_TCP_SUM;
	bool unicast, insert_ccmp_hdr = false;
	u8 remove_pad, amsdu_info;
	u8 mode = 0, qos_ctl = 0;
	bool hdr_trans;
	u16 hdr_gap;
	u16 seq_ctrl = 0;
	__le16 fc = 0;
	int idx;

	memset(status, 0, sizeof(*status));

	if ((rxd1 & MT_RXD1_NORMAL_BAND_IDX) && !phy->band_idx) {
		mphy = dev->mt76.phy2;
		if (!mphy)
			return -EINVAL;

		phy = mphy->priv;
		status->ext_phy = true;
	}

	if (!test_bit(MT76_STATE_RUNNING, &mphy->state))
		return -EINVAL;

	if (rxd2 & MT_RXD2_NORMAL_AMSDU_ERR)
		return -EINVAL;

	hdr_trans = rxd2 & MT_RXD2_NORMAL_HDR_TRANS;
	if (hdr_trans && (rxd1 & MT_RXD1_NORMAL_CM))
		return -EINVAL;

	/* ICV error or CCMP/BIP/WPI MIC error */
	if (rxd1 & MT_RXD1_NORMAL_ICV_ERR)
		status->flag |= RX_FLAG_ONLY_MONITOR;

	unicast = FIELD_GET(MT_RXD3_NORMAL_ADDR_TYPE, rxd3) == MT_RXD3_NORMAL_U2M;
	idx = FIELD_GET(MT_RXD1_NORMAL_WLAN_IDX, rxd1);
	status->wcid = mt7915_rx_get_wcid(dev, idx, unicast);

	if (status->wcid) {
		struct mt7915_sta *msta;

		msta = container_of(status->wcid, struct mt7915_sta, wcid);
		spin_lock_bh(&dev->sta_poll_lock);
		if (list_empty(&msta->poll_list))
			list_add_tail(&msta->poll_list, &dev->sta_poll_list);
		spin_unlock_bh(&dev->sta_poll_lock);
	}

	status->freq = mphy->chandef.chan->center_freq;
	status->band = mphy->chandef.chan->band;
	if (status->band == NL80211_BAND_5GHZ)
		sband = &mphy->sband_5g.sband;
	else if (status->band == NL80211_BAND_6GHZ)
		sband = &mphy->sband_6g.sband;
	else
		sband = &mphy->sband_2g.sband;

	if (!sband->channels)
		return -EINVAL;

	if ((rxd0 & csum_mask) == csum_mask)
		skb->ip_summed = CHECKSUM_UNNECESSARY;

	if (rxd1 & MT_RXD1_NORMAL_FCS_ERR)
		status->flag |= RX_FLAG_FAILED_FCS_CRC;

	if (rxd1 & MT_RXD1_NORMAL_TKIP_MIC_ERR)
		status->flag |= RX_FLAG_MMIC_ERROR;

	if (FIELD_GET(MT_RXD1_NORMAL_SEC_MODE, rxd1) != 0 &&
	    !(rxd1 & (MT_RXD1_NORMAL_CLM | MT_RXD1_NORMAL_CM))) {
		status->flag |= RX_FLAG_DECRYPTED;
		status->flag |= RX_FLAG_IV_STRIPPED;
		status->flag |= RX_FLAG_MMIC_STRIPPED | RX_FLAG_MIC_STRIPPED;
	}

	remove_pad = FIELD_GET(MT_RXD2_NORMAL_HDR_OFFSET, rxd2);

	if (rxd2 & MT_RXD2_NORMAL_MAX_LEN_ERROR)
		return -EINVAL;

	rxd += 6;
	if (rxd1 & MT_RXD1_NORMAL_GROUP_4) {
		u32 v0 = le32_to_cpu(rxd[0]);
		u32 v2 = le32_to_cpu(rxd[2]);

		fc = cpu_to_le16(FIELD_GET(MT_RXD6_FRAME_CONTROL, v0));
		qos_ctl = FIELD_GET(MT_RXD8_QOS_CTL, v2);
		seq_ctrl = FIELD_GET(MT_RXD8_SEQ_CTRL, v2);

		rxd += 4;
		if ((u8 *)rxd - skb->data >= skb->len)
			return -EINVAL;
	}

	if (rxd1 & MT_RXD1_NORMAL_GROUP_1) {
		u8 *data = (u8 *)rxd;

		if (status->flag & RX_FLAG_DECRYPTED) {
			switch (FIELD_GET(MT_RXD1_NORMAL_SEC_MODE, rxd1)) {
			case MT_CIPHER_AES_CCMP:
			case MT_CIPHER_CCMP_CCX:
			case MT_CIPHER_CCMP_256:
				insert_ccmp_hdr =
					FIELD_GET(MT_RXD2_NORMAL_FRAG, rxd2);
				fallthrough;
			case MT_CIPHER_TKIP:
			case MT_CIPHER_TKIP_NO_MIC:
			case MT_CIPHER_GCMP:
			case MT_CIPHER_GCMP_256:
				status->iv[0] = data[5];
				status->iv[1] = data[4];
				status->iv[2] = data[3];
				status->iv[3] = data[2];
				status->iv[4] = data[1];
				status->iv[5] = data[0];
				break;
			default:
				break;
			}
		}
		rxd += 4;
		if ((u8 *)rxd - skb->data >= skb->len)
			return -EINVAL;
	}

	if (rxd1 & MT_RXD1_NORMAL_GROUP_2) {
		status->timestamp = le32_to_cpu(rxd[0]);
		status->flag |= RX_FLAG_MACTIME_START;

		if (!(rxd2 & MT_RXD2_NORMAL_NON_AMPDU)) {
			status->flag |= RX_FLAG_AMPDU_DETAILS;

			/* all subframes of an A-MPDU have the same timestamp */
			if (phy->rx_ampdu_ts != status->timestamp) {
				if (!++phy->ampdu_ref)
					phy->ampdu_ref++;
			}
			phy->rx_ampdu_ts = status->timestamp;

			status->ampdu_ref = phy->ampdu_ref;
		}

		rxd += 2;
		if ((u8 *)rxd - skb->data >= skb->len)
			return -EINVAL;
	}

	/* RXD Group 3 - P-RXV */
	if (rxd1 & MT_RXD1_NORMAL_GROUP_3) {
		u32 v0, v1;
		int ret;

		rxv = rxd;
		rxd += 2;
		if ((u8 *)rxd - skb->data >= skb->len)
			return -EINVAL;

		v0 = le32_to_cpu(rxv[0]);
		v1 = le32_to_cpu(rxv[1]);

		if (v0 & MT_PRXV_HT_AD_CODE)
			status->enc_flags |= RX_ENC_FLAG_LDPC;

		status->chains = mphy->antenna_mask;
		status->chain_signal[0] = to_rssi(MT_PRXV_RCPI0, v1);
		status->chain_signal[1] = to_rssi(MT_PRXV_RCPI1, v1);
		status->chain_signal[2] = to_rssi(MT_PRXV_RCPI2, v1);
		status->chain_signal[3] = to_rssi(MT_PRXV_RCPI3, v1);

		/* RXD Group 5 - C-RXV */
		if (rxd1 & MT_RXD1_NORMAL_GROUP_5) {
			rxd += 18;
			if ((u8 *)rxd - skb->data >= skb->len)
				return -EINVAL;
		}

		if (!is_mt7915(&dev->mt76) || (rxd1 & MT_RXD1_NORMAL_GROUP_5)) {
			ret = mt7915_mac_fill_rx_rate(dev, status, sband, rxv,
						      &mode);
			if (ret < 0)
				return ret;
		}
	}

	amsdu_info = FIELD_GET(MT_RXD4_NORMAL_PAYLOAD_FORMAT, rxd4);
	status->amsdu = !!amsdu_info;
	if (status->amsdu) {
		status->first_amsdu = amsdu_info == MT_RXD4_FIRST_AMSDU_FRAME;
		status->last_amsdu = amsdu_info == MT_RXD4_LAST_AMSDU_FRAME;
	}

	hdr_gap = (u8 *)rxd - skb->data + 2 * remove_pad;
	if (hdr_trans && ieee80211_has_morefrags(fc)) {
		if (mt7915_reverse_frag0_hdr_trans(skb, hdr_gap))
			return -EINVAL;
		hdr_trans = false;
	} else {
		int pad_start = 0;

		skb_pull(skb, hdr_gap);
		if (!hdr_trans && status->amsdu) {
			pad_start = ieee80211_get_hdrlen_from_skb(skb);
		} else if (hdr_trans && (rxd2 & MT_RXD2_NORMAL_HDR_TRANS_ERROR)) {
			/*
			 * When header translation failure is indicated,
			 * the hardware will insert an extra 2-byte field
			 * containing the data length after the protocol
			 * type field.
			 */
			pad_start = 12;
			if (get_unaligned_be16(skb->data + pad_start) == ETH_P_8021Q)
				pad_start += 4;

			if (get_unaligned_be16(skb->data + pad_start) !=
			    skb->len - pad_start - 2)
				pad_start = 0;
		}

		if (pad_start) {
			memmove(skb->data + 2, skb->data, pad_start);
			skb_pull(skb, 2);
		}
	}

	if (!hdr_trans) {
		struct ieee80211_hdr *hdr;

		if (insert_ccmp_hdr) {
			u8 key_id = FIELD_GET(MT_RXD1_NORMAL_KEY_ID, rxd1);

			mt76_insert_ccmp_hdr(skb, key_id);
		}

		hdr = mt76_skb_get_hdr(skb);
		fc = hdr->frame_control;
		if (ieee80211_is_data_qos(fc)) {
			seq_ctrl = le16_to_cpu(hdr->seq_ctrl);
			qos_ctl = *ieee80211_get_qos_ctl(hdr);
		}
	} else {
		status->flag |= RX_FLAG_8023;
	}

	if (rxv && mode >= MT_PHY_TYPE_HE_SU && !(status->flag & RX_FLAG_8023))
		mt7915_mac_decode_he_radiotap(skb, rxv, mode);

	if (!status->wcid || !ieee80211_is_data_qos(fc))
		return 0;

	status->aggr = unicast &&
		       !ieee80211_is_qos_nullfunc(fc);
	status->qos_ctl = qos_ctl;
	status->seqno = IEEE80211_SEQ_TO_SN(seq_ctrl);

	return 0;
}

static void
mt7915_mac_fill_rx_vector(struct mt7915_dev *dev, struct sk_buff *skb)
{
#ifdef CONFIG_NL80211_TESTMODE
	struct mt7915_phy *phy = &dev->phy;
	__le32 *rxd = (__le32 *)skb->data;
	__le32 *rxv_hdr = rxd + 2;
	__le32 *rxv = rxd + 4;
	u32 rcpi, ib_rssi, wb_rssi, v20, v21;
	u8 band_idx;
	s32 foe;
	u8 snr;
	int i;

	band_idx = le32_get_bits(rxv_hdr[1], MT_RXV_HDR_BAND_IDX);
	if (band_idx && !phy->band_idx) {
		phy = mt7915_ext_phy(dev);
		if (!phy)
			goto out;
	}

	rcpi = le32_to_cpu(rxv[6]);
	ib_rssi = le32_to_cpu(rxv[7]);
	wb_rssi = le32_to_cpu(rxv[8]) >> 5;

	for (i = 0; i < 4; i++, rcpi >>= 8, ib_rssi >>= 8, wb_rssi >>= 9) {
		if (i == 3)
			wb_rssi = le32_to_cpu(rxv[9]);

		phy->test.last_rcpi[i] = rcpi & 0xff;
		phy->test.last_ib_rssi[i] = ib_rssi & 0xff;
		phy->test.last_wb_rssi[i] = wb_rssi & 0xff;
	}

	v20 = le32_to_cpu(rxv[20]);
	v21 = le32_to_cpu(rxv[21]);

	foe = FIELD_GET(MT_CRXV_FOE_LO, v20) |
	      (FIELD_GET(MT_CRXV_FOE_HI, v21) << MT_CRXV_FOE_SHIFT);

	snr = FIELD_GET(MT_CRXV_SNR, v20) - 16;

	phy->test.last_freq_offset = foe;
	phy->test.last_snr = snr;
out:
#endif
	dev_kfree_skb(skb);
}

static void
mt7915_mac_write_txwi_tm(struct mt7915_phy *phy, __le32 *txwi,
			 struct sk_buff *skb)
{
#ifdef CONFIG_NL80211_TESTMODE
	struct mt76_testmode_data *td = &phy->mt76->test;
	const struct ieee80211_rate *r;
	u8 bw, mode, nss = td->tx_rate_nss;
	u8 rate_idx = td->tx_rate_idx;
	u16 rateval = 0;
	u32 val;
	bool cck = false;
	int band;

	if (skb != phy->mt76->test.tx_skb)
		return;

	switch (td->tx_rate_mode) {
	case MT76_TM_TX_MODE_HT:
		nss = 1 + (rate_idx >> 3);
		mode = MT_PHY_TYPE_HT;
		break;
	case MT76_TM_TX_MODE_VHT:
		mode = MT_PHY_TYPE_VHT;
		break;
	case MT76_TM_TX_MODE_HE_SU:
		mode = MT_PHY_TYPE_HE_SU;
		break;
	case MT76_TM_TX_MODE_HE_EXT_SU:
		mode = MT_PHY_TYPE_HE_EXT_SU;
		break;
	case MT76_TM_TX_MODE_HE_TB:
		mode = MT_PHY_TYPE_HE_TB;
		break;
	case MT76_TM_TX_MODE_HE_MU:
		mode = MT_PHY_TYPE_HE_MU;
		break;
	case MT76_TM_TX_MODE_CCK:
		cck = true;
		fallthrough;
	case MT76_TM_TX_MODE_OFDM:
		band = phy->mt76->chandef.chan->band;
		if (band == NL80211_BAND_2GHZ && !cck)
			rate_idx += 4;

		r = &phy->mt76->hw->wiphy->bands[band]->bitrates[rate_idx];
		val = cck ? r->hw_value_short : r->hw_value;

		mode = val >> 8;
		rate_idx = val & 0xff;
		break;
	default:
		mode = MT_PHY_TYPE_OFDM;
		break;
	}

	switch (phy->mt76->chandef.width) {
	case NL80211_CHAN_WIDTH_40:
		bw = 1;
		break;
	case NL80211_CHAN_WIDTH_80:
		bw = 2;
		break;
	case NL80211_CHAN_WIDTH_80P80:
	case NL80211_CHAN_WIDTH_160:
		bw = 3;
		break;
	default:
		bw = 0;
		break;
	}

	if (td->tx_rate_stbc && nss == 1) {
		nss++;
		rateval |= MT_TX_RATE_STBC;
	}

	rateval |= FIELD_PREP(MT_TX_RATE_IDX, rate_idx) |
		   FIELD_PREP(MT_TX_RATE_MODE, mode) |
		   FIELD_PREP(MT_TX_RATE_NSS, nss - 1);

	txwi[2] |= cpu_to_le32(MT_TXD2_FIX_RATE);

	le32p_replace_bits(&txwi[3], 1, MT_TXD3_REM_TX_COUNT);
	if (td->tx_rate_mode < MT76_TM_TX_MODE_HT)
		txwi[3] |= cpu_to_le32(MT_TXD3_BA_DISABLE);

	val = MT_TXD6_FIXED_BW |
	      FIELD_PREP(MT_TXD6_BW, bw) |
	      FIELD_PREP(MT_TXD6_TX_RATE, rateval) |
	      FIELD_PREP(MT_TXD6_SGI, td->tx_rate_sgi);

	/* for HE_SU/HE_EXT_SU PPDU
	 * - 1x, 2x, 4x LTF + 0.8us GI
	 * - 2x LTF + 1.6us GI, 4x LTF + 3.2us GI
	 * for HE_MU PPDU
	 * - 2x, 4x LTF + 0.8us GI
	 * - 2x LTF + 1.6us GI, 4x LTF + 3.2us GI
	 * for HE_TB PPDU
	 * - 1x, 2x LTF + 1.6us GI
	 * - 4x LTF + 3.2us GI
	 */
	if (mode >= MT_PHY_TYPE_HE_SU)
		val |= FIELD_PREP(MT_TXD6_HELTF, td->tx_ltf);

	if (td->tx_rate_ldpc || (bw > 0 && mode >= MT_PHY_TYPE_HE_SU))
		val |= MT_TXD6_LDPC;

	txwi[3] &= ~cpu_to_le32(MT_TXD3_SN_VALID);
	txwi[6] |= cpu_to_le32(val);
	txwi[7] |= cpu_to_le32(FIELD_PREP(MT_TXD7_SPE_IDX,
					  phy->test.spe_idx));
#endif
}

<<<<<<< HEAD
static void
mt7915_mac_write_txwi_8023(struct mt7915_dev *dev, __le32 *txwi,
			   struct sk_buff *skb, struct mt76_wcid *wcid)
{

	u8 tid = skb->priority & IEEE80211_QOS_CTL_TID_MASK;
	u8 fc_type, fc_stype;
	u16 ethertype;
	bool wmm = false;
	u32 val;

	if (wcid->sta) {
		struct ieee80211_sta *sta;

		sta = container_of((void *)wcid, struct ieee80211_sta, drv_priv);
		wmm = sta->wme;
	}

	val = FIELD_PREP(MT_TXD1_HDR_FORMAT, MT_HDR_FORMAT_802_3) |
	      FIELD_PREP(MT_TXD1_TID, tid);

	ethertype = get_unaligned_be16(&skb->data[12]);
	if (ethertype >= ETH_P_802_3_MIN)
		val |= MT_TXD1_ETH_802_3;

	txwi[1] |= cpu_to_le32(val);

	fc_type = IEEE80211_FTYPE_DATA >> 2;
	fc_stype = wmm ? IEEE80211_STYPE_QOS_DATA >> 4 : 0;

	val = FIELD_PREP(MT_TXD2_FRAME_TYPE, fc_type) |
	      FIELD_PREP(MT_TXD2_SUB_TYPE, fc_stype);

	txwi[2] |= cpu_to_le32(val);

	val = FIELD_PREP(MT_TXD7_TYPE, fc_type) |
	      FIELD_PREP(MT_TXD7_SUB_TYPE, fc_stype);
	txwi[7] |= cpu_to_le32(val);
}

static void
mt7915_mac_write_txwi_80211(struct mt7915_dev *dev, __le32 *txwi,
			    struct sk_buff *skb, struct ieee80211_key_conf *key,
			    bool *mcast)
{
	struct ieee80211_hdr *hdr = (struct ieee80211_hdr *)skb->data;
	struct ieee80211_mgmt *mgmt = (struct ieee80211_mgmt *)skb->data;
	struct ieee80211_tx_info *info = IEEE80211_SKB_CB(skb);
	u8 tid = skb->priority & IEEE80211_QOS_CTL_TID_MASK;
	__le16 fc = hdr->frame_control;
	u8 fc_type, fc_stype;
	u32 val;

	*mcast = is_multicast_ether_addr(hdr->addr1);

	if (ieee80211_is_action(fc) &&
	    mgmt->u.action.category == WLAN_CATEGORY_BACK &&
	    mgmt->u.action.u.addba_req.action_code == WLAN_ACTION_ADDBA_REQ) {
		u16 capab = le16_to_cpu(mgmt->u.action.u.addba_req.capab);

		txwi[5] |= cpu_to_le32(MT_TXD5_ADD_BA);
		tid = (capab >> 2) & IEEE80211_QOS_CTL_TID_MASK;
	} else if (ieee80211_is_back_req(hdr->frame_control)) {
		struct ieee80211_bar *bar = (struct ieee80211_bar *)hdr;
		u16 control = le16_to_cpu(bar->control);

		tid = FIELD_GET(IEEE80211_BAR_CTRL_TID_INFO_MASK, control);
	}

	val = FIELD_PREP(MT_TXD1_HDR_FORMAT, MT_HDR_FORMAT_802_11) |
	      FIELD_PREP(MT_TXD1_HDR_INFO,
			 ieee80211_get_hdrlen_from_skb(skb) / 2) |
	      FIELD_PREP(MT_TXD1_TID, tid);
	txwi[1] |= cpu_to_le32(val);

	fc_type = (le16_to_cpu(fc) & IEEE80211_FCTL_FTYPE) >> 2;
	fc_stype = (le16_to_cpu(fc) & IEEE80211_FCTL_STYPE) >> 4;

	val = FIELD_PREP(MT_TXD2_FRAME_TYPE, fc_type) |
	      FIELD_PREP(MT_TXD2_SUB_TYPE, fc_stype) |
	      FIELD_PREP(MT_TXD2_MULTICAST, *mcast);

	if (key && *mcast && ieee80211_is_robust_mgmt_frame(skb) &&
	    key->cipher == WLAN_CIPHER_SUITE_AES_CMAC) {
		val |= MT_TXD2_BIP;
		txwi[3] &= ~cpu_to_le32(MT_TXD3_PROTECT_FRAME);
	}

	if (!ieee80211_is_data(fc) || *mcast ||
	    info->flags & IEEE80211_TX_CTL_USE_MINRATE)
		val |= MT_TXD2_FIX_RATE;

	txwi[2] |= cpu_to_le32(val);

	if (ieee80211_is_beacon(fc)) {
		txwi[3] &= ~cpu_to_le32(MT_TXD3_SW_POWER_MGMT);
		txwi[3] |= cpu_to_le32(MT_TXD3_REM_TX_COUNT);
		txwi[7] |= cpu_to_le32(FIELD_PREP(MT_TXD7_SPE_IDX, 0x18));
	}

	if (info->flags & IEEE80211_TX_CTL_INJECTED) {
		u16 seqno = le16_to_cpu(hdr->seq_ctrl);

		if (ieee80211_is_back_req(hdr->frame_control)) {
			struct ieee80211_bar *bar;

			bar = (struct ieee80211_bar *)skb->data;
			seqno = le16_to_cpu(bar->start_seq_num);
		}

		val = MT_TXD3_SN_VALID |
		      FIELD_PREP(MT_TXD3_SEQ, IEEE80211_SEQ_TO_SN(seqno));
		txwi[3] |= cpu_to_le32(val);
		txwi[7] &= ~cpu_to_le32(MT_TXD7_HW_AMSDU);
	}

	val = FIELD_PREP(MT_TXD7_TYPE, fc_type) |
	      FIELD_PREP(MT_TXD7_SUB_TYPE, fc_stype);
	txwi[7] |= cpu_to_le32(val);
}

static u16
mt7915_mac_tx_rate_val(struct mt76_phy *mphy, struct ieee80211_vif *vif,
		       bool beacon, bool mcast)
{
	u8 mode = 0, band = mphy->chandef.chan->band;
	int rateidx = 0, mcast_rate;

	if (beacon) {
		struct cfg80211_bitrate_mask *mask;

		mask = &vif->bss_conf.beacon_tx_rate;
		if (hweight16(mask->control[band].he_mcs[0]) == 1) {
			rateidx = ffs(mask->control[band].he_mcs[0]) - 1;
			mode = MT_PHY_TYPE_HE_SU;
			goto out;
		} else if (hweight16(mask->control[band].vht_mcs[0]) == 1) {
			rateidx = ffs(mask->control[band].vht_mcs[0]) - 1;
			mode = MT_PHY_TYPE_VHT;
			goto out;
		} else if (hweight8(mask->control[band].ht_mcs[0]) == 1) {
			rateidx = ffs(mask->control[band].ht_mcs[0]) - 1;
			mode = MT_PHY_TYPE_HT;
			goto out;
		} else if (hweight32(mask->control[band].legacy) == 1) {
			rateidx = ffs(mask->control[band].legacy) - 1;
			goto legacy;
		}
	}

	mcast_rate = vif->bss_conf.mcast_rate[band];
	if (mcast && mcast_rate > 0)
		rateidx = mcast_rate - 1;
	else
		rateidx = ffs(vif->bss_conf.basic_rates) - 1;

legacy:
	rateidx = mt76_calculate_default_rate(mphy, rateidx);
	mode = rateidx >> 8;
	rateidx &= GENMASK(7, 0);

out:
	return FIELD_PREP(MT_TX_RATE_IDX, rateidx) |
	       FIELD_PREP(MT_TX_RATE_MODE, mode);
}

void mt7915_mac_write_txwi(struct mt7915_dev *dev, __le32 *txwi,
=======
void mt7915_mac_write_txwi(struct mt76_dev *dev, __le32 *txwi,
>>>>>>> bf44eed7
			   struct sk_buff *skb, struct mt76_wcid *wcid, int pid,
			   struct ieee80211_key_conf *key, u32 changed)
{
	struct ieee80211_tx_info *info = IEEE80211_SKB_CB(skb);
	struct mt76_phy *mphy = &dev->phy;

	if ((info->hw_queue & MT_TX_HW_QUEUE_EXT_PHY) && dev->phy2)
		mphy = dev->phy2;

	mt76_connac2_mac_write_txwi(dev, txwi, skb, wcid, key, pid, changed);


	if (mt76_testmode_enabled(mphy))
		mt7915_mac_write_txwi_tm(mphy->priv, txwi, skb);
}

int mt7915_tx_prepare_skb(struct mt76_dev *mdev, void *txwi_ptr,
			  enum mt76_txq_id qid, struct mt76_wcid *wcid,
			  struct ieee80211_sta *sta,
			  struct mt76_tx_info *tx_info)
{
	struct ieee80211_hdr *hdr = (struct ieee80211_hdr *)tx_info->skb->data;
	struct mt7915_dev *dev = container_of(mdev, struct mt7915_dev, mt76);
	struct ieee80211_tx_info *info = IEEE80211_SKB_CB(tx_info->skb);
	struct ieee80211_key_conf *key = info->control.hw_key;
	struct ieee80211_vif *vif = info->control.vif;
	struct mt76_txwi_cache *t;
	struct mt7915_txp *txp;
	int id, i, nbuf = tx_info->nbuf - 1;
	u8 *txwi = (u8 *)txwi_ptr;
	int pid;

	if (unlikely(tx_info->skb->len <= ETH_HLEN))
		return -EINVAL;

	if (!wcid)
		wcid = &dev->mt76.global_wcid;

	if (sta) {
		struct mt7915_sta *msta;

		msta = (struct mt7915_sta *)sta->drv_priv;

		if (time_after(jiffies, msta->jiffies + HZ / 4)) {
			info->flags |= IEEE80211_TX_CTL_REQ_TX_STATUS;
			msta->jiffies = jiffies;
		}
	}

	t = (struct mt76_txwi_cache *)(txwi + mdev->drv->txwi_size);
	t->skb = tx_info->skb;

	id = mt76_token_consume(mdev, &t);
	if (id < 0)
		return id;

	pid = mt76_tx_status_skb_add(mdev, wcid, tx_info->skb);
	mt7915_mac_write_txwi(mdev, txwi_ptr, tx_info->skb, wcid, pid, key, 0);

	txp = (struct mt7915_txp *)(txwi + MT_TXD_SIZE);
	for (i = 0; i < nbuf; i++) {
		txp->buf[i] = cpu_to_le32(tx_info->buf[i + 1].addr);
		txp->len[i] = cpu_to_le16(tx_info->buf[i + 1].len);
	}
	txp->nbuf = nbuf;

	txp->flags = cpu_to_le16(MT_CT_INFO_APPLY_TXD | MT_CT_INFO_FROM_HOST);

	if (!key)
		txp->flags |= cpu_to_le16(MT_CT_INFO_NONE_CIPHER_FRAME);

	if (!(info->flags & IEEE80211_TX_CTL_HW_80211_ENCAP) &&
	    ieee80211_is_mgmt(hdr->frame_control))
		txp->flags |= cpu_to_le16(MT_CT_INFO_MGMT_FRAME);

	if (vif) {
		struct mt7915_vif *mvif = (struct mt7915_vif *)vif->drv_priv;

		txp->bss_idx = mvif->mt76.idx;
	}

	txp->token = cpu_to_le16(id);
	if (test_bit(MT_WCID_FLAG_4ADDR, &wcid->flags))
		txp->rept_wds_wcid = cpu_to_le16(wcid->idx);
	else
		txp->rept_wds_wcid = cpu_to_le16(0x3ff);
	tx_info->skb = DMA_DUMMY_DATA;

	/* pass partial skb header to fw */
	tx_info->buf[1].len = MT_CT_PARSE_LEN;
	tx_info->buf[1].skip_unmap = true;
	tx_info->nbuf = MT_CT_DMA_BUF_NUM;

	return 0;
}

u32 mt7915_wed_init_buf(void *ptr, dma_addr_t phys, int token_id)
{
	struct mt7915_txp *txp = ptr + MT_TXD_SIZE;
	__le32 *txwi = ptr;
	u32 val;

	memset(ptr, 0, MT_TXD_SIZE + sizeof(*txp));

	val = FIELD_PREP(MT_TXD0_TX_BYTES, MT_TXD_SIZE) |
	      FIELD_PREP(MT_TXD0_PKT_FMT, MT_TX_TYPE_CT);
	txwi[0] = cpu_to_le32(val);

	val = MT_TXD1_LONG_FORMAT |
	      FIELD_PREP(MT_TXD1_HDR_FORMAT, MT_HDR_FORMAT_802_3);
	txwi[1] = cpu_to_le32(val);

	txp->token = cpu_to_le16(token_id);
	txp->nbuf = 1;
	txp->buf[0] = cpu_to_le32(phys + MT_TXD_SIZE + sizeof(*txp));

	return MT_TXD_SIZE + sizeof(*txp);
}

static void
mt7915_tx_check_aggr(struct ieee80211_sta *sta, __le32 *txwi)
{
	struct mt7915_sta *msta;
	u16 fc, tid;
	u32 val;

	if (!sta || !(sta->deflink.ht_cap.ht_supported || sta->deflink.he_cap.has_he))
		return;

	tid = le32_get_bits(txwi[1], MT_TXD1_TID);
	if (tid >= 6) /* skip VO queue */
		return;

	val = le32_to_cpu(txwi[2]);
	fc = FIELD_GET(MT_TXD2_FRAME_TYPE, val) << 2 |
	     FIELD_GET(MT_TXD2_SUB_TYPE, val) << 4;
	if (unlikely(fc != (IEEE80211_FTYPE_DATA | IEEE80211_STYPE_QOS_DATA)))
		return;

	msta = (struct mt7915_sta *)sta->drv_priv;
	if (!test_and_set_bit(tid, &msta->ampdu_state))
		ieee80211_start_tx_ba_session(sta, tid, 0);
}

static void
mt7915_txp_skb_unmap(struct mt76_dev *dev, struct mt76_txwi_cache *t)
{
	struct mt7915_txp *txp;
	int i;

	txp = mt7915_txwi_to_txp(dev, t);
	for (i = 0; i < txp->nbuf; i++)
		dma_unmap_single(dev->dma_dev, le32_to_cpu(txp->buf[i]),
				 le16_to_cpu(txp->len[i]), DMA_TO_DEVICE);
}

static void
mt7915_txwi_free(struct mt7915_dev *dev, struct mt76_txwi_cache *t,
		 struct ieee80211_sta *sta, struct list_head *free_list)
{
	struct mt76_dev *mdev = &dev->mt76;
	struct mt7915_sta *msta;
	struct mt76_wcid *wcid;
	__le32 *txwi;
	u16 wcid_idx;

	mt7915_txp_skb_unmap(mdev, t);
	if (!t->skb)
		goto out;

	txwi = (__le32 *)mt76_get_txwi_ptr(mdev, t);
	if (sta) {
		wcid = (struct mt76_wcid *)sta->drv_priv;
		wcid_idx = wcid->idx;
	} else {
		wcid_idx = le32_get_bits(txwi[1], MT_TXD1_WLAN_IDX);
		wcid = rcu_dereference(dev->mt76.wcid[wcid_idx]);

		if (wcid && wcid->sta) {
			msta = container_of(wcid, struct mt7915_sta, wcid);
			sta = container_of((void *)msta, struct ieee80211_sta,
					  drv_priv);
			spin_lock_bh(&dev->sta_poll_lock);
			if (list_empty(&msta->poll_list))
				list_add_tail(&msta->poll_list, &dev->sta_poll_list);
			spin_unlock_bh(&dev->sta_poll_lock);
		}
	}

	if (sta && likely(t->skb->protocol != cpu_to_be16(ETH_P_PAE)))
		mt7915_tx_check_aggr(sta, txwi);

	__mt76_tx_complete_skb(mdev, wcid_idx, t->skb, free_list);

out:
	t->skb = NULL;
	mt76_put_txwi(mdev, t);
}

static void
mt7915_mac_tx_free_prepare(struct mt7915_dev *dev)
{
	struct mt76_dev *mdev = &dev->mt76;
	struct mt76_phy *mphy_ext = mdev->phy2;

	/* clean DMA queues and unmap buffers first */
	mt76_queue_tx_cleanup(dev, dev->mphy.q_tx[MT_TXQ_PSD], false);
	mt76_queue_tx_cleanup(dev, dev->mphy.q_tx[MT_TXQ_BE], false);
	if (mphy_ext) {
		mt76_queue_tx_cleanup(dev, mphy_ext->q_tx[MT_TXQ_PSD], false);
		mt76_queue_tx_cleanup(dev, mphy_ext->q_tx[MT_TXQ_BE], false);
	}
}

static void
mt7915_mac_tx_free_done(struct mt7915_dev *dev,
			struct list_head *free_list, bool wake)
{
	struct sk_buff *skb, *tmp;

	mt7915_mac_sta_poll(dev);

	if (wake)
		mt76_set_tx_blocked(&dev->mt76, false);

	mt76_worker_schedule(&dev->mt76.tx_worker);

	list_for_each_entry_safe(skb, tmp, free_list, list) {
		skb_list_del_init(skb);
		napi_consume_skb(skb, 1);
	}
}

static void
mt7915_mac_tx_free(struct mt7915_dev *dev, void *data, int len)
{
	struct mt7915_tx_free *free = (struct mt7915_tx_free *)data;
	struct mt76_dev *mdev = &dev->mt76;
	struct mt76_txwi_cache *txwi;
	struct ieee80211_sta *sta = NULL;
	LIST_HEAD(free_list);
	void *end = data + len;
	bool v3, wake = false;
	u16 total, count = 0;
	u32 txd = le32_to_cpu(free->txd);
	__le32 *cur_info;

	mt7915_mac_tx_free_prepare(dev);

	total = le16_get_bits(free->ctrl, MT_TX_FREE_MSDU_CNT);
	v3 = (FIELD_GET(MT_TX_FREE_VER, txd) == 0x4);
	if (WARN_ON_ONCE((void *)&free->info[total >> v3] > end))
		return;

	for (cur_info = &free->info[0]; count < total; cur_info++) {
		u32 msdu, info = le32_to_cpu(*cur_info);
		u8 i;

		/*
		 * 1'b1: new wcid pair.
		 * 1'b0: msdu_id with the same 'wcid pair' as above.
		 */
		if (info & MT_TX_FREE_PAIR) {
			struct mt7915_sta *msta;
			struct mt76_wcid *wcid;
			u16 idx;

			idx = FIELD_GET(MT_TX_FREE_WLAN_ID, info);
			wcid = rcu_dereference(dev->mt76.wcid[idx]);
			sta = wcid_to_sta(wcid);
			if (!sta)
				continue;

			msta = container_of(wcid, struct mt7915_sta, wcid);
			spin_lock_bh(&dev->sta_poll_lock);
			if (list_empty(&msta->poll_list))
				list_add_tail(&msta->poll_list, &dev->sta_poll_list);
			spin_unlock_bh(&dev->sta_poll_lock);
			continue;
		}

		if (v3 && (info & MT_TX_FREE_MPDU_HEADER))
			continue;

		for (i = 0; i < 1 + v3; i++) {
			if (v3) {
				msdu = (info >> (15 * i)) & MT_TX_FREE_MSDU_ID_V3;
				if (msdu == MT_TX_FREE_MSDU_ID_V3)
					continue;
			} else {
				msdu = FIELD_GET(MT_TX_FREE_MSDU_ID, info);
			}
			count++;
			txwi = mt76_token_release(mdev, msdu, &wake);
			if (!txwi)
				continue;

			mt7915_txwi_free(dev, txwi, sta, &free_list);
		}
	}

	mt7915_mac_tx_free_done(dev, &free_list, wake);
}

static void
mt7915_mac_tx_free_v0(struct mt7915_dev *dev, void *data, int len)
{
	struct mt7915_tx_free *free = (struct mt7915_tx_free *)data;
	struct mt76_dev *mdev = &dev->mt76;
	__le16 *info = (__le16 *)free->info;
	void *end = data + len;
	LIST_HEAD(free_list);
	bool wake = false;
	u8 i, count;

	mt7915_mac_tx_free_prepare(dev);

	count = FIELD_GET(MT_TX_FREE_MSDU_CNT_V0, le16_to_cpu(free->ctrl));
	if (WARN_ON_ONCE((void *)&info[count] > end))
		return;

	for (i = 0; i < count; i++) {
		struct mt76_txwi_cache *txwi;
		u16 msdu = le16_to_cpu(info[i]);

		txwi = mt76_token_release(mdev, msdu, &wake);
		if (!txwi)
			continue;

		mt7915_txwi_free(dev, txwi, NULL, &free_list);
	}

	mt7915_mac_tx_free_done(dev, &free_list, wake);
}

static bool
mt7915_mac_add_txs_skb(struct mt7915_dev *dev, struct mt76_wcid *wcid, int pid,
		       __le32 *txs_data, struct mt76_sta_stats *stats)
{
	struct ieee80211_supported_band *sband;
	struct mt76_dev *mdev = &dev->mt76;
	struct mt76_phy *mphy;
	struct ieee80211_tx_info *info;
	struct sk_buff_head list;
	struct rate_info rate = {};
	struct sk_buff *skb;
	bool cck = false;
	u32 txrate, txs, mode;

	mt76_tx_status_lock(mdev, &list);
	skb = mt76_tx_status_skb_get(mdev, wcid, pid, &list);
	if (!skb)
		goto out_no_skb;

	txs = le32_to_cpu(txs_data[0]);

	info = IEEE80211_SKB_CB(skb);
	if (!(txs & MT_TXS0_ACK_ERROR_MASK))
		info->flags |= IEEE80211_TX_STAT_ACK;

	info->status.ampdu_len = 1;
	info->status.ampdu_ack_len = !!(info->flags &
					IEEE80211_TX_STAT_ACK);

	info->status.rates[0].idx = -1;

	txrate = FIELD_GET(MT_TXS0_TX_RATE, txs);

	rate.mcs = FIELD_GET(MT_TX_RATE_IDX, txrate);
	rate.nss = FIELD_GET(MT_TX_RATE_NSS, txrate) + 1;

	if (rate.nss - 1 < ARRAY_SIZE(stats->tx_nss))
		stats->tx_nss[rate.nss - 1]++;
	if (rate.mcs < ARRAY_SIZE(stats->tx_mcs))
		stats->tx_mcs[rate.mcs]++;

	mode = FIELD_GET(MT_TX_RATE_MODE, txrate);
	switch (mode) {
	case MT_PHY_TYPE_CCK:
		cck = true;
		fallthrough;
	case MT_PHY_TYPE_OFDM:
		mphy = &dev->mphy;
		if (wcid->ext_phy && dev->mt76.phy2)
			mphy = dev->mt76.phy2;

		if (mphy->chandef.chan->band == NL80211_BAND_5GHZ)
			sband = &mphy->sband_5g.sband;
		else if (mphy->chandef.chan->band == NL80211_BAND_6GHZ)
			sband = &mphy->sband_6g.sband;
		else
			sband = &mphy->sband_2g.sband;

		rate.mcs = mt76_get_rate(mphy->dev, sband, rate.mcs, cck);
		rate.legacy = sband->bitrates[rate.mcs].bitrate;
		break;
	case MT_PHY_TYPE_HT:
	case MT_PHY_TYPE_HT_GF:
		if (rate.mcs > 31)
			goto out;

		rate.flags = RATE_INFO_FLAGS_MCS;
		if (wcid->rate.flags & RATE_INFO_FLAGS_SHORT_GI)
			rate.flags |= RATE_INFO_FLAGS_SHORT_GI;
		break;
	case MT_PHY_TYPE_VHT:
		if (rate.mcs > 9)
			goto out;

		rate.flags = RATE_INFO_FLAGS_VHT_MCS;
		break;
	case MT_PHY_TYPE_HE_SU:
	case MT_PHY_TYPE_HE_EXT_SU:
	case MT_PHY_TYPE_HE_TB:
	case MT_PHY_TYPE_HE_MU:
		if (rate.mcs > 11)
			goto out;

		rate.he_gi = wcid->rate.he_gi;
		rate.he_dcm = FIELD_GET(MT_TX_RATE_DCM, txrate);
		rate.flags = RATE_INFO_FLAGS_HE_MCS;
		break;
	default:
		goto out;
	}

	stats->tx_mode[mode]++;

	switch (FIELD_GET(MT_TXS0_BW, txs)) {
	case IEEE80211_STA_RX_BW_160:
		rate.bw = RATE_INFO_BW_160;
		stats->tx_bw[3]++;
		break;
	case IEEE80211_STA_RX_BW_80:
		rate.bw = RATE_INFO_BW_80;
		stats->tx_bw[2]++;
		break;
	case IEEE80211_STA_RX_BW_40:
		rate.bw = RATE_INFO_BW_40;
		stats->tx_bw[1]++;
		break;
	default:
		rate.bw = RATE_INFO_BW_20;
		stats->tx_bw[0]++;
		break;
	}
	wcid->rate = rate;

out:
	mt76_tx_status_skb_done(mdev, skb, &list);

out_no_skb:
	mt76_tx_status_unlock(mdev, &list);

	return !!skb;
}

static void mt7915_mac_add_txs(struct mt7915_dev *dev, void *data)
{
	struct mt7915_sta *msta = NULL;
	struct mt76_wcid *wcid;
	__le32 *txs_data = data;
	u16 wcidx;
	u8 pid;

	if (le32_get_bits(txs_data[0], MT_TXS0_TXS_FORMAT) > 1)
		return;

	wcidx = le32_get_bits(txs_data[2], MT_TXS2_WCID);
	pid = le32_get_bits(txs_data[3], MT_TXS3_PID);

	if (pid < MT_PACKET_ID_FIRST)
		return;

	if (wcidx >= mt7915_wtbl_size(dev))
		return;

	rcu_read_lock();

	wcid = rcu_dereference(dev->mt76.wcid[wcidx]);
	if (!wcid)
		goto out;

	msta = container_of(wcid, struct mt7915_sta, wcid);

	mt7915_mac_add_txs_skb(dev, wcid, pid, txs_data, &msta->stats);

	if (!wcid->sta)
		goto out;

	spin_lock_bh(&dev->sta_poll_lock);
	if (list_empty(&msta->poll_list))
		list_add_tail(&msta->poll_list, &dev->sta_poll_list);
	spin_unlock_bh(&dev->sta_poll_lock);

out:
	rcu_read_unlock();
}

bool mt7915_rx_check(struct mt76_dev *mdev, void *data, int len)
{
	struct mt7915_dev *dev = container_of(mdev, struct mt7915_dev, mt76);
	__le32 *rxd = (__le32 *)data;
	__le32 *end = (__le32 *)&rxd[len / 4];
	enum rx_pkt_type type;

	type = le32_get_bits(rxd[0], MT_RXD0_PKT_TYPE);

	switch (type) {
	case PKT_TYPE_TXRX_NOTIFY:
		mt7915_mac_tx_free(dev, data, len);
		return false;
	case PKT_TYPE_TXRX_NOTIFY_V0:
		mt7915_mac_tx_free_v0(dev, data, len);
		return false;
	case PKT_TYPE_TXS:
		for (rxd += 2; rxd + 8 <= end; rxd += 8)
		    mt7915_mac_add_txs(dev, rxd);
		return false;
	case PKT_TYPE_RX_FW_MONITOR:
		mt7915_debugfs_rx_fw_monitor(dev, data, len);
		return false;
	default:
		return true;
	}
}

void mt7915_queue_rx_skb(struct mt76_dev *mdev, enum mt76_rxq_id q,
			 struct sk_buff *skb)
{
	struct mt7915_dev *dev = container_of(mdev, struct mt7915_dev, mt76);
	__le32 *rxd = (__le32 *)skb->data;
	__le32 *end = (__le32 *)&skb->data[skb->len];
	enum rx_pkt_type type;

	type = le32_get_bits(rxd[0], MT_RXD0_PKT_TYPE);

	switch (type) {
	case PKT_TYPE_TXRX_NOTIFY:
		mt7915_mac_tx_free(dev, skb->data, skb->len);
		napi_consume_skb(skb, 1);
		break;
	case PKT_TYPE_TXRX_NOTIFY_V0:
		mt7915_mac_tx_free_v0(dev, skb->data, skb->len);
		napi_consume_skb(skb, 1);
		break;
	case PKT_TYPE_RX_EVENT:
		mt7915_mcu_rx_event(dev, skb);
		break;
	case PKT_TYPE_TXRXV:
		mt7915_mac_fill_rx_vector(dev, skb);
		break;
	case PKT_TYPE_TXS:
		for (rxd += 2; rxd + 8 <= end; rxd += 8)
		    mt7915_mac_add_txs(dev, rxd);
		dev_kfree_skb(skb);
		break;
	case PKT_TYPE_RX_FW_MONITOR:
		mt7915_debugfs_rx_fw_monitor(dev, skb->data, skb->len);
		dev_kfree_skb(skb);
		break;
	case PKT_TYPE_NORMAL:
		if (!mt7915_mac_fill_rx(dev, skb)) {
			mt76_rx(&dev->mt76, q, skb);
			return;
		}
		fallthrough;
	default:
		dev_kfree_skb(skb);
		break;
	}
}

void mt7915_tx_complete_skb(struct mt76_dev *mdev, struct mt76_queue_entry *e)
{
	if (!e->txwi) {
		dev_kfree_skb_any(e->skb);
		return;
	}

	/* error path */
	if (e->skb == DMA_DUMMY_DATA) {
		struct mt76_txwi_cache *t;
		struct mt7915_txp *txp;

		txp = mt7915_txwi_to_txp(mdev, e->txwi);
		t = mt76_token_put(mdev, le16_to_cpu(txp->token));
		e->skb = t ? t->skb : NULL;
	}

	if (e->skb)
		mt76_tx_complete_skb(mdev, e->wcid, e->skb);
}

void mt7915_mac_cca_stats_reset(struct mt7915_phy *phy)
{
	struct mt7915_dev *dev = phy->dev;
	u32 reg = MT_WF_PHY_RX_CTRL1(phy->band_idx);

	mt76_clear(dev, reg, MT_WF_PHY_RX_CTRL1_STSCNT_EN);
	mt76_set(dev, reg, BIT(11) | BIT(9));
}

void mt7915_mac_reset_counters(struct mt7915_phy *phy)
{
	struct mt7915_dev *dev = phy->dev;
	int i;

	for (i = 0; i < 4; i++) {
		mt76_rr(dev, MT_TX_AGG_CNT(phy->band_idx, i));
		mt76_rr(dev, MT_TX_AGG_CNT2(phy->band_idx, i));
	}

	i = 0;
	phy->mt76->survey_time = ktime_get_boottime();
	if (phy->band_idx)
		i = ARRAY_SIZE(dev->mt76.aggr_stats) / 2;

	memset(&dev->mt76.aggr_stats[i], 0, sizeof(dev->mt76.aggr_stats) / 2);

	/* reset airtime counters */
	mt76_set(dev, MT_WF_RMAC_MIB_AIRTIME0(phy->band_idx),
		 MT_WF_RMAC_MIB_RXTIME_CLR);

	mt7915_mcu_get_chan_mib_info(phy, true);
}

void mt7915_mac_set_timing(struct mt7915_phy *phy)
{
	s16 coverage_class = phy->coverage_class;
	struct mt7915_dev *dev = phy->dev;
	struct mt7915_phy *ext_phy = mt7915_ext_phy(dev);
	u32 val, reg_offset;
	u32 cck = FIELD_PREP(MT_TIMEOUT_VAL_PLCP, 231) |
		  FIELD_PREP(MT_TIMEOUT_VAL_CCA, 48);
	u32 ofdm = FIELD_PREP(MT_TIMEOUT_VAL_PLCP, 60) |
		   FIELD_PREP(MT_TIMEOUT_VAL_CCA, 28);
	int offset;
	bool a_band = !(phy->mt76->chandef.chan->band == NL80211_BAND_2GHZ);

	if (!test_bit(MT76_STATE_RUNNING, &phy->mt76->state))
		return;

	if (ext_phy)
		coverage_class = max_t(s16, dev->phy.coverage_class,
				       ext_phy->coverage_class);

	mt76_set(dev, MT_ARB_SCR(phy->band_idx),
		 MT_ARB_SCR_TX_DISABLE | MT_ARB_SCR_RX_DISABLE);
	udelay(1);

	offset = 3 * coverage_class;
	reg_offset = FIELD_PREP(MT_TIMEOUT_VAL_PLCP, offset) |
		     FIELD_PREP(MT_TIMEOUT_VAL_CCA, offset);

	mt76_wr(dev, MT_TMAC_CDTR(phy->band_idx), cck + reg_offset);
	mt76_wr(dev, MT_TMAC_ODTR(phy->band_idx), ofdm + reg_offset);
	mt76_wr(dev, MT_TMAC_ICR0(phy->band_idx),
		FIELD_PREP(MT_IFS_EIFS_OFDM, a_band ? 84 : 78) |
		FIELD_PREP(MT_IFS_RIFS, 2) |
		FIELD_PREP(MT_IFS_SIFS, 10) |
		FIELD_PREP(MT_IFS_SLOT, phy->slottime));

	mt76_wr(dev, MT_TMAC_ICR1(phy->band_idx),
		FIELD_PREP(MT_IFS_EIFS_CCK, 314));

	if (phy->slottime < 20 || a_band)
		val = MT7915_CFEND_RATE_DEFAULT;
	else
		val = MT7915_CFEND_RATE_11B;

	mt76_rmw_field(dev, MT_AGG_ACR0(phy->band_idx), MT_AGG_ACR_CFEND_RATE, val);
	mt76_clear(dev, MT_ARB_SCR(phy->band_idx),
		   MT_ARB_SCR_TX_DISABLE | MT_ARB_SCR_RX_DISABLE);
}

void mt7915_mac_enable_nf(struct mt7915_dev *dev, bool ext_phy)
{
	u32 reg;

	reg = is_mt7915(&dev->mt76) ? MT_WF_PHY_RXTD12(ext_phy) :
		MT_WF_PHY_RXTD12_MT7916(ext_phy);
	mt76_set(dev, reg,
		 MT_WF_PHY_RXTD12_IRPI_SW_CLR_ONLY |
		 MT_WF_PHY_RXTD12_IRPI_SW_CLR);

	reg = is_mt7915(&dev->mt76) ? MT_WF_PHY_RX_CTRL1(ext_phy) :
		MT_WF_PHY_RX_CTRL1_MT7916(ext_phy);
	mt76_set(dev, reg, FIELD_PREP(MT_WF_PHY_RX_CTRL1_IPI_EN, 0x5));
}

static u8
mt7915_phy_get_nf(struct mt7915_phy *phy, int idx)
{
	static const u8 nf_power[] = { 92, 89, 86, 83, 80, 75, 70, 65, 60, 55, 52 };
	struct mt7915_dev *dev = phy->dev;
	u32 val, sum = 0, n = 0;
	int nss, i;

	for (nss = 0; nss < hweight8(phy->mt76->chainmask); nss++) {
		u32 reg = is_mt7915(&dev->mt76) ?
			MT_WF_IRPI_NSS(0, nss + (idx << dev->dbdc_support)) :
			MT_WF_IRPI_NSS_MT7916(idx, nss);

		for (i = 0; i < ARRAY_SIZE(nf_power); i++, reg += 4) {
			val = mt76_rr(dev, reg);
			sum += val * nf_power[i];
			n += val;
		}
	}

	if (!n)
		return 0;

	return sum / n;
}

void mt7915_update_channel(struct mt76_phy *mphy)
{
	struct mt7915_phy *phy = (struct mt7915_phy *)mphy->priv;
	struct mt76_channel_state *state = mphy->chan_state;
	int nf;

	mt7915_mcu_get_chan_mib_info(phy, false);

	nf = mt7915_phy_get_nf(phy, phy->band_idx);
	if (!phy->noise)
		phy->noise = nf << 4;
	else if (nf)
		phy->noise += nf - (phy->noise >> 4);

	state->noise = -(phy->noise >> 4);
}

static bool
mt7915_wait_reset_state(struct mt7915_dev *dev, u32 state)
{
	bool ret;

	ret = wait_event_timeout(dev->reset_wait,
				 (READ_ONCE(dev->reset_state) & state),
				 MT7915_RESET_TIMEOUT);

	WARN(!ret, "Timeout waiting for MCU reset state %x\n", state);
	return ret;
}

static void
mt7915_update_vif_beacon(void *priv, u8 *mac, struct ieee80211_vif *vif)
{
	struct ieee80211_hw *hw = priv;

	switch (vif->type) {
	case NL80211_IFTYPE_MESH_POINT:
	case NL80211_IFTYPE_ADHOC:
	case NL80211_IFTYPE_AP:
		mt7915_mcu_add_beacon(hw, vif, vif->bss_conf.enable_beacon,
				      BSS_CHANGED_BEACON_ENABLED);
		break;
	default:
		break;
	}
}

static void
mt7915_update_beacons(struct mt7915_dev *dev)
{
	ieee80211_iterate_active_interfaces(dev->mt76.hw,
		IEEE80211_IFACE_ITER_RESUME_ALL,
		mt7915_update_vif_beacon, dev->mt76.hw);

	if (!dev->mt76.phy2)
		return;

	ieee80211_iterate_active_interfaces(dev->mt76.phy2->hw,
		IEEE80211_IFACE_ITER_RESUME_ALL,
		mt7915_update_vif_beacon, dev->mt76.phy2->hw);
}

static void
mt7915_dma_reset(struct mt7915_dev *dev)
{
	struct mt76_phy *mphy_ext = dev->mt76.phy2;
	u32 hif1_ofs = MT_WFDMA0_PCIE1(0) - MT_WFDMA0(0);
	int i;

	mt76_clear(dev, MT_WFDMA0_GLO_CFG,
		   MT_WFDMA0_GLO_CFG_TX_DMA_EN |
		   MT_WFDMA0_GLO_CFG_RX_DMA_EN);

	if (is_mt7915(&dev->mt76))
		mt76_clear(dev, MT_WFDMA1_GLO_CFG,
			   MT_WFDMA1_GLO_CFG_TX_DMA_EN |
			   MT_WFDMA1_GLO_CFG_RX_DMA_EN);
	if (dev->hif2) {
		mt76_clear(dev, MT_WFDMA0_GLO_CFG + hif1_ofs,
			   MT_WFDMA0_GLO_CFG_TX_DMA_EN |
			   MT_WFDMA0_GLO_CFG_RX_DMA_EN);

		if (is_mt7915(&dev->mt76))
			mt76_clear(dev, MT_WFDMA1_GLO_CFG + hif1_ofs,
				   MT_WFDMA1_GLO_CFG_TX_DMA_EN |
				   MT_WFDMA1_GLO_CFG_RX_DMA_EN);
	}

	usleep_range(1000, 2000);

	for (i = 0; i < __MT_TXQ_MAX; i++) {
		mt76_queue_tx_cleanup(dev, dev->mphy.q_tx[i], true);
		if (mphy_ext)
			mt76_queue_tx_cleanup(dev, mphy_ext->q_tx[i], true);
	}

	for (i = 0; i < __MT_MCUQ_MAX; i++)
		mt76_queue_tx_cleanup(dev, dev->mt76.q_mcu[i], true);

	mt76_for_each_q_rx(&dev->mt76, i)
		mt76_queue_rx_reset(dev, i);

	mt76_tx_status_check(&dev->mt76, true);

	/* re-init prefetch settings after reset */
	mt7915_dma_prefetch(dev);

	mt76_set(dev, MT_WFDMA0_GLO_CFG,
		 MT_WFDMA0_GLO_CFG_TX_DMA_EN | MT_WFDMA0_GLO_CFG_RX_DMA_EN);
	if (is_mt7915(&dev->mt76))
		mt76_set(dev, MT_WFDMA1_GLO_CFG,
			 MT_WFDMA1_GLO_CFG_TX_DMA_EN |
			 MT_WFDMA1_GLO_CFG_RX_DMA_EN |
			 MT_WFDMA1_GLO_CFG_OMIT_TX_INFO |
			 MT_WFDMA1_GLO_CFG_OMIT_RX_INFO);
	if (dev->hif2) {
		mt76_set(dev, MT_WFDMA0_GLO_CFG + hif1_ofs,
			 MT_WFDMA0_GLO_CFG_TX_DMA_EN |
			 MT_WFDMA0_GLO_CFG_RX_DMA_EN);

		if (is_mt7915(&dev->mt76))
			mt76_set(dev, MT_WFDMA1_GLO_CFG + hif1_ofs,
				 MT_WFDMA1_GLO_CFG_TX_DMA_EN |
				 MT_WFDMA1_GLO_CFG_RX_DMA_EN |
				 MT_WFDMA1_GLO_CFG_OMIT_TX_INFO |
				 MT_WFDMA1_GLO_CFG_OMIT_RX_INFO);
	}
}

void mt7915_tx_token_put(struct mt7915_dev *dev)
{
	struct mt76_txwi_cache *txwi;
	int id;

	spin_lock_bh(&dev->mt76.token_lock);
	idr_for_each_entry(&dev->mt76.token, txwi, id) {
		mt7915_txwi_free(dev, txwi, NULL, NULL);
		dev->mt76.token_count--;
	}
	spin_unlock_bh(&dev->mt76.token_lock);
	idr_destroy(&dev->mt76.token);
}

/* system error recovery */
void mt7915_mac_reset_work(struct work_struct *work)
{
	struct mt7915_phy *phy2;
	struct mt76_phy *ext_phy;
	struct mt7915_dev *dev;

	dev = container_of(work, struct mt7915_dev, reset_work);
	ext_phy = dev->mt76.phy2;
	phy2 = ext_phy ? ext_phy->priv : NULL;

	if (!(READ_ONCE(dev->reset_state) & MT_MCU_CMD_STOP_DMA))
		return;

	ieee80211_stop_queues(mt76_hw(dev));
	if (ext_phy)
		ieee80211_stop_queues(ext_phy->hw);

	set_bit(MT76_RESET, &dev->mphy.state);
	set_bit(MT76_MCU_RESET, &dev->mphy.state);
	wake_up(&dev->mt76.mcu.wait);
	cancel_delayed_work_sync(&dev->mphy.mac_work);
	if (phy2) {
		set_bit(MT76_RESET, &phy2->mt76->state);
		cancel_delayed_work_sync(&phy2->mt76->mac_work);
	}
	mt76_worker_disable(&dev->mt76.tx_worker);
	napi_disable(&dev->mt76.napi[0]);
	napi_disable(&dev->mt76.napi[1]);
	napi_disable(&dev->mt76.napi[2]);
	napi_disable(&dev->mt76.tx_napi);

	mutex_lock(&dev->mt76.mutex);

	mt76_wr(dev, MT_MCU_INT_EVENT, MT_MCU_INT_EVENT_DMA_STOPPED);

	if (mt7915_wait_reset_state(dev, MT_MCU_CMD_RESET_DONE)) {
		mt7915_dma_reset(dev);

		mt7915_tx_token_put(dev);
		idr_init(&dev->mt76.token);

		mt76_wr(dev, MT_MCU_INT_EVENT, MT_MCU_INT_EVENT_DMA_INIT);
		mt7915_wait_reset_state(dev, MT_MCU_CMD_RECOVERY_DONE);
	}

	clear_bit(MT76_MCU_RESET, &dev->mphy.state);
	clear_bit(MT76_RESET, &dev->mphy.state);
	if (phy2)
		clear_bit(MT76_RESET, &phy2->mt76->state);

	local_bh_disable();
	napi_enable(&dev->mt76.napi[0]);
	napi_schedule(&dev->mt76.napi[0]);

	napi_enable(&dev->mt76.napi[1]);
	napi_schedule(&dev->mt76.napi[1]);

	napi_enable(&dev->mt76.napi[2]);
	napi_schedule(&dev->mt76.napi[2]);
	local_bh_enable();

	tasklet_schedule(&dev->irq_tasklet);

	mt76_wr(dev, MT_MCU_INT_EVENT, MT_MCU_INT_EVENT_RESET_DONE);
	mt7915_wait_reset_state(dev, MT_MCU_CMD_NORMAL_STATE);

	mt76_worker_enable(&dev->mt76.tx_worker);

	napi_enable(&dev->mt76.tx_napi);
	napi_schedule(&dev->mt76.tx_napi);

	ieee80211_wake_queues(mt76_hw(dev));
	if (ext_phy)
		ieee80211_wake_queues(ext_phy->hw);

	mutex_unlock(&dev->mt76.mutex);

	mt7915_update_beacons(dev);

	ieee80211_queue_delayed_work(mt76_hw(dev), &dev->mphy.mac_work,
				     MT7915_WATCHDOG_TIME);
	if (phy2)
		ieee80211_queue_delayed_work(ext_phy->hw,
					     &phy2->mt76->mac_work,
					     MT7915_WATCHDOG_TIME);
}

void mt7915_mac_update_stats(struct mt7915_phy *phy)
{
	struct mt7915_dev *dev = phy->dev;
	struct mib_stats *mib = &phy->mib;
	int i, aggr0, aggr1, cnt;
	u32 val;

	cnt = mt76_rr(dev, MT_MIB_SDR3(phy->band_idx));
	mib->fcs_err_cnt += is_mt7915(&dev->mt76) ? FIELD_GET(MT_MIB_SDR3_FCS_ERR_MASK, cnt) :
		FIELD_GET(MT_MIB_SDR3_FCS_ERR_MASK_MT7916, cnt);

	cnt = mt76_rr(dev, MT_MIB_SDR4(phy->band_idx));
	mib->rx_fifo_full_cnt += FIELD_GET(MT_MIB_SDR4_RX_FIFO_FULL_MASK, cnt);

	cnt = mt76_rr(dev, MT_MIB_SDR5(phy->band_idx));
	mib->rx_mpdu_cnt += cnt;

	cnt = mt76_rr(dev, MT_MIB_SDR6(phy->band_idx));
	mib->channel_idle_cnt += FIELD_GET(MT_MIB_SDR6_CHANNEL_IDL_CNT_MASK, cnt);

	cnt = mt76_rr(dev, MT_MIB_SDR7(phy->band_idx));
	mib->rx_vector_mismatch_cnt += FIELD_GET(MT_MIB_SDR7_RX_VECTOR_MISMATCH_CNT_MASK, cnt);

	cnt = mt76_rr(dev, MT_MIB_SDR8(phy->band_idx));
	mib->rx_delimiter_fail_cnt += FIELD_GET(MT_MIB_SDR8_RX_DELIMITER_FAIL_CNT_MASK, cnt);

	cnt = mt76_rr(dev, MT_MIB_SDR11(phy->band_idx));
	mib->rx_len_mismatch_cnt += FIELD_GET(MT_MIB_SDR11_RX_LEN_MISMATCH_CNT_MASK, cnt);

	cnt = mt76_rr(dev, MT_MIB_SDR12(phy->band_idx));
	mib->tx_ampdu_cnt += cnt;

	cnt = mt76_rr(dev, MT_MIB_SDR13(phy->band_idx));
	mib->tx_stop_q_empty_cnt += FIELD_GET(MT_MIB_SDR13_TX_STOP_Q_EMPTY_CNT_MASK, cnt);

	cnt = mt76_rr(dev, MT_MIB_SDR14(phy->band_idx));
	mib->tx_mpdu_attempts_cnt += is_mt7915(&dev->mt76) ?
		FIELD_GET(MT_MIB_SDR14_TX_MPDU_ATTEMPTS_CNT_MASK, cnt) :
		FIELD_GET(MT_MIB_SDR14_TX_MPDU_ATTEMPTS_CNT_MASK_MT7916, cnt);

	cnt = mt76_rr(dev, MT_MIB_SDR15(phy->band_idx));
	mib->tx_mpdu_success_cnt += is_mt7915(&dev->mt76) ?
		FIELD_GET(MT_MIB_SDR15_TX_MPDU_SUCCESS_CNT_MASK, cnt) :
		FIELD_GET(MT_MIB_SDR15_TX_MPDU_SUCCESS_CNT_MASK_MT7916, cnt);

	cnt = mt76_rr(dev, MT_MIB_SDR22(phy->band_idx));
	mib->rx_ampdu_cnt += cnt;

	cnt = mt76_rr(dev, MT_MIB_SDR23(phy->band_idx));
	mib->rx_ampdu_bytes_cnt += cnt;

	cnt = mt76_rr(dev, MT_MIB_SDR24(phy->band_idx));
	mib->rx_ampdu_valid_subframe_cnt += is_mt7915(&dev->mt76) ?
		FIELD_GET(MT_MIB_SDR24_RX_AMPDU_SF_CNT_MASK, cnt) :
		FIELD_GET(MT_MIB_SDR24_RX_AMPDU_SF_CNT_MASK_MT7916, cnt);

	cnt = mt76_rr(dev, MT_MIB_SDR25(phy->band_idx));
	mib->rx_ampdu_valid_subframe_bytes_cnt += cnt;

	cnt = mt76_rr(dev, MT_MIB_SDR27(phy->band_idx));
	mib->tx_rwp_fail_cnt += FIELD_GET(MT_MIB_SDR27_TX_RWP_FAIL_CNT_MASK, cnt);

	cnt = mt76_rr(dev, MT_MIB_SDR28(phy->band_idx));
	mib->tx_rwp_need_cnt += FIELD_GET(MT_MIB_SDR28_TX_RWP_NEED_CNT_MASK, cnt);

	cnt = mt76_rr(dev, MT_MIB_SDR29(phy->band_idx));
	mib->rx_pfdrop_cnt += is_mt7915(&dev->mt76) ?
		FIELD_GET(MT_MIB_SDR29_RX_PFDROP_CNT_MASK, cnt) :
		FIELD_GET(MT_MIB_SDR29_RX_PFDROP_CNT_MASK_MT7916, cnt);

	cnt = mt76_rr(dev, MT_MIB_SDRVEC(phy->band_idx));
	mib->rx_vec_queue_overflow_drop_cnt += is_mt7915(&dev->mt76) ?
		FIELD_GET(MT_MIB_SDR30_RX_VEC_QUEUE_OVERFLOW_DROP_CNT_MASK, cnt) :
		FIELD_GET(MT_MIB_SDR30_RX_VEC_QUEUE_OVERFLOW_DROP_CNT_MASK_MT7916, cnt);

	cnt = mt76_rr(dev, MT_MIB_SDR31(phy->band_idx));
	mib->rx_ba_cnt += cnt;

	cnt = mt76_rr(dev, MT_MIB_SDRMUBF(phy->band_idx));
	mib->tx_bf_cnt += FIELD_GET(MT_MIB_MU_BF_TX_CNT, cnt);

	cnt = mt76_rr(dev, MT_MIB_DR8(phy->band_idx));
	mib->tx_mu_mpdu_cnt += cnt;

	cnt = mt76_rr(dev, MT_MIB_DR9(phy->band_idx));
	mib->tx_mu_acked_mpdu_cnt += cnt;

	cnt = mt76_rr(dev, MT_MIB_DR11(phy->band_idx));
	mib->tx_su_acked_mpdu_cnt += cnt;

	cnt = mt76_rr(dev, MT_ETBF_PAR_RPT0(phy->band_idx));
	mib->tx_bf_rx_fb_bw = FIELD_GET(MT_ETBF_PAR_RPT0_FB_BW, cnt);
	mib->tx_bf_rx_fb_nc_cnt += FIELD_GET(MT_ETBF_PAR_RPT0_FB_NC, cnt);
	mib->tx_bf_rx_fb_nr_cnt += FIELD_GET(MT_ETBF_PAR_RPT0_FB_NR, cnt);

	for (i = 0; i < ARRAY_SIZE(mib->tx_amsdu); i++) {
		cnt = mt76_rr(dev, MT_PLE_AMSDU_PACK_MSDU_CNT(i));
		mib->tx_amsdu[i] += cnt;
		mib->tx_amsdu_cnt += cnt;
	}

	aggr0 = phy->band_idx ? ARRAY_SIZE(dev->mt76.aggr_stats) / 2 : 0;
	if (is_mt7915(&dev->mt76)) {
		for (i = 0, aggr1 = aggr0 + 4; i < 4; i++) {
			val = mt76_rr(dev, MT_MIB_MB_SDR1(phy->band_idx, (i << 4)));
			mib->ba_miss_cnt += FIELD_GET(MT_MIB_BA_MISS_COUNT_MASK, val);
			mib->ack_fail_cnt +=
				FIELD_GET(MT_MIB_ACK_FAIL_COUNT_MASK, val);

			val = mt76_rr(dev, MT_MIB_MB_SDR0(phy->band_idx, (i << 4)));
			mib->rts_cnt += FIELD_GET(MT_MIB_RTS_COUNT_MASK, val);
			mib->rts_retries_cnt +=
				FIELD_GET(MT_MIB_RTS_RETRIES_COUNT_MASK, val);

			val = mt76_rr(dev, MT_TX_AGG_CNT(phy->band_idx, i));
			dev->mt76.aggr_stats[aggr0++] += val & 0xffff;
			dev->mt76.aggr_stats[aggr0++] += val >> 16;

			val = mt76_rr(dev, MT_TX_AGG_CNT2(phy->band_idx, i));
			dev->mt76.aggr_stats[aggr1++] += val & 0xffff;
			dev->mt76.aggr_stats[aggr1++] += val >> 16;
		}

		cnt = mt76_rr(dev, MT_MIB_SDR32(phy->band_idx));
		mib->tx_pkt_ebf_cnt += FIELD_GET(MT_MIB_SDR32_TX_PKT_EBF_CNT, cnt);

		cnt = mt76_rr(dev, MT_MIB_SDR33(phy->band_idx));
		mib->tx_pkt_ibf_cnt += FIELD_GET(MT_MIB_SDR33_TX_PKT_IBF_CNT, cnt);

		cnt = mt76_rr(dev, MT_ETBF_TX_APP_CNT(phy->band_idx));
		mib->tx_bf_ibf_ppdu_cnt += FIELD_GET(MT_ETBF_TX_IBF_CNT, cnt);
		mib->tx_bf_ebf_ppdu_cnt += FIELD_GET(MT_ETBF_TX_EBF_CNT, cnt);

		cnt = mt76_rr(dev, MT_ETBF_TX_NDP_BFRP(phy->band_idx));
		mib->tx_bf_fb_cpl_cnt += FIELD_GET(MT_ETBF_TX_FB_CPL, cnt);
		mib->tx_bf_fb_trig_cnt += FIELD_GET(MT_ETBF_TX_FB_TRI, cnt);

		cnt = mt76_rr(dev, MT_ETBF_RX_FB_CNT(phy->band_idx));
		mib->tx_bf_rx_fb_all_cnt += FIELD_GET(MT_ETBF_RX_FB_ALL, cnt);
		mib->tx_bf_rx_fb_he_cnt += FIELD_GET(MT_ETBF_RX_FB_HE, cnt);
		mib->tx_bf_rx_fb_vht_cnt += FIELD_GET(MT_ETBF_RX_FB_VHT, cnt);
		mib->tx_bf_rx_fb_ht_cnt += FIELD_GET(MT_ETBF_RX_FB_HT, cnt);
	} else {
		for (i = 0; i < 2; i++) {
			/* rts count */
			val = mt76_rr(dev, MT_MIB_MB_SDR0(phy->band_idx, (i << 2)));
			mib->rts_cnt += FIELD_GET(GENMASK(15, 0), val);
			mib->rts_cnt += FIELD_GET(GENMASK(31, 16), val);

			/* rts retry count */
			val = mt76_rr(dev, MT_MIB_MB_SDR1(phy->band_idx, (i << 2)));
			mib->rts_retries_cnt += FIELD_GET(GENMASK(15, 0), val);
			mib->rts_retries_cnt += FIELD_GET(GENMASK(31, 16), val);

			/* ba miss count */
			val = mt76_rr(dev, MT_MIB_MB_SDR2(phy->band_idx, (i << 2)));
			mib->ba_miss_cnt += FIELD_GET(GENMASK(15, 0), val);
			mib->ba_miss_cnt += FIELD_GET(GENMASK(31, 16), val);

			/* ack fail count */
			val = mt76_rr(dev, MT_MIB_MB_BFTF(phy->band_idx, (i << 2)));
			mib->ack_fail_cnt += FIELD_GET(GENMASK(15, 0), val);
			mib->ack_fail_cnt += FIELD_GET(GENMASK(31, 16), val);
		}

		for (i = 0; i < 8; i++) {
			val = mt76_rr(dev, MT_TX_AGG_CNT(phy->band_idx, i));
			dev->mt76.aggr_stats[aggr0++] += FIELD_GET(GENMASK(15, 0), val);
			dev->mt76.aggr_stats[aggr0++] += FIELD_GET(GENMASK(31, 16), val);
		}

		cnt = mt76_rr(dev, MT_MIB_SDR32(phy->band_idx));
		mib->tx_pkt_ibf_cnt += FIELD_GET(MT_MIB_SDR32_TX_PKT_IBF_CNT, cnt);
		mib->tx_bf_ibf_ppdu_cnt += FIELD_GET(MT_MIB_SDR32_TX_PKT_IBF_CNT, cnt);
		mib->tx_pkt_ebf_cnt += FIELD_GET(MT_MIB_SDR32_TX_PKT_EBF_CNT, cnt);
		mib->tx_bf_ebf_ppdu_cnt += FIELD_GET(MT_MIB_SDR32_TX_PKT_EBF_CNT, cnt);

		cnt = mt76_rr(dev, MT_MIB_BFCR7(phy->band_idx));
		mib->tx_bf_fb_cpl_cnt += FIELD_GET(MT_MIB_BFCR7_BFEE_TX_FB_CPL, cnt);

		cnt = mt76_rr(dev, MT_MIB_BFCR2(phy->band_idx));
		mib->tx_bf_fb_trig_cnt += FIELD_GET(MT_MIB_BFCR2_BFEE_TX_FB_TRIG, cnt);

		cnt = mt76_rr(dev, MT_MIB_BFCR0(phy->band_idx));
		mib->tx_bf_rx_fb_vht_cnt += FIELD_GET(MT_MIB_BFCR0_RX_FB_VHT, cnt);
		mib->tx_bf_rx_fb_all_cnt += FIELD_GET(MT_MIB_BFCR0_RX_FB_VHT, cnt);
		mib->tx_bf_rx_fb_ht_cnt += FIELD_GET(MT_MIB_BFCR0_RX_FB_HT, cnt);
		mib->tx_bf_rx_fb_all_cnt += FIELD_GET(MT_MIB_BFCR0_RX_FB_HT, cnt);

		cnt = mt76_rr(dev, MT_MIB_BFCR1(phy->band_idx));
		mib->tx_bf_rx_fb_he_cnt += FIELD_GET(MT_MIB_BFCR1_RX_FB_HE, cnt);
		mib->tx_bf_rx_fb_all_cnt += FIELD_GET(MT_MIB_BFCR1_RX_FB_HE, cnt);
	}
}

static void mt7915_mac_severe_check(struct mt7915_phy *phy)
{
	struct mt7915_dev *dev = phy->dev;
	bool ext_phy = phy != &dev->phy;
	u32 trb;

	if (!phy->omac_mask)
		return;

	/* In rare cases, TRB pointers might be out of sync leads to RMAC
	 * stopping Rx, so check status periodically to see if TRB hardware
	 * requires minimal recovery.
	 */
	trb = mt76_rr(dev, MT_TRB_RXPSR0(phy->band_idx));

	if ((FIELD_GET(MT_TRB_RXPSR0_RX_RMAC_PTR, trb) !=
	     FIELD_GET(MT_TRB_RXPSR0_RX_WTBL_PTR, trb)) &&
	    (FIELD_GET(MT_TRB_RXPSR0_RX_RMAC_PTR, phy->trb_ts) !=
	     FIELD_GET(MT_TRB_RXPSR0_RX_WTBL_PTR, phy->trb_ts)) &&
	    trb == phy->trb_ts)
		mt7915_mcu_set_ser(dev, SER_RECOVER, SER_SET_RECOVER_L3_RX_ABORT,
				   ext_phy);

	phy->trb_ts = trb;
}

void mt7915_mac_sta_rc_work(struct work_struct *work)
{
	struct mt7915_dev *dev = container_of(work, struct mt7915_dev, rc_work);
	struct ieee80211_sta *sta;
	struct ieee80211_vif *vif;
	struct mt7915_sta *msta;
	u32 changed;
	LIST_HEAD(list);

	spin_lock_bh(&dev->sta_poll_lock);
	list_splice_init(&dev->sta_rc_list, &list);

	while (!list_empty(&list)) {
		msta = list_first_entry(&list, struct mt7915_sta, rc_list);
		list_del_init(&msta->rc_list);
		changed = msta->changed;
		msta->changed = 0;
		spin_unlock_bh(&dev->sta_poll_lock);

		sta = container_of((void *)msta, struct ieee80211_sta, drv_priv);
		vif = container_of((void *)msta->vif, struct ieee80211_vif, drv_priv);

		if (changed & (IEEE80211_RC_SUPP_RATES_CHANGED |
			       IEEE80211_RC_NSS_CHANGED |
			       IEEE80211_RC_BW_CHANGED))
			mt7915_mcu_add_rate_ctrl(dev, vif, sta, true);

		if (changed & IEEE80211_RC_SMPS_CHANGED)
			mt7915_mcu_add_smps(dev, vif, sta);

		spin_lock_bh(&dev->sta_poll_lock);
	}

	spin_unlock_bh(&dev->sta_poll_lock);
}

void mt7915_mac_work(struct work_struct *work)
{
	struct mt7915_phy *phy;
	struct mt76_phy *mphy;

	mphy = (struct mt76_phy *)container_of(work, struct mt76_phy,
					       mac_work.work);
	phy = mphy->priv;

	mutex_lock(&mphy->dev->mutex);

	mt76_update_survey(mphy);
	if (++mphy->mac_work_count == 5) {
		mphy->mac_work_count = 0;

		mt7915_mac_update_stats(phy);
		mt7915_mac_severe_check(phy);
	}

	mutex_unlock(&mphy->dev->mutex);

	mt76_tx_status_check(mphy->dev, false);

	ieee80211_queue_delayed_work(mphy->hw, &mphy->mac_work,
				     MT7915_WATCHDOG_TIME);
}

static void mt7915_dfs_stop_radar_detector(struct mt7915_phy *phy)
{
	struct mt7915_dev *dev = phy->dev;

	if (phy->rdd_state & BIT(0))
		mt76_connac_mcu_rdd_cmd(&dev->mt76, RDD_STOP, 0,
					MT_RX_SEL0, 0);
	if (phy->rdd_state & BIT(1))
		mt76_connac_mcu_rdd_cmd(&dev->mt76, RDD_STOP, 1,
					MT_RX_SEL0, 0);
}

static int mt7915_dfs_start_rdd(struct mt7915_dev *dev, int chain)
{
	int err, region;

	switch (dev->mt76.region) {
	case NL80211_DFS_ETSI:
		region = 0;
		break;
	case NL80211_DFS_JP:
		region = 2;
		break;
	case NL80211_DFS_FCC:
	default:
		region = 1;
		break;
	}

	err = mt76_connac_mcu_rdd_cmd(&dev->mt76, RDD_START, chain,
				      MT_RX_SEL0, region);
	if (err < 0)
		return err;

	return mt76_connac_mcu_rdd_cmd(&dev->mt76, RDD_DET_MODE, chain,
				       MT_RX_SEL0, 1);
}

static int mt7915_dfs_start_radar_detector(struct mt7915_phy *phy)
{
	struct cfg80211_chan_def *chandef = &phy->mt76->chandef;
	struct mt7915_dev *dev = phy->dev;
	int err;

	/* start CAC */
	err = mt76_connac_mcu_rdd_cmd(&dev->mt76, RDD_CAC_START, phy->band_idx,
				      MT_RX_SEL0, 0);
	if (err < 0)
		return err;

	err = mt7915_dfs_start_rdd(dev, phy->band_idx);
	if (err < 0)
		return err;

	phy->rdd_state |= BIT(phy->band_idx);

	if (!is_mt7915(&dev->mt76))
		return 0;

	if (chandef->width == NL80211_CHAN_WIDTH_160 ||
	    chandef->width == NL80211_CHAN_WIDTH_80P80) {
		err = mt7915_dfs_start_rdd(dev, 1);
		if (err < 0)
			return err;

		phy->rdd_state |= BIT(1);
	}

	return 0;
}

static int
mt7915_dfs_init_radar_specs(struct mt7915_phy *phy)
{
	const struct mt7915_dfs_radar_spec *radar_specs;
	struct mt7915_dev *dev = phy->dev;
	int err, i;

	switch (dev->mt76.region) {
	case NL80211_DFS_FCC:
		radar_specs = &fcc_radar_specs;
		err = mt7915_mcu_set_fcc5_lpn(dev, 8);
		if (err < 0)
			return err;
		break;
	case NL80211_DFS_ETSI:
		radar_specs = &etsi_radar_specs;
		break;
	case NL80211_DFS_JP:
		radar_specs = &jp_radar_specs;
		break;
	default:
		return -EINVAL;
	}

	for (i = 0; i < ARRAY_SIZE(radar_specs->radar_pattern); i++) {
		err = mt7915_mcu_set_radar_th(dev, i,
					      &radar_specs->radar_pattern[i]);
		if (err < 0)
			return err;
	}

	return mt7915_mcu_set_pulse_th(dev, &radar_specs->pulse_th);
}

int mt7915_dfs_init_radar_detector(struct mt7915_phy *phy)
{
	struct mt7915_dev *dev = phy->dev;
	enum mt76_dfs_state dfs_state, prev_state;
	int err;

	prev_state = phy->mt76->dfs_state;
	dfs_state = mt76_phy_dfs_state(phy->mt76);

	if (prev_state == dfs_state)
		return 0;

	if (prev_state == MT_DFS_STATE_UNKNOWN)
		mt7915_dfs_stop_radar_detector(phy);

	if (dfs_state == MT_DFS_STATE_DISABLED)
		goto stop;

	if (prev_state <= MT_DFS_STATE_DISABLED) {
		err = mt7915_dfs_init_radar_specs(phy);
		if (err < 0)
			return err;

		err = mt7915_dfs_start_radar_detector(phy);
		if (err < 0)
			return err;

		phy->mt76->dfs_state = MT_DFS_STATE_CAC;
	}

	if (dfs_state == MT_DFS_STATE_CAC)
		return 0;

	err = mt76_connac_mcu_rdd_cmd(&dev->mt76, RDD_CAC_END,
				      phy->band_idx, MT_RX_SEL0, 0);
	if (err < 0) {
		phy->mt76->dfs_state = MT_DFS_STATE_UNKNOWN;
		return err;
	}

	phy->mt76->dfs_state = MT_DFS_STATE_ACTIVE;
	return 0;

stop:
	err = mt76_connac_mcu_rdd_cmd(&dev->mt76, RDD_NORMAL_START,
				      phy->band_idx, MT_RX_SEL0, 0);
	if (err < 0)
		return err;

	mt7915_dfs_stop_radar_detector(phy);
	phy->mt76->dfs_state = MT_DFS_STATE_DISABLED;

	return 0;
}

static int
mt7915_mac_twt_duration_align(int duration)
{
	return duration << 8;
}

static u64
mt7915_mac_twt_sched_list_add(struct mt7915_dev *dev,
			      struct mt7915_twt_flow *flow)
{
	struct mt7915_twt_flow *iter, *iter_next;
	u32 duration = flow->duration << 8;
	u64 start_tsf;

	iter = list_first_entry_or_null(&dev->twt_list,
					struct mt7915_twt_flow, list);
	if (!iter || !iter->sched || iter->start_tsf > duration) {
		/* add flow as first entry in the list */
		list_add(&flow->list, &dev->twt_list);
		return 0;
	}

	list_for_each_entry_safe(iter, iter_next, &dev->twt_list, list) {
		start_tsf = iter->start_tsf +
			    mt7915_mac_twt_duration_align(iter->duration);
		if (list_is_last(&iter->list, &dev->twt_list))
			break;

		if (!iter_next->sched ||
		    iter_next->start_tsf > start_tsf + duration) {
			list_add(&flow->list, &iter->list);
			goto out;
		}
	}

	/* add flow as last entry in the list */
	list_add_tail(&flow->list, &dev->twt_list);
out:
	return start_tsf;
}

static int mt7915_mac_check_twt_req(struct ieee80211_twt_setup *twt)
{
	struct ieee80211_twt_params *twt_agrt;
	u64 interval, duration;
	u16 mantissa;
	u8 exp;

	/* only individual agreement supported */
	if (twt->control & IEEE80211_TWT_CONTROL_NEG_TYPE_BROADCAST)
		return -EOPNOTSUPP;

	/* only 256us unit supported */
	if (twt->control & IEEE80211_TWT_CONTROL_WAKE_DUR_UNIT)
		return -EOPNOTSUPP;

	twt_agrt = (struct ieee80211_twt_params *)twt->params;

	/* explicit agreement not supported */
	if (!(twt_agrt->req_type & cpu_to_le16(IEEE80211_TWT_REQTYPE_IMPLICIT)))
		return -EOPNOTSUPP;

	exp = FIELD_GET(IEEE80211_TWT_REQTYPE_WAKE_INT_EXP,
			le16_to_cpu(twt_agrt->req_type));
	mantissa = le16_to_cpu(twt_agrt->mantissa);
	duration = twt_agrt->min_twt_dur << 8;

	interval = (u64)mantissa << exp;
	if (interval < duration)
		return -EOPNOTSUPP;

	return 0;
}

static bool
mt7915_mac_twt_param_equal(struct mt7915_sta *msta,
			   struct ieee80211_twt_params *twt_agrt)
{
	u16 type = le16_to_cpu(twt_agrt->req_type);
	u8 exp;
	int i;

	exp = FIELD_GET(IEEE80211_TWT_REQTYPE_WAKE_INT_EXP, type);
	for (i = 0; i < MT7915_MAX_STA_TWT_AGRT; i++) {
		struct mt7915_twt_flow *f;

		if (!(msta->twt.flowid_mask & BIT(i)))
			continue;

		f = &msta->twt.flow[i];
		if (f->duration == twt_agrt->min_twt_dur &&
		    f->mantissa == twt_agrt->mantissa &&
		    f->exp == exp &&
		    f->protection == !!(type & IEEE80211_TWT_REQTYPE_PROTECTION) &&
		    f->flowtype == !!(type & IEEE80211_TWT_REQTYPE_FLOWTYPE) &&
		    f->trigger == !!(type & IEEE80211_TWT_REQTYPE_TRIGGER))
			return true;
	}

	return false;
}

void mt7915_mac_add_twt_setup(struct ieee80211_hw *hw,
			      struct ieee80211_sta *sta,
			      struct ieee80211_twt_setup *twt)
{
	enum ieee80211_twt_setup_cmd setup_cmd = TWT_SETUP_CMD_REJECT;
	struct mt7915_sta *msta = (struct mt7915_sta *)sta->drv_priv;
	struct ieee80211_twt_params *twt_agrt = (void *)twt->params;
	u16 req_type = le16_to_cpu(twt_agrt->req_type);
	enum ieee80211_twt_setup_cmd sta_setup_cmd;
	struct mt7915_dev *dev = mt7915_hw_dev(hw);
	struct mt7915_twt_flow *flow;
	int flowid, table_id;
	u8 exp;

	if (mt7915_mac_check_twt_req(twt))
		goto out;

	mutex_lock(&dev->mt76.mutex);

	if (dev->twt.n_agrt == MT7915_MAX_TWT_AGRT)
		goto unlock;

	if (hweight8(msta->twt.flowid_mask) == ARRAY_SIZE(msta->twt.flow))
		goto unlock;

	if (twt_agrt->min_twt_dur < MT7915_MIN_TWT_DUR) {
		setup_cmd = TWT_SETUP_CMD_DICTATE;
		twt_agrt->min_twt_dur = MT7915_MIN_TWT_DUR;
		goto unlock;
	}

	flowid = ffs(~msta->twt.flowid_mask) - 1;
	le16p_replace_bits(&twt_agrt->req_type, flowid,
			   IEEE80211_TWT_REQTYPE_FLOWID);

	table_id = ffs(~dev->twt.table_mask) - 1;
	exp = FIELD_GET(IEEE80211_TWT_REQTYPE_WAKE_INT_EXP, req_type);
	sta_setup_cmd = FIELD_GET(IEEE80211_TWT_REQTYPE_SETUP_CMD, req_type);

	if (mt7915_mac_twt_param_equal(msta, twt_agrt))
		goto unlock;

	flow = &msta->twt.flow[flowid];
	memset(flow, 0, sizeof(*flow));
	INIT_LIST_HEAD(&flow->list);
	flow->wcid = msta->wcid.idx;
	flow->table_id = table_id;
	flow->id = flowid;
	flow->duration = twt_agrt->min_twt_dur;
	flow->mantissa = twt_agrt->mantissa;
	flow->exp = exp;
	flow->protection = !!(req_type & IEEE80211_TWT_REQTYPE_PROTECTION);
	flow->flowtype = !!(req_type & IEEE80211_TWT_REQTYPE_FLOWTYPE);
	flow->trigger = !!(req_type & IEEE80211_TWT_REQTYPE_TRIGGER);

	if (sta_setup_cmd == TWT_SETUP_CMD_REQUEST ||
	    sta_setup_cmd == TWT_SETUP_CMD_SUGGEST) {
		u64 interval = (u64)le16_to_cpu(twt_agrt->mantissa) << exp;
		u64 flow_tsf, curr_tsf;
		u32 rem;

		flow->sched = true;
		flow->start_tsf = mt7915_mac_twt_sched_list_add(dev, flow);
		curr_tsf = __mt7915_get_tsf(hw, msta->vif);
		div_u64_rem(curr_tsf - flow->start_tsf, interval, &rem);
		flow_tsf = curr_tsf + interval - rem;
		twt_agrt->twt = cpu_to_le64(flow_tsf);
	} else {
		list_add_tail(&flow->list, &dev->twt_list);
	}
	flow->tsf = le64_to_cpu(twt_agrt->twt);

	if (mt7915_mcu_twt_agrt_update(dev, msta->vif, flow, MCU_TWT_AGRT_ADD))
		goto unlock;

	setup_cmd = TWT_SETUP_CMD_ACCEPT;
	dev->twt.table_mask |= BIT(table_id);
	msta->twt.flowid_mask |= BIT(flowid);
	dev->twt.n_agrt++;

unlock:
	mutex_unlock(&dev->mt76.mutex);
out:
	le16p_replace_bits(&twt_agrt->req_type, setup_cmd,
			   IEEE80211_TWT_REQTYPE_SETUP_CMD);
	twt->control = (twt->control & IEEE80211_TWT_CONTROL_WAKE_DUR_UNIT) |
		       (twt->control & IEEE80211_TWT_CONTROL_RX_DISABLED);
}

void mt7915_mac_twt_teardown_flow(struct mt7915_dev *dev,
				  struct mt7915_sta *msta,
				  u8 flowid)
{
	struct mt7915_twt_flow *flow;

	lockdep_assert_held(&dev->mt76.mutex);

	if (flowid >= ARRAY_SIZE(msta->twt.flow))
		return;

	if (!(msta->twt.flowid_mask & BIT(flowid)))
		return;

	flow = &msta->twt.flow[flowid];
	if (mt7915_mcu_twt_agrt_update(dev, msta->vif, flow,
				       MCU_TWT_AGRT_DELETE))
		return;

	list_del_init(&flow->list);
	msta->twt.flowid_mask &= ~BIT(flowid);
	dev->twt.table_mask &= ~BIT(flow->table_id);
	dev->twt.n_agrt--;
}<|MERGE_RESOLUTION|>--- conflicted
+++ resolved
@@ -1009,177 +1009,7 @@
 #endif
 }
 
-<<<<<<< HEAD
-static void
-mt7915_mac_write_txwi_8023(struct mt7915_dev *dev, __le32 *txwi,
-			   struct sk_buff *skb, struct mt76_wcid *wcid)
-{
-
-	u8 tid = skb->priority & IEEE80211_QOS_CTL_TID_MASK;
-	u8 fc_type, fc_stype;
-	u16 ethertype;
-	bool wmm = false;
-	u32 val;
-
-	if (wcid->sta) {
-		struct ieee80211_sta *sta;
-
-		sta = container_of((void *)wcid, struct ieee80211_sta, drv_priv);
-		wmm = sta->wme;
-	}
-
-	val = FIELD_PREP(MT_TXD1_HDR_FORMAT, MT_HDR_FORMAT_802_3) |
-	      FIELD_PREP(MT_TXD1_TID, tid);
-
-	ethertype = get_unaligned_be16(&skb->data[12]);
-	if (ethertype >= ETH_P_802_3_MIN)
-		val |= MT_TXD1_ETH_802_3;
-
-	txwi[1] |= cpu_to_le32(val);
-
-	fc_type = IEEE80211_FTYPE_DATA >> 2;
-	fc_stype = wmm ? IEEE80211_STYPE_QOS_DATA >> 4 : 0;
-
-	val = FIELD_PREP(MT_TXD2_FRAME_TYPE, fc_type) |
-	      FIELD_PREP(MT_TXD2_SUB_TYPE, fc_stype);
-
-	txwi[2] |= cpu_to_le32(val);
-
-	val = FIELD_PREP(MT_TXD7_TYPE, fc_type) |
-	      FIELD_PREP(MT_TXD7_SUB_TYPE, fc_stype);
-	txwi[7] |= cpu_to_le32(val);
-}
-
-static void
-mt7915_mac_write_txwi_80211(struct mt7915_dev *dev, __le32 *txwi,
-			    struct sk_buff *skb, struct ieee80211_key_conf *key,
-			    bool *mcast)
-{
-	struct ieee80211_hdr *hdr = (struct ieee80211_hdr *)skb->data;
-	struct ieee80211_mgmt *mgmt = (struct ieee80211_mgmt *)skb->data;
-	struct ieee80211_tx_info *info = IEEE80211_SKB_CB(skb);
-	u8 tid = skb->priority & IEEE80211_QOS_CTL_TID_MASK;
-	__le16 fc = hdr->frame_control;
-	u8 fc_type, fc_stype;
-	u32 val;
-
-	*mcast = is_multicast_ether_addr(hdr->addr1);
-
-	if (ieee80211_is_action(fc) &&
-	    mgmt->u.action.category == WLAN_CATEGORY_BACK &&
-	    mgmt->u.action.u.addba_req.action_code == WLAN_ACTION_ADDBA_REQ) {
-		u16 capab = le16_to_cpu(mgmt->u.action.u.addba_req.capab);
-
-		txwi[5] |= cpu_to_le32(MT_TXD5_ADD_BA);
-		tid = (capab >> 2) & IEEE80211_QOS_CTL_TID_MASK;
-	} else if (ieee80211_is_back_req(hdr->frame_control)) {
-		struct ieee80211_bar *bar = (struct ieee80211_bar *)hdr;
-		u16 control = le16_to_cpu(bar->control);
-
-		tid = FIELD_GET(IEEE80211_BAR_CTRL_TID_INFO_MASK, control);
-	}
-
-	val = FIELD_PREP(MT_TXD1_HDR_FORMAT, MT_HDR_FORMAT_802_11) |
-	      FIELD_PREP(MT_TXD1_HDR_INFO,
-			 ieee80211_get_hdrlen_from_skb(skb) / 2) |
-	      FIELD_PREP(MT_TXD1_TID, tid);
-	txwi[1] |= cpu_to_le32(val);
-
-	fc_type = (le16_to_cpu(fc) & IEEE80211_FCTL_FTYPE) >> 2;
-	fc_stype = (le16_to_cpu(fc) & IEEE80211_FCTL_STYPE) >> 4;
-
-	val = FIELD_PREP(MT_TXD2_FRAME_TYPE, fc_type) |
-	      FIELD_PREP(MT_TXD2_SUB_TYPE, fc_stype) |
-	      FIELD_PREP(MT_TXD2_MULTICAST, *mcast);
-
-	if (key && *mcast && ieee80211_is_robust_mgmt_frame(skb) &&
-	    key->cipher == WLAN_CIPHER_SUITE_AES_CMAC) {
-		val |= MT_TXD2_BIP;
-		txwi[3] &= ~cpu_to_le32(MT_TXD3_PROTECT_FRAME);
-	}
-
-	if (!ieee80211_is_data(fc) || *mcast ||
-	    info->flags & IEEE80211_TX_CTL_USE_MINRATE)
-		val |= MT_TXD2_FIX_RATE;
-
-	txwi[2] |= cpu_to_le32(val);
-
-	if (ieee80211_is_beacon(fc)) {
-		txwi[3] &= ~cpu_to_le32(MT_TXD3_SW_POWER_MGMT);
-		txwi[3] |= cpu_to_le32(MT_TXD3_REM_TX_COUNT);
-		txwi[7] |= cpu_to_le32(FIELD_PREP(MT_TXD7_SPE_IDX, 0x18));
-	}
-
-	if (info->flags & IEEE80211_TX_CTL_INJECTED) {
-		u16 seqno = le16_to_cpu(hdr->seq_ctrl);
-
-		if (ieee80211_is_back_req(hdr->frame_control)) {
-			struct ieee80211_bar *bar;
-
-			bar = (struct ieee80211_bar *)skb->data;
-			seqno = le16_to_cpu(bar->start_seq_num);
-		}
-
-		val = MT_TXD3_SN_VALID |
-		      FIELD_PREP(MT_TXD3_SEQ, IEEE80211_SEQ_TO_SN(seqno));
-		txwi[3] |= cpu_to_le32(val);
-		txwi[7] &= ~cpu_to_le32(MT_TXD7_HW_AMSDU);
-	}
-
-	val = FIELD_PREP(MT_TXD7_TYPE, fc_type) |
-	      FIELD_PREP(MT_TXD7_SUB_TYPE, fc_stype);
-	txwi[7] |= cpu_to_le32(val);
-}
-
-static u16
-mt7915_mac_tx_rate_val(struct mt76_phy *mphy, struct ieee80211_vif *vif,
-		       bool beacon, bool mcast)
-{
-	u8 mode = 0, band = mphy->chandef.chan->band;
-	int rateidx = 0, mcast_rate;
-
-	if (beacon) {
-		struct cfg80211_bitrate_mask *mask;
-
-		mask = &vif->bss_conf.beacon_tx_rate;
-		if (hweight16(mask->control[band].he_mcs[0]) == 1) {
-			rateidx = ffs(mask->control[band].he_mcs[0]) - 1;
-			mode = MT_PHY_TYPE_HE_SU;
-			goto out;
-		} else if (hweight16(mask->control[band].vht_mcs[0]) == 1) {
-			rateidx = ffs(mask->control[band].vht_mcs[0]) - 1;
-			mode = MT_PHY_TYPE_VHT;
-			goto out;
-		} else if (hweight8(mask->control[band].ht_mcs[0]) == 1) {
-			rateidx = ffs(mask->control[band].ht_mcs[0]) - 1;
-			mode = MT_PHY_TYPE_HT;
-			goto out;
-		} else if (hweight32(mask->control[band].legacy) == 1) {
-			rateidx = ffs(mask->control[band].legacy) - 1;
-			goto legacy;
-		}
-	}
-
-	mcast_rate = vif->bss_conf.mcast_rate[band];
-	if (mcast && mcast_rate > 0)
-		rateidx = mcast_rate - 1;
-	else
-		rateidx = ffs(vif->bss_conf.basic_rates) - 1;
-
-legacy:
-	rateidx = mt76_calculate_default_rate(mphy, rateidx);
-	mode = rateidx >> 8;
-	rateidx &= GENMASK(7, 0);
-
-out:
-	return FIELD_PREP(MT_TX_RATE_IDX, rateidx) |
-	       FIELD_PREP(MT_TX_RATE_MODE, mode);
-}
-
-void mt7915_mac_write_txwi(struct mt7915_dev *dev, __le32 *txwi,
-=======
 void mt7915_mac_write_txwi(struct mt76_dev *dev, __le32 *txwi,
->>>>>>> bf44eed7
 			   struct sk_buff *skb, struct mt76_wcid *wcid, int pid,
 			   struct ieee80211_key_conf *key, u32 changed)
 {
