--- conflicted
+++ resolved
@@ -159,7 +159,6 @@
 			target_power += mt7915_eeprom_read(dev, index + 1);
 	} else {
 		int group = mt7915_get_channel_group(chan->hw_value);
-<<<<<<< HEAD
 
 		index = MT_EE_TX0_POWER_5G + chain_idx * 12;
 		target_power = mt7915_eeprom_read(dev, index + group);
@@ -167,18 +166,6 @@
 		if (!tssi_on)
 			target_power += mt7915_eeprom_read(dev, index + 8);
 	}
-
-	return target_power;
-}
-=======
-
-		index = MT_EE_TX0_POWER_5G + chain_idx * 12;
-		target_power = mt7915_eeprom_read(dev, index + group);
-
-		if (!tssi_on)
-			target_power += mt7915_eeprom_read(dev, index + 8);
-	}
->>>>>>> 25423f4b
 
 	return target_power;
 }
