/* SPDX-License-Identifier: ISC */
/* Copyright (C) 2020 MediaTek Inc. */

#ifndef __MT76_CONNAC_MCU_H
#define __MT76_CONNAC_MCU_H

#include "mt76_connac.h"

#define FW_FEATURE_SET_ENCRYPT		BIT(0)
#define FW_FEATURE_SET_KEY_IDX		GENMASK(2, 1)
#define FW_FEATURE_ENCRY_MODE		BIT(4)
#define FW_FEATURE_OVERRIDE_ADDR	BIT(5)
#define FW_FEATURE_NON_DL		BIT(6)

#define DL_MODE_ENCRYPT			BIT(0)
#define DL_MODE_KEY_IDX			GENMASK(2, 1)
#define DL_MODE_RESET_SEC_IV		BIT(3)
#define DL_MODE_WORKING_PDA_CR4		BIT(4)
#define DL_MODE_VALID_RAM_ENTRY         BIT(5)
#define DL_CONFIG_ENCRY_MODE_SEL	BIT(6)
#define DL_MODE_NEED_RSP		BIT(31)

#define FW_START_OVERRIDE		BIT(0)
#define FW_START_WORKING_PDA_CR4	BIT(2)

#define PATCH_SEC_NOT_SUPPORT		GENMASK(31, 0)
#define PATCH_SEC_TYPE_MASK		GENMASK(15, 0)
#define PATCH_SEC_TYPE_INFO		0x2

#define PATCH_SEC_ENC_TYPE_MASK			GENMASK(31, 24)
#define PATCH_SEC_ENC_TYPE_PLAIN		0x00
#define PATCH_SEC_ENC_TYPE_AES			0x01
#define PATCH_SEC_ENC_TYPE_SCRAMBLE		0x02
#define PATCH_SEC_ENC_SCRAMBLE_INFO_MASK	GENMASK(15, 0)
#define PATCH_SEC_ENC_AES_KEY_MASK		GENMASK(7, 0)

enum {
	FW_TYPE_DEFAULT = 0,
	FW_TYPE_CLC = 2,
	FW_TYPE_MAX_NUM = 255
};

#define MCU_PQ_ID(p, q)		(((p) << 15) | ((q) << 10))
#define MCU_PKT_ID		0xa0

struct mt76_connac2_mcu_txd {
	__le32 txd[8];

	__le16 len;
	__le16 pq_id;

	u8 cid;
	u8 pkt_type;
	u8 set_query; /* FW don't care */
	u8 seq;

	u8 uc_d2b0_rev;
	u8 ext_cid;
	u8 s2d_index;
	u8 ext_cid_ack;

	u32 rsv[5];
} __packed __aligned(4);

/**
 * struct mt76_connac2_mcu_uni_txd - mcu command descriptor for firmware v3
 * @txd: hardware descriptor
 * @len: total length not including txd
 * @cid: command identifier
 * @pkt_type: must be 0xa0 (cmd packet by long format)
 * @frag_n: fragment number
 * @seq: sequence number
 * @checksum: 0 mean there is no checksum
 * @s2d_index: index for command source and destination
 *  Definition              | value | note
 *  CMD_S2D_IDX_H2N         | 0x00  | command from HOST to WM
 *  CMD_S2D_IDX_C2N         | 0x01  | command from WA to WM
 *  CMD_S2D_IDX_H2C         | 0x02  | command from HOST to WA
 *  CMD_S2D_IDX_H2N_AND_H2C | 0x03  | command from HOST to WA and WM
 *
 * @option: command option
 *  BIT[0]: UNI_CMD_OPT_BIT_ACK
 *          set to 1 to request a fw reply
 *          if UNI_CMD_OPT_BIT_0_ACK is set and UNI_CMD_OPT_BIT_2_SET_QUERY
 *          is set, mcu firmware will send response event EID = 0x01
 *          (UNI_EVENT_ID_CMD_RESULT) to the host.
 *  BIT[1]: UNI_CMD_OPT_BIT_UNI_CMD
 *          0: original command
 *          1: unified command
 *  BIT[2]: UNI_CMD_OPT_BIT_SET_QUERY
 *          0: QUERY command
 *          1: SET command
 */
struct mt76_connac2_mcu_uni_txd {
	__le32 txd[8];

	/* DW1 */
	__le16 len;
	__le16 cid;

	/* DW2 */
	u8 rsv;
	u8 pkt_type;
	u8 frag_n;
	u8 seq;

	/* DW3 */
	__le16 checksum;
	u8 s2d_index;
	u8 option;

	/* DW4 */
	u8 rsv1[4];
} __packed __aligned(4);

struct mt76_connac2_mcu_rxd {
	__le32 rxd[6];

	__le16 len;
	__le16 pkt_type_id;

	u8 eid;
	u8 seq;
	u8 rsv[2];

	u8 ext_eid;
	u8 rsv1[2];
	u8 s2d_index;
};

struct mt76_connac2_patch_hdr {
	char build_date[16];
	char platform[4];
	__be32 hw_sw_ver;
	__be32 patch_ver;
	__be16 checksum;
	u16 rsv;
	struct {
		__be32 patch_ver;
		__be32 subsys;
		__be32 feature;
		__be32 n_region;
		__be32 crc;
		u32 rsv[11];
	} desc;
} __packed;

struct mt76_connac2_patch_sec {
	__be32 type;
	__be32 offs;
	__be32 size;
	union {
		__be32 spec[13];
		struct {
			__be32 addr;
			__be32 len;
			__be32 sec_key_idx;
			__be32 align_len;
			u32 rsv[9];
		} info;
	};
} __packed;

struct mt76_connac2_fw_trailer {
	u8 chip_id;
	u8 eco_code;
	u8 n_region;
	u8 format_ver;
	u8 format_flag;
	u8 rsv[2];
	char fw_ver[10];
	char build_date[15];
	__le32 crc;
} __packed;

struct mt76_connac2_fw_region {
	__le32 decomp_crc;
	__le32 decomp_len;
	__le32 decomp_blk_sz;
	u8 rsv[4];
	__le32 addr;
	__le32 len;
	u8 feature_set;
	u8 type;
	u8 rsv1[14];
} __packed;

struct tlv {
	__le16 tag;
	__le16 len;
} __packed;

struct bss_info_omac {
	__le16 tag;
	__le16 len;
	u8 hw_bss_idx;
	u8 omac_idx;
	u8 band_idx;
	u8 rsv0;
	__le32 conn_type;
	u32 rsv1;
} __packed;

struct bss_info_basic {
	__le16 tag;
	__le16 len;
	__le32 network_type;
	u8 active;
	u8 rsv0;
	__le16 bcn_interval;
	u8 bssid[ETH_ALEN];
	u8 wmm_idx;
	u8 dtim_period;
	u8 bmc_wcid_lo;
	u8 cipher;
	u8 phy_mode;
	u8 max_bssid;	/* max BSSID. range: 1 ~ 8, 0: MBSSID disabled */
	u8 non_tx_bssid;/* non-transmitted BSSID, 0: transmitted BSSID */
	u8 bmc_wcid_hi;	/* high Byte and version */
	u8 rsv[2];
} __packed;

struct bss_info_rf_ch {
	__le16 tag;
	__le16 len;
	u8 pri_ch;
	u8 center_ch0;
	u8 center_ch1;
	u8 bw;
	u8 he_ru26_block;	/* 1: don't send HETB in RU26, 0: allow */
	u8 he_all_disable;	/* 1: disallow all HETB, 0: allow */
	u8 rsv[2];
} __packed;

struct bss_info_ext_bss {
	__le16 tag;
	__le16 len;
	__le32 mbss_tsf_offset; /* in unit of us */
	u8 rsv[8];
} __packed;

enum {
	BSS_INFO_OMAC,
	BSS_INFO_BASIC,
	BSS_INFO_RF_CH,		/* optional, for BT/LTE coex */
	BSS_INFO_PM,		/* sta only */
	BSS_INFO_UAPSD,		/* sta only */
	BSS_INFO_ROAM_DETECT,	/* obsoleted */
	BSS_INFO_LQ_RM,		/* obsoleted */
	BSS_INFO_EXT_BSS,
	BSS_INFO_BMC_RATE,	/* for bmc rate control in CR4 */
	BSS_INFO_SYNC_MODE,	/* obsoleted */
	BSS_INFO_RA,
	BSS_INFO_HW_AMSDU,
	BSS_INFO_BSS_COLOR,
	BSS_INFO_HE_BASIC,
	BSS_INFO_PROTECT_INFO,
	BSS_INFO_OFFLOAD,
	BSS_INFO_11V_MBSSID,
	BSS_INFO_MAX_NUM
};

/* sta_rec */

struct sta_ntlv_hdr {
	u8 rsv[2];
	__le16 tlv_num;
} __packed;

struct sta_req_hdr {
	u8 bss_idx;
	u8 wlan_idx_lo;
	__le16 tlv_num;
	u8 is_tlv_append;
	u8 muar_idx;
	u8 wlan_idx_hi;
	u8 rsv;
} __packed;

struct sta_rec_basic {
	__le16 tag;
	__le16 len;
	__le32 conn_type;
	u8 conn_state;
	u8 qos;
	__le16 aid;
	u8 peer_addr[ETH_ALEN];
#define EXTRA_INFO_VER	BIT(0)
#define EXTRA_INFO_NEW	BIT(1)
	__le16 extra_info;
} __packed;

struct sta_rec_ht {
	__le16 tag;
	__le16 len;
	__le16 ht_cap;
	u16 rsv;
} __packed;

struct sta_rec_vht {
	__le16 tag;
	__le16 len;
	__le32 vht_cap;
	__le16 vht_rx_mcs_map;
	__le16 vht_tx_mcs_map;
	/* mt7915 - mt7921 */
	u8 rts_bw_sig;
	u8 rsv[3];
} __packed;

struct sta_rec_uapsd {
	__le16 tag;
	__le16 len;
	u8 dac_map;
	u8 tac_map;
	u8 max_sp;
	u8 rsv0;
	__le16 listen_interval;
	u8 rsv1[2];
} __packed;

struct sta_rec_ba {
	__le16 tag;
	__le16 len;
	u8 tid;
	u8 ba_type;
	u8 amsdu;
	u8 ba_en;
	__le16 ssn;
	__le16 winsize;
} __packed;

struct sta_rec_he {
	__le16 tag;
	__le16 len;

	__le32 he_cap;

	u8 t_frame_dur;
	u8 max_ampdu_exp;
	u8 bw_set;
	u8 device_class;
	u8 dcm_tx_mode;
	u8 dcm_tx_max_nss;
	u8 dcm_rx_mode;
	u8 dcm_rx_max_nss;
	u8 dcm_max_ru;
	u8 punc_pream_rx;
	u8 pkt_ext;
	u8 rsv1;

	__le16 max_nss_mcs[CMD_HE_MCS_BW_NUM];

	u8 rsv2[2];
} __packed;

struct sta_rec_amsdu {
	__le16 tag;
	__le16 len;
	u8 max_amsdu_num;
	u8 max_mpdu_size;
	u8 amsdu_en;
	u8 rsv;
} __packed;

struct sta_rec_state {
	__le16 tag;
	__le16 len;
	__le32 flags;
	u8 state;
	u8 vht_opmode;
	u8 action;
	u8 rsv[1];
} __packed;

#define RA_LEGACY_OFDM GENMASK(13, 6)
#define RA_LEGACY_CCK  GENMASK(3, 0)
#define HT_MCS_MASK_NUM 10
struct sta_rec_ra_info {
	__le16 tag;
	__le16 len;
	__le16 legacy;
	u8 rx_mcs_bitmask[HT_MCS_MASK_NUM];
} __packed;

struct sta_rec_phy {
	__le16 tag;
	__le16 len;
	__le16 basic_rate;
	u8 phy_type;
	u8 ampdu;
	u8 rts_policy;
	u8 rcpi;
	u8 rsv[2];
} __packed;

struct sta_rec_he_6g_capa {
	__le16 tag;
	__le16 len;
	__le16 capa;
	u8 rsv[2];
} __packed;

struct sec_key {
	u8 cipher_id;
	u8 cipher_len;
	u8 key_id;
	u8 key_len;
	u8 key[32];
} __packed;

struct sta_rec_sec {
	__le16 tag;
	__le16 len;
	u8 add;
	u8 n_cipher;
	u8 rsv[2];

	struct sec_key key[2];
} __packed;

struct sta_rec_bf {
	__le16 tag;
	__le16 len;

	__le16 pfmu;		/* 0xffff: no access right for PFMU */
	bool su_mu;		/* 0: SU, 1: MU */
	u8 bf_cap;		/* 0: iBF, 1: eBF */
	u8 sounding_phy;	/* 0: legacy, 1: OFDM, 2: HT, 4: VHT */
	u8 ndpa_rate;
	u8 ndp_rate;
	u8 rept_poll_rate;
	u8 tx_mode;		/* 0: legacy, 1: OFDM, 2: HT, 4: VHT ... */
	u8 ncol;
	u8 nrow;
	u8 bw;			/* 0: 20M, 1: 40M, 2: 80M, 3: 160M */

	u8 mem_total;
	u8 mem_20m;
	struct {
		u8 row;
		u8 col: 6, row_msb: 2;
	} mem[4];

	__le16 smart_ant;
	u8 se_idx;
	u8 auto_sounding;	/* b7: low traffic indicator
				 * b6: Stop sounding for this entry
				 * b5 ~ b0: postpone sounding
				 */
	u8 ibf_timeout;
	u8 ibf_dbw;
	u8 ibf_ncol;
	u8 ibf_nrow;
	u8 nrow_bw160;
	u8 ncol_bw160;
	u8 ru_start_idx;
	u8 ru_end_idx;

	bool trigger_su;
	bool trigger_mu;
	bool ng16_su;
	bool ng16_mu;
	bool codebook42_su;
	bool codebook75_mu;

	u8 he_ltf;
	u8 rsv[3];
} __packed;

struct sta_rec_bfee {
	__le16 tag;
	__le16 len;
	bool fb_identity_matrix;	/* 1: feedback identity matrix */
	bool ignore_feedback;		/* 1: ignore */
	u8 rsv[2];
} __packed;

struct sta_rec_muru {
	__le16 tag;
	__le16 len;

	struct {
		bool ofdma_dl_en;
		bool ofdma_ul_en;
		bool mimo_dl_en;
		bool mimo_ul_en;
		u8 rsv[4];
	} cfg;

	struct {
		u8 punc_pream_rx;
		bool he_20m_in_40m_2g;
		bool he_20m_in_160m;
		bool he_80m_in_160m;
		bool lt16_sigb;
		bool rx_su_comp_sigb;
		bool rx_su_non_comp_sigb;
		u8 rsv;
	} ofdma_dl;

	struct {
		u8 t_frame_dur;
		u8 mu_cascading;
		u8 uo_ra;
		u8 he_2x996_tone;
		u8 rx_t_frame_11ac;
		u8 rsv[3];
	} ofdma_ul;

	struct {
		bool vht_mu_bfee;
		bool partial_bw_dl_mimo;
		u8 rsv[2];
	} mimo_dl;

	struct {
		bool full_ul_mimo;
		bool partial_ul_mimo;
		u8 rsv[2];
	} mimo_ul;
} __packed;

struct sta_phy {
	u8 type;
	u8 flag;
	u8 stbc;
	u8 sgi;
	u8 bw;
	u8 ldpc;
	u8 mcs;
	u8 nss;
	u8 he_ltf;
};

struct sta_rec_ra {
	__le16 tag;
	__le16 len;

	u8 valid;
	u8 auto_rate;
	u8 phy_mode;
	u8 channel;
	u8 bw;
	u8 disable_cck;
	u8 ht_mcs32;
	u8 ht_gf;
	u8 ht_mcs[4];
	u8 mmps_mode;
	u8 gband_256;
	u8 af;
	u8 auth_wapi_mode;
	u8 rate_len;

	u8 supp_mode;
	u8 supp_cck_rate;
	u8 supp_ofdm_rate;
	__le32 supp_ht_mcs;
	__le16 supp_vht_mcs[4];

	u8 op_mode;
	u8 op_vht_chan_width;
	u8 op_vht_rx_nss;
	u8 op_vht_rx_nss_type;

	__le32 sta_cap;

	struct sta_phy phy;
} __packed;

struct sta_rec_ra_fixed {
	__le16 tag;
	__le16 len;

	__le32 field;
	u8 op_mode;
	u8 op_vht_chan_width;
	u8 op_vht_rx_nss;
	u8 op_vht_rx_nss_type;

	struct sta_phy phy;

	u8 spe_en;
	u8 short_preamble;
	u8 is_5g;
	u8 mmps_mode;
} __packed;

/* wtbl_rec */

struct wtbl_req_hdr {
	u8 wlan_idx_lo;
	u8 operation;
	__le16 tlv_num;
	u8 wlan_idx_hi;
	u8 rsv[3];
} __packed;

struct wtbl_generic {
	__le16 tag;
	__le16 len;
	u8 peer_addr[ETH_ALEN];
	u8 muar_idx;
	u8 skip_tx;
	u8 cf_ack;
	u8 qos;
	u8 mesh;
	u8 adm;
	__le16 partial_aid;
	u8 baf_en;
	u8 aad_om;
} __packed;

struct wtbl_rx {
	__le16 tag;
	__le16 len;
	u8 rcid;
	u8 rca1;
	u8 rca2;
	u8 rv;
	u8 rsv[4];
} __packed;

struct wtbl_ht {
	__le16 tag;
	__le16 len;
	u8 ht;
	u8 ldpc;
	u8 af;
	u8 mm;
	u8 rsv[4];
} __packed;

struct wtbl_vht {
	__le16 tag;
	__le16 len;
	u8 ldpc;
	u8 dyn_bw;
	u8 vht;
	u8 txop_ps;
	u8 rsv[4];
} __packed;

struct wtbl_tx_ps {
	__le16 tag;
	__le16 len;
	u8 txps;
	u8 rsv[3];
} __packed;

struct wtbl_hdr_trans {
	__le16 tag;
	__le16 len;
	u8 to_ds;
	u8 from_ds;
	u8 no_rx_trans;
	u8 rsv;
} __packed;

struct wtbl_ba {
	__le16 tag;
	__le16 len;
	/* common */
	u8 tid;
	u8 ba_type;
	u8 rsv0[2];
	/* originator only */
	__le16 sn;
	u8 ba_en;
	u8 ba_winsize_idx;
	/* originator & recipient */
	__le16 ba_winsize;
	/* recipient only */
	u8 peer_addr[ETH_ALEN];
	u8 rst_ba_tid;
	u8 rst_ba_sel;
	u8 rst_ba_sb;
	u8 band_idx;
	u8 rsv1[4];
} __packed;

struct wtbl_smps {
	__le16 tag;
	__le16 len;
	u8 smps;
	u8 rsv[3];
} __packed;

/* mt7615 only */

struct wtbl_bf {
	__le16 tag;
	__le16 len;
	u8 ibf;
	u8 ebf;
	u8 ibf_vht;
	u8 ebf_vht;
	u8 gid;
	u8 pfmu_idx;
	u8 rsv[2];
} __packed;

struct wtbl_pn {
	__le16 tag;
	__le16 len;
	u8 pn[6];
	u8 rsv[2];
} __packed;

struct wtbl_spe {
	__le16 tag;
	__le16 len;
	u8 spe_idx;
	u8 rsv[3];
} __packed;

struct wtbl_raw {
	__le16 tag;
	__le16 len;
	u8 wtbl_idx;
	u8 dw;
	u8 rsv[2];
	__le32 msk;
	__le32 val;
} __packed;

#define MT76_CONNAC_WTBL_UPDATE_MAX_SIZE (sizeof(struct wtbl_req_hdr) +	\
					  sizeof(struct wtbl_generic) +	\
					  sizeof(struct wtbl_rx) +	\
					  sizeof(struct wtbl_ht) +	\
					  sizeof(struct wtbl_vht) +	\
					  sizeof(struct wtbl_tx_ps) +	\
					  sizeof(struct wtbl_hdr_trans) +\
					  sizeof(struct wtbl_ba) +	\
					  sizeof(struct wtbl_bf) +	\
					  sizeof(struct wtbl_smps) +	\
					  sizeof(struct wtbl_pn) +	\
					  sizeof(struct wtbl_spe))

#define MT76_CONNAC_STA_UPDATE_MAX_SIZE	(sizeof(struct sta_req_hdr) +	\
					 sizeof(struct sta_rec_basic) +	\
					 sizeof(struct sta_rec_bf) +	\
					 sizeof(struct sta_rec_ht) +	\
					 sizeof(struct sta_rec_he) +	\
					 sizeof(struct sta_rec_ba) +	\
					 sizeof(struct sta_rec_vht) +	\
					 sizeof(struct sta_rec_uapsd) + \
					 sizeof(struct sta_rec_amsdu) +	\
					 sizeof(struct sta_rec_muru) +	\
					 sizeof(struct sta_rec_bfee) +	\
					 sizeof(struct sta_rec_ra) +	\
					 sizeof(struct sta_rec_sec) +	\
					 sizeof(struct sta_rec_ra_fixed) + \
					 sizeof(struct sta_rec_he_6g_capa) + \
					 sizeof(struct tlv) +		\
					 MT76_CONNAC_WTBL_UPDATE_MAX_SIZE)

enum {
	STA_REC_BASIC,
	STA_REC_RA,
	STA_REC_RA_CMM_INFO,
	STA_REC_RA_UPDATE,
	STA_REC_BF,
	STA_REC_AMSDU,
	STA_REC_BA,
	STA_REC_STATE,
	STA_REC_TX_PROC,	/* for hdr trans and CSO in CR4 */
	STA_REC_HT,
	STA_REC_VHT,
	STA_REC_APPS,
	STA_REC_KEY,
	STA_REC_WTBL,
	STA_REC_HE,
	STA_REC_HW_AMSDU,
	STA_REC_WTBL_AADOM,
	STA_REC_KEY_V2,
	STA_REC_MURU,
	STA_REC_MUEDCA,
	STA_REC_BFEE,
	STA_REC_PHY = 0x15,
	STA_REC_HE_6G = 0x17,
	STA_REC_MAX_NUM
};

enum {
	WTBL_GENERIC,
	WTBL_RX,
	WTBL_HT,
	WTBL_VHT,
	WTBL_PEER_PS,		/* not used */
	WTBL_TX_PS,
	WTBL_HDR_TRANS,
	WTBL_SEC_KEY,
	WTBL_BA,
	WTBL_RDG,		/* obsoleted */
	WTBL_PROTECT,		/* not used */
	WTBL_CLEAR,		/* not used */
	WTBL_BF,
	WTBL_SMPS,
	WTBL_RAW_DATA,		/* debug only */
	WTBL_PN,
	WTBL_SPE,
	WTBL_MAX_NUM
};

#define STA_TYPE_STA			BIT(0)
#define STA_TYPE_AP			BIT(1)
#define STA_TYPE_ADHOC			BIT(2)
#define STA_TYPE_WDS			BIT(4)
#define STA_TYPE_BC			BIT(5)

#define NETWORK_INFRA			BIT(16)
#define NETWORK_P2P			BIT(17)
#define NETWORK_IBSS			BIT(18)
#define NETWORK_WDS			BIT(21)

#define SCAN_FUNC_RANDOM_MAC		BIT(0)
#define SCAN_FUNC_SPLIT_SCAN		BIT(5)

#define CONNECTION_INFRA_STA		(STA_TYPE_STA | NETWORK_INFRA)
#define CONNECTION_INFRA_AP		(STA_TYPE_AP | NETWORK_INFRA)
#define CONNECTION_P2P_GC		(STA_TYPE_STA | NETWORK_P2P)
#define CONNECTION_P2P_GO		(STA_TYPE_AP | NETWORK_P2P)
#define CONNECTION_IBSS_ADHOC		(STA_TYPE_ADHOC | NETWORK_IBSS)
#define CONNECTION_WDS			(STA_TYPE_WDS | NETWORK_WDS)
#define CONNECTION_INFRA_BC		(STA_TYPE_BC | NETWORK_INFRA)

#define CONN_STATE_DISCONNECT		0
#define CONN_STATE_CONNECT		1
#define CONN_STATE_PORT_SECURE		2

/* HE MAC */
#define STA_REC_HE_CAP_HTC			BIT(0)
#define STA_REC_HE_CAP_BQR			BIT(1)
#define STA_REC_HE_CAP_BSR			BIT(2)
#define STA_REC_HE_CAP_OM			BIT(3)
#define STA_REC_HE_CAP_AMSDU_IN_AMPDU		BIT(4)
/* HE PHY */
#define STA_REC_HE_CAP_DUAL_BAND		BIT(5)
#define STA_REC_HE_CAP_LDPC			BIT(6)
#define STA_REC_HE_CAP_TRIG_CQI_FK		BIT(7)
#define STA_REC_HE_CAP_PARTIAL_BW_EXT_RANGE	BIT(8)
/* STBC */
#define STA_REC_HE_CAP_LE_EQ_80M_TX_STBC	BIT(9)
#define STA_REC_HE_CAP_LE_EQ_80M_RX_STBC	BIT(10)
#define STA_REC_HE_CAP_GT_80M_TX_STBC		BIT(11)
#define STA_REC_HE_CAP_GT_80M_RX_STBC		BIT(12)
/* GI */
#define STA_REC_HE_CAP_SU_PPDU_1LTF_8US_GI	BIT(13)
#define STA_REC_HE_CAP_SU_MU_PPDU_4LTF_8US_GI	BIT(14)
#define STA_REC_HE_CAP_ER_SU_PPDU_1LTF_8US_GI	BIT(15)
#define STA_REC_HE_CAP_ER_SU_PPDU_4LTF_8US_GI	BIT(16)
#define STA_REC_HE_CAP_NDP_4LTF_3DOT2MS_GI	BIT(17)
/* 242 TONE */
#define STA_REC_HE_CAP_BW20_RU242_SUPPORT	BIT(18)
#define STA_REC_HE_CAP_TX_1024QAM_UNDER_RU242	BIT(19)
#define STA_REC_HE_CAP_RX_1024QAM_UNDER_RU242	BIT(20)

#define PHY_MODE_A				BIT(0)
#define PHY_MODE_B				BIT(1)
#define PHY_MODE_G				BIT(2)
#define PHY_MODE_GN				BIT(3)
#define PHY_MODE_AN				BIT(4)
#define PHY_MODE_AC				BIT(5)
#define PHY_MODE_AX_24G				BIT(6)
#define PHY_MODE_AX_5G				BIT(7)

#define PHY_MODE_AX_6G				BIT(0) /* phymode_ext */

#define MODE_CCK				BIT(0)
#define MODE_OFDM				BIT(1)
#define MODE_HT					BIT(2)
#define MODE_VHT				BIT(3)
#define MODE_HE					BIT(4)

#define STA_CAP_WMM				BIT(0)
#define STA_CAP_SGI_20				BIT(4)
#define STA_CAP_SGI_40				BIT(5)
#define STA_CAP_TX_STBC				BIT(6)
#define STA_CAP_RX_STBC				BIT(7)
#define STA_CAP_VHT_SGI_80			BIT(16)
#define STA_CAP_VHT_SGI_160			BIT(17)
#define STA_CAP_VHT_TX_STBC			BIT(18)
#define STA_CAP_VHT_RX_STBC			BIT(19)
#define STA_CAP_VHT_LDPC			BIT(23)
#define STA_CAP_LDPC				BIT(24)
#define STA_CAP_HT				BIT(26)
#define STA_CAP_VHT				BIT(27)
#define STA_CAP_HE				BIT(28)

enum {
	PHY_TYPE_HR_DSSS_INDEX = 0,
	PHY_TYPE_ERP_INDEX,
	PHY_TYPE_ERP_P2P_INDEX,
	PHY_TYPE_OFDM_INDEX,
	PHY_TYPE_HT_INDEX,
	PHY_TYPE_VHT_INDEX,
	PHY_TYPE_HE_INDEX,
	PHY_TYPE_INDEX_NUM
};

#define PHY_TYPE_BIT_HR_DSSS			BIT(PHY_TYPE_HR_DSSS_INDEX)
#define PHY_TYPE_BIT_ERP			BIT(PHY_TYPE_ERP_INDEX)
#define PHY_TYPE_BIT_OFDM			BIT(PHY_TYPE_OFDM_INDEX)
#define PHY_TYPE_BIT_HT				BIT(PHY_TYPE_HT_INDEX)
#define PHY_TYPE_BIT_VHT			BIT(PHY_TYPE_VHT_INDEX)
#define PHY_TYPE_BIT_HE				BIT(PHY_TYPE_HE_INDEX)

#define MT_WTBL_RATE_TX_MODE			GENMASK(9, 6)
#define MT_WTBL_RATE_MCS			GENMASK(5, 0)
#define MT_WTBL_RATE_NSS			GENMASK(12, 10)
#define MT_WTBL_RATE_HE_GI			GENMASK(7, 4)
#define MT_WTBL_RATE_GI				GENMASK(3, 0)

#define MT_WTBL_W5_CHANGE_BW_RATE		GENMASK(7, 5)
#define MT_WTBL_W5_SHORT_GI_20			BIT(8)
#define MT_WTBL_W5_SHORT_GI_40			BIT(9)
#define MT_WTBL_W5_SHORT_GI_80			BIT(10)
#define MT_WTBL_W5_SHORT_GI_160			BIT(11)
#define MT_WTBL_W5_BW_CAP			GENMASK(13, 12)
#define MT_WTBL_W5_MPDU_FAIL_COUNT		GENMASK(25, 23)
#define MT_WTBL_W5_MPDU_OK_COUNT		GENMASK(28, 26)
#define MT_WTBL_W5_RATE_IDX			GENMASK(31, 29)

enum {
	WTBL_RESET_AND_SET = 1,
	WTBL_SET,
	WTBL_QUERY,
	WTBL_RESET_ALL
};

enum {
	MT_BA_TYPE_INVALID,
	MT_BA_TYPE_ORIGINATOR,
	MT_BA_TYPE_RECIPIENT
};

enum {
	RST_BA_MAC_TID_MATCH,
	RST_BA_MAC_MATCH,
	RST_BA_NO_MATCH
};

enum {
	DEV_INFO_ACTIVE,
	DEV_INFO_MAX_NUM
};

/* event table */
enum {
	MCU_EVENT_TARGET_ADDRESS_LEN = 0x01,
	MCU_EVENT_FW_START = 0x01,
	MCU_EVENT_GENERIC = 0x01,
	MCU_EVENT_ACCESS_REG = 0x02,
	MCU_EVENT_MT_PATCH_SEM = 0x04,
	MCU_EVENT_REG_ACCESS = 0x05,
	MCU_EVENT_LP_INFO = 0x07,
	MCU_EVENT_SCAN_DONE = 0x0d,
	MCU_EVENT_TX_DONE = 0x0f,
	MCU_EVENT_ROC = 0x10,
	MCU_EVENT_BSS_ABSENCE  = 0x11,
	MCU_EVENT_BSS_BEACON_LOSS = 0x13,
	MCU_EVENT_CH_PRIVILEGE = 0x18,
	MCU_EVENT_SCHED_SCAN_DONE = 0x23,
	MCU_EVENT_DBG_MSG = 0x27,
	MCU_EVENT_TXPWR = 0xd0,
	MCU_EVENT_EXT = 0xed,
	MCU_EVENT_RESTART_DL = 0xef,
	MCU_EVENT_COREDUMP = 0xf0,
};

/* ext event table */
enum {
	MCU_EXT_EVENT_PS_SYNC = 0x5,
	MCU_EXT_EVENT_FW_LOG_2_HOST = 0x13,
	MCU_EXT_EVENT_THERMAL_PROTECT = 0x22,
	MCU_EXT_EVENT_ASSERT_DUMP = 0x23,
	MCU_EXT_EVENT_RDD_REPORT = 0x3a,
	MCU_EXT_EVENT_CSA_NOTIFY = 0x4f,
	MCU_EXT_EVENT_BCC_NOTIFY = 0x75,
	MCU_EXT_EVENT_MURU_CTRL = 0x9f,
};

enum {
	MCU_Q_QUERY,
	MCU_Q_SET,
	MCU_Q_RESERVED,
	MCU_Q_NA
};

enum {
	MCU_S2D_H2N,
	MCU_S2D_C2N,
	MCU_S2D_H2C,
	MCU_S2D_H2CN
};

enum {
	PATCH_NOT_DL_SEM_FAIL,
	PATCH_IS_DL,
	PATCH_NOT_DL_SEM_SUCCESS,
	PATCH_REL_SEM_SUCCESS
};

enum {
	FW_STATE_INITIAL,
	FW_STATE_FW_DOWNLOAD,
	FW_STATE_NORMAL_OPERATION,
	FW_STATE_NORMAL_TRX,
	FW_STATE_RDY = 7
};

enum {
	CH_SWITCH_NORMAL = 0,
	CH_SWITCH_SCAN = 3,
	CH_SWITCH_MCC = 4,
	CH_SWITCH_DFS = 5,
	CH_SWITCH_BACKGROUND_SCAN_START = 6,
	CH_SWITCH_BACKGROUND_SCAN_RUNNING = 7,
	CH_SWITCH_BACKGROUND_SCAN_STOP = 8,
	CH_SWITCH_SCAN_BYPASS_DPD = 9
};

enum {
	THERMAL_SENSOR_TEMP_QUERY,
	THERMAL_SENSOR_MANUAL_CTRL,
	THERMAL_SENSOR_INFO_QUERY,
	THERMAL_SENSOR_TASK_CTRL,
};

enum mcu_cipher_type {
	MCU_CIPHER_NONE = 0,
	MCU_CIPHER_WEP40,
	MCU_CIPHER_WEP104,
	MCU_CIPHER_WEP128,
	MCU_CIPHER_TKIP,
	MCU_CIPHER_AES_CCMP,
	MCU_CIPHER_CCMP_256,
	MCU_CIPHER_GCMP,
	MCU_CIPHER_GCMP_256,
	MCU_CIPHER_WAPI,
	MCU_CIPHER_BIP_CMAC_128,
};

enum {
	EE_MODE_EFUSE,
	EE_MODE_BUFFER,
};

enum {
	EE_FORMAT_BIN,
	EE_FORMAT_WHOLE,
	EE_FORMAT_MULTIPLE,
};

enum {
	MCU_PHY_STATE_TX_RATE,
	MCU_PHY_STATE_RX_RATE,
	MCU_PHY_STATE_RSSI,
	MCU_PHY_STATE_CONTENTION_RX_RATE,
	MCU_PHY_STATE_OFDMLQ_CNINFO,
};

#define MCU_CMD_ACK				BIT(0)
#define MCU_CMD_UNI				BIT(1)
#define MCU_CMD_QUERY				BIT(2)

#define MCU_CMD_UNI_EXT_ACK			(MCU_CMD_ACK | MCU_CMD_UNI | \
						 MCU_CMD_QUERY)

#define __MCU_CMD_FIELD_ID			GENMASK(7, 0)
#define __MCU_CMD_FIELD_EXT_ID			GENMASK(15, 8)
#define __MCU_CMD_FIELD_QUERY			BIT(16)
#define __MCU_CMD_FIELD_UNI			BIT(17)
#define __MCU_CMD_FIELD_CE			BIT(18)
#define __MCU_CMD_FIELD_WA			BIT(19)

#define MCU_CMD(_t)				FIELD_PREP(__MCU_CMD_FIELD_ID,		\
							   MCU_CMD_##_t)
#define MCU_EXT_CMD(_t)				(MCU_CMD(EXT_CID) | \
						 FIELD_PREP(__MCU_CMD_FIELD_EXT_ID,	\
							    MCU_EXT_CMD_##_t))
#define MCU_EXT_QUERY(_t)			(MCU_EXT_CMD(_t) | __MCU_CMD_FIELD_QUERY)
#define MCU_UNI_CMD(_t)				(__MCU_CMD_FIELD_UNI |			\
						 FIELD_PREP(__MCU_CMD_FIELD_ID,		\
							    MCU_UNI_CMD_##_t))
#define MCU_CE_CMD(_t)				(__MCU_CMD_FIELD_CE |			\
						 FIELD_PREP(__MCU_CMD_FIELD_ID,		\
							   MCU_CE_CMD_##_t))
#define MCU_CE_QUERY(_t)			(MCU_CE_CMD(_t) | __MCU_CMD_FIELD_QUERY)

#define MCU_WA_CMD(_t)				(MCU_CMD(_t) | __MCU_CMD_FIELD_WA)
#define MCU_WA_EXT_CMD(_t)			(MCU_EXT_CMD(_t) | __MCU_CMD_FIELD_WA)
#define MCU_WA_PARAM_CMD(_t)			(MCU_WA_CMD(WA_PARAM) | \
						 FIELD_PREP(__MCU_CMD_FIELD_EXT_ID, \
							    MCU_WA_PARAM_CMD_##_t))

enum {
	MCU_EXT_CMD_EFUSE_ACCESS = 0x01,
	MCU_EXT_CMD_RF_REG_ACCESS = 0x02,
	MCU_EXT_CMD_RF_TEST = 0x04,
	MCU_EXT_CMD_PM_STATE_CTRL = 0x07,
	MCU_EXT_CMD_CHANNEL_SWITCH = 0x08,
	MCU_EXT_CMD_SET_TX_POWER_CTRL = 0x11,
	MCU_EXT_CMD_FW_LOG_2_HOST = 0x13,
	MCU_EXT_CMD_TXBF_ACTION = 0x1e,
	MCU_EXT_CMD_EFUSE_BUFFER_MODE = 0x21,
	MCU_EXT_CMD_THERMAL_PROT = 0x23,
	MCU_EXT_CMD_STA_REC_UPDATE = 0x25,
	MCU_EXT_CMD_BSS_INFO_UPDATE = 0x26,
	MCU_EXT_CMD_EDCA_UPDATE = 0x27,
	MCU_EXT_CMD_DEV_INFO_UPDATE = 0x2A,
	MCU_EXT_CMD_THERMAL_CTRL = 0x2c,
	MCU_EXT_CMD_WTBL_UPDATE = 0x32,
	MCU_EXT_CMD_SET_DRR_CTRL = 0x36,
	MCU_EXT_CMD_SET_RDD_CTRL = 0x3a,
	MCU_EXT_CMD_ATE_CTRL = 0x3d,
	MCU_EXT_CMD_PROTECT_CTRL = 0x3e,
	MCU_EXT_CMD_DBDC_CTRL = 0x45,
	MCU_EXT_CMD_MAC_INIT_CTRL = 0x46,
	MCU_EXT_CMD_RX_HDR_TRANS = 0x47,
	MCU_EXT_CMD_MUAR_UPDATE = 0x48,
	MCU_EXT_CMD_BCN_OFFLOAD = 0x49,
	MCU_EXT_CMD_RX_AIRTIME_CTRL = 0x4a,
	MCU_EXT_CMD_SET_RX_PATH = 0x4e,
	MCU_EXT_CMD_EFUSE_FREE_BLOCK = 0x4f,
	MCU_EXT_CMD_TX_POWER_FEATURE_CTRL = 0x58,
	MCU_EXT_CMD_RXDCOC_CAL = 0x59,
	MCU_EXT_CMD_GET_MIB_INFO = 0x5a,
	MCU_EXT_CMD_TXDPD_CAL = 0x60,
	MCU_EXT_CMD_CAL_CACHE = 0x67,
	MCU_EXT_CMD_SET_RADAR_TH = 0x7c,
	MCU_EXT_CMD_SET_RDD_PATTERN = 0x7d,
	MCU_EXT_CMD_MWDS_SUPPORT = 0x80,
	MCU_EXT_CMD_SET_SER_TRIGGER = 0x81,
	MCU_EXT_CMD_TWT_AGRT_UPDATE = 0x94,
	MCU_EXT_CMD_FW_DBG_CTRL = 0x95,
	MCU_EXT_CMD_OFFCH_SCAN_CTRL = 0x9a,
	MCU_EXT_CMD_SET_RDD_TH = 0x9d,
	MCU_EXT_CMD_MURU_CTRL = 0x9f,
	MCU_EXT_CMD_SET_SPR = 0xa8,
	MCU_EXT_CMD_GROUP_PRE_CAL_INFO = 0xab,
	MCU_EXT_CMD_DPD_PRE_CAL_INFO = 0xac,
	MCU_EXT_CMD_PHY_STAT_INFO = 0xad,
};

enum {
	MCU_UNI_CMD_DEV_INFO_UPDATE = 0x01,
	MCU_UNI_CMD_BSS_INFO_UPDATE = 0x02,
	MCU_UNI_CMD_STA_REC_UPDATE = 0x03,
	MCU_UNI_CMD_SUSPEND = 0x05,
	MCU_UNI_CMD_OFFLOAD = 0x06,
	MCU_UNI_CMD_HIF_CTRL = 0x07,
	MCU_UNI_CMD_SNIFFER = 0x24,
};

enum {
	MCU_CMD_TARGET_ADDRESS_LEN_REQ = 0x01,
	MCU_CMD_FW_START_REQ = 0x02,
	MCU_CMD_INIT_ACCESS_REG = 0x3,
	MCU_CMD_NIC_POWER_CTRL = 0x4,
	MCU_CMD_PATCH_START_REQ = 0x05,
	MCU_CMD_PATCH_FINISH_REQ = 0x07,
	MCU_CMD_PATCH_SEM_CONTROL = 0x10,
	MCU_CMD_WA_PARAM = 0xc4,
	MCU_CMD_EXT_CID = 0xed,
	MCU_CMD_FW_SCATTER = 0xee,
	MCU_CMD_RESTART_DL_REQ = 0xef,
};

/* offload mcu commands */
enum {
<<<<<<< HEAD
	MCU_CMD_START_HW_SCAN = MCU_CE_PREFIX | 0x03,
	MCU_CMD_SET_PS_PROFILE = MCU_CE_PREFIX | 0x05,
	MCU_CMD_SET_CHAN_DOMAIN = MCU_CE_PREFIX | 0x0f,
	MCU_CMD_SET_BSS_CONNECTED = MCU_CE_PREFIX | 0x16,
	MCU_CMD_SET_BSS_ABORT = MCU_CE_PREFIX | 0x17,
	MCU_CMD_CANCEL_HW_SCAN = MCU_CE_PREFIX | 0x1b,
	MCU_CMD_SET_ROC = MCU_CE_PREFIX | 0x1c,
	MCU_CMD_SET_P2P_OPPPS = MCU_CE_PREFIX | 0x33,
	MCU_CMD_SET_RATE_TX_POWER = MCU_CE_PREFIX | 0x5d,
	MCU_CMD_SCHED_SCAN_ENABLE = MCU_CE_PREFIX | 0x61,
	MCU_CMD_SCHED_SCAN_REQ = MCU_CE_PREFIX | 0x62,
	MCU_CMD_GET_NIC_CAPAB = MCU_CE_PREFIX | 0x8a,
	MCU_CMD_REG_WRITE = MCU_CE_PREFIX | 0xc0,
	MCU_CMD_REG_READ = MCU_CE_PREFIX | MCU_QUERY_MASK | 0xc0,
	MCU_CMD_CHIP_CONFIG = MCU_CE_PREFIX | 0xca,
	MCU_CMD_FWLOG_2_HOST = MCU_CE_PREFIX | 0xc5,
	MCU_CMD_GET_WTBL = MCU_CE_PREFIX | 0xcd,
	MCU_CMD_GET_TXPWR = MCU_CE_PREFIX | 0xd0,
=======
	MCU_CE_CMD_TEST_CTRL = 0x01,
	MCU_CE_CMD_START_HW_SCAN = 0x03,
	MCU_CE_CMD_SET_PS_PROFILE = 0x05,
	MCU_CE_CMD_SET_CHAN_DOMAIN = 0x0f,
	MCU_CE_CMD_SET_BSS_CONNECTED = 0x16,
	MCU_CE_CMD_SET_BSS_ABORT = 0x17,
	MCU_CE_CMD_CANCEL_HW_SCAN = 0x1b,
	MCU_CE_CMD_SET_ROC = 0x1c,
	MCU_CE_CMD_SET_EDCA_PARMS = 0x1d,
	MCU_CE_CMD_SET_P2P_OPPPS = 0x33,
	MCU_CE_CMD_SET_CLC = 0x5c,
	MCU_CE_CMD_SET_RATE_TX_POWER = 0x5d,
	MCU_CE_CMD_SCHED_SCAN_ENABLE = 0x61,
	MCU_CE_CMD_SCHED_SCAN_REQ = 0x62,
	MCU_CE_CMD_GET_NIC_CAPAB = 0x8a,
	MCU_CE_CMD_SET_MU_EDCA_PARMS = 0xb0,
	MCU_CE_CMD_REG_WRITE = 0xc0,
	MCU_CE_CMD_REG_READ = 0xc0,
	MCU_CE_CMD_CHIP_CONFIG = 0xca,
	MCU_CE_CMD_FWLOG_2_HOST = 0xc5,
	MCU_CE_CMD_GET_WTBL = 0xcd,
	MCU_CE_CMD_GET_TXPWR = 0xd0,
>>>>>>> d60c95ef
};

enum {
	PATCH_SEM_RELEASE,
	PATCH_SEM_GET
};

enum {
	UNI_BSS_INFO_BASIC = 0,
	UNI_BSS_INFO_RLM = 2,
	UNI_BSS_INFO_BSS_COLOR = 4,
	UNI_BSS_INFO_HE_BASIC = 5,
	UNI_BSS_INFO_BCN_CONTENT = 7,
	UNI_BSS_INFO_QBSS = 15,
	UNI_BSS_INFO_UAPSD = 19,
	UNI_BSS_INFO_PS = 21,
	UNI_BSS_INFO_BCNFT = 22,
};

enum {
	UNI_OFFLOAD_OFFLOAD_ARP,
	UNI_OFFLOAD_OFFLOAD_ND,
	UNI_OFFLOAD_OFFLOAD_GTK_REKEY,
	UNI_OFFLOAD_OFFLOAD_BMC_RPY_DETECT,
};

enum {
	MT_NIC_CAP_TX_RESOURCE,
	MT_NIC_CAP_TX_EFUSE_ADDR,
	MT_NIC_CAP_COEX,
	MT_NIC_CAP_SINGLE_SKU,
	MT_NIC_CAP_CSUM_OFFLOAD,
	MT_NIC_CAP_HW_VER,
	MT_NIC_CAP_SW_VER,
	MT_NIC_CAP_MAC_ADDR,
	MT_NIC_CAP_PHY,
	MT_NIC_CAP_MAC,
	MT_NIC_CAP_FRAME_BUF,
	MT_NIC_CAP_BEAM_FORM,
	MT_NIC_CAP_LOCATION,
	MT_NIC_CAP_MUMIMO,
	MT_NIC_CAP_BUFFER_MODE_INFO,
	MT_NIC_CAP_HW_ADIE_VERSION = 0x14,
	MT_NIC_CAP_ANTSWP = 0x16,
	MT_NIC_CAP_WFDMA_REALLOC,
	MT_NIC_CAP_6G,
};

#define UNI_WOW_DETECT_TYPE_MAGIC		BIT(0)
#define UNI_WOW_DETECT_TYPE_ANY			BIT(1)
#define UNI_WOW_DETECT_TYPE_DISCONNECT		BIT(2)
#define UNI_WOW_DETECT_TYPE_GTK_REKEY_FAIL	BIT(3)
#define UNI_WOW_DETECT_TYPE_BCN_LOST		BIT(4)
#define UNI_WOW_DETECT_TYPE_SCH_SCAN_HIT	BIT(5)
#define UNI_WOW_DETECT_TYPE_BITMAP		BIT(6)

enum {
	UNI_SUSPEND_MODE_SETTING,
	UNI_SUSPEND_WOW_CTRL,
	UNI_SUSPEND_WOW_GPIO_PARAM,
	UNI_SUSPEND_WOW_WAKEUP_PORT,
	UNI_SUSPEND_WOW_PATTERN,
};

enum {
	WOW_USB = 1,
	WOW_PCIE = 2,
	WOW_GPIO = 3,
};

struct mt76_connac_bss_basic_tlv {
	__le16 tag;
	__le16 len;
	u8 active;
	u8 omac_idx;
	u8 hw_bss_idx;
	u8 band_idx;
	__le32 conn_type;
	u8 conn_state;
	u8 wmm_idx;
	u8 bssid[ETH_ALEN];
	__le16 bmc_tx_wlan_idx;
	__le16 bcn_interval;
	u8 dtim_period;
	u8 phymode; /* bit(0): A
		     * bit(1): B
		     * bit(2): G
		     * bit(3): GN
		     * bit(4): AN
		     * bit(5): AC
		     * bit(6): AX2
		     * bit(7): AX5
		     * bit(8): AX6
		     */
	__le16 sta_idx;
	__le16 nonht_basic_phy;
	u8 phymode_ext; /* bit(0) AX_6G */
	u8 pad[1];
} __packed;

struct mt76_connac_bss_qos_tlv {
	__le16 tag;
	__le16 len;
	u8 qos;
	u8 pad[3];
} __packed;

struct mt76_connac_beacon_loss_event {
	u8 bss_idx;
	u8 reason;
	u8 pad[2];
} __packed;

struct mt76_connac_mcu_bss_event {
	u8 bss_idx;
	u8 is_absent;
	u8 free_quota;
	u8 pad;
} __packed;

struct mt76_connac_mcu_scan_ssid {
	__le32 ssid_len;
	u8 ssid[IEEE80211_MAX_SSID_LEN];
} __packed;

struct mt76_connac_mcu_scan_channel {
	u8 band; /* 1: 2.4GHz
		  * 2: 5.0GHz
		  * Others: Reserved
		  */
	u8 channel_num;
} __packed;

struct mt76_connac_mcu_scan_match {
	__le32 rssi_th;
	u8 ssid[IEEE80211_MAX_SSID_LEN];
	u8 ssid_len;
	u8 rsv[3];
} __packed;

struct mt76_connac_hw_scan_req {
	u8 seq_num;
	u8 bss_idx;
	u8 scan_type; /* 0: PASSIVE SCAN
		       * 1: ACTIVE SCAN
		       */
	u8 ssid_type; /* BIT(0) wildcard SSID
		       * BIT(1) P2P wildcard SSID
		       * BIT(2) specified SSID + wildcard SSID
		       * BIT(2) + ssid_type_ext BIT(0) specified SSID only
		       */
	u8 ssids_num;
	u8 probe_req_num; /* Number of probe request for each SSID */
	u8 scan_func; /* BIT(0) Enable random MAC scan
		       * BIT(1) Disable DBDC scan type 1~3.
		       * BIT(2) Use DBDC scan type 3 (dedicated one RF to scan).
		       */
	u8 version; /* 0: Not support fields after ies.
		     * 1: Support fields after ies.
		     */
	struct mt76_connac_mcu_scan_ssid ssids[4];
	__le16 probe_delay_time;
	__le16 channel_dwell_time; /* channel Dwell interval */
	__le16 timeout_value;
	u8 channel_type; /* 0: Full channels
			  * 1: Only 2.4GHz channels
			  * 2: Only 5GHz channels
			  * 3: P2P social channel only (channel #1, #6 and #11)
			  * 4: Specified channels
			  * Others: Reserved
			  */
	u8 channels_num; /* valid when channel_type is 4 */
	/* valid when channels_num is set */
	struct mt76_connac_mcu_scan_channel channels[32];
	__le16 ies_len;
	u8 ies[MT76_CONNAC_SCAN_IE_LEN];
	/* following fields are valid if version > 0 */
	u8 ext_channels_num;
	u8 ext_ssids_num;
	__le16 channel_min_dwell_time;
	struct mt76_connac_mcu_scan_channel ext_channels[32];
	struct mt76_connac_mcu_scan_ssid ext_ssids[6];
	u8 bssid[ETH_ALEN];
	u8 random_mac[ETH_ALEN]; /* valid when BIT(1) in scan_func is set. */
	u8 pad[63];
	u8 ssid_type_ext;
} __packed;

#define MT76_CONNAC_SCAN_DONE_EVENT_MAX_CHANNEL_NUM		64

struct mt76_connac_hw_scan_done {
	u8 seq_num;
	u8 sparse_channel_num;
	struct mt76_connac_mcu_scan_channel sparse_channel;
	u8 complete_channel_num;
	u8 current_state;
	u8 version;
	u8 pad;
	__le32 beacon_scan_num;
	u8 pno_enabled;
	u8 pad2[3];
	u8 sparse_channel_valid_num;
	u8 pad3[3];
	u8 channel_num[MT76_CONNAC_SCAN_DONE_EVENT_MAX_CHANNEL_NUM];
	/* idle format for channel_idle_time
	 * 0: first bytes: idle time(ms) 2nd byte: dwell time(ms)
	 * 1: first bytes: idle time(8ms) 2nd byte: dwell time(8ms)
	 * 2: dwell time (16us)
	 */
	__le16 channel_idle_time[MT76_CONNAC_SCAN_DONE_EVENT_MAX_CHANNEL_NUM];
	/* beacon and probe response count */
	u8 beacon_probe_num[MT76_CONNAC_SCAN_DONE_EVENT_MAX_CHANNEL_NUM];
	u8 mdrdy_count[MT76_CONNAC_SCAN_DONE_EVENT_MAX_CHANNEL_NUM];
	__le32 beacon_2g_num;
	__le32 beacon_5g_num;
} __packed;

struct mt76_connac_sched_scan_req {
	u8 version;
	u8 seq_num;
	u8 stop_on_match;
	u8 ssids_num;
	u8 match_num;
	u8 pad;
	__le16 ie_len;
	struct mt76_connac_mcu_scan_ssid ssids[MT76_CONNAC_MAX_SCHED_SCAN_SSID];
	struct mt76_connac_mcu_scan_match match[MT76_CONNAC_MAX_SCAN_MATCH];
	u8 channel_type;
	u8 channels_num;
	u8 intervals_num;
	u8 scan_func; /* MT7663: BIT(0) eable random mac address */
	struct mt76_connac_mcu_scan_channel channels[64];
	__le16 intervals[MT76_CONNAC_MAX_NUM_SCHED_SCAN_INTERVAL];
	union {
		struct {
			u8 random_mac[ETH_ALEN];
			u8 pad2[58];
		} mt7663;
		struct {
			u8 bss_idx;
			u8 pad1[3];
			__le32 delay;
			u8 pad2[12];
			u8 random_mac[ETH_ALEN];
			u8 pad3[38];
		} mt7921;
	};
} __packed;

struct mt76_connac_sched_scan_done {
	u8 seq_num;
	u8 status; /* 0: ssid found */
	__le16 pad;
} __packed;

struct bss_info_uni_bss_color {
	__le16 tag;
	__le16 len;
	u8 enable;
	u8 bss_color;
	u8 rsv[2];
} __packed;

struct bss_info_uni_he {
	__le16 tag;
	__le16 len;
	__le16 he_rts_thres;
	u8 he_pe_duration;
	u8 su_disable;
	__le16 max_nss_mcs[CMD_HE_MCS_BW_NUM];
	u8 rsv[2];
} __packed;

struct mt76_connac_gtk_rekey_tlv {
	__le16 tag;
	__le16 len;
	u8 kek[NL80211_KEK_LEN];
	u8 kck[NL80211_KCK_LEN];
	u8 replay_ctr[NL80211_REPLAY_CTR_LEN];
	u8 rekey_mode; /* 0: rekey offload enable
			* 1: rekey offload disable
			* 2: rekey update
			*/
	u8 keyid;
	u8 option; /* 1: rekey data update without enabling offload */
	u8 pad[1];
	__le32 proto; /* WPA-RSN-WAPI-OPSN */
	__le32 pairwise_cipher;
	__le32 group_cipher;
	__le32 key_mgmt; /* NONE-PSK-IEEE802.1X */
	__le32 mgmt_group_cipher;
	u8 reserverd[4];
} __packed;

#define MT76_CONNAC_WOW_MASK_MAX_LEN			16
#define MT76_CONNAC_WOW_PATTEN_MAX_LEN			128

struct mt76_connac_wow_pattern_tlv {
	__le16 tag;
	__le16 len;
	u8 index; /* pattern index */
	u8 enable; /* 0: disable
		    * 1: enable
		    */
	u8 data_len; /* pattern length */
	u8 pad;
	u8 mask[MT76_CONNAC_WOW_MASK_MAX_LEN];
	u8 pattern[MT76_CONNAC_WOW_PATTEN_MAX_LEN];
	u8 rsv[4];
} __packed;

struct mt76_connac_wow_ctrl_tlv {
	__le16 tag;
	__le16 len;
	u8 cmd; /* 0x1: PM_WOWLAN_REQ_START
		 * 0x2: PM_WOWLAN_REQ_STOP
		 * 0x3: PM_WOWLAN_PARAM_CLEAR
		 */
	u8 trigger; /* 0: NONE
		     * BIT(0): NL80211_WOWLAN_TRIG_MAGIC_PKT
		     * BIT(1): NL80211_WOWLAN_TRIG_ANY
		     * BIT(2): NL80211_WOWLAN_TRIG_DISCONNECT
		     * BIT(3): NL80211_WOWLAN_TRIG_GTK_REKEY_FAILURE
		     * BIT(4): BEACON_LOST
		     * BIT(5): NL80211_WOWLAN_TRIG_NET_DETECT
		     */
	u8 wakeup_hif; /* 0x0: HIF_SDIO
			* 0x1: HIF_USB
			* 0x2: HIF_PCIE
			* 0x3: HIF_GPIO
			*/
	u8 pad;
	u8 rsv[4];
} __packed;

struct mt76_connac_wow_gpio_param_tlv {
	__le16 tag;
	__le16 len;
	u8 gpio_pin;
	u8 trigger_lvl;
	u8 pad[2];
	__le32 gpio_interval;
	u8 rsv[4];
} __packed;

struct mt76_connac_arpns_tlv {
	__le16 tag;
	__le16 len;
	u8 mode;
	u8 ips_num;
	u8 option;
	u8 pad[1];
} __packed;

struct mt76_connac_suspend_tlv {
	__le16 tag;
	__le16 len;
	u8 enable; /* 0: suspend mode disabled
		    * 1: suspend mode enabled
		    */
	u8 mdtim; /* LP parameter */
	u8 wow_suspend; /* 0: update by origin policy
			 * 1: update by wow dtim
			 */
	u8 pad[5];
} __packed;

enum mt76_sta_info_state {
	MT76_STA_INFO_STATE_NONE,
	MT76_STA_INFO_STATE_AUTH,
	MT76_STA_INFO_STATE_ASSOC
};

struct mt76_sta_cmd_info {
	struct ieee80211_sta *sta;
	struct mt76_wcid *wcid;

	struct ieee80211_vif *vif;

	bool offload_fw;
	bool enable;
	bool newly;
	int cmd;
	u8 rcpi;
	u8 state;
};

#define MT_SKU_POWER_LIMIT	161

struct mt76_connac_sku_tlv {
	u8 channel;
	s8 pwr_limit[MT_SKU_POWER_LIMIT];
} __packed;

struct mt76_connac_tx_power_limit_tlv {
	/* DW0 - common info*/
	u8 ver;
	u8 pad0;
	__le16 len;
	/* DW1 - cmd hint */
	u8 n_chan; /* # channel */
	u8 band; /* 2.4GHz - 5GHz - 6GHz */
	u8 last_msg;
	u8 pad1;
	/* DW3 */
	u8 alpha2[4]; /* regulatory_request.alpha2 */
	u8 pad2[32];
} __packed;

struct mt76_connac_config {
	__le16 id;
	u8 type;
	u8 resp_type;
	__le16 data_size;
	__le16 resv;
	u8 data[320];
} __packed;

static inline enum mcu_cipher_type
mt76_connac_mcu_get_cipher(int cipher)
{
	switch (cipher) {
	case WLAN_CIPHER_SUITE_WEP40:
		return MCU_CIPHER_WEP40;
	case WLAN_CIPHER_SUITE_WEP104:
		return MCU_CIPHER_WEP104;
	case WLAN_CIPHER_SUITE_TKIP:
		return MCU_CIPHER_TKIP;
	case WLAN_CIPHER_SUITE_AES_CMAC:
		return MCU_CIPHER_BIP_CMAC_128;
	case WLAN_CIPHER_SUITE_CCMP:
		return MCU_CIPHER_AES_CCMP;
	case WLAN_CIPHER_SUITE_CCMP_256:
		return MCU_CIPHER_CCMP_256;
	case WLAN_CIPHER_SUITE_GCMP:
		return MCU_CIPHER_GCMP;
	case WLAN_CIPHER_SUITE_GCMP_256:
		return MCU_CIPHER_GCMP_256;
	case WLAN_CIPHER_SUITE_SMS4:
		return MCU_CIPHER_WAPI;
	default:
		return MCU_CIPHER_NONE;
	}
}

static inline u32
mt76_connac_mcu_gen_dl_mode(struct mt76_dev *dev, u8 feature_set, bool is_wa)
{
	u32 ret = 0;

	ret |= feature_set & FW_FEATURE_SET_ENCRYPT ?
	       DL_MODE_ENCRYPT | DL_MODE_RESET_SEC_IV : 0;
	if (is_mt7921(dev))
		ret |= feature_set & FW_FEATURE_ENCRY_MODE ?
		       DL_CONFIG_ENCRY_MODE_SEL : 0;
	ret |= FIELD_PREP(DL_MODE_KEY_IDX,
			  FIELD_GET(FW_FEATURE_SET_KEY_IDX, feature_set));
	ret |= DL_MODE_NEED_RSP;
	ret |= is_wa ? DL_MODE_WORKING_PDA_CR4 : 0;

	return ret;
}

#define to_wcid_lo(id)		FIELD_GET(GENMASK(7, 0), (u16)id)
#define to_wcid_hi(id)		FIELD_GET(GENMASK(9, 8), (u16)id)

static inline void
mt76_connac_mcu_get_wlan_idx(struct mt76_dev *dev, struct mt76_wcid *wcid,
			     u8 *wlan_idx_lo, u8 *wlan_idx_hi)
{
	*wlan_idx_hi = 0;

	if (!is_connac_v1(dev)) {
		*wlan_idx_lo = wcid ? to_wcid_lo(wcid->idx) : 0;
		*wlan_idx_hi = wcid ? to_wcid_hi(wcid->idx) : 0;
	} else {
		*wlan_idx_lo = wcid ? wcid->idx : 0;
	}
}

struct sk_buff *
__mt76_connac_mcu_alloc_sta_req(struct mt76_dev *dev, struct mt76_vif *mvif,
				struct mt76_wcid *wcid, int len);
static inline struct sk_buff *
mt76_connac_mcu_alloc_sta_req(struct mt76_dev *dev, struct mt76_vif *mvif,
			      struct mt76_wcid *wcid)
{
	return __mt76_connac_mcu_alloc_sta_req(dev, mvif, wcid,
					       MT76_CONNAC_STA_UPDATE_MAX_SIZE);
}

struct wtbl_req_hdr *
mt76_connac_mcu_alloc_wtbl_req(struct mt76_dev *dev, struct mt76_wcid *wcid,
			       int cmd, void *sta_wtbl, struct sk_buff **skb);
struct tlv *mt76_connac_mcu_add_nested_tlv(struct sk_buff *skb, int tag,
					   int len, void *sta_ntlv,
					   void *sta_wtbl);
static inline struct tlv *
mt76_connac_mcu_add_tlv(struct sk_buff *skb, int tag, int len)
{
	return mt76_connac_mcu_add_nested_tlv(skb, tag, len, skb->data, NULL);
}

int mt76_connac_mcu_set_channel_domain(struct mt76_phy *phy);
int mt76_connac_mcu_set_vif_ps(struct mt76_dev *dev, struct ieee80211_vif *vif);
void mt76_connac_mcu_sta_basic_tlv(struct sk_buff *skb,
				   struct ieee80211_vif *vif,
				   struct ieee80211_sta *sta, bool enable,
				   bool newly);
void mt76_connac_mcu_wtbl_generic_tlv(struct mt76_dev *dev, struct sk_buff *skb,
				      struct ieee80211_vif *vif,
				      struct ieee80211_sta *sta, void *sta_wtbl,
				      void *wtbl_tlv);
void mt76_connac_mcu_wtbl_hdr_trans_tlv(struct sk_buff *skb,
					struct ieee80211_vif *vif,
					struct mt76_wcid *wcid,
					void *sta_wtbl, void *wtbl_tlv);
int mt76_connac_mcu_sta_update_hdr_trans(struct mt76_dev *dev,
					 struct ieee80211_vif *vif,
					 struct mt76_wcid *wcid, int cmd);
int mt76_connac_mcu_wtbl_update_hdr_trans(struct mt76_dev *dev,
					  struct ieee80211_vif *vif,
					  struct ieee80211_sta *sta);
void mt76_connac_mcu_sta_tlv(struct mt76_phy *mphy, struct sk_buff *skb,
			     struct ieee80211_sta *sta,
			     struct ieee80211_vif *vif,
			     u8 rcpi, u8 state);
void mt76_connac_mcu_wtbl_ht_tlv(struct mt76_dev *dev, struct sk_buff *skb,
				 struct ieee80211_sta *sta, void *sta_wtbl,
				 void *wtbl_tlv, bool ht_ldpc, bool vht_ldpc);
void mt76_connac_mcu_wtbl_ba_tlv(struct mt76_dev *dev, struct sk_buff *skb,
				 struct ieee80211_ampdu_params *params,
				 bool enable, bool tx, void *sta_wtbl,
				 void *wtbl_tlv);
void mt76_connac_mcu_sta_ba_tlv(struct sk_buff *skb,
				struct ieee80211_ampdu_params *params,
				bool enable, bool tx);
int mt76_connac_mcu_uni_add_dev(struct mt76_phy *phy,
				struct ieee80211_vif *vif,
				struct mt76_wcid *wcid,
				bool enable);
int mt76_connac_mcu_sta_ba(struct mt76_dev *dev, struct mt76_vif *mvif,
			   struct ieee80211_ampdu_params *params,
			   int cmd, bool enable, bool tx);
int mt76_connac_mcu_uni_add_bss(struct mt76_phy *phy,
				struct ieee80211_vif *vif,
				struct mt76_wcid *wcid,
				bool enable);
int mt76_connac_mcu_sta_cmd(struct mt76_phy *phy,
			    struct mt76_sta_cmd_info *info);
void mt76_connac_mcu_beacon_loss_iter(void *priv, u8 *mac,
				      struct ieee80211_vif *vif);
int mt76_connac_mcu_set_rts_thresh(struct mt76_dev *dev, u32 val, u8 band);
int mt76_connac_mcu_set_mac_enable(struct mt76_dev *dev, int band, bool enable,
				   bool hdr_trans);
int mt76_connac_mcu_init_download(struct mt76_dev *dev, u32 addr, u32 len,
				  u32 mode);
int mt76_connac_mcu_start_patch(struct mt76_dev *dev);
int mt76_connac_mcu_patch_sem_ctrl(struct mt76_dev *dev, bool get);
int mt76_connac_mcu_start_firmware(struct mt76_dev *dev, u32 addr, u32 option);
int mt76_connac_mcu_get_nic_capability(struct mt76_phy *phy);

int mt76_connac_mcu_hw_scan(struct mt76_phy *phy, struct ieee80211_vif *vif,
			    struct ieee80211_scan_request *scan_req);
int mt76_connac_mcu_cancel_hw_scan(struct mt76_phy *phy,
				   struct ieee80211_vif *vif);
int mt76_connac_mcu_sched_scan_req(struct mt76_phy *phy,
				   struct ieee80211_vif *vif,
				   struct cfg80211_sched_scan_request *sreq);
int mt76_connac_mcu_sched_scan_enable(struct mt76_phy *phy,
				      struct ieee80211_vif *vif,
				      bool enable);
int mt76_connac_mcu_update_arp_filter(struct mt76_dev *dev,
				      struct mt76_vif *vif,
				      struct ieee80211_bss_conf *info);
int mt76_connac_mcu_update_gtk_rekey(struct ieee80211_hw *hw,
				     struct ieee80211_vif *vif,
				     struct cfg80211_gtk_rekey_data *key);
int mt76_connac_mcu_set_hif_suspend(struct mt76_dev *dev, bool suspend);
void mt76_connac_mcu_set_suspend_iter(void *priv, u8 *mac,
				      struct ieee80211_vif *vif);
int mt76_connac_sta_state_dp(struct mt76_dev *dev,
			     enum ieee80211_sta_state old_state,
			     enum ieee80211_sta_state new_state);
int mt76_connac_mcu_chip_config(struct mt76_dev *dev);
int mt76_connac_mcu_set_deep_sleep(struct mt76_dev *dev, bool enable);
void mt76_connac_mcu_coredump_event(struct mt76_dev *dev, struct sk_buff *skb,
				    struct mt76_connac_coredump *coredump);
int mt76_connac_mcu_set_rate_txpower(struct mt76_phy *phy);
int mt76_connac_mcu_set_p2p_oppps(struct ieee80211_hw *hw,
				  struct ieee80211_vif *vif);
u32 mt76_connac_mcu_reg_rr(struct mt76_dev *dev, u32 offset);
void mt76_connac_mcu_reg_wr(struct mt76_dev *dev, u32 offset, u32 val);

const struct ieee80211_sta_he_cap *
mt76_connac_get_he_phy_cap(struct mt76_phy *phy, struct ieee80211_vif *vif);
u8 mt76_connac_get_phy_mode(struct mt76_phy *phy, struct ieee80211_vif *vif,
			    enum nl80211_band band, struct ieee80211_sta *sta);

int mt76_connac_mcu_add_key(struct mt76_dev *dev, struct ieee80211_vif *vif,
			    struct mt76_connac_sta_key_conf *sta_key_conf,
			    struct ieee80211_key_conf *key, int mcu_cmd,
			    struct mt76_wcid *wcid, enum set_key_cmd cmd);

void mt76_connac_mcu_bss_ext_tlv(struct sk_buff *skb, struct mt76_vif *mvif);
void mt76_connac_mcu_bss_omac_tlv(struct sk_buff *skb,
				  struct ieee80211_vif *vif);
int mt76_connac_mcu_bss_basic_tlv(struct sk_buff *skb,
				  struct ieee80211_vif *vif,
				  struct ieee80211_sta *sta,
				  struct mt76_phy *phy, u16 wlan_idx,
				  bool enable);
void mt76_connac_mcu_sta_uapsd(struct sk_buff *skb, struct ieee80211_vif *vif,
			       struct ieee80211_sta *sta);
void mt76_connac_mcu_wtbl_smps_tlv(struct sk_buff *skb,
				   struct ieee80211_sta *sta,
				   void *sta_wtbl, void *wtbl_tlv);
int mt76_connac_mcu_set_pm(struct mt76_dev *dev, int band, int enter);
int mt76_connac_mcu_restart(struct mt76_dev *dev);
int mt76_connac_mcu_rdd_cmd(struct mt76_dev *dev, int cmd, u8 index,
			    u8 rx_sel, u8 val);
int mt76_connac2_load_ram(struct mt76_dev *dev, const char *fw_wm,
			  const char *fw_wa);
int mt76_connac2_load_patch(struct mt76_dev *dev, const char *fw_name);
int mt76_connac2_mcu_fill_message(struct mt76_dev *mdev, struct sk_buff *skb,
				  int cmd, int *wait_seq);
#endif /* __MT76_CONNAC_MCU_H */<|MERGE_RESOLUTION|>--- conflicted
+++ resolved
@@ -1170,26 +1170,6 @@
 
 /* offload mcu commands */
 enum {
-<<<<<<< HEAD
-	MCU_CMD_START_HW_SCAN = MCU_CE_PREFIX | 0x03,
-	MCU_CMD_SET_PS_PROFILE = MCU_CE_PREFIX | 0x05,
-	MCU_CMD_SET_CHAN_DOMAIN = MCU_CE_PREFIX | 0x0f,
-	MCU_CMD_SET_BSS_CONNECTED = MCU_CE_PREFIX | 0x16,
-	MCU_CMD_SET_BSS_ABORT = MCU_CE_PREFIX | 0x17,
-	MCU_CMD_CANCEL_HW_SCAN = MCU_CE_PREFIX | 0x1b,
-	MCU_CMD_SET_ROC = MCU_CE_PREFIX | 0x1c,
-	MCU_CMD_SET_P2P_OPPPS = MCU_CE_PREFIX | 0x33,
-	MCU_CMD_SET_RATE_TX_POWER = MCU_CE_PREFIX | 0x5d,
-	MCU_CMD_SCHED_SCAN_ENABLE = MCU_CE_PREFIX | 0x61,
-	MCU_CMD_SCHED_SCAN_REQ = MCU_CE_PREFIX | 0x62,
-	MCU_CMD_GET_NIC_CAPAB = MCU_CE_PREFIX | 0x8a,
-	MCU_CMD_REG_WRITE = MCU_CE_PREFIX | 0xc0,
-	MCU_CMD_REG_READ = MCU_CE_PREFIX | MCU_QUERY_MASK | 0xc0,
-	MCU_CMD_CHIP_CONFIG = MCU_CE_PREFIX | 0xca,
-	MCU_CMD_FWLOG_2_HOST = MCU_CE_PREFIX | 0xc5,
-	MCU_CMD_GET_WTBL = MCU_CE_PREFIX | 0xcd,
-	MCU_CMD_GET_TXPWR = MCU_CE_PREFIX | 0xd0,
-=======
 	MCU_CE_CMD_TEST_CTRL = 0x01,
 	MCU_CE_CMD_START_HW_SCAN = 0x03,
 	MCU_CE_CMD_SET_PS_PROFILE = 0x05,
@@ -1212,7 +1192,6 @@
 	MCU_CE_CMD_FWLOG_2_HOST = 0xc5,
 	MCU_CE_CMD_GET_WTBL = 0xcd,
 	MCU_CE_CMD_GET_TXPWR = 0xd0,
->>>>>>> d60c95ef
 };
 
 enum {
