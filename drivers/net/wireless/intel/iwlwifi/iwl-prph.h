/******************************************************************************
 *
 * This file is provided under a dual BSD/GPLv2 license.  When using or
 * redistributing this file, you may do so under either license.
 *
 * GPL LICENSE SUMMARY
 *
 * Copyright(c) 2005 - 2014 Intel Corporation. All rights reserved.
 * Copyright(c) 2013 - 2014 Intel Mobile Communications GmbH
 * Copyright(c) 2016        Intel Deutschland GmbH
<<<<<<< HEAD
 * Copyright (C) 2018 Intel Corporation
=======
 * Copyright (C) 2018 - 2019 Intel Corporation
>>>>>>> f7688b48
 *
 * This program is free software; you can redistribute it and/or modify
 * it under the terms of version 2 of the GNU General Public License as
 * published by the Free Software Foundation.
 *
 * This program is distributed in the hope that it will be useful, but
 * WITHOUT ANY WARRANTY; without even the implied warranty of
 * MERCHANTABILITY or FITNESS FOR A PARTICULAR PURPOSE.  See the GNU
 * General Public License for more details.
 *
 * The full GNU General Public License is included in this distribution
 * in the file called COPYING.
 *
 * Contact Information:
 *  Intel Linux Wireless <linuxwifi@intel.com>
 * Intel Corporation, 5200 N.E. Elam Young Parkway, Hillsboro, OR 97124-6497
 *
 * BSD LICENSE
 *
 * Copyright(c) 2005 - 2014 Intel Corporation. All rights reserved.
 * Copyright(c) 2013 - 2014 Intel Mobile Communications GmbH
 * Copyright(c) 2016        Intel Deutschland GmbH
<<<<<<< HEAD
 * Copyright (C) 2018 Intel Corporation
=======
 * Copyright (C) 2018 - 2019 Intel Corporation
>>>>>>> f7688b48
 * All rights reserved.
 *
 * Redistribution and use in source and binary forms, with or without
 * modification, are permitted provided that the following conditions
 * are met:
 *
 *  * Redistributions of source code must retain the above copyright
 *    notice, this list of conditions and the following disclaimer.
 *  * Redistributions in binary form must reproduce the above copyright
 *    notice, this list of conditions and the following disclaimer in
 *    the documentation and/or other materials provided with the
 *    distribution.
 *  * Neither the name Intel Corporation nor the names of its
 *    contributors may be used to endorse or promote products derived
 *    from this software without specific prior written permission.
 *
 * THIS SOFTWARE IS PROVIDED BY THE COPYRIGHT HOLDERS AND CONTRIBUTORS
 * "AS IS" AND ANY EXPRESS OR IMPLIED WARRANTIES, INCLUDING, BUT NOT
 * LIMITED TO, THE IMPLIED WARRANTIES OF MERCHANTABILITY AND FITNESS FOR
 * A PARTICULAR PURPOSE ARE DISCLAIMED. IN NO EVENT SHALL THE COPYRIGHT
 * OWNER OR CONTRIBUTORS BE LIABLE FOR ANY DIRECT, INDIRECT, INCIDENTAL,
 * SPECIAL, EXEMPLARY, OR CONSEQUENTIAL DAMAGES (INCLUDING, BUT NOT
 * LIMITED TO, PROCUREMENT OF SUBSTITUTE GOODS OR SERVICES; LOSS OF USE,
 * DATA, OR PROFITS; OR BUSINESS INTERRUPTION) HOWEVER CAUSED AND ON ANY
 * THEORY OF LIABILITY, WHETHER IN CONTRACT, STRICT LIABILITY, OR TORT
 * (INCLUDING NEGLIGENCE OR OTHERWISE) ARISING IN ANY WAY OUT OF THE USE
 * OF THIS SOFTWARE, EVEN IF ADVISED OF THE POSSIBILITY OF SUCH DAMAGE.
 *****************************************************************************/

#ifndef	__iwl_prph_h__
#define __iwl_prph_h__
#include <linux/bitfield.h>

/*
 * Registers in this file are internal, not PCI bus memory mapped.
 * Driver accesses these via HBUS_TARG_PRPH_* registers.
 */
#define PRPH_BASE	(0x00000)
#define PRPH_END	(0xFFFFF)

/* APMG (power management) constants */
#define APMG_BASE			(PRPH_BASE + 0x3000)
#define APMG_CLK_CTRL_REG		(APMG_BASE + 0x0000)
#define APMG_CLK_EN_REG			(APMG_BASE + 0x0004)
#define APMG_CLK_DIS_REG		(APMG_BASE + 0x0008)
#define APMG_PS_CTRL_REG		(APMG_BASE + 0x000c)
#define APMG_PCIDEV_STT_REG		(APMG_BASE + 0x0010)
#define APMG_RFKILL_REG			(APMG_BASE + 0x0014)
#define APMG_RTC_INT_STT_REG		(APMG_BASE + 0x001c)
#define APMG_RTC_INT_MSK_REG		(APMG_BASE + 0x0020)
#define APMG_DIGITAL_SVR_REG		(APMG_BASE + 0x0058)
#define APMG_ANALOG_SVR_REG		(APMG_BASE + 0x006C)

#define APMS_CLK_VAL_MRB_FUNC_MODE	(0x00000001)
#define APMG_CLK_VAL_DMA_CLK_RQT	(0x00000200)
#define APMG_CLK_VAL_BSM_CLK_RQT	(0x00000800)

#define APMG_PS_CTRL_EARLY_PWR_OFF_RESET_DIS	(0x00400000)
#define APMG_PS_CTRL_VAL_RESET_REQ		(0x04000000)
#define APMG_PS_CTRL_MSK_PWR_SRC		(0x03000000)
#define APMG_PS_CTRL_VAL_PWR_SRC_VMAIN		(0x00000000)
#define APMG_PS_CTRL_VAL_PWR_SRC_VAUX		(0x02000000)
#define APMG_SVR_VOLTAGE_CONFIG_BIT_MSK	(0x000001E0) /* bit 8:5 */
#define APMG_SVR_DIGITAL_VOLTAGE_1_32		(0x00000060)

#define APMG_PCIDEV_STT_VAL_PERSIST_DIS	(0x00000200)
#define APMG_PCIDEV_STT_VAL_L1_ACT_DIS	(0x00000800)
#define APMG_PCIDEV_STT_VAL_WAKE_ME	(0x00004000)

#define APMG_RTC_INT_STT_RFKILL		(0x10000000)

/* Device system time */
#define DEVICE_SYSTEM_TIME_REG 0xA0206C

/* Device NMI register and value for 8000 family and lower hw's */
#define DEVICE_SET_NMI_REG 0x00a01c30
#define DEVICE_SET_NMI_VAL_DRV BIT(7)
/* Device NMI register and value for 9000 family and above hw's */
#define UREG_NIC_SET_NMI_DRIVER 0x00a05c10
#define UREG_NIC_SET_NMI_DRIVER_NMI_FROM_DRIVER_MSK 0xff000000

/* Shared registers (0x0..0x3ff, via target indirect or periphery */
#define SHR_BASE	0x00a10000

/* Shared GP1 register */
#define SHR_APMG_GP1_REG		0x01dc
#define SHR_APMG_GP1_REG_PRPH		(SHR_BASE + SHR_APMG_GP1_REG)
#define SHR_APMG_GP1_WF_XTAL_LP_EN	0x00000004
#define SHR_APMG_GP1_CHICKEN_BIT_SELECT	0x80000000

/* Shared DL_CFG register */
#define SHR_APMG_DL_CFG_REG			0x01c4
#define SHR_APMG_DL_CFG_REG_PRPH		(SHR_BASE + SHR_APMG_DL_CFG_REG)
#define SHR_APMG_DL_CFG_RTCS_CLK_SELECTOR_MSK	0x000000c0
#define SHR_APMG_DL_CFG_RTCS_CLK_INTERNAL_XTAL	0x00000080
#define SHR_APMG_DL_CFG_DL_CLOCK_POWER_UP	0x00000100

/* Shared APMG_XTAL_CFG register */
#define SHR_APMG_XTAL_CFG_REG		0x1c0
#define SHR_APMG_XTAL_CFG_XTAL_ON_REQ	0x80000000

/*
 * Device reset for family 8000
 * write to bit 24 in order to reset the CPU
*/
#define RELEASE_CPU_RESET		(0x300C)
#define RELEASE_CPU_RESET_BIT		BIT(24)

/*****************************************************************************
 *                        7000/3000 series SHR DTS addresses                 *
 *****************************************************************************/

#define SHR_MISC_WFM_DTS_EN	(0x00a10024)
#define DTSC_CFG_MODE		(0x00a10604)
#define DTSC_VREF_AVG		(0x00a10648)
#define DTSC_VREF5_AVG		(0x00a1064c)
#define DTSC_CFG_MODE_PERIODIC	(0x2)
#define DTSC_PTAT_AVG		(0x00a10650)


/**
 * Tx Scheduler
 *
 * The Tx Scheduler selects the next frame to be transmitted, choosing TFDs
 * (Transmit Frame Descriptors) from up to 16 circular Tx queues resident in
 * host DRAM.  It steers each frame's Tx command (which contains the frame
 * data) into one of up to 7 prioritized Tx DMA FIFO channels within the
 * device.  A queue maps to only one (selectable by driver) Tx DMA channel,
 * but one DMA channel may take input from several queues.
 *
 * Tx DMA FIFOs have dedicated purposes.
 *
 * For 5000 series and up, they are used differently
 * (cf. iwl5000_default_queue_to_tx_fifo in iwl-5000.c):
 *
 * 0 -- EDCA BK (background) frames, lowest priority
 * 1 -- EDCA BE (best effort) frames, normal priority
 * 2 -- EDCA VI (video) frames, higher priority
 * 3 -- EDCA VO (voice) and management frames, highest priority
 * 4 -- unused
 * 5 -- unused
 * 6 -- unused
 * 7 -- Commands
 *
 * Driver should normally map queues 0-6 to Tx DMA/FIFO channels 0-6.
 * In addition, driver can map the remaining queues to Tx DMA/FIFO
 * channels 0-3 to support 11n aggregation via EDCA DMA channels.
 *
 * The driver sets up each queue to work in one of two modes:
 *
 * 1)  Scheduler-Ack, in which the scheduler automatically supports a
 *     block-ack (BA) window of up to 64 TFDs.  In this mode, each queue
 *     contains TFDs for a unique combination of Recipient Address (RA)
 *     and Traffic Identifier (TID), that is, traffic of a given
 *     Quality-Of-Service (QOS) priority, destined for a single station.
 *
 *     In scheduler-ack mode, the scheduler keeps track of the Tx status of
 *     each frame within the BA window, including whether it's been transmitted,
 *     and whether it's been acknowledged by the receiving station.  The device
 *     automatically processes block-acks received from the receiving STA,
 *     and reschedules un-acked frames to be retransmitted (successful
 *     Tx completion may end up being out-of-order).
 *
 *     The driver must maintain the queue's Byte Count table in host DRAM
 *     for this mode.
 *     This mode does not support fragmentation.
 *
 * 2)  FIFO (a.k.a. non-Scheduler-ACK), in which each TFD is processed in order.
 *     The device may automatically retry Tx, but will retry only one frame
 *     at a time, until receiving ACK from receiving station, or reaching
 *     retry limit and giving up.
 *
 *     The command queue (#4/#9) must use this mode!
 *     This mode does not require use of the Byte Count table in host DRAM.
 *
 * Driver controls scheduler operation via 3 means:
 * 1)  Scheduler registers
 * 2)  Shared scheduler data base in internal SRAM
 * 3)  Shared data in host DRAM
 *
 * Initialization:
 *
 * When loading, driver should allocate memory for:
 * 1)  16 TFD circular buffers, each with space for (typically) 256 TFDs.
 * 2)  16 Byte Count circular buffers in 16 KBytes contiguous memory
 *     (1024 bytes for each queue).
 *
 * After receiving "Alive" response from uCode, driver must initialize
 * the scheduler (especially for queue #4/#9, the command queue, otherwise
 * the driver can't issue commands!):
 */
#define SCD_MEM_LOWER_BOUND		(0x0000)

/**
 * Max Tx window size is the max number of contiguous TFDs that the scheduler
 * can keep track of at one time when creating block-ack chains of frames.
 * Note that "64" matches the number of ack bits in a block-ack packet.
 */
#define SCD_WIN_SIZE				64
#define SCD_FRAME_LIMIT				64

#define SCD_TXFIFO_POS_TID			(0)
#define SCD_TXFIFO_POS_RA			(4)
#define SCD_QUEUE_RA_TID_MAP_RATID_MSK	(0x01FF)

/* agn SCD */
#define SCD_QUEUE_STTS_REG_POS_TXF	(0)
#define SCD_QUEUE_STTS_REG_POS_ACTIVE	(3)
#define SCD_QUEUE_STTS_REG_POS_WSL	(4)
#define SCD_QUEUE_STTS_REG_POS_SCD_ACT_EN (19)
#define SCD_QUEUE_STTS_REG_MSK		(0x017F0000)

#define SCD_QUEUE_CTX_REG1_CREDIT		(0x00FFFF00)
#define SCD_QUEUE_CTX_REG1_SUPER_CREDIT		(0xFF000000)
#define SCD_QUEUE_CTX_REG1_VAL(_n, _v)		FIELD_PREP(SCD_QUEUE_CTX_REG1_ ## _n, _v)

#define SCD_QUEUE_CTX_REG2_WIN_SIZE		(0x0000007F)
#define SCD_QUEUE_CTX_REG2_FRAME_LIMIT		(0x007F0000)
#define SCD_QUEUE_CTX_REG2_VAL(_n, _v)		FIELD_PREP(SCD_QUEUE_CTX_REG2_ ## _n, _v)

#define SCD_GP_CTRL_ENABLE_31_QUEUES		BIT(0)
#define SCD_GP_CTRL_AUTO_ACTIVE_MODE		BIT(18)

/* Context Data */
#define SCD_CONTEXT_MEM_LOWER_BOUND	(SCD_MEM_LOWER_BOUND + 0x600)
#define SCD_CONTEXT_MEM_UPPER_BOUND	(SCD_MEM_LOWER_BOUND + 0x6A0)

/* Tx status */
#define SCD_TX_STTS_MEM_LOWER_BOUND	(SCD_MEM_LOWER_BOUND + 0x6A0)
#define SCD_TX_STTS_MEM_UPPER_BOUND	(SCD_MEM_LOWER_BOUND + 0x7E0)

/* Translation Data */
#define SCD_TRANS_TBL_MEM_LOWER_BOUND	(SCD_MEM_LOWER_BOUND + 0x7E0)
#define SCD_TRANS_TBL_MEM_UPPER_BOUND	(SCD_MEM_LOWER_BOUND + 0x808)

#define SCD_CONTEXT_QUEUE_OFFSET(x)\
	(SCD_CONTEXT_MEM_LOWER_BOUND + ((x) * 8))

#define SCD_TX_STTS_QUEUE_OFFSET(x)\
	(SCD_TX_STTS_MEM_LOWER_BOUND + ((x) * 16))

#define SCD_TRANS_TBL_OFFSET_QUEUE(x) \
	((SCD_TRANS_TBL_MEM_LOWER_BOUND + ((x) * 2)) & 0xfffc)

#define SCD_BASE			(PRPH_BASE + 0xa02c00)

#define SCD_SRAM_BASE_ADDR	(SCD_BASE + 0x0)
#define SCD_DRAM_BASE_ADDR	(SCD_BASE + 0x8)
#define SCD_AIT			(SCD_BASE + 0x0c)
#define SCD_TXFACT		(SCD_BASE + 0x10)
#define SCD_ACTIVE		(SCD_BASE + 0x14)
#define SCD_QUEUECHAIN_SEL	(SCD_BASE + 0xe8)
#define SCD_CHAINEXT_EN		(SCD_BASE + 0x244)
#define SCD_AGGR_SEL		(SCD_BASE + 0x248)
#define SCD_INTERRUPT_MASK	(SCD_BASE + 0x108)
#define SCD_GP_CTRL		(SCD_BASE + 0x1a8)
#define SCD_EN_CTRL		(SCD_BASE + 0x254)

/*********************** END TX SCHEDULER *************************************/

/* Oscillator clock */
#define OSC_CLK				(0xa04068)
#define OSC_CLK_FORCE_CONTROL		(0x8)

#define FH_UCODE_LOAD_STATUS		(0x1AF0)

/*
 * Replacing FH_UCODE_LOAD_STATUS
 * This register is writen by driver and is read by uCode during boot flow.
 * Note this address is cleared after MAC reset.
 */
#define UREG_UCODE_LOAD_STATUS		(0xa05c40)
#define UREG_CPU_INIT_RUN		(0xa05c44)

#define LMPM_SECURE_UCODE_LOAD_CPU1_HDR_ADDR	(0x1E78)
#define LMPM_SECURE_UCODE_LOAD_CPU2_HDR_ADDR	(0x1E7C)

#define LMPM_SECURE_CPU1_HDR_MEM_SPACE		(0x420000)
#define LMPM_SECURE_CPU2_HDR_MEM_SPACE		(0x420400)

#define LMAC2_PRPH_OFFSET		(0x100000)

/* Rx FIFO */
#define RXF_SIZE_ADDR			(0xa00c88)
#define RXF_RD_D_SPACE			(0xa00c40)
#define RXF_RD_WR_PTR			(0xa00c50)
#define RXF_RD_RD_PTR			(0xa00c54)
#define RXF_RD_FENCE_PTR		(0xa00c4c)
#define RXF_SET_FENCE_MODE		(0xa00c14)
#define RXF_LD_WR2FENCE		(0xa00c1c)
#define RXF_FIFO_RD_FENCE_INC		(0xa00c68)
#define RXF_SIZE_BYTE_CND_POS		(7)
#define RXF_SIZE_BYTE_CNT_MSK		(0x3ff << RXF_SIZE_BYTE_CND_POS)
#define RXF_DIFF_FROM_PREV		(0x200)

#define RXF_LD_FENCE_OFFSET_ADDR	(0xa00c10)
#define RXF_FIFO_RD_FENCE_ADDR		(0xa00c0c)

/* Tx FIFO */
#define TXF_FIFO_ITEM_CNT		(0xa00438)
#define TXF_WR_PTR			(0xa00414)
#define TXF_RD_PTR			(0xa00410)
#define TXF_FENCE_PTR			(0xa00418)
#define TXF_LOCK_FENCE			(0xa00424)
#define TXF_LARC_NUM			(0xa0043c)
#define TXF_READ_MODIFY_DATA		(0xa00448)
#define TXF_READ_MODIFY_ADDR		(0xa0044c)

/* UMAC Internal Tx Fifo */
#define TXF_CPU2_FIFO_ITEM_CNT		(0xA00538)
#define TXF_CPU2_WR_PTR		(0xA00514)
#define TXF_CPU2_RD_PTR		(0xA00510)
#define TXF_CPU2_FENCE_PTR		(0xA00518)
#define TXF_CPU2_LOCK_FENCE		(0xA00524)
#define TXF_CPU2_NUM			(0xA0053C)
#define TXF_CPU2_READ_MODIFY_DATA	(0xA00548)
#define TXF_CPU2_READ_MODIFY_ADDR	(0xA0054C)

/* Radio registers access */
#define RSP_RADIO_CMD			(0xa02804)
#define RSP_RADIO_RDDAT			(0xa02814)
#define RADIO_RSP_ADDR_POS		(6)
#define RADIO_RSP_RD_CMD		(3)

/* FW monitor */
#define MON_BUFF_SAMPLE_CTL		(0xa03c00)
#define MON_BUFF_BASE_ADDR		(0xa03c1c)
#define MON_BUFF_END_ADDR		(0xa03c40)
#define MON_BUFF_WRPTR			(0xa03c44)
#define MON_BUFF_CYCLE_CNT		(0xa03c48)
/* FW monitor family 8000 and on */
#define MON_BUFF_BASE_ADDR_VER2		(0xa03c1c)
#define MON_BUFF_END_ADDR_VER2		(0xa03c20)
#define MON_BUFF_WRPTR_VER2		(0xa03c24)
#define MON_BUFF_CYCLE_CNT_VER2		(0xa03c28)
#define MON_BUFF_SHIFT_VER2		(0x8)
/* FW monitor familiy AX210 and on */
#define DBGC_CUR_DBGBUF_BASE_ADDR_LSB		(0xd03c20)
#define DBGC_CUR_DBGBUF_BASE_ADDR_MSB		(0xd03c24)
#define DBGC_CUR_DBGBUF_STATUS			(0xd03c1c)
#define DBGC_DBGBUF_WRAP_AROUND			(0xd03c2c)
#define DBGC_CUR_DBGBUF_STATUS_OFFSET_MSK	(0x00ffffff)

#define MON_DMARB_RD_CTL_ADDR		(0xa03c60)
#define MON_DMARB_RD_DATA_ADDR		(0xa03c5c)

#define DBGC_IN_SAMPLE			(0xa03c00)
#define DBGC_OUT_CTRL			(0xa03c0c)

/* enable the ID buf for read */
#define WFPM_PS_CTL_CLR			0xA0300C
#define WFMP_MAC_ADDR_0			0xA03080
#define WFMP_MAC_ADDR_1			0xA03084
#define LMPM_PMG_EN			0xA01CEC
#define RADIO_REG_SYS_MANUAL_DFT_0	0xAD4078
#define RFIC_REG_RD			0xAD0470
#define WFPM_CTRL_REG			0xA03030
#define WFPM_GP2			0xA030B4
enum {
	ENABLE_WFPM = BIT(31),
	WFPM_AUX_CTL_AUX_IF_MAC_OWNER_MSK	= 0x80000000,
};

#define CNVI_AUX_MISC_CHIP				0xA200B0
#define CNVR_AUX_MISC_CHIP				0xA2B800
#define CNVR_SCU_SD_REGS_SD_REG_DIG_DCDC_VTRIM		0xA29890
#define CNVR_SCU_SD_REGS_SD_REG_ACTIVE_VDIG_MIRROR	0xA29938

enum {
	HW_STEP_LOCATION_BITS = 24,
};

#define AUX_MISC_MASTER1_EN		0xA20818
enum aux_misc_master1_en {
	AUX_MISC_MASTER1_EN_SBE_MSK	= 0x1,
};

#define AUX_MISC_MASTER1_SMPHR_STATUS	0xA20800
#define RSA_ENABLE			0xA24B08
#define PREG_AUX_BUS_WPROT_0		0xA04CC0
<<<<<<< HEAD
#define PREG_PRPH_WPROT_0		0xA04CE0
=======

/* device family 9000 WPROT register */
#define PREG_PRPH_WPROT_9000		0xA04CE0
/* device family 22000 WPROT register */
#define PREG_PRPH_WPROT_22000		0xA04D00

>>>>>>> f7688b48
#define SB_CPU_1_STATUS			0xA01E30
#define SB_CPU_2_STATUS			0xA01E34
#define UMAG_SB_CPU_1_STATUS		0xA038C0
#define UMAG_SB_CPU_2_STATUS		0xA038C4
#define UMAG_GEN_HW_STATUS		0xA038C8

/* For UMAG_GEN_HW_STATUS reg check */
enum {
	UMAG_GEN_HW_IS_FPGA = BIT(1),
};

/* FW chicken bits */
#define LMPM_CHICK			0xA01FF8
enum {
	LMPM_CHICK_EXTENDED_ADDR_SPACE = BIT(0),
};

/* FW chicken bits */
#define LMPM_PAGE_PASS_NOTIF			0xA03824
enum {
	LMPM_PAGE_PASS_NOTIF_POS = BIT(20),
};

#define UREG_CHICK		(0xA05C00)
#define UREG_CHICK_MSI_ENABLE	BIT(24)
#define UREG_CHICK_MSIX_ENABLE	BIT(25)

#define HPM_DEBUG			0xA03440
#define PERSISTENCE_BIT			BIT(12)
#define PREG_WFPM_ACCESS		BIT(12)
<<<<<<< HEAD
=======

#define HPM_HIPM_GEN_CFG			0xA03458
#define HPM_HIPM_GEN_CFG_CR_PG_EN		BIT(0)
#define HPM_HIPM_GEN_CFG_CR_SLP_EN		BIT(1)
#define HPM_HIPM_GEN_CFG_CR_FORCE_ACTIVE	BIT(10)

#define UREG_DOORBELL_TO_ISR6		0xA05C04
#define UREG_DOORBELL_TO_ISR6_NMI_BIT	BIT(0)
#define UREG_DOORBELL_TO_ISR6_SUSPEND	BIT(18)
#define UREG_DOORBELL_TO_ISR6_RESUME	BIT(19)

#define FSEQ_ERROR_CODE			0xA340C8
#define FSEQ_TOP_INIT_VERSION		0xA34038
#define FSEQ_CNVIO_INIT_VERSION		0xA3403C
#define FSEQ_OTP_VERSION		0xA340FC
#define FSEQ_TOP_CONTENT_VERSION	0xA340F4
#define FSEQ_ALIVE_TOKEN		0xA340F0
#define FSEQ_CNVI_ID			0xA3408C
#define FSEQ_CNVR_ID			0xA34090

#define IWL_D3_SLEEP_STATUS_SUSPEND	0xD3
#define IWL_D3_SLEEP_STATUS_RESUME	0xD0
>>>>>>> f7688b48
#endif				/* __iwl_prph_h__ */<|MERGE_RESOLUTION|>--- conflicted
+++ resolved
@@ -8,11 +8,7 @@
  * Copyright(c) 2005 - 2014 Intel Corporation. All rights reserved.
  * Copyright(c) 2013 - 2014 Intel Mobile Communications GmbH
  * Copyright(c) 2016        Intel Deutschland GmbH
-<<<<<<< HEAD
- * Copyright (C) 2018 Intel Corporation
-=======
  * Copyright (C) 2018 - 2019 Intel Corporation
->>>>>>> f7688b48
  *
  * This program is free software; you can redistribute it and/or modify
  * it under the terms of version 2 of the GNU General Public License as
@@ -35,11 +31,7 @@
  * Copyright(c) 2005 - 2014 Intel Corporation. All rights reserved.
  * Copyright(c) 2013 - 2014 Intel Mobile Communications GmbH
  * Copyright(c) 2016        Intel Deutschland GmbH
-<<<<<<< HEAD
- * Copyright (C) 2018 Intel Corporation
-=======
  * Copyright (C) 2018 - 2019 Intel Corporation
->>>>>>> f7688b48
  * All rights reserved.
  *
  * Redistribution and use in source and binary forms, with or without
@@ -420,16 +412,12 @@
 #define AUX_MISC_MASTER1_SMPHR_STATUS	0xA20800
 #define RSA_ENABLE			0xA24B08
 #define PREG_AUX_BUS_WPROT_0		0xA04CC0
-<<<<<<< HEAD
-#define PREG_PRPH_WPROT_0		0xA04CE0
-=======
 
 /* device family 9000 WPROT register */
 #define PREG_PRPH_WPROT_9000		0xA04CE0
 /* device family 22000 WPROT register */
 #define PREG_PRPH_WPROT_22000		0xA04D00
 
->>>>>>> f7688b48
 #define SB_CPU_1_STATUS			0xA01E30
 #define SB_CPU_2_STATUS			0xA01E34
 #define UMAG_SB_CPU_1_STATUS		0xA038C0
@@ -460,8 +448,6 @@
 #define HPM_DEBUG			0xA03440
 #define PERSISTENCE_BIT			BIT(12)
 #define PREG_WFPM_ACCESS		BIT(12)
-<<<<<<< HEAD
-=======
 
 #define HPM_HIPM_GEN_CFG			0xA03458
 #define HPM_HIPM_GEN_CFG_CR_PG_EN		BIT(0)
@@ -484,5 +470,4 @@
 
 #define IWL_D3_SLEEP_STATUS_SUSPEND	0xD3
 #define IWL_D3_SLEEP_STATUS_RESUME	0xD0
->>>>>>> f7688b48
 #endif				/* __iwl_prph_h__ */