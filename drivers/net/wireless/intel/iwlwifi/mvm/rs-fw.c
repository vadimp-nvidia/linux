/******************************************************************************
 *
 * This file is provided under a dual BSD/GPLv2 license.  When using or
 * redistributing this file, you may do so under either license.
 *
 * GPL LICENSE SUMMARY
 *
 * Copyright(c) 2017        Intel Deutschland GmbH
 * Copyright(c) 2018 - 2019 Intel Corporation
 *
 * This program is free software; you can redistribute it and/or modify
 * it under the terms of version 2 of the GNU General Public License as
 * published by the Free Software Foundation.
 *
 * This program is distributed in the hope that it will be useful, but
 * WITHOUT ANY WARRANTY; without even the implied warranty of
 * MERCHANTABILITY or FITNESS FOR A PARTICULAR PURPOSE.  See the GNU
 * General Public License for more details.
 *
 * The full GNU General Public License is included in this distribution
 * in the file called COPYING.
 *
 * Contact Information:
 *  Intel Linux Wireless <linuxwifi@intel.com>
 * Intel Corporation, 5200 N.E. Elam Young Parkway, Hillsboro, OR 97124-6497
 *
 * BSD LICENSE
 *
 * Copyright(c) 2017        Intel Deutschland GmbH
 * Copyright(c) 2018 - 2019 Intel Corporation
 * All rights reserved.
 *
 * Redistribution and use in source and binary forms, with or without
 * modification, are permitted provided that the following conditions
 * are met:
 *
 *  * Redistributions of source code must retain the above copyright
 *    notice, this list of conditions and the following disclaimer.
 *  * Redistributions in binary form must reproduce the above copyright
 *    notice, this list of conditions and the following disclaimer in
 *    the documentation and/or other materials provided with the
 *    distribution.
 *  * Neither the name Intel Corporation nor the names of its
 *    contributors may be used to endorse or promote products derived
 *    from this software without specific prior written permission.
 *
 * THIS SOFTWARE IS PROVIDED BY THE COPYRIGHT HOLDERS AND CONTRIBUTORS
 * "AS IS" AND ANY EXPRESS OR IMPLIED WARRANTIES, INCLUDING, BUT NOT
 * LIMITED TO, THE IMPLIED WARRANTIES OF MERCHANTABILITY AND FITNESS FOR
 * A PARTICULAR PURPOSE ARE DISCLAIMED. IN NO EVENT SHALL THE COPYRIGHT
 * OWNER OR CONTRIBUTORS BE LIABLE FOR ANY DIRECT, INDIRECT, INCIDENTAL,
 * SPECIAL, EXEMPLARY, OR CONSEQUENTIAL DAMAGES (INCLUDING, BUT NOT
 * LIMITED TO, PROCUREMENT OF SUBSTITUTE GOODS OR SERVICES; LOSS OF USE,
 * DATA, OR PROFITS; OR BUSINESS INTERRUPTION) HOWEVER CAUSED AND ON ANY
 * THEORY OF LIABILITY, WHETHER IN CONTRACT, STRICT LIABILITY, OR TORT
 * (INCLUDING NEGLIGENCE OR OTHERWISE) ARISING IN ANY WAY OUT OF THE USE
 * OF THIS SOFTWARE, EVEN IF ADVISED OF THE POSSIBILITY OF SUCH DAMAGE.
 *
 *****************************************************************************/
#include "rs.h"
#include "fw-api.h"
#include "sta.h"
#include "iwl-op-mode.h"
#include "mvm.h"

static u8 rs_fw_bw_from_sta_bw(struct ieee80211_sta *sta)
{
	switch (sta->bandwidth) {
	case IEEE80211_STA_RX_BW_160:
		return IWL_TLC_MNG_CH_WIDTH_160MHZ;
	case IEEE80211_STA_RX_BW_80:
		return IWL_TLC_MNG_CH_WIDTH_80MHZ;
	case IEEE80211_STA_RX_BW_40:
		return IWL_TLC_MNG_CH_WIDTH_40MHZ;
	case IEEE80211_STA_RX_BW_20:
	default:
		return IWL_TLC_MNG_CH_WIDTH_20MHZ;
	}
}

static u8 rs_fw_set_active_chains(u8 chains)
{
	u8 fw_chains = 0;

	if (chains & ANT_A)
		fw_chains |= IWL_TLC_MNG_CHAIN_A_MSK;
	if (chains & ANT_B)
		fw_chains |= IWL_TLC_MNG_CHAIN_B_MSK;
	if (chains & ANT_C)
		WARN(false,
		     "tlc offload doesn't support antenna C. chains: 0x%x\n",
		     chains);

	return fw_chains;
}

static u8 rs_fw_sgi_cw_support(struct ieee80211_sta *sta)
{
	struct ieee80211_sta_ht_cap *ht_cap = &sta->ht_cap;
	struct ieee80211_sta_vht_cap *vht_cap = &sta->vht_cap;
	struct ieee80211_sta_he_cap *he_cap = &sta->he_cap;
	u8 supp = 0;

<<<<<<< HEAD
	if (he_cap && he_cap->has_he)
=======
	if (he_cap->has_he)
>>>>>>> f7688b48
		return 0;

	if (ht_cap->cap & IEEE80211_HT_CAP_SGI_20)
		supp |= BIT(IWL_TLC_MNG_CH_WIDTH_20MHZ);
	if (ht_cap->cap & IEEE80211_HT_CAP_SGI_40)
		supp |= BIT(IWL_TLC_MNG_CH_WIDTH_40MHZ);
	if (vht_cap->cap & IEEE80211_VHT_CAP_SHORT_GI_80)
		supp |= BIT(IWL_TLC_MNG_CH_WIDTH_80MHZ);
	if (vht_cap->cap & IEEE80211_VHT_CAP_SHORT_GI_160)
		supp |= BIT(IWL_TLC_MNG_CH_WIDTH_160MHZ);

	return supp;
}

static u16 rs_fw_get_config_flags(struct iwl_mvm *mvm,
				  struct ieee80211_sta *sta,
				  struct ieee80211_supported_band *sband)
{
	struct ieee80211_sta_ht_cap *ht_cap = &sta->ht_cap;
	struct ieee80211_sta_vht_cap *vht_cap = &sta->vht_cap;
	struct ieee80211_sta_he_cap *he_cap = &sta->he_cap;
	bool vht_ena = vht_cap->vht_supported;
	u16 flags = 0;

	if (mvm->cfg->ht_params->stbc &&
	    (num_of_ant(iwl_mvm_get_valid_tx_ant(mvm)) > 1)) {
		if (he_cap->has_he) {
			if (he_cap->he_cap_elem.phy_cap_info[2] &
			    IEEE80211_HE_PHY_CAP2_STBC_RX_UNDER_80MHZ)
				flags |= IWL_TLC_MNG_CFG_FLAGS_STBC_MSK;

			if (he_cap->he_cap_elem.phy_cap_info[7] &
			    IEEE80211_HE_PHY_CAP7_STBC_RX_ABOVE_80MHZ)
				flags |= IWL_TLC_MNG_CFG_FLAGS_HE_STBC_160MHZ_MSK;
		} else if ((ht_cap->cap & IEEE80211_HT_CAP_RX_STBC) ||
			   (vht_ena &&
			    (vht_cap->cap & IEEE80211_VHT_CAP_RXSTBC_MASK)))
			flags |= IWL_TLC_MNG_CFG_FLAGS_STBC_MSK;
	}

	if (mvm->cfg->ht_params->ldpc &&
	    ((ht_cap->cap & IEEE80211_HT_CAP_LDPC_CODING) ||
	     (vht_ena && (vht_cap->cap & IEEE80211_VHT_CAP_RXLDPC))))
		flags |= IWL_TLC_MNG_CFG_FLAGS_LDPC_MSK;

	/* consider our LDPC support in case of HE */
	if (sband->iftype_data && sband->iftype_data->he_cap.has_he &&
	    !(sband->iftype_data->he_cap.he_cap_elem.phy_cap_info[1] &
	     IEEE80211_HE_PHY_CAP1_LDPC_CODING_IN_PAYLOAD))
		flags &= ~IWL_TLC_MNG_CFG_FLAGS_LDPC_MSK;

	if (he_cap->has_he &&
	    (he_cap->he_cap_elem.phy_cap_info[3] &
	     IEEE80211_HE_PHY_CAP3_DCM_MAX_CONST_RX_MASK))
		flags |= IWL_TLC_MNG_CFG_FLAGS_HE_DCM_NSS_1_MSK;

	return flags;
}

static
int rs_fw_vht_highest_rx_mcs_index(const struct ieee80211_sta_vht_cap *vht_cap,
				   int nss)
{
	u16 rx_mcs = le16_to_cpu(vht_cap->vht_mcs.rx_mcs_map) &
		(0x3 << (2 * (nss - 1)));
	rx_mcs >>= (2 * (nss - 1));

	switch (rx_mcs) {
	case IEEE80211_VHT_MCS_SUPPORT_0_7:
		return IWL_TLC_MNG_HT_RATE_MCS7;
	case IEEE80211_VHT_MCS_SUPPORT_0_8:
		return IWL_TLC_MNG_HT_RATE_MCS8;
	case IEEE80211_VHT_MCS_SUPPORT_0_9:
		return IWL_TLC_MNG_HT_RATE_MCS9;
	default:
		WARN_ON_ONCE(1);
		break;
	}

	return 0;
}

static void
rs_fw_vht_set_enabled_rates(const struct ieee80211_sta *sta,
			    const struct ieee80211_sta_vht_cap *vht_cap,
			    struct iwl_tlc_config_cmd *cmd)
{
	u16 supp;
	int i, highest_mcs;

	for (i = 0; i < sta->rx_nss; i++) {
		if (i == IWL_TLC_NSS_MAX)
			break;

		highest_mcs = rs_fw_vht_highest_rx_mcs_index(vht_cap, i + 1);
		if (!highest_mcs)
			continue;

		supp = BIT(highest_mcs + 1) - 1;
		if (sta->bandwidth == IEEE80211_STA_RX_BW_20)
			supp &= ~BIT(IWL_TLC_MNG_HT_RATE_MCS9);

		cmd->ht_rates[i][IWL_TLC_HT_BW_NONE_160] = cpu_to_le16(supp);
		if (sta->bandwidth == IEEE80211_STA_RX_BW_160)
			cmd->ht_rates[i][IWL_TLC_HT_BW_160] =
				cmd->ht_rates[i][IWL_TLC_HT_BW_NONE_160];
	}
}

static u16 rs_fw_he_ieee80211_mcs_to_rs_mcs(u16 mcs)
{
	switch (mcs) {
	case IEEE80211_HE_MCS_SUPPORT_0_7:
		return BIT(IWL_TLC_MNG_HT_RATE_MCS7 + 1) - 1;
	case IEEE80211_HE_MCS_SUPPORT_0_9:
		return BIT(IWL_TLC_MNG_HT_RATE_MCS9 + 1) - 1;
	case IEEE80211_HE_MCS_SUPPORT_0_11:
		return BIT(IWL_TLC_MNG_HT_RATE_MCS11 + 1) - 1;
	case IEEE80211_HE_MCS_NOT_SUPPORTED:
		return 0;
	}

	WARN(1, "invalid HE MCS %d\n", mcs);
	return 0;
}

static void
rs_fw_he_set_enabled_rates(const struct ieee80211_sta *sta,
			   struct ieee80211_supported_band *sband,
			   struct iwl_tlc_config_cmd *cmd)
{
	const struct ieee80211_sta_he_cap *he_cap = &sta->he_cap;
	u16 mcs_160 = le16_to_cpu(he_cap->he_mcs_nss_supp.rx_mcs_160);
	u16 mcs_80 = le16_to_cpu(he_cap->he_mcs_nss_supp.rx_mcs_80);
	u16 tx_mcs_80 =
		le16_to_cpu(sband->iftype_data->he_cap.he_mcs_nss_supp.tx_mcs_80);
	u16 tx_mcs_160 =
		le16_to_cpu(sband->iftype_data->he_cap.he_mcs_nss_supp.tx_mcs_160);
	int i;

	for (i = 0; i < sta->rx_nss && i < IWL_TLC_NSS_MAX; i++) {
		u16 _mcs_160 = (mcs_160 >> (2 * i)) & 0x3;
		u16 _mcs_80 = (mcs_80 >> (2 * i)) & 0x3;
		u16 _tx_mcs_160 = (tx_mcs_160 >> (2 * i)) & 0x3;
		u16 _tx_mcs_80 = (tx_mcs_80 >> (2 * i)) & 0x3;

		/* If one side doesn't support - mark both as not supporting */
		if (_mcs_80 == IEEE80211_HE_MCS_NOT_SUPPORTED ||
		    _tx_mcs_80 == IEEE80211_HE_MCS_NOT_SUPPORTED) {
			_mcs_80 = IEEE80211_HE_MCS_NOT_SUPPORTED;
			_tx_mcs_80 = IEEE80211_HE_MCS_NOT_SUPPORTED;
		}
		if (_mcs_80 > _tx_mcs_80)
			_mcs_80 = _tx_mcs_80;
		cmd->ht_rates[i][IWL_TLC_HT_BW_NONE_160] =
			cpu_to_le16(rs_fw_he_ieee80211_mcs_to_rs_mcs(_mcs_80));

		/* If one side doesn't support - mark both as not supporting */
		if (_mcs_160 == IEEE80211_HE_MCS_NOT_SUPPORTED ||
		    _tx_mcs_160 == IEEE80211_HE_MCS_NOT_SUPPORTED) {
			_mcs_160 = IEEE80211_HE_MCS_NOT_SUPPORTED;
			_tx_mcs_160 = IEEE80211_HE_MCS_NOT_SUPPORTED;
		}
		if (_mcs_160 > _tx_mcs_160)
			_mcs_160 = _tx_mcs_160;
		cmd->ht_rates[i][IWL_TLC_HT_BW_160] =
			cpu_to_le16(rs_fw_he_ieee80211_mcs_to_rs_mcs(_mcs_160));
	}
}

static void rs_fw_set_supp_rates(struct ieee80211_sta *sta,
				 struct ieee80211_supported_band *sband,
				 struct iwl_tlc_config_cmd *cmd)
{
	int i;
	unsigned long tmp;
	unsigned long supp; /* must be unsigned long for for_each_set_bit */
	const struct ieee80211_sta_ht_cap *ht_cap = &sta->ht_cap;
	const struct ieee80211_sta_vht_cap *vht_cap = &sta->vht_cap;
	const struct ieee80211_sta_he_cap *he_cap = &sta->he_cap;

	/* non HT rates */
	supp = 0;
	tmp = sta->supp_rates[sband->band];
	for_each_set_bit(i, &tmp, BITS_PER_LONG)
		supp |= BIT(sband->bitrates[i].hw_value);

	cmd->non_ht_rates = cpu_to_le16(supp);
	cmd->mode = IWL_TLC_MNG_MODE_NON_HT;

	/* HT/VHT rates */
	if (he_cap->has_he) {
		cmd->mode = IWL_TLC_MNG_MODE_HE;
		rs_fw_he_set_enabled_rates(sta, sband, cmd);
	} else if (vht_cap->vht_supported) {
		cmd->mode = IWL_TLC_MNG_MODE_VHT;
		rs_fw_vht_set_enabled_rates(sta, vht_cap, cmd);
	} else if (ht_cap->ht_supported) {
		cmd->mode = IWL_TLC_MNG_MODE_HT;
		cmd->ht_rates[IWL_TLC_NSS_1][IWL_TLC_HT_BW_NONE_160] =
			cpu_to_le16(ht_cap->mcs.rx_mask[0]);
		cmd->ht_rates[IWL_TLC_NSS_2][IWL_TLC_HT_BW_NONE_160] =
			cpu_to_le16(ht_cap->mcs.rx_mask[1]);
	}
}

void iwl_mvm_tlc_update_notif(struct iwl_mvm *mvm,
			      struct iwl_rx_cmd_buffer *rxb)
{
	struct iwl_rx_packet *pkt = rxb_addr(rxb);
	struct iwl_tlc_update_notif *notif;
	struct ieee80211_sta *sta;
	struct iwl_mvm_sta *mvmsta;
	struct iwl_lq_sta_rs_fw *lq_sta;
	u32 flags;

	rcu_read_lock();

	notif = (void *)pkt->data;
	sta = rcu_dereference(mvm->fw_id_to_mac_id[notif->sta_id]);
	if (IS_ERR_OR_NULL(sta)) {
		IWL_ERR(mvm, "Invalid sta id (%d) in FW TLC notification\n",
			notif->sta_id);
		goto out;
	}

	mvmsta = iwl_mvm_sta_from_mac80211(sta);

	if (!mvmsta) {
		IWL_ERR(mvm, "Invalid sta id (%d) in FW TLC notification\n",
			notif->sta_id);
		goto out;
	}

	flags = le32_to_cpu(notif->flags);

	lq_sta = &mvmsta->lq_sta.rs_fw;

	if (flags & IWL_TLC_NOTIF_FLAG_RATE) {
		lq_sta->last_rate_n_flags = le32_to_cpu(notif->rate);
		IWL_DEBUG_RATE(mvm, "new rate_n_flags: 0x%X\n",
			       lq_sta->last_rate_n_flags);
	}

	if (flags & IWL_TLC_NOTIF_FLAG_AMSDU && !mvmsta->orig_amsdu_len) {
		u16 size = le32_to_cpu(notif->amsdu_size);
		int i;

		if (WARN_ON(sta->max_amsdu_len < size))
			goto out;

		mvmsta->amsdu_enabled = le32_to_cpu(notif->amsdu_enabled);
		mvmsta->max_amsdu_len = size;
		sta->max_rc_amsdu_len = mvmsta->max_amsdu_len;

		for (i = 0; i < IWL_MAX_TID_COUNT; i++) {
			if (mvmsta->amsdu_enabled & BIT(i))
				sta->max_tid_amsdu_len[i] =
					iwl_mvm_max_amsdu_size(mvm, sta, i);
			else
				/*
				 * Not so elegant, but this will effectively
				 * prevent AMSDU on this TID
				 */
				sta->max_tid_amsdu_len[i] = 1;
		}

		IWL_DEBUG_RATE(mvm,
			       "AMSDU update. AMSDU size: %d, AMSDU selected size: %d, AMSDU TID bitmap 0x%X\n",
			       le32_to_cpu(notif->amsdu_size), size,
			       mvmsta->amsdu_enabled);
	}
out:
	rcu_read_unlock();
}

static u16 rs_fw_get_max_amsdu_len(struct ieee80211_sta *sta)
{
	const struct ieee80211_sta_vht_cap *vht_cap = &sta->vht_cap;
	const struct ieee80211_sta_ht_cap *ht_cap = &sta->ht_cap;

	if (vht_cap->vht_supported) {
		switch (vht_cap->cap & IEEE80211_VHT_CAP_MAX_MPDU_MASK) {
		case IEEE80211_VHT_CAP_MAX_MPDU_LENGTH_11454:
			return IEEE80211_MAX_MPDU_LEN_VHT_11454;
		case IEEE80211_VHT_CAP_MAX_MPDU_LENGTH_7991:
			return IEEE80211_MAX_MPDU_LEN_VHT_7991;
		default:
			return IEEE80211_MAX_MPDU_LEN_VHT_3895;
	}

	} else if (ht_cap->ht_supported) {
		if (ht_cap->cap & IEEE80211_HT_CAP_MAX_AMSDU)
			/*
			 * agg is offloaded so we need to assume that agg
			 * are enabled and max mpdu in ampdu is 4095
			 * (spec 802.11-2016 9.3.2.1)
			 */
			return IEEE80211_MAX_MPDU_LEN_HT_BA;
		else
			return IEEE80211_MAX_MPDU_LEN_HT_3839;
	}

	/* in legacy mode no amsdu is enabled so return zero */
	return 0;
}

void rs_fw_rate_init(struct iwl_mvm *mvm, struct ieee80211_sta *sta,
		     enum nl80211_band band, bool update)
{
	struct ieee80211_hw *hw = mvm->hw;
	struct iwl_mvm_sta *mvmsta = iwl_mvm_sta_from_mac80211(sta);
	struct iwl_lq_sta_rs_fw *lq_sta = &mvmsta->lq_sta.rs_fw;
	u32 cmd_id = iwl_cmd_id(TLC_MNG_CONFIG_CMD, DATA_PATH_GROUP, 0);
	struct ieee80211_supported_band *sband = hw->wiphy->bands[band];
	u16 max_amsdu_len = rs_fw_get_max_amsdu_len(sta);
	struct iwl_tlc_config_cmd cfg_cmd = {
		.sta_id = mvmsta->sta_id,
		.max_ch_width = update ?
			rs_fw_bw_from_sta_bw(sta) : RATE_MCS_CHAN_WIDTH_20,
<<<<<<< HEAD
		.flags = cpu_to_le16(rs_fw_set_config_flags(mvm, sta)),
=======
		.flags = cpu_to_le16(rs_fw_get_config_flags(mvm, sta, sband)),
>>>>>>> f7688b48
		.chains = rs_fw_set_active_chains(iwl_mvm_get_valid_tx_ant(mvm)),
		.sgi_ch_width_supp = rs_fw_sgi_cw_support(sta),
		.max_mpdu_len = cpu_to_le16(max_amsdu_len),
		.amsdu = iwl_mvm_is_csum_supported(mvm),
	};
	int ret;

	memset(lq_sta, 0, offsetof(typeof(*lq_sta), pers));

#ifdef CONFIG_IWLWIFI_DEBUGFS
	iwl_mvm_reset_frame_stats(mvm);
#endif
	rs_fw_set_supp_rates(sta, sband, &cfg_cmd);

	/*
	 * since TLC offload works with one mode we can assume
	 * that only vht/ht is used and also set it as station max amsdu
	 */
	sta->max_amsdu_len = max_amsdu_len;

	ret = iwl_mvm_send_cmd_pdu(mvm, cmd_id, CMD_ASYNC, sizeof(cfg_cmd),
				   &cfg_cmd);
	if (ret)
		IWL_ERR(mvm, "Failed to send rate scale config (%d)\n", ret);
}

int rs_fw_tx_protection(struct iwl_mvm *mvm, struct iwl_mvm_sta *mvmsta,
			bool enable)
{
	/* TODO: need to introduce a new FW cmd since LQ cmd is not relevant */
	IWL_DEBUG_RATE(mvm, "tx protection - not implemented yet.\n");
	return 0;
}

void iwl_mvm_rs_add_sta(struct iwl_mvm *mvm, struct iwl_mvm_sta *mvmsta)
{
	struct iwl_lq_sta_rs_fw *lq_sta = &mvmsta->lq_sta.rs_fw;

	IWL_DEBUG_RATE(mvm, "create station rate scale window\n");

	lq_sta->pers.drv = mvm;
	lq_sta->pers.sta_id = mvmsta->sta_id;
	lq_sta->pers.chains = 0;
	memset(lq_sta->pers.chain_signal, 0, sizeof(lq_sta->pers.chain_signal));
	lq_sta->pers.last_rssi = S8_MIN;
	lq_sta->last_rate_n_flags = 0;

#ifdef CONFIG_MAC80211_DEBUGFS
	lq_sta->pers.dbg_fixed_rate = 0;
#endif
}<|MERGE_RESOLUTION|>--- conflicted
+++ resolved
@@ -101,11 +101,7 @@
 	struct ieee80211_sta_he_cap *he_cap = &sta->he_cap;
 	u8 supp = 0;
 
-<<<<<<< HEAD
-	if (he_cap && he_cap->has_he)
-=======
 	if (he_cap->has_he)
->>>>>>> f7688b48
 		return 0;
 
 	if (ht_cap->cap & IEEE80211_HT_CAP_SGI_20)
@@ -426,11 +422,7 @@
 		.sta_id = mvmsta->sta_id,
 		.max_ch_width = update ?
 			rs_fw_bw_from_sta_bw(sta) : RATE_MCS_CHAN_WIDTH_20,
-<<<<<<< HEAD
-		.flags = cpu_to_le16(rs_fw_set_config_flags(mvm, sta)),
-=======
 		.flags = cpu_to_le16(rs_fw_get_config_flags(mvm, sta, sband)),
->>>>>>> f7688b48
 		.chains = rs_fw_set_active_chains(iwl_mvm_get_valid_tx_ant(mvm)),
 		.sgi_ch_width_supp = rs_fw_sgi_cw_support(sta),
 		.max_mpdu_len = cpu_to_le16(max_amsdu_len),
