--- conflicted
+++ resolved
@@ -67,33 +67,6 @@
 u32 iwl_debug_level;
 
 const u8 iwl_bcast_addr[ETH_ALEN] = { 0xFF, 0xFF, 0xFF, 0xFF, 0xFF, 0xFF };
-<<<<<<< HEAD
-
-
-/* This function both allocates and initializes hw and priv. */
-struct ieee80211_hw *iwl_alloc_all(struct iwl_cfg *cfg)
-{
-	struct iwl_priv *priv;
-	/* mac80211 allocates memory for this device instance, including
-	 *   space for this driver's private structure */
-	struct ieee80211_hw *hw;
-
-	hw = ieee80211_alloc_hw(sizeof(struct iwl_priv),
-				cfg->ops->ieee80211_ops);
-	if (hw == NULL) {
-		pr_err("%s: Can not allocate network device\n",
-		       cfg->name);
-		goto out;
-	}
-
-	priv = hw->priv;
-	priv->hw = hw;
-
-out:
-	return hw;
-}
-=======
->>>>>>> d762f438
 
 #define MAX_BIT_RATE_40_MHZ 150 /* Mbps */
 #define MAX_BIT_RATE_20_MHZ 72 /* Mbps */
@@ -902,8 +875,6 @@
 
 static void iwlagn_abort_notification_waits(struct iwl_priv *priv)
 {
-<<<<<<< HEAD
-=======
 	unsigned long flags;
 	struct iwl_notification_wait *wait_entry;
 
@@ -917,7 +888,6 @@
 
 void iwlagn_fw_error(struct iwl_priv *priv, bool ondemand)
 {
->>>>>>> d762f438
 	unsigned int reload_msec;
 	unsigned long reload_jiffies;
 
@@ -1002,42 +972,7 @@
 					&priv->contexts[IWL_RXON_CTX_BSS]);
 #endif
 
-<<<<<<< HEAD
-	wake_up_interruptible(&priv->wait_command_queue);
-
-	/* Keep the restart process from trying to send host
-	 * commands by clearing the INIT status bit */
-	clear_bit(STATUS_READY, &priv->status);
-
-	/*
-	 * If firmware keep reloading, then it indicate something
-	 * serious wrong and firmware having problem to recover
-	 * from it. Instead of keep trying which will fill the syslog
-	 * and hang the system, let's just stop it
-	 */
-	reload_jiffies = jiffies;
-	reload_msec = jiffies_to_msecs((long) reload_jiffies -
-				(long) priv->reload_jiffies);
-	priv->reload_jiffies = reload_jiffies;
-	if (reload_msec <= IWL_MIN_RELOAD_DURATION) {
-		priv->reload_count++;
-		if (priv->reload_count >= IWL_MAX_CONTINUE_RELOAD_CNT) {
-			IWL_ERR(priv, "BUG_ON, Stop restarting\n");
-			return;
-		}
-	} else
-		priv->reload_count = 0;
-
-	if (!test_bit(STATUS_EXIT_PENDING, &priv->status)) {
-		IWL_DEBUG(priv, IWL_DL_FW_ERRORS,
-			  "Restarting adapter due to uCode error.\n");
-
-		if (priv->cfg->mod_params->restart_fw)
-			queue_work(priv->workqueue, &priv->restart);
-	}
-=======
 	iwlagn_fw_error(priv, false);
->>>>>>> d762f438
 }
 
 static int iwl_apm_stop_master(struct iwl_priv *priv)
@@ -1113,10 +1048,6 @@
 	/*
 	 * Enable HAP INTA (interrupt from management bus) to
 	 * wake device's PCI Express link L1a -> L0s
-<<<<<<< HEAD
-	 * NOTE:  This is no-op for 3945 (non-existent bit)
-=======
->>>>>>> d762f438
 	 */
 	iwl_set_bit(priv, CSR_HW_IF_CONFIG_REG,
 				    CSR_HW_IF_CONFIG_REG_BIT_HAP_WAKE_L1A);
