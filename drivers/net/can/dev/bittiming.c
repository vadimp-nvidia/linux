--- conflicted
+++ resolved
@@ -14,11 +14,7 @@
 static int can_fixup_bittiming(const struct net_device *dev, struct can_bittiming *bt,
 			       const struct can_bittiming_const *btc)
 {
-<<<<<<< HEAD
-	struct can_priv *priv = netdev_priv(dev);
-=======
 	const struct can_priv *priv = netdev_priv(dev);
->>>>>>> d60c95ef
 	unsigned int tseg1, alltseg;
 	u64 brp64;
 
