--- conflicted
+++ resolved
@@ -1165,11 +1165,7 @@
 	wait_event(nvdev->subchan_open,
 		   atomic_read(&nvdev->open_chn) == nvdev->num_chn);
 
-<<<<<<< HEAD
-	/* ignore failues from setting rss parameters, still have channels */
-=======
 	/* ignore failures from setting rss parameters, still have channels */
->>>>>>> f7688b48
 	if (dev_info)
 		rndis_filter_set_rss_param(rdev, dev_info->rss_key);
 	else
