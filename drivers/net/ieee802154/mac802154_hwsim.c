// SPDX-License-Identifier: GPL-2.0-only
/*
 * HWSIM IEEE 802.15.4 interface
 *
 * (C) 2018 Mojatau, Alexander Aring <aring@mojatau.com>
 * Copyright 2007-2012 Siemens AG
 *
 * Based on fakelb, original Written by:
 * Sergey Lapin <slapin@ossfans.org>
 * Dmitry Eremin-Solenikov <dbaryshkov@gmail.com>
 * Alexander Smirnov <alex.bluesman.smirnov@gmail.com>
 */

#include <linux/module.h>
#include <linux/timer.h>
#include <linux/platform_device.h>
#include <linux/rtnetlink.h>
#include <linux/netdevice.h>
#include <linux/device.h>
#include <linux/spinlock.h>
#include <net/mac802154.h>
#include <net/cfg802154.h>
#include <net/genetlink.h>
#include "mac802154_hwsim.h"

MODULE_DESCRIPTION("Software simulator of IEEE 802.15.4 radio(s) for mac802154");
MODULE_LICENSE("GPL");

static LIST_HEAD(hwsim_phys);
static DEFINE_MUTEX(hwsim_phys_lock);

static struct platform_device *mac802154hwsim_dev;

/* MAC802154_HWSIM netlink family */
static struct genl_family hwsim_genl_family;

static int hwsim_radio_idx;

enum hwsim_multicast_groups {
	HWSIM_MCGRP_CONFIG,
};

static const struct genl_multicast_group hwsim_mcgrps[] = {
	[HWSIM_MCGRP_CONFIG] = { .name = "config", },
};

struct hwsim_pib {
	u8 page;
	u8 channel;

	struct rcu_head rcu;
};

struct hwsim_edge_info {
	u8 lqi;

	struct rcu_head rcu;
};

struct hwsim_edge {
	struct hwsim_phy *endpoint;
	struct hwsim_edge_info __rcu *info;

	struct list_head list;
	struct rcu_head rcu;
};

struct hwsim_phy {
	struct ieee802154_hw *hw;
	u32 idx;

	struct hwsim_pib __rcu *pib;

	bool suspended;
	struct list_head edges;

	struct list_head list;
};

static int hwsim_add_one(struct genl_info *info, struct device *dev,
			 bool init);
static void hwsim_del(struct hwsim_phy *phy);

static int hwsim_hw_ed(struct ieee802154_hw *hw, u8 *level)
{
	*level = 0xbe;

	return 0;
}

static int hwsim_hw_channel(struct ieee802154_hw *hw, u8 page, u8 channel)
{
	struct hwsim_phy *phy = hw->priv;
	struct hwsim_pib *pib, *pib_old;

	pib = kzalloc(sizeof(*pib), GFP_KERNEL);
	if (!pib)
		return -ENOMEM;

	pib->page = page;
	pib->channel = channel;

	pib_old = rtnl_dereference(phy->pib);
	rcu_assign_pointer(phy->pib, pib);
	kfree_rcu(pib_old, rcu);
	return 0;
}

static int hwsim_hw_xmit(struct ieee802154_hw *hw, struct sk_buff *skb)
{
	struct hwsim_phy *current_phy = hw->priv;
	struct hwsim_pib *current_pib, *endpoint_pib;
	struct hwsim_edge_info *einfo;
	struct hwsim_edge *e;

	WARN_ON(current_phy->suspended);

	rcu_read_lock();
	current_pib = rcu_dereference(current_phy->pib);
	list_for_each_entry_rcu(e, &current_phy->edges, list) {
		/* Can be changed later in rx_irqsafe, but this is only a
		 * performance tweak. Received radio should drop the frame
		 * in mac802154 stack anyway... so we don't need to be
		 * 100% of locking here to check on suspended
		 */
		if (e->endpoint->suspended)
			continue;

		endpoint_pib = rcu_dereference(e->endpoint->pib);
		if (current_pib->page == endpoint_pib->page &&
		    current_pib->channel == endpoint_pib->channel) {
			struct sk_buff *newskb = pskb_copy(skb, GFP_ATOMIC);

			einfo = rcu_dereference(e->info);
			if (newskb)
				ieee802154_rx_irqsafe(e->endpoint->hw, newskb,
						      einfo->lqi);
		}
	}
	rcu_read_unlock();

	ieee802154_xmit_complete(hw, skb, false);
	return 0;
}

static int hwsim_hw_start(struct ieee802154_hw *hw)
{
	struct hwsim_phy *phy = hw->priv;

	phy->suspended = false;
	return 0;
}

static void hwsim_hw_stop(struct ieee802154_hw *hw)
{
	struct hwsim_phy *phy = hw->priv;

	phy->suspended = true;
}

static int
hwsim_set_promiscuous_mode(struct ieee802154_hw *hw, const bool on)
{
	return 0;
}

static const struct ieee802154_ops hwsim_ops = {
	.owner = THIS_MODULE,
	.xmit_async = hwsim_hw_xmit,
	.ed = hwsim_hw_ed,
	.set_channel = hwsim_hw_channel,
	.start = hwsim_hw_start,
	.stop = hwsim_hw_stop,
	.set_promiscuous_mode = hwsim_set_promiscuous_mode,
};

static int hwsim_new_radio_nl(struct sk_buff *msg, struct genl_info *info)
{
	return hwsim_add_one(info, &mac802154hwsim_dev->dev, false);
}

static int hwsim_del_radio_nl(struct sk_buff *msg, struct genl_info *info)
{
	struct hwsim_phy *phy, *tmp;
	s64 idx = -1;

	if (!info->attrs[MAC802154_HWSIM_ATTR_RADIO_ID])
		return -EINVAL;

	idx = nla_get_u32(info->attrs[MAC802154_HWSIM_ATTR_RADIO_ID]);

	mutex_lock(&hwsim_phys_lock);
	list_for_each_entry_safe(phy, tmp, &hwsim_phys, list) {
		if (idx == phy->idx) {
			hwsim_del(phy);
			mutex_unlock(&hwsim_phys_lock);
			return 0;
		}
	}
	mutex_unlock(&hwsim_phys_lock);

	return -ENODEV;
}

static int append_radio_msg(struct sk_buff *skb, struct hwsim_phy *phy)
{
	struct nlattr *nl_edges, *nl_edge;
	struct hwsim_edge_info *einfo;
	struct hwsim_edge *e;
	int ret;

	ret = nla_put_u32(skb, MAC802154_HWSIM_ATTR_RADIO_ID, phy->idx);
	if (ret < 0)
		return ret;

	rcu_read_lock();
	if (list_empty(&phy->edges)) {
		rcu_read_unlock();
		return 0;
	}

	nl_edges = nla_nest_start_noflag(skb,
					 MAC802154_HWSIM_ATTR_RADIO_EDGES);
	if (!nl_edges) {
		rcu_read_unlock();
		return -ENOBUFS;
	}

	list_for_each_entry_rcu(e, &phy->edges, list) {
		nl_edge = nla_nest_start_noflag(skb,
						MAC802154_HWSIM_ATTR_RADIO_EDGE);
		if (!nl_edge) {
			rcu_read_unlock();
			nla_nest_cancel(skb, nl_edges);
			return -ENOBUFS;
		}

		ret = nla_put_u32(skb, MAC802154_HWSIM_EDGE_ATTR_ENDPOINT_ID,
				  e->endpoint->idx);
		if (ret < 0) {
			rcu_read_unlock();
			nla_nest_cancel(skb, nl_edge);
			nla_nest_cancel(skb, nl_edges);
			return ret;
		}

		einfo = rcu_dereference(e->info);
		ret = nla_put_u8(skb, MAC802154_HWSIM_EDGE_ATTR_LQI,
				 einfo->lqi);
		if (ret < 0) {
			rcu_read_unlock();
			nla_nest_cancel(skb, nl_edge);
			nla_nest_cancel(skb, nl_edges);
			return ret;
		}

		nla_nest_end(skb, nl_edge);
	}
	rcu_read_unlock();

	nla_nest_end(skb, nl_edges);

	return 0;
}

static int hwsim_get_radio(struct sk_buff *skb, struct hwsim_phy *phy,
			   u32 portid, u32 seq,
			   struct netlink_callback *cb, int flags)
{
	void *hdr;
	int res = -EMSGSIZE;

	hdr = genlmsg_put(skb, portid, seq, &hwsim_genl_family, flags,
			  MAC802154_HWSIM_CMD_GET_RADIO);
	if (!hdr)
		return -EMSGSIZE;

	if (cb)
		genl_dump_check_consistent(cb, hdr);

	res = append_radio_msg(skb, phy);
	if (res < 0)
		goto out_err;

	genlmsg_end(skb, hdr);
	return 0;

out_err:
	genlmsg_cancel(skb, hdr);
	return res;
}

static int hwsim_get_radio_nl(struct sk_buff *msg, struct genl_info *info)
{
	struct hwsim_phy *phy;
	struct sk_buff *skb;
	int idx, res = -ENODEV;

	if (!info->attrs[MAC802154_HWSIM_ATTR_RADIO_ID])
		return -EINVAL;
	idx = nla_get_u32(info->attrs[MAC802154_HWSIM_ATTR_RADIO_ID]);

	mutex_lock(&hwsim_phys_lock);
	list_for_each_entry(phy, &hwsim_phys, list) {
		if (phy->idx != idx)
			continue;

		skb = nlmsg_new(NLMSG_DEFAULT_SIZE, GFP_ATOMIC);
		if (!skb) {
			res = -ENOMEM;
			goto out_err;
		}

		res = hwsim_get_radio(skb, phy, info->snd_portid,
				      info->snd_seq, NULL, 0);
		if (res < 0) {
			nlmsg_free(skb);
			goto out_err;
		}

		res = genlmsg_reply(skb, info);
		break;
	}

out_err:
	mutex_unlock(&hwsim_phys_lock);

	return res;
}

static int hwsim_dump_radio_nl(struct sk_buff *skb,
			       struct netlink_callback *cb)
{
	int idx = cb->args[0];
	struct hwsim_phy *phy;
	int res;

	mutex_lock(&hwsim_phys_lock);

	if (idx == hwsim_radio_idx)
		goto done;

	list_for_each_entry(phy, &hwsim_phys, list) {
		if (phy->idx < idx)
			continue;

		res = hwsim_get_radio(skb, phy, NETLINK_CB(cb->skb).portid,
				      cb->nlh->nlmsg_seq, cb, NLM_F_MULTI);
		if (res < 0)
			break;

		idx = phy->idx + 1;
	}

	cb->args[0] = idx;

done:
	mutex_unlock(&hwsim_phys_lock);
	return skb->len;
}

/* caller need to held hwsim_phys_lock */
static struct hwsim_phy *hwsim_get_radio_by_id(uint32_t idx)
{
	struct hwsim_phy *phy;

	list_for_each_entry(phy, &hwsim_phys, list) {
		if (phy->idx == idx)
			return phy;
	}

	return NULL;
}

static const struct nla_policy hwsim_edge_policy[MAC802154_HWSIM_EDGE_ATTR_MAX + 1] = {
	[MAC802154_HWSIM_EDGE_ATTR_ENDPOINT_ID] = { .type = NLA_U32 },
	[MAC802154_HWSIM_EDGE_ATTR_LQI] = { .type = NLA_U8 },
};

static struct hwsim_edge *hwsim_alloc_edge(struct hwsim_phy *endpoint, u8 lqi)
{
	struct hwsim_edge_info *einfo;
	struct hwsim_edge *e;

	e = kzalloc(sizeof(*e), GFP_KERNEL);
	if (!e)
		return NULL;

	einfo = kzalloc(sizeof(*einfo), GFP_KERNEL);
	if (!einfo) {
		kfree(e);
		return NULL;
	}

	einfo->lqi = 0xff;
	rcu_assign_pointer(e->info, einfo);
	e->endpoint = endpoint;

	return e;
}

static void hwsim_free_edge(struct hwsim_edge *e)
{
	struct hwsim_edge_info *einfo;

	rcu_read_lock();
	einfo = rcu_dereference(e->info);
	rcu_read_unlock();

	kfree_rcu(einfo, rcu);
	kfree_rcu(e, rcu);
}

static int hwsim_new_edge_nl(struct sk_buff *msg, struct genl_info *info)
{
	struct nlattr *edge_attrs[MAC802154_HWSIM_EDGE_ATTR_MAX + 1];
	struct hwsim_phy *phy_v0, *phy_v1;
	struct hwsim_edge *e;
	u32 v0, v1;

	if (!info->attrs[MAC802154_HWSIM_ATTR_RADIO_ID] &&
	    !info->attrs[MAC802154_HWSIM_ATTR_RADIO_EDGE])
		return -EINVAL;

	if (nla_parse_nested_deprecated(edge_attrs, MAC802154_HWSIM_EDGE_ATTR_MAX, info->attrs[MAC802154_HWSIM_ATTR_RADIO_EDGE], hwsim_edge_policy, NULL))
		return -EINVAL;

	if (!edge_attrs[MAC802154_HWSIM_EDGE_ATTR_ENDPOINT_ID])
		return -EINVAL;

	v0 = nla_get_u32(info->attrs[MAC802154_HWSIM_ATTR_RADIO_ID]);
	v1 = nla_get_u32(edge_attrs[MAC802154_HWSIM_EDGE_ATTR_ENDPOINT_ID]);

	if (v0 == v1)
		return -EINVAL;

	mutex_lock(&hwsim_phys_lock);
	phy_v0 = hwsim_get_radio_by_id(v0);
	if (!phy_v0) {
		mutex_unlock(&hwsim_phys_lock);
		return -ENOENT;
	}

	phy_v1 = hwsim_get_radio_by_id(v1);
	if (!phy_v1) {
		mutex_unlock(&hwsim_phys_lock);
		return -ENOENT;
	}

	rcu_read_lock();
	list_for_each_entry_rcu(e, &phy_v0->edges, list) {
		if (e->endpoint->idx == v1) {
			mutex_unlock(&hwsim_phys_lock);
			rcu_read_unlock();
			return -EEXIST;
		}
	}
	rcu_read_unlock();

	e = hwsim_alloc_edge(phy_v1, 0xff);
	if (!e) {
		mutex_unlock(&hwsim_phys_lock);
		return -ENOMEM;
	}
	list_add_rcu(&e->list, &phy_v0->edges);
	/* wait until changes are done under hwsim_phys_lock lock
	 * should prevent of calling this function twice while
	 * edges list has not the changes yet.
	 */
	synchronize_rcu();
	mutex_unlock(&hwsim_phys_lock);

	return 0;
}

static int hwsim_del_edge_nl(struct sk_buff *msg, struct genl_info *info)
{
	struct nlattr *edge_attrs[MAC802154_HWSIM_EDGE_ATTR_MAX + 1];
	struct hwsim_phy *phy_v0;
	struct hwsim_edge *e;
	u32 v0, v1;

	if (!info->attrs[MAC802154_HWSIM_ATTR_RADIO_ID] &&
	    !info->attrs[MAC802154_HWSIM_ATTR_RADIO_EDGE])
		return -EINVAL;

<<<<<<< HEAD
	if (nla_parse_nested(edge_attrs, MAC802154_HWSIM_EDGE_ATTR_MAX,
			     info->attrs[MAC802154_HWSIM_ATTR_RADIO_EDGE],
			     hwsim_edge_policy, NULL))
=======
	if (nla_parse_nested_deprecated(edge_attrs, MAC802154_HWSIM_EDGE_ATTR_MAX, info->attrs[MAC802154_HWSIM_ATTR_RADIO_EDGE], hwsim_edge_policy, NULL))
>>>>>>> f7688b48
		return -EINVAL;

	if (!edge_attrs[MAC802154_HWSIM_EDGE_ATTR_ENDPOINT_ID])
		return -EINVAL;

	v0 = nla_get_u32(info->attrs[MAC802154_HWSIM_ATTR_RADIO_ID]);
	v1 = nla_get_u32(edge_attrs[MAC802154_HWSIM_EDGE_ATTR_ENDPOINT_ID]);

	mutex_lock(&hwsim_phys_lock);
	phy_v0 = hwsim_get_radio_by_id(v0);
	if (!phy_v0) {
		mutex_unlock(&hwsim_phys_lock);
		return -ENOENT;
	}

	rcu_read_lock();
	list_for_each_entry_rcu(e, &phy_v0->edges, list) {
		if (e->endpoint->idx == v1) {
			rcu_read_unlock();
			list_del_rcu(&e->list);
			hwsim_free_edge(e);
			/* same again - wait until list changes are done */
			synchronize_rcu();
			mutex_unlock(&hwsim_phys_lock);
			return 0;
		}
	}
	rcu_read_unlock();

	mutex_unlock(&hwsim_phys_lock);

	return -ENOENT;
}

static int hwsim_set_edge_lqi(struct sk_buff *msg, struct genl_info *info)
{
	struct nlattr *edge_attrs[MAC802154_HWSIM_EDGE_ATTR_MAX + 1];
	struct hwsim_edge_info *einfo;
	struct hwsim_phy *phy_v0;
	struct hwsim_edge *e;
	u32 v0, v1;
	u8 lqi;

	if (!info->attrs[MAC802154_HWSIM_ATTR_RADIO_ID] &&
	    !info->attrs[MAC802154_HWSIM_ATTR_RADIO_EDGE])
		return -EINVAL;

<<<<<<< HEAD
	if (nla_parse_nested(edge_attrs, MAC802154_HWSIM_EDGE_ATTR_MAX,
			     info->attrs[MAC802154_HWSIM_ATTR_RADIO_EDGE],
			     hwsim_edge_policy, NULL))
=======
	if (nla_parse_nested_deprecated(edge_attrs, MAC802154_HWSIM_EDGE_ATTR_MAX, info->attrs[MAC802154_HWSIM_ATTR_RADIO_EDGE], hwsim_edge_policy, NULL))
>>>>>>> f7688b48
		return -EINVAL;

	if (!edge_attrs[MAC802154_HWSIM_EDGE_ATTR_ENDPOINT_ID] &&
	    !edge_attrs[MAC802154_HWSIM_EDGE_ATTR_LQI])
		return -EINVAL;

	v0 = nla_get_u32(info->attrs[MAC802154_HWSIM_ATTR_RADIO_ID]);
	v1 = nla_get_u32(edge_attrs[MAC802154_HWSIM_EDGE_ATTR_ENDPOINT_ID]);
	lqi = nla_get_u8(edge_attrs[MAC802154_HWSIM_EDGE_ATTR_LQI]);

	mutex_lock(&hwsim_phys_lock);
	phy_v0 = hwsim_get_radio_by_id(v0);
	if (!phy_v0) {
		mutex_unlock(&hwsim_phys_lock);
		return -ENOENT;
	}

	einfo = kzalloc(sizeof(*einfo), GFP_KERNEL);
	if (!einfo) {
		mutex_unlock(&hwsim_phys_lock);
		return -ENOMEM;
	}

	rcu_read_lock();
	list_for_each_entry_rcu(e, &phy_v0->edges, list) {
		if (e->endpoint->idx == v1) {
			einfo->lqi = lqi;
			rcu_assign_pointer(e->info, einfo);
			rcu_read_unlock();
			mutex_unlock(&hwsim_phys_lock);
			return 0;
		}
	}
	rcu_read_unlock();

	kfree(einfo);
	mutex_unlock(&hwsim_phys_lock);

	return -ENOENT;
}

/* MAC802154_HWSIM netlink policy */

static const struct nla_policy hwsim_genl_policy[MAC802154_HWSIM_ATTR_MAX + 1] = {
	[MAC802154_HWSIM_ATTR_RADIO_ID] = { .type = NLA_U32 },
	[MAC802154_HWSIM_ATTR_RADIO_EDGE] = { .type = NLA_NESTED },
	[MAC802154_HWSIM_ATTR_RADIO_EDGES] = { .type = NLA_NESTED },
};

/* Generic Netlink operations array */
static const struct genl_ops hwsim_nl_ops[] = {
	{
		.cmd = MAC802154_HWSIM_CMD_NEW_RADIO,
		.validate = GENL_DONT_VALIDATE_STRICT | GENL_DONT_VALIDATE_DUMP,
		.doit = hwsim_new_radio_nl,
		.flags = GENL_UNS_ADMIN_PERM,
	},
	{
		.cmd = MAC802154_HWSIM_CMD_DEL_RADIO,
		.validate = GENL_DONT_VALIDATE_STRICT | GENL_DONT_VALIDATE_DUMP,
		.doit = hwsim_del_radio_nl,
		.flags = GENL_UNS_ADMIN_PERM,
	},
	{
		.cmd = MAC802154_HWSIM_CMD_GET_RADIO,
		.validate = GENL_DONT_VALIDATE_STRICT | GENL_DONT_VALIDATE_DUMP,
		.doit = hwsim_get_radio_nl,
		.dumpit = hwsim_dump_radio_nl,
	},
	{
		.cmd = MAC802154_HWSIM_CMD_NEW_EDGE,
		.validate = GENL_DONT_VALIDATE_STRICT | GENL_DONT_VALIDATE_DUMP,
		.doit = hwsim_new_edge_nl,
		.flags = GENL_UNS_ADMIN_PERM,
	},
	{
		.cmd = MAC802154_HWSIM_CMD_DEL_EDGE,
		.validate = GENL_DONT_VALIDATE_STRICT | GENL_DONT_VALIDATE_DUMP,
		.doit = hwsim_del_edge_nl,
		.flags = GENL_UNS_ADMIN_PERM,
	},
	{
		.cmd = MAC802154_HWSIM_CMD_SET_EDGE,
		.validate = GENL_DONT_VALIDATE_STRICT | GENL_DONT_VALIDATE_DUMP,
		.doit = hwsim_set_edge_lqi,
		.flags = GENL_UNS_ADMIN_PERM,
	},
};

static struct genl_family hwsim_genl_family __ro_after_init = {
	.name = "MAC802154_HWSIM",
	.version = 1,
	.maxattr = MAC802154_HWSIM_ATTR_MAX,
	.policy = hwsim_genl_policy,
	.module = THIS_MODULE,
	.ops = hwsim_nl_ops,
	.n_ops = ARRAY_SIZE(hwsim_nl_ops),
	.mcgrps = hwsim_mcgrps,
	.n_mcgrps = ARRAY_SIZE(hwsim_mcgrps),
};

static void hwsim_mcast_config_msg(struct sk_buff *mcast_skb,
				   struct genl_info *info)
{
	if (info)
		genl_notify(&hwsim_genl_family, mcast_skb, info,
			    HWSIM_MCGRP_CONFIG, GFP_KERNEL);
	else
		genlmsg_multicast(&hwsim_genl_family, mcast_skb, 0,
				  HWSIM_MCGRP_CONFIG, GFP_KERNEL);
}

static void hwsim_mcast_new_radio(struct genl_info *info, struct hwsim_phy *phy)
{
	struct sk_buff *mcast_skb;
	void *data;

	mcast_skb = genlmsg_new(GENLMSG_DEFAULT_SIZE, GFP_KERNEL);
	if (!mcast_skb)
		return;

	data = genlmsg_put(mcast_skb, 0, 0, &hwsim_genl_family, 0,
			   MAC802154_HWSIM_CMD_NEW_RADIO);
	if (!data)
		goto out_err;

	if (append_radio_msg(mcast_skb, phy) < 0)
		goto out_err;

	genlmsg_end(mcast_skb, data);

	hwsim_mcast_config_msg(mcast_skb, info);
	return;

out_err:
	genlmsg_cancel(mcast_skb, data);
	nlmsg_free(mcast_skb);
}

static void hwsim_edge_unsubscribe_me(struct hwsim_phy *phy)
{
	struct hwsim_phy *tmp;
	struct hwsim_edge *e;

	rcu_read_lock();
	/* going to all phy edges and remove phy from it */
	list_for_each_entry(tmp, &hwsim_phys, list) {
		list_for_each_entry_rcu(e, &tmp->edges, list) {
			if (e->endpoint->idx == phy->idx) {
				list_del_rcu(&e->list);
				hwsim_free_edge(e);
			}
		}
	}
	rcu_read_unlock();

	synchronize_rcu();
}

static int hwsim_subscribe_all_others(struct hwsim_phy *phy)
{
	struct hwsim_phy *sub;
	struct hwsim_edge *e;

	list_for_each_entry(sub, &hwsim_phys, list) {
		e = hwsim_alloc_edge(sub, 0xff);
		if (!e)
			goto me_fail;

		list_add_rcu(&e->list, &phy->edges);
	}

	list_for_each_entry(sub, &hwsim_phys, list) {
		e = hwsim_alloc_edge(phy, 0xff);
		if (!e)
			goto sub_fail;

		list_add_rcu(&e->list, &sub->edges);
	}

	return 0;

me_fail:
	rcu_read_lock();
	list_for_each_entry_rcu(e, &phy->edges, list) {
		list_del_rcu(&e->list);
		hwsim_free_edge(e);
	}
	rcu_read_unlock();
sub_fail:
	hwsim_edge_unsubscribe_me(phy);
	return -ENOMEM;
}

static int hwsim_add_one(struct genl_info *info, struct device *dev,
			 bool init)
{
	struct ieee802154_hw *hw;
	struct hwsim_phy *phy;
	struct hwsim_pib *pib;
	int idx;
	int err;

	idx = hwsim_radio_idx++;

	hw = ieee802154_alloc_hw(sizeof(*phy), &hwsim_ops);
	if (!hw)
		return -ENOMEM;

	phy = hw->priv;
	phy->hw = hw;

	/* 868 MHz BPSK	802.15.4-2003 */
	hw->phy->supported.channels[0] |= 1;
	/* 915 MHz BPSK	802.15.4-2003 */
	hw->phy->supported.channels[0] |= 0x7fe;
	/* 2.4 GHz O-QPSK 802.15.4-2003 */
	hw->phy->supported.channels[0] |= 0x7FFF800;
	/* 868 MHz ASK 802.15.4-2006 */
	hw->phy->supported.channels[1] |= 1;
	/* 915 MHz ASK 802.15.4-2006 */
	hw->phy->supported.channels[1] |= 0x7fe;
	/* 868 MHz O-QPSK 802.15.4-2006 */
	hw->phy->supported.channels[2] |= 1;
	/* 915 MHz O-QPSK 802.15.4-2006 */
	hw->phy->supported.channels[2] |= 0x7fe;
	/* 2.4 GHz CSS 802.15.4a-2007 */
	hw->phy->supported.channels[3] |= 0x3fff;
	/* UWB Sub-gigahertz 802.15.4a-2007 */
	hw->phy->supported.channels[4] |= 1;
	/* UWB Low band 802.15.4a-2007 */
	hw->phy->supported.channels[4] |= 0x1e;
	/* UWB High band 802.15.4a-2007 */
	hw->phy->supported.channels[4] |= 0xffe0;
	/* 750 MHz O-QPSK 802.15.4c-2009 */
	hw->phy->supported.channels[5] |= 0xf;
	/* 750 MHz MPSK 802.15.4c-2009 */
	hw->phy->supported.channels[5] |= 0xf0;
	/* 950 MHz BPSK 802.15.4d-2009 */
	hw->phy->supported.channels[6] |= 0x3ff;
	/* 950 MHz GFSK 802.15.4d-2009 */
	hw->phy->supported.channels[6] |= 0x3ffc00;

	ieee802154_random_extended_addr(&hw->phy->perm_extended_addr);

	/* hwsim phy channel 13 as default */
	hw->phy->current_channel = 13;
	pib = kzalloc(sizeof(*pib), GFP_KERNEL);
	if (!pib) {
		err = -ENOMEM;
		goto err_pib;
	}

	rcu_assign_pointer(phy->pib, pib);
	phy->idx = idx;
	INIT_LIST_HEAD(&phy->edges);

	hw->flags = IEEE802154_HW_PROMISCUOUS;
	hw->parent = dev;

	err = ieee802154_register_hw(hw);
	if (err)
		goto err_reg;

	mutex_lock(&hwsim_phys_lock);
	if (init) {
		err = hwsim_subscribe_all_others(phy);
		if (err < 0) {
			mutex_unlock(&hwsim_phys_lock);
			goto err_subscribe;
		}
	}
	list_add_tail(&phy->list, &hwsim_phys);
	mutex_unlock(&hwsim_phys_lock);

	hwsim_mcast_new_radio(info, phy);

	return idx;

err_subscribe:
	ieee802154_unregister_hw(phy->hw);
err_reg:
	kfree(pib);
err_pib:
	ieee802154_free_hw(phy->hw);
	return err;
}

static void hwsim_del(struct hwsim_phy *phy)
{
	struct hwsim_pib *pib;

	hwsim_edge_unsubscribe_me(phy);

	list_del(&phy->list);

	rcu_read_lock();
	pib = rcu_dereference(phy->pib);
	rcu_read_unlock();

	kfree_rcu(pib, rcu);

	ieee802154_unregister_hw(phy->hw);
	ieee802154_free_hw(phy->hw);
}

static int hwsim_probe(struct platform_device *pdev)
{
	struct hwsim_phy *phy, *tmp;
	int err, i;

	for (i = 0; i < 2; i++) {
		err = hwsim_add_one(NULL, &pdev->dev, true);
		if (err < 0)
			goto err_slave;
	}

	dev_info(&pdev->dev, "Added 2 mac802154 hwsim hardware radios\n");
	return 0;

err_slave:
	mutex_lock(&hwsim_phys_lock);
	list_for_each_entry_safe(phy, tmp, &hwsim_phys, list)
		hwsim_del(phy);
	mutex_unlock(&hwsim_phys_lock);
	return err;
}

static int hwsim_remove(struct platform_device *pdev)
{
	struct hwsim_phy *phy, *tmp;

	mutex_lock(&hwsim_phys_lock);
	list_for_each_entry_safe(phy, tmp, &hwsim_phys, list)
		hwsim_del(phy);
	mutex_unlock(&hwsim_phys_lock);

	return 0;
}

static struct platform_driver mac802154hwsim_driver = {
	.probe = hwsim_probe,
	.remove = hwsim_remove,
	.driver = {
			.name = "mac802154_hwsim",
	},
};

static __init int hwsim_init_module(void)
{
	int rc;

	rc = genl_register_family(&hwsim_genl_family);
	if (rc)
		return rc;

	mac802154hwsim_dev = platform_device_register_simple("mac802154_hwsim",
							     -1, NULL, 0);
	if (IS_ERR(mac802154hwsim_dev)) {
		rc = PTR_ERR(mac802154hwsim_dev);
		goto platform_dev;
	}

	rc = platform_driver_register(&mac802154hwsim_driver);
	if (rc < 0)
		goto platform_drv;

	return 0;

platform_drv:
	platform_device_unregister(mac802154hwsim_dev);
platform_dev:
	genl_unregister_family(&hwsim_genl_family);
	return rc;
}

static __exit void hwsim_remove_module(void)
{
	genl_unregister_family(&hwsim_genl_family);
	platform_driver_unregister(&mac802154hwsim_driver);
	platform_device_unregister(mac802154hwsim_dev);
}

module_init(hwsim_init_module);
module_exit(hwsim_remove_module);<|MERGE_RESOLUTION|>--- conflicted
+++ resolved
@@ -484,13 +484,7 @@
 	    !info->attrs[MAC802154_HWSIM_ATTR_RADIO_EDGE])
 		return -EINVAL;
 
-<<<<<<< HEAD
-	if (nla_parse_nested(edge_attrs, MAC802154_HWSIM_EDGE_ATTR_MAX,
-			     info->attrs[MAC802154_HWSIM_ATTR_RADIO_EDGE],
-			     hwsim_edge_policy, NULL))
-=======
 	if (nla_parse_nested_deprecated(edge_attrs, MAC802154_HWSIM_EDGE_ATTR_MAX, info->attrs[MAC802154_HWSIM_ATTR_RADIO_EDGE], hwsim_edge_policy, NULL))
->>>>>>> f7688b48
 		return -EINVAL;
 
 	if (!edge_attrs[MAC802154_HWSIM_EDGE_ATTR_ENDPOINT_ID])
@@ -538,13 +532,7 @@
 	    !info->attrs[MAC802154_HWSIM_ATTR_RADIO_EDGE])
 		return -EINVAL;
 
-<<<<<<< HEAD
-	if (nla_parse_nested(edge_attrs, MAC802154_HWSIM_EDGE_ATTR_MAX,
-			     info->attrs[MAC802154_HWSIM_ATTR_RADIO_EDGE],
-			     hwsim_edge_policy, NULL))
-=======
 	if (nla_parse_nested_deprecated(edge_attrs, MAC802154_HWSIM_EDGE_ATTR_MAX, info->attrs[MAC802154_HWSIM_ATTR_RADIO_EDGE], hwsim_edge_policy, NULL))
->>>>>>> f7688b48
 		return -EINVAL;
 
 	if (!edge_attrs[MAC802154_HWSIM_EDGE_ATTR_ENDPOINT_ID] &&
