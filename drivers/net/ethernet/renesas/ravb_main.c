--- conflicted
+++ resolved
@@ -977,11 +977,7 @@
 	if (ravb_rx(ndev, &quota, q))
 		goto out;
 
-<<<<<<< HEAD
-	/* Processing RX Descriptor Ring */
-=======
 	/* Processing TX Descriptor Ring */
->>>>>>> 3b17187f
 	spin_lock_irqsave(&priv->lock, flags);
 	/* Clear TX interrupt */
 	ravb_write(ndev, ~(mask | TIS_RESERVED), TIS);
