/*
 * This file is part of the Chelsio T4 Ethernet driver for Linux.
 *
 * Copyright (c) 2003-2014 Chelsio Communications, Inc. All rights reserved.
 *
 * This software is available to you under a choice of one of two
 * licenses.  You may choose to be licensed under the terms of the GNU
 * General Public License (GPL) Version 2, available from the file
 * COPYING in the main directory of this source tree, or the
 * OpenIB.org BSD license below:
 *
 *     Redistribution and use in source and binary forms, with or
 *     without modification, are permitted provided that the following
 *     conditions are met:
 *
 *      - Redistributions of source code must retain the above
 *        copyright notice, this list of conditions and the following
 *        disclaimer.
 *
 *      - Redistributions in binary form must reproduce the above
 *        copyright notice, this list of conditions and the following
 *        disclaimer in the documentation and/or other materials
 *        provided with the distribution.
 *
 * THE SOFTWARE IS PROVIDED "AS IS", WITHOUT WARRANTY OF ANY KIND,
 * EXPRESS OR IMPLIED, INCLUDING BUT NOT LIMITED TO THE WARRANTIES OF
 * MERCHANTABILITY, FITNESS FOR A PARTICULAR PURPOSE AND
 * NONINFRINGEMENT. IN NO EVENT SHALL THE AUTHORS OR COPYRIGHT HOLDERS
 * BE LIABLE FOR ANY CLAIM, DAMAGES OR OTHER LIABILITY, WHETHER IN AN
 * ACTION OF CONTRACT, TORT OR OTHERWISE, ARISING FROM, OUT OF OR IN
 * CONNECTION WITH THE SOFTWARE OR THE USE OR OTHER DEALINGS IN THE
 * SOFTWARE.
 */

#include <linux/skbuff.h>
#include <linux/netdevice.h>
#include <linux/etherdevice.h>
#include <linux/if_vlan.h>
#include <linux/ip.h>
#include <linux/dma-mapping.h>
#include <linux/jiffies.h>
#include <linux/prefetch.h>
#include <linux/export.h>
#include <net/xfrm.h>
#include <net/ipv6.h>
#include <net/tcp.h>
#include <net/busy_poll.h>
#ifdef CONFIG_CHELSIO_T4_FCOE
#include <scsi/fc/fc_fcoe.h>
#endif /* CONFIG_CHELSIO_T4_FCOE */
#include "cxgb4.h"
#include "t4_regs.h"
#include "t4_values.h"
#include "t4_msg.h"
#include "t4fw_api.h"
#include "cxgb4_ptp.h"
#include "cxgb4_uld.h"
#include "cxgb4_tc_mqprio.h"
#include "sched.h"

/*
 * Rx buffer size.  We use largish buffers if possible but settle for single
 * pages under memory shortage.
 */
#if PAGE_SHIFT >= 16
# define FL_PG_ORDER 0
#else
# define FL_PG_ORDER (16 - PAGE_SHIFT)
#endif

/* RX_PULL_LEN should be <= RX_COPY_THRES */
#define RX_COPY_THRES    256
#define RX_PULL_LEN      128

/*
 * Main body length for sk_buffs used for Rx Ethernet packets with fragments.
 * Should be >= RX_PULL_LEN but possibly bigger to give pskb_may_pull some room.
 */
#define RX_PKT_SKB_LEN   512

/*
 * Max number of Tx descriptors we clean up at a time.  Should be modest as
 * freeing skbs isn't cheap and it happens while holding locks.  We just need
 * to free packets faster than they arrive, we eventually catch up and keep
 * the amortized cost reasonable.  Must be >= 2 * TXQ_STOP_THRES.  It should
 * also match the CIDX Flush Threshold.
 */
#define MAX_TX_RECLAIM 32

/*
 * Max number of Rx buffers we replenish at a time.  Again keep this modest,
 * allocating buffers isn't cheap either.
 */
#define MAX_RX_REFILL 16U

/*
 * Period of the Rx queue check timer.  This timer is infrequent as it has
 * something to do only when the system experiences severe memory shortage.
 */
#define RX_QCHECK_PERIOD (HZ / 2)

/*
 * Period of the Tx queue check timer.
 */
#define TX_QCHECK_PERIOD (HZ / 2)

/*
 * Max number of Tx descriptors to be reclaimed by the Tx timer.
 */
#define MAX_TIMER_TX_RECLAIM 100

/*
 * Timer index used when backing off due to memory shortage.
 */
#define NOMEM_TMR_IDX (SGE_NTIMERS - 1)

/*
 * Suspension threshold for non-Ethernet Tx queues.  We require enough room
 * for a full sized WR.
 */
#define TXQ_STOP_THRES (SGE_MAX_WR_LEN / sizeof(struct tx_desc))

/*
 * Max Tx descriptor space we allow for an Ethernet packet to be inlined
 * into a WR.
 */
#define MAX_IMM_TX_PKT_LEN 256

/*
 * Max size of a WR sent through a control Tx queue.
 */
#define MAX_CTRL_WR_LEN SGE_MAX_WR_LEN

struct rx_sw_desc {                /* SW state per Rx descriptor */
	struct page *page;
	dma_addr_t dma_addr;
};

/*
 * Rx buffer sizes for "useskbs" Free List buffers (one ingress packet pe skb
 * buffer).  We currently only support two sizes for 1500- and 9000-byte MTUs.
 * We could easily support more but there doesn't seem to be much need for
 * that ...
 */
#define FL_MTU_SMALL 1500
#define FL_MTU_LARGE 9000

static inline unsigned int fl_mtu_bufsize(struct adapter *adapter,
					  unsigned int mtu)
{
	struct sge *s = &adapter->sge;

	return ALIGN(s->pktshift + ETH_HLEN + VLAN_HLEN + mtu, s->fl_align);
}

#define FL_MTU_SMALL_BUFSIZE(adapter) fl_mtu_bufsize(adapter, FL_MTU_SMALL)
#define FL_MTU_LARGE_BUFSIZE(adapter) fl_mtu_bufsize(adapter, FL_MTU_LARGE)

/*
 * Bits 0..3 of rx_sw_desc.dma_addr have special meaning.  The hardware uses
 * these to specify the buffer size as an index into the SGE Free List Buffer
 * Size register array.  We also use bit 4, when the buffer has been unmapped
 * for DMA, but this is of course never sent to the hardware and is only used
 * to prevent double unmappings.  All of the above requires that the Free List
 * Buffers which we allocate have the bottom 5 bits free (0) -- i.e. are
 * 32-byte or or a power of 2 greater in alignment.  Since the SGE's minimal
 * Free List Buffer alignment is 32 bytes, this works out for us ...
 */
enum {
	RX_BUF_FLAGS     = 0x1f,   /* bottom five bits are special */
	RX_BUF_SIZE      = 0x0f,   /* bottom three bits are for buf sizes */
	RX_UNMAPPED_BUF  = 0x10,   /* buffer is not mapped */

	/*
	 * XXX We shouldn't depend on being able to use these indices.
	 * XXX Especially when some other Master PF has initialized the
	 * XXX adapter or we use the Firmware Configuration File.  We
	 * XXX should really search through the Host Buffer Size register
	 * XXX array for the appropriately sized buffer indices.
	 */
	RX_SMALL_PG_BUF  = 0x0,   /* small (PAGE_SIZE) page buffer */
	RX_LARGE_PG_BUF  = 0x1,   /* buffer large (FL_PG_ORDER) page buffer */

	RX_SMALL_MTU_BUF = 0x2,   /* small MTU buffer */
	RX_LARGE_MTU_BUF = 0x3,   /* large MTU buffer */
};

static int timer_pkt_quota[] = {1, 1, 2, 3, 4, 5};
#define MIN_NAPI_WORK  1

static inline dma_addr_t get_buf_addr(const struct rx_sw_desc *d)
{
	return d->dma_addr & ~(dma_addr_t)RX_BUF_FLAGS;
}

static inline bool is_buf_mapped(const struct rx_sw_desc *d)
{
	return !(d->dma_addr & RX_UNMAPPED_BUF);
}

/**
 *	txq_avail - return the number of available slots in a Tx queue
 *	@q: the Tx queue
 *
 *	Returns the number of descriptors in a Tx queue available to write new
 *	packets.
 */
static inline unsigned int txq_avail(const struct sge_txq *q)
{
	return q->size - 1 - q->in_use;
}

/**
 *	fl_cap - return the capacity of a free-buffer list
 *	@fl: the FL
 *
 *	Returns the capacity of a free-buffer list.  The capacity is less than
 *	the size because one descriptor needs to be left unpopulated, otherwise
 *	HW will think the FL is empty.
 */
static inline unsigned int fl_cap(const struct sge_fl *fl)
{
	return fl->size - 8;   /* 1 descriptor = 8 buffers */
}

/**
 *	fl_starving - return whether a Free List is starving.
 *	@adapter: pointer to the adapter
 *	@fl: the Free List
 *
 *	Tests specified Free List to see whether the number of buffers
 *	available to the hardware has falled below our "starvation"
 *	threshold.
 */
static inline bool fl_starving(const struct adapter *adapter,
			       const struct sge_fl *fl)
{
	const struct sge *s = &adapter->sge;

	return fl->avail - fl->pend_cred <= s->fl_starve_thres;
}

int cxgb4_map_skb(struct device *dev, const struct sk_buff *skb,
		  dma_addr_t *addr)
{
	const skb_frag_t *fp, *end;
	const struct skb_shared_info *si;

	*addr = dma_map_single(dev, skb->data, skb_headlen(skb), DMA_TO_DEVICE);
	if (dma_mapping_error(dev, *addr))
		goto out_err;

	si = skb_shinfo(skb);
	end = &si->frags[si->nr_frags];

	for (fp = si->frags; fp < end; fp++) {
		*++addr = skb_frag_dma_map(dev, fp, 0, skb_frag_size(fp),
					   DMA_TO_DEVICE);
		if (dma_mapping_error(dev, *addr))
			goto unwind;
	}
	return 0;

unwind:
	while (fp-- > si->frags)
		dma_unmap_page(dev, *--addr, skb_frag_size(fp), DMA_TO_DEVICE);

	dma_unmap_single(dev, addr[-1], skb_headlen(skb), DMA_TO_DEVICE);
out_err:
	return -ENOMEM;
}
EXPORT_SYMBOL(cxgb4_map_skb);

static void unmap_skb(struct device *dev, const struct sk_buff *skb,
		      const dma_addr_t *addr)
{
	const skb_frag_t *fp, *end;
	const struct skb_shared_info *si;

	dma_unmap_single(dev, *addr++, skb_headlen(skb), DMA_TO_DEVICE);

	si = skb_shinfo(skb);
	end = &si->frags[si->nr_frags];
	for (fp = si->frags; fp < end; fp++)
		dma_unmap_page(dev, *addr++, skb_frag_size(fp), DMA_TO_DEVICE);
}

#ifdef CONFIG_NEED_DMA_MAP_STATE
/**
 *	deferred_unmap_destructor - unmap a packet when it is freed
 *	@skb: the packet
 *
 *	This is the packet destructor used for Tx packets that need to remain
 *	mapped until they are freed rather than until their Tx descriptors are
 *	freed.
 */
static void deferred_unmap_destructor(struct sk_buff *skb)
{
	unmap_skb(skb->dev->dev.parent, skb, (dma_addr_t *)skb->head);
}
#endif

/**
 *	free_tx_desc - reclaims Tx descriptors and their buffers
 *	@adap: the adapter
 *	@q: the Tx queue to reclaim descriptors from
 *	@n: the number of descriptors to reclaim
 *	@unmap: whether the buffers should be unmapped for DMA
 *
 *	Reclaims Tx descriptors from an SGE Tx queue and frees the associated
 *	Tx buffers.  Called with the Tx queue lock held.
 */
void free_tx_desc(struct adapter *adap, struct sge_txq *q,
		  unsigned int n, bool unmap)
{
	unsigned int cidx = q->cidx;
	struct tx_sw_desc *d;

	d = &q->sdesc[cidx];
	while (n--) {
		if (d->skb) {                       /* an SGL is present */
			if (unmap && d->addr[0]) {
				unmap_skb(adap->pdev_dev, d->skb, d->addr);
				memset(d->addr, 0, sizeof(d->addr));
			}
			dev_consume_skb_any(d->skb);
			d->skb = NULL;
		}
		++d;
		if (++cidx == q->size) {
			cidx = 0;
			d = q->sdesc;
		}
	}
	q->cidx = cidx;
}

/*
 * Return the number of reclaimable descriptors in a Tx queue.
 */
static inline int reclaimable(const struct sge_txq *q)
{
	int hw_cidx = ntohs(READ_ONCE(q->stat->cidx));
	hw_cidx -= q->cidx;
	return hw_cidx < 0 ? hw_cidx + q->size : hw_cidx;
}

/**
 *	reclaim_completed_tx - reclaims completed TX Descriptors
 *	@adap: the adapter
 *	@q: the Tx queue to reclaim completed descriptors from
 *	@maxreclaim: the maximum number of TX Descriptors to reclaim or -1
 *	@unmap: whether the buffers should be unmapped for DMA
 *
 *	Reclaims Tx Descriptors that the SGE has indicated it has processed,
 *	and frees the associated buffers if possible.  If @max == -1, then
 *	we'll use a defaiult maximum.  Called with the TX Queue locked.
 */
static inline int reclaim_completed_tx(struct adapter *adap, struct sge_txq *q,
				       int maxreclaim, bool unmap)
{
	int reclaim = reclaimable(q);

	if (reclaim) {
		/*
		 * Limit the amount of clean up work we do at a time to keep
		 * the Tx lock hold time O(1).
		 */
		if (maxreclaim < 0)
			maxreclaim = MAX_TX_RECLAIM;
		if (reclaim > maxreclaim)
			reclaim = maxreclaim;

		free_tx_desc(adap, q, reclaim, unmap);
		q->in_use -= reclaim;
	}

	return reclaim;
}

/**
 *	cxgb4_reclaim_completed_tx - reclaims completed Tx descriptors
 *	@adap: the adapter
 *	@q: the Tx queue to reclaim completed descriptors from
 *	@unmap: whether the buffers should be unmapped for DMA
 *
 *	Reclaims Tx descriptors that the SGE has indicated it has processed,
 *	and frees the associated buffers if possible.  Called with the Tx
 *	queue locked.
 */
void cxgb4_reclaim_completed_tx(struct adapter *adap, struct sge_txq *q,
				bool unmap)
{
	(void)reclaim_completed_tx(adap, q, -1, unmap);
}
EXPORT_SYMBOL(cxgb4_reclaim_completed_tx);

static inline int get_buf_size(struct adapter *adapter,
			       const struct rx_sw_desc *d)
{
	struct sge *s = &adapter->sge;
	unsigned int rx_buf_size_idx = d->dma_addr & RX_BUF_SIZE;
	int buf_size;

	switch (rx_buf_size_idx) {
	case RX_SMALL_PG_BUF:
		buf_size = PAGE_SIZE;
		break;

	case RX_LARGE_PG_BUF:
		buf_size = PAGE_SIZE << s->fl_pg_order;
		break;

	case RX_SMALL_MTU_BUF:
		buf_size = FL_MTU_SMALL_BUFSIZE(adapter);
		break;

	case RX_LARGE_MTU_BUF:
		buf_size = FL_MTU_LARGE_BUFSIZE(adapter);
		break;

	default:
		BUG();
	}

	return buf_size;
}

/**
 *	free_rx_bufs - free the Rx buffers on an SGE free list
 *	@adap: the adapter
 *	@q: the SGE free list to free buffers from
 *	@n: how many buffers to free
 *
 *	Release the next @n buffers on an SGE free-buffer Rx queue.   The
 *	buffers must be made inaccessible to HW before calling this function.
 */
static void free_rx_bufs(struct adapter *adap, struct sge_fl *q, int n)
{
	while (n--) {
		struct rx_sw_desc *d = &q->sdesc[q->cidx];

		if (is_buf_mapped(d))
			dma_unmap_page(adap->pdev_dev, get_buf_addr(d),
				       get_buf_size(adap, d),
				       PCI_DMA_FROMDEVICE);
		put_page(d->page);
		d->page = NULL;
		if (++q->cidx == q->size)
			q->cidx = 0;
		q->avail--;
	}
}

/**
 *	unmap_rx_buf - unmap the current Rx buffer on an SGE free list
 *	@adap: the adapter
 *	@q: the SGE free list
 *
 *	Unmap the current buffer on an SGE free-buffer Rx queue.   The
 *	buffer must be made inaccessible to HW before calling this function.
 *
 *	This is similar to @free_rx_bufs above but does not free the buffer.
 *	Do note that the FL still loses any further access to the buffer.
 */
static void unmap_rx_buf(struct adapter *adap, struct sge_fl *q)
{
	struct rx_sw_desc *d = &q->sdesc[q->cidx];

	if (is_buf_mapped(d))
		dma_unmap_page(adap->pdev_dev, get_buf_addr(d),
			       get_buf_size(adap, d), PCI_DMA_FROMDEVICE);
	d->page = NULL;
	if (++q->cidx == q->size)
		q->cidx = 0;
	q->avail--;
}

static inline void ring_fl_db(struct adapter *adap, struct sge_fl *q)
{
	if (q->pend_cred >= 8) {
		u32 val = adap->params.arch.sge_fl_db;

		if (is_t4(adap->params.chip))
			val |= PIDX_V(q->pend_cred / 8);
		else
			val |= PIDX_T5_V(q->pend_cred / 8);

		/* Make sure all memory writes to the Free List queue are
		 * committed before we tell the hardware about them.
		 */
		wmb();

		/* If we don't have access to the new User Doorbell (T5+), use
		 * the old doorbell mechanism; otherwise use the new BAR2
		 * mechanism.
		 */
		if (unlikely(q->bar2_addr == NULL)) {
			t4_write_reg(adap, MYPF_REG(SGE_PF_KDOORBELL_A),
				     val | QID_V(q->cntxt_id));
		} else {
			writel(val | QID_V(q->bar2_qid),
			       q->bar2_addr + SGE_UDB_KDOORBELL);

			/* This Write memory Barrier will force the write to
			 * the User Doorbell area to be flushed.
			 */
			wmb();
		}
		q->pend_cred &= 7;
	}
}

static inline void set_rx_sw_desc(struct rx_sw_desc *sd, struct page *pg,
				  dma_addr_t mapping)
{
	sd->page = pg;
	sd->dma_addr = mapping;      /* includes size low bits */
}

/**
 *	refill_fl - refill an SGE Rx buffer ring
 *	@adap: the adapter
 *	@q: the ring to refill
 *	@n: the number of new buffers to allocate
 *	@gfp: the gfp flags for the allocations
 *
 *	(Re)populate an SGE free-buffer queue with up to @n new packet buffers,
 *	allocated with the supplied gfp flags.  The caller must assure that
 *	@n does not exceed the queue's capacity.  If afterwards the queue is
 *	found critically low mark it as starving in the bitmap of starving FLs.
 *
 *	Returns the number of buffers allocated.
 */
static unsigned int refill_fl(struct adapter *adap, struct sge_fl *q, int n,
			      gfp_t gfp)
{
	struct sge *s = &adap->sge;
	struct page *pg;
	dma_addr_t mapping;
	unsigned int cred = q->avail;
	__be64 *d = &q->desc[q->pidx];
	struct rx_sw_desc *sd = &q->sdesc[q->pidx];
	int node;

#ifdef CONFIG_DEBUG_FS
	if (test_bit(q->cntxt_id - adap->sge.egr_start, adap->sge.blocked_fl))
		goto out;
#endif

	gfp |= __GFP_NOWARN;
	node = dev_to_node(adap->pdev_dev);

	if (s->fl_pg_order == 0)
		goto alloc_small_pages;

	/*
	 * Prefer large buffers
	 */
	while (n) {
		pg = alloc_pages_node(node, gfp | __GFP_COMP, s->fl_pg_order);
		if (unlikely(!pg)) {
			q->large_alloc_failed++;
			break;       /* fall back to single pages */
		}

		mapping = dma_map_page(adap->pdev_dev, pg, 0,
				       PAGE_SIZE << s->fl_pg_order,
				       PCI_DMA_FROMDEVICE);
		if (unlikely(dma_mapping_error(adap->pdev_dev, mapping))) {
			__free_pages(pg, s->fl_pg_order);
			q->mapping_err++;
			goto out;   /* do not try small pages for this error */
		}
		mapping |= RX_LARGE_PG_BUF;
		*d++ = cpu_to_be64(mapping);

		set_rx_sw_desc(sd, pg, mapping);
		sd++;

		q->avail++;
		if (++q->pidx == q->size) {
			q->pidx = 0;
			sd = q->sdesc;
			d = q->desc;
		}
		n--;
	}

alloc_small_pages:
	while (n--) {
		pg = alloc_pages_node(node, gfp, 0);
		if (unlikely(!pg)) {
			q->alloc_failed++;
			break;
		}

		mapping = dma_map_page(adap->pdev_dev, pg, 0, PAGE_SIZE,
				       PCI_DMA_FROMDEVICE);
		if (unlikely(dma_mapping_error(adap->pdev_dev, mapping))) {
			put_page(pg);
			q->mapping_err++;
			goto out;
		}
		*d++ = cpu_to_be64(mapping);

		set_rx_sw_desc(sd, pg, mapping);
		sd++;

		q->avail++;
		if (++q->pidx == q->size) {
			q->pidx = 0;
			sd = q->sdesc;
			d = q->desc;
		}
	}

out:	cred = q->avail - cred;
	q->pend_cred += cred;
	ring_fl_db(adap, q);

	if (unlikely(fl_starving(adap, q))) {
		smp_wmb();
		q->low++;
		set_bit(q->cntxt_id - adap->sge.egr_start,
			adap->sge.starving_fl);
	}

	return cred;
}

static inline void __refill_fl(struct adapter *adap, struct sge_fl *fl)
{
	refill_fl(adap, fl, min(MAX_RX_REFILL, fl_cap(fl) - fl->avail),
		  GFP_ATOMIC);
}

/**
 *	alloc_ring - allocate resources for an SGE descriptor ring
 *	@dev: the PCI device's core device
 *	@nelem: the number of descriptors
 *	@elem_size: the size of each descriptor
 *	@sw_size: the size of the SW state associated with each ring element
 *	@phys: the physical address of the allocated ring
 *	@metadata: address of the array holding the SW state for the ring
 *	@stat_size: extra space in HW ring for status information
 *	@node: preferred node for memory allocations
 *
 *	Allocates resources for an SGE descriptor ring, such as Tx queues,
 *	free buffer lists, or response queues.  Each SGE ring requires
 *	space for its HW descriptors plus, optionally, space for the SW state
 *	associated with each HW entry (the metadata).  The function returns
 *	three values: the virtual address for the HW ring (the return value
 *	of the function), the bus address of the HW ring, and the address
 *	of the SW ring.
 */
static void *alloc_ring(struct device *dev, size_t nelem, size_t elem_size,
			size_t sw_size, dma_addr_t *phys, void *metadata,
			size_t stat_size, int node)
{
	size_t len = nelem * elem_size + stat_size;
	void *s = NULL;
	void *p = dma_alloc_coherent(dev, len, phys, GFP_KERNEL);

	if (!p)
		return NULL;
	if (sw_size) {
		s = kcalloc_node(sw_size, nelem, GFP_KERNEL, node);

		if (!s) {
			dma_free_coherent(dev, len, p, *phys);
			return NULL;
		}
	}
	if (metadata)
		*(void **)metadata = s;
	return p;
}

/**
 *	sgl_len - calculates the size of an SGL of the given capacity
 *	@n: the number of SGL entries
 *
 *	Calculates the number of flits needed for a scatter/gather list that
 *	can hold the given number of entries.
 */
static inline unsigned int sgl_len(unsigned int n)
{
	/* A Direct Scatter Gather List uses 32-bit lengths and 64-bit PCI DMA
	 * addresses.  The DSGL Work Request starts off with a 32-bit DSGL
	 * ULPTX header, then Length0, then Address0, then, for 1 <= i <= N,
	 * repeated sequences of { Length[i], Length[i+1], Address[i],
	 * Address[i+1] } (this ensures that all addresses are on 64-bit
	 * boundaries).  If N is even, then Length[N+1] should be set to 0 and
	 * Address[N+1] is omitted.
	 *
	 * The following calculation incorporates all of the above.  It's
	 * somewhat hard to follow but, briefly: the "+2" accounts for the
	 * first two flits which include the DSGL header, Length0 and
	 * Address0; the "(3*(n-1))/2" covers the main body of list entries (3
	 * flits for every pair of the remaining N) +1 if (n-1) is odd; and
	 * finally the "+((n-1)&1)" adds the one remaining flit needed if
	 * (n-1) is odd ...
	 */
	n--;
	return (3 * n) / 2 + (n & 1) + 2;
}

/**
 *	flits_to_desc - returns the num of Tx descriptors for the given flits
 *	@n: the number of flits
 *
 *	Returns the number of Tx descriptors needed for the supplied number
 *	of flits.
 */
static inline unsigned int flits_to_desc(unsigned int n)
{
	BUG_ON(n > SGE_MAX_WR_LEN / 8);
	return DIV_ROUND_UP(n, 8);
}

/**
 *	is_eth_imm - can an Ethernet packet be sent as immediate data?
 *	@skb: the packet
 *	@chip_ver: chip version
 *
 *	Returns whether an Ethernet packet is small enough to fit as
 *	immediate data. Return value corresponds to headroom required.
 */
static inline int is_eth_imm(const struct sk_buff *skb, unsigned int chip_ver)
{
	int hdrlen = 0;

	if (skb->encapsulation && skb_shinfo(skb)->gso_size &&
	    chip_ver > CHELSIO_T5) {
		hdrlen = sizeof(struct cpl_tx_tnl_lso);
		hdrlen += sizeof(struct cpl_tx_pkt_core);
	} else if (skb_shinfo(skb)->gso_type & SKB_GSO_UDP_L4) {
		return 0;
	} else {
		hdrlen = skb_shinfo(skb)->gso_size ?
			 sizeof(struct cpl_tx_pkt_lso_core) : 0;
		hdrlen += sizeof(struct cpl_tx_pkt);
	}
	if (skb->len <= MAX_IMM_TX_PKT_LEN - hdrlen)
		return hdrlen;
	return 0;
}

/**
 *	calc_tx_flits - calculate the number of flits for a packet Tx WR
 *	@skb: the packet
 *	@chip_ver: chip version
 *
 *	Returns the number of flits needed for a Tx WR for the given Ethernet
 *	packet, including the needed WR and CPL headers.
 */
static inline unsigned int calc_tx_flits(const struct sk_buff *skb,
					 unsigned int chip_ver)
{
	unsigned int flits;
	int hdrlen = is_eth_imm(skb, chip_ver);

	/* If the skb is small enough, we can pump it out as a work request
	 * with only immediate data.  In that case we just have to have the
	 * TX Packet header plus the skb data in the Work Request.
	 */

	if (hdrlen)
		return DIV_ROUND_UP(skb->len + hdrlen, sizeof(__be64));

	/* Otherwise, we're going to have to construct a Scatter gather list
	 * of the skb body and fragments.  We also include the flits necessary
	 * for the TX Packet Work Request and CPL.  We always have a firmware
	 * Write Header (incorporated as part of the cpl_tx_pkt_lso and
	 * cpl_tx_pkt structures), followed by either a TX Packet Write CPL
	 * message or, if we're doing a Large Send Offload, an LSO CPL message
	 * with an embedded TX Packet Write CPL message.
	 */
	flits = sgl_len(skb_shinfo(skb)->nr_frags + 1);
	if (skb_shinfo(skb)->gso_size) {
		if (skb->encapsulation && chip_ver > CHELSIO_T5) {
			hdrlen = sizeof(struct fw_eth_tx_pkt_wr) +
				 sizeof(struct cpl_tx_tnl_lso);
		} else if (skb_shinfo(skb)->gso_type & SKB_GSO_UDP_L4) {
			u32 pkt_hdrlen;

			pkt_hdrlen = eth_get_headlen(skb->dev, skb->data,
						     skb_headlen(skb));
			hdrlen = sizeof(struct fw_eth_tx_eo_wr) +
				 round_up(pkt_hdrlen, 16);
		} else {
			hdrlen = sizeof(struct fw_eth_tx_pkt_wr) +
				 sizeof(struct cpl_tx_pkt_lso_core);
		}

		hdrlen += sizeof(struct cpl_tx_pkt_core);
		flits += (hdrlen / sizeof(__be64));
	} else {
		flits += (sizeof(struct fw_eth_tx_pkt_wr) +
			  sizeof(struct cpl_tx_pkt_core)) / sizeof(__be64);
	}
	return flits;
}

/**
 *	calc_tx_descs - calculate the number of Tx descriptors for a packet
 *	@skb: the packet
 *	@chip_ver: chip version
 *
 *	Returns the number of Tx descriptors needed for the given Ethernet
 *	packet, including the needed WR and CPL headers.
 */
static inline unsigned int calc_tx_descs(const struct sk_buff *skb,
					 unsigned int chip_ver)
{
	return flits_to_desc(calc_tx_flits(skb, chip_ver));
}

/**
 *	cxgb4_write_sgl - populate a scatter/gather list for a packet
 *	@skb: the packet
 *	@q: the Tx queue we are writing into
 *	@sgl: starting location for writing the SGL
 *	@end: points right after the end of the SGL
 *	@start: start offset into skb main-body data to include in the SGL
 *	@addr: the list of bus addresses for the SGL elements
 *
 *	Generates a gather list for the buffers that make up a packet.
 *	The caller must provide adequate space for the SGL that will be written.
 *	The SGL includes all of the packet's page fragments and the data in its
 *	main body except for the first @start bytes.  @sgl must be 16-byte
 *	aligned and within a Tx descriptor with available space.  @end points
 *	right after the end of the SGL but does not account for any potential
 *	wrap around, i.e., @end > @sgl.
 */
void cxgb4_write_sgl(const struct sk_buff *skb, struct sge_txq *q,
		     struct ulptx_sgl *sgl, u64 *end, unsigned int start,
		     const dma_addr_t *addr)
{
	unsigned int i, len;
	struct ulptx_sge_pair *to;
	const struct skb_shared_info *si = skb_shinfo(skb);
	unsigned int nfrags = si->nr_frags;
	struct ulptx_sge_pair buf[MAX_SKB_FRAGS / 2 + 1];

	len = skb_headlen(skb) - start;
	if (likely(len)) {
		sgl->len0 = htonl(len);
		sgl->addr0 = cpu_to_be64(addr[0] + start);
		nfrags++;
	} else {
		sgl->len0 = htonl(skb_frag_size(&si->frags[0]));
		sgl->addr0 = cpu_to_be64(addr[1]);
	}

	sgl->cmd_nsge = htonl(ULPTX_CMD_V(ULP_TX_SC_DSGL) |
			      ULPTX_NSGE_V(nfrags));
	if (likely(--nfrags == 0))
		return;
	/*
	 * Most of the complexity below deals with the possibility we hit the
	 * end of the queue in the middle of writing the SGL.  For this case
	 * only we create the SGL in a temporary buffer and then copy it.
	 */
	to = (u8 *)end > (u8 *)q->stat ? buf : sgl->sge;

	for (i = (nfrags != si->nr_frags); nfrags >= 2; nfrags -= 2, to++) {
		to->len[0] = cpu_to_be32(skb_frag_size(&si->frags[i]));
		to->len[1] = cpu_to_be32(skb_frag_size(&si->frags[++i]));
		to->addr[0] = cpu_to_be64(addr[i]);
		to->addr[1] = cpu_to_be64(addr[++i]);
	}
	if (nfrags) {
		to->len[0] = cpu_to_be32(skb_frag_size(&si->frags[i]));
		to->len[1] = cpu_to_be32(0);
		to->addr[0] = cpu_to_be64(addr[i + 1]);
	}
	if (unlikely((u8 *)end > (u8 *)q->stat)) {
		unsigned int part0 = (u8 *)q->stat - (u8 *)sgl->sge, part1;

		if (likely(part0))
			memcpy(sgl->sge, buf, part0);
		part1 = (u8 *)end - (u8 *)q->stat;
		memcpy(q->desc, (u8 *)buf + part0, part1);
		end = (void *)q->desc + part1;
	}
	if ((uintptr_t)end & 8)           /* 0-pad to multiple of 16 */
		*end = 0;
}
EXPORT_SYMBOL(cxgb4_write_sgl);

/*	cxgb4_write_partial_sgl - populate SGL for partial packet
 *	@skb: the packet
 *	@q: the Tx queue we are writing into
 *	@sgl: starting location for writing the SGL
 *	@end: points right after the end of the SGL
 *	@addr: the list of bus addresses for the SGL elements
 *	@start: start offset in the SKB where partial data starts
 *	@len: length of data from @start to send out
 *
 *	This API will handle sending out partial data of a skb if required.
 *	Unlike cxgb4_write_sgl, @start can be any offset into the skb data,
 *	and @len will decide how much data after @start offset to send out.
 */
void cxgb4_write_partial_sgl(const struct sk_buff *skb, struct sge_txq *q,
			     struct ulptx_sgl *sgl, u64 *end,
			     const dma_addr_t *addr, u32 start, u32 len)
{
	struct ulptx_sge_pair buf[MAX_SKB_FRAGS / 2 + 1] = {0}, *to;
	u32 frag_size, skb_linear_data_len = skb_headlen(skb);
	struct skb_shared_info *si = skb_shinfo(skb);
	u8 i = 0, frag_idx = 0, nfrags = 0;
	skb_frag_t *frag;

	/* Fill the first SGL either from linear data or from partial
	 * frag based on @start.
	 */
	if (unlikely(start < skb_linear_data_len)) {
		frag_size = min(len, skb_linear_data_len - start);
		sgl->len0 = htonl(frag_size);
		sgl->addr0 = cpu_to_be64(addr[0] + start);
		len -= frag_size;
		nfrags++;
	} else {
		start -= skb_linear_data_len;
		frag = &si->frags[frag_idx];
		frag_size = skb_frag_size(frag);
		/* find the first frag */
		while (start >= frag_size) {
			start -= frag_size;
			frag_idx++;
			frag = &si->frags[frag_idx];
			frag_size = skb_frag_size(frag);
		}

		frag_size = min(len, skb_frag_size(frag) - start);
		sgl->len0 = cpu_to_be32(frag_size);
		sgl->addr0 = cpu_to_be64(addr[frag_idx + 1] + start);
		len -= frag_size;
		nfrags++;
		frag_idx++;
	}

	/* If the entire partial data fit in one SGL, then send it out
	 * now.
	 */
	if (!len)
		goto done;

	/* Most of the complexity below deals with the possibility we hit the
	 * end of the queue in the middle of writing the SGL.  For this case
	 * only we create the SGL in a temporary buffer and then copy it.
	 */
	to = (u8 *)end > (u8 *)q->stat ? buf : sgl->sge;

	/* If the skb couldn't fit in first SGL completely, fill the
	 * rest of the frags in subsequent SGLs. Note that each SGL
	 * pair can store 2 frags.
	 */
	while (len) {
		frag_size = min(len, skb_frag_size(&si->frags[frag_idx]));
		to->len[i & 1] = cpu_to_be32(frag_size);
		to->addr[i & 1] = cpu_to_be64(addr[frag_idx + 1]);
		if (i && (i & 1))
			to++;
		nfrags++;
		frag_idx++;
		i++;
		len -= frag_size;
	}

	/* If we ended in an odd boundary, then set the second SGL's
	 * length in the pair to 0.
	 */
	if (i & 1)
		to->len[1] = cpu_to_be32(0);

	/* Copy from temporary buffer to Tx ring, in case we hit the
	 * end of the queue in the middle of writing the SGL.
	 */
	if (unlikely((u8 *)end > (u8 *)q->stat)) {
		u32 part0 = (u8 *)q->stat - (u8 *)sgl->sge, part1;

		if (likely(part0))
			memcpy(sgl->sge, buf, part0);
		part1 = (u8 *)end - (u8 *)q->stat;
		memcpy(q->desc, (u8 *)buf + part0, part1);
		end = (void *)q->desc + part1;
	}

	/* 0-pad to multiple of 16 */
	if ((uintptr_t)end & 8)
		*end = 0;
done:
	sgl->cmd_nsge = htonl(ULPTX_CMD_V(ULP_TX_SC_DSGL) |
			ULPTX_NSGE_V(nfrags));
}
EXPORT_SYMBOL(cxgb4_write_partial_sgl);

/* This function copies 64 byte coalesced work request to
 * memory mapped BAR2 space. For coalesced WR SGE fetches
 * data from the FIFO instead of from Host.
 */
static void cxgb_pio_copy(u64 __iomem *dst, u64 *src)
{
	int count = 8;

	while (count) {
		writeq(*src, dst);
		src++;
		dst++;
		count--;
	}
}

/**
 *	cxgb4_ring_tx_db - check and potentially ring a Tx queue's doorbell
 *	@adap: the adapter
 *	@q: the Tx queue
 *	@n: number of new descriptors to give to HW
 *
 *	Ring the doorbel for a Tx queue.
 */
inline void cxgb4_ring_tx_db(struct adapter *adap, struct sge_txq *q, int n)
{
	/* Make sure that all writes to the TX Descriptors are committed
	 * before we tell the hardware about them.
	 */
	wmb();

	/* If we don't have access to the new User Doorbell (T5+), use the old
	 * doorbell mechanism; otherwise use the new BAR2 mechanism.
	 */
	if (unlikely(q->bar2_addr == NULL)) {
		u32 val = PIDX_V(n);
		unsigned long flags;

		/* For T4 we need to participate in the Doorbell Recovery
		 * mechanism.
		 */
		spin_lock_irqsave(&q->db_lock, flags);
		if (!q->db_disabled)
			t4_write_reg(adap, MYPF_REG(SGE_PF_KDOORBELL_A),
				     QID_V(q->cntxt_id) | val);
		else
			q->db_pidx_inc += n;
		q->db_pidx = q->pidx;
		spin_unlock_irqrestore(&q->db_lock, flags);
	} else {
		u32 val = PIDX_T5_V(n);

		/* T4 and later chips share the same PIDX field offset within
		 * the doorbell, but T5 and later shrank the field in order to
		 * gain a bit for Doorbell Priority.  The field was absurdly
		 * large in the first place (14 bits) so we just use the T5
		 * and later limits and warn if a Queue ID is too large.
		 */
		WARN_ON(val & DBPRIO_F);

		/* If we're only writing a single TX Descriptor and we can use
		 * Inferred QID registers, we can use the Write Combining
		 * Gather Buffer; otherwise we use the simple doorbell.
		 */
		if (n == 1 && q->bar2_qid == 0) {
			int index = (q->pidx
				     ? (q->pidx - 1)
				     : (q->size - 1));
			u64 *wr = (u64 *)&q->desc[index];

			cxgb_pio_copy((u64 __iomem *)
				      (q->bar2_addr + SGE_UDB_WCDOORBELL),
				      wr);
		} else {
			writel(val | QID_V(q->bar2_qid),
			       q->bar2_addr + SGE_UDB_KDOORBELL);
		}

		/* This Write Memory Barrier will force the write to the User
		 * Doorbell area to be flushed.  This is needed to prevent
		 * writes on different CPUs for the same queue from hitting
		 * the adapter out of order.  This is required when some Work
		 * Requests take the Write Combine Gather Buffer path (user
		 * doorbell area offset [SGE_UDB_WCDOORBELL..+63]) and some
		 * take the traditional path where we simply increment the
		 * PIDX (User Doorbell area SGE_UDB_KDOORBELL) and have the
		 * hardware DMA read the actual Work Request.
		 */
		wmb();
	}
}
EXPORT_SYMBOL(cxgb4_ring_tx_db);

/**
 *	cxgb4_inline_tx_skb - inline a packet's data into Tx descriptors
 *	@skb: the packet
 *	@q: the Tx queue where the packet will be inlined
 *	@pos: starting position in the Tx queue where to inline the packet
 *
 *	Inline a packet's contents directly into Tx descriptors, starting at
 *	the given position within the Tx DMA ring.
 *	Most of the complexity of this operation is dealing with wrap arounds
 *	in the middle of the packet we want to inline.
 */
void cxgb4_inline_tx_skb(const struct sk_buff *skb,
			 const struct sge_txq *q, void *pos)
{
	int left = (void *)q->stat - pos;
	u64 *p;

	if (likely(skb->len <= left)) {
		if (likely(!skb->data_len))
			skb_copy_from_linear_data(skb, pos, skb->len);
		else
			skb_copy_bits(skb, 0, pos, skb->len);
		pos += skb->len;
	} else {
		skb_copy_bits(skb, 0, pos, left);
		skb_copy_bits(skb, left, q->desc, skb->len - left);
		pos = (void *)q->desc + (skb->len - left);
	}

	/* 0-pad to multiple of 16 */
	p = PTR_ALIGN(pos, 8);
	if ((uintptr_t)p & 8)
		*p = 0;
}
EXPORT_SYMBOL(cxgb4_inline_tx_skb);

static void *inline_tx_skb_header(const struct sk_buff *skb,
				  const struct sge_txq *q,  void *pos,
				  int length)
{
	u64 *p;
	int left = (void *)q->stat - pos;

	if (likely(length <= left)) {
		memcpy(pos, skb->data, length);
		pos += length;
	} else {
		memcpy(pos, skb->data, left);
		memcpy(q->desc, skb->data + left, length - left);
		pos = (void *)q->desc + (length - left);
	}
	/* 0-pad to multiple of 16 */
	p = PTR_ALIGN(pos, 8);
	if ((uintptr_t)p & 8) {
		*p = 0;
		return p + 1;
	}
	return p;
}

/*
 * Figure out what HW csum a packet wants and return the appropriate control
 * bits.
 */
static u64 hwcsum(enum chip_type chip, const struct sk_buff *skb)
{
	int csum_type;
	bool inner_hdr_csum = false;
	u16 proto, ver;

	if (skb->encapsulation &&
	    (CHELSIO_CHIP_VERSION(chip) > CHELSIO_T5))
		inner_hdr_csum = true;

	if (inner_hdr_csum) {
		ver = inner_ip_hdr(skb)->version;
		proto = (ver == 4) ? inner_ip_hdr(skb)->protocol :
			inner_ipv6_hdr(skb)->nexthdr;
	} else {
		ver = ip_hdr(skb)->version;
		proto = (ver == 4) ? ip_hdr(skb)->protocol :
			ipv6_hdr(skb)->nexthdr;
	}

	if (ver == 4) {
		if (proto == IPPROTO_TCP)
			csum_type = TX_CSUM_TCPIP;
		else if (proto == IPPROTO_UDP)
			csum_type = TX_CSUM_UDPIP;
		else {
nocsum:			/*
			 * unknown protocol, disable HW csum
			 * and hope a bad packet is detected
			 */
			return TXPKT_L4CSUM_DIS_F;
		}
	} else {
		/*
		 * this doesn't work with extension headers
		 */
		if (proto == IPPROTO_TCP)
			csum_type = TX_CSUM_TCPIP6;
		else if (proto == IPPROTO_UDP)
			csum_type = TX_CSUM_UDPIP6;
		else
			goto nocsum;
	}

	if (likely(csum_type >= TX_CSUM_TCPIP)) {
		int eth_hdr_len, l4_len;
		u64 hdr_len;

		if (inner_hdr_csum) {
			/* This allows checksum offload for all encapsulated
			 * packets like GRE etc..
			 */
			l4_len = skb_inner_network_header_len(skb);
			eth_hdr_len = skb_inner_network_offset(skb) - ETH_HLEN;
		} else {
			l4_len = skb_network_header_len(skb);
			eth_hdr_len = skb_network_offset(skb) - ETH_HLEN;
		}
		hdr_len = TXPKT_IPHDR_LEN_V(l4_len);

		if (CHELSIO_CHIP_VERSION(chip) <= CHELSIO_T5)
			hdr_len |= TXPKT_ETHHDR_LEN_V(eth_hdr_len);
		else
			hdr_len |= T6_TXPKT_ETHHDR_LEN_V(eth_hdr_len);
		return TXPKT_CSUM_TYPE_V(csum_type) | hdr_len;
	} else {
		int start = skb_transport_offset(skb);

		return TXPKT_CSUM_TYPE_V(csum_type) |
			TXPKT_CSUM_START_V(start) |
			TXPKT_CSUM_LOC_V(start + skb->csum_offset);
	}
}

static void eth_txq_stop(struct sge_eth_txq *q)
{
	netif_tx_stop_queue(q->txq);
	q->q.stops++;
}

static inline void txq_advance(struct sge_txq *q, unsigned int n)
{
	q->in_use += n;
	q->pidx += n;
	if (q->pidx >= q->size)
		q->pidx -= q->size;
}

#ifdef CONFIG_CHELSIO_T4_FCOE
static inline int
cxgb_fcoe_offload(struct sk_buff *skb, struct adapter *adap,
		  const struct port_info *pi, u64 *cntrl)
{
	const struct cxgb_fcoe *fcoe = &pi->fcoe;

	if (!(fcoe->flags & CXGB_FCOE_ENABLED))
		return 0;

	if (skb->protocol != htons(ETH_P_FCOE))
		return 0;

	skb_reset_mac_header(skb);
	skb->mac_len = sizeof(struct ethhdr);

	skb_set_network_header(skb, skb->mac_len);
	skb_set_transport_header(skb, skb->mac_len + sizeof(struct fcoe_hdr));

	if (!cxgb_fcoe_sof_eof_supported(adap, skb))
		return -ENOTSUPP;

	/* FC CRC offload */
	*cntrl = TXPKT_CSUM_TYPE_V(TX_CSUM_FCOE) |
		     TXPKT_L4CSUM_DIS_F | TXPKT_IPCSUM_DIS_F |
		     TXPKT_CSUM_START_V(CXGB_FCOE_TXPKT_CSUM_START) |
		     TXPKT_CSUM_END_V(CXGB_FCOE_TXPKT_CSUM_END) |
		     TXPKT_CSUM_LOC_V(CXGB_FCOE_TXPKT_CSUM_END);
	return 0;
}
#endif /* CONFIG_CHELSIO_T4_FCOE */

/* Returns tunnel type if hardware supports offloading of the same.
 * It is called only for T5 and onwards.
 */
enum cpl_tx_tnl_lso_type cxgb_encap_offload_supported(struct sk_buff *skb)
{
	u8 l4_hdr = 0;
	enum cpl_tx_tnl_lso_type tnl_type = TX_TNL_TYPE_OPAQUE;
	struct port_info *pi = netdev_priv(skb->dev);
	struct adapter *adapter = pi->adapter;

	if (skb->inner_protocol_type != ENCAP_TYPE_ETHER ||
	    skb->inner_protocol != htons(ETH_P_TEB))
		return tnl_type;

	switch (vlan_get_protocol(skb)) {
	case htons(ETH_P_IP):
		l4_hdr = ip_hdr(skb)->protocol;
		break;
	case htons(ETH_P_IPV6):
		l4_hdr = ipv6_hdr(skb)->nexthdr;
		break;
	default:
		return tnl_type;
	}

	switch (l4_hdr) {
	case IPPROTO_UDP:
		if (adapter->vxlan_port == udp_hdr(skb)->dest)
			tnl_type = TX_TNL_TYPE_VXLAN;
		else if (adapter->geneve_port == udp_hdr(skb)->dest)
			tnl_type = TX_TNL_TYPE_GENEVE;
		break;
	default:
		return tnl_type;
	}

	return tnl_type;
}

static inline void t6_fill_tnl_lso(struct sk_buff *skb,
				   struct cpl_tx_tnl_lso *tnl_lso,
				   enum cpl_tx_tnl_lso_type tnl_type)
{
	u32 val;
	int in_eth_xtra_len;
	int l3hdr_len = skb_network_header_len(skb);
	int eth_xtra_len = skb_network_offset(skb) - ETH_HLEN;
	const struct skb_shared_info *ssi = skb_shinfo(skb);
	bool v6 = (ip_hdr(skb)->version == 6);

	val = CPL_TX_TNL_LSO_OPCODE_V(CPL_TX_TNL_LSO) |
	      CPL_TX_TNL_LSO_FIRST_F |
	      CPL_TX_TNL_LSO_LAST_F |
	      (v6 ? CPL_TX_TNL_LSO_IPV6OUT_F : 0) |
	      CPL_TX_TNL_LSO_ETHHDRLENOUT_V(eth_xtra_len / 4) |
	      CPL_TX_TNL_LSO_IPHDRLENOUT_V(l3hdr_len / 4) |
	      (v6 ? 0 : CPL_TX_TNL_LSO_IPHDRCHKOUT_F) |
	      CPL_TX_TNL_LSO_IPLENSETOUT_F |
	      (v6 ? 0 : CPL_TX_TNL_LSO_IPIDINCOUT_F);
	tnl_lso->op_to_IpIdSplitOut = htonl(val);

	tnl_lso->IpIdOffsetOut = 0;

	/* Get the tunnel header length */
	val = skb_inner_mac_header(skb) - skb_mac_header(skb);
	in_eth_xtra_len = skb_inner_network_header(skb) -
			  skb_inner_mac_header(skb) - ETH_HLEN;

	switch (tnl_type) {
	case TX_TNL_TYPE_VXLAN:
	case TX_TNL_TYPE_GENEVE:
		tnl_lso->UdpLenSetOut_to_TnlHdrLen =
			htons(CPL_TX_TNL_LSO_UDPCHKCLROUT_F |
			CPL_TX_TNL_LSO_UDPLENSETOUT_F);
		break;
	default:
		tnl_lso->UdpLenSetOut_to_TnlHdrLen = 0;
		break;
	}

	tnl_lso->UdpLenSetOut_to_TnlHdrLen |=
		 htons(CPL_TX_TNL_LSO_TNLHDRLEN_V(val) |
		       CPL_TX_TNL_LSO_TNLTYPE_V(tnl_type));

	tnl_lso->r1 = 0;

	val = CPL_TX_TNL_LSO_ETHHDRLEN_V(in_eth_xtra_len / 4) |
	      CPL_TX_TNL_LSO_IPV6_V(inner_ip_hdr(skb)->version == 6) |
	      CPL_TX_TNL_LSO_IPHDRLEN_V(skb_inner_network_header_len(skb) / 4) |
	      CPL_TX_TNL_LSO_TCPHDRLEN_V(inner_tcp_hdrlen(skb) / 4);
	tnl_lso->Flow_to_TcpHdrLen = htonl(val);

	tnl_lso->IpIdOffset = htons(0);

	tnl_lso->IpIdSplit_to_Mss = htons(CPL_TX_TNL_LSO_MSS_V(ssi->gso_size));
	tnl_lso->TCPSeqOffset = htonl(0);
	tnl_lso->EthLenOffset_Size = htonl(CPL_TX_TNL_LSO_SIZE_V(skb->len));
}

static inline void *write_tso_wr(struct adapter *adap, struct sk_buff *skb,
				 struct cpl_tx_pkt_lso_core *lso)
{
	int eth_xtra_len = skb_network_offset(skb) - ETH_HLEN;
	int l3hdr_len = skb_network_header_len(skb);
	const struct skb_shared_info *ssi;
	bool ipv6 = false;

	ssi = skb_shinfo(skb);
	if (ssi->gso_type & SKB_GSO_TCPV6)
		ipv6 = true;

	lso->lso_ctrl = htonl(LSO_OPCODE_V(CPL_TX_PKT_LSO) |
			      LSO_FIRST_SLICE_F | LSO_LAST_SLICE_F |
			      LSO_IPV6_V(ipv6) |
			      LSO_ETHHDR_LEN_V(eth_xtra_len / 4) |
			      LSO_IPHDR_LEN_V(l3hdr_len / 4) |
			      LSO_TCPHDR_LEN_V(tcp_hdr(skb)->doff));
	lso->ipid_ofst = htons(0);
	lso->mss = htons(ssi->gso_size);
	lso->seqno_offset = htonl(0);
	if (is_t4(adap->params.chip))
		lso->len = htonl(skb->len);
	else
		lso->len = htonl(LSO_T5_XFER_SIZE_V(skb->len));

	return (void *)(lso + 1);
}

/**
 *	t4_sge_eth_txq_egress_update - handle Ethernet TX Queue update
 *	@adap: the adapter
 *	@eq: the Ethernet TX Queue
 *	@maxreclaim: the maximum number of TX Descriptors to reclaim or -1
 *
 *	We're typically called here to update the state of an Ethernet TX
 *	Queue with respect to the hardware's progress in consuming the TX
 *	Work Requests that we've put on that Egress Queue.  This happens
 *	when we get Egress Queue Update messages and also prophylactically
 *	in regular timer-based Ethernet TX Queue maintenance.
 */
int t4_sge_eth_txq_egress_update(struct adapter *adap, struct sge_eth_txq *eq,
				 int maxreclaim)
{
	unsigned int reclaimed, hw_cidx;
	struct sge_txq *q = &eq->q;
	int hw_in_use;

	if (!q->in_use || !__netif_tx_trylock(eq->txq))
		return 0;

	/* Reclaim pending completed TX Descriptors. */
	reclaimed = reclaim_completed_tx(adap, &eq->q, maxreclaim, true);

	hw_cidx = ntohs(READ_ONCE(q->stat->cidx));
	hw_in_use = q->pidx - hw_cidx;
	if (hw_in_use < 0)
		hw_in_use += q->size;

	/* If the TX Queue is currently stopped and there's now more than half
	 * the queue available, restart it.  Otherwise bail out since the rest
	 * of what we want do here is with the possibility of shipping any
	 * currently buffered Coalesced TX Work Request.
	 */
	if (netif_tx_queue_stopped(eq->txq) && hw_in_use < (q->size / 2)) {
		netif_tx_wake_queue(eq->txq);
		eq->q.restarts++;
	}

	__netif_tx_unlock(eq->txq);
	return reclaimed;
}

static inline int cxgb4_validate_skb(struct sk_buff *skb,
				     struct net_device *dev,
				     u32 min_pkt_len)
{
	u32 max_pkt_len;

	/* The chip min packet length is 10 octets but some firmware
	 * commands have a minimum packet length requirement. So, play
	 * safe and reject anything shorter than @min_pkt_len.
	 */
	if (unlikely(skb->len < min_pkt_len))
		return -EINVAL;

	/* Discard the packet if the length is greater than mtu */
	max_pkt_len = ETH_HLEN + dev->mtu;

	if (skb_vlan_tagged(skb))
		max_pkt_len += VLAN_HLEN;

	if (!skb_shinfo(skb)->gso_size && (unlikely(skb->len > max_pkt_len)))
		return -EINVAL;

	return 0;
}

static void *write_eo_udp_wr(struct sk_buff *skb, struct fw_eth_tx_eo_wr *wr,
			     u32 hdr_len)
{
	wr->u.udpseg.type = FW_ETH_TX_EO_TYPE_UDPSEG;
	wr->u.udpseg.ethlen = skb_network_offset(skb);
	wr->u.udpseg.iplen = cpu_to_be16(skb_network_header_len(skb));
	wr->u.udpseg.udplen = sizeof(struct udphdr);
	wr->u.udpseg.rtplen = 0;
	wr->u.udpseg.r4 = 0;
	if (skb_shinfo(skb)->gso_size)
		wr->u.udpseg.mss = cpu_to_be16(skb_shinfo(skb)->gso_size);
	else
		wr->u.udpseg.mss = cpu_to_be16(skb->len - hdr_len);
	wr->u.udpseg.schedpktsize = wr->u.udpseg.mss;
	wr->u.udpseg.plen = cpu_to_be32(skb->len - hdr_len);

	return (void *)(wr + 1);
}

/**
 *	cxgb4_eth_xmit - add a packet to an Ethernet Tx queue
 *	@skb: the packet
 *	@dev: the egress net device
 *
 *	Add a packet to an SGE Ethernet Tx queue.  Runs with softirqs disabled.
 */
static netdev_tx_t cxgb4_eth_xmit(struct sk_buff *skb, struct net_device *dev)
{
	enum cpl_tx_tnl_lso_type tnl_type = TX_TNL_TYPE_OPAQUE;
	bool ptp_enabled = is_ptp_enabled(skb, dev);
	unsigned int last_desc, flits, ndesc;
	u32 wr_mid, ctrl0, op, sgl_off = 0;
	const struct skb_shared_info *ssi;
	int len, qidx, credits, ret, left;
	struct tx_sw_desc *sgl_sdesc;
	struct fw_eth_tx_eo_wr *eowr;
	struct fw_eth_tx_pkt_wr *wr;
	struct cpl_tx_pkt_core *cpl;
	const struct port_info *pi;
	bool immediate = false;
	u64 cntrl, *end, *sgl;
	struct sge_eth_txq *q;
	unsigned int chip_ver;
	struct adapter *adap;

	ret = cxgb4_validate_skb(skb, dev, ETH_HLEN);
	if (ret)
		goto out_free;

	pi = netdev_priv(dev);
	adap = pi->adapter;
	ssi = skb_shinfo(skb);
#if IS_ENABLED(CONFIG_CHELSIO_IPSEC_INLINE)
	if (xfrm_offload(skb) && !ssi->gso_size)
		return adap->uld[CXGB4_ULD_IPSEC].tx_handler(skb, dev);
#endif /* CHELSIO_IPSEC_INLINE */

#if IS_ENABLED(CONFIG_CHELSIO_TLS_DEVICE)
	if (cxgb4_is_ktls_skb(skb) &&
	    (skb->len - (skb_transport_offset(skb) + tcp_hdrlen(skb))))
		return adap->uld[CXGB4_ULD_KTLS].tx_handler(skb, dev);
#endif /* CHELSIO_TLS_DEVICE */

	qidx = skb_get_queue_mapping(skb);
	if (ptp_enabled) {
		if (!(adap->ptp_tx_skb)) {
			skb_shinfo(skb)->tx_flags |= SKBTX_IN_PROGRESS;
			adap->ptp_tx_skb = skb_get(skb);
		} else {
			goto out_free;
		}
		q = &adap->sge.ptptxq;
	} else {
		q = &adap->sge.ethtxq[qidx + pi->first_qset];
	}
	skb_tx_timestamp(skb);

	reclaim_completed_tx(adap, &q->q, -1, true);
	cntrl = TXPKT_L4CSUM_DIS_F | TXPKT_IPCSUM_DIS_F;

#ifdef CONFIG_CHELSIO_T4_FCOE
	ret = cxgb_fcoe_offload(skb, adap, pi, &cntrl);
	if (unlikely(ret == -EOPNOTSUPP))
		goto out_free;
#endif /* CONFIG_CHELSIO_T4_FCOE */

	chip_ver = CHELSIO_CHIP_VERSION(adap->params.chip);
	flits = calc_tx_flits(skb, chip_ver);
	ndesc = flits_to_desc(flits);
	credits = txq_avail(&q->q) - ndesc;

	if (unlikely(credits < 0)) {
		eth_txq_stop(q);
		dev_err(adap->pdev_dev,
			"%s: Tx ring %u full while queue awake!\n",
			dev->name, qidx);
		return NETDEV_TX_BUSY;
	}

	if (is_eth_imm(skb, chip_ver))
		immediate = true;

	if (skb->encapsulation && chip_ver > CHELSIO_T5)
		tnl_type = cxgb_encap_offload_supported(skb);

	last_desc = q->q.pidx + ndesc - 1;
	if (last_desc >= q->q.size)
		last_desc -= q->q.size;
	sgl_sdesc = &q->q.sdesc[last_desc];

	if (!immediate &&
	    unlikely(cxgb4_map_skb(adap->pdev_dev, skb, sgl_sdesc->addr) < 0)) {
		memset(sgl_sdesc->addr, 0, sizeof(sgl_sdesc->addr));
		q->mapping_err++;
		goto out_free;
	}

	wr_mid = FW_WR_LEN16_V(DIV_ROUND_UP(flits, 2));
	if (unlikely(credits < ETHTXQ_STOP_THRES)) {
		/* After we're done injecting the Work Request for this
		 * packet, we'll be below our "stop threshold" so stop the TX
		 * Queue now and schedule a request for an SGE Egress Queue
		 * Update message. The queue will get started later on when
		 * the firmware processes this Work Request and sends us an
		 * Egress Queue Status Update message indicating that space
		 * has opened up.
		 */
		eth_txq_stop(q);
		wr_mid |= FW_WR_EQUEQ_F | FW_WR_EQUIQ_F;
	}

	wr = (void *)&q->q.desc[q->q.pidx];
	eowr = (void *)&q->q.desc[q->q.pidx];
	wr->equiq_to_len16 = htonl(wr_mid);
	wr->r3 = cpu_to_be64(0);
	if (skb_shinfo(skb)->gso_type & SKB_GSO_UDP_L4)
		end = (u64 *)eowr + flits;
	else
		end = (u64 *)wr + flits;

	len = immediate ? skb->len : 0;
	len += sizeof(*cpl);
	if (ssi->gso_size && !(ssi->gso_type & SKB_GSO_UDP_L4)) {
		struct cpl_tx_pkt_lso_core *lso = (void *)(wr + 1);
		struct cpl_tx_tnl_lso *tnl_lso = (void *)(wr + 1);

		if (tnl_type)
			len += sizeof(*tnl_lso);
		else
			len += sizeof(*lso);

		wr->op_immdlen = htonl(FW_WR_OP_V(FW_ETH_TX_PKT_WR) |
				       FW_WR_IMMDLEN_V(len));
		if (tnl_type) {
			struct iphdr *iph = ip_hdr(skb);

			t6_fill_tnl_lso(skb, tnl_lso, tnl_type);
			cpl = (void *)(tnl_lso + 1);
			/* Driver is expected to compute partial checksum that
			 * does not include the IP Total Length.
			 */
			if (iph->version == 4) {
				iph->check = 0;
				iph->tot_len = 0;
				iph->check = ~ip_fast_csum((u8 *)iph, iph->ihl);
			}
			if (skb->ip_summed == CHECKSUM_PARTIAL)
				cntrl = hwcsum(adap->params.chip, skb);
		} else {
			cpl = write_tso_wr(adap, skb, lso);
			cntrl = hwcsum(adap->params.chip, skb);
		}
		sgl = (u64 *)(cpl + 1); /* sgl start here */
		q->tso++;
		q->tx_cso += ssi->gso_segs;
	} else if (ssi->gso_size) {
		u64 *start;
		u32 hdrlen;

		hdrlen = eth_get_headlen(dev, skb->data, skb_headlen(skb));
		len += hdrlen;
		wr->op_immdlen = cpu_to_be32(FW_WR_OP_V(FW_ETH_TX_EO_WR) |
					     FW_ETH_TX_EO_WR_IMMDLEN_V(len));
		cpl = write_eo_udp_wr(skb, eowr, hdrlen);
		cntrl = hwcsum(adap->params.chip, skb);

		start = (u64 *)(cpl + 1);
		sgl = (u64 *)inline_tx_skb_header(skb, &q->q, (void *)start,
						  hdrlen);
		if (unlikely(start > sgl)) {
			left = (u8 *)end - (u8 *)q->q.stat;
			end = (void *)q->q.desc + left;
		}
		sgl_off = hdrlen;
		q->uso++;
		q->tx_cso += ssi->gso_segs;
	} else {
		if (ptp_enabled)
			op = FW_PTP_TX_PKT_WR;
		else
			op = FW_ETH_TX_PKT_WR;
		wr->op_immdlen = htonl(FW_WR_OP_V(op) |
				       FW_WR_IMMDLEN_V(len));
		cpl = (void *)(wr + 1);
		sgl = (u64 *)(cpl + 1);
		if (skb->ip_summed == CHECKSUM_PARTIAL) {
			cntrl = hwcsum(adap->params.chip, skb) |
				TXPKT_IPCSUM_DIS_F;
			q->tx_cso++;
		}
	}

	if (unlikely((u8 *)sgl >= (u8 *)q->q.stat)) {
		/* If current position is already at the end of the
		 * txq, reset the current to point to start of the queue
		 * and update the end ptr as well.
		 */
		left = (u8 *)end - (u8 *)q->q.stat;
		end = (void *)q->q.desc + left;
		sgl = (void *)q->q.desc;
	}

	if (skb_vlan_tag_present(skb)) {
		q->vlan_ins++;
		cntrl |= TXPKT_VLAN_VLD_F | TXPKT_VLAN_V(skb_vlan_tag_get(skb));
#ifdef CONFIG_CHELSIO_T4_FCOE
		if (skb->protocol == htons(ETH_P_FCOE))
			cntrl |= TXPKT_VLAN_V(
				 ((skb->priority & 0x7) << VLAN_PRIO_SHIFT));
#endif /* CONFIG_CHELSIO_T4_FCOE */
	}

	ctrl0 = TXPKT_OPCODE_V(CPL_TX_PKT_XT) | TXPKT_INTF_V(pi->tx_chan) |
		TXPKT_PF_V(adap->pf);
	if (ptp_enabled)
		ctrl0 |= TXPKT_TSTAMP_F;
#ifdef CONFIG_CHELSIO_T4_DCB
	if (is_t4(adap->params.chip))
		ctrl0 |= TXPKT_OVLAN_IDX_V(q->dcb_prio);
	else
		ctrl0 |= TXPKT_T5_OVLAN_IDX_V(q->dcb_prio);
#endif
	cpl->ctrl0 = htonl(ctrl0);
	cpl->pack = htons(0);
	cpl->len = htons(skb->len);
	cpl->ctrl1 = cpu_to_be64(cntrl);

	if (immediate) {
		cxgb4_inline_tx_skb(skb, &q->q, sgl);
		dev_consume_skb_any(skb);
	} else {
		cxgb4_write_sgl(skb, &q->q, (void *)sgl, end, sgl_off,
				sgl_sdesc->addr);
		skb_orphan(skb);
		sgl_sdesc->skb = skb;
	}

	txq_advance(&q->q, ndesc);

	cxgb4_ring_tx_db(adap, &q->q, ndesc);
	return NETDEV_TX_OK;

out_free:
	dev_kfree_skb_any(skb);
	return NETDEV_TX_OK;
}

/* Constants ... */
enum {
	/* Egress Queue sizes, producer and consumer indices are all in units
	 * of Egress Context Units bytes.  Note that as far as the hardware is
	 * concerned, the free list is an Egress Queue (the host produces free
	 * buffers which the hardware consumes) and free list entries are
	 * 64-bit PCI DMA addresses.
	 */
	EQ_UNIT = SGE_EQ_IDXSIZE,
	FL_PER_EQ_UNIT = EQ_UNIT / sizeof(__be64),
	TXD_PER_EQ_UNIT = EQ_UNIT / sizeof(__be64),

	T4VF_ETHTXQ_MAX_HDR = (sizeof(struct fw_eth_tx_pkt_vm_wr) +
			       sizeof(struct cpl_tx_pkt_lso_core) +
			       sizeof(struct cpl_tx_pkt_core)) / sizeof(__be64),
};

/**
 *	t4vf_is_eth_imm - can an Ethernet packet be sent as immediate data?
 *	@skb: the packet
 *
 *	Returns whether an Ethernet packet is small enough to fit completely as
 *	immediate data.
 */
static inline int t4vf_is_eth_imm(const struct sk_buff *skb)
{
	/* The VF Driver uses the FW_ETH_TX_PKT_VM_WR firmware Work Request
	 * which does not accommodate immediate data.  We could dike out all
	 * of the support code for immediate data but that would tie our hands
	 * too much if we ever want to enhace the firmware.  It would also
	 * create more differences between the PF and VF Drivers.
	 */
	return false;
}

/**
 *	t4vf_calc_tx_flits - calculate the number of flits for a packet TX WR
 *	@skb: the packet
 *
 *	Returns the number of flits needed for a TX Work Request for the
 *	given Ethernet packet, including the needed WR and CPL headers.
 */
static inline unsigned int t4vf_calc_tx_flits(const struct sk_buff *skb)
{
	unsigned int flits;

	/* If the skb is small enough, we can pump it out as a work request
	 * with only immediate data.  In that case we just have to have the
	 * TX Packet header plus the skb data in the Work Request.
	 */
	if (t4vf_is_eth_imm(skb))
		return DIV_ROUND_UP(skb->len + sizeof(struct cpl_tx_pkt),
				    sizeof(__be64));

	/* Otherwise, we're going to have to construct a Scatter gather list
	 * of the skb body and fragments.  We also include the flits necessary
	 * for the TX Packet Work Request and CPL.  We always have a firmware
	 * Write Header (incorporated as part of the cpl_tx_pkt_lso and
	 * cpl_tx_pkt structures), followed by either a TX Packet Write CPL
	 * message or, if we're doing a Large Send Offload, an LSO CPL message
	 * with an embedded TX Packet Write CPL message.
	 */
	flits = sgl_len(skb_shinfo(skb)->nr_frags + 1);
	if (skb_shinfo(skb)->gso_size)
		flits += (sizeof(struct fw_eth_tx_pkt_vm_wr) +
			  sizeof(struct cpl_tx_pkt_lso_core) +
			  sizeof(struct cpl_tx_pkt_core)) / sizeof(__be64);
	else
		flits += (sizeof(struct fw_eth_tx_pkt_vm_wr) +
			  sizeof(struct cpl_tx_pkt_core)) / sizeof(__be64);
	return flits;
}

/**
 *	cxgb4_vf_eth_xmit - add a packet to an Ethernet TX queue
 *	@skb: the packet
 *	@dev: the egress net device
 *
 *	Add a packet to an SGE Ethernet TX queue.  Runs with softirqs disabled.
 */
static netdev_tx_t cxgb4_vf_eth_xmit(struct sk_buff *skb,
				     struct net_device *dev)
{
	unsigned int last_desc, flits, ndesc;
	const struct skb_shared_info *ssi;
	struct fw_eth_tx_pkt_vm_wr *wr;
	struct tx_sw_desc *sgl_sdesc;
	struct cpl_tx_pkt_core *cpl;
	const struct port_info *pi;
	struct sge_eth_txq *txq;
	struct adapter *adapter;
	int qidx, credits, ret;
	size_t fw_hdr_copy_len;
	u64 cntrl, *end;
	u32 wr_mid;

	/* The chip minimum packet length is 10 octets but the firmware
	 * command that we are using requires that we copy the Ethernet header
	 * (including the VLAN tag) into the header so we reject anything
	 * smaller than that ...
	 */
	fw_hdr_copy_len = sizeof(wr->ethmacdst) + sizeof(wr->ethmacsrc) +
			  sizeof(wr->ethtype) + sizeof(wr->vlantci);
	ret = cxgb4_validate_skb(skb, dev, fw_hdr_copy_len);
	if (ret)
		goto out_free;

	/* Figure out which TX Queue we're going to use. */
	pi = netdev_priv(dev);
	adapter = pi->adapter;
	qidx = skb_get_queue_mapping(skb);
	WARN_ON(qidx >= pi->nqsets);
	txq = &adapter->sge.ethtxq[pi->first_qset + qidx];

	/* Take this opportunity to reclaim any TX Descriptors whose DMA
	 * transfers have completed.
	 */
	reclaim_completed_tx(adapter, &txq->q, -1, true);

	/* Calculate the number of flits and TX Descriptors we're going to
	 * need along with how many TX Descriptors will be left over after
	 * we inject our Work Request.
	 */
	flits = t4vf_calc_tx_flits(skb);
	ndesc = flits_to_desc(flits);
	credits = txq_avail(&txq->q) - ndesc;

	if (unlikely(credits < 0)) {
		/* Not enough room for this packet's Work Request.  Stop the
		 * TX Queue and return a "busy" condition.  The queue will get
		 * started later on when the firmware informs us that space
		 * has opened up.
		 */
		eth_txq_stop(txq);
		dev_err(adapter->pdev_dev,
			"%s: TX ring %u full while queue awake!\n",
			dev->name, qidx);
		return NETDEV_TX_BUSY;
	}

	last_desc = txq->q.pidx + ndesc - 1;
	if (last_desc >= txq->q.size)
		last_desc -= txq->q.size;
	sgl_sdesc = &txq->q.sdesc[last_desc];

	if (!t4vf_is_eth_imm(skb) &&
	    unlikely(cxgb4_map_skb(adapter->pdev_dev, skb,
				   sgl_sdesc->addr) < 0)) {
		/* We need to map the skb into PCI DMA space (because it can't
		 * be in-lined directly into the Work Request) and the mapping
		 * operation failed.  Record the error and drop the packet.
		 */
		memset(sgl_sdesc->addr, 0, sizeof(sgl_sdesc->addr));
		txq->mapping_err++;
		goto out_free;
	}

	wr_mid = FW_WR_LEN16_V(DIV_ROUND_UP(flits, 2));
	if (unlikely(credits < ETHTXQ_STOP_THRES)) {
		/* After we're done injecting the Work Request for this
		 * packet, we'll be below our "stop threshold" so stop the TX
		 * Queue now and schedule a request for an SGE Egress Queue
		 * Update message.  The queue will get started later on when
		 * the firmware processes this Work Request and sends us an
		 * Egress Queue Status Update message indicating that space
		 * has opened up.
		 */
		eth_txq_stop(txq);
		wr_mid |= FW_WR_EQUEQ_F | FW_WR_EQUIQ_F;
	}

	/* Start filling in our Work Request.  Note that we do _not_ handle
	 * the WR Header wrapping around the TX Descriptor Ring.  If our
	 * maximum header size ever exceeds one TX Descriptor, we'll need to
	 * do something else here.
	 */
	WARN_ON(DIV_ROUND_UP(T4VF_ETHTXQ_MAX_HDR, TXD_PER_EQ_UNIT) > 1);
	wr = (void *)&txq->q.desc[txq->q.pidx];
	wr->equiq_to_len16 = cpu_to_be32(wr_mid);
	wr->r3[0] = cpu_to_be32(0);
	wr->r3[1] = cpu_to_be32(0);
	skb_copy_from_linear_data(skb, (void *)wr->ethmacdst, fw_hdr_copy_len);
	end = (u64 *)wr + flits;

	/* If this is a Large Send Offload packet we'll put in an LSO CPL
	 * message with an encapsulated TX Packet CPL message.  Otherwise we
	 * just use a TX Packet CPL message.
	 */
	ssi = skb_shinfo(skb);
	if (ssi->gso_size) {
		struct cpl_tx_pkt_lso_core *lso = (void *)(wr + 1);
		bool v6 = (ssi->gso_type & SKB_GSO_TCPV6) != 0;
		int l3hdr_len = skb_network_header_len(skb);
		int eth_xtra_len = skb_network_offset(skb) - ETH_HLEN;

		wr->op_immdlen =
			cpu_to_be32(FW_WR_OP_V(FW_ETH_TX_PKT_VM_WR) |
				    FW_WR_IMMDLEN_V(sizeof(*lso) +
						    sizeof(*cpl)));
		 /* Fill in the LSO CPL message. */
		lso->lso_ctrl =
			cpu_to_be32(LSO_OPCODE_V(CPL_TX_PKT_LSO) |
				    LSO_FIRST_SLICE_F |
				    LSO_LAST_SLICE_F |
				    LSO_IPV6_V(v6) |
				    LSO_ETHHDR_LEN_V(eth_xtra_len / 4) |
				    LSO_IPHDR_LEN_V(l3hdr_len / 4) |
				    LSO_TCPHDR_LEN_V(tcp_hdr(skb)->doff));
		lso->ipid_ofst = cpu_to_be16(0);
		lso->mss = cpu_to_be16(ssi->gso_size);
		lso->seqno_offset = cpu_to_be32(0);
		if (is_t4(adapter->params.chip))
			lso->len = cpu_to_be32(skb->len);
		else
			lso->len = cpu_to_be32(LSO_T5_XFER_SIZE_V(skb->len));

		/* Set up TX Packet CPL pointer, control word and perform
		 * accounting.
		 */
		cpl = (void *)(lso + 1);

		if (CHELSIO_CHIP_VERSION(adapter->params.chip) <= CHELSIO_T5)
			cntrl = TXPKT_ETHHDR_LEN_V(eth_xtra_len);
		else
			cntrl = T6_TXPKT_ETHHDR_LEN_V(eth_xtra_len);

		cntrl |= TXPKT_CSUM_TYPE_V(v6 ?
					   TX_CSUM_TCPIP6 : TX_CSUM_TCPIP) |
			 TXPKT_IPHDR_LEN_V(l3hdr_len);
		txq->tso++;
		txq->tx_cso += ssi->gso_segs;
	} else {
		int len;

		len = (t4vf_is_eth_imm(skb)
		       ? skb->len + sizeof(*cpl)
		       : sizeof(*cpl));
		wr->op_immdlen =
			cpu_to_be32(FW_WR_OP_V(FW_ETH_TX_PKT_VM_WR) |
				    FW_WR_IMMDLEN_V(len));

		/* Set up TX Packet CPL pointer, control word and perform
		 * accounting.
		 */
		cpl = (void *)(wr + 1);
		if (skb->ip_summed == CHECKSUM_PARTIAL) {
			cntrl = hwcsum(adapter->params.chip, skb) |
				TXPKT_IPCSUM_DIS_F;
			txq->tx_cso++;
		} else {
			cntrl = TXPKT_L4CSUM_DIS_F | TXPKT_IPCSUM_DIS_F;
		}
	}

	/* If there's a VLAN tag present, add that to the list of things to
	 * do in this Work Request.
	 */
	if (skb_vlan_tag_present(skb)) {
		txq->vlan_ins++;
		cntrl |= TXPKT_VLAN_VLD_F | TXPKT_VLAN_V(skb_vlan_tag_get(skb));
	}

	 /* Fill in the TX Packet CPL message header. */
	cpl->ctrl0 = cpu_to_be32(TXPKT_OPCODE_V(CPL_TX_PKT_XT) |
				 TXPKT_INTF_V(pi->port_id) |
				 TXPKT_PF_V(0));
	cpl->pack = cpu_to_be16(0);
	cpl->len = cpu_to_be16(skb->len);
	cpl->ctrl1 = cpu_to_be64(cntrl);

	/* Fill in the body of the TX Packet CPL message with either in-lined
	 * data or a Scatter/Gather List.
	 */
	if (t4vf_is_eth_imm(skb)) {
		/* In-line the packet's data and free the skb since we don't
		 * need it any longer.
		 */
		cxgb4_inline_tx_skb(skb, &txq->q, cpl + 1);
		dev_consume_skb_any(skb);
	} else {
		/* Write the skb's Scatter/Gather list into the TX Packet CPL
		 * message and retain a pointer to the skb so we can free it
		 * later when its DMA completes.  (We store the skb pointer
		 * in the Software Descriptor corresponding to the last TX
		 * Descriptor used by the Work Request.)
		 *
		 * The retained skb will be freed when the corresponding TX
		 * Descriptors are reclaimed after their DMAs complete.
		 * However, this could take quite a while since, in general,
		 * the hardware is set up to be lazy about sending DMA
		 * completion notifications to us and we mostly perform TX
		 * reclaims in the transmit routine.
		 *
		 * This is good for performamce but means that we rely on new
		 * TX packets arriving to run the destructors of completed
		 * packets, which open up space in their sockets' send queues.
		 * Sometimes we do not get such new packets causing TX to
		 * stall.  A single UDP transmitter is a good example of this
		 * situation.  We have a clean up timer that periodically
		 * reclaims completed packets but it doesn't run often enough
		 * (nor do we want it to) to prevent lengthy stalls.  A
		 * solution to this problem is to run the destructor early,
		 * after the packet is queued but before it's DMAd.  A con is
		 * that we lie to socket memory accounting, but the amount of
		 * extra memory is reasonable (limited by the number of TX
		 * descriptors), the packets do actually get freed quickly by
		 * new packets almost always, and for protocols like TCP that
		 * wait for acks to really free up the data the extra memory
		 * is even less.  On the positive side we run the destructors
		 * on the sending CPU rather than on a potentially different
		 * completing CPU, usually a good thing.
		 *
		 * Run the destructor before telling the DMA engine about the
		 * packet to make sure it doesn't complete and get freed
		 * prematurely.
		 */
		struct ulptx_sgl *sgl = (struct ulptx_sgl *)(cpl + 1);
		struct sge_txq *tq = &txq->q;

		/* If the Work Request header was an exact multiple of our TX
		 * Descriptor length, then it's possible that the starting SGL
		 * pointer lines up exactly with the end of our TX Descriptor
		 * ring.  If that's the case, wrap around to the beginning
		 * here ...
		 */
		if (unlikely((void *)sgl == (void *)tq->stat)) {
			sgl = (void *)tq->desc;
			end = (void *)((void *)tq->desc +
				       ((void *)end - (void *)tq->stat));
		}

		cxgb4_write_sgl(skb, tq, sgl, end, 0, sgl_sdesc->addr);
		skb_orphan(skb);
		sgl_sdesc->skb = skb;
	}

	/* Advance our internal TX Queue state, tell the hardware about
	 * the new TX descriptors and return success.
	 */
	txq_advance(&txq->q, ndesc);

	cxgb4_ring_tx_db(adapter, &txq->q, ndesc);
	return NETDEV_TX_OK;

out_free:
	/* An error of some sort happened.  Free the TX skb and tell the
	 * OS that we've "dealt" with the packet ...
	 */
	dev_kfree_skb_any(skb);
	return NETDEV_TX_OK;
}

/**
 * reclaim_completed_tx_imm - reclaim completed control-queue Tx descs
 * @q: the SGE control Tx queue
 *
 * This is a variant of cxgb4_reclaim_completed_tx() that is used
 * for Tx queues that send only immediate data (presently just
 * the control queues) and	thus do not have any sk_buffs to release.
 */
static inline void reclaim_completed_tx_imm(struct sge_txq *q)
{
	int hw_cidx = ntohs(READ_ONCE(q->stat->cidx));
	int reclaim = hw_cidx - q->cidx;

	if (reclaim < 0)
		reclaim += q->size;

	q->in_use -= reclaim;
	q->cidx = hw_cidx;
}

static inline void eosw_txq_advance_index(u32 *idx, u32 n, u32 max)
{
	u32 val = *idx + n;

	if (val >= max)
		val -= max;

	*idx = val;
}

void cxgb4_eosw_txq_free_desc(struct adapter *adap,
			      struct sge_eosw_txq *eosw_txq, u32 ndesc)
{
	struct tx_sw_desc *d;

	d = &eosw_txq->desc[eosw_txq->last_cidx];
	while (ndesc--) {
		if (d->skb) {
			if (d->addr[0]) {
				unmap_skb(adap->pdev_dev, d->skb, d->addr);
				memset(d->addr, 0, sizeof(d->addr));
			}
			dev_consume_skb_any(d->skb);
			d->skb = NULL;
		}
		eosw_txq_advance_index(&eosw_txq->last_cidx, 1,
				       eosw_txq->ndesc);
		d = &eosw_txq->desc[eosw_txq->last_cidx];
	}
}

static inline void eosw_txq_advance(struct sge_eosw_txq *eosw_txq, u32 n)
{
	eosw_txq_advance_index(&eosw_txq->pidx, n, eosw_txq->ndesc);
	eosw_txq->inuse += n;
}

static inline int eosw_txq_enqueue(struct sge_eosw_txq *eosw_txq,
				   struct sk_buff *skb)
{
	if (eosw_txq->inuse == eosw_txq->ndesc)
		return -ENOMEM;

	eosw_txq->desc[eosw_txq->pidx].skb = skb;
	return 0;
}

static inline struct sk_buff *eosw_txq_peek(struct sge_eosw_txq *eosw_txq)
{
	return eosw_txq->desc[eosw_txq->last_pidx].skb;
}

static inline u8 ethofld_calc_tx_flits(struct adapter *adap,
				       struct sk_buff *skb, u32 hdr_len)
{
	u8 flits, nsgl = 0;
	u32 wrlen;

	wrlen = sizeof(struct fw_eth_tx_eo_wr) + sizeof(struct cpl_tx_pkt_core);
	if (skb_shinfo(skb)->gso_size &&
	    !(skb_shinfo(skb)->gso_type & SKB_GSO_UDP_L4))
		wrlen += sizeof(struct cpl_tx_pkt_lso_core);

	wrlen += roundup(hdr_len, 16);

	/* Packet headers + WR + CPLs */
	flits = DIV_ROUND_UP(wrlen, 8);

	if (skb_shinfo(skb)->nr_frags > 0) {
		if (skb_headlen(skb) - hdr_len)
			nsgl = sgl_len(skb_shinfo(skb)->nr_frags + 1);
		else
			nsgl = sgl_len(skb_shinfo(skb)->nr_frags);
	} else if (skb->len - hdr_len) {
		nsgl = sgl_len(1);
	}

	return flits + nsgl;
}

static void *write_eo_wr(struct adapter *adap, struct sge_eosw_txq *eosw_txq,
			 struct sk_buff *skb, struct fw_eth_tx_eo_wr *wr,
			 u32 hdr_len, u32 wrlen)
{
	const struct skb_shared_info *ssi = skb_shinfo(skb);
	struct cpl_tx_pkt_core *cpl;
	u32 immd_len, wrlen16;
	bool compl = false;
	u8 ver, proto;

	ver = ip_hdr(skb)->version;
	proto = (ver == 6) ? ipv6_hdr(skb)->nexthdr : ip_hdr(skb)->protocol;

	wrlen16 = DIV_ROUND_UP(wrlen, 16);
	immd_len = sizeof(struct cpl_tx_pkt_core);
	if (skb_shinfo(skb)->gso_size &&
	    !(skb_shinfo(skb)->gso_type & SKB_GSO_UDP_L4))
		immd_len += sizeof(struct cpl_tx_pkt_lso_core);
	immd_len += hdr_len;

	if (!eosw_txq->ncompl ||
	    (eosw_txq->last_compl + wrlen16) >=
	    (adap->params.ofldq_wr_cred / 2)) {
		compl = true;
		eosw_txq->ncompl++;
		eosw_txq->last_compl = 0;
	}

	wr->op_immdlen = cpu_to_be32(FW_WR_OP_V(FW_ETH_TX_EO_WR) |
				     FW_ETH_TX_EO_WR_IMMDLEN_V(immd_len) |
				     FW_WR_COMPL_V(compl));
	wr->equiq_to_len16 = cpu_to_be32(FW_WR_LEN16_V(wrlen16) |
					 FW_WR_FLOWID_V(eosw_txq->hwtid));
	wr->r3 = 0;
	if (proto == IPPROTO_UDP) {
		cpl = write_eo_udp_wr(skb, wr, hdr_len);
	} else {
		wr->u.tcpseg.type = FW_ETH_TX_EO_TYPE_TCPSEG;
		wr->u.tcpseg.ethlen = skb_network_offset(skb);
		wr->u.tcpseg.iplen = cpu_to_be16(skb_network_header_len(skb));
		wr->u.tcpseg.tcplen = tcp_hdrlen(skb);
		wr->u.tcpseg.tsclk_tsoff = 0;
		wr->u.tcpseg.r4 = 0;
		wr->u.tcpseg.r5 = 0;
		wr->u.tcpseg.plen = cpu_to_be32(skb->len - hdr_len);

		if (ssi->gso_size) {
			struct cpl_tx_pkt_lso_core *lso = (void *)(wr + 1);

			wr->u.tcpseg.mss = cpu_to_be16(ssi->gso_size);
			cpl = write_tso_wr(adap, skb, lso);
		} else {
			wr->u.tcpseg.mss = cpu_to_be16(0xffff);
			cpl = (void *)(wr + 1);
		}
	}

	eosw_txq->cred -= wrlen16;
	eosw_txq->last_compl += wrlen16;
	return cpl;
}

static int ethofld_hard_xmit(struct net_device *dev,
			     struct sge_eosw_txq *eosw_txq)
{
	struct port_info *pi = netdev2pinfo(dev);
	struct adapter *adap = netdev2adap(dev);
	u32 wrlen, wrlen16, hdr_len, data_len;
	enum sge_eosw_state next_state;
	u64 cntrl, *start, *end, *sgl;
	struct sge_eohw_txq *eohw_txq;
	struct cpl_tx_pkt_core *cpl;
	struct fw_eth_tx_eo_wr *wr;
	bool skip_eotx_wr = false;
	struct tx_sw_desc *d;
	struct sk_buff *skb;
	int left, ret = 0;
	u8 flits, ndesc;

	eohw_txq = &adap->sge.eohw_txq[eosw_txq->hwqid];
	spin_lock(&eohw_txq->lock);
	reclaim_completed_tx_imm(&eohw_txq->q);

	d = &eosw_txq->desc[eosw_txq->last_pidx];
	skb = d->skb;
	skb_tx_timestamp(skb);

	wr = (struct fw_eth_tx_eo_wr *)&eohw_txq->q.desc[eohw_txq->q.pidx];
	if (unlikely(eosw_txq->state != CXGB4_EO_STATE_ACTIVE &&
		     eosw_txq->last_pidx == eosw_txq->flowc_idx)) {
		hdr_len = skb->len;
		data_len = 0;
		flits = DIV_ROUND_UP(hdr_len, 8);
		if (eosw_txq->state == CXGB4_EO_STATE_FLOWC_OPEN_SEND)
			next_state = CXGB4_EO_STATE_FLOWC_OPEN_REPLY;
		else
			next_state = CXGB4_EO_STATE_FLOWC_CLOSE_REPLY;
		skip_eotx_wr = true;
	} else {
		hdr_len = eth_get_headlen(dev, skb->data, skb_headlen(skb));
		data_len = skb->len - hdr_len;
		flits = ethofld_calc_tx_flits(adap, skb, hdr_len);
	}
	ndesc = flits_to_desc(flits);
	wrlen = flits * 8;
	wrlen16 = DIV_ROUND_UP(wrlen, 16);

	left = txq_avail(&eohw_txq->q) - ndesc;

	/* If there are no descriptors left in hardware queues or no
	 * CPL credits left in software queues, then wait for them
	 * to come back and retry again. Note that we always request
	 * for credits update via interrupt for every half credits
	 * consumed. So, the interrupt will eventually restore the
	 * credits and invoke the Tx path again.
	 */
	if (unlikely(left < 0 || wrlen16 > eosw_txq->cred)) {
		ret = -ENOMEM;
		goto out_unlock;
	}

	if (unlikely(skip_eotx_wr)) {
		start = (u64 *)wr;
		eosw_txq->state = next_state;
		eosw_txq->cred -= wrlen16;
		eosw_txq->ncompl++;
		eosw_txq->last_compl = 0;
		goto write_wr_headers;
	}

	cpl = write_eo_wr(adap, eosw_txq, skb, wr, hdr_len, wrlen);
	cntrl = hwcsum(adap->params.chip, skb);
	if (skb_vlan_tag_present(skb))
		cntrl |= TXPKT_VLAN_VLD_F | TXPKT_VLAN_V(skb_vlan_tag_get(skb));

	cpl->ctrl0 = cpu_to_be32(TXPKT_OPCODE_V(CPL_TX_PKT_XT) |
				 TXPKT_INTF_V(pi->tx_chan) |
				 TXPKT_PF_V(adap->pf));
	cpl->pack = 0;
	cpl->len = cpu_to_be16(skb->len);
	cpl->ctrl1 = cpu_to_be64(cntrl);

	start = (u64 *)(cpl + 1);

write_wr_headers:
	sgl = (u64 *)inline_tx_skb_header(skb, &eohw_txq->q, (void *)start,
					  hdr_len);
	if (data_len) {
		ret = cxgb4_map_skb(adap->pdev_dev, skb, d->addr);
		if (unlikely(ret)) {
			memset(d->addr, 0, sizeof(d->addr));
			eohw_txq->mapping_err++;
			goto out_unlock;
		}

		end = (u64 *)wr + flits;
		if (unlikely(start > sgl)) {
			left = (u8 *)end - (u8 *)eohw_txq->q.stat;
			end = (void *)eohw_txq->q.desc + left;
		}

		if (unlikely((u8 *)sgl >= (u8 *)eohw_txq->q.stat)) {
			/* If current position is already at the end of the
			 * txq, reset the current to point to start of the queue
			 * and update the end ptr as well.
			 */
			left = (u8 *)end - (u8 *)eohw_txq->q.stat;

			end = (void *)eohw_txq->q.desc + left;
			sgl = (void *)eohw_txq->q.desc;
		}

		cxgb4_write_sgl(skb, &eohw_txq->q, (void *)sgl, end, hdr_len,
				d->addr);
	}

	if (skb_shinfo(skb)->gso_size) {
		if (skb_shinfo(skb)->gso_type & SKB_GSO_UDP_L4)
			eohw_txq->uso++;
		else
			eohw_txq->tso++;
		eohw_txq->tx_cso += skb_shinfo(skb)->gso_segs;
	} else if (skb->ip_summed == CHECKSUM_PARTIAL) {
		eohw_txq->tx_cso++;
	}

	if (skb_vlan_tag_present(skb))
		eohw_txq->vlan_ins++;

	txq_advance(&eohw_txq->q, ndesc);
	cxgb4_ring_tx_db(adap, &eohw_txq->q, ndesc);
	eosw_txq_advance_index(&eosw_txq->last_pidx, 1, eosw_txq->ndesc);

out_unlock:
	spin_unlock(&eohw_txq->lock);
	return ret;
}

static void ethofld_xmit(struct net_device *dev, struct sge_eosw_txq *eosw_txq)
{
	struct sk_buff *skb;
	int pktcount, ret;

	switch (eosw_txq->state) {
	case CXGB4_EO_STATE_ACTIVE:
	case CXGB4_EO_STATE_FLOWC_OPEN_SEND:
	case CXGB4_EO_STATE_FLOWC_CLOSE_SEND:
		pktcount = eosw_txq->pidx - eosw_txq->last_pidx;
		if (pktcount < 0)
			pktcount += eosw_txq->ndesc;
		break;
	case CXGB4_EO_STATE_FLOWC_OPEN_REPLY:
	case CXGB4_EO_STATE_FLOWC_CLOSE_REPLY:
	case CXGB4_EO_STATE_CLOSED:
	default:
		return;
	}

	while (pktcount--) {
		skb = eosw_txq_peek(eosw_txq);
		if (!skb) {
			eosw_txq_advance_index(&eosw_txq->last_pidx, 1,
					       eosw_txq->ndesc);
			continue;
		}

		ret = ethofld_hard_xmit(dev, eosw_txq);
		if (ret)
			break;
	}
}

static netdev_tx_t cxgb4_ethofld_xmit(struct sk_buff *skb,
				      struct net_device *dev)
{
	struct cxgb4_tc_port_mqprio *tc_port_mqprio;
	struct port_info *pi = netdev2pinfo(dev);
	struct adapter *adap = netdev2adap(dev);
	struct sge_eosw_txq *eosw_txq;
	u32 qid;
	int ret;

	ret = cxgb4_validate_skb(skb, dev, ETH_HLEN);
	if (ret)
		goto out_free;

	tc_port_mqprio = &adap->tc_mqprio->port_mqprio[pi->port_id];
	qid = skb_get_queue_mapping(skb) - pi->nqsets;
	eosw_txq = &tc_port_mqprio->eosw_txq[qid];
	spin_lock_bh(&eosw_txq->lock);
	if (eosw_txq->state != CXGB4_EO_STATE_ACTIVE)
		goto out_unlock;

	ret = eosw_txq_enqueue(eosw_txq, skb);
	if (ret)
		goto out_unlock;

	/* SKB is queued for processing until credits are available.
	 * So, call the destructor now and we'll free the skb later
	 * after it has been successfully transmitted.
	 */
	skb_orphan(skb);

	eosw_txq_advance(eosw_txq, 1);
	ethofld_xmit(dev, eosw_txq);
	spin_unlock_bh(&eosw_txq->lock);
	return NETDEV_TX_OK;

out_unlock:
	spin_unlock_bh(&eosw_txq->lock);
out_free:
	dev_kfree_skb_any(skb);
	return NETDEV_TX_OK;
}

netdev_tx_t t4_start_xmit(struct sk_buff *skb, struct net_device *dev)
{
	struct port_info *pi = netdev_priv(dev);
	u16 qid = skb_get_queue_mapping(skb);

	if (unlikely(pi->eth_flags & PRIV_FLAG_PORT_TX_VM))
		return cxgb4_vf_eth_xmit(skb, dev);

	if (unlikely(qid >= pi->nqsets))
		return cxgb4_ethofld_xmit(skb, dev);

	if (is_ptp_enabled(skb, dev)) {
		struct adapter *adap = netdev2adap(dev);
		netdev_tx_t ret;

		spin_lock(&adap->ptp_lock);
		ret = cxgb4_eth_xmit(skb, dev);
		spin_unlock(&adap->ptp_lock);
		return ret;
	}

	return cxgb4_eth_xmit(skb, dev);
}

static void eosw_txq_flush_pending_skbs(struct sge_eosw_txq *eosw_txq)
{
	int pktcount = eosw_txq->pidx - eosw_txq->last_pidx;
	int pidx = eosw_txq->pidx;
	struct sk_buff *skb;

	if (!pktcount)
		return;

	if (pktcount < 0)
		pktcount += eosw_txq->ndesc;

	while (pktcount--) {
		pidx--;
		if (pidx < 0)
			pidx += eosw_txq->ndesc;

		skb = eosw_txq->desc[pidx].skb;
		if (skb) {
			dev_consume_skb_any(skb);
			eosw_txq->desc[pidx].skb = NULL;
			eosw_txq->inuse--;
		}
	}

	eosw_txq->pidx = eosw_txq->last_pidx + 1;
}

/**
 * cxgb4_ethofld_send_flowc - Send ETHOFLD flowc request to bind eotid to tc.
 * @dev: netdevice
 * @eotid: ETHOFLD tid to bind/unbind
 * @tc: traffic class. If set to FW_SCHED_CLS_NONE, then unbinds the @eotid
 *
 * Send a FLOWC work request to bind an ETHOFLD TID to a traffic class.
 * If @tc is set to FW_SCHED_CLS_NONE, then the @eotid is unbound from
 * a traffic class.
 */
int cxgb4_ethofld_send_flowc(struct net_device *dev, u32 eotid, u32 tc)
{
	struct port_info *pi = netdev2pinfo(dev);
	struct adapter *adap = netdev2adap(dev);
	enum sge_eosw_state next_state;
	struct sge_eosw_txq *eosw_txq;
	u32 len, len16, nparams = 6;
	struct fw_flowc_wr *flowc;
	struct eotid_entry *entry;
	struct sge_ofld_rxq *rxq;
	struct sk_buff *skb;
	int ret = 0;

	len = struct_size(flowc, mnemval, nparams);
	len16 = DIV_ROUND_UP(len, 16);

	entry = cxgb4_lookup_eotid(&adap->tids, eotid);
	if (!entry)
		return -ENOMEM;

	eosw_txq = (struct sge_eosw_txq *)entry->data;
	if (!eosw_txq)
		return -ENOMEM;

	skb = alloc_skb(len, GFP_KERNEL);
	if (!skb)
		return -ENOMEM;

	spin_lock_bh(&eosw_txq->lock);
	if (tc != FW_SCHED_CLS_NONE) {
		if (eosw_txq->state != CXGB4_EO_STATE_CLOSED)
			goto out_unlock;

		next_state = CXGB4_EO_STATE_FLOWC_OPEN_SEND;
	} else {
		if (eosw_txq->state != CXGB4_EO_STATE_ACTIVE)
			goto out_unlock;

		next_state = CXGB4_EO_STATE_FLOWC_CLOSE_SEND;
	}

	flowc = __skb_put(skb, len);
	memset(flowc, 0, len);

	rxq = &adap->sge.eohw_rxq[eosw_txq->hwqid];
	flowc->flowid_len16 = cpu_to_be32(FW_WR_LEN16_V(len16) |
					  FW_WR_FLOWID_V(eosw_txq->hwtid));
	flowc->op_to_nparams = cpu_to_be32(FW_WR_OP_V(FW_FLOWC_WR) |
					   FW_FLOWC_WR_NPARAMS_V(nparams) |
					   FW_WR_COMPL_V(1));
	flowc->mnemval[0].mnemonic = FW_FLOWC_MNEM_PFNVFN;
	flowc->mnemval[0].val = cpu_to_be32(FW_PFVF_CMD_PFN_V(adap->pf));
	flowc->mnemval[1].mnemonic = FW_FLOWC_MNEM_CH;
	flowc->mnemval[1].val = cpu_to_be32(pi->tx_chan);
	flowc->mnemval[2].mnemonic = FW_FLOWC_MNEM_PORT;
	flowc->mnemval[2].val = cpu_to_be32(pi->tx_chan);
	flowc->mnemval[3].mnemonic = FW_FLOWC_MNEM_IQID;
	flowc->mnemval[3].val = cpu_to_be32(rxq->rspq.abs_id);
	flowc->mnemval[4].mnemonic = FW_FLOWC_MNEM_SCHEDCLASS;
	flowc->mnemval[4].val = cpu_to_be32(tc);
	flowc->mnemval[5].mnemonic = FW_FLOWC_MNEM_EOSTATE;
	flowc->mnemval[5].val = cpu_to_be32(tc == FW_SCHED_CLS_NONE ?
					    FW_FLOWC_MNEM_EOSTATE_CLOSING :
					    FW_FLOWC_MNEM_EOSTATE_ESTABLISHED);

	/* Free up any pending skbs to ensure there's room for
	 * termination FLOWC.
	 */
	if (tc == FW_SCHED_CLS_NONE)
		eosw_txq_flush_pending_skbs(eosw_txq);

	ret = eosw_txq_enqueue(eosw_txq, skb);
	if (ret) {
		dev_consume_skb_any(skb);
		goto out_unlock;
	}

	eosw_txq->state = next_state;
	eosw_txq->flowc_idx = eosw_txq->pidx;
	eosw_txq_advance(eosw_txq, 1);
	ethofld_xmit(dev, eosw_txq);

out_unlock:
	spin_unlock_bh(&eosw_txq->lock);
	return ret;
}

/**
 *	is_imm - check whether a packet can be sent as immediate data
 *	@skb: the packet
 *
 *	Returns true if a packet can be sent as a WR with immediate data.
 */
static inline int is_imm(const struct sk_buff *skb)
{
	return skb->len <= MAX_CTRL_WR_LEN;
}

/**
 *	ctrlq_check_stop - check if a control queue is full and should stop
 *	@q: the queue
 *	@wr: most recent WR written to the queue
 *
 *	Check if a control queue has become full and should be stopped.
 *	We clean up control queue descriptors very lazily, only when we are out.
 *	If the queue is still full after reclaiming any completed descriptors
 *	we suspend it and have the last WR wake it up.
 */
static void ctrlq_check_stop(struct sge_ctrl_txq *q, struct fw_wr_hdr *wr)
{
	reclaim_completed_tx_imm(&q->q);
	if (unlikely(txq_avail(&q->q) < TXQ_STOP_THRES)) {
		wr->lo |= htonl(FW_WR_EQUEQ_F | FW_WR_EQUIQ_F);
		q->q.stops++;
		q->full = 1;
	}
}

#define CXGB4_SELFTEST_LB_STR "CHELSIO_SELFTEST"

int cxgb4_selftest_lb_pkt(struct net_device *netdev)
{
	struct port_info *pi = netdev_priv(netdev);
	struct adapter *adap = pi->adapter;
	struct cxgb4_ethtool_lb_test *lb;
	int ret, i = 0, pkt_len, credits;
	struct fw_eth_tx_pkt_wr *wr;
	struct cpl_tx_pkt_core *cpl;
	u32 ctrl0, ndesc, flits;
	struct sge_eth_txq *q;
	u8 *sgl;

	pkt_len = ETH_HLEN + sizeof(CXGB4_SELFTEST_LB_STR);

	flits = DIV_ROUND_UP(pkt_len + sizeof(*cpl) + sizeof(*wr),
			     sizeof(__be64));
	ndesc = flits_to_desc(flits);

	lb = &pi->ethtool_lb;
	lb->loopback = 1;

	q = &adap->sge.ethtxq[pi->first_qset];
	__netif_tx_lock(q->txq, smp_processor_id());

	reclaim_completed_tx(adap, &q->q, -1, true);
	credits = txq_avail(&q->q) - ndesc;
	if (unlikely(credits < 0)) {
		__netif_tx_unlock(q->txq);
		return -ENOMEM;
	}

	wr = (void *)&q->q.desc[q->q.pidx];
	memset(wr, 0, sizeof(struct tx_desc));

	wr->op_immdlen = htonl(FW_WR_OP_V(FW_ETH_TX_PKT_WR) |
			       FW_WR_IMMDLEN_V(pkt_len +
			       sizeof(*cpl)));
	wr->equiq_to_len16 = htonl(FW_WR_LEN16_V(DIV_ROUND_UP(flits, 2)));
	wr->r3 = cpu_to_be64(0);

	cpl = (void *)(wr + 1);
	sgl = (u8 *)(cpl + 1);

	ctrl0 = TXPKT_OPCODE_V(CPL_TX_PKT_XT) | TXPKT_PF_V(adap->pf) |
		TXPKT_INTF_V(pi->tx_chan + 4);

	cpl->ctrl0 = htonl(ctrl0);
	cpl->pack = htons(0);
	cpl->len = htons(pkt_len);
	cpl->ctrl1 = cpu_to_be64(TXPKT_L4CSUM_DIS_F | TXPKT_IPCSUM_DIS_F);

	eth_broadcast_addr(sgl);
	i += ETH_ALEN;
	ether_addr_copy(&sgl[i], netdev->dev_addr);
	i += ETH_ALEN;

	snprintf(&sgl[i], sizeof(CXGB4_SELFTEST_LB_STR), "%s",
		 CXGB4_SELFTEST_LB_STR);

	init_completion(&lb->completion);
	txq_advance(&q->q, ndesc);
	cxgb4_ring_tx_db(adap, &q->q, ndesc);
	__netif_tx_unlock(q->txq);

	/* wait for the pkt to return */
	ret = wait_for_completion_timeout(&lb->completion, 10 * HZ);
	if (!ret)
		ret = -ETIMEDOUT;
	else
		ret = lb->result;

	lb->loopback = 0;

	return ret;
}

/**
 *	ctrl_xmit - send a packet through an SGE control Tx queue
 *	@q: the control queue
 *	@skb: the packet
 *
 *	Send a packet through an SGE control Tx queue.  Packets sent through
 *	a control queue must fit entirely as immediate data.
 */
static int ctrl_xmit(struct sge_ctrl_txq *q, struct sk_buff *skb)
{
	unsigned int ndesc;
	struct fw_wr_hdr *wr;

	if (unlikely(!is_imm(skb))) {
		WARN_ON(1);
		dev_kfree_skb(skb);
		return NET_XMIT_DROP;
	}

	ndesc = DIV_ROUND_UP(skb->len, sizeof(struct tx_desc));
	spin_lock(&q->sendq.lock);

	if (unlikely(q->full)) {
		skb->priority = ndesc;                  /* save for restart */
		__skb_queue_tail(&q->sendq, skb);
		spin_unlock(&q->sendq.lock);
		return NET_XMIT_CN;
	}

	wr = (struct fw_wr_hdr *)&q->q.desc[q->q.pidx];
	cxgb4_inline_tx_skb(skb, &q->q, wr);

	txq_advance(&q->q, ndesc);
	if (unlikely(txq_avail(&q->q) < TXQ_STOP_THRES))
		ctrlq_check_stop(q, wr);

	cxgb4_ring_tx_db(q->adap, &q->q, ndesc);
	spin_unlock(&q->sendq.lock);

	kfree_skb(skb);
	return NET_XMIT_SUCCESS;
}

/**
 *	restart_ctrlq - restart a suspended control queue
 *	@t: pointer to the tasklet associated with this handler
 *
 *	Resumes transmission on a suspended Tx control queue.
 */
static void restart_ctrlq(struct tasklet_struct *t)
{
	struct sk_buff *skb;
	unsigned int written = 0;
	struct sge_ctrl_txq *q = from_tasklet(q, t, qresume_tsk);

	spin_lock(&q->sendq.lock);
	reclaim_completed_tx_imm(&q->q);
	BUG_ON(txq_avail(&q->q) < TXQ_STOP_THRES);  /* q should be empty */

	while ((skb = __skb_dequeue(&q->sendq)) != NULL) {
		struct fw_wr_hdr *wr;
		unsigned int ndesc = skb->priority;     /* previously saved */

		written += ndesc;
		/* Write descriptors and free skbs outside the lock to limit
		 * wait times.  q->full is still set so new skbs will be queued.
		 */
		wr = (struct fw_wr_hdr *)&q->q.desc[q->q.pidx];
		txq_advance(&q->q, ndesc);
		spin_unlock(&q->sendq.lock);

		cxgb4_inline_tx_skb(skb, &q->q, wr);
		kfree_skb(skb);

		if (unlikely(txq_avail(&q->q) < TXQ_STOP_THRES)) {
			unsigned long old = q->q.stops;

			ctrlq_check_stop(q, wr);
			if (q->q.stops != old) {          /* suspended anew */
				spin_lock(&q->sendq.lock);
				goto ringdb;
			}
		}
		if (written > 16) {
			cxgb4_ring_tx_db(q->adap, &q->q, written);
			written = 0;
		}
		spin_lock(&q->sendq.lock);
	}
	q->full = 0;
ringdb:
	if (written)
		cxgb4_ring_tx_db(q->adap, &q->q, written);
	spin_unlock(&q->sendq.lock);
}

/**
 *	t4_mgmt_tx - send a management message
 *	@adap: the adapter
 *	@skb: the packet containing the management message
 *
 *	Send a management message through control queue 0.
 */
int t4_mgmt_tx(struct adapter *adap, struct sk_buff *skb)
{
	int ret;

	local_bh_disable();
	ret = ctrl_xmit(&adap->sge.ctrlq[0], skb);
	local_bh_enable();
	return ret;
}

/**
 *	is_ofld_imm - check whether a packet can be sent as immediate data
 *	@skb: the packet
 *
 *	Returns true if a packet can be sent as an offload WR with immediate
 *	data.  We currently use the same limit as for Ethernet packets.
 */
static inline int is_ofld_imm(const struct sk_buff *skb)
{
	struct work_request_hdr *req = (struct work_request_hdr *)skb->data;
	unsigned long opcode = FW_WR_OP_G(ntohl(req->wr_hi));

	if (opcode == FW_CRYPTO_LOOKASIDE_WR)
		return skb->len <= SGE_MAX_WR_LEN;
	else
		return skb->len <= MAX_IMM_TX_PKT_LEN;
}

/**
 *	calc_tx_flits_ofld - calculate # of flits for an offload packet
 *	@skb: the packet
 *
 *	Returns the number of flits needed for the given offload packet.
 *	These packets are already fully constructed and no additional headers
 *	will be added.
 */
static inline unsigned int calc_tx_flits_ofld(const struct sk_buff *skb)
{
	unsigned int flits, cnt;

	if (is_ofld_imm(skb))
		return DIV_ROUND_UP(skb->len, 8);

	flits = skb_transport_offset(skb) / 8U;   /* headers */
	cnt = skb_shinfo(skb)->nr_frags;
	if (skb_tail_pointer(skb) != skb_transport_header(skb))
		cnt++;
	return flits + sgl_len(cnt);
}

/**
 *	txq_stop_maperr - stop a Tx queue due to I/O MMU exhaustion
 *	@q: the queue to stop
 *
 *	Mark a Tx queue stopped due to I/O MMU exhaustion and resulting
 *	inability to map packets.  A periodic timer attempts to restart
 *	queues so marked.
 */
static void txq_stop_maperr(struct sge_uld_txq *q)
{
	q->mapping_err++;
	q->q.stops++;
	set_bit(q->q.cntxt_id - q->adap->sge.egr_start,
		q->adap->sge.txq_maperr);
}

/**
 *	ofldtxq_stop - stop an offload Tx queue that has become full
 *	@q: the queue to stop
 *	@wr: the Work Request causing the queue to become full
 *
 *	Stops an offload Tx queue that has become full and modifies the packet
 *	being written to request a wakeup.
 */
static void ofldtxq_stop(struct sge_uld_txq *q, struct fw_wr_hdr *wr)
{
	wr->lo |= htonl(FW_WR_EQUEQ_F | FW_WR_EQUIQ_F);
	q->q.stops++;
	q->full = 1;
}

/**
 *	service_ofldq - service/restart a suspended offload queue
 *	@q: the offload queue
 *
 *	Services an offload Tx queue by moving packets from its Pending Send
 *	Queue to the Hardware TX ring.  The function starts and ends with the
 *	Send Queue locked, but drops the lock while putting the skb at the
 *	head of the Send Queue onto the Hardware TX Ring.  Dropping the lock
 *	allows more skbs to be added to the Send Queue by other threads.
 *	The packet being processed at the head of the Pending Send Queue is
 *	left on the queue in case we experience DMA Mapping errors, etc.
 *	and need to give up and restart later.
 *
 *	service_ofldq() can be thought of as a task which opportunistically
 *	uses other threads execution contexts.  We use the Offload Queue
 *	boolean "service_ofldq_running" to make sure that only one instance
 *	is ever running at a time ...
 */
static void service_ofldq(struct sge_uld_txq *q)
	__must_hold(&q->sendq.lock)
{
	u64 *pos, *before, *end;
	int credits;
	struct sk_buff *skb;
	struct sge_txq *txq;
	unsigned int left;
	unsigned int written = 0;
	unsigned int flits, ndesc;

	/* If another thread is currently in service_ofldq() processing the
	 * Pending Send Queue then there's nothing to do. Otherwise, flag
	 * that we're doing the work and continue.  Examining/modifying
	 * the Offload Queue boolean "service_ofldq_running" must be done
	 * while holding the Pending Send Queue Lock.
	 */
	if (q->service_ofldq_running)
		return;
	q->service_ofldq_running = true;

	while ((skb = skb_peek(&q->sendq)) != NULL && !q->full) {
		/* We drop the lock while we're working with the skb at the
		 * head of the Pending Send Queue.  This allows more skbs to
		 * be added to the Pending Send Queue while we're working on
		 * this one.  We don't need to lock to guard the TX Ring
		 * updates because only one thread of execution is ever
		 * allowed into service_ofldq() at a time.
		 */
		spin_unlock(&q->sendq.lock);

		cxgb4_reclaim_completed_tx(q->adap, &q->q, false);

		flits = skb->priority;                /* previously saved */
		ndesc = flits_to_desc(flits);
		credits = txq_avail(&q->q) - ndesc;
		BUG_ON(credits < 0);
		if (unlikely(credits < TXQ_STOP_THRES))
			ofldtxq_stop(q, (struct fw_wr_hdr *)skb->data);

		pos = (u64 *)&q->q.desc[q->q.pidx];
		if (is_ofld_imm(skb))
			cxgb4_inline_tx_skb(skb, &q->q, pos);
		else if (cxgb4_map_skb(q->adap->pdev_dev, skb,
				       (dma_addr_t *)skb->head)) {
			txq_stop_maperr(q);
			spin_lock(&q->sendq.lock);
			break;
		} else {
			int last_desc, hdr_len = skb_transport_offset(skb);

			/* The WR headers  may not fit within one descriptor.
			 * So we need to deal with wrap-around here.
			 */
			before = (u64 *)pos;
			end = (u64 *)pos + flits;
			txq = &q->q;
			pos = (void *)inline_tx_skb_header(skb, &q->q,
							   (void *)pos,
							   hdr_len);
			if (before > (u64 *)pos) {
				left = (u8 *)end - (u8 *)txq->stat;
				end = (void *)txq->desc + left;
			}

			/* If current position is already at the end of the
			 * ofld queue, reset the current to point to
			 * start of the queue and update the end ptr as well.
			 */
			if (pos == (u64 *)txq->stat) {
				left = (u8 *)end - (u8 *)txq->stat;
				end = (void *)txq->desc + left;
				pos = (void *)txq->desc;
			}

			cxgb4_write_sgl(skb, &q->q, (void *)pos,
					end, hdr_len,
					(dma_addr_t *)skb->head);
#ifdef CONFIG_NEED_DMA_MAP_STATE
			skb->dev = q->adap->port[0];
			skb->destructor = deferred_unmap_destructor;
#endif
			last_desc = q->q.pidx + ndesc - 1;
			if (last_desc >= q->q.size)
				last_desc -= q->q.size;
			q->q.sdesc[last_desc].skb = skb;
		}

		txq_advance(&q->q, ndesc);
		written += ndesc;
		if (unlikely(written > 32)) {
			cxgb4_ring_tx_db(q->adap, &q->q, written);
			written = 0;
		}

		/* Reacquire the Pending Send Queue Lock so we can unlink the
		 * skb we've just successfully transferred to the TX Ring and
		 * loop for the next skb which may be at the head of the
		 * Pending Send Queue.
		 */
		spin_lock(&q->sendq.lock);
		__skb_unlink(skb, &q->sendq);
		if (is_ofld_imm(skb))
			kfree_skb(skb);
	}
	if (likely(written))
		cxgb4_ring_tx_db(q->adap, &q->q, written);

	/*Indicate that no thread is processing the Pending Send Queue
	 * currently.
	 */
	q->service_ofldq_running = false;
}

/**
 *	ofld_xmit - send a packet through an offload queue
 *	@q: the Tx offload queue
 *	@skb: the packet
 *
 *	Send an offload packet through an SGE offload queue.
 */
static int ofld_xmit(struct sge_uld_txq *q, struct sk_buff *skb)
{
	skb->priority = calc_tx_flits_ofld(skb);       /* save for restart */
	spin_lock(&q->sendq.lock);

	/* Queue the new skb onto the Offload Queue's Pending Send Queue.  If
	 * that results in this new skb being the only one on the queue, start
	 * servicing it.  If there are other skbs already on the list, then
	 * either the queue is currently being processed or it's been stopped
	 * for some reason and it'll be restarted at a later time.  Restart
	 * paths are triggered by events like experiencing a DMA Mapping Error
	 * or filling the Hardware TX Ring.
	 */
	__skb_queue_tail(&q->sendq, skb);
	if (q->sendq.qlen == 1)
		service_ofldq(q);

	spin_unlock(&q->sendq.lock);
	return NET_XMIT_SUCCESS;
}

/**
 *	restart_ofldq - restart a suspended offload queue
 *	@t: pointer to the tasklet associated with this handler
 *
 *	Resumes transmission on a suspended Tx offload queue.
 */
static void restart_ofldq(struct tasklet_struct *t)
{
	struct sge_uld_txq *q = from_tasklet(q, t, qresume_tsk);

	spin_lock(&q->sendq.lock);
	q->full = 0;            /* the queue actually is completely empty now */
	service_ofldq(q);
	spin_unlock(&q->sendq.lock);
}

/**
 *	skb_txq - return the Tx queue an offload packet should use
 *	@skb: the packet
 *
 *	Returns the Tx queue an offload packet should use as indicated by bits
 *	1-15 in the packet's queue_mapping.
 */
static inline unsigned int skb_txq(const struct sk_buff *skb)
{
	return skb->queue_mapping >> 1;
}

/**
 *	is_ctrl_pkt - return whether an offload packet is a control packet
 *	@skb: the packet
 *
 *	Returns whether an offload packet should use an OFLD or a CTRL
 *	Tx queue as indicated by bit 0 in the packet's queue_mapping.
 */
static inline unsigned int is_ctrl_pkt(const struct sk_buff *skb)
{
	return skb->queue_mapping & 1;
}

static inline int uld_send(struct adapter *adap, struct sk_buff *skb,
			   unsigned int tx_uld_type)
{
	struct sge_uld_txq_info *txq_info;
	struct sge_uld_txq *txq;
	unsigned int idx = skb_txq(skb);

	if (unlikely(is_ctrl_pkt(skb))) {
		/* Single ctrl queue is a requirement for LE workaround path */
		if (adap->tids.nsftids)
			idx = 0;
		return ctrl_xmit(&adap->sge.ctrlq[idx], skb);
	}

	txq_info = adap->sge.uld_txq_info[tx_uld_type];
	if (unlikely(!txq_info)) {
		WARN_ON(true);
		kfree_skb(skb);
		return NET_XMIT_DROP;
	}

	txq = &txq_info->uldtxq[idx];
	return ofld_xmit(txq, skb);
}

/**
 *	t4_ofld_send - send an offload packet
 *	@adap: the adapter
 *	@skb: the packet
 *
 *	Sends an offload packet.  We use the packet queue_mapping to select the
 *	appropriate Tx queue as follows: bit 0 indicates whether the packet
 *	should be sent as regular or control, bits 1-15 select the queue.
 */
int t4_ofld_send(struct adapter *adap, struct sk_buff *skb)
{
	int ret;

	local_bh_disable();
	ret = uld_send(adap, skb, CXGB4_TX_OFLD);
	local_bh_enable();
	return ret;
}

/**
 *	cxgb4_ofld_send - send an offload packet
 *	@dev: the net device
 *	@skb: the packet
 *
 *	Sends an offload packet.  This is an exported version of @t4_ofld_send,
 *	intended for ULDs.
 */
int cxgb4_ofld_send(struct net_device *dev, struct sk_buff *skb)
{
	return t4_ofld_send(netdev2adap(dev), skb);
}
EXPORT_SYMBOL(cxgb4_ofld_send);

static void *inline_tx_header(const void *src,
			      const struct sge_txq *q,
			      void *pos, int length)
{
	int left = (void *)q->stat - pos;
	u64 *p;

	if (likely(length <= left)) {
		memcpy(pos, src, length);
		pos += length;
	} else {
		memcpy(pos, src, left);
		memcpy(q->desc, src + left, length - left);
		pos = (void *)q->desc + (length - left);
	}
	/* 0-pad to multiple of 16 */
	p = PTR_ALIGN(pos, 8);
	if ((uintptr_t)p & 8) {
		*p = 0;
		return p + 1;
	}
	return p;
}

/**
 *      ofld_xmit_direct - copy a WR into offload queue
 *      @q: the Tx offload queue
 *      @src: location of WR
 *      @len: WR length
 *
 *      Copy an immediate WR into an uncontended SGE offload queue.
 */
static int ofld_xmit_direct(struct sge_uld_txq *q, const void *src,
			    unsigned int len)
{
	unsigned int ndesc;
	int credits;
	u64 *pos;

	/* Use the lower limit as the cut-off */
	if (len > MAX_IMM_OFLD_TX_DATA_WR_LEN) {
		WARN_ON(1);
		return NET_XMIT_DROP;
	}

	/* Don't return NET_XMIT_CN here as the current
	 * implementation doesn't queue the request
	 * using an skb when the following conditions not met
	 */
	if (!spin_trylock(&q->sendq.lock))
		return NET_XMIT_DROP;

	if (q->full || !skb_queue_empty(&q->sendq) ||
	    q->service_ofldq_running) {
		spin_unlock(&q->sendq.lock);
		return NET_XMIT_DROP;
	}
	ndesc = flits_to_desc(DIV_ROUND_UP(len, 8));
	credits = txq_avail(&q->q) - ndesc;
	pos = (u64 *)&q->q.desc[q->q.pidx];

	/* ofldtxq_stop modifies WR header in-situ */
	inline_tx_header(src, &q->q, pos, len);
	if (unlikely(credits < TXQ_STOP_THRES))
		ofldtxq_stop(q, (struct fw_wr_hdr *)pos);
	txq_advance(&q->q, ndesc);
	cxgb4_ring_tx_db(q->adap, &q->q, ndesc);

	spin_unlock(&q->sendq.lock);
	return NET_XMIT_SUCCESS;
}

int cxgb4_immdata_send(struct net_device *dev, unsigned int idx,
		       const void *src, unsigned int len)
{
	struct sge_uld_txq_info *txq_info;
	struct sge_uld_txq *txq;
	struct adapter *adap;
	int ret;

	adap = netdev2adap(dev);

	local_bh_disable();
	txq_info = adap->sge.uld_txq_info[CXGB4_TX_OFLD];
	if (unlikely(!txq_info)) {
		WARN_ON(true);
		local_bh_enable();
		return NET_XMIT_DROP;
	}
	txq = &txq_info->uldtxq[idx];

	ret = ofld_xmit_direct(txq, src, len);
	local_bh_enable();
	return net_xmit_eval(ret);
}
EXPORT_SYMBOL(cxgb4_immdata_send);

/**
 *	t4_crypto_send - send crypto packet
 *	@adap: the adapter
 *	@skb: the packet
 *
 *	Sends crypto packet.  We use the packet queue_mapping to select the
 *	appropriate Tx queue as follows: bit 0 indicates whether the packet
 *	should be sent as regular or control, bits 1-15 select the queue.
 */
static int t4_crypto_send(struct adapter *adap, struct sk_buff *skb)
{
	int ret;

	local_bh_disable();
	ret = uld_send(adap, skb, CXGB4_TX_CRYPTO);
	local_bh_enable();
	return ret;
}

/**
 *	cxgb4_crypto_send - send crypto packet
 *	@dev: the net device
 *	@skb: the packet
 *
 *	Sends crypto packet.  This is an exported version of @t4_crypto_send,
 *	intended for ULDs.
 */
int cxgb4_crypto_send(struct net_device *dev, struct sk_buff *skb)
{
	return t4_crypto_send(netdev2adap(dev), skb);
}
EXPORT_SYMBOL(cxgb4_crypto_send);

static inline void copy_frags(struct sk_buff *skb,
			      const struct pkt_gl *gl, unsigned int offset)
{
	int i;

	/* usually there's just one frag */
	__skb_fill_page_desc(skb, 0, gl->frags[0].page,
			     gl->frags[0].offset + offset,
			     gl->frags[0].size - offset);
	skb_shinfo(skb)->nr_frags = gl->nfrags;
	for (i = 1; i < gl->nfrags; i++)
		__skb_fill_page_desc(skb, i, gl->frags[i].page,
				     gl->frags[i].offset,
				     gl->frags[i].size);

	/* get a reference to the last page, we don't own it */
	get_page(gl->frags[gl->nfrags - 1].page);
}

/**
 *	cxgb4_pktgl_to_skb - build an sk_buff from a packet gather list
 *	@gl: the gather list
 *	@skb_len: size of sk_buff main body if it carries fragments
 *	@pull_len: amount of data to move to the sk_buff's main body
 *
 *	Builds an sk_buff from the given packet gather list.  Returns the
 *	sk_buff or %NULL if sk_buff allocation failed.
 */
struct sk_buff *cxgb4_pktgl_to_skb(const struct pkt_gl *gl,
				   unsigned int skb_len, unsigned int pull_len)
{
	struct sk_buff *skb;

	/*
	 * Below we rely on RX_COPY_THRES being less than the smallest Rx buffer
	 * size, which is expected since buffers are at least PAGE_SIZEd.
	 * In this case packets up to RX_COPY_THRES have only one fragment.
	 */
	if (gl->tot_len <= RX_COPY_THRES) {
		skb = dev_alloc_skb(gl->tot_len);
		if (unlikely(!skb))
			goto out;
		__skb_put(skb, gl->tot_len);
		skb_copy_to_linear_data(skb, gl->va, gl->tot_len);
	} else {
		skb = dev_alloc_skb(skb_len);
		if (unlikely(!skb))
			goto out;
		__skb_put(skb, pull_len);
		skb_copy_to_linear_data(skb, gl->va, pull_len);

		copy_frags(skb, gl, pull_len);
		skb->len = gl->tot_len;
		skb->data_len = skb->len - pull_len;
		skb->truesize += skb->data_len;
	}
out:	return skb;
}
EXPORT_SYMBOL(cxgb4_pktgl_to_skb);

/**
 *	t4_pktgl_free - free a packet gather list
 *	@gl: the gather list
 *
 *	Releases the pages of a packet gather list.  We do not own the last
 *	page on the list and do not free it.
 */
static void t4_pktgl_free(const struct pkt_gl *gl)
{
	int n;
	const struct page_frag *p;

	for (p = gl->frags, n = gl->nfrags - 1; n--; p++)
		put_page(p->page);
}

/*
 * Process an MPS trace packet.  Give it an unused protocol number so it won't
 * be delivered to anyone and send it to the stack for capture.
 */
static noinline int handle_trace_pkt(struct adapter *adap,
				     const struct pkt_gl *gl)
{
	struct sk_buff *skb;

	skb = cxgb4_pktgl_to_skb(gl, RX_PULL_LEN, RX_PULL_LEN);
	if (unlikely(!skb)) {
		t4_pktgl_free(gl);
		return 0;
	}

	if (is_t4(adap->params.chip))
		__skb_pull(skb, sizeof(struct cpl_trace_pkt));
	else
		__skb_pull(skb, sizeof(struct cpl_t5_trace_pkt));

	skb_reset_mac_header(skb);
	skb->protocol = htons(0xffff);
	skb->dev = adap->port[0];
	netif_receive_skb(skb);
	return 0;
}

/**
 * cxgb4_sgetim_to_hwtstamp - convert sge time stamp to hw time stamp
 * @adap: the adapter
 * @hwtstamps: time stamp structure to update
 * @sgetstamp: 60bit iqe timestamp
 *
 * Every ingress queue entry has the 60-bit timestamp, convert that timestamp
 * which is in Core Clock ticks into ktime_t and assign it
 **/
static void cxgb4_sgetim_to_hwtstamp(struct adapter *adap,
				     struct skb_shared_hwtstamps *hwtstamps,
				     u64 sgetstamp)
{
	u64 ns;
	u64 tmp = (sgetstamp * 1000 * 1000 + adap->params.vpd.cclk / 2);

	ns = div_u64(tmp, adap->params.vpd.cclk);

	memset(hwtstamps, 0, sizeof(*hwtstamps));
	hwtstamps->hwtstamp = ns_to_ktime(ns);
}

static void do_gro(struct sge_eth_rxq *rxq, const struct pkt_gl *gl,
		   const struct cpl_rx_pkt *pkt, unsigned long tnl_hdr_len)
{
	struct adapter *adapter = rxq->rspq.adap;
	struct sge *s = &adapter->sge;
	struct port_info *pi;
	int ret;
	struct sk_buff *skb;

	skb = napi_get_frags(&rxq->rspq.napi);
	if (unlikely(!skb)) {
		t4_pktgl_free(gl);
		rxq->stats.rx_drops++;
		return;
	}

	copy_frags(skb, gl, s->pktshift);
	if (tnl_hdr_len)
		skb->csum_level = 1;
	skb->len = gl->tot_len - s->pktshift;
	skb->data_len = skb->len;
	skb->truesize += skb->data_len;
	skb->ip_summed = CHECKSUM_UNNECESSARY;
	skb_record_rx_queue(skb, rxq->rspq.idx);
	pi = netdev_priv(skb->dev);
	if (pi->rxtstamp)
		cxgb4_sgetim_to_hwtstamp(adapter, skb_hwtstamps(skb),
					 gl->sgetstamp);
	if (rxq->rspq.netdev->features & NETIF_F_RXHASH)
		skb_set_hash(skb, (__force u32)pkt->rsshdr.hash_val,
			     PKT_HASH_TYPE_L3);

	if (unlikely(pkt->vlan_ex)) {
		__vlan_hwaccel_put_tag(skb, htons(ETH_P_8021Q), ntohs(pkt->vlan));
		rxq->stats.vlan_ex++;
	}
	ret = napi_gro_frags(&rxq->rspq.napi);
	if (ret == GRO_HELD)
		rxq->stats.lro_pkts++;
	else if (ret == GRO_MERGED || ret == GRO_MERGED_FREE)
		rxq->stats.lro_merged++;
	rxq->stats.pkts++;
	rxq->stats.rx_cso++;
}

enum {
	RX_NON_PTP_PKT = 0,
	RX_PTP_PKT_SUC = 1,
	RX_PTP_PKT_ERR = 2
};

/**
 *     t4_systim_to_hwstamp - read hardware time stamp
 *     @adapter: the adapter
 *     @skb: the packet
 *
 *     Read Time Stamp from MPS packet and insert in skb which
 *     is forwarded to PTP application
 */
static noinline int t4_systim_to_hwstamp(struct adapter *adapter,
					 struct sk_buff *skb)
{
	struct skb_shared_hwtstamps *hwtstamps;
	struct cpl_rx_mps_pkt *cpl = NULL;
	unsigned char *data;
	int offset;

	cpl = (struct cpl_rx_mps_pkt *)skb->data;
	if (!(CPL_RX_MPS_PKT_TYPE_G(ntohl(cpl->op_to_r1_hi)) &
	     X_CPL_RX_MPS_PKT_TYPE_PTP))
		return RX_PTP_PKT_ERR;

	data = skb->data + sizeof(*cpl);
	skb_pull(skb, 2 * sizeof(u64) + sizeof(struct cpl_rx_mps_pkt));
	offset = ETH_HLEN + IPV4_HLEN(skb->data) + UDP_HLEN;
	if (skb->len < offset + OFF_PTP_SEQUENCE_ID + sizeof(short))
		return RX_PTP_PKT_ERR;

	hwtstamps = skb_hwtstamps(skb);
	memset(hwtstamps, 0, sizeof(*hwtstamps));
	hwtstamps->hwtstamp = ns_to_ktime(get_unaligned_be64(data));

	return RX_PTP_PKT_SUC;
}

/**
 *     t4_rx_hststamp - Recv PTP Event Message
 *     @adapter: the adapter
 *     @rsp: the response queue descriptor holding the RX_PKT message
 *     @rxq: the response queue holding the RX_PKT message
 *     @skb: the packet
 *
 *     PTP enabled and MPS packet, read HW timestamp
 */
static int t4_rx_hststamp(struct adapter *adapter, const __be64 *rsp,
			  struct sge_eth_rxq *rxq, struct sk_buff *skb)
{
	int ret;

	if (unlikely((*(u8 *)rsp == CPL_RX_MPS_PKT) &&
		     !is_t4(adapter->params.chip))) {
		ret = t4_systim_to_hwstamp(adapter, skb);
		if (ret == RX_PTP_PKT_ERR) {
			kfree_skb(skb);
			rxq->stats.rx_drops++;
		}
		return ret;
	}
	return RX_NON_PTP_PKT;
}

/**
 *      t4_tx_hststamp - Loopback PTP Transmit Event Message
 *      @adapter: the adapter
 *      @skb: the packet
 *      @dev: the ingress net device
 *
 *      Read hardware timestamp for the loopback PTP Tx event message
 */
static int t4_tx_hststamp(struct adapter *adapter, struct sk_buff *skb,
			  struct net_device *dev)
{
	struct port_info *pi = netdev_priv(dev);

	if (!is_t4(adapter->params.chip) && adapter->ptp_tx_skb) {
		cxgb4_ptp_read_hwstamp(adapter, pi);
		kfree_skb(skb);
		return 0;
	}
	return 1;
}

/**
 *	t4_tx_completion_handler - handle CPL_SGE_EGR_UPDATE messages
 *	@rspq: Ethernet RX Response Queue associated with Ethernet TX Queue
 *	@rsp: Response Entry pointer into Response Queue
 *	@gl: Gather List pointer
 *
 *	For adapters which support the SGE Doorbell Queue Timer facility,
 *	we configure the Ethernet TX Queues to send CIDX Updates to the
 *	Associated Ethernet RX Response Queue with CPL_SGE_EGR_UPDATE
 *	messages.  This adds a small load to PCIe Link RX bandwidth and,
 *	potentially, higher CPU Interrupt load, but allows us to respond
 *	much more quickly to the CIDX Updates.  This is important for
 *	Upper Layer Software which isn't willing to have a large amount
 *	of TX Data outstanding before receiving DMA Completions.
 */
static void t4_tx_completion_handler(struct sge_rspq *rspq,
				     const __be64 *rsp,
				     const struct pkt_gl *gl)
{
	u8 opcode = ((const struct rss_header *)rsp)->opcode;
	struct port_info *pi = netdev_priv(rspq->netdev);
	struct adapter *adapter = rspq->adap;
	struct sge *s = &adapter->sge;
	struct sge_eth_txq *txq;

	/* skip RSS header */
	rsp++;

	/* FW can send EGR_UPDATEs encapsulated in a CPL_FW4_MSG.
	 */
	if (unlikely(opcode == CPL_FW4_MSG &&
		     ((const struct cpl_fw4_msg *)rsp)->type ==
							FW_TYPE_RSSCPL)) {
		rsp++;
		opcode = ((const struct rss_header *)rsp)->opcode;
		rsp++;
	}

	if (unlikely(opcode != CPL_SGE_EGR_UPDATE)) {
		pr_info("%s: unexpected FW4/CPL %#x on Rx queue\n",
			__func__, opcode);
		return;
	}

	txq = &s->ethtxq[pi->first_qset + rspq->idx];
	t4_sge_eth_txq_egress_update(adapter, txq, -1);
<<<<<<< HEAD
=======
}

static int cxgb4_validate_lb_pkt(struct port_info *pi, const struct pkt_gl *si)
{
	struct adapter *adap = pi->adapter;
	struct cxgb4_ethtool_lb_test *lb;
	struct sge *s = &adap->sge;
	struct net_device *netdev;
	u8 *data;
	int i;

	netdev = adap->port[pi->port_id];
	lb = &pi->ethtool_lb;
	data = si->va + s->pktshift;

	i = ETH_ALEN;
	if (!ether_addr_equal(data + i, netdev->dev_addr))
		return -1;

	i += ETH_ALEN;
	if (strcmp(&data[i], CXGB4_SELFTEST_LB_STR))
		lb->result = -EIO;

	complete(&lb->completion);
	return 0;
>>>>>>> d1988041
}

/**
 *	t4_ethrx_handler - process an ingress ethernet packet
 *	@q: the response queue that received the packet
 *	@rsp: the response queue descriptor holding the RX_PKT message
 *	@si: the gather list of packet fragments
 *
 *	Process an ingress ethernet packet and deliver it to the stack.
 */
int t4_ethrx_handler(struct sge_rspq *q, const __be64 *rsp,
		     const struct pkt_gl *si)
{
	bool csum_ok;
	struct sk_buff *skb;
	const struct cpl_rx_pkt *pkt;
	struct sge_eth_rxq *rxq = container_of(q, struct sge_eth_rxq, rspq);
	struct adapter *adapter = q->adap;
	struct sge *s = &q->adap->sge;
	int cpl_trace_pkt = is_t4(q->adap->params.chip) ?
			    CPL_TRACE_PKT : CPL_TRACE_PKT_T5;
	u16 err_vec, tnl_hdr_len = 0;
	struct port_info *pi;
	int ret = 0;

	pi = netdev_priv(q->netdev);
	/* If we're looking at TX Queue CIDX Update, handle that separately
	 * and return.
	 */
	if (unlikely((*(u8 *)rsp == CPL_FW4_MSG) ||
		     (*(u8 *)rsp == CPL_SGE_EGR_UPDATE))) {
		t4_tx_completion_handler(q, rsp, si);
		return 0;
	}

	if (unlikely(*(u8 *)rsp == cpl_trace_pkt))
		return handle_trace_pkt(q->adap, si);

	pkt = (const struct cpl_rx_pkt *)rsp;
	/* Compressed error vector is enabled for T6 only */
	if (q->adap->params.tp.rx_pkt_encap) {
		err_vec = T6_COMPR_RXERR_VEC_G(be16_to_cpu(pkt->err_vec));
		tnl_hdr_len = T6_RX_TNLHDR_LEN_G(ntohs(pkt->err_vec));
	} else {
		err_vec = be16_to_cpu(pkt->err_vec);
	}

	csum_ok = pkt->csum_calc && !err_vec &&
		  (q->netdev->features & NETIF_F_RXCSUM);

	if (err_vec)
		rxq->stats.bad_rx_pkts++;

	if (unlikely(pi->ethtool_lb.loopback && pkt->iff >= NCHAN)) {
		ret = cxgb4_validate_lb_pkt(pi, si);
		if (!ret)
			return 0;
	}

	if (((pkt->l2info & htonl(RXF_TCP_F)) ||
	     tnl_hdr_len) &&
	    (q->netdev->features & NETIF_F_GRO) && csum_ok && !pkt->ip_frag) {
		do_gro(rxq, si, pkt, tnl_hdr_len);
		return 0;
	}

	skb = cxgb4_pktgl_to_skb(si, RX_PKT_SKB_LEN, RX_PULL_LEN);
	if (unlikely(!skb)) {
		t4_pktgl_free(si);
		rxq->stats.rx_drops++;
		return 0;
	}

	/* Handle PTP Event Rx packet */
	if (unlikely(pi->ptp_enable)) {
		ret = t4_rx_hststamp(adapter, rsp, rxq, skb);
		if (ret == RX_PTP_PKT_ERR)
			return 0;
	}
	if (likely(!ret))
		__skb_pull(skb, s->pktshift); /* remove ethernet header pad */

	/* Handle the PTP Event Tx Loopback packet */
	if (unlikely(pi->ptp_enable && !ret &&
		     (pkt->l2info & htonl(RXF_UDP_F)) &&
		     cxgb4_ptp_is_ptp_rx(skb))) {
		if (!t4_tx_hststamp(adapter, skb, q->netdev))
			return 0;
	}

	skb->protocol = eth_type_trans(skb, q->netdev);
	skb_record_rx_queue(skb, q->idx);
	if (skb->dev->features & NETIF_F_RXHASH)
		skb_set_hash(skb, (__force u32)pkt->rsshdr.hash_val,
			     PKT_HASH_TYPE_L3);

	rxq->stats.pkts++;

	if (pi->rxtstamp)
		cxgb4_sgetim_to_hwtstamp(q->adap, skb_hwtstamps(skb),
					 si->sgetstamp);
	if (csum_ok && (pkt->l2info & htonl(RXF_UDP_F | RXF_TCP_F))) {
		if (!pkt->ip_frag) {
			skb->ip_summed = CHECKSUM_UNNECESSARY;
			rxq->stats.rx_cso++;
		} else if (pkt->l2info & htonl(RXF_IP_F)) {
			__sum16 c = (__force __sum16)pkt->csum;
			skb->csum = csum_unfold(c);

			if (tnl_hdr_len) {
				skb->ip_summed = CHECKSUM_UNNECESSARY;
				skb->csum_level = 1;
			} else {
				skb->ip_summed = CHECKSUM_COMPLETE;
			}
			rxq->stats.rx_cso++;
		}
	} else {
		skb_checksum_none_assert(skb);
#ifdef CONFIG_CHELSIO_T4_FCOE
#define CPL_RX_PKT_FLAGS (RXF_PSH_F | RXF_SYN_F | RXF_UDP_F | \
			  RXF_TCP_F | RXF_IP_F | RXF_IP6_F | RXF_LRO_F)

		if (!(pkt->l2info & cpu_to_be32(CPL_RX_PKT_FLAGS))) {
			if ((pkt->l2info & cpu_to_be32(RXF_FCOE_F)) &&
			    (pi->fcoe.flags & CXGB_FCOE_ENABLED)) {
				if (q->adap->params.tp.rx_pkt_encap)
					csum_ok = err_vec &
						  T6_COMPR_RXERR_SUM_F;
				else
					csum_ok = err_vec & RXERR_CSUM_F;
				if (!csum_ok)
					skb->ip_summed = CHECKSUM_UNNECESSARY;
			}
		}

#undef CPL_RX_PKT_FLAGS
#endif /* CONFIG_CHELSIO_T4_FCOE */
	}

	if (unlikely(pkt->vlan_ex)) {
		__vlan_hwaccel_put_tag(skb, htons(ETH_P_8021Q), ntohs(pkt->vlan));
		rxq->stats.vlan_ex++;
	}
	skb_mark_napi_id(skb, &q->napi);
	netif_receive_skb(skb);
	return 0;
}

/**
 *	restore_rx_bufs - put back a packet's Rx buffers
 *	@si: the packet gather list
 *	@q: the SGE free list
 *	@frags: number of FL buffers to restore
 *
 *	Puts back on an FL the Rx buffers associated with @si.  The buffers
 *	have already been unmapped and are left unmapped, we mark them so to
 *	prevent further unmapping attempts.
 *
 *	This function undoes a series of @unmap_rx_buf calls when we find out
 *	that the current packet can't be processed right away afterall and we
 *	need to come back to it later.  This is a very rare event and there's
 *	no effort to make this particularly efficient.
 */
static void restore_rx_bufs(const struct pkt_gl *si, struct sge_fl *q,
			    int frags)
{
	struct rx_sw_desc *d;

	while (frags--) {
		if (q->cidx == 0)
			q->cidx = q->size - 1;
		else
			q->cidx--;
		d = &q->sdesc[q->cidx];
		d->page = si->frags[frags].page;
		d->dma_addr |= RX_UNMAPPED_BUF;
		q->avail++;
	}
}

/**
 *	is_new_response - check if a response is newly written
 *	@r: the response descriptor
 *	@q: the response queue
 *
 *	Returns true if a response descriptor contains a yet unprocessed
 *	response.
 */
static inline bool is_new_response(const struct rsp_ctrl *r,
				   const struct sge_rspq *q)
{
	return (r->type_gen >> RSPD_GEN_S) == q->gen;
}

/**
 *	rspq_next - advance to the next entry in a response queue
 *	@q: the queue
 *
 *	Updates the state of a response queue to advance it to the next entry.
 */
static inline void rspq_next(struct sge_rspq *q)
{
	q->cur_desc = (void *)q->cur_desc + q->iqe_len;
	if (unlikely(++q->cidx == q->size)) {
		q->cidx = 0;
		q->gen ^= 1;
		q->cur_desc = q->desc;
	}
}

/**
 *	process_responses - process responses from an SGE response queue
 *	@q: the ingress queue to process
 *	@budget: how many responses can be processed in this round
 *
 *	Process responses from an SGE response queue up to the supplied budget.
 *	Responses include received packets as well as control messages from FW
 *	or HW.
 *
 *	Additionally choose the interrupt holdoff time for the next interrupt
 *	on this queue.  If the system is under memory shortage use a fairly
 *	long delay to help recovery.
 */
static int process_responses(struct sge_rspq *q, int budget)
{
	int ret, rsp_type;
	int budget_left = budget;
	const struct rsp_ctrl *rc;
	struct sge_eth_rxq *rxq = container_of(q, struct sge_eth_rxq, rspq);
	struct adapter *adapter = q->adap;
	struct sge *s = &adapter->sge;

	while (likely(budget_left)) {
		rc = (void *)q->cur_desc + (q->iqe_len - sizeof(*rc));
		if (!is_new_response(rc, q)) {
			if (q->flush_handler)
				q->flush_handler(q);
			break;
		}

		dma_rmb();
		rsp_type = RSPD_TYPE_G(rc->type_gen);
		if (likely(rsp_type == RSPD_TYPE_FLBUF_X)) {
			struct page_frag *fp;
			struct pkt_gl si;
			const struct rx_sw_desc *rsd;
			u32 len = ntohl(rc->pldbuflen_qid), bufsz, frags;

			if (len & RSPD_NEWBUF_F) {
				if (likely(q->offset > 0)) {
					free_rx_bufs(q->adap, &rxq->fl, 1);
					q->offset = 0;
				}
				len = RSPD_LEN_G(len);
			}
			si.tot_len = len;

			/* gather packet fragments */
			for (frags = 0, fp = si.frags; ; frags++, fp++) {
				rsd = &rxq->fl.sdesc[rxq->fl.cidx];
				bufsz = get_buf_size(adapter, rsd);
				fp->page = rsd->page;
				fp->offset = q->offset;
				fp->size = min(bufsz, len);
				len -= fp->size;
				if (!len)
					break;
				unmap_rx_buf(q->adap, &rxq->fl);
			}

			si.sgetstamp = SGE_TIMESTAMP_G(
					be64_to_cpu(rc->last_flit));
			/*
			 * Last buffer remains mapped so explicitly make it
			 * coherent for CPU access.
			 */
			dma_sync_single_for_cpu(q->adap->pdev_dev,
						get_buf_addr(rsd),
						fp->size, DMA_FROM_DEVICE);

			si.va = page_address(si.frags[0].page) +
				si.frags[0].offset;
			prefetch(si.va);

			si.nfrags = frags + 1;
			ret = q->handler(q, q->cur_desc, &si);
			if (likely(ret == 0))
				q->offset += ALIGN(fp->size, s->fl_align);
			else
				restore_rx_bufs(&si, &rxq->fl, frags);
		} else if (likely(rsp_type == RSPD_TYPE_CPL_X)) {
			ret = q->handler(q, q->cur_desc, NULL);
		} else {
			ret = q->handler(q, (const __be64 *)rc, CXGB4_MSG_AN);
		}

		if (unlikely(ret)) {
			/* couldn't process descriptor, back off for recovery */
			q->next_intr_params = QINTR_TIMER_IDX_V(NOMEM_TMR_IDX);
			break;
		}

		rspq_next(q);
		budget_left--;
	}

	if (q->offset >= 0 && fl_cap(&rxq->fl) - rxq->fl.avail >= 16)
		__refill_fl(q->adap, &rxq->fl);
	return budget - budget_left;
}

/**
 *	napi_rx_handler - the NAPI handler for Rx processing
 *	@napi: the napi instance
 *	@budget: how many packets we can process in this round
 *
 *	Handler for new data events when using NAPI.  This does not need any
 *	locking or protection from interrupts as data interrupts are off at
 *	this point and other adapter interrupts do not interfere (the latter
 *	in not a concern at all with MSI-X as non-data interrupts then have
 *	a separate handler).
 */
static int napi_rx_handler(struct napi_struct *napi, int budget)
{
	unsigned int params;
	struct sge_rspq *q = container_of(napi, struct sge_rspq, napi);
	int work_done;
	u32 val;

	work_done = process_responses(q, budget);
	if (likely(work_done < budget)) {
		int timer_index;

		napi_complete_done(napi, work_done);
		timer_index = QINTR_TIMER_IDX_G(q->next_intr_params);

		if (q->adaptive_rx) {
			if (work_done > max(timer_pkt_quota[timer_index],
					    MIN_NAPI_WORK))
				timer_index = (timer_index + 1);
			else
				timer_index = timer_index - 1;

			timer_index = clamp(timer_index, 0, SGE_TIMERREGS - 1);
			q->next_intr_params =
					QINTR_TIMER_IDX_V(timer_index) |
					QINTR_CNT_EN_V(0);
			params = q->next_intr_params;
		} else {
			params = q->next_intr_params;
			q->next_intr_params = q->intr_params;
		}
	} else
		params = QINTR_TIMER_IDX_V(7);

	val = CIDXINC_V(work_done) | SEINTARM_V(params);

	/* If we don't have access to the new User GTS (T5+), use the old
	 * doorbell mechanism; otherwise use the new BAR2 mechanism.
	 */
	if (unlikely(q->bar2_addr == NULL)) {
		t4_write_reg(q->adap, MYPF_REG(SGE_PF_GTS_A),
			     val | INGRESSQID_V((u32)q->cntxt_id));
	} else {
		writel(val | INGRESSQID_V(q->bar2_qid),
		       q->bar2_addr + SGE_UDB_GTS);
		wmb();
	}
	return work_done;
}

void cxgb4_ethofld_restart(struct tasklet_struct *t)
{
	struct sge_eosw_txq *eosw_txq = from_tasklet(eosw_txq, t,
						     qresume_tsk);
	int pktcount;

	spin_lock(&eosw_txq->lock);
	pktcount = eosw_txq->cidx - eosw_txq->last_cidx;
	if (pktcount < 0)
		pktcount += eosw_txq->ndesc;

	if (pktcount) {
		cxgb4_eosw_txq_free_desc(netdev2adap(eosw_txq->netdev),
					 eosw_txq, pktcount);
		eosw_txq->inuse -= pktcount;
	}

	/* There may be some packets waiting for completions. So,
	 * attempt to send these packets now.
	 */
	ethofld_xmit(eosw_txq->netdev, eosw_txq);
	spin_unlock(&eosw_txq->lock);
}

/* cxgb4_ethofld_rx_handler - Process ETHOFLD Tx completions
 * @q: the response queue that received the packet
 * @rsp: the response queue descriptor holding the CPL message
 * @si: the gather list of packet fragments
 *
 * Process a ETHOFLD Tx completion. Increment the cidx here, but
 * free up the descriptors in a tasklet later.
 */
int cxgb4_ethofld_rx_handler(struct sge_rspq *q, const __be64 *rsp,
			     const struct pkt_gl *si)
{
	u8 opcode = ((const struct rss_header *)rsp)->opcode;

	/* skip RSS header */
	rsp++;

	if (opcode == CPL_FW4_ACK) {
		const struct cpl_fw4_ack *cpl;
		struct sge_eosw_txq *eosw_txq;
		struct eotid_entry *entry;
		struct sk_buff *skb;
		u32 hdr_len, eotid;
		u8 flits, wrlen16;
		int credits;

		cpl = (const struct cpl_fw4_ack *)rsp;
		eotid = CPL_FW4_ACK_FLOWID_G(ntohl(OPCODE_TID(cpl))) -
			q->adap->tids.eotid_base;
		entry = cxgb4_lookup_eotid(&q->adap->tids, eotid);
		if (!entry)
			goto out_done;

		eosw_txq = (struct sge_eosw_txq *)entry->data;
		if (!eosw_txq)
			goto out_done;

		spin_lock(&eosw_txq->lock);
		credits = cpl->credits;
		while (credits > 0) {
			skb = eosw_txq->desc[eosw_txq->cidx].skb;
			if (!skb)
				break;

			if (unlikely((eosw_txq->state ==
				      CXGB4_EO_STATE_FLOWC_OPEN_REPLY ||
				      eosw_txq->state ==
				      CXGB4_EO_STATE_FLOWC_CLOSE_REPLY) &&
				     eosw_txq->cidx == eosw_txq->flowc_idx)) {
				flits = DIV_ROUND_UP(skb->len, 8);
				if (eosw_txq->state ==
				    CXGB4_EO_STATE_FLOWC_OPEN_REPLY)
					eosw_txq->state = CXGB4_EO_STATE_ACTIVE;
				else
					eosw_txq->state = CXGB4_EO_STATE_CLOSED;
				complete(&eosw_txq->completion);
			} else {
				hdr_len = eth_get_headlen(eosw_txq->netdev,
							  skb->data,
							  skb_headlen(skb));
				flits = ethofld_calc_tx_flits(q->adap, skb,
							      hdr_len);
			}
			eosw_txq_advance_index(&eosw_txq->cidx, 1,
					       eosw_txq->ndesc);
			wrlen16 = DIV_ROUND_UP(flits * 8, 16);
			credits -= wrlen16;
		}

		eosw_txq->cred += cpl->credits;
		eosw_txq->ncompl--;

		spin_unlock(&eosw_txq->lock);

		/* Schedule a tasklet to reclaim SKBs and restart ETHOFLD Tx,
		 * if there were packets waiting for completion.
		 */
		tasklet_schedule(&eosw_txq->qresume_tsk);
	}

out_done:
	return 0;
}

/*
 * The MSI-X interrupt handler for an SGE response queue.
 */
irqreturn_t t4_sge_intr_msix(int irq, void *cookie)
{
	struct sge_rspq *q = cookie;

	napi_schedule(&q->napi);
	return IRQ_HANDLED;
}

/*
 * Process the indirect interrupt entries in the interrupt queue and kick off
 * NAPI for each queue that has generated an entry.
 */
static unsigned int process_intrq(struct adapter *adap)
{
	unsigned int credits;
	const struct rsp_ctrl *rc;
	struct sge_rspq *q = &adap->sge.intrq;
	u32 val;

	spin_lock(&adap->sge.intrq_lock);
	for (credits = 0; ; credits++) {
		rc = (void *)q->cur_desc + (q->iqe_len - sizeof(*rc));
		if (!is_new_response(rc, q))
			break;

		dma_rmb();
		if (RSPD_TYPE_G(rc->type_gen) == RSPD_TYPE_INTR_X) {
			unsigned int qid = ntohl(rc->pldbuflen_qid);

			qid -= adap->sge.ingr_start;
			napi_schedule(&adap->sge.ingr_map[qid]->napi);
		}

		rspq_next(q);
	}

	val =  CIDXINC_V(credits) | SEINTARM_V(q->intr_params);

	/* If we don't have access to the new User GTS (T5+), use the old
	 * doorbell mechanism; otherwise use the new BAR2 mechanism.
	 */
	if (unlikely(q->bar2_addr == NULL)) {
		t4_write_reg(adap, MYPF_REG(SGE_PF_GTS_A),
			     val | INGRESSQID_V(q->cntxt_id));
	} else {
		writel(val | INGRESSQID_V(q->bar2_qid),
		       q->bar2_addr + SGE_UDB_GTS);
		wmb();
	}
	spin_unlock(&adap->sge.intrq_lock);
	return credits;
}

/*
 * The MSI interrupt handler, which handles data events from SGE response queues
 * as well as error and other async events as they all use the same MSI vector.
 */
static irqreturn_t t4_intr_msi(int irq, void *cookie)
{
	struct adapter *adap = cookie;

	if (adap->flags & CXGB4_MASTER_PF)
		t4_slow_intr_handler(adap);
	process_intrq(adap);
	return IRQ_HANDLED;
}

/*
 * Interrupt handler for legacy INTx interrupts.
 * Handles data events from SGE response queues as well as error and other
 * async events as they all use the same interrupt line.
 */
static irqreturn_t t4_intr_intx(int irq, void *cookie)
{
	struct adapter *adap = cookie;

	t4_write_reg(adap, MYPF_REG(PCIE_PF_CLI_A), 0);
	if (((adap->flags & CXGB4_MASTER_PF) && t4_slow_intr_handler(adap)) |
	    process_intrq(adap))
		return IRQ_HANDLED;
	return IRQ_NONE;             /* probably shared interrupt */
}

/**
 *	t4_intr_handler - select the top-level interrupt handler
 *	@adap: the adapter
 *
 *	Selects the top-level interrupt handler based on the type of interrupts
 *	(MSI-X, MSI, or INTx).
 */
irq_handler_t t4_intr_handler(struct adapter *adap)
{
	if (adap->flags & CXGB4_USING_MSIX)
		return t4_sge_intr_msix;
	if (adap->flags & CXGB4_USING_MSI)
		return t4_intr_msi;
	return t4_intr_intx;
}

static void sge_rx_timer_cb(struct timer_list *t)
{
	unsigned long m;
	unsigned int i;
	struct adapter *adap = from_timer(adap, t, sge.rx_timer);
	struct sge *s = &adap->sge;

	for (i = 0; i < BITS_TO_LONGS(s->egr_sz); i++)
		for (m = s->starving_fl[i]; m; m &= m - 1) {
			struct sge_eth_rxq *rxq;
			unsigned int id = __ffs(m) + i * BITS_PER_LONG;
			struct sge_fl *fl = s->egr_map[id];

			clear_bit(id, s->starving_fl);
			smp_mb__after_atomic();

			if (fl_starving(adap, fl)) {
				rxq = container_of(fl, struct sge_eth_rxq, fl);
				if (napi_reschedule(&rxq->rspq.napi))
					fl->starving++;
				else
					set_bit(id, s->starving_fl);
			}
		}
	/* The remainder of the SGE RX Timer Callback routine is dedicated to
	 * global Master PF activities like checking for chip ingress stalls,
	 * etc.
	 */
	if (!(adap->flags & CXGB4_MASTER_PF))
		goto done;

	t4_idma_monitor(adap, &s->idma_monitor, HZ, RX_QCHECK_PERIOD);

done:
	mod_timer(&s->rx_timer, jiffies + RX_QCHECK_PERIOD);
}

static void sge_tx_timer_cb(struct timer_list *t)
{
	struct adapter *adap = from_timer(adap, t, sge.tx_timer);
	struct sge *s = &adap->sge;
	unsigned long m, period;
	unsigned int i, budget;

	for (i = 0; i < BITS_TO_LONGS(s->egr_sz); i++)
		for (m = s->txq_maperr[i]; m; m &= m - 1) {
			unsigned long id = __ffs(m) + i * BITS_PER_LONG;
			struct sge_uld_txq *txq = s->egr_map[id];

			clear_bit(id, s->txq_maperr);
			tasklet_schedule(&txq->qresume_tsk);
		}

	if (!is_t4(adap->params.chip)) {
		struct sge_eth_txq *q = &s->ptptxq;
		int avail;

		spin_lock(&adap->ptp_lock);
		avail = reclaimable(&q->q);

		if (avail) {
			free_tx_desc(adap, &q->q, avail, false);
			q->q.in_use -= avail;
		}
		spin_unlock(&adap->ptp_lock);
	}

	budget = MAX_TIMER_TX_RECLAIM;
	i = s->ethtxq_rover;
	do {
		budget -= t4_sge_eth_txq_egress_update(adap, &s->ethtxq[i],
						       budget);
		if (!budget)
			break;

		if (++i >= s->ethqsets)
			i = 0;
	} while (i != s->ethtxq_rover);
	s->ethtxq_rover = i;

	if (budget == 0) {
		/* If we found too many reclaimable packets schedule a timer
		 * in the near future to continue where we left off.
		 */
		period = 2;
	} else {
		/* We reclaimed all reclaimable TX Descriptors, so reschedule
		 * at the normal period.
		 */
		period = TX_QCHECK_PERIOD;
	}

	mod_timer(&s->tx_timer, jiffies + period);
}

/**
 *	bar2_address - return the BAR2 address for an SGE Queue's Registers
 *	@adapter: the adapter
 *	@qid: the SGE Queue ID
 *	@qtype: the SGE Queue Type (Egress or Ingress)
 *	@pbar2_qid: BAR2 Queue ID or 0 for Queue ID inferred SGE Queues
 *
 *	Returns the BAR2 address for the SGE Queue Registers associated with
 *	@qid.  If BAR2 SGE Registers aren't available, returns NULL.  Also
 *	returns the BAR2 Queue ID to be used with writes to the BAR2 SGE
 *	Queue Registers.  If the BAR2 Queue ID is 0, then "Inferred Queue ID"
 *	Registers are supported (e.g. the Write Combining Doorbell Buffer).
 */
static void __iomem *bar2_address(struct adapter *adapter,
				  unsigned int qid,
				  enum t4_bar2_qtype qtype,
				  unsigned int *pbar2_qid)
{
	u64 bar2_qoffset;
	int ret;

	ret = t4_bar2_sge_qregs(adapter, qid, qtype, 0,
				&bar2_qoffset, pbar2_qid);
	if (ret)
		return NULL;

	return adapter->bar2 + bar2_qoffset;
}

/* @intr_idx: MSI/MSI-X vector if >=0, -(absolute qid + 1) if < 0
 * @cong: < 0 -> no congestion feedback, >= 0 -> congestion channel map
 */
int t4_sge_alloc_rxq(struct adapter *adap, struct sge_rspq *iq, bool fwevtq,
		     struct net_device *dev, int intr_idx,
		     struct sge_fl *fl, rspq_handler_t hnd,
		     rspq_flush_handler_t flush_hnd, int cong)
{
	int ret, flsz = 0;
	struct fw_iq_cmd c;
	struct sge *s = &adap->sge;
	struct port_info *pi = netdev_priv(dev);
	int relaxed = !(adap->flags & CXGB4_ROOT_NO_RELAXED_ORDERING);

	/* Size needs to be multiple of 16, including status entry. */
	iq->size = roundup(iq->size, 16);

	iq->desc = alloc_ring(adap->pdev_dev, iq->size, iq->iqe_len, 0,
			      &iq->phys_addr, NULL, 0,
			      dev_to_node(adap->pdev_dev));
	if (!iq->desc)
		return -ENOMEM;

	memset(&c, 0, sizeof(c));
	c.op_to_vfn = htonl(FW_CMD_OP_V(FW_IQ_CMD) | FW_CMD_REQUEST_F |
			    FW_CMD_WRITE_F | FW_CMD_EXEC_F |
			    FW_IQ_CMD_PFN_V(adap->pf) | FW_IQ_CMD_VFN_V(0));
	c.alloc_to_len16 = htonl(FW_IQ_CMD_ALLOC_F | FW_IQ_CMD_IQSTART_F |
				 FW_LEN16(c));
	c.type_to_iqandstindex = htonl(FW_IQ_CMD_TYPE_V(FW_IQ_TYPE_FL_INT_CAP) |
		FW_IQ_CMD_IQASYNCH_V(fwevtq) | FW_IQ_CMD_VIID_V(pi->viid) |
		FW_IQ_CMD_IQANDST_V(intr_idx < 0) |
		FW_IQ_CMD_IQANUD_V(UPDATEDELIVERY_INTERRUPT_X) |
		FW_IQ_CMD_IQANDSTINDEX_V(intr_idx >= 0 ? intr_idx :
							-intr_idx - 1));
	c.iqdroprss_to_iqesize = htons(FW_IQ_CMD_IQPCIECH_V(pi->tx_chan) |
		FW_IQ_CMD_IQGTSMODE_F |
		FW_IQ_CMD_IQINTCNTTHRESH_V(iq->pktcnt_idx) |
		FW_IQ_CMD_IQESIZE_V(ilog2(iq->iqe_len) - 4));
	c.iqsize = htons(iq->size);
	c.iqaddr = cpu_to_be64(iq->phys_addr);
	if (cong >= 0)
		c.iqns_to_fl0congen = htonl(FW_IQ_CMD_IQFLINTCONGEN_F |
				FW_IQ_CMD_IQTYPE_V(cong ? FW_IQ_IQTYPE_NIC
							:  FW_IQ_IQTYPE_OFLD));

	if (fl) {
		unsigned int chip_ver =
			CHELSIO_CHIP_VERSION(adap->params.chip);

		/* Allocate the ring for the hardware free list (with space
		 * for its status page) along with the associated software
		 * descriptor ring.  The free list size needs to be a multiple
		 * of the Egress Queue Unit and at least 2 Egress Units larger
		 * than the SGE's Egress Congrestion Threshold
		 * (fl_starve_thres - 1).
		 */
		if (fl->size < s->fl_starve_thres - 1 + 2 * 8)
			fl->size = s->fl_starve_thres - 1 + 2 * 8;
		fl->size = roundup(fl->size, 8);
		fl->desc = alloc_ring(adap->pdev_dev, fl->size, sizeof(__be64),
				      sizeof(struct rx_sw_desc), &fl->addr,
				      &fl->sdesc, s->stat_len,
				      dev_to_node(adap->pdev_dev));
		if (!fl->desc)
			goto fl_nomem;

		flsz = fl->size / 8 + s->stat_len / sizeof(struct tx_desc);
		c.iqns_to_fl0congen |= htonl(FW_IQ_CMD_FL0PACKEN_F |
					     FW_IQ_CMD_FL0FETCHRO_V(relaxed) |
					     FW_IQ_CMD_FL0DATARO_V(relaxed) |
					     FW_IQ_CMD_FL0PADEN_F);
		if (cong >= 0)
			c.iqns_to_fl0congen |=
				htonl(FW_IQ_CMD_FL0CNGCHMAP_V(cong) |
				      FW_IQ_CMD_FL0CONGCIF_F |
				      FW_IQ_CMD_FL0CONGEN_F);
		/* In T6, for egress queue type FL there is internal overhead
		 * of 16B for header going into FLM module.  Hence the maximum
		 * allowed burst size is 448 bytes.  For T4/T5, the hardware
		 * doesn't coalesce fetch requests if more than 64 bytes of
		 * Free List pointers are provided, so we use a 128-byte Fetch
		 * Burst Minimum there (T6 implements coalescing so we can use
		 * the smaller 64-byte value there).
		 */
		c.fl0dcaen_to_fl0cidxfthresh =
			htons(FW_IQ_CMD_FL0FBMIN_V(chip_ver <= CHELSIO_T5 ?
						   FETCHBURSTMIN_128B_X :
						   FETCHBURSTMIN_64B_T6_X) |
			      FW_IQ_CMD_FL0FBMAX_V((chip_ver <= CHELSIO_T5) ?
						   FETCHBURSTMAX_512B_X :
						   FETCHBURSTMAX_256B_X));
		c.fl0size = htons(flsz);
		c.fl0addr = cpu_to_be64(fl->addr);
	}

	ret = t4_wr_mbox(adap, adap->mbox, &c, sizeof(c), &c);
	if (ret)
		goto err;

	netif_napi_add(dev, &iq->napi, napi_rx_handler, 64);
	iq->cur_desc = iq->desc;
	iq->cidx = 0;
	iq->gen = 1;
	iq->next_intr_params = iq->intr_params;
	iq->cntxt_id = ntohs(c.iqid);
	iq->abs_id = ntohs(c.physiqid);
	iq->bar2_addr = bar2_address(adap,
				     iq->cntxt_id,
				     T4_BAR2_QTYPE_INGRESS,
				     &iq->bar2_qid);
	iq->size--;                           /* subtract status entry */
	iq->netdev = dev;
	iq->handler = hnd;
	iq->flush_handler = flush_hnd;

	memset(&iq->lro_mgr, 0, sizeof(struct t4_lro_mgr));
	skb_queue_head_init(&iq->lro_mgr.lroq);

	/* set offset to -1 to distinguish ingress queues without FL */
	iq->offset = fl ? 0 : -1;

	adap->sge.ingr_map[iq->cntxt_id - adap->sge.ingr_start] = iq;

	if (fl) {
		fl->cntxt_id = ntohs(c.fl0id);
		fl->avail = fl->pend_cred = 0;
		fl->pidx = fl->cidx = 0;
		fl->alloc_failed = fl->large_alloc_failed = fl->starving = 0;
		adap->sge.egr_map[fl->cntxt_id - adap->sge.egr_start] = fl;

		/* Note, we must initialize the BAR2 Free List User Doorbell
		 * information before refilling the Free List!
		 */
		fl->bar2_addr = bar2_address(adap,
					     fl->cntxt_id,
					     T4_BAR2_QTYPE_EGRESS,
					     &fl->bar2_qid);
		refill_fl(adap, fl, fl_cap(fl), GFP_KERNEL);
	}

	/* For T5 and later we attempt to set up the Congestion Manager values
	 * of the new RX Ethernet Queue.  This should really be handled by
	 * firmware because it's more complex than any host driver wants to
	 * get involved with and it's different per chip and this is almost
	 * certainly wrong.  Firmware would be wrong as well, but it would be
	 * a lot easier to fix in one place ...  For now we do something very
	 * simple (and hopefully less wrong).
	 */
	if (!is_t4(adap->params.chip) && cong >= 0) {
		u32 param, val, ch_map = 0;
		int i;
		u16 cng_ch_bits_log = adap->params.arch.cng_ch_bits_log;

		param = (FW_PARAMS_MNEM_V(FW_PARAMS_MNEM_DMAQ) |
			 FW_PARAMS_PARAM_X_V(FW_PARAMS_PARAM_DMAQ_CONM_CTXT) |
			 FW_PARAMS_PARAM_YZ_V(iq->cntxt_id));
		if (cong == 0) {
			val = CONMCTXT_CNGTPMODE_V(CONMCTXT_CNGTPMODE_QUEUE_X);
		} else {
			val =
			    CONMCTXT_CNGTPMODE_V(CONMCTXT_CNGTPMODE_CHANNEL_X);
			for (i = 0; i < 4; i++) {
				if (cong & (1 << i))
					ch_map |= 1 << (i << cng_ch_bits_log);
			}
			val |= CONMCTXT_CNGCHMAP_V(ch_map);
		}
		ret = t4_set_params(adap, adap->mbox, adap->pf, 0, 1,
				    &param, &val);
		if (ret)
			dev_warn(adap->pdev_dev, "Failed to set Congestion"
				 " Manager Context for Ingress Queue %d: %d\n",
				 iq->cntxt_id, -ret);
	}

	return 0;

fl_nomem:
	ret = -ENOMEM;
err:
	if (iq->desc) {
		dma_free_coherent(adap->pdev_dev, iq->size * iq->iqe_len,
				  iq->desc, iq->phys_addr);
		iq->desc = NULL;
	}
	if (fl && fl->desc) {
		kfree(fl->sdesc);
		fl->sdesc = NULL;
		dma_free_coherent(adap->pdev_dev, flsz * sizeof(struct tx_desc),
				  fl->desc, fl->addr);
		fl->desc = NULL;
	}
	return ret;
}

static void init_txq(struct adapter *adap, struct sge_txq *q, unsigned int id)
{
	q->cntxt_id = id;
	q->bar2_addr = bar2_address(adap,
				    q->cntxt_id,
				    T4_BAR2_QTYPE_EGRESS,
				    &q->bar2_qid);
	q->in_use = 0;
	q->cidx = q->pidx = 0;
	q->stops = q->restarts = 0;
	q->stat = (void *)&q->desc[q->size];
	spin_lock_init(&q->db_lock);
	adap->sge.egr_map[id - adap->sge.egr_start] = q;
}

/**
 *	t4_sge_alloc_eth_txq - allocate an Ethernet TX Queue
 *	@adap: the adapter
 *	@txq: the SGE Ethernet TX Queue to initialize
 *	@dev: the Linux Network Device
 *	@netdevq: the corresponding Linux TX Queue
 *	@iqid: the Ingress Queue to which to deliver CIDX Update messages
 *	@dbqt: whether this TX Queue will use the SGE Doorbell Queue Timers
 */
int t4_sge_alloc_eth_txq(struct adapter *adap, struct sge_eth_txq *txq,
			 struct net_device *dev, struct netdev_queue *netdevq,
			 unsigned int iqid, u8 dbqt)
{
	unsigned int chip_ver = CHELSIO_CHIP_VERSION(adap->params.chip);
	struct port_info *pi = netdev_priv(dev);
	struct sge *s = &adap->sge;
	struct fw_eq_eth_cmd c;
	int ret, nentries;

	/* Add status entries */
	nentries = txq->q.size + s->stat_len / sizeof(struct tx_desc);

	txq->q.desc = alloc_ring(adap->pdev_dev, txq->q.size,
			sizeof(struct tx_desc), sizeof(struct tx_sw_desc),
			&txq->q.phys_addr, &txq->q.sdesc, s->stat_len,
			netdev_queue_numa_node_read(netdevq));
	if (!txq->q.desc)
		return -ENOMEM;

	memset(&c, 0, sizeof(c));
	c.op_to_vfn = htonl(FW_CMD_OP_V(FW_EQ_ETH_CMD) | FW_CMD_REQUEST_F |
			    FW_CMD_WRITE_F | FW_CMD_EXEC_F |
			    FW_EQ_ETH_CMD_PFN_V(adap->pf) |
			    FW_EQ_ETH_CMD_VFN_V(0));
	c.alloc_to_len16 = htonl(FW_EQ_ETH_CMD_ALLOC_F |
				 FW_EQ_ETH_CMD_EQSTART_F | FW_LEN16(c));

	/* For TX Ethernet Queues using the SGE Doorbell Queue Timer
	 * mechanism, we use Ingress Queue messages for Hardware Consumer
	 * Index Updates on the TX Queue.  Otherwise we have the Hardware
	 * write the CIDX Updates into the Status Page at the end of the
	 * TX Queue.
	 */
	c.autoequiqe_to_viid = htonl(FW_EQ_ETH_CMD_AUTOEQUEQE_F |
				     FW_EQ_ETH_CMD_VIID_V(pi->viid));

	c.fetchszm_to_iqid =
		htonl(FW_EQ_ETH_CMD_HOSTFCMODE_V(HOSTFCMODE_STATUS_PAGE_X) |
		      FW_EQ_ETH_CMD_PCIECHN_V(pi->tx_chan) |
		      FW_EQ_ETH_CMD_FETCHRO_F | FW_EQ_ETH_CMD_IQID_V(iqid));

	/* Note that the CIDX Flush Threshold should match MAX_TX_RECLAIM. */
	c.dcaen_to_eqsize =
		htonl(FW_EQ_ETH_CMD_FBMIN_V(chip_ver <= CHELSIO_T5
					    ? FETCHBURSTMIN_64B_X
					    : FETCHBURSTMIN_64B_T6_X) |
		      FW_EQ_ETH_CMD_FBMAX_V(FETCHBURSTMAX_512B_X) |
		      FW_EQ_ETH_CMD_CIDXFTHRESH_V(CIDXFLUSHTHRESH_32_X) |
		      FW_EQ_ETH_CMD_EQSIZE_V(nentries));

	c.eqaddr = cpu_to_be64(txq->q.phys_addr);

	/* If we're using the SGE Doorbell Queue Timer mechanism, pass in the
	 * currently configured Timer Index.  THis can be changed later via an
	 * ethtool -C tx-usecs {Timer Val} command.  Note that the SGE
	 * Doorbell Queue mode is currently automatically enabled in the
	 * Firmware by setting either AUTOEQUEQE or AUTOEQUIQE ...
	 */
	if (dbqt)
		c.timeren_timerix =
			cpu_to_be32(FW_EQ_ETH_CMD_TIMEREN_F |
				    FW_EQ_ETH_CMD_TIMERIX_V(txq->dbqtimerix));

	ret = t4_wr_mbox(adap, adap->mbox, &c, sizeof(c), &c);
	if (ret) {
		kfree(txq->q.sdesc);
		txq->q.sdesc = NULL;
		dma_free_coherent(adap->pdev_dev,
				  nentries * sizeof(struct tx_desc),
				  txq->q.desc, txq->q.phys_addr);
		txq->q.desc = NULL;
		return ret;
	}

	txq->q.q_type = CXGB4_TXQ_ETH;
	init_txq(adap, &txq->q, FW_EQ_ETH_CMD_EQID_G(ntohl(c.eqid_pkd)));
	txq->txq = netdevq;
	txq->tso = 0;
	txq->uso = 0;
	txq->tx_cso = 0;
	txq->vlan_ins = 0;
	txq->mapping_err = 0;
	txq->dbqt = dbqt;

	return 0;
}

int t4_sge_alloc_ctrl_txq(struct adapter *adap, struct sge_ctrl_txq *txq,
			  struct net_device *dev, unsigned int iqid,
			  unsigned int cmplqid)
{
	unsigned int chip_ver = CHELSIO_CHIP_VERSION(adap->params.chip);
	struct port_info *pi = netdev_priv(dev);
	struct sge *s = &adap->sge;
	struct fw_eq_ctrl_cmd c;
	int ret, nentries;

	/* Add status entries */
	nentries = txq->q.size + s->stat_len / sizeof(struct tx_desc);

	txq->q.desc = alloc_ring(adap->pdev_dev, nentries,
				 sizeof(struct tx_desc), 0, &txq->q.phys_addr,
				 NULL, 0, dev_to_node(adap->pdev_dev));
	if (!txq->q.desc)
		return -ENOMEM;

	c.op_to_vfn = htonl(FW_CMD_OP_V(FW_EQ_CTRL_CMD) | FW_CMD_REQUEST_F |
			    FW_CMD_WRITE_F | FW_CMD_EXEC_F |
			    FW_EQ_CTRL_CMD_PFN_V(adap->pf) |
			    FW_EQ_CTRL_CMD_VFN_V(0));
	c.alloc_to_len16 = htonl(FW_EQ_CTRL_CMD_ALLOC_F |
				 FW_EQ_CTRL_CMD_EQSTART_F | FW_LEN16(c));
	c.cmpliqid_eqid = htonl(FW_EQ_CTRL_CMD_CMPLIQID_V(cmplqid));
	c.physeqid_pkd = htonl(0);
	c.fetchszm_to_iqid =
		htonl(FW_EQ_CTRL_CMD_HOSTFCMODE_V(HOSTFCMODE_STATUS_PAGE_X) |
		      FW_EQ_CTRL_CMD_PCIECHN_V(pi->tx_chan) |
		      FW_EQ_CTRL_CMD_FETCHRO_F | FW_EQ_CTRL_CMD_IQID_V(iqid));
	c.dcaen_to_eqsize =
		htonl(FW_EQ_CTRL_CMD_FBMIN_V(chip_ver <= CHELSIO_T5
					     ? FETCHBURSTMIN_64B_X
					     : FETCHBURSTMIN_64B_T6_X) |
		      FW_EQ_CTRL_CMD_FBMAX_V(FETCHBURSTMAX_512B_X) |
		      FW_EQ_CTRL_CMD_CIDXFTHRESH_V(CIDXFLUSHTHRESH_32_X) |
		      FW_EQ_CTRL_CMD_EQSIZE_V(nentries));
	c.eqaddr = cpu_to_be64(txq->q.phys_addr);

	ret = t4_wr_mbox(adap, adap->mbox, &c, sizeof(c), &c);
	if (ret) {
		dma_free_coherent(adap->pdev_dev,
				  nentries * sizeof(struct tx_desc),
				  txq->q.desc, txq->q.phys_addr);
		txq->q.desc = NULL;
		return ret;
	}

	txq->q.q_type = CXGB4_TXQ_CTRL;
	init_txq(adap, &txq->q, FW_EQ_CTRL_CMD_EQID_G(ntohl(c.cmpliqid_eqid)));
	txq->adap = adap;
	skb_queue_head_init(&txq->sendq);
	tasklet_setup(&txq->qresume_tsk, restart_ctrlq);
	txq->full = 0;
	return 0;
}

int t4_sge_mod_ctrl_txq(struct adapter *adap, unsigned int eqid,
			unsigned int cmplqid)
{
	u32 param, val;

	param = (FW_PARAMS_MNEM_V(FW_PARAMS_MNEM_DMAQ) |
		 FW_PARAMS_PARAM_X_V(FW_PARAMS_PARAM_DMAQ_EQ_CMPLIQID_CTRL) |
		 FW_PARAMS_PARAM_YZ_V(eqid));
	val = cmplqid;
	return t4_set_params(adap, adap->mbox, adap->pf, 0, 1, &param, &val);
}

static int t4_sge_alloc_ofld_txq(struct adapter *adap, struct sge_txq *q,
				 struct net_device *dev, u32 cmd, u32 iqid)
{
	unsigned int chip_ver = CHELSIO_CHIP_VERSION(adap->params.chip);
	struct port_info *pi = netdev_priv(dev);
	struct sge *s = &adap->sge;
	struct fw_eq_ofld_cmd c;
	u32 fb_min, nentries;
	int ret;

	/* Add status entries */
	nentries = q->size + s->stat_len / sizeof(struct tx_desc);
	q->desc = alloc_ring(adap->pdev_dev, q->size, sizeof(struct tx_desc),
			     sizeof(struct tx_sw_desc), &q->phys_addr,
			     &q->sdesc, s->stat_len, NUMA_NO_NODE);
	if (!q->desc)
		return -ENOMEM;

	if (chip_ver <= CHELSIO_T5)
		fb_min = FETCHBURSTMIN_64B_X;
	else
		fb_min = FETCHBURSTMIN_64B_T6_X;

	memset(&c, 0, sizeof(c));
	c.op_to_vfn = htonl(FW_CMD_OP_V(cmd) | FW_CMD_REQUEST_F |
			    FW_CMD_WRITE_F | FW_CMD_EXEC_F |
			    FW_EQ_OFLD_CMD_PFN_V(adap->pf) |
			    FW_EQ_OFLD_CMD_VFN_V(0));
	c.alloc_to_len16 = htonl(FW_EQ_OFLD_CMD_ALLOC_F |
				 FW_EQ_OFLD_CMD_EQSTART_F | FW_LEN16(c));
	c.fetchszm_to_iqid =
		htonl(FW_EQ_OFLD_CMD_HOSTFCMODE_V(HOSTFCMODE_STATUS_PAGE_X) |
		      FW_EQ_OFLD_CMD_PCIECHN_V(pi->tx_chan) |
		      FW_EQ_OFLD_CMD_FETCHRO_F | FW_EQ_OFLD_CMD_IQID_V(iqid));
	c.dcaen_to_eqsize =
		htonl(FW_EQ_OFLD_CMD_FBMIN_V(fb_min) |
		      FW_EQ_OFLD_CMD_FBMAX_V(FETCHBURSTMAX_512B_X) |
		      FW_EQ_OFLD_CMD_CIDXFTHRESH_V(CIDXFLUSHTHRESH_32_X) |
		      FW_EQ_OFLD_CMD_EQSIZE_V(nentries));
	c.eqaddr = cpu_to_be64(q->phys_addr);

	ret = t4_wr_mbox(adap, adap->mbox, &c, sizeof(c), &c);
	if (ret) {
		kfree(q->sdesc);
		q->sdesc = NULL;
		dma_free_coherent(adap->pdev_dev,
				  nentries * sizeof(struct tx_desc),
				  q->desc, q->phys_addr);
		q->desc = NULL;
		return ret;
	}

	init_txq(adap, q, FW_EQ_OFLD_CMD_EQID_G(ntohl(c.eqid_pkd)));
	return 0;
}

int t4_sge_alloc_uld_txq(struct adapter *adap, struct sge_uld_txq *txq,
			 struct net_device *dev, unsigned int iqid,
			 unsigned int uld_type)
{
	u32 cmd = FW_EQ_OFLD_CMD;
	int ret;

	if (unlikely(uld_type == CXGB4_TX_CRYPTO))
		cmd = FW_EQ_CTRL_CMD;

	ret = t4_sge_alloc_ofld_txq(adap, &txq->q, dev, cmd, iqid);
	if (ret)
		return ret;

	txq->q.q_type = CXGB4_TXQ_ULD;
	txq->adap = adap;
	skb_queue_head_init(&txq->sendq);
	tasklet_setup(&txq->qresume_tsk, restart_ofldq);
	txq->full = 0;
	txq->mapping_err = 0;
	return 0;
}

int t4_sge_alloc_ethofld_txq(struct adapter *adap, struct sge_eohw_txq *txq,
			     struct net_device *dev, u32 iqid)
{
	int ret;

	ret = t4_sge_alloc_ofld_txq(adap, &txq->q, dev, FW_EQ_OFLD_CMD, iqid);
	if (ret)
		return ret;

	txq->q.q_type = CXGB4_TXQ_ULD;
	spin_lock_init(&txq->lock);
	txq->adap = adap;
	txq->tso = 0;
	txq->uso = 0;
	txq->tx_cso = 0;
	txq->vlan_ins = 0;
	txq->mapping_err = 0;
	return 0;
}

void free_txq(struct adapter *adap, struct sge_txq *q)
{
	struct sge *s = &adap->sge;

	dma_free_coherent(adap->pdev_dev,
			  q->size * sizeof(struct tx_desc) + s->stat_len,
			  q->desc, q->phys_addr);
	q->cntxt_id = 0;
	q->sdesc = NULL;
	q->desc = NULL;
}

void free_rspq_fl(struct adapter *adap, struct sge_rspq *rq,
		  struct sge_fl *fl)
{
	struct sge *s = &adap->sge;
	unsigned int fl_id = fl ? fl->cntxt_id : 0xffff;

	adap->sge.ingr_map[rq->cntxt_id - adap->sge.ingr_start] = NULL;
	t4_iq_free(adap, adap->mbox, adap->pf, 0, FW_IQ_TYPE_FL_INT_CAP,
		   rq->cntxt_id, fl_id, 0xffff);
	dma_free_coherent(adap->pdev_dev, (rq->size + 1) * rq->iqe_len,
			  rq->desc, rq->phys_addr);
	netif_napi_del(&rq->napi);
	rq->netdev = NULL;
	rq->cntxt_id = rq->abs_id = 0;
	rq->desc = NULL;

	if (fl) {
		free_rx_bufs(adap, fl, fl->avail);
		dma_free_coherent(adap->pdev_dev, fl->size * 8 + s->stat_len,
				  fl->desc, fl->addr);
		kfree(fl->sdesc);
		fl->sdesc = NULL;
		fl->cntxt_id = 0;
		fl->desc = NULL;
	}
}

/**
 *      t4_free_ofld_rxqs - free a block of consecutive Rx queues
 *      @adap: the adapter
 *      @n: number of queues
 *      @q: pointer to first queue
 *
 *      Release the resources of a consecutive block of offload Rx queues.
 */
void t4_free_ofld_rxqs(struct adapter *adap, int n, struct sge_ofld_rxq *q)
{
	for ( ; n; n--, q++)
		if (q->rspq.desc)
			free_rspq_fl(adap, &q->rspq,
				     q->fl.size ? &q->fl : NULL);
}

void t4_sge_free_ethofld_txq(struct adapter *adap, struct sge_eohw_txq *txq)
{
	if (txq->q.desc) {
		t4_ofld_eq_free(adap, adap->mbox, adap->pf, 0,
				txq->q.cntxt_id);
		free_tx_desc(adap, &txq->q, txq->q.in_use, false);
		kfree(txq->q.sdesc);
		free_txq(adap, &txq->q);
	}
}

/**
 *	t4_free_sge_resources - free SGE resources
 *	@adap: the adapter
 *
 *	Frees resources used by the SGE queue sets.
 */
void t4_free_sge_resources(struct adapter *adap)
{
	int i;
	struct sge_eth_rxq *eq;
	struct sge_eth_txq *etq;

	/* stop all Rx queues in order to start them draining */
	for (i = 0; i < adap->sge.ethqsets; i++) {
		eq = &adap->sge.ethrxq[i];
		if (eq->rspq.desc)
			t4_iq_stop(adap, adap->mbox, adap->pf, 0,
				   FW_IQ_TYPE_FL_INT_CAP,
				   eq->rspq.cntxt_id,
				   eq->fl.size ? eq->fl.cntxt_id : 0xffff,
				   0xffff);
	}

	/* clean up Ethernet Tx/Rx queues */
	for (i = 0; i < adap->sge.ethqsets; i++) {
		eq = &adap->sge.ethrxq[i];
		if (eq->rspq.desc)
			free_rspq_fl(adap, &eq->rspq,
				     eq->fl.size ? &eq->fl : NULL);
		if (eq->msix) {
			cxgb4_free_msix_idx_in_bmap(adap, eq->msix->idx);
			eq->msix = NULL;
		}

		etq = &adap->sge.ethtxq[i];
		if (etq->q.desc) {
			t4_eth_eq_free(adap, adap->mbox, adap->pf, 0,
				       etq->q.cntxt_id);
			__netif_tx_lock_bh(etq->txq);
			free_tx_desc(adap, &etq->q, etq->q.in_use, true);
			__netif_tx_unlock_bh(etq->txq);
			kfree(etq->q.sdesc);
			free_txq(adap, &etq->q);
		}
	}

	/* clean up control Tx queues */
	for (i = 0; i < ARRAY_SIZE(adap->sge.ctrlq); i++) {
		struct sge_ctrl_txq *cq = &adap->sge.ctrlq[i];

		if (cq->q.desc) {
			tasklet_kill(&cq->qresume_tsk);
			t4_ctrl_eq_free(adap, adap->mbox, adap->pf, 0,
					cq->q.cntxt_id);
			__skb_queue_purge(&cq->sendq);
			free_txq(adap, &cq->q);
		}
	}

	if (adap->sge.fw_evtq.desc) {
		free_rspq_fl(adap, &adap->sge.fw_evtq, NULL);
		if (adap->sge.fwevtq_msix_idx >= 0)
			cxgb4_free_msix_idx_in_bmap(adap,
						    adap->sge.fwevtq_msix_idx);
	}

	if (adap->sge.nd_msix_idx >= 0)
		cxgb4_free_msix_idx_in_bmap(adap, adap->sge.nd_msix_idx);

	if (adap->sge.intrq.desc)
		free_rspq_fl(adap, &adap->sge.intrq, NULL);

	if (!is_t4(adap->params.chip)) {
		etq = &adap->sge.ptptxq;
		if (etq->q.desc) {
			t4_eth_eq_free(adap, adap->mbox, adap->pf, 0,
				       etq->q.cntxt_id);
			spin_lock_bh(&adap->ptp_lock);
			free_tx_desc(adap, &etq->q, etq->q.in_use, true);
			spin_unlock_bh(&adap->ptp_lock);
			kfree(etq->q.sdesc);
			free_txq(adap, &etq->q);
		}
	}

	/* clear the reverse egress queue map */
	memset(adap->sge.egr_map, 0,
	       adap->sge.egr_sz * sizeof(*adap->sge.egr_map));
}

void t4_sge_start(struct adapter *adap)
{
	adap->sge.ethtxq_rover = 0;
	mod_timer(&adap->sge.rx_timer, jiffies + RX_QCHECK_PERIOD);
	mod_timer(&adap->sge.tx_timer, jiffies + TX_QCHECK_PERIOD);
}

/**
 *	t4_sge_stop - disable SGE operation
 *	@adap: the adapter
 *
 *	Stop tasklets and timers associated with the DMA engine.  Note that
 *	this is effective only if measures have been taken to disable any HW
 *	events that may restart them.
 */
void t4_sge_stop(struct adapter *adap)
{
	int i;
	struct sge *s = &adap->sge;

	if (s->rx_timer.function)
		del_timer_sync(&s->rx_timer);
	if (s->tx_timer.function)
		del_timer_sync(&s->tx_timer);

	if (is_offload(adap)) {
		struct sge_uld_txq_info *txq_info;

		txq_info = adap->sge.uld_txq_info[CXGB4_TX_OFLD];
		if (txq_info) {
			struct sge_uld_txq *txq = txq_info->uldtxq;

			for_each_ofldtxq(&adap->sge, i) {
				if (txq->q.desc)
					tasklet_kill(&txq->qresume_tsk);
			}
		}
	}

	if (is_pci_uld(adap)) {
		struct sge_uld_txq_info *txq_info;

		txq_info = adap->sge.uld_txq_info[CXGB4_TX_CRYPTO];
		if (txq_info) {
			struct sge_uld_txq *txq = txq_info->uldtxq;

			for_each_ofldtxq(&adap->sge, i) {
				if (txq->q.desc)
					tasklet_kill(&txq->qresume_tsk);
			}
		}
	}

	for (i = 0; i < ARRAY_SIZE(s->ctrlq); i++) {
		struct sge_ctrl_txq *cq = &s->ctrlq[i];

		if (cq->q.desc)
			tasklet_kill(&cq->qresume_tsk);
	}
}

/**
 *	t4_sge_init_soft - grab core SGE values needed by SGE code
 *	@adap: the adapter
 *
 *	We need to grab the SGE operating parameters that we need to have
 *	in order to do our job and make sure we can live with them.
 */

static int t4_sge_init_soft(struct adapter *adap)
{
	struct sge *s = &adap->sge;
	u32 fl_small_pg, fl_large_pg, fl_small_mtu, fl_large_mtu;
	u32 timer_value_0_and_1, timer_value_2_and_3, timer_value_4_and_5;
	u32 ingress_rx_threshold;

	/*
	 * Verify that CPL messages are going to the Ingress Queue for
	 * process_responses() and that only packet data is going to the
	 * Free Lists.
	 */
	if ((t4_read_reg(adap, SGE_CONTROL_A) & RXPKTCPLMODE_F) !=
	    RXPKTCPLMODE_V(RXPKTCPLMODE_SPLIT_X)) {
		dev_err(adap->pdev_dev, "bad SGE CPL MODE\n");
		return -EINVAL;
	}

	/*
	 * Validate the Host Buffer Register Array indices that we want to
	 * use ...
	 *
	 * XXX Note that we should really read through the Host Buffer Size
	 * XXX register array and find the indices of the Buffer Sizes which
	 * XXX meet our needs!
	 */
	#define READ_FL_BUF(x) \
		t4_read_reg(adap, SGE_FL_BUFFER_SIZE0_A+(x)*sizeof(u32))

	fl_small_pg = READ_FL_BUF(RX_SMALL_PG_BUF);
	fl_large_pg = READ_FL_BUF(RX_LARGE_PG_BUF);
	fl_small_mtu = READ_FL_BUF(RX_SMALL_MTU_BUF);
	fl_large_mtu = READ_FL_BUF(RX_LARGE_MTU_BUF);

	/* We only bother using the Large Page logic if the Large Page Buffer
	 * is larger than our Page Size Buffer.
	 */
	if (fl_large_pg <= fl_small_pg)
		fl_large_pg = 0;

	#undef READ_FL_BUF

	/* The Page Size Buffer must be exactly equal to our Page Size and the
	 * Large Page Size Buffer should be 0 (per above) or a power of 2.
	 */
	if (fl_small_pg != PAGE_SIZE ||
	    (fl_large_pg & (fl_large_pg-1)) != 0) {
		dev_err(adap->pdev_dev, "bad SGE FL page buffer sizes [%d, %d]\n",
			fl_small_pg, fl_large_pg);
		return -EINVAL;
	}
	if (fl_large_pg)
		s->fl_pg_order = ilog2(fl_large_pg) - PAGE_SHIFT;

	if (fl_small_mtu < FL_MTU_SMALL_BUFSIZE(adap) ||
	    fl_large_mtu < FL_MTU_LARGE_BUFSIZE(adap)) {
		dev_err(adap->pdev_dev, "bad SGE FL MTU sizes [%d, %d]\n",
			fl_small_mtu, fl_large_mtu);
		return -EINVAL;
	}

	/*
	 * Retrieve our RX interrupt holdoff timer values and counter
	 * threshold values from the SGE parameters.
	 */
	timer_value_0_and_1 = t4_read_reg(adap, SGE_TIMER_VALUE_0_AND_1_A);
	timer_value_2_and_3 = t4_read_reg(adap, SGE_TIMER_VALUE_2_AND_3_A);
	timer_value_4_and_5 = t4_read_reg(adap, SGE_TIMER_VALUE_4_AND_5_A);
	s->timer_val[0] = core_ticks_to_us(adap,
		TIMERVALUE0_G(timer_value_0_and_1));
	s->timer_val[1] = core_ticks_to_us(adap,
		TIMERVALUE1_G(timer_value_0_and_1));
	s->timer_val[2] = core_ticks_to_us(adap,
		TIMERVALUE2_G(timer_value_2_and_3));
	s->timer_val[3] = core_ticks_to_us(adap,
		TIMERVALUE3_G(timer_value_2_and_3));
	s->timer_val[4] = core_ticks_to_us(adap,
		TIMERVALUE4_G(timer_value_4_and_5));
	s->timer_val[5] = core_ticks_to_us(adap,
		TIMERVALUE5_G(timer_value_4_and_5));

	ingress_rx_threshold = t4_read_reg(adap, SGE_INGRESS_RX_THRESHOLD_A);
	s->counter_val[0] = THRESHOLD_0_G(ingress_rx_threshold);
	s->counter_val[1] = THRESHOLD_1_G(ingress_rx_threshold);
	s->counter_val[2] = THRESHOLD_2_G(ingress_rx_threshold);
	s->counter_val[3] = THRESHOLD_3_G(ingress_rx_threshold);

	return 0;
}

/**
 *     t4_sge_init - initialize SGE
 *     @adap: the adapter
 *
 *     Perform low-level SGE code initialization needed every time after a
 *     chip reset.
 */
int t4_sge_init(struct adapter *adap)
{
	struct sge *s = &adap->sge;
	u32 sge_control, sge_conm_ctrl;
	int ret, egress_threshold;

	/*
	 * Ingress Padding Boundary and Egress Status Page Size are set up by
	 * t4_fixup_host_params().
	 */
	sge_control = t4_read_reg(adap, SGE_CONTROL_A);
	s->pktshift = PKTSHIFT_G(sge_control);
	s->stat_len = (sge_control & EGRSTATUSPAGESIZE_F) ? 128 : 64;

	s->fl_align = t4_fl_pkt_align(adap);
	ret = t4_sge_init_soft(adap);
	if (ret < 0)
		return ret;

	/*
	 * A FL with <= fl_starve_thres buffers is starving and a periodic
	 * timer will attempt to refill it.  This needs to be larger than the
	 * SGE's Egress Congestion Threshold.  If it isn't, then we can get
	 * stuck waiting for new packets while the SGE is waiting for us to
	 * give it more Free List entries.  (Note that the SGE's Egress
	 * Congestion Threshold is in units of 2 Free List pointers.) For T4,
	 * there was only a single field to control this.  For T5 there's the
	 * original field which now only applies to Unpacked Mode Free List
	 * buffers and a new field which only applies to Packed Mode Free List
	 * buffers.
	 */
	sge_conm_ctrl = t4_read_reg(adap, SGE_CONM_CTRL_A);
	switch (CHELSIO_CHIP_VERSION(adap->params.chip)) {
	case CHELSIO_T4:
		egress_threshold = EGRTHRESHOLD_G(sge_conm_ctrl);
		break;
	case CHELSIO_T5:
		egress_threshold = EGRTHRESHOLDPACKING_G(sge_conm_ctrl);
		break;
	case CHELSIO_T6:
		egress_threshold = T6_EGRTHRESHOLDPACKING_G(sge_conm_ctrl);
		break;
	default:
		dev_err(adap->pdev_dev, "Unsupported Chip version %d\n",
			CHELSIO_CHIP_VERSION(adap->params.chip));
		return -EINVAL;
	}
	s->fl_starve_thres = 2*egress_threshold + 1;

	t4_idma_monitor_init(adap, &s->idma_monitor);

	/* Set up timers used for recuring callbacks to process RX and TX
	 * administrative tasks.
	 */
	timer_setup(&s->rx_timer, sge_rx_timer_cb, 0);
	timer_setup(&s->tx_timer, sge_tx_timer_cb, 0);

	spin_lock_init(&s->intrq_lock);

	return 0;
}<|MERGE_RESOLUTION|>--- conflicted
+++ resolved
@@ -3599,8 +3599,6 @@
 
 	txq = &s->ethtxq[pi->first_qset + rspq->idx];
 	t4_sge_eth_txq_egress_update(adapter, txq, -1);
-<<<<<<< HEAD
-=======
 }
 
 static int cxgb4_validate_lb_pkt(struct port_info *pi, const struct pkt_gl *si)
@@ -3626,7 +3624,6 @@
 
 	complete(&lb->completion);
 	return 0;
->>>>>>> d1988041
 }
 
 /**
