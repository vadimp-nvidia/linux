// SPDX-License-Identifier: (GPL-2.0 OR MIT)
/* Google virtual Ethernet (gve) driver
 *
 * Copyright (C) 2015-2021 Google, Inc.
 */

#include <linux/cpumask.h>
#include <linux/etherdevice.h>
#include <linux/interrupt.h>
#include <linux/module.h>
#include <linux/pci.h>
#include <linux/sched.h>
#include <linux/timer.h>
#include <linux/workqueue.h>
#include <net/sch_generic.h>
#include "gve.h"
#include "gve_dqo.h"
#include "gve_adminq.h"
#include "gve_register.h"

#define GVE_DEFAULT_RX_COPYBREAK	(256)

#define DEFAULT_MSG_LEVEL	(NETIF_MSG_DRV | NETIF_MSG_LINK)
#define GVE_VERSION		"1.0.0"
#define GVE_VERSION_PREFIX	"GVE-"

// Minimum amount of time between queue kicks in msec (10 seconds)
#define MIN_TX_TIMEOUT_GAP (1000 * 10)

const char gve_version_str[] = GVE_VERSION;
static const char gve_version_prefix[] = GVE_VERSION_PREFIX;

static netdev_tx_t gve_start_xmit(struct sk_buff *skb, struct net_device *dev)
{
	struct gve_priv *priv = netdev_priv(dev);

	if (gve_is_gqi(priv))
		return gve_tx(skb, dev);
	else
		return gve_tx_dqo(skb, dev);
}

static void gve_get_stats(struct net_device *dev, struct rtnl_link_stats64 *s)
{
	struct gve_priv *priv = netdev_priv(dev);
	unsigned int start;
	u64 packets, bytes;
	int ring;

	if (priv->rx) {
		for (ring = 0; ring < priv->rx_cfg.num_queues; ring++) {
			do {
				start =
				  u64_stats_fetch_begin_irq(&priv->rx[ring].statss);
				packets = priv->rx[ring].rpackets;
				bytes = priv->rx[ring].rbytes;
			} while (u64_stats_fetch_retry_irq(&priv->rx[ring].statss,
						       start));
			s->rx_packets += packets;
			s->rx_bytes += bytes;
		}
	}
	if (priv->tx) {
		for (ring = 0; ring < priv->tx_cfg.num_queues; ring++) {
			do {
				start =
				  u64_stats_fetch_begin_irq(&priv->tx[ring].statss);
				packets = priv->tx[ring].pkt_done;
				bytes = priv->tx[ring].bytes_done;
			} while (u64_stats_fetch_retry_irq(&priv->tx[ring].statss,
						       start));
			s->tx_packets += packets;
			s->tx_bytes += bytes;
		}
	}
}

static int gve_alloc_counter_array(struct gve_priv *priv)
{
	priv->counter_array =
		dma_alloc_coherent(&priv->pdev->dev,
				   priv->num_event_counters *
				   sizeof(*priv->counter_array),
				   &priv->counter_array_bus, GFP_KERNEL);
	if (!priv->counter_array)
		return -ENOMEM;

	return 0;
}

static void gve_free_counter_array(struct gve_priv *priv)
{
	if (!priv->counter_array)
		return;

	dma_free_coherent(&priv->pdev->dev,
			  priv->num_event_counters *
			  sizeof(*priv->counter_array),
			  priv->counter_array, priv->counter_array_bus);
	priv->counter_array = NULL;
}

/* NIC requests to report stats */
static void gve_stats_report_task(struct work_struct *work)
{
	struct gve_priv *priv = container_of(work, struct gve_priv,
					     stats_report_task);
	if (gve_get_do_report_stats(priv)) {
		gve_handle_report_stats(priv);
		gve_clear_do_report_stats(priv);
	}
}

static void gve_stats_report_schedule(struct gve_priv *priv)
{
	if (!gve_get_probe_in_progress(priv) &&
	    !gve_get_reset_in_progress(priv)) {
		gve_set_do_report_stats(priv);
		queue_work(priv->gve_wq, &priv->stats_report_task);
	}
}

static void gve_stats_report_timer(struct timer_list *t)
{
	struct gve_priv *priv = from_timer(priv, t, stats_report_timer);

	mod_timer(&priv->stats_report_timer,
		  round_jiffies(jiffies +
		  msecs_to_jiffies(priv->stats_report_timer_period)));
	gve_stats_report_schedule(priv);
}

static int gve_alloc_stats_report(struct gve_priv *priv)
{
	int tx_stats_num, rx_stats_num;

	tx_stats_num = (GVE_TX_STATS_REPORT_NUM + NIC_TX_STATS_REPORT_NUM) *
		       priv->tx_cfg.num_queues;
	rx_stats_num = (GVE_RX_STATS_REPORT_NUM + NIC_RX_STATS_REPORT_NUM) *
		       priv->rx_cfg.num_queues;
	priv->stats_report_len = struct_size(priv->stats_report, stats,
					     tx_stats_num + rx_stats_num);
	priv->stats_report =
		dma_alloc_coherent(&priv->pdev->dev, priv->stats_report_len,
				   &priv->stats_report_bus, GFP_KERNEL);
	if (!priv->stats_report)
		return -ENOMEM;
	/* Set up timer for the report-stats task */
	timer_setup(&priv->stats_report_timer, gve_stats_report_timer, 0);
	priv->stats_report_timer_period = GVE_STATS_REPORT_TIMER_PERIOD;
	return 0;
}

static void gve_free_stats_report(struct gve_priv *priv)
{
	if (!priv->stats_report)
		return;

	del_timer_sync(&priv->stats_report_timer);
	dma_free_coherent(&priv->pdev->dev, priv->stats_report_len,
			  priv->stats_report, priv->stats_report_bus);
	priv->stats_report = NULL;
}

static irqreturn_t gve_mgmnt_intr(int irq, void *arg)
{
	struct gve_priv *priv = arg;

	queue_work(priv->gve_wq, &priv->service_task);
	return IRQ_HANDLED;
}

static irqreturn_t gve_intr(int irq, void *arg)
{
	struct gve_notify_block *block = arg;
	struct gve_priv *priv = block->priv;

	iowrite32be(GVE_IRQ_MASK, gve_irq_doorbell(priv, block));
	napi_schedule_irqoff(&block->napi);
	return IRQ_HANDLED;
}

static irqreturn_t gve_intr_dqo(int irq, void *arg)
{
	struct gve_notify_block *block = arg;

	/* Interrupts are automatically masked */
	napi_schedule_irqoff(&block->napi);
	return IRQ_HANDLED;
}

static int gve_napi_poll(struct napi_struct *napi, int budget)
{
	struct gve_notify_block *block;
	__be32 __iomem *irq_doorbell;
	bool reschedule = false;
	struct gve_priv *priv;
	int work_done = 0;

	block = container_of(napi, struct gve_notify_block, napi);
	priv = block->priv;

	if (block->tx)
		reschedule |= gve_tx_poll(block, budget);
	if (block->rx) {
		work_done = gve_rx_poll(block, budget);
		reschedule |= work_done == budget;
	}

	if (reschedule)
		return budget;

       /* Complete processing - don't unmask irq if busy polling is enabled */
	if (likely(napi_complete_done(napi, work_done))) {
		irq_doorbell = gve_irq_doorbell(priv, block);
		iowrite32be(GVE_IRQ_ACK | GVE_IRQ_EVENT, irq_doorbell);

		/* Ensure IRQ ACK is visible before we check pending work.
		 * If queue had issued updates, it would be truly visible.
		 */
		mb();

		if (block->tx)
			reschedule |= gve_tx_clean_pending(priv, block->tx);
		if (block->rx)
			reschedule |= gve_rx_work_pending(block->rx);

		if (reschedule && napi_reschedule(napi))
			iowrite32be(GVE_IRQ_MASK, irq_doorbell);
	}
	return work_done;
}

static int gve_napi_poll_dqo(struct napi_struct *napi, int budget)
{
	struct gve_notify_block *block =
		container_of(napi, struct gve_notify_block, napi);
	struct gve_priv *priv = block->priv;
	bool reschedule = false;
	int work_done = 0;

	/* Clear PCI MSI-X Pending Bit Array (PBA)
	 *
	 * This bit is set if an interrupt event occurs while the vector is
	 * masked. If this bit is set and we reenable the interrupt, it will
	 * fire again. Since we're just about to poll the queue state, we don't
	 * need it to fire again.
	 *
	 * Under high softirq load, it's possible that the interrupt condition
	 * is triggered twice before we got the chance to process it.
	 */
	gve_write_irq_doorbell_dqo(priv, block,
				   GVE_ITR_NO_UPDATE_DQO | GVE_ITR_CLEAR_PBA_BIT_DQO);

	if (block->tx)
		reschedule |= gve_tx_poll_dqo(block, /*do_clean=*/true);

	if (block->rx) {
		work_done = gve_rx_poll_dqo(block, budget);
		reschedule |= work_done == budget;
	}

	if (reschedule)
		return budget;

	if (likely(napi_complete_done(napi, work_done))) {
		/* Enable interrupts again.
		 *
		 * We don't need to repoll afterwards because HW supports the
		 * PCI MSI-X PBA feature.
		 *
		 * Another interrupt would be triggered if a new event came in
		 * since the last one.
		 */
		gve_write_irq_doorbell_dqo(priv, block,
					   GVE_ITR_NO_UPDATE_DQO | GVE_ITR_ENABLE_BIT_DQO);
	}

	return work_done;
}

static int gve_alloc_notify_blocks(struct gve_priv *priv)
{
	int num_vecs_requested = priv->num_ntfy_blks + 1;
	char *name = priv->dev->name;
	unsigned int active_cpus;
	int vecs_enabled;
	int i, j;
	int err;

	priv->msix_vectors = kvcalloc(num_vecs_requested,
				      sizeof(*priv->msix_vectors), GFP_KERNEL);
	if (!priv->msix_vectors)
		return -ENOMEM;
	for (i = 0; i < num_vecs_requested; i++)
		priv->msix_vectors[i].entry = i;
	vecs_enabled = pci_enable_msix_range(priv->pdev, priv->msix_vectors,
					     GVE_MIN_MSIX, num_vecs_requested);
	if (vecs_enabled < 0) {
		dev_err(&priv->pdev->dev, "Could not enable min msix %d/%d\n",
			GVE_MIN_MSIX, vecs_enabled);
		err = vecs_enabled;
		goto abort_with_msix_vectors;
	}
	if (vecs_enabled != num_vecs_requested) {
		int new_num_ntfy_blks = (vecs_enabled - 1) & ~0x1;
		int vecs_per_type = new_num_ntfy_blks / 2;
		int vecs_left = new_num_ntfy_blks % 2;

		priv->num_ntfy_blks = new_num_ntfy_blks;
		priv->mgmt_msix_idx = priv->num_ntfy_blks;
		priv->tx_cfg.max_queues = min_t(int, priv->tx_cfg.max_queues,
						vecs_per_type);
		priv->rx_cfg.max_queues = min_t(int, priv->rx_cfg.max_queues,
						vecs_per_type + vecs_left);
		dev_err(&priv->pdev->dev,
			"Could not enable desired msix, only enabled %d, adjusting tx max queues to %d, and rx max queues to %d\n",
			vecs_enabled, priv->tx_cfg.max_queues,
			priv->rx_cfg.max_queues);
		if (priv->tx_cfg.num_queues > priv->tx_cfg.max_queues)
			priv->tx_cfg.num_queues = priv->tx_cfg.max_queues;
		if (priv->rx_cfg.num_queues > priv->rx_cfg.max_queues)
			priv->rx_cfg.num_queues = priv->rx_cfg.max_queues;
	}
	/* Half the notification blocks go to TX and half to RX */
	active_cpus = min_t(int, priv->num_ntfy_blks / 2, num_online_cpus());

	/* Setup Management Vector  - the last vector */
	snprintf(priv->mgmt_msix_name, sizeof(priv->mgmt_msix_name), "%s-mgmnt",
		 name);
	err = request_irq(priv->msix_vectors[priv->mgmt_msix_idx].vector,
			  gve_mgmnt_intr, 0, priv->mgmt_msix_name, priv);
	if (err) {
		dev_err(&priv->pdev->dev, "Did not receive management vector.\n");
		goto abort_with_msix_enabled;
	}
	priv->irq_db_indices =
		dma_alloc_coherent(&priv->pdev->dev,
				   priv->num_ntfy_blks *
				   sizeof(*priv->irq_db_indices),
				   &priv->irq_db_indices_bus, GFP_KERNEL);
	if (!priv->irq_db_indices) {
		err = -ENOMEM;
		goto abort_with_mgmt_vector;
	}

	priv->ntfy_blocks = kvzalloc(priv->num_ntfy_blks *
				     sizeof(*priv->ntfy_blocks), GFP_KERNEL);
	if (!priv->ntfy_blocks) {
		err = -ENOMEM;
		goto abort_with_irq_db_indices;
	}

	/* Setup the other blocks - the first n-1 vectors */
	for (i = 0; i < priv->num_ntfy_blks; i++) {
		struct gve_notify_block *block = &priv->ntfy_blocks[i];
		int msix_idx = i;

		snprintf(block->name, sizeof(block->name), "%s-ntfy-block.%d",
			 name, i);
		block->priv = priv;
		err = request_irq(priv->msix_vectors[msix_idx].vector,
				  gve_is_gqi(priv) ? gve_intr : gve_intr_dqo,
				  0, block->name, block);
		if (err) {
			dev_err(&priv->pdev->dev,
				"Failed to receive msix vector %d\n", i);
			goto abort_with_some_ntfy_blocks;
		}
		irq_set_affinity_hint(priv->msix_vectors[msix_idx].vector,
				      get_cpu_mask(i % active_cpus));
		block->irq_db_index = &priv->irq_db_indices[i].index;
	}
	return 0;
abort_with_some_ntfy_blocks:
	for (j = 0; j < i; j++) {
		struct gve_notify_block *block = &priv->ntfy_blocks[j];
		int msix_idx = j;

		irq_set_affinity_hint(priv->msix_vectors[msix_idx].vector,
				      NULL);
		free_irq(priv->msix_vectors[msix_idx].vector, block);
	}
	kvfree(priv->ntfy_blocks);
	priv->ntfy_blocks = NULL;
abort_with_irq_db_indices:
	dma_free_coherent(&priv->pdev->dev, priv->num_ntfy_blks *
			  sizeof(*priv->irq_db_indices),
			  priv->irq_db_indices, priv->irq_db_indices_bus);
	priv->irq_db_indices = NULL;
abort_with_mgmt_vector:
	free_irq(priv->msix_vectors[priv->mgmt_msix_idx].vector, priv);
abort_with_msix_enabled:
	pci_disable_msix(priv->pdev);
abort_with_msix_vectors:
	kvfree(priv->msix_vectors);
	priv->msix_vectors = NULL;
	return err;
}

static void gve_free_notify_blocks(struct gve_priv *priv)
{
	int i;

	if (!priv->msix_vectors)
		return;

	/* Free the irqs */
	for (i = 0; i < priv->num_ntfy_blks; i++) {
		struct gve_notify_block *block = &priv->ntfy_blocks[i];
		int msix_idx = i;

		irq_set_affinity_hint(priv->msix_vectors[msix_idx].vector,
				      NULL);
		free_irq(priv->msix_vectors[msix_idx].vector, block);
	}
	free_irq(priv->msix_vectors[priv->mgmt_msix_idx].vector, priv);
	kvfree(priv->ntfy_blocks);
	priv->ntfy_blocks = NULL;
	dma_free_coherent(&priv->pdev->dev, priv->num_ntfy_blks *
			  sizeof(*priv->irq_db_indices),
			  priv->irq_db_indices, priv->irq_db_indices_bus);
	priv->irq_db_indices = NULL;
	pci_disable_msix(priv->pdev);
	kvfree(priv->msix_vectors);
	priv->msix_vectors = NULL;
}

static int gve_setup_device_resources(struct gve_priv *priv)
{
	int err;

	err = gve_alloc_counter_array(priv);
	if (err)
		return err;
	err = gve_alloc_notify_blocks(priv);
	if (err)
		goto abort_with_counter;
	err = gve_alloc_stats_report(priv);
	if (err)
		goto abort_with_ntfy_blocks;
	err = gve_adminq_configure_device_resources(priv,
						    priv->counter_array_bus,
						    priv->num_event_counters,
						    priv->irq_db_indices_bus,
						    priv->num_ntfy_blks);
	if (unlikely(err)) {
		dev_err(&priv->pdev->dev,
			"could not setup device_resources: err=%d\n", err);
		err = -ENXIO;
		goto abort_with_stats_report;
	}

	if (priv->queue_format == GVE_DQO_RDA_FORMAT) {
		priv->ptype_lut_dqo = kvzalloc(sizeof(*priv->ptype_lut_dqo),
					       GFP_KERNEL);
		if (!priv->ptype_lut_dqo) {
			err = -ENOMEM;
			goto abort_with_stats_report;
		}
		err = gve_adminq_get_ptype_map_dqo(priv, priv->ptype_lut_dqo);
		if (err) {
			dev_err(&priv->pdev->dev,
				"Failed to get ptype map: err=%d\n", err);
			goto abort_with_ptype_lut;
		}
	}

	err = gve_adminq_report_stats(priv, priv->stats_report_len,
				      priv->stats_report_bus,
				      GVE_STATS_REPORT_TIMER_PERIOD);
	if (err)
		dev_err(&priv->pdev->dev,
			"Failed to report stats: err=%d\n", err);
	gve_set_device_resources_ok(priv);
	return 0;

abort_with_ptype_lut:
	kvfree(priv->ptype_lut_dqo);
	priv->ptype_lut_dqo = NULL;
abort_with_stats_report:
	gve_free_stats_report(priv);
abort_with_ntfy_blocks:
	gve_free_notify_blocks(priv);
abort_with_counter:
	gve_free_counter_array(priv);

	return err;
}

static void gve_trigger_reset(struct gve_priv *priv);

static void gve_teardown_device_resources(struct gve_priv *priv)
{
	int err;

	/* Tell device its resources are being freed */
	if (gve_get_device_resources_ok(priv)) {
		/* detach the stats report */
		err = gve_adminq_report_stats(priv, 0, 0x0, GVE_STATS_REPORT_TIMER_PERIOD);
		if (err) {
			dev_err(&priv->pdev->dev,
				"Failed to detach stats report: err=%d\n", err);
			gve_trigger_reset(priv);
		}
		err = gve_adminq_deconfigure_device_resources(priv);
		if (err) {
			dev_err(&priv->pdev->dev,
				"Could not deconfigure device resources: err=%d\n",
				err);
			gve_trigger_reset(priv);
		}
	}

	kvfree(priv->ptype_lut_dqo);
	priv->ptype_lut_dqo = NULL;

	gve_free_counter_array(priv);
	gve_free_notify_blocks(priv);
	gve_free_stats_report(priv);
	gve_clear_device_resources_ok(priv);
}

static void gve_add_napi(struct gve_priv *priv, int ntfy_idx,
			 int (*gve_poll)(struct napi_struct *, int))
{
	struct gve_notify_block *block = &priv->ntfy_blocks[ntfy_idx];

	netif_napi_add(priv->dev, &block->napi, gve_poll);
}

static void gve_remove_napi(struct gve_priv *priv, int ntfy_idx)
{
	struct gve_notify_block *block = &priv->ntfy_blocks[ntfy_idx];

	netif_napi_del(&block->napi);
}

static int gve_register_qpls(struct gve_priv *priv)
{
	int num_qpls = gve_num_tx_qpls(priv) + gve_num_rx_qpls(priv);
	int err;
	int i;

	for (i = 0; i < num_qpls; i++) {
		err = gve_adminq_register_page_list(priv, &priv->qpls[i]);
		if (err) {
			netif_err(priv, drv, priv->dev,
				  "failed to register queue page list %d\n",
				  priv->qpls[i].id);
			/* This failure will trigger a reset - no need to clean
			 * up
			 */
			return err;
		}
	}
	return 0;
}

static int gve_unregister_qpls(struct gve_priv *priv)
{
	int num_qpls = gve_num_tx_qpls(priv) + gve_num_rx_qpls(priv);
	int err;
	int i;

	for (i = 0; i < num_qpls; i++) {
		err = gve_adminq_unregister_page_list(priv, priv->qpls[i].id);
		/* This failure will trigger a reset - no need to clean up */
		if (err) {
			netif_err(priv, drv, priv->dev,
				  "Failed to unregister queue page list %d\n",
				  priv->qpls[i].id);
			return err;
		}
	}
	return 0;
}

static int gve_create_rings(struct gve_priv *priv)
{
	int err;
	int i;

	err = gve_adminq_create_tx_queues(priv, priv->tx_cfg.num_queues);
	if (err) {
		netif_err(priv, drv, priv->dev, "failed to create %d tx queues\n",
			  priv->tx_cfg.num_queues);
		/* This failure will trigger a reset - no need to clean
		 * up
		 */
		return err;
	}
	netif_dbg(priv, drv, priv->dev, "created %d tx queues\n",
		  priv->tx_cfg.num_queues);

	err = gve_adminq_create_rx_queues(priv, priv->rx_cfg.num_queues);
	if (err) {
		netif_err(priv, drv, priv->dev, "failed to create %d rx queues\n",
			  priv->rx_cfg.num_queues);
		/* This failure will trigger a reset - no need to clean
		 * up
		 */
		return err;
	}
	netif_dbg(priv, drv, priv->dev, "created %d rx queues\n",
		  priv->rx_cfg.num_queues);

	if (gve_is_gqi(priv)) {
		/* Rx data ring has been prefilled with packet buffers at queue
		 * allocation time.
		 *
		 * Write the doorbell to provide descriptor slots and packet
		 * buffers to the NIC.
		 */
		for (i = 0; i < priv->rx_cfg.num_queues; i++)
			gve_rx_write_doorbell(priv, &priv->rx[i]);
	} else {
		for (i = 0; i < priv->rx_cfg.num_queues; i++) {
			/* Post buffers and ring doorbell. */
			gve_rx_post_buffers_dqo(&priv->rx[i]);
		}
	}

	return 0;
}

static void add_napi_init_sync_stats(struct gve_priv *priv,
				     int (*napi_poll)(struct napi_struct *napi,
						      int budget))
{
	int i;

	/* Add tx napi & init sync stats*/
	for (i = 0; i < priv->tx_cfg.num_queues; i++) {
		int ntfy_idx = gve_tx_idx_to_ntfy(priv, i);

		u64_stats_init(&priv->tx[i].statss);
		priv->tx[i].ntfy_id = ntfy_idx;
		gve_add_napi(priv, ntfy_idx, napi_poll);
	}
	/* Add rx napi  & init sync stats*/
	for (i = 0; i < priv->rx_cfg.num_queues; i++) {
		int ntfy_idx = gve_rx_idx_to_ntfy(priv, i);

		u64_stats_init(&priv->rx[i].statss);
		priv->rx[i].ntfy_id = ntfy_idx;
		gve_add_napi(priv, ntfy_idx, napi_poll);
	}
}

static void gve_tx_free_rings(struct gve_priv *priv)
{
	if (gve_is_gqi(priv)) {
		gve_tx_free_rings_gqi(priv);
	} else {
		gve_tx_free_rings_dqo(priv);
	}
}

static int gve_alloc_rings(struct gve_priv *priv)
{
	int err;

	/* Setup tx rings */
	priv->tx = kvcalloc(priv->tx_cfg.num_queues, sizeof(*priv->tx),
			    GFP_KERNEL);
	if (!priv->tx)
		return -ENOMEM;

	if (gve_is_gqi(priv))
		err = gve_tx_alloc_rings(priv);
	else
		err = gve_tx_alloc_rings_dqo(priv);
	if (err)
		goto free_tx;

	/* Setup rx rings */
	priv->rx = kvcalloc(priv->rx_cfg.num_queues, sizeof(*priv->rx),
			    GFP_KERNEL);
	if (!priv->rx) {
		err = -ENOMEM;
		goto free_tx_queue;
	}

	if (gve_is_gqi(priv))
		err = gve_rx_alloc_rings(priv);
	else
		err = gve_rx_alloc_rings_dqo(priv);
	if (err)
		goto free_rx;

	if (gve_is_gqi(priv))
		add_napi_init_sync_stats(priv, gve_napi_poll);
	else
		add_napi_init_sync_stats(priv, gve_napi_poll_dqo);

	return 0;

free_rx:
	kvfree(priv->rx);
	priv->rx = NULL;
free_tx_queue:
	gve_tx_free_rings(priv);
free_tx:
	kvfree(priv->tx);
	priv->tx = NULL;
	return err;
}

static int gve_destroy_rings(struct gve_priv *priv)
{
	int err;

	err = gve_adminq_destroy_tx_queues(priv, priv->tx_cfg.num_queues);
	if (err) {
		netif_err(priv, drv, priv->dev,
			  "failed to destroy tx queues\n");
		/* This failure will trigger a reset - no need to clean up */
		return err;
	}
	netif_dbg(priv, drv, priv->dev, "destroyed tx queues\n");
	err = gve_adminq_destroy_rx_queues(priv, priv->rx_cfg.num_queues);
	if (err) {
		netif_err(priv, drv, priv->dev,
			  "failed to destroy rx queues\n");
		/* This failure will trigger a reset - no need to clean up */
		return err;
	}
	netif_dbg(priv, drv, priv->dev, "destroyed rx queues\n");
	return 0;
}

static void gve_rx_free_rings(struct gve_priv *priv)
{
	if (gve_is_gqi(priv))
		gve_rx_free_rings_gqi(priv);
	else
		gve_rx_free_rings_dqo(priv);
}

static void gve_free_rings(struct gve_priv *priv)
{
	int ntfy_idx;
	int i;

	if (priv->tx) {
		for (i = 0; i < priv->tx_cfg.num_queues; i++) {
			ntfy_idx = gve_tx_idx_to_ntfy(priv, i);
			gve_remove_napi(priv, ntfy_idx);
		}
		gve_tx_free_rings(priv);
		kvfree(priv->tx);
		priv->tx = NULL;
	}
	if (priv->rx) {
		for (i = 0; i < priv->rx_cfg.num_queues; i++) {
			ntfy_idx = gve_rx_idx_to_ntfy(priv, i);
			gve_remove_napi(priv, ntfy_idx);
		}
		gve_rx_free_rings(priv);
		kvfree(priv->rx);
		priv->rx = NULL;
	}
}

int gve_alloc_page(struct gve_priv *priv, struct device *dev,
		   struct page **page, dma_addr_t *dma,
		   enum dma_data_direction dir, gfp_t gfp_flags)
{
	*page = alloc_page(gfp_flags);
	if (!*page) {
		priv->page_alloc_fail++;
		return -ENOMEM;
	}
	*dma = dma_map_page(dev, *page, 0, PAGE_SIZE, dir);
	if (dma_mapping_error(dev, *dma)) {
		priv->dma_mapping_error++;
		put_page(*page);
		return -ENOMEM;
	}
	return 0;
}

static int gve_alloc_queue_page_list(struct gve_priv *priv, u32 id,
				     int pages)
{
	struct gve_queue_page_list *qpl = &priv->qpls[id];
	int err;
	int i;

	if (pages + priv->num_registered_pages > priv->max_registered_pages) {
		netif_err(priv, drv, priv->dev,
			  "Reached max number of registered pages %llu > %llu\n",
			  pages + priv->num_registered_pages,
			  priv->max_registered_pages);
		return -EINVAL;
	}

	qpl->id = id;
	qpl->num_entries = 0;
	qpl->pages = kvcalloc(pages, sizeof(*qpl->pages), GFP_KERNEL);
	/* caller handles clean up */
	if (!qpl->pages)
		return -ENOMEM;
	qpl->page_buses = kvcalloc(pages, sizeof(*qpl->page_buses), GFP_KERNEL);
	/* caller handles clean up */
	if (!qpl->page_buses)
		return -ENOMEM;

	for (i = 0; i < pages; i++) {
		err = gve_alloc_page(priv, &priv->pdev->dev, &qpl->pages[i],
				     &qpl->page_buses[i],
				     gve_qpl_dma_dir(priv, id), GFP_KERNEL);
		/* caller handles clean up */
		if (err)
			return -ENOMEM;
		qpl->num_entries++;
	}
	priv->num_registered_pages += pages;

	return 0;
}

void gve_free_page(struct device *dev, struct page *page, dma_addr_t dma,
		   enum dma_data_direction dir)
{
	if (!dma_mapping_error(dev, dma))
		dma_unmap_page(dev, dma, PAGE_SIZE, dir);
	if (page)
		put_page(page);
}

static void gve_free_queue_page_list(struct gve_priv *priv, u32 id)
{
	struct gve_queue_page_list *qpl = &priv->qpls[id];
	int i;

	if (!qpl->pages)
		return;
	if (!qpl->page_buses)
		goto free_pages;

	for (i = 0; i < qpl->num_entries; i++)
		gve_free_page(&priv->pdev->dev, qpl->pages[i],
			      qpl->page_buses[i], gve_qpl_dma_dir(priv, id));

	kvfree(qpl->page_buses);
free_pages:
	kvfree(qpl->pages);
	priv->num_registered_pages -= qpl->num_entries;
}

static int gve_alloc_qpls(struct gve_priv *priv)
{
	int num_qpls = gve_num_tx_qpls(priv) + gve_num_rx_qpls(priv);
	int i, j;
	int err;

	if (num_qpls == 0)
		return 0;

	priv->qpls = kvcalloc(num_qpls, sizeof(*priv->qpls), GFP_KERNEL);
	if (!priv->qpls)
		return -ENOMEM;

	for (i = 0; i < gve_num_tx_qpls(priv); i++) {
		err = gve_alloc_queue_page_list(priv, i,
						priv->tx_pages_per_qpl);
		if (err)
			goto free_qpls;
	}
	for (; i < num_qpls; i++) {
		err = gve_alloc_queue_page_list(priv, i,
						priv->rx_data_slot_cnt);
		if (err)
			goto free_qpls;
	}

	priv->qpl_cfg.qpl_map_size = BITS_TO_LONGS(num_qpls) *
				     sizeof(unsigned long) * BITS_PER_BYTE;
	priv->qpl_cfg.qpl_id_map = kvcalloc(BITS_TO_LONGS(num_qpls),
					    sizeof(unsigned long), GFP_KERNEL);
	if (!priv->qpl_cfg.qpl_id_map) {
		err = -ENOMEM;
		goto free_qpls;
	}

	return 0;

free_qpls:
	for (j = 0; j <= i; j++)
		gve_free_queue_page_list(priv, j);
	kvfree(priv->qpls);
	return err;
}

static void gve_free_qpls(struct gve_priv *priv)
{
	int num_qpls = gve_num_tx_qpls(priv) + gve_num_rx_qpls(priv);
	int i;

	if (num_qpls == 0)
		return;

	kvfree(priv->qpl_cfg.qpl_id_map);

	for (i = 0; i < num_qpls; i++)
		gve_free_queue_page_list(priv, i);

	kvfree(priv->qpls);
}

/* Use this to schedule a reset when the device is capable of continuing
 * to handle other requests in its current state. If it is not, do a reset
 * in thread instead.
 */
void gve_schedule_reset(struct gve_priv *priv)
{
	gve_set_do_reset(priv);
	queue_work(priv->gve_wq, &priv->service_task);
}

static void gve_reset_and_teardown(struct gve_priv *priv, bool was_up);
static int gve_reset_recovery(struct gve_priv *priv, bool was_up);
static void gve_turndown(struct gve_priv *priv);
static void gve_turnup(struct gve_priv *priv);

static int gve_open(struct net_device *dev)
{
	struct gve_priv *priv = netdev_priv(dev);
	int err;

	err = gve_alloc_qpls(priv);
	if (err)
		return err;

	err = gve_alloc_rings(priv);
	if (err)
		goto free_qpls;

	err = netif_set_real_num_tx_queues(dev, priv->tx_cfg.num_queues);
	if (err)
		goto free_rings;
	err = netif_set_real_num_rx_queues(dev, priv->rx_cfg.num_queues);
	if (err)
		goto free_rings;

	err = gve_register_qpls(priv);
	if (err)
		goto reset;

	if (!gve_is_gqi(priv)) {
		/* Hard code this for now. This may be tuned in the future for
		 * performance.
		 */
		priv->data_buffer_size_dqo = GVE_RX_BUFFER_SIZE_DQO;
	}
	err = gve_create_rings(priv);
	if (err)
		goto reset;

	gve_set_device_rings_ok(priv);

	if (gve_get_report_stats(priv))
		mod_timer(&priv->stats_report_timer,
			  round_jiffies(jiffies +
				msecs_to_jiffies(priv->stats_report_timer_period)));

	gve_turnup(priv);
	queue_work(priv->gve_wq, &priv->service_task);
	priv->interface_up_cnt++;
	return 0;

free_rings:
	gve_free_rings(priv);
free_qpls:
	gve_free_qpls(priv);
	return err;

reset:
	/* This must have been called from a reset due to the rtnl lock
	 * so just return at this point.
	 */
	if (gve_get_reset_in_progress(priv))
		return err;
	/* Otherwise reset before returning */
	gve_reset_and_teardown(priv, true);
	/* if this fails there is nothing we can do so just ignore the return */
	gve_reset_recovery(priv, false);
	/* return the original error */
	return err;
}

static int gve_close(struct net_device *dev)
{
	struct gve_priv *priv = netdev_priv(dev);
	int err;

	netif_carrier_off(dev);
	if (gve_get_device_rings_ok(priv)) {
		gve_turndown(priv);
		err = gve_destroy_rings(priv);
		if (err)
			goto err;
		err = gve_unregister_qpls(priv);
		if (err)
			goto err;
		gve_clear_device_rings_ok(priv);
	}
	del_timer_sync(&priv->stats_report_timer);

	gve_free_rings(priv);
	gve_free_qpls(priv);
	priv->interface_down_cnt++;
	return 0;

err:
	/* This must have been called from a reset due to the rtnl lock
	 * so just return at this point.
	 */
	if (gve_get_reset_in_progress(priv))
		return err;
	/* Otherwise reset before returning */
	gve_reset_and_teardown(priv, true);
	return gve_reset_recovery(priv, false);
}

int gve_adjust_queues(struct gve_priv *priv,
		      struct gve_queue_config new_rx_config,
		      struct gve_queue_config new_tx_config)
{
	int err;

	if (netif_carrier_ok(priv->dev)) {
		/* To make this process as simple as possible we teardown the
		 * device, set the new configuration, and then bring the device
		 * up again.
		 */
		err = gve_close(priv->dev);
		/* we have already tried to reset in close,
		 * just fail at this point
		 */
		if (err)
			return err;
		priv->tx_cfg = new_tx_config;
		priv->rx_cfg = new_rx_config;

		err = gve_open(priv->dev);
		if (err)
			goto err;

		return 0;
	}
	/* Set the config for the next up. */
	priv->tx_cfg = new_tx_config;
	priv->rx_cfg = new_rx_config;

	return 0;
err:
	netif_err(priv, drv, priv->dev,
		  "Adjust queues failed! !!! DISABLING ALL QUEUES !!!\n");
	gve_turndown(priv);
	return err;
}

static void gve_turndown(struct gve_priv *priv)
{
	int idx;

	if (netif_carrier_ok(priv->dev))
		netif_carrier_off(priv->dev);

	if (!gve_get_napi_enabled(priv))
		return;

	/* Disable napi to prevent more work from coming in */
	for (idx = 0; idx < priv->tx_cfg.num_queues; idx++) {
		int ntfy_idx = gve_tx_idx_to_ntfy(priv, idx);
		struct gve_notify_block *block = &priv->ntfy_blocks[ntfy_idx];

		napi_disable(&block->napi);
	}
	for (idx = 0; idx < priv->rx_cfg.num_queues; idx++) {
		int ntfy_idx = gve_rx_idx_to_ntfy(priv, idx);
		struct gve_notify_block *block = &priv->ntfy_blocks[ntfy_idx];

		napi_disable(&block->napi);
	}

	/* Stop tx queues */
	netif_tx_disable(priv->dev);

	gve_clear_napi_enabled(priv);
	gve_clear_report_stats(priv);
}

static void gve_turnup(struct gve_priv *priv)
{
	int idx;

	/* Start the tx queues */
	netif_tx_start_all_queues(priv->dev);

	/* Enable napi and unmask interrupts for all queues */
	for (idx = 0; idx < priv->tx_cfg.num_queues; idx++) {
		int ntfy_idx = gve_tx_idx_to_ntfy(priv, idx);
		struct gve_notify_block *block = &priv->ntfy_blocks[ntfy_idx];

		napi_enable(&block->napi);
		if (gve_is_gqi(priv)) {
			iowrite32be(0, gve_irq_doorbell(priv, block));
		} else {
			gve_set_itr_coalesce_usecs_dqo(priv, block,
						       priv->tx_coalesce_usecs);
		}
	}
	for (idx = 0; idx < priv->rx_cfg.num_queues; idx++) {
		int ntfy_idx = gve_rx_idx_to_ntfy(priv, idx);
		struct gve_notify_block *block = &priv->ntfy_blocks[ntfy_idx];

		napi_enable(&block->napi);
		if (gve_is_gqi(priv)) {
			iowrite32be(0, gve_irq_doorbell(priv, block));
		} else {
			gve_set_itr_coalesce_usecs_dqo(priv, block,
						       priv->rx_coalesce_usecs);
		}
	}

	gve_set_napi_enabled(priv);
}

static void gve_tx_timeout(struct net_device *dev, unsigned int txqueue)
{
	struct gve_notify_block *block;
	struct gve_tx_ring *tx = NULL;
	struct gve_priv *priv;
	u32 last_nic_done;
	u32 current_time;
	u32 ntfy_idx;

	netdev_info(dev, "Timeout on tx queue, %d", txqueue);
	priv = netdev_priv(dev);
	if (txqueue > priv->tx_cfg.num_queues)
		goto reset;

	ntfy_idx = gve_tx_idx_to_ntfy(priv, txqueue);
	if (ntfy_idx >= priv->num_ntfy_blks)
		goto reset;
<<<<<<< HEAD

	block = &priv->ntfy_blocks[ntfy_idx];
	tx = block->tx;

	current_time = jiffies_to_msecs(jiffies);
	if (tx->last_kick_msec + MIN_TX_TIMEOUT_GAP > current_time)
		goto reset;

	/* Check to see if there are missed completions, which will allow us to
	 * kick the queue.
	 */
	last_nic_done = gve_tx_load_event_counter(priv, tx);
	if (last_nic_done - tx->done) {
		netdev_info(dev, "Kicking queue %d", txqueue);
		iowrite32be(GVE_IRQ_MASK, gve_irq_doorbell(priv, block));
		napi_schedule(&block->napi);
		tx->last_kick_msec = current_time;
		goto out;
	} // Else reset.

=======

	block = &priv->ntfy_blocks[ntfy_idx];
	tx = block->tx;

	current_time = jiffies_to_msecs(jiffies);
	if (tx->last_kick_msec + MIN_TX_TIMEOUT_GAP > current_time)
		goto reset;

	/* Check to see if there are missed completions, which will allow us to
	 * kick the queue.
	 */
	last_nic_done = gve_tx_load_event_counter(priv, tx);
	if (last_nic_done - tx->done) {
		netdev_info(dev, "Kicking queue %d", txqueue);
		iowrite32be(GVE_IRQ_MASK, gve_irq_doorbell(priv, block));
		napi_schedule(&block->napi);
		tx->last_kick_msec = current_time;
		goto out;
	} // Else reset.

>>>>>>> d60c95ef
reset:
	gve_schedule_reset(priv);

out:
	if (tx)
		tx->queue_timeout++;
	priv->tx_timeo_cnt++;
}

static int gve_set_features(struct net_device *netdev,
			    netdev_features_t features)
{
	const netdev_features_t orig_features = netdev->features;
	struct gve_priv *priv = netdev_priv(netdev);
	int err;

	if ((netdev->features & NETIF_F_LRO) != (features & NETIF_F_LRO)) {
		netdev->features ^= NETIF_F_LRO;
		if (netif_carrier_ok(netdev)) {
			/* To make this process as simple as possible we
			 * teardown the device, set the new configuration,
			 * and then bring the device up again.
			 */
			err = gve_close(netdev);
			/* We have already tried to reset in close, just fail
			 * at this point.
			 */
			if (err)
				goto err;

			err = gve_open(netdev);
			if (err)
				goto err;
		}
	}

	return 0;
err:
	/* Reverts the change on error. */
	netdev->features = orig_features;
	netif_err(priv, drv, netdev,
		  "Set features failed! !!! DISABLING ALL QUEUES !!!\n");
	return err;
}

static const struct net_device_ops gve_netdev_ops = {
	.ndo_start_xmit		=	gve_start_xmit,
	.ndo_open		=	gve_open,
	.ndo_stop		=	gve_close,
	.ndo_get_stats64	=	gve_get_stats,
	.ndo_tx_timeout         =       gve_tx_timeout,
	.ndo_set_features	=	gve_set_features,
};

static void gve_handle_status(struct gve_priv *priv, u32 status)
{
	if (GVE_DEVICE_STATUS_RESET_MASK & status) {
		dev_info(&priv->pdev->dev, "Device requested reset.\n");
		gve_set_do_reset(priv);
	}
	if (GVE_DEVICE_STATUS_REPORT_STATS_MASK & status) {
		priv->stats_report_trigger_cnt++;
		gve_set_do_report_stats(priv);
	}
}

static void gve_handle_reset(struct gve_priv *priv)
{
	/* A service task will be scheduled at the end of probe to catch any
	 * resets that need to happen, and we don't want to reset until
	 * probe is done.
	 */
	if (gve_get_probe_in_progress(priv))
		return;

	if (gve_get_do_reset(priv)) {
		rtnl_lock();
		gve_reset(priv, false);
		rtnl_unlock();
	}
}

void gve_handle_report_stats(struct gve_priv *priv)
{
	struct stats *stats = priv->stats_report->stats;
	int idx, stats_idx = 0;
	unsigned int start = 0;
	u64 tx_bytes;

	if (!gve_get_report_stats(priv))
		return;

	be64_add_cpu(&priv->stats_report->written_count, 1);
	/* tx stats */
	if (priv->tx) {
		for (idx = 0; idx < priv->tx_cfg.num_queues; idx++) {
			u32 last_completion = 0;
			u32 tx_frames = 0;

			/* DQO doesn't currently support these metrics. */
			if (gve_is_gqi(priv)) {
				last_completion = priv->tx[idx].done;
				tx_frames = priv->tx[idx].req;
			}

			do {
				start = u64_stats_fetch_begin_irq(&priv->tx[idx].statss);
				tx_bytes = priv->tx[idx].bytes_done;
			} while (u64_stats_fetch_retry_irq(&priv->tx[idx].statss, start));
			stats[stats_idx++] = (struct stats) {
				.stat_name = cpu_to_be32(TX_WAKE_CNT),
				.value = cpu_to_be64(priv->tx[idx].wake_queue),
				.queue_id = cpu_to_be32(idx),
			};
			stats[stats_idx++] = (struct stats) {
				.stat_name = cpu_to_be32(TX_STOP_CNT),
				.value = cpu_to_be64(priv->tx[idx].stop_queue),
				.queue_id = cpu_to_be32(idx),
			};
			stats[stats_idx++] = (struct stats) {
				.stat_name = cpu_to_be32(TX_FRAMES_SENT),
				.value = cpu_to_be64(tx_frames),
				.queue_id = cpu_to_be32(idx),
			};
			stats[stats_idx++] = (struct stats) {
				.stat_name = cpu_to_be32(TX_BYTES_SENT),
				.value = cpu_to_be64(tx_bytes),
				.queue_id = cpu_to_be32(idx),
			};
			stats[stats_idx++] = (struct stats) {
				.stat_name = cpu_to_be32(TX_LAST_COMPLETION_PROCESSED),
				.value = cpu_to_be64(last_completion),
				.queue_id = cpu_to_be32(idx),
			};
			stats[stats_idx++] = (struct stats) {
				.stat_name = cpu_to_be32(TX_TIMEOUT_CNT),
				.value = cpu_to_be64(priv->tx[idx].queue_timeout),
				.queue_id = cpu_to_be32(idx),
			};
		}
	}
	/* rx stats */
	if (priv->rx) {
		for (idx = 0; idx < priv->rx_cfg.num_queues; idx++) {
			stats[stats_idx++] = (struct stats) {
				.stat_name = cpu_to_be32(RX_NEXT_EXPECTED_SEQUENCE),
				.value = cpu_to_be64(priv->rx[idx].desc.seqno),
				.queue_id = cpu_to_be32(idx),
			};
			stats[stats_idx++] = (struct stats) {
				.stat_name = cpu_to_be32(RX_BUFFERS_POSTED),
				.value = cpu_to_be64(priv->rx[0].fill_cnt),
				.queue_id = cpu_to_be32(idx),
			};
		}
	}
}

static void gve_handle_link_status(struct gve_priv *priv, bool link_status)
{
	if (!gve_get_napi_enabled(priv))
		return;

	if (link_status == netif_carrier_ok(priv->dev))
		return;

	if (link_status) {
		netdev_info(priv->dev, "Device link is up.\n");
		netif_carrier_on(priv->dev);
	} else {
		netdev_info(priv->dev, "Device link is down.\n");
		netif_carrier_off(priv->dev);
	}
}

/* Handle NIC status register changes, reset requests and report stats */
static void gve_service_task(struct work_struct *work)
{
	struct gve_priv *priv = container_of(work, struct gve_priv,
					     service_task);
	u32 status = ioread32be(&priv->reg_bar0->device_status);

	gve_handle_status(priv, status);

	gve_handle_reset(priv);
	gve_handle_link_status(priv, GVE_DEVICE_STATUS_LINK_STATUS_MASK & status);
}

static int gve_init_priv(struct gve_priv *priv, bool skip_describe_device)
{
	int num_ntfy;
	int err;

	/* Set up the adminq */
	err = gve_adminq_alloc(&priv->pdev->dev, priv);
	if (err) {
		dev_err(&priv->pdev->dev,
			"Failed to alloc admin queue: err=%d\n", err);
		return err;
	}

	if (skip_describe_device)
		goto setup_device;

	priv->queue_format = GVE_QUEUE_FORMAT_UNSPECIFIED;
	/* Get the initial information we need from the device */
	err = gve_adminq_describe_device(priv);
	if (err) {
		dev_err(&priv->pdev->dev,
			"Could not get device information: err=%d\n", err);
		goto err;
	}
	priv->dev->mtu = priv->dev->max_mtu;
	num_ntfy = pci_msix_vec_count(priv->pdev);
	if (num_ntfy <= 0) {
		dev_err(&priv->pdev->dev,
			"could not count MSI-x vectors: err=%d\n", num_ntfy);
		err = num_ntfy;
		goto err;
	} else if (num_ntfy < GVE_MIN_MSIX) {
		dev_err(&priv->pdev->dev, "gve needs at least %d MSI-x vectors, but only has %d\n",
			GVE_MIN_MSIX, num_ntfy);
		err = -EINVAL;
		goto err;
	}

	priv->num_registered_pages = 0;
	priv->rx_copybreak = GVE_DEFAULT_RX_COPYBREAK;
	/* gvnic has one Notification Block per MSI-x vector, except for the
	 * management vector
	 */
	priv->num_ntfy_blks = (num_ntfy - 1) & ~0x1;
	priv->mgmt_msix_idx = priv->num_ntfy_blks;

	priv->tx_cfg.max_queues =
		min_t(int, priv->tx_cfg.max_queues, priv->num_ntfy_blks / 2);
	priv->rx_cfg.max_queues =
		min_t(int, priv->rx_cfg.max_queues, priv->num_ntfy_blks / 2);

	priv->tx_cfg.num_queues = priv->tx_cfg.max_queues;
	priv->rx_cfg.num_queues = priv->rx_cfg.max_queues;
	if (priv->default_num_queues > 0) {
		priv->tx_cfg.num_queues = min_t(int, priv->default_num_queues,
						priv->tx_cfg.num_queues);
		priv->rx_cfg.num_queues = min_t(int, priv->default_num_queues,
						priv->rx_cfg.num_queues);
	}

	dev_info(&priv->pdev->dev, "TX queues %d, RX queues %d\n",
		 priv->tx_cfg.num_queues, priv->rx_cfg.num_queues);
	dev_info(&priv->pdev->dev, "Max TX queues %d, Max RX queues %d\n",
		 priv->tx_cfg.max_queues, priv->rx_cfg.max_queues);

	if (!gve_is_gqi(priv)) {
		priv->tx_coalesce_usecs = GVE_TX_IRQ_RATELIMIT_US_DQO;
		priv->rx_coalesce_usecs = GVE_RX_IRQ_RATELIMIT_US_DQO;
	}

setup_device:
	err = gve_setup_device_resources(priv);
	if (!err)
		return 0;
err:
	gve_adminq_free(&priv->pdev->dev, priv);
	return err;
}

static void gve_teardown_priv_resources(struct gve_priv *priv)
{
	gve_teardown_device_resources(priv);
	gve_adminq_free(&priv->pdev->dev, priv);
}

static void gve_trigger_reset(struct gve_priv *priv)
{
	/* Reset the device by releasing the AQ */
	gve_adminq_release(priv);
}

static void gve_reset_and_teardown(struct gve_priv *priv, bool was_up)
{
	gve_trigger_reset(priv);
	/* With the reset having already happened, close cannot fail */
	if (was_up)
		gve_close(priv->dev);
	gve_teardown_priv_resources(priv);
}

static int gve_reset_recovery(struct gve_priv *priv, bool was_up)
{
	int err;

	err = gve_init_priv(priv, true);
	if (err)
		goto err;
	if (was_up) {
		err = gve_open(priv->dev);
		if (err)
			goto err;
	}
	return 0;
err:
	dev_err(&priv->pdev->dev, "Reset failed! !!! DISABLING ALL QUEUES !!!\n");
	gve_turndown(priv);
	return err;
}

int gve_reset(struct gve_priv *priv, bool attempt_teardown)
{
	bool was_up = netif_carrier_ok(priv->dev);
	int err;

	dev_info(&priv->pdev->dev, "Performing reset\n");
	gve_clear_do_reset(priv);
	gve_set_reset_in_progress(priv);
	/* If we aren't attempting to teardown normally, just go turndown and
	 * reset right away.
	 */
	if (!attempt_teardown) {
		gve_turndown(priv);
		gve_reset_and_teardown(priv, was_up);
	} else {
		/* Otherwise attempt to close normally */
		if (was_up) {
			err = gve_close(priv->dev);
			/* If that fails reset as we did above */
			if (err)
				gve_reset_and_teardown(priv, was_up);
		}
		/* Clean up any remaining resources */
		gve_teardown_priv_resources(priv);
	}

	/* Set it all back up */
	err = gve_reset_recovery(priv, was_up);
	gve_clear_reset_in_progress(priv);
	priv->reset_cnt++;
	priv->interface_up_cnt = 0;
	priv->interface_down_cnt = 0;
	priv->stats_report_trigger_cnt = 0;
	return err;
}

static void gve_write_version(u8 __iomem *driver_version_register)
{
	const char *c = gve_version_prefix;

	while (*c) {
		writeb(*c, driver_version_register);
		c++;
	}

	c = gve_version_str;
	while (*c) {
		writeb(*c, driver_version_register);
		c++;
	}
	writeb('\n', driver_version_register);
}

static int gve_probe(struct pci_dev *pdev, const struct pci_device_id *ent)
{
	int max_tx_queues, max_rx_queues;
	struct net_device *dev;
	__be32 __iomem *db_bar;
	struct gve_registers __iomem *reg_bar;
	struct gve_priv *priv;
	int err;

	err = pci_enable_device(pdev);
	if (err)
		return err;

	err = pci_request_regions(pdev, "gvnic-cfg");
	if (err)
		goto abort_with_enabled;

	pci_set_master(pdev);

	err = dma_set_mask_and_coherent(&pdev->dev, DMA_BIT_MASK(64));
	if (err) {
		dev_err(&pdev->dev, "Failed to set dma mask: err=%d\n", err);
		goto abort_with_pci_region;
	}

	reg_bar = pci_iomap(pdev, GVE_REGISTER_BAR, 0);
	if (!reg_bar) {
		dev_err(&pdev->dev, "Failed to map pci bar!\n");
		err = -ENOMEM;
		goto abort_with_pci_region;
	}

	db_bar = pci_iomap(pdev, GVE_DOORBELL_BAR, 0);
	if (!db_bar) {
		dev_err(&pdev->dev, "Failed to map doorbell bar!\n");
		err = -ENOMEM;
		goto abort_with_reg_bar;
	}

	gve_write_version(&reg_bar->driver_version);
	/* Get max queues to alloc etherdev */
	max_tx_queues = ioread32be(&reg_bar->max_tx_queues);
	max_rx_queues = ioread32be(&reg_bar->max_rx_queues);
	/* Alloc and setup the netdev and priv */
	dev = alloc_etherdev_mqs(sizeof(*priv), max_tx_queues, max_rx_queues);
	if (!dev) {
		dev_err(&pdev->dev, "could not allocate netdev\n");
		err = -ENOMEM;
		goto abort_with_db_bar;
	}
	SET_NETDEV_DEV(dev, &pdev->dev);
	pci_set_drvdata(pdev, dev);
	dev->ethtool_ops = &gve_ethtool_ops;
	dev->netdev_ops = &gve_netdev_ops;

	/* Set default and supported features.
	 *
	 * Features might be set in other locations as well (such as
	 * `gve_adminq_describe_device`).
	 */
	dev->hw_features = NETIF_F_HIGHDMA;
	dev->hw_features |= NETIF_F_SG;
	dev->hw_features |= NETIF_F_HW_CSUM;
	dev->hw_features |= NETIF_F_TSO;
	dev->hw_features |= NETIF_F_TSO6;
	dev->hw_features |= NETIF_F_TSO_ECN;
	dev->hw_features |= NETIF_F_RXCSUM;
	dev->hw_features |= NETIF_F_RXHASH;
	dev->features = dev->hw_features;
	dev->watchdog_timeo = 5 * HZ;
	dev->min_mtu = ETH_MIN_MTU;
	netif_carrier_off(dev);

	priv = netdev_priv(dev);
	priv->dev = dev;
	priv->pdev = pdev;
	priv->msg_enable = DEFAULT_MSG_LEVEL;
	priv->reg_bar0 = reg_bar;
	priv->db_bar2 = db_bar;
	priv->service_task_flags = 0x0;
	priv->state_flags = 0x0;
	priv->ethtool_flags = 0x0;

	gve_set_probe_in_progress(priv);
	priv->gve_wq = alloc_ordered_workqueue("gve", 0);
	if (!priv->gve_wq) {
		dev_err(&pdev->dev, "Could not allocate workqueue");
		err = -ENOMEM;
		goto abort_with_netdev;
	}
	INIT_WORK(&priv->service_task, gve_service_task);
	INIT_WORK(&priv->stats_report_task, gve_stats_report_task);
	priv->tx_cfg.max_queues = max_tx_queues;
	priv->rx_cfg.max_queues = max_rx_queues;

	err = gve_init_priv(priv, false);
	if (err)
		goto abort_with_wq;

	err = register_netdev(dev);
	if (err)
		goto abort_with_gve_init;

	dev_info(&pdev->dev, "GVE version %s\n", gve_version_str);
	dev_info(&pdev->dev, "GVE queue format %d\n", (int)priv->queue_format);
	gve_clear_probe_in_progress(priv);
	queue_work(priv->gve_wq, &priv->service_task);
	return 0;

abort_with_gve_init:
	gve_teardown_priv_resources(priv);

abort_with_wq:
	destroy_workqueue(priv->gve_wq);

abort_with_netdev:
	free_netdev(dev);

abort_with_db_bar:
	pci_iounmap(pdev, db_bar);

abort_with_reg_bar:
	pci_iounmap(pdev, reg_bar);

abort_with_pci_region:
	pci_release_regions(pdev);

abort_with_enabled:
	pci_disable_device(pdev);
	return err;
}

static void gve_remove(struct pci_dev *pdev)
{
	struct net_device *netdev = pci_get_drvdata(pdev);
	struct gve_priv *priv = netdev_priv(netdev);
	__be32 __iomem *db_bar = priv->db_bar2;
	void __iomem *reg_bar = priv->reg_bar0;

	unregister_netdev(netdev);
	gve_teardown_priv_resources(priv);
	destroy_workqueue(priv->gve_wq);
	free_netdev(netdev);
	pci_iounmap(pdev, db_bar);
	pci_iounmap(pdev, reg_bar);
	pci_release_regions(pdev);
	pci_disable_device(pdev);
}

static void gve_shutdown(struct pci_dev *pdev)
{
	struct net_device *netdev = pci_get_drvdata(pdev);
	struct gve_priv *priv = netdev_priv(netdev);
	bool was_up = netif_carrier_ok(priv->dev);

	rtnl_lock();
	if (was_up && gve_close(priv->dev)) {
		/* If the dev was up, attempt to close, if close fails, reset */
		gve_reset_and_teardown(priv, was_up);
	} else {
		/* If the dev wasn't up or close worked, finish tearing down */
		gve_teardown_priv_resources(priv);
	}
	rtnl_unlock();
}

#ifdef CONFIG_PM
static int gve_suspend(struct pci_dev *pdev, pm_message_t state)
{
	struct net_device *netdev = pci_get_drvdata(pdev);
	struct gve_priv *priv = netdev_priv(netdev);
	bool was_up = netif_carrier_ok(priv->dev);

	priv->suspend_cnt++;
	rtnl_lock();
	if (was_up && gve_close(priv->dev)) {
		/* If the dev was up, attempt to close, if close fails, reset */
		gve_reset_and_teardown(priv, was_up);
	} else {
		/* If the dev wasn't up or close worked, finish tearing down */
		gve_teardown_priv_resources(priv);
	}
	priv->up_before_suspend = was_up;
	rtnl_unlock();
	return 0;
}

static int gve_resume(struct pci_dev *pdev)
{
	struct net_device *netdev = pci_get_drvdata(pdev);
	struct gve_priv *priv = netdev_priv(netdev);
	int err;

	priv->resume_cnt++;
	rtnl_lock();
	err = gve_reset_recovery(priv, priv->up_before_suspend);
	rtnl_unlock();
	return err;
}
#endif /* CONFIG_PM */

static const struct pci_device_id gve_id_table[] = {
	{ PCI_DEVICE(PCI_VENDOR_ID_GOOGLE, PCI_DEV_ID_GVNIC) },
	{ }
};

static struct pci_driver gvnic_driver = {
	.name		= "gvnic",
	.id_table	= gve_id_table,
	.probe		= gve_probe,
	.remove		= gve_remove,
	.shutdown	= gve_shutdown,
#ifdef CONFIG_PM
	.suspend        = gve_suspend,
	.resume         = gve_resume,
#endif
};

module_pci_driver(gvnic_driver);

MODULE_DEVICE_TABLE(pci, gve_id_table);
MODULE_AUTHOR("Google, Inc.");
MODULE_DESCRIPTION("gVNIC Driver");
MODULE_LICENSE("Dual MIT/GPL");
MODULE_VERSION(GVE_VERSION);<|MERGE_RESOLUTION|>--- conflicted
+++ resolved
@@ -1147,7 +1147,6 @@
 	ntfy_idx = gve_tx_idx_to_ntfy(priv, txqueue);
 	if (ntfy_idx >= priv->num_ntfy_blks)
 		goto reset;
-<<<<<<< HEAD
 
 	block = &priv->ntfy_blocks[ntfy_idx];
 	tx = block->tx;
@@ -1168,28 +1167,6 @@
 		goto out;
 	} // Else reset.
 
-=======
-
-	block = &priv->ntfy_blocks[ntfy_idx];
-	tx = block->tx;
-
-	current_time = jiffies_to_msecs(jiffies);
-	if (tx->last_kick_msec + MIN_TX_TIMEOUT_GAP > current_time)
-		goto reset;
-
-	/* Check to see if there are missed completions, which will allow us to
-	 * kick the queue.
-	 */
-	last_nic_done = gve_tx_load_event_counter(priv, tx);
-	if (last_nic_done - tx->done) {
-		netdev_info(dev, "Kicking queue %d", txqueue);
-		iowrite32be(GVE_IRQ_MASK, gve_irq_doorbell(priv, block));
-		napi_schedule(&block->napi);
-		tx->last_kick_msec = current_time;
-		goto out;
-	} // Else reset.
-
->>>>>>> d60c95ef
 reset:
 	gve_schedule_reset(priv);
 
