// SPDX-License-Identifier: GPL-2.0+
// Copyright (c) 2016-2017 Hisilicon Limited.

#include <linux/dma-mapping.h>
#include <linux/etherdevice.h>
#include <linux/interrupt.h>
#ifdef CONFIG_RFS_ACCEL
#include <linux/cpu_rmap.h>
#endif
#include <linux/if_vlan.h>
#include <linux/irq.h>
#include <linux/ip.h>
#include <linux/ipv6.h>
#include <linux/module.h>
#include <linux/pci.h>
#include <linux/aer.h>
#include <linux/skbuff.h>
#include <linux/sctp.h>
#include <net/gre.h>
#include <net/gro.h>
#include <net/ip6_checksum.h>
#include <net/pkt_cls.h>
#include <net/tcp.h>
#include <net/vxlan.h>
#include <net/geneve.h>

#include "hnae3.h"
#include "hns3_enet.h"
/* All hns3 tracepoints are defined by the include below, which
 * must be included exactly once across the whole kernel with
 * CREATE_TRACE_POINTS defined
 */
#define CREATE_TRACE_POINTS
#include "hns3_trace.h"

#define hns3_set_field(origin, shift, val)	((origin) |= (val) << (shift))
#define hns3_tx_bd_count(S)	DIV_ROUND_UP(S, HNS3_MAX_BD_SIZE)

#define hns3_rl_err(fmt, ...)						\
	do {								\
		if (net_ratelimit())					\
			netdev_err(fmt, ##__VA_ARGS__);			\
	} while (0)

static void hns3_clear_all_ring(struct hnae3_handle *h, bool force);

static const char hns3_driver_name[] = "hns3";
static const char hns3_driver_string[] =
			"Hisilicon Ethernet Network Driver for Hip08 Family";
static const char hns3_copyright[] = "Copyright (c) 2017 Huawei Corporation.";
static struct hnae3_client client;

static int debug = -1;
module_param(debug, int, 0);
MODULE_PARM_DESC(debug, " Network interface message level setting");

static unsigned int tx_sgl = 1;
module_param(tx_sgl, uint, 0600);
MODULE_PARM_DESC(tx_sgl, "Minimum number of frags when using dma_map_sg() to optimize the IOMMU mapping");

static bool page_pool_enabled = true;
module_param(page_pool_enabled, bool, 0400);

#define HNS3_SGL_SIZE(nfrag)	(sizeof(struct scatterlist) * (nfrag) +	\
				 sizeof(struct sg_table))
#define HNS3_MAX_SGL_SIZE	ALIGN(HNS3_SGL_SIZE(HNS3_MAX_TSO_BD_NUM), \
				      dma_get_cache_alignment())

#define DEFAULT_MSG_LEVEL (NETIF_MSG_PROBE | NETIF_MSG_LINK | \
			   NETIF_MSG_IFDOWN | NETIF_MSG_IFUP)

#define HNS3_INNER_VLAN_TAG	1
#define HNS3_OUTER_VLAN_TAG	2

#define HNS3_MIN_TX_LEN		33U
#define HNS3_MIN_TUN_PKT_LEN	65U

/* hns3_pci_tbl - PCI Device ID Table
 *
 * Last entry must be all 0s
 *
 * { Vendor ID, Device ID, SubVendor ID, SubDevice ID,
 *   Class, Class Mask, private data (not used) }
 */
static const struct pci_device_id hns3_pci_tbl[] = {
	{PCI_VDEVICE(HUAWEI, HNAE3_DEV_ID_GE), 0},
	{PCI_VDEVICE(HUAWEI, HNAE3_DEV_ID_25GE), 0},
	{PCI_VDEVICE(HUAWEI, HNAE3_DEV_ID_25GE_RDMA),
	 HNAE3_DEV_SUPPORT_ROCE_DCB_BITS},
	{PCI_VDEVICE(HUAWEI, HNAE3_DEV_ID_25GE_RDMA_MACSEC),
	 HNAE3_DEV_SUPPORT_ROCE_DCB_BITS},
	{PCI_VDEVICE(HUAWEI, HNAE3_DEV_ID_50GE_RDMA),
	 HNAE3_DEV_SUPPORT_ROCE_DCB_BITS},
	{PCI_VDEVICE(HUAWEI, HNAE3_DEV_ID_50GE_RDMA_MACSEC),
	 HNAE3_DEV_SUPPORT_ROCE_DCB_BITS},
	{PCI_VDEVICE(HUAWEI, HNAE3_DEV_ID_100G_RDMA_MACSEC),
	 HNAE3_DEV_SUPPORT_ROCE_DCB_BITS},
	{PCI_VDEVICE(HUAWEI, HNAE3_DEV_ID_200G_RDMA),
	 HNAE3_DEV_SUPPORT_ROCE_DCB_BITS},
	{PCI_VDEVICE(HUAWEI, HNAE3_DEV_ID_VF), 0},
	{PCI_VDEVICE(HUAWEI, HNAE3_DEV_ID_RDMA_DCB_PFC_VF),
	 HNAE3_DEV_SUPPORT_ROCE_DCB_BITS},
	/* required last entry */
	{0,}
};
MODULE_DEVICE_TABLE(pci, hns3_pci_tbl);

#define HNS3_RX_PTYPE_ENTRY(ptype, l, s, t, h) \
	{	ptype, \
		l, \
		CHECKSUM_##s, \
		HNS3_L3_TYPE_##t, \
		1, \
		h}

#define HNS3_RX_PTYPE_UNUSED_ENTRY(ptype) \
		{ ptype, 0, CHECKSUM_NONE, HNS3_L3_TYPE_PARSE_FAIL, 0, \
		  PKT_HASH_TYPE_NONE }

static const struct hns3_rx_ptype hns3_rx_ptype_tbl[] = {
	HNS3_RX_PTYPE_UNUSED_ENTRY(0),
	HNS3_RX_PTYPE_ENTRY(1, 0, COMPLETE, ARP, PKT_HASH_TYPE_NONE),
	HNS3_RX_PTYPE_ENTRY(2, 0, COMPLETE, RARP, PKT_HASH_TYPE_NONE),
	HNS3_RX_PTYPE_ENTRY(3, 0, COMPLETE, LLDP, PKT_HASH_TYPE_NONE),
	HNS3_RX_PTYPE_ENTRY(4, 0, COMPLETE, PARSE_FAIL, PKT_HASH_TYPE_NONE),
	HNS3_RX_PTYPE_ENTRY(5, 0, COMPLETE, PARSE_FAIL, PKT_HASH_TYPE_NONE),
	HNS3_RX_PTYPE_ENTRY(6, 0, COMPLETE, PARSE_FAIL, PKT_HASH_TYPE_NONE),
	HNS3_RX_PTYPE_ENTRY(7, 0, COMPLETE, CNM, PKT_HASH_TYPE_NONE),
	HNS3_RX_PTYPE_ENTRY(8, 0, NONE, PARSE_FAIL, PKT_HASH_TYPE_NONE),
	HNS3_RX_PTYPE_UNUSED_ENTRY(9),
	HNS3_RX_PTYPE_UNUSED_ENTRY(10),
	HNS3_RX_PTYPE_UNUSED_ENTRY(11),
	HNS3_RX_PTYPE_UNUSED_ENTRY(12),
	HNS3_RX_PTYPE_UNUSED_ENTRY(13),
	HNS3_RX_PTYPE_UNUSED_ENTRY(14),
	HNS3_RX_PTYPE_UNUSED_ENTRY(15),
	HNS3_RX_PTYPE_ENTRY(16, 0, COMPLETE, PARSE_FAIL, PKT_HASH_TYPE_NONE),
	HNS3_RX_PTYPE_ENTRY(17, 0, COMPLETE, IPV4, PKT_HASH_TYPE_NONE),
	HNS3_RX_PTYPE_ENTRY(18, 0, COMPLETE, IPV4, PKT_HASH_TYPE_NONE),
	HNS3_RX_PTYPE_ENTRY(19, 0, UNNECESSARY, IPV4, PKT_HASH_TYPE_L4),
	HNS3_RX_PTYPE_ENTRY(20, 0, UNNECESSARY, IPV4, PKT_HASH_TYPE_L4),
	HNS3_RX_PTYPE_ENTRY(21, 0, NONE, IPV4, PKT_HASH_TYPE_NONE),
	HNS3_RX_PTYPE_ENTRY(22, 0, UNNECESSARY, IPV4, PKT_HASH_TYPE_L4),
	HNS3_RX_PTYPE_ENTRY(23, 0, NONE, IPV4, PKT_HASH_TYPE_L3),
	HNS3_RX_PTYPE_ENTRY(24, 0, NONE, IPV4, PKT_HASH_TYPE_L3),
	HNS3_RX_PTYPE_ENTRY(25, 0, UNNECESSARY, IPV4, PKT_HASH_TYPE_L4),
	HNS3_RX_PTYPE_UNUSED_ENTRY(26),
	HNS3_RX_PTYPE_UNUSED_ENTRY(27),
	HNS3_RX_PTYPE_UNUSED_ENTRY(28),
	HNS3_RX_PTYPE_ENTRY(29, 0, COMPLETE, PARSE_FAIL, PKT_HASH_TYPE_NONE),
	HNS3_RX_PTYPE_ENTRY(30, 0, COMPLETE, PARSE_FAIL, PKT_HASH_TYPE_NONE),
	HNS3_RX_PTYPE_ENTRY(31, 0, COMPLETE, IPV4, PKT_HASH_TYPE_L3),
	HNS3_RX_PTYPE_ENTRY(32, 0, COMPLETE, IPV4, PKT_HASH_TYPE_L3),
	HNS3_RX_PTYPE_ENTRY(33, 1, UNNECESSARY, IPV4, PKT_HASH_TYPE_L4),
	HNS3_RX_PTYPE_ENTRY(34, 1, UNNECESSARY, IPV4, PKT_HASH_TYPE_L4),
	HNS3_RX_PTYPE_ENTRY(35, 1, UNNECESSARY, IPV4, PKT_HASH_TYPE_L4),
	HNS3_RX_PTYPE_ENTRY(36, 0, COMPLETE, IPV4, PKT_HASH_TYPE_L3),
	HNS3_RX_PTYPE_ENTRY(37, 0, COMPLETE, IPV4, PKT_HASH_TYPE_L3),
	HNS3_RX_PTYPE_UNUSED_ENTRY(38),
	HNS3_RX_PTYPE_ENTRY(39, 0, COMPLETE, IPV6, PKT_HASH_TYPE_L3),
	HNS3_RX_PTYPE_ENTRY(40, 0, COMPLETE, IPV6, PKT_HASH_TYPE_L3),
	HNS3_RX_PTYPE_ENTRY(41, 1, UNNECESSARY, IPV6, PKT_HASH_TYPE_L4),
	HNS3_RX_PTYPE_ENTRY(42, 1, UNNECESSARY, IPV6, PKT_HASH_TYPE_L4),
	HNS3_RX_PTYPE_ENTRY(43, 1, UNNECESSARY, IPV6, PKT_HASH_TYPE_L4),
	HNS3_RX_PTYPE_ENTRY(44, 0, COMPLETE, IPV6, PKT_HASH_TYPE_L3),
	HNS3_RX_PTYPE_ENTRY(45, 0, COMPLETE, IPV6, PKT_HASH_TYPE_L3),
	HNS3_RX_PTYPE_UNUSED_ENTRY(46),
	HNS3_RX_PTYPE_UNUSED_ENTRY(47),
	HNS3_RX_PTYPE_UNUSED_ENTRY(48),
	HNS3_RX_PTYPE_UNUSED_ENTRY(49),
	HNS3_RX_PTYPE_UNUSED_ENTRY(50),
	HNS3_RX_PTYPE_UNUSED_ENTRY(51),
	HNS3_RX_PTYPE_UNUSED_ENTRY(52),
	HNS3_RX_PTYPE_UNUSED_ENTRY(53),
	HNS3_RX_PTYPE_UNUSED_ENTRY(54),
	HNS3_RX_PTYPE_UNUSED_ENTRY(55),
	HNS3_RX_PTYPE_UNUSED_ENTRY(56),
	HNS3_RX_PTYPE_UNUSED_ENTRY(57),
	HNS3_RX_PTYPE_UNUSED_ENTRY(58),
	HNS3_RX_PTYPE_UNUSED_ENTRY(59),
	HNS3_RX_PTYPE_UNUSED_ENTRY(60),
	HNS3_RX_PTYPE_UNUSED_ENTRY(61),
	HNS3_RX_PTYPE_UNUSED_ENTRY(62),
	HNS3_RX_PTYPE_UNUSED_ENTRY(63),
	HNS3_RX_PTYPE_UNUSED_ENTRY(64),
	HNS3_RX_PTYPE_UNUSED_ENTRY(65),
	HNS3_RX_PTYPE_UNUSED_ENTRY(66),
	HNS3_RX_PTYPE_UNUSED_ENTRY(67),
	HNS3_RX_PTYPE_UNUSED_ENTRY(68),
	HNS3_RX_PTYPE_UNUSED_ENTRY(69),
	HNS3_RX_PTYPE_UNUSED_ENTRY(70),
	HNS3_RX_PTYPE_UNUSED_ENTRY(71),
	HNS3_RX_PTYPE_UNUSED_ENTRY(72),
	HNS3_RX_PTYPE_UNUSED_ENTRY(73),
	HNS3_RX_PTYPE_UNUSED_ENTRY(74),
	HNS3_RX_PTYPE_UNUSED_ENTRY(75),
	HNS3_RX_PTYPE_UNUSED_ENTRY(76),
	HNS3_RX_PTYPE_UNUSED_ENTRY(77),
	HNS3_RX_PTYPE_UNUSED_ENTRY(78),
	HNS3_RX_PTYPE_UNUSED_ENTRY(79),
	HNS3_RX_PTYPE_UNUSED_ENTRY(80),
	HNS3_RX_PTYPE_UNUSED_ENTRY(81),
	HNS3_RX_PTYPE_UNUSED_ENTRY(82),
	HNS3_RX_PTYPE_UNUSED_ENTRY(83),
	HNS3_RX_PTYPE_UNUSED_ENTRY(84),
	HNS3_RX_PTYPE_UNUSED_ENTRY(85),
	HNS3_RX_PTYPE_UNUSED_ENTRY(86),
	HNS3_RX_PTYPE_UNUSED_ENTRY(87),
	HNS3_RX_PTYPE_UNUSED_ENTRY(88),
	HNS3_RX_PTYPE_UNUSED_ENTRY(89),
	HNS3_RX_PTYPE_UNUSED_ENTRY(90),
	HNS3_RX_PTYPE_UNUSED_ENTRY(91),
	HNS3_RX_PTYPE_UNUSED_ENTRY(92),
	HNS3_RX_PTYPE_UNUSED_ENTRY(93),
	HNS3_RX_PTYPE_UNUSED_ENTRY(94),
	HNS3_RX_PTYPE_UNUSED_ENTRY(95),
	HNS3_RX_PTYPE_UNUSED_ENTRY(96),
	HNS3_RX_PTYPE_UNUSED_ENTRY(97),
	HNS3_RX_PTYPE_UNUSED_ENTRY(98),
	HNS3_RX_PTYPE_UNUSED_ENTRY(99),
	HNS3_RX_PTYPE_UNUSED_ENTRY(100),
	HNS3_RX_PTYPE_UNUSED_ENTRY(101),
	HNS3_RX_PTYPE_UNUSED_ENTRY(102),
	HNS3_RX_PTYPE_UNUSED_ENTRY(103),
	HNS3_RX_PTYPE_UNUSED_ENTRY(104),
	HNS3_RX_PTYPE_UNUSED_ENTRY(105),
	HNS3_RX_PTYPE_UNUSED_ENTRY(106),
	HNS3_RX_PTYPE_UNUSED_ENTRY(107),
	HNS3_RX_PTYPE_UNUSED_ENTRY(108),
	HNS3_RX_PTYPE_UNUSED_ENTRY(109),
	HNS3_RX_PTYPE_UNUSED_ENTRY(110),
	HNS3_RX_PTYPE_ENTRY(111, 0, COMPLETE, IPV6, PKT_HASH_TYPE_L3),
	HNS3_RX_PTYPE_ENTRY(112, 0, COMPLETE, IPV6, PKT_HASH_TYPE_L3),
	HNS3_RX_PTYPE_ENTRY(113, 0, UNNECESSARY, IPV6, PKT_HASH_TYPE_L4),
	HNS3_RX_PTYPE_ENTRY(114, 0, UNNECESSARY, IPV6, PKT_HASH_TYPE_L4),
	HNS3_RX_PTYPE_ENTRY(115, 0, NONE, IPV6, PKT_HASH_TYPE_L3),
	HNS3_RX_PTYPE_ENTRY(116, 0, UNNECESSARY, IPV6, PKT_HASH_TYPE_L4),
	HNS3_RX_PTYPE_ENTRY(117, 0, NONE, IPV6, PKT_HASH_TYPE_L3),
	HNS3_RX_PTYPE_ENTRY(118, 0, NONE, IPV6, PKT_HASH_TYPE_L3),
	HNS3_RX_PTYPE_ENTRY(119, 0, UNNECESSARY, IPV6, PKT_HASH_TYPE_L4),
	HNS3_RX_PTYPE_UNUSED_ENTRY(120),
	HNS3_RX_PTYPE_UNUSED_ENTRY(121),
	HNS3_RX_PTYPE_UNUSED_ENTRY(122),
	HNS3_RX_PTYPE_ENTRY(123, 0, COMPLETE, PARSE_FAIL, PKT_HASH_TYPE_NONE),
	HNS3_RX_PTYPE_ENTRY(124, 0, COMPLETE, PARSE_FAIL, PKT_HASH_TYPE_NONE),
	HNS3_RX_PTYPE_ENTRY(125, 0, COMPLETE, IPV4, PKT_HASH_TYPE_L3),
	HNS3_RX_PTYPE_ENTRY(126, 0, COMPLETE, IPV4, PKT_HASH_TYPE_L3),
	HNS3_RX_PTYPE_ENTRY(127, 1, UNNECESSARY, IPV4, PKT_HASH_TYPE_L4),
	HNS3_RX_PTYPE_ENTRY(128, 1, UNNECESSARY, IPV4, PKT_HASH_TYPE_L4),
	HNS3_RX_PTYPE_ENTRY(129, 1, UNNECESSARY, IPV4, PKT_HASH_TYPE_L4),
	HNS3_RX_PTYPE_ENTRY(130, 0, COMPLETE, IPV4, PKT_HASH_TYPE_L3),
	HNS3_RX_PTYPE_ENTRY(131, 0, COMPLETE, IPV4, PKT_HASH_TYPE_L3),
	HNS3_RX_PTYPE_UNUSED_ENTRY(132),
	HNS3_RX_PTYPE_ENTRY(133, 0, COMPLETE, IPV6, PKT_HASH_TYPE_L3),
	HNS3_RX_PTYPE_ENTRY(134, 0, COMPLETE, IPV6, PKT_HASH_TYPE_L3),
	HNS3_RX_PTYPE_ENTRY(135, 1, UNNECESSARY, IPV6, PKT_HASH_TYPE_L4),
	HNS3_RX_PTYPE_ENTRY(136, 1, UNNECESSARY, IPV6, PKT_HASH_TYPE_L4),
	HNS3_RX_PTYPE_ENTRY(137, 1, UNNECESSARY, IPV6, PKT_HASH_TYPE_L4),
	HNS3_RX_PTYPE_ENTRY(138, 0, COMPLETE, IPV6, PKT_HASH_TYPE_L3),
	HNS3_RX_PTYPE_ENTRY(139, 0, COMPLETE, IPV6, PKT_HASH_TYPE_L3),
	HNS3_RX_PTYPE_UNUSED_ENTRY(140),
	HNS3_RX_PTYPE_UNUSED_ENTRY(141),
	HNS3_RX_PTYPE_UNUSED_ENTRY(142),
	HNS3_RX_PTYPE_UNUSED_ENTRY(143),
	HNS3_RX_PTYPE_UNUSED_ENTRY(144),
	HNS3_RX_PTYPE_UNUSED_ENTRY(145),
	HNS3_RX_PTYPE_UNUSED_ENTRY(146),
	HNS3_RX_PTYPE_UNUSED_ENTRY(147),
	HNS3_RX_PTYPE_UNUSED_ENTRY(148),
	HNS3_RX_PTYPE_UNUSED_ENTRY(149),
	HNS3_RX_PTYPE_UNUSED_ENTRY(150),
	HNS3_RX_PTYPE_UNUSED_ENTRY(151),
	HNS3_RX_PTYPE_UNUSED_ENTRY(152),
	HNS3_RX_PTYPE_UNUSED_ENTRY(153),
	HNS3_RX_PTYPE_UNUSED_ENTRY(154),
	HNS3_RX_PTYPE_UNUSED_ENTRY(155),
	HNS3_RX_PTYPE_UNUSED_ENTRY(156),
	HNS3_RX_PTYPE_UNUSED_ENTRY(157),
	HNS3_RX_PTYPE_UNUSED_ENTRY(158),
	HNS3_RX_PTYPE_UNUSED_ENTRY(159),
	HNS3_RX_PTYPE_UNUSED_ENTRY(160),
	HNS3_RX_PTYPE_UNUSED_ENTRY(161),
	HNS3_RX_PTYPE_UNUSED_ENTRY(162),
	HNS3_RX_PTYPE_UNUSED_ENTRY(163),
	HNS3_RX_PTYPE_UNUSED_ENTRY(164),
	HNS3_RX_PTYPE_UNUSED_ENTRY(165),
	HNS3_RX_PTYPE_UNUSED_ENTRY(166),
	HNS3_RX_PTYPE_UNUSED_ENTRY(167),
	HNS3_RX_PTYPE_UNUSED_ENTRY(168),
	HNS3_RX_PTYPE_UNUSED_ENTRY(169),
	HNS3_RX_PTYPE_UNUSED_ENTRY(170),
	HNS3_RX_PTYPE_UNUSED_ENTRY(171),
	HNS3_RX_PTYPE_UNUSED_ENTRY(172),
	HNS3_RX_PTYPE_UNUSED_ENTRY(173),
	HNS3_RX_PTYPE_UNUSED_ENTRY(174),
	HNS3_RX_PTYPE_UNUSED_ENTRY(175),
	HNS3_RX_PTYPE_UNUSED_ENTRY(176),
	HNS3_RX_PTYPE_UNUSED_ENTRY(177),
	HNS3_RX_PTYPE_UNUSED_ENTRY(178),
	HNS3_RX_PTYPE_UNUSED_ENTRY(179),
	HNS3_RX_PTYPE_UNUSED_ENTRY(180),
	HNS3_RX_PTYPE_UNUSED_ENTRY(181),
	HNS3_RX_PTYPE_UNUSED_ENTRY(182),
	HNS3_RX_PTYPE_UNUSED_ENTRY(183),
	HNS3_RX_PTYPE_UNUSED_ENTRY(184),
	HNS3_RX_PTYPE_UNUSED_ENTRY(185),
	HNS3_RX_PTYPE_UNUSED_ENTRY(186),
	HNS3_RX_PTYPE_UNUSED_ENTRY(187),
	HNS3_RX_PTYPE_UNUSED_ENTRY(188),
	HNS3_RX_PTYPE_UNUSED_ENTRY(189),
	HNS3_RX_PTYPE_UNUSED_ENTRY(190),
	HNS3_RX_PTYPE_UNUSED_ENTRY(191),
	HNS3_RX_PTYPE_UNUSED_ENTRY(192),
	HNS3_RX_PTYPE_UNUSED_ENTRY(193),
	HNS3_RX_PTYPE_UNUSED_ENTRY(194),
	HNS3_RX_PTYPE_UNUSED_ENTRY(195),
	HNS3_RX_PTYPE_UNUSED_ENTRY(196),
	HNS3_RX_PTYPE_UNUSED_ENTRY(197),
	HNS3_RX_PTYPE_UNUSED_ENTRY(198),
	HNS3_RX_PTYPE_UNUSED_ENTRY(199),
	HNS3_RX_PTYPE_UNUSED_ENTRY(200),
	HNS3_RX_PTYPE_UNUSED_ENTRY(201),
	HNS3_RX_PTYPE_UNUSED_ENTRY(202),
	HNS3_RX_PTYPE_UNUSED_ENTRY(203),
	HNS3_RX_PTYPE_UNUSED_ENTRY(204),
	HNS3_RX_PTYPE_UNUSED_ENTRY(205),
	HNS3_RX_PTYPE_UNUSED_ENTRY(206),
	HNS3_RX_PTYPE_UNUSED_ENTRY(207),
	HNS3_RX_PTYPE_UNUSED_ENTRY(208),
	HNS3_RX_PTYPE_UNUSED_ENTRY(209),
	HNS3_RX_PTYPE_UNUSED_ENTRY(210),
	HNS3_RX_PTYPE_UNUSED_ENTRY(211),
	HNS3_RX_PTYPE_UNUSED_ENTRY(212),
	HNS3_RX_PTYPE_UNUSED_ENTRY(213),
	HNS3_RX_PTYPE_UNUSED_ENTRY(214),
	HNS3_RX_PTYPE_UNUSED_ENTRY(215),
	HNS3_RX_PTYPE_UNUSED_ENTRY(216),
	HNS3_RX_PTYPE_UNUSED_ENTRY(217),
	HNS3_RX_PTYPE_UNUSED_ENTRY(218),
	HNS3_RX_PTYPE_UNUSED_ENTRY(219),
	HNS3_RX_PTYPE_UNUSED_ENTRY(220),
	HNS3_RX_PTYPE_UNUSED_ENTRY(221),
	HNS3_RX_PTYPE_UNUSED_ENTRY(222),
	HNS3_RX_PTYPE_UNUSED_ENTRY(223),
	HNS3_RX_PTYPE_UNUSED_ENTRY(224),
	HNS3_RX_PTYPE_UNUSED_ENTRY(225),
	HNS3_RX_PTYPE_UNUSED_ENTRY(226),
	HNS3_RX_PTYPE_UNUSED_ENTRY(227),
	HNS3_RX_PTYPE_UNUSED_ENTRY(228),
	HNS3_RX_PTYPE_UNUSED_ENTRY(229),
	HNS3_RX_PTYPE_UNUSED_ENTRY(230),
	HNS3_RX_PTYPE_UNUSED_ENTRY(231),
	HNS3_RX_PTYPE_UNUSED_ENTRY(232),
	HNS3_RX_PTYPE_UNUSED_ENTRY(233),
	HNS3_RX_PTYPE_UNUSED_ENTRY(234),
	HNS3_RX_PTYPE_UNUSED_ENTRY(235),
	HNS3_RX_PTYPE_UNUSED_ENTRY(236),
	HNS3_RX_PTYPE_UNUSED_ENTRY(237),
	HNS3_RX_PTYPE_UNUSED_ENTRY(238),
	HNS3_RX_PTYPE_UNUSED_ENTRY(239),
	HNS3_RX_PTYPE_UNUSED_ENTRY(240),
	HNS3_RX_PTYPE_UNUSED_ENTRY(241),
	HNS3_RX_PTYPE_UNUSED_ENTRY(242),
	HNS3_RX_PTYPE_UNUSED_ENTRY(243),
	HNS3_RX_PTYPE_UNUSED_ENTRY(244),
	HNS3_RX_PTYPE_UNUSED_ENTRY(245),
	HNS3_RX_PTYPE_UNUSED_ENTRY(246),
	HNS3_RX_PTYPE_UNUSED_ENTRY(247),
	HNS3_RX_PTYPE_UNUSED_ENTRY(248),
	HNS3_RX_PTYPE_UNUSED_ENTRY(249),
	HNS3_RX_PTYPE_UNUSED_ENTRY(250),
	HNS3_RX_PTYPE_UNUSED_ENTRY(251),
	HNS3_RX_PTYPE_UNUSED_ENTRY(252),
	HNS3_RX_PTYPE_UNUSED_ENTRY(253),
	HNS3_RX_PTYPE_UNUSED_ENTRY(254),
	HNS3_RX_PTYPE_UNUSED_ENTRY(255),
};

#define HNS3_INVALID_PTYPE \
		ARRAY_SIZE(hns3_rx_ptype_tbl)

static irqreturn_t hns3_irq_handle(int irq, void *vector)
{
	struct hns3_enet_tqp_vector *tqp_vector = vector;

	napi_schedule_irqoff(&tqp_vector->napi);
	tqp_vector->event_cnt++;

	return IRQ_HANDLED;
}

static void hns3_nic_uninit_irq(struct hns3_nic_priv *priv)
{
	struct hns3_enet_tqp_vector *tqp_vectors;
	unsigned int i;

	for (i = 0; i < priv->vector_num; i++) {
		tqp_vectors = &priv->tqp_vector[i];

		if (tqp_vectors->irq_init_flag != HNS3_VECTOR_INITED)
			continue;

		/* clear the affinity mask */
		irq_set_affinity_hint(tqp_vectors->vector_irq, NULL);

		/* release the irq resource */
		free_irq(tqp_vectors->vector_irq, tqp_vectors);
		tqp_vectors->irq_init_flag = HNS3_VECTOR_NOT_INITED;
	}
}

static int hns3_nic_init_irq(struct hns3_nic_priv *priv)
{
	struct hns3_enet_tqp_vector *tqp_vectors;
	int txrx_int_idx = 0;
	int rx_int_idx = 0;
	int tx_int_idx = 0;
	unsigned int i;
	int ret;

	for (i = 0; i < priv->vector_num; i++) {
		tqp_vectors = &priv->tqp_vector[i];

		if (tqp_vectors->irq_init_flag == HNS3_VECTOR_INITED)
			continue;

		if (tqp_vectors->tx_group.ring && tqp_vectors->rx_group.ring) {
			snprintf(tqp_vectors->name, HNAE3_INT_NAME_LEN,
				 "%s-%s-%s-%d", hns3_driver_name,
				 pci_name(priv->ae_handle->pdev),
				 "TxRx", txrx_int_idx++);
			txrx_int_idx++;
		} else if (tqp_vectors->rx_group.ring) {
			snprintf(tqp_vectors->name, HNAE3_INT_NAME_LEN,
				 "%s-%s-%s-%d", hns3_driver_name,
				 pci_name(priv->ae_handle->pdev),
				 "Rx", rx_int_idx++);
		} else if (tqp_vectors->tx_group.ring) {
			snprintf(tqp_vectors->name, HNAE3_INT_NAME_LEN,
				 "%s-%s-%s-%d", hns3_driver_name,
				 pci_name(priv->ae_handle->pdev),
				 "Tx", tx_int_idx++);
		} else {
			/* Skip this unused q_vector */
			continue;
		}

		tqp_vectors->name[HNAE3_INT_NAME_LEN - 1] = '\0';

		irq_set_status_flags(tqp_vectors->vector_irq, IRQ_NOAUTOEN);
		ret = request_irq(tqp_vectors->vector_irq, hns3_irq_handle, 0,
				  tqp_vectors->name, tqp_vectors);
		if (ret) {
			netdev_err(priv->netdev, "request irq(%d) fail\n",
				   tqp_vectors->vector_irq);
			hns3_nic_uninit_irq(priv);
			return ret;
		}

		irq_set_affinity_hint(tqp_vectors->vector_irq,
				      &tqp_vectors->affinity_mask);

		tqp_vectors->irq_init_flag = HNS3_VECTOR_INITED;
	}

	return 0;
}

static void hns3_mask_vector_irq(struct hns3_enet_tqp_vector *tqp_vector,
				 u32 mask_en)
{
	writel(mask_en, tqp_vector->mask_addr);
}

static void hns3_vector_enable(struct hns3_enet_tqp_vector *tqp_vector)
{
	napi_enable(&tqp_vector->napi);
	enable_irq(tqp_vector->vector_irq);

	/* enable vector */
	hns3_mask_vector_irq(tqp_vector, 1);
}

static void hns3_vector_disable(struct hns3_enet_tqp_vector *tqp_vector)
{
	/* disable vector */
	hns3_mask_vector_irq(tqp_vector, 0);

	disable_irq(tqp_vector->vector_irq);
	napi_disable(&tqp_vector->napi);
	cancel_work_sync(&tqp_vector->rx_group.dim.work);
	cancel_work_sync(&tqp_vector->tx_group.dim.work);
}

void hns3_set_vector_coalesce_rl(struct hns3_enet_tqp_vector *tqp_vector,
				 u32 rl_value)
{
	u32 rl_reg = hns3_rl_usec_to_reg(rl_value);

	/* this defines the configuration for RL (Interrupt Rate Limiter).
	 * Rl defines rate of interrupts i.e. number of interrupts-per-second
	 * GL and RL(Rate Limiter) are 2 ways to acheive interrupt coalescing
	 */
	if (rl_reg > 0 && !tqp_vector->tx_group.coal.adapt_enable &&
	    !tqp_vector->rx_group.coal.adapt_enable)
		/* According to the hardware, the range of rl_reg is
		 * 0-59 and the unit is 4.
		 */
		rl_reg |=  HNS3_INT_RL_ENABLE_MASK;

	writel(rl_reg, tqp_vector->mask_addr + HNS3_VECTOR_RL_OFFSET);
}

void hns3_set_vector_coalesce_rx_gl(struct hns3_enet_tqp_vector *tqp_vector,
				    u32 gl_value)
{
	u32 new_val;

	if (tqp_vector->rx_group.coal.unit_1us)
		new_val = gl_value | HNS3_INT_GL_1US;
	else
		new_val = hns3_gl_usec_to_reg(gl_value);

	writel(new_val, tqp_vector->mask_addr + HNS3_VECTOR_GL0_OFFSET);
}

void hns3_set_vector_coalesce_tx_gl(struct hns3_enet_tqp_vector *tqp_vector,
				    u32 gl_value)
{
	u32 new_val;

	if (tqp_vector->tx_group.coal.unit_1us)
		new_val = gl_value | HNS3_INT_GL_1US;
	else
		new_val = hns3_gl_usec_to_reg(gl_value);

	writel(new_val, tqp_vector->mask_addr + HNS3_VECTOR_GL1_OFFSET);
}

void hns3_set_vector_coalesce_tx_ql(struct hns3_enet_tqp_vector *tqp_vector,
				    u32 ql_value)
{
	writel(ql_value, tqp_vector->mask_addr + HNS3_VECTOR_TX_QL_OFFSET);
}

void hns3_set_vector_coalesce_rx_ql(struct hns3_enet_tqp_vector *tqp_vector,
				    u32 ql_value)
{
	writel(ql_value, tqp_vector->mask_addr + HNS3_VECTOR_RX_QL_OFFSET);
}

static void hns3_vector_coalesce_init(struct hns3_enet_tqp_vector *tqp_vector,
				      struct hns3_nic_priv *priv)
{
	struct hnae3_ae_dev *ae_dev = pci_get_drvdata(priv->ae_handle->pdev);
	struct hns3_enet_coalesce *tx_coal = &tqp_vector->tx_group.coal;
	struct hns3_enet_coalesce *rx_coal = &tqp_vector->rx_group.coal;
	struct hns3_enet_coalesce *ptx_coal = &priv->tx_coal;
	struct hns3_enet_coalesce *prx_coal = &priv->rx_coal;

	tx_coal->adapt_enable = ptx_coal->adapt_enable;
	rx_coal->adapt_enable = prx_coal->adapt_enable;

	tx_coal->int_gl = ptx_coal->int_gl;
	rx_coal->int_gl = prx_coal->int_gl;

	rx_coal->flow_level = prx_coal->flow_level;
	tx_coal->flow_level = ptx_coal->flow_level;

	/* device version above V3(include V3), GL can configure 1us
	 * unit, so uses 1us unit.
	 */
	if (ae_dev->dev_version >= HNAE3_DEVICE_VERSION_V3) {
		tx_coal->unit_1us = 1;
		rx_coal->unit_1us = 1;
	}

	if (ae_dev->dev_specs.int_ql_max) {
		tx_coal->ql_enable = 1;
		rx_coal->ql_enable = 1;
		tx_coal->int_ql_max = ae_dev->dev_specs.int_ql_max;
		rx_coal->int_ql_max = ae_dev->dev_specs.int_ql_max;
		tx_coal->int_ql = ptx_coal->int_ql;
		rx_coal->int_ql = prx_coal->int_ql;
	}
}

static void
hns3_vector_coalesce_init_hw(struct hns3_enet_tqp_vector *tqp_vector,
			     struct hns3_nic_priv *priv)
{
	struct hns3_enet_coalesce *tx_coal = &tqp_vector->tx_group.coal;
	struct hns3_enet_coalesce *rx_coal = &tqp_vector->rx_group.coal;
	struct hnae3_handle *h = priv->ae_handle;

	hns3_set_vector_coalesce_tx_gl(tqp_vector, tx_coal->int_gl);
	hns3_set_vector_coalesce_rx_gl(tqp_vector, rx_coal->int_gl);
	hns3_set_vector_coalesce_rl(tqp_vector, h->kinfo.int_rl_setting);

	if (tx_coal->ql_enable)
		hns3_set_vector_coalesce_tx_ql(tqp_vector, tx_coal->int_ql);

	if (rx_coal->ql_enable)
		hns3_set_vector_coalesce_rx_ql(tqp_vector, rx_coal->int_ql);
}

static int hns3_nic_set_real_num_queue(struct net_device *netdev)
{
	struct hnae3_handle *h = hns3_get_handle(netdev);
	struct hnae3_knic_private_info *kinfo = &h->kinfo;
	struct hnae3_tc_info *tc_info = &kinfo->tc_info;
	unsigned int queue_size = kinfo->num_tqps;
	int i, ret;

	if (tc_info->num_tc <= 1 && !tc_info->mqprio_active) {
		netdev_reset_tc(netdev);
	} else {
		ret = netdev_set_num_tc(netdev, tc_info->num_tc);
		if (ret) {
			netdev_err(netdev,
				   "netdev_set_num_tc fail, ret=%d!\n", ret);
			return ret;
		}

		for (i = 0; i < tc_info->num_tc; i++)
			netdev_set_tc_queue(netdev, i, tc_info->tqp_count[i],
					    tc_info->tqp_offset[i]);
	}

	ret = netif_set_real_num_tx_queues(netdev, queue_size);
	if (ret) {
		netdev_err(netdev,
			   "netif_set_real_num_tx_queues fail, ret=%d!\n", ret);
		return ret;
	}

	ret = netif_set_real_num_rx_queues(netdev, queue_size);
	if (ret) {
		netdev_err(netdev,
			   "netif_set_real_num_rx_queues fail, ret=%d!\n", ret);
		return ret;
	}

	return 0;
}

u16 hns3_get_max_available_channels(struct hnae3_handle *h)
{
	u16 alloc_tqps, max_rss_size, rss_size;

	h->ae_algo->ops->get_tqps_and_rss_info(h, &alloc_tqps, &max_rss_size);
	rss_size = alloc_tqps / h->kinfo.tc_info.num_tc;

	return min_t(u16, rss_size, max_rss_size);
}

static void hns3_tqp_enable(struct hnae3_queue *tqp)
{
	u32 rcb_reg;

	rcb_reg = hns3_read_dev(tqp, HNS3_RING_EN_REG);
	rcb_reg |= BIT(HNS3_RING_EN_B);
	hns3_write_dev(tqp, HNS3_RING_EN_REG, rcb_reg);
}

static void hns3_tqp_disable(struct hnae3_queue *tqp)
{
	u32 rcb_reg;

	rcb_reg = hns3_read_dev(tqp, HNS3_RING_EN_REG);
	rcb_reg &= ~BIT(HNS3_RING_EN_B);
	hns3_write_dev(tqp, HNS3_RING_EN_REG, rcb_reg);
}

static void hns3_free_rx_cpu_rmap(struct net_device *netdev)
{
#ifdef CONFIG_RFS_ACCEL
	free_irq_cpu_rmap(netdev->rx_cpu_rmap);
	netdev->rx_cpu_rmap = NULL;
#endif
}

static int hns3_set_rx_cpu_rmap(struct net_device *netdev)
{
#ifdef CONFIG_RFS_ACCEL
	struct hns3_nic_priv *priv = netdev_priv(netdev);
	struct hns3_enet_tqp_vector *tqp_vector;
	int i, ret;

	if (!netdev->rx_cpu_rmap) {
		netdev->rx_cpu_rmap = alloc_irq_cpu_rmap(priv->vector_num);
		if (!netdev->rx_cpu_rmap)
			return -ENOMEM;
	}

	for (i = 0; i < priv->vector_num; i++) {
		tqp_vector = &priv->tqp_vector[i];
		ret = irq_cpu_rmap_add(netdev->rx_cpu_rmap,
				       tqp_vector->vector_irq);
		if (ret) {
			hns3_free_rx_cpu_rmap(netdev);
			return ret;
		}
	}
#endif
	return 0;
}

static int hns3_nic_net_up(struct net_device *netdev)
{
	struct hns3_nic_priv *priv = netdev_priv(netdev);
	struct hnae3_handle *h = priv->ae_handle;
	int i, j;
	int ret;

	ret = hns3_nic_reset_all_ring(h);
	if (ret)
		return ret;

	clear_bit(HNS3_NIC_STATE_DOWN, &priv->state);

	/* enable the vectors */
	for (i = 0; i < priv->vector_num; i++)
		hns3_vector_enable(&priv->tqp_vector[i]);

	/* enable rcb */
	for (j = 0; j < h->kinfo.num_tqps; j++)
		hns3_tqp_enable(h->kinfo.tqp[j]);

	/* start the ae_dev */
	ret = h->ae_algo->ops->start ? h->ae_algo->ops->start(h) : 0;
	if (ret) {
		set_bit(HNS3_NIC_STATE_DOWN, &priv->state);
		while (j--)
			hns3_tqp_disable(h->kinfo.tqp[j]);

		for (j = i - 1; j >= 0; j--)
			hns3_vector_disable(&priv->tqp_vector[j]);
	}

	return ret;
}

static void hns3_config_xps(struct hns3_nic_priv *priv)
{
	int i;

	for (i = 0; i < priv->vector_num; i++) {
		struct hns3_enet_tqp_vector *tqp_vector = &priv->tqp_vector[i];
		struct hns3_enet_ring *ring = tqp_vector->tx_group.ring;

		while (ring) {
			int ret;

			ret = netif_set_xps_queue(priv->netdev,
						  &tqp_vector->affinity_mask,
						  ring->tqp->tqp_index);
			if (ret)
				netdev_warn(priv->netdev,
					    "set xps queue failed: %d", ret);

			ring = ring->next;
		}
	}
}

static int hns3_nic_net_open(struct net_device *netdev)
{
	struct hns3_nic_priv *priv = netdev_priv(netdev);
	struct hnae3_handle *h = hns3_get_handle(netdev);
	struct hnae3_knic_private_info *kinfo;
	int i, ret;

	if (hns3_nic_resetting(netdev))
		return -EBUSY;

	if (!test_bit(HNS3_NIC_STATE_DOWN, &priv->state)) {
		netdev_warn(netdev, "net open repeatedly!\n");
		return 0;
	}

	netif_carrier_off(netdev);

	ret = hns3_nic_set_real_num_queue(netdev);
	if (ret)
		return ret;

	ret = hns3_nic_net_up(netdev);
	if (ret) {
		netdev_err(netdev, "net up fail, ret=%d!\n", ret);
		return ret;
	}

	kinfo = &h->kinfo;
	for (i = 0; i < HNAE3_MAX_USER_PRIO; i++)
		netdev_set_prio_tc_map(netdev, i, kinfo->tc_info.prio_tc[i]);

	if (h->ae_algo->ops->set_timer_task)
		h->ae_algo->ops->set_timer_task(priv->ae_handle, true);

	hns3_config_xps(priv);

	netif_dbg(h, drv, netdev, "net open\n");

	return 0;
}

static void hns3_reset_tx_queue(struct hnae3_handle *h)
{
	struct net_device *ndev = h->kinfo.netdev;
	struct hns3_nic_priv *priv = netdev_priv(ndev);
	struct netdev_queue *dev_queue;
	u32 i;

	for (i = 0; i < h->kinfo.num_tqps; i++) {
		dev_queue = netdev_get_tx_queue(ndev,
						priv->ring[i].queue_index);
		netdev_tx_reset_queue(dev_queue);
	}
}

static void hns3_nic_net_down(struct net_device *netdev)
{
	struct hns3_nic_priv *priv = netdev_priv(netdev);
	struct hnae3_handle *h = hns3_get_handle(netdev);
	const struct hnae3_ae_ops *ops;
	int i;

	/* disable vectors */
	for (i = 0; i < priv->vector_num; i++)
		hns3_vector_disable(&priv->tqp_vector[i]);

	/* disable rcb */
	for (i = 0; i < h->kinfo.num_tqps; i++)
		hns3_tqp_disable(h->kinfo.tqp[i]);

	/* stop ae_dev */
	ops = priv->ae_handle->ae_algo->ops;
	if (ops->stop)
		ops->stop(priv->ae_handle);

	/* delay ring buffer clearing to hns3_reset_notify_uninit_enet
	 * during reset process, because driver may not be able
	 * to disable the ring through firmware when downing the netdev.
	 */
	if (!hns3_nic_resetting(netdev))
		hns3_clear_all_ring(priv->ae_handle, false);

	hns3_reset_tx_queue(priv->ae_handle);
}

static int hns3_nic_net_stop(struct net_device *netdev)
{
	struct hns3_nic_priv *priv = netdev_priv(netdev);
	struct hnae3_handle *h = hns3_get_handle(netdev);

	if (test_and_set_bit(HNS3_NIC_STATE_DOWN, &priv->state))
		return 0;

	netif_dbg(h, drv, netdev, "net stop\n");

	if (h->ae_algo->ops->set_timer_task)
		h->ae_algo->ops->set_timer_task(priv->ae_handle, false);

	netif_carrier_off(netdev);
	netif_tx_disable(netdev);

	hns3_nic_net_down(netdev);

	return 0;
}

static int hns3_nic_uc_sync(struct net_device *netdev,
			    const unsigned char *addr)
{
	struct hnae3_handle *h = hns3_get_handle(netdev);

	if (h->ae_algo->ops->add_uc_addr)
		return h->ae_algo->ops->add_uc_addr(h, addr);

	return 0;
}

static int hns3_nic_uc_unsync(struct net_device *netdev,
			      const unsigned char *addr)
{
	struct hnae3_handle *h = hns3_get_handle(netdev);

	/* need ignore the request of removing device address, because
	 * we store the device address and other addresses of uc list
	 * in the function's mac filter list.
	 */
	if (ether_addr_equal(addr, netdev->dev_addr))
		return 0;

	if (h->ae_algo->ops->rm_uc_addr)
		return h->ae_algo->ops->rm_uc_addr(h, addr);

	return 0;
}

static int hns3_nic_mc_sync(struct net_device *netdev,
			    const unsigned char *addr)
{
	struct hnae3_handle *h = hns3_get_handle(netdev);

	if (h->ae_algo->ops->add_mc_addr)
		return h->ae_algo->ops->add_mc_addr(h, addr);

	return 0;
}

static int hns3_nic_mc_unsync(struct net_device *netdev,
			      const unsigned char *addr)
{
	struct hnae3_handle *h = hns3_get_handle(netdev);

	if (h->ae_algo->ops->rm_mc_addr)
		return h->ae_algo->ops->rm_mc_addr(h, addr);

	return 0;
}

static u8 hns3_get_netdev_flags(struct net_device *netdev)
{
	u8 flags = 0;

	if (netdev->flags & IFF_PROMISC)
		flags = HNAE3_USER_UPE | HNAE3_USER_MPE | HNAE3_BPE;
	else if (netdev->flags & IFF_ALLMULTI)
		flags = HNAE3_USER_MPE;

	return flags;
}

static void hns3_nic_set_rx_mode(struct net_device *netdev)
{
	struct hnae3_handle *h = hns3_get_handle(netdev);
	u8 new_flags;

	new_flags = hns3_get_netdev_flags(netdev);

	__dev_uc_sync(netdev, hns3_nic_uc_sync, hns3_nic_uc_unsync);
	__dev_mc_sync(netdev, hns3_nic_mc_sync, hns3_nic_mc_unsync);

	/* User mode Promisc mode enable and vlan filtering is disabled to
	 * let all packets in.
	 */
	h->netdev_flags = new_flags;
	hns3_request_update_promisc_mode(h);
}

void hns3_request_update_promisc_mode(struct hnae3_handle *handle)
{
	const struct hnae3_ae_ops *ops = handle->ae_algo->ops;

	if (ops->request_update_promisc_mode)
		ops->request_update_promisc_mode(handle);
}

static u32 hns3_tx_spare_space(struct hns3_enet_ring *ring)
{
	struct hns3_tx_spare *tx_spare = ring->tx_spare;
	u32 ntc, ntu;

	/* This smp_load_acquire() pairs with smp_store_release() in
	 * hns3_tx_spare_update() called in tx desc cleaning process.
	 */
	ntc = smp_load_acquire(&tx_spare->last_to_clean);
	ntu = tx_spare->next_to_use;

	if (ntc > ntu)
		return ntc - ntu - 1;

	/* The free tx buffer is divided into two part, so pick the
	 * larger one.
	 */
	return max(ntc, tx_spare->len - ntu) - 1;
}

static void hns3_tx_spare_update(struct hns3_enet_ring *ring)
{
	struct hns3_tx_spare *tx_spare = ring->tx_spare;

	if (!tx_spare ||
	    tx_spare->last_to_clean == tx_spare->next_to_clean)
		return;

	/* This smp_store_release() pairs with smp_load_acquire() in
	 * hns3_tx_spare_space() called in xmit process.
	 */
	smp_store_release(&tx_spare->last_to_clean,
			  tx_spare->next_to_clean);
}

static bool hns3_can_use_tx_bounce(struct hns3_enet_ring *ring,
				   struct sk_buff *skb,
				   u32 space)
{
	u32 len = skb->len <= ring->tx_copybreak ? skb->len :
				skb_headlen(skb);

	if (len > ring->tx_copybreak)
		return false;

	if (ALIGN(len, dma_get_cache_alignment()) > space) {
		hns3_ring_stats_update(ring, tx_spare_full);
		return false;
	}

	return true;
}

static bool hns3_can_use_tx_sgl(struct hns3_enet_ring *ring,
				struct sk_buff *skb,
				u32 space)
{
	if (skb->len <= ring->tx_copybreak || !tx_sgl ||
	    (!skb_has_frag_list(skb) &&
	     skb_shinfo(skb)->nr_frags < tx_sgl))
		return false;

	if (space < HNS3_MAX_SGL_SIZE) {
		hns3_ring_stats_update(ring, tx_spare_full);
		return false;
	}

	return true;
}

static void hns3_init_tx_spare_buffer(struct hns3_enet_ring *ring)
{
	u32 alloc_size = ring->tqp->handle->kinfo.tx_spare_buf_size;
	struct hns3_tx_spare *tx_spare;
	struct page *page;
	dma_addr_t dma;
	int order;

	if (!alloc_size)
		return;

	order = get_order(alloc_size);
	if (order >= MAX_ORDER) {
		if (net_ratelimit())
			dev_warn(ring_to_dev(ring), "failed to allocate tx spare buffer, exceed to max order\n");
		return;
	}

	tx_spare = devm_kzalloc(ring_to_dev(ring), sizeof(*tx_spare),
				GFP_KERNEL);
	if (!tx_spare) {
		/* The driver still work without the tx spare buffer */
		dev_warn(ring_to_dev(ring), "failed to allocate hns3_tx_spare\n");
		goto devm_kzalloc_error;
	}

	page = alloc_pages_node(dev_to_node(ring_to_dev(ring)),
				GFP_KERNEL, order);
	if (!page) {
		dev_warn(ring_to_dev(ring), "failed to allocate tx spare pages\n");
		goto alloc_pages_error;
	}

	dma = dma_map_page(ring_to_dev(ring), page, 0,
			   PAGE_SIZE << order, DMA_TO_DEVICE);
	if (dma_mapping_error(ring_to_dev(ring), dma)) {
		dev_warn(ring_to_dev(ring), "failed to map pages for tx spare\n");
		goto dma_mapping_error;
	}

	tx_spare->dma = dma;
	tx_spare->buf = page_address(page);
	tx_spare->len = PAGE_SIZE << order;
	ring->tx_spare = tx_spare;
	return;

dma_mapping_error:
	put_page(page);
alloc_pages_error:
	devm_kfree(ring_to_dev(ring), tx_spare);
devm_kzalloc_error:
	ring->tqp->handle->kinfo.tx_spare_buf_size = 0;
}

/* Use hns3_tx_spare_space() to make sure there is enough buffer
 * before calling below function to allocate tx buffer.
 */
static void *hns3_tx_spare_alloc(struct hns3_enet_ring *ring,
				 unsigned int size, dma_addr_t *dma,
				 u32 *cb_len)
{
	struct hns3_tx_spare *tx_spare = ring->tx_spare;
	u32 ntu = tx_spare->next_to_use;

	size = ALIGN(size, dma_get_cache_alignment());
	*cb_len = size;

	/* Tx spare buffer wraps back here because the end of
	 * freed tx buffer is not enough.
	 */
	if (ntu + size > tx_spare->len) {
		*cb_len += (tx_spare->len - ntu);
		ntu = 0;
	}

	tx_spare->next_to_use = ntu + size;
	if (tx_spare->next_to_use == tx_spare->len)
		tx_spare->next_to_use = 0;

	*dma = tx_spare->dma + ntu;

	return tx_spare->buf + ntu;
}

static void hns3_tx_spare_rollback(struct hns3_enet_ring *ring, u32 len)
{
	struct hns3_tx_spare *tx_spare = ring->tx_spare;

	if (len > tx_spare->next_to_use) {
		len -= tx_spare->next_to_use;
		tx_spare->next_to_use = tx_spare->len - len;
	} else {
		tx_spare->next_to_use -= len;
	}
}

static void hns3_tx_spare_reclaim_cb(struct hns3_enet_ring *ring,
				     struct hns3_desc_cb *cb)
{
	struct hns3_tx_spare *tx_spare = ring->tx_spare;
	u32 ntc = tx_spare->next_to_clean;
	u32 len = cb->length;

	tx_spare->next_to_clean += len;

	if (tx_spare->next_to_clean >= tx_spare->len) {
		tx_spare->next_to_clean -= tx_spare->len;

		if (tx_spare->next_to_clean) {
			ntc = 0;
			len = tx_spare->next_to_clean;
		}
	}

	/* This tx spare buffer is only really reclaimed after calling
	 * hns3_tx_spare_update(), so it is still safe to use the info in
	 * the tx buffer to do the dma sync or sg unmapping after
	 * tx_spare->next_to_clean is moved forword.
	 */
	if (cb->type & (DESC_TYPE_BOUNCE_HEAD | DESC_TYPE_BOUNCE_ALL)) {
		dma_addr_t dma = tx_spare->dma + ntc;

		dma_sync_single_for_cpu(ring_to_dev(ring), dma, len,
					DMA_TO_DEVICE);
	} else {
		struct sg_table *sgt = tx_spare->buf + ntc;

		dma_unmap_sg(ring_to_dev(ring), sgt->sgl, sgt->orig_nents,
			     DMA_TO_DEVICE);
	}
}

static int hns3_set_tso(struct sk_buff *skb, u32 *paylen_fdop_ol4cs,
			u16 *mss, u32 *type_cs_vlan_tso, u32 *send_bytes)
{
	u32 l4_offset, hdr_len;
	union l3_hdr_info l3;
	union l4_hdr_info l4;
	u32 l4_paylen;
	int ret;

	if (!skb_is_gso(skb))
		return 0;

	ret = skb_cow_head(skb, 0);
	if (unlikely(ret < 0))
		return ret;

	l3.hdr = skb_network_header(skb);
	l4.hdr = skb_transport_header(skb);

	/* Software should clear the IPv4's checksum field when tso is
	 * needed.
	 */
	if (l3.v4->version == 4)
		l3.v4->check = 0;

	/* tunnel packet */
	if (skb_shinfo(skb)->gso_type & (SKB_GSO_GRE |
					 SKB_GSO_GRE_CSUM |
					 SKB_GSO_UDP_TUNNEL |
					 SKB_GSO_UDP_TUNNEL_CSUM)) {
		/* reset l3&l4 pointers from outer to inner headers */
		l3.hdr = skb_inner_network_header(skb);
		l4.hdr = skb_inner_transport_header(skb);

		/* Software should clear the IPv4's checksum field when
		 * tso is needed.
		 */
		if (l3.v4->version == 4)
			l3.v4->check = 0;
	}

	/* normal or tunnel packet */
	l4_offset = l4.hdr - skb->data;

	/* remove payload length from inner pseudo checksum when tso */
	l4_paylen = skb->len - l4_offset;

	if (skb_shinfo(skb)->gso_type & SKB_GSO_UDP_L4) {
		hdr_len = sizeof(*l4.udp) + l4_offset;
		csum_replace_by_diff(&l4.udp->check,
				     (__force __wsum)htonl(l4_paylen));
	} else {
		hdr_len = (l4.tcp->doff << 2) + l4_offset;
		csum_replace_by_diff(&l4.tcp->check,
				     (__force __wsum)htonl(l4_paylen));
	}

	*send_bytes = (skb_shinfo(skb)->gso_segs - 1) * hdr_len + skb->len;

	/* find the txbd field values */
	*paylen_fdop_ol4cs = skb->len - hdr_len;
	hns3_set_field(*type_cs_vlan_tso, HNS3_TXD_TSO_B, 1);

	/* offload outer UDP header checksum */
	if (skb_shinfo(skb)->gso_type & SKB_GSO_UDP_TUNNEL_CSUM)
		hns3_set_field(*paylen_fdop_ol4cs, HNS3_TXD_OL4CS_B, 1);

	/* get MSS for TSO */
	*mss = skb_shinfo(skb)->gso_size;

	trace_hns3_tso(skb);

	return 0;
}

static int hns3_get_l4_protocol(struct sk_buff *skb, u8 *ol4_proto,
				u8 *il4_proto)
{
	union l3_hdr_info l3;
	unsigned char *l4_hdr;
	unsigned char *exthdr;
	u8 l4_proto_tmp;
	__be16 frag_off;

	/* find outer header point */
	l3.hdr = skb_network_header(skb);
	l4_hdr = skb_transport_header(skb);

	if (skb->protocol == htons(ETH_P_IPV6)) {
		exthdr = l3.hdr + sizeof(*l3.v6);
		l4_proto_tmp = l3.v6->nexthdr;
		if (l4_hdr != exthdr)
			ipv6_skip_exthdr(skb, exthdr - skb->data,
					 &l4_proto_tmp, &frag_off);
	} else if (skb->protocol == htons(ETH_P_IP)) {
		l4_proto_tmp = l3.v4->protocol;
	} else {
		return -EINVAL;
	}

	*ol4_proto = l4_proto_tmp;

	/* tunnel packet */
	if (!skb->encapsulation) {
		*il4_proto = 0;
		return 0;
	}

	/* find inner header point */
	l3.hdr = skb_inner_network_header(skb);
	l4_hdr = skb_inner_transport_header(skb);

	if (l3.v6->version == 6) {
		exthdr = l3.hdr + sizeof(*l3.v6);
		l4_proto_tmp = l3.v6->nexthdr;
		if (l4_hdr != exthdr)
			ipv6_skip_exthdr(skb, exthdr - skb->data,
					 &l4_proto_tmp, &frag_off);
	} else if (l3.v4->version == 4) {
		l4_proto_tmp = l3.v4->protocol;
	}

	*il4_proto = l4_proto_tmp;

	return 0;
}

/* when skb->encapsulation is 0, skb->ip_summed is CHECKSUM_PARTIAL
 * and it is udp packet, which has a dest port as the IANA assigned.
 * the hardware is expected to do the checksum offload, but the
 * hardware will not do the checksum offload when udp dest port is
 * 4789, 4790 or 6081.
 */
static bool hns3_tunnel_csum_bug(struct sk_buff *skb)
{
	struct hns3_nic_priv *priv = netdev_priv(skb->dev);
	struct hnae3_ae_dev *ae_dev = pci_get_drvdata(priv->ae_handle->pdev);
	union l4_hdr_info l4;

	/* device version above V3(include V3), the hardware can
	 * do this checksum offload.
	 */
	if (ae_dev->dev_version >= HNAE3_DEVICE_VERSION_V3)
		return false;

	l4.hdr = skb_transport_header(skb);

	if (!(!skb->encapsulation &&
	      (l4.udp->dest == htons(IANA_VXLAN_UDP_PORT) ||
	      l4.udp->dest == htons(GENEVE_UDP_PORT) ||
	      l4.udp->dest == htons(IANA_VXLAN_GPE_UDP_PORT))))
		return false;

	return true;
}

static void hns3_set_outer_l2l3l4(struct sk_buff *skb, u8 ol4_proto,
				  u32 *ol_type_vlan_len_msec)
{
	u32 l2_len, l3_len, l4_len;
	unsigned char *il2_hdr;
	union l3_hdr_info l3;
	union l4_hdr_info l4;

	l3.hdr = skb_network_header(skb);
	l4.hdr = skb_transport_header(skb);

	/* compute OL2 header size, defined in 2 Bytes */
	l2_len = l3.hdr - skb->data;
	hns3_set_field(*ol_type_vlan_len_msec, HNS3_TXD_L2LEN_S, l2_len >> 1);

	/* compute OL3 header size, defined in 4 Bytes */
	l3_len = l4.hdr - l3.hdr;
	hns3_set_field(*ol_type_vlan_len_msec, HNS3_TXD_L3LEN_S, l3_len >> 2);

	il2_hdr = skb_inner_mac_header(skb);
	/* compute OL4 header size, defined in 4 Bytes */
	l4_len = il2_hdr - l4.hdr;
	hns3_set_field(*ol_type_vlan_len_msec, HNS3_TXD_L4LEN_S, l4_len >> 2);

	/* define outer network header type */
	if (skb->protocol == htons(ETH_P_IP)) {
		if (skb_is_gso(skb))
			hns3_set_field(*ol_type_vlan_len_msec,
				       HNS3_TXD_OL3T_S,
				       HNS3_OL3T_IPV4_CSUM);
		else
			hns3_set_field(*ol_type_vlan_len_msec,
				       HNS3_TXD_OL3T_S,
				       HNS3_OL3T_IPV4_NO_CSUM);
	} else if (skb->protocol == htons(ETH_P_IPV6)) {
		hns3_set_field(*ol_type_vlan_len_msec, HNS3_TXD_OL3T_S,
			       HNS3_OL3T_IPV6);
	}

	if (ol4_proto == IPPROTO_UDP)
		hns3_set_field(*ol_type_vlan_len_msec, HNS3_TXD_TUNTYPE_S,
			       HNS3_TUN_MAC_IN_UDP);
	else if (ol4_proto == IPPROTO_GRE)
		hns3_set_field(*ol_type_vlan_len_msec, HNS3_TXD_TUNTYPE_S,
			       HNS3_TUN_NVGRE);
}

static void hns3_set_l3_type(struct sk_buff *skb, union l3_hdr_info l3,
			     u32 *type_cs_vlan_tso)
{
	if (l3.v4->version == 4) {
		hns3_set_field(*type_cs_vlan_tso, HNS3_TXD_L3T_S,
			       HNS3_L3T_IPV4);

		/* the stack computes the IP header already, the only time we
		 * need the hardware to recompute it is in the case of TSO.
		 */
		if (skb_is_gso(skb))
			hns3_set_field(*type_cs_vlan_tso, HNS3_TXD_L3CS_B, 1);
	} else if (l3.v6->version == 6) {
		hns3_set_field(*type_cs_vlan_tso, HNS3_TXD_L3T_S,
			       HNS3_L3T_IPV6);
	}
}

static int hns3_set_l4_csum_length(struct sk_buff *skb, union l4_hdr_info l4,
				   u32 l4_proto, u32 *type_cs_vlan_tso)
{
	/* compute inner(/normal) L4 header size, defined in 4 Bytes */
	switch (l4_proto) {
	case IPPROTO_TCP:
		hns3_set_field(*type_cs_vlan_tso, HNS3_TXD_L4CS_B, 1);
		hns3_set_field(*type_cs_vlan_tso, HNS3_TXD_L4T_S,
			       HNS3_L4T_TCP);
		hns3_set_field(*type_cs_vlan_tso, HNS3_TXD_L4LEN_S,
			       l4.tcp->doff);
		break;
	case IPPROTO_UDP:
		if (hns3_tunnel_csum_bug(skb)) {
			int ret = skb_put_padto(skb, HNS3_MIN_TUN_PKT_LEN);

			return ret ? ret : skb_checksum_help(skb);
		}

		hns3_set_field(*type_cs_vlan_tso, HNS3_TXD_L4CS_B, 1);
		hns3_set_field(*type_cs_vlan_tso, HNS3_TXD_L4T_S,
			       HNS3_L4T_UDP);
		hns3_set_field(*type_cs_vlan_tso, HNS3_TXD_L4LEN_S,
			       (sizeof(struct udphdr) >> 2));
		break;
	case IPPROTO_SCTP:
		hns3_set_field(*type_cs_vlan_tso, HNS3_TXD_L4CS_B, 1);
		hns3_set_field(*type_cs_vlan_tso, HNS3_TXD_L4T_S,
			       HNS3_L4T_SCTP);
		hns3_set_field(*type_cs_vlan_tso, HNS3_TXD_L4LEN_S,
			       (sizeof(struct sctphdr) >> 2));
		break;
	default:
		/* drop the skb tunnel packet if hardware don't support,
		 * because hardware can't calculate csum when TSO.
		 */
		if (skb_is_gso(skb))
			return -EDOM;

		/* the stack computes the IP header already,
		 * driver calculate l4 checksum when not TSO.
		 */
		return skb_checksum_help(skb);
	}

	return 0;
}

static int hns3_set_l2l3l4(struct sk_buff *skb, u8 ol4_proto,
			   u8 il4_proto, u32 *type_cs_vlan_tso,
			   u32 *ol_type_vlan_len_msec)
{
	unsigned char *l2_hdr = skb->data;
	u32 l4_proto = ol4_proto;
	union l4_hdr_info l4;
	union l3_hdr_info l3;
	u32 l2_len, l3_len;

	l4.hdr = skb_transport_header(skb);
	l3.hdr = skb_network_header(skb);

	/* handle encapsulation skb */
	if (skb->encapsulation) {
		/* If this is a not UDP/GRE encapsulation skb */
		if (!(ol4_proto == IPPROTO_UDP || ol4_proto == IPPROTO_GRE)) {
			/* drop the skb tunnel packet if hardware don't support,
			 * because hardware can't calculate csum when TSO.
			 */
			if (skb_is_gso(skb))
				return -EDOM;

			/* the stack computes the IP header already,
			 * driver calculate l4 checksum when not TSO.
			 */
			return skb_checksum_help(skb);
		}

		hns3_set_outer_l2l3l4(skb, ol4_proto, ol_type_vlan_len_msec);

		/* switch to inner header */
		l2_hdr = skb_inner_mac_header(skb);
		l3.hdr = skb_inner_network_header(skb);
		l4.hdr = skb_inner_transport_header(skb);
		l4_proto = il4_proto;
	}

	hns3_set_l3_type(skb, l3, type_cs_vlan_tso);

	/* compute inner(/normal) L2 header size, defined in 2 Bytes */
	l2_len = l3.hdr - l2_hdr;
	hns3_set_field(*type_cs_vlan_tso, HNS3_TXD_L2LEN_S, l2_len >> 1);

	/* compute inner(/normal) L3 header size, defined in 4 Bytes */
	l3_len = l4.hdr - l3.hdr;
	hns3_set_field(*type_cs_vlan_tso, HNS3_TXD_L3LEN_S, l3_len >> 2);

	return hns3_set_l4_csum_length(skb, l4, l4_proto, type_cs_vlan_tso);
}

static int hns3_handle_vtags(struct hns3_enet_ring *tx_ring,
			     struct sk_buff *skb)
{
	struct hnae3_handle *handle = tx_ring->tqp->handle;
	struct hnae3_ae_dev *ae_dev;
	struct vlan_ethhdr *vhdr;
	int rc;

	if (!(skb->protocol == htons(ETH_P_8021Q) ||
	      skb_vlan_tag_present(skb)))
		return 0;

	/* For HW limitation on HNAE3_DEVICE_VERSION_V2, if port based insert
	 * VLAN enabled, only one VLAN header is allowed in skb, otherwise it
	 * will cause RAS error.
	 */
	ae_dev = pci_get_drvdata(handle->pdev);
	if (unlikely(skb_vlan_tagged_multi(skb) &&
		     ae_dev->dev_version <= HNAE3_DEVICE_VERSION_V2 &&
		     handle->port_base_vlan_state ==
		     HNAE3_PORT_BASE_VLAN_ENABLE))
		return -EINVAL;

	if (skb->protocol == htons(ETH_P_8021Q) &&
	    !(handle->kinfo.netdev->features & NETIF_F_HW_VLAN_CTAG_TX)) {
		/* When HW VLAN acceleration is turned off, and the stack
		 * sets the protocol to 802.1q, the driver just need to
		 * set the protocol to the encapsulated ethertype.
		 */
		skb->protocol = vlan_get_protocol(skb);
		return 0;
	}

	if (skb_vlan_tag_present(skb)) {
		/* Based on hw strategy, use out_vtag in two layer tag case,
		 * and use inner_vtag in one tag case.
		 */
		if (skb->protocol == htons(ETH_P_8021Q) &&
		    handle->port_base_vlan_state ==
		    HNAE3_PORT_BASE_VLAN_DISABLE)
			rc = HNS3_OUTER_VLAN_TAG;
		else
			rc = HNS3_INNER_VLAN_TAG;

		skb->protocol = vlan_get_protocol(skb);
		return rc;
	}

	rc = skb_cow_head(skb, 0);
	if (unlikely(rc < 0))
		return rc;

	vhdr = (struct vlan_ethhdr *)skb->data;
	vhdr->h_vlan_TCI |= cpu_to_be16((skb->priority << VLAN_PRIO_SHIFT)
					 & VLAN_PRIO_MASK);

	skb->protocol = vlan_get_protocol(skb);
	return 0;
}

/* check if the hardware is capable of checksum offloading */
static bool hns3_check_hw_tx_csum(struct sk_buff *skb)
{
	struct hns3_nic_priv *priv = netdev_priv(skb->dev);

	/* Kindly note, due to backward compatibility of the TX descriptor,
	 * HW checksum of the non-IP packets and GSO packets is handled at
	 * different place in the following code
	 */
	if (skb_csum_is_sctp(skb) || skb_is_gso(skb) ||
	    !test_bit(HNS3_NIC_STATE_HW_TX_CSUM_ENABLE, &priv->state))
		return false;

	return true;
}

struct hns3_desc_param {
	u32 paylen_ol4cs;
	u32 ol_type_vlan_len_msec;
	u32 type_cs_vlan_tso;
	u16 mss_hw_csum;
	u16 inner_vtag;
	u16 out_vtag;
};

static void hns3_init_desc_data(struct sk_buff *skb, struct hns3_desc_param *pa)
{
	pa->paylen_ol4cs = skb->len;
	pa->ol_type_vlan_len_msec = 0;
	pa->type_cs_vlan_tso = 0;
	pa->mss_hw_csum = 0;
	pa->inner_vtag = 0;
	pa->out_vtag = 0;
}

static int hns3_handle_vlan_info(struct hns3_enet_ring *ring,
				 struct sk_buff *skb,
				 struct hns3_desc_param *param)
{
	int ret;

	ret = hns3_handle_vtags(ring, skb);
	if (unlikely(ret < 0)) {
		hns3_ring_stats_update(ring, tx_vlan_err);
		return ret;
	} else if (ret == HNS3_INNER_VLAN_TAG) {
		param->inner_vtag = skb_vlan_tag_get(skb);
		param->inner_vtag |= (skb->priority << VLAN_PRIO_SHIFT) &
				VLAN_PRIO_MASK;
		hns3_set_field(param->type_cs_vlan_tso, HNS3_TXD_VLAN_B, 1);
	} else if (ret == HNS3_OUTER_VLAN_TAG) {
		param->out_vtag = skb_vlan_tag_get(skb);
		param->out_vtag |= (skb->priority << VLAN_PRIO_SHIFT) &
				VLAN_PRIO_MASK;
		hns3_set_field(param->ol_type_vlan_len_msec, HNS3_TXD_OVLAN_B,
			       1);
	}
	return 0;
}

static int hns3_handle_csum_partial(struct hns3_enet_ring *ring,
				    struct sk_buff *skb,
				    struct hns3_desc_cb *desc_cb,
				    struct hns3_desc_param *param)
{
	u8 ol4_proto, il4_proto;
	int ret;

	if (hns3_check_hw_tx_csum(skb)) {
		/* set checksum start and offset, defined in 2 Bytes */
		hns3_set_field(param->type_cs_vlan_tso, HNS3_TXD_CSUM_START_S,
			       skb_checksum_start_offset(skb) >> 1);
		hns3_set_field(param->ol_type_vlan_len_msec,
			       HNS3_TXD_CSUM_OFFSET_S,
			       skb->csum_offset >> 1);
		param->mss_hw_csum |= BIT(HNS3_TXD_HW_CS_B);
		return 0;
	}

	skb_reset_mac_len(skb);

<<<<<<< HEAD
		ret = hns3_get_l4_protocol(skb, &ol4_proto, &il4_proto);
		if (unlikely(ret < 0)) {
			hns3_ring_stats_update(ring, tx_l4_proto_err);
			return ret;
		}

		ret = hns3_set_l2l3l4(skb, ol4_proto, il4_proto,
				      &type_cs_vlan_tso,
				      &ol_type_vlan_len_msec);
		if (unlikely(ret < 0)) {
			hns3_ring_stats_update(ring, tx_l2l3l4_err);
			return ret;
		}

		ret = hns3_set_tso(skb, &paylen_ol4cs, &mss_hw_csum,
				   &type_cs_vlan_tso, &desc_cb->send_bytes);
		if (unlikely(ret < 0)) {
			hns3_ring_stats_update(ring, tx_tso_err);
=======
	ret = hns3_get_l4_protocol(skb, &ol4_proto, &il4_proto);
	if (unlikely(ret < 0)) {
		hns3_ring_stats_update(ring, tx_l4_proto_err);
		return ret;
	}

	ret = hns3_set_l2l3l4(skb, ol4_proto, il4_proto,
			      &param->type_cs_vlan_tso,
			      &param->ol_type_vlan_len_msec);
	if (unlikely(ret < 0)) {
		hns3_ring_stats_update(ring, tx_l2l3l4_err);
		return ret;
	}

	ret = hns3_set_tso(skb, &param->paylen_ol4cs, &param->mss_hw_csum,
			   &param->type_cs_vlan_tso, &desc_cb->send_bytes);
	if (unlikely(ret < 0)) {
		hns3_ring_stats_update(ring, tx_tso_err);
		return ret;
	}
	return 0;
}

static int hns3_fill_skb_desc(struct hns3_enet_ring *ring,
			      struct sk_buff *skb, struct hns3_desc *desc,
			      struct hns3_desc_cb *desc_cb)
{
	struct hns3_desc_param param;
	int ret;

	hns3_init_desc_data(skb, &param);
	ret = hns3_handle_vlan_info(ring, skb, &param);
	if (unlikely(ret < 0))
		return ret;

	desc_cb->send_bytes = skb->len;

	if (skb->ip_summed == CHECKSUM_PARTIAL) {
		ret = hns3_handle_csum_partial(ring, skb, desc_cb, &param);
		if (ret)
>>>>>>> d60c95ef
			return ret;
	}

	/* Set txbd */
	desc->tx.ol_type_vlan_len_msec =
		cpu_to_le32(param.ol_type_vlan_len_msec);
	desc->tx.type_cs_vlan_tso_len = cpu_to_le32(param.type_cs_vlan_tso);
	desc->tx.paylen_ol4cs = cpu_to_le32(param.paylen_ol4cs);
	desc->tx.mss_hw_csum = cpu_to_le16(param.mss_hw_csum);
	desc->tx.vlan_tag = cpu_to_le16(param.inner_vtag);
	desc->tx.outer_vlan_tag = cpu_to_le16(param.out_vtag);

	return 0;
}

static int hns3_fill_desc(struct hns3_enet_ring *ring, dma_addr_t dma,
			  unsigned int size)
{
#define HNS3_LIKELY_BD_NUM	1

	struct hns3_desc *desc = &ring->desc[ring->next_to_use];
	unsigned int frag_buf_num;
	int k, sizeoflast;

	if (likely(size <= HNS3_MAX_BD_SIZE)) {
		desc->addr = cpu_to_le64(dma);
		desc->tx.send_size = cpu_to_le16(size);
		desc->tx.bdtp_fe_sc_vld_ra_ri =
			cpu_to_le16(BIT(HNS3_TXD_VLD_B));

		trace_hns3_tx_desc(ring, ring->next_to_use);
		ring_ptr_move_fw(ring, next_to_use);
		return HNS3_LIKELY_BD_NUM;
	}

	frag_buf_num = hns3_tx_bd_count(size);
	sizeoflast = size % HNS3_MAX_BD_SIZE;
	sizeoflast = sizeoflast ? sizeoflast : HNS3_MAX_BD_SIZE;

	/* When frag size is bigger than hardware limit, split this frag */
	for (k = 0; k < frag_buf_num; k++) {
		/* now, fill the descriptor */
		desc->addr = cpu_to_le64(dma + HNS3_MAX_BD_SIZE * k);
		desc->tx.send_size = cpu_to_le16((k == frag_buf_num - 1) ?
				     (u16)sizeoflast : (u16)HNS3_MAX_BD_SIZE);
		desc->tx.bdtp_fe_sc_vld_ra_ri =
				cpu_to_le16(BIT(HNS3_TXD_VLD_B));

		trace_hns3_tx_desc(ring, ring->next_to_use);
		/* move ring pointer to next */
		ring_ptr_move_fw(ring, next_to_use);

		desc = &ring->desc[ring->next_to_use];
	}

	return frag_buf_num;
}

static int hns3_map_and_fill_desc(struct hns3_enet_ring *ring, void *priv,
				  unsigned int type)
{
	struct hns3_desc_cb *desc_cb = &ring->desc_cb[ring->next_to_use];
	struct device *dev = ring_to_dev(ring);
	unsigned int size;
	dma_addr_t dma;

	if (type & (DESC_TYPE_FRAGLIST_SKB | DESC_TYPE_SKB)) {
		struct sk_buff *skb = (struct sk_buff *)priv;

		size = skb_headlen(skb);
		if (!size)
			return 0;

		dma = dma_map_single(dev, skb->data, size, DMA_TO_DEVICE);
	} else if (type & DESC_TYPE_BOUNCE_HEAD) {
		/* Head data has been filled in hns3_handle_tx_bounce(),
		 * just return 0 here.
		 */
		return 0;
	} else {
		skb_frag_t *frag = (skb_frag_t *)priv;

		size = skb_frag_size(frag);
		if (!size)
			return 0;

		dma = skb_frag_dma_map(dev, frag, 0, size, DMA_TO_DEVICE);
	}

	if (unlikely(dma_mapping_error(dev, dma))) {
		hns3_ring_stats_update(ring, sw_err_cnt);
		return -ENOMEM;
	}

	desc_cb->priv = priv;
	desc_cb->length = size;
	desc_cb->dma = dma;
	desc_cb->type = type;

	return hns3_fill_desc(ring, dma, size);
}

static unsigned int hns3_skb_bd_num(struct sk_buff *skb, unsigned int *bd_size,
				    unsigned int bd_num)
{
	unsigned int size;
	int i;

	size = skb_headlen(skb);
	while (size > HNS3_MAX_BD_SIZE) {
		bd_size[bd_num++] = HNS3_MAX_BD_SIZE;
		size -= HNS3_MAX_BD_SIZE;

		if (bd_num > HNS3_MAX_TSO_BD_NUM)
			return bd_num;
	}

	if (size) {
		bd_size[bd_num++] = size;
		if (bd_num > HNS3_MAX_TSO_BD_NUM)
			return bd_num;
	}

	for (i = 0; i < skb_shinfo(skb)->nr_frags; i++) {
		skb_frag_t *frag = &skb_shinfo(skb)->frags[i];
		size = skb_frag_size(frag);
		if (!size)
			continue;

		while (size > HNS3_MAX_BD_SIZE) {
			bd_size[bd_num++] = HNS3_MAX_BD_SIZE;
			size -= HNS3_MAX_BD_SIZE;

			if (bd_num > HNS3_MAX_TSO_BD_NUM)
				return bd_num;
		}

		bd_size[bd_num++] = size;
		if (bd_num > HNS3_MAX_TSO_BD_NUM)
			return bd_num;
	}

	return bd_num;
}

static unsigned int hns3_tx_bd_num(struct sk_buff *skb, unsigned int *bd_size,
				   u8 max_non_tso_bd_num, unsigned int bd_num,
				   unsigned int recursion_level)
{
#define HNS3_MAX_RECURSION_LEVEL	24

	struct sk_buff *frag_skb;

	/* If the total len is within the max bd limit */
	if (likely(skb->len <= HNS3_MAX_BD_SIZE && !recursion_level &&
		   !skb_has_frag_list(skb) &&
		   skb_shinfo(skb)->nr_frags < max_non_tso_bd_num))
		return skb_shinfo(skb)->nr_frags + 1U;

	if (unlikely(recursion_level >= HNS3_MAX_RECURSION_LEVEL))
		return UINT_MAX;

	bd_num = hns3_skb_bd_num(skb, bd_size, bd_num);
	if (!skb_has_frag_list(skb) || bd_num > HNS3_MAX_TSO_BD_NUM)
		return bd_num;

	skb_walk_frags(skb, frag_skb) {
		bd_num = hns3_tx_bd_num(frag_skb, bd_size, max_non_tso_bd_num,
					bd_num, recursion_level + 1);
		if (bd_num > HNS3_MAX_TSO_BD_NUM)
			return bd_num;
	}

	return bd_num;
}

static unsigned int hns3_gso_hdr_len(struct sk_buff *skb)
{
	if (!skb->encapsulation)
		return skb_tcp_all_headers(skb);

	return skb_inner_tcp_all_headers(skb);
}

/* HW need every continuous max_non_tso_bd_num buffer data to be larger
 * than MSS, we simplify it by ensuring skb_headlen + the first continuous
 * max_non_tso_bd_num - 1 frags to be larger than gso header len + mss,
 * and the remaining continuous max_non_tso_bd_num - 1 frags to be larger
 * than MSS except the last max_non_tso_bd_num - 1 frags.
 */
static bool hns3_skb_need_linearized(struct sk_buff *skb, unsigned int *bd_size,
				     unsigned int bd_num, u8 max_non_tso_bd_num)
{
	unsigned int tot_len = 0;
	int i;

	for (i = 0; i < max_non_tso_bd_num - 1U; i++)
		tot_len += bd_size[i];

	/* ensure the first max_non_tso_bd_num frags is greater than
	 * mss + header
	 */
	if (tot_len + bd_size[max_non_tso_bd_num - 1U] <
	    skb_shinfo(skb)->gso_size + hns3_gso_hdr_len(skb))
		return true;

	/* ensure every continuous max_non_tso_bd_num - 1 buffer is greater
	 * than mss except the last one.
	 */
	for (i = 0; i < bd_num - max_non_tso_bd_num; i++) {
		tot_len -= bd_size[i];
		tot_len += bd_size[i + max_non_tso_bd_num - 1U];

		if (tot_len < skb_shinfo(skb)->gso_size)
			return true;
	}

	return false;
}

void hns3_shinfo_pack(struct skb_shared_info *shinfo, __u32 *size)
{
	int i;

	for (i = 0; i < MAX_SKB_FRAGS; i++)
		size[i] = skb_frag_size(&shinfo->frags[i]);
}

static int hns3_skb_linearize(struct hns3_enet_ring *ring,
			      struct sk_buff *skb,
			      unsigned int bd_num)
{
	/* 'bd_num == UINT_MAX' means the skb' fraglist has a
	 * recursion level of over HNS3_MAX_RECURSION_LEVEL.
	 */
	if (bd_num == UINT_MAX) {
		hns3_ring_stats_update(ring, over_max_recursion);
		return -ENOMEM;
	}

	/* The skb->len has exceeded the hw limitation, linearization
	 * will not help.
	 */
	if (skb->len > HNS3_MAX_TSO_SIZE ||
	    (!skb_is_gso(skb) && skb->len > HNS3_MAX_NON_TSO_SIZE)) {
		hns3_ring_stats_update(ring, hw_limitation);
		return -ENOMEM;
	}

	if (__skb_linearize(skb)) {
		hns3_ring_stats_update(ring, sw_err_cnt);
		return -ENOMEM;
	}

	return 0;
}

static int hns3_nic_maybe_stop_tx(struct hns3_enet_ring *ring,
				  struct net_device *netdev,
				  struct sk_buff *skb)
{
	struct hns3_nic_priv *priv = netdev_priv(netdev);
	u8 max_non_tso_bd_num = priv->max_non_tso_bd_num;
	unsigned int bd_size[HNS3_MAX_TSO_BD_NUM + 1U];
	unsigned int bd_num;

	bd_num = hns3_tx_bd_num(skb, bd_size, max_non_tso_bd_num, 0, 0);
	if (unlikely(bd_num > max_non_tso_bd_num)) {
		if (bd_num <= HNS3_MAX_TSO_BD_NUM && skb_is_gso(skb) &&
		    !hns3_skb_need_linearized(skb, bd_size, bd_num,
					      max_non_tso_bd_num)) {
			trace_hns3_over_max_bd(skb);
			goto out;
		}

		if (hns3_skb_linearize(ring, skb, bd_num))
			return -ENOMEM;

		bd_num = hns3_tx_bd_count(skb->len);

		hns3_ring_stats_update(ring, tx_copy);
	}

out:
	if (likely(ring_space(ring) >= bd_num))
		return bd_num;

	netif_stop_subqueue(netdev, ring->queue_index);
	smp_mb(); /* Memory barrier before checking ring_space */

	/* Start queue in case hns3_clean_tx_ring has just made room
	 * available and has not seen the queue stopped state performed
	 * by netif_stop_subqueue above.
	 */
	if (ring_space(ring) >= bd_num && netif_carrier_ok(netdev) &&
	    !test_bit(HNS3_NIC_STATE_DOWN, &priv->state)) {
		netif_start_subqueue(netdev, ring->queue_index);
		return bd_num;
	}

	hns3_ring_stats_update(ring, tx_busy);

	return -EBUSY;
}

static void hns3_clear_desc(struct hns3_enet_ring *ring, int next_to_use_orig)
{
	struct device *dev = ring_to_dev(ring);
	unsigned int i;

	for (i = 0; i < ring->desc_num; i++) {
		struct hns3_desc *desc = &ring->desc[ring->next_to_use];
		struct hns3_desc_cb *desc_cb;

		memset(desc, 0, sizeof(*desc));

		/* check if this is where we started */
		if (ring->next_to_use == next_to_use_orig)
			break;

		/* rollback one */
		ring_ptr_move_bw(ring, next_to_use);

		desc_cb = &ring->desc_cb[ring->next_to_use];

		if (!desc_cb->dma)
			continue;

		/* unmap the descriptor dma address */
		if (desc_cb->type & (DESC_TYPE_SKB | DESC_TYPE_FRAGLIST_SKB))
			dma_unmap_single(dev, desc_cb->dma, desc_cb->length,
					 DMA_TO_DEVICE);
		else if (desc_cb->type &
			 (DESC_TYPE_BOUNCE_HEAD | DESC_TYPE_BOUNCE_ALL))
			hns3_tx_spare_rollback(ring, desc_cb->length);
		else if (desc_cb->length)
			dma_unmap_page(dev, desc_cb->dma, desc_cb->length,
				       DMA_TO_DEVICE);

		desc_cb->length = 0;
		desc_cb->dma = 0;
		desc_cb->type = DESC_TYPE_UNKNOWN;
	}
}

static int hns3_fill_skb_to_desc(struct hns3_enet_ring *ring,
				 struct sk_buff *skb, unsigned int type)
{
	struct sk_buff *frag_skb;
	int i, ret, bd_num = 0;

	ret = hns3_map_and_fill_desc(ring, skb, type);
	if (unlikely(ret < 0))
		return ret;

	bd_num += ret;

	for (i = 0; i < skb_shinfo(skb)->nr_frags; i++) {
		skb_frag_t *frag = &skb_shinfo(skb)->frags[i];

		ret = hns3_map_and_fill_desc(ring, frag, DESC_TYPE_PAGE);
		if (unlikely(ret < 0))
			return ret;

		bd_num += ret;
	}

	skb_walk_frags(skb, frag_skb) {
		ret = hns3_fill_skb_to_desc(ring, frag_skb,
					    DESC_TYPE_FRAGLIST_SKB);
		if (unlikely(ret < 0))
			return ret;

		bd_num += ret;
	}

	return bd_num;
}

static void hns3_tx_push_bd(struct hns3_enet_ring *ring, int num)
{
#define HNS3_BYTES_PER_64BIT		8

	struct hns3_desc desc[HNS3_MAX_PUSH_BD_NUM] = {};
	int offset = 0;

	/* make sure everything is visible to device before
	 * excuting tx push or updating doorbell
	 */
	dma_wmb();

	do {
		int idx = (ring->next_to_use - num + ring->desc_num) %
			  ring->desc_num;

		u64_stats_update_begin(&ring->syncp);
		ring->stats.tx_push++;
		u64_stats_update_end(&ring->syncp);
		memcpy(&desc[offset], &ring->desc[idx],
		       sizeof(struct hns3_desc));
		offset++;
	} while (--num);

	__iowrite64_copy(ring->tqp->mem_base, desc,
			 (sizeof(struct hns3_desc) * HNS3_MAX_PUSH_BD_NUM) /
			 HNS3_BYTES_PER_64BIT);

	io_stop_wc();
}

static void hns3_tx_mem_doorbell(struct hns3_enet_ring *ring)
{
#define HNS3_MEM_DOORBELL_OFFSET	64

	__le64 bd_num = cpu_to_le64((u64)ring->pending_buf);

	/* make sure everything is visible to device before
	 * excuting tx push or updating doorbell
	 */
	dma_wmb();

	__iowrite64_copy(ring->tqp->mem_base + HNS3_MEM_DOORBELL_OFFSET,
			 &bd_num, 1);
	u64_stats_update_begin(&ring->syncp);
	ring->stats.tx_mem_doorbell += ring->pending_buf;
	u64_stats_update_end(&ring->syncp);

	io_stop_wc();
}

static void hns3_tx_doorbell(struct hns3_enet_ring *ring, int num,
			     bool doorbell)
{
	struct net_device *netdev = ring_to_netdev(ring);
	struct hns3_nic_priv *priv = netdev_priv(netdev);

	/* when tx push is enabled, the packet whose number of BD below
	 * HNS3_MAX_PUSH_BD_NUM can be pushed directly.
	 */
	if (test_bit(HNS3_NIC_STATE_TX_PUSH_ENABLE, &priv->state) && num &&
	    !ring->pending_buf && num <= HNS3_MAX_PUSH_BD_NUM && doorbell) {
		hns3_tx_push_bd(ring, num);
		WRITE_ONCE(ring->last_to_use, ring->next_to_use);
		return;
	}

	ring->pending_buf += num;

	if (!doorbell) {
		hns3_ring_stats_update(ring, tx_more);
		return;
	}

	if (ring->tqp->mem_base)
		hns3_tx_mem_doorbell(ring);
	else
		writel(ring->pending_buf,
		       ring->tqp->io_base + HNS3_RING_TX_RING_TAIL_REG);

	ring->pending_buf = 0;
	WRITE_ONCE(ring->last_to_use, ring->next_to_use);
}

static void hns3_tsyn(struct net_device *netdev, struct sk_buff *skb,
		      struct hns3_desc *desc)
{
	struct hnae3_handle *h = hns3_get_handle(netdev);

	if (!(h->ae_algo->ops->set_tx_hwts_info &&
	      h->ae_algo->ops->set_tx_hwts_info(h, skb)))
		return;

	desc->tx.bdtp_fe_sc_vld_ra_ri |= cpu_to_le16(BIT(HNS3_TXD_TSYN_B));
}

static int hns3_handle_tx_bounce(struct hns3_enet_ring *ring,
				 struct sk_buff *skb)
{
	struct hns3_desc_cb *desc_cb = &ring->desc_cb[ring->next_to_use];
	unsigned int type = DESC_TYPE_BOUNCE_HEAD;
	unsigned int size = skb_headlen(skb);
	dma_addr_t dma;
	int bd_num = 0;
	u32 cb_len;
	void *buf;
	int ret;

	if (skb->len <= ring->tx_copybreak) {
		size = skb->len;
		type = DESC_TYPE_BOUNCE_ALL;
	}

	/* hns3_can_use_tx_bounce() is called to ensure the below
	 * function can always return the tx buffer.
	 */
	buf = hns3_tx_spare_alloc(ring, size, &dma, &cb_len);

	ret = skb_copy_bits(skb, 0, buf, size);
	if (unlikely(ret < 0)) {
		hns3_tx_spare_rollback(ring, cb_len);
		hns3_ring_stats_update(ring, copy_bits_err);
		return ret;
	}

	desc_cb->priv = skb;
	desc_cb->length = cb_len;
	desc_cb->dma = dma;
	desc_cb->type = type;

	bd_num += hns3_fill_desc(ring, dma, size);

	if (type == DESC_TYPE_BOUNCE_HEAD) {
		ret = hns3_fill_skb_to_desc(ring, skb,
					    DESC_TYPE_BOUNCE_HEAD);
		if (unlikely(ret < 0))
			return ret;

		bd_num += ret;
	}

	dma_sync_single_for_device(ring_to_dev(ring), dma, size,
				   DMA_TO_DEVICE);

	hns3_ring_stats_update(ring, tx_bounce);

	return bd_num;
}

static int hns3_handle_tx_sgl(struct hns3_enet_ring *ring,
			      struct sk_buff *skb)
{
	struct hns3_desc_cb *desc_cb = &ring->desc_cb[ring->next_to_use];
	u32 nfrag = skb_shinfo(skb)->nr_frags + 1;
	struct sg_table *sgt;
	int i, bd_num = 0;
	dma_addr_t dma;
	u32 cb_len;
	int nents;

	if (skb_has_frag_list(skb))
		nfrag = HNS3_MAX_TSO_BD_NUM;

	/* hns3_can_use_tx_sgl() is called to ensure the below
	 * function can always return the tx buffer.
	 */
	sgt = hns3_tx_spare_alloc(ring, HNS3_SGL_SIZE(nfrag),
				  &dma, &cb_len);

	/* scatterlist follows by the sg table */
	sgt->sgl = (struct scatterlist *)(sgt + 1);
	sg_init_table(sgt->sgl, nfrag);
	nents = skb_to_sgvec(skb, sgt->sgl, 0, skb->len);
	if (unlikely(nents < 0)) {
		hns3_tx_spare_rollback(ring, cb_len);
		hns3_ring_stats_update(ring, skb2sgl_err);
		return -ENOMEM;
	}

	sgt->orig_nents = nents;
	sgt->nents = dma_map_sg(ring_to_dev(ring), sgt->sgl, sgt->orig_nents,
				DMA_TO_DEVICE);
	if (unlikely(!sgt->nents)) {
		hns3_tx_spare_rollback(ring, cb_len);
		hns3_ring_stats_update(ring, map_sg_err);
		return -ENOMEM;
	}

	desc_cb->priv = skb;
	desc_cb->length = cb_len;
	desc_cb->dma = dma;
	desc_cb->type = DESC_TYPE_SGL_SKB;

	for (i = 0; i < sgt->nents; i++)
		bd_num += hns3_fill_desc(ring, sg_dma_address(sgt->sgl + i),
					 sg_dma_len(sgt->sgl + i));
	hns3_ring_stats_update(ring, tx_sgl);

	return bd_num;
}

static int hns3_handle_desc_filling(struct hns3_enet_ring *ring,
				    struct sk_buff *skb)
{
	u32 space;

	if (!ring->tx_spare)
		goto out;

	space = hns3_tx_spare_space(ring);

	if (hns3_can_use_tx_sgl(ring, skb, space))
		return hns3_handle_tx_sgl(ring, skb);

	if (hns3_can_use_tx_bounce(ring, skb, space))
		return hns3_handle_tx_bounce(ring, skb);

out:
	return hns3_fill_skb_to_desc(ring, skb, DESC_TYPE_SKB);
}

static int hns3_handle_skb_desc(struct hns3_enet_ring *ring,
				struct sk_buff *skb,
				struct hns3_desc_cb *desc_cb,
				int next_to_use_head)
{
	int ret;

	ret = hns3_fill_skb_desc(ring, skb, &ring->desc[ring->next_to_use],
				 desc_cb);
	if (unlikely(ret < 0))
		goto fill_err;

	/* 'ret < 0' means filling error, 'ret == 0' means skb->len is
	 * zero, which is unlikely, and 'ret > 0' means how many tx desc
	 * need to be notified to the hw.
	 */
	ret = hns3_handle_desc_filling(ring, skb);
	if (likely(ret > 0))
		return ret;

fill_err:
	hns3_clear_desc(ring, next_to_use_head);
	return ret;
}

netdev_tx_t hns3_nic_net_xmit(struct sk_buff *skb, struct net_device *netdev)
{
	struct hns3_nic_priv *priv = netdev_priv(netdev);
	struct hns3_enet_ring *ring = &priv->ring[skb->queue_mapping];
	struct hns3_desc_cb *desc_cb = &ring->desc_cb[ring->next_to_use];
	struct netdev_queue *dev_queue;
	int pre_ntu, ret;
	bool doorbell;

	/* Hardware can only handle short frames above 32 bytes */
	if (skb_put_padto(skb, HNS3_MIN_TX_LEN)) {
		hns3_tx_doorbell(ring, 0, !netdev_xmit_more());

		hns3_ring_stats_update(ring, sw_err_cnt);

		return NETDEV_TX_OK;
	}

	/* Prefetch the data used later */
	prefetch(skb->data);

	ret = hns3_nic_maybe_stop_tx(ring, netdev, skb);
	if (unlikely(ret <= 0)) {
		if (ret == -EBUSY) {
			hns3_tx_doorbell(ring, 0, true);
			return NETDEV_TX_BUSY;
		}

		hns3_rl_err(netdev, "xmit error: %d!\n", ret);
		goto out_err_tx_ok;
	}

	ret = hns3_handle_skb_desc(ring, skb, desc_cb, ring->next_to_use);
	if (unlikely(ret <= 0))
		goto out_err_tx_ok;

	pre_ntu = ring->next_to_use ? (ring->next_to_use - 1) :
					(ring->desc_num - 1);

	if (unlikely(skb_shinfo(skb)->tx_flags & SKBTX_HW_TSTAMP))
		hns3_tsyn(netdev, skb, &ring->desc[pre_ntu]);

	ring->desc[pre_ntu].tx.bdtp_fe_sc_vld_ra_ri |=
				cpu_to_le16(BIT(HNS3_TXD_FE_B));
	trace_hns3_tx_desc(ring, pre_ntu);

	skb_tx_timestamp(skb);

	/* Complete translate all packets */
	dev_queue = netdev_get_tx_queue(netdev, ring->queue_index);
	doorbell = __netdev_tx_sent_queue(dev_queue, desc_cb->send_bytes,
					  netdev_xmit_more());
	hns3_tx_doorbell(ring, ret, doorbell);

	return NETDEV_TX_OK;

out_err_tx_ok:
	dev_kfree_skb_any(skb);
	hns3_tx_doorbell(ring, 0, !netdev_xmit_more());
	return NETDEV_TX_OK;
}

static int hns3_nic_net_set_mac_address(struct net_device *netdev, void *p)
{
	char format_mac_addr_perm[HNAE3_FORMAT_MAC_ADDR_LEN];
	char format_mac_addr_sa[HNAE3_FORMAT_MAC_ADDR_LEN];
	struct hnae3_handle *h = hns3_get_handle(netdev);
	struct sockaddr *mac_addr = p;
	int ret;

	if (!mac_addr || !is_valid_ether_addr((const u8 *)mac_addr->sa_data))
		return -EADDRNOTAVAIL;

	if (ether_addr_equal(netdev->dev_addr, mac_addr->sa_data)) {
		hnae3_format_mac_addr(format_mac_addr_sa, mac_addr->sa_data);
		netdev_info(netdev, "already using mac address %s\n",
			    format_mac_addr_sa);
		return 0;
	}

	/* For VF device, if there is a perm_addr, then the user will not
	 * be allowed to change the address.
	 */
	if (!hns3_is_phys_func(h->pdev) &&
	    !is_zero_ether_addr(netdev->perm_addr)) {
		hnae3_format_mac_addr(format_mac_addr_perm, netdev->perm_addr);
		hnae3_format_mac_addr(format_mac_addr_sa, mac_addr->sa_data);
		netdev_err(netdev, "has permanent MAC %s, user MAC %s not allow\n",
			   format_mac_addr_perm, format_mac_addr_sa);
		return -EPERM;
	}

	ret = h->ae_algo->ops->set_mac_addr(h, mac_addr->sa_data, false);
	if (ret) {
		netdev_err(netdev, "set_mac_address fail, ret=%d!\n", ret);
		return ret;
	}

	eth_hw_addr_set(netdev, mac_addr->sa_data);

	return 0;
}

static int hns3_nic_do_ioctl(struct net_device *netdev,
			     struct ifreq *ifr, int cmd)
{
	struct hnae3_handle *h = hns3_get_handle(netdev);

	if (!netif_running(netdev))
		return -EINVAL;

	if (!h->ae_algo->ops->do_ioctl)
		return -EOPNOTSUPP;

	return h->ae_algo->ops->do_ioctl(h, ifr, cmd);
}

static int hns3_nic_set_features(struct net_device *netdev,
				 netdev_features_t features)
{
	netdev_features_t changed = netdev->features ^ features;
	struct hns3_nic_priv *priv = netdev_priv(netdev);
	struct hnae3_handle *h = priv->ae_handle;
	bool enable;
	int ret;

	if (changed & (NETIF_F_GRO_HW) && h->ae_algo->ops->set_gro_en) {
		enable = !!(features & NETIF_F_GRO_HW);
		ret = h->ae_algo->ops->set_gro_en(h, enable);
		if (ret)
			return ret;
	}

	if ((changed & NETIF_F_HW_VLAN_CTAG_RX) &&
	    h->ae_algo->ops->enable_hw_strip_rxvtag) {
		enable = !!(features & NETIF_F_HW_VLAN_CTAG_RX);
		ret = h->ae_algo->ops->enable_hw_strip_rxvtag(h, enable);
		if (ret)
			return ret;
	}

	if ((changed & NETIF_F_NTUPLE) && h->ae_algo->ops->enable_fd) {
		enable = !!(features & NETIF_F_NTUPLE);
		h->ae_algo->ops->enable_fd(h, enable);
	}

	if ((netdev->features & NETIF_F_HW_TC) > (features & NETIF_F_HW_TC) &&
	    h->ae_algo->ops->cls_flower_active(h)) {
		netdev_err(netdev,
			   "there are offloaded TC filters active, cannot disable HW TC offload");
		return -EINVAL;
	}

	if ((changed & NETIF_F_HW_VLAN_CTAG_FILTER) &&
	    h->ae_algo->ops->enable_vlan_filter) {
		enable = !!(features & NETIF_F_HW_VLAN_CTAG_FILTER);
		ret = h->ae_algo->ops->enable_vlan_filter(h, enable);
		if (ret)
			return ret;
	}

	netdev->features = features;
	return 0;
}

static netdev_features_t hns3_features_check(struct sk_buff *skb,
					     struct net_device *dev,
					     netdev_features_t features)
{
#define HNS3_MAX_HDR_LEN	480U
#define HNS3_MAX_L4_HDR_LEN	60U

	size_t len;

	if (skb->ip_summed != CHECKSUM_PARTIAL)
		return features;

	if (skb->encapsulation)
		len = skb_inner_transport_header(skb) - skb->data;
	else
		len = skb_transport_header(skb) - skb->data;

	/* Assume L4 is 60 byte as TCP is the only protocol with a
	 * a flexible value, and it's max len is 60 bytes.
	 */
	len += HNS3_MAX_L4_HDR_LEN;

	/* Hardware only supports checksum on the skb with a max header
	 * len of 480 bytes.
	 */
	if (len > HNS3_MAX_HDR_LEN)
		features &= ~(NETIF_F_CSUM_MASK | NETIF_F_GSO_MASK);

	return features;
}

static void hns3_fetch_stats(struct rtnl_link_stats64 *stats,
			     struct hns3_enet_ring *ring, bool is_tx)
{
	unsigned int start;

	do {
		start = u64_stats_fetch_begin_irq(&ring->syncp);
		if (is_tx) {
			stats->tx_bytes += ring->stats.tx_bytes;
			stats->tx_packets += ring->stats.tx_pkts;
			stats->tx_dropped += ring->stats.sw_err_cnt;
			stats->tx_dropped += ring->stats.tx_vlan_err;
			stats->tx_dropped += ring->stats.tx_l4_proto_err;
			stats->tx_dropped += ring->stats.tx_l2l3l4_err;
			stats->tx_dropped += ring->stats.tx_tso_err;
			stats->tx_dropped += ring->stats.over_max_recursion;
			stats->tx_dropped += ring->stats.hw_limitation;
			stats->tx_dropped += ring->stats.copy_bits_err;
			stats->tx_dropped += ring->stats.skb2sgl_err;
			stats->tx_dropped += ring->stats.map_sg_err;
			stats->tx_errors += ring->stats.sw_err_cnt;
			stats->tx_errors += ring->stats.tx_vlan_err;
			stats->tx_errors += ring->stats.tx_l4_proto_err;
			stats->tx_errors += ring->stats.tx_l2l3l4_err;
			stats->tx_errors += ring->stats.tx_tso_err;
			stats->tx_errors += ring->stats.over_max_recursion;
			stats->tx_errors += ring->stats.hw_limitation;
			stats->tx_errors += ring->stats.copy_bits_err;
			stats->tx_errors += ring->stats.skb2sgl_err;
			stats->tx_errors += ring->stats.map_sg_err;
		} else {
			stats->rx_bytes += ring->stats.rx_bytes;
			stats->rx_packets += ring->stats.rx_pkts;
			stats->rx_dropped += ring->stats.l2_err;
			stats->rx_errors += ring->stats.l2_err;
			stats->rx_errors += ring->stats.l3l4_csum_err;
			stats->rx_crc_errors += ring->stats.l2_err;
			stats->multicast += ring->stats.rx_multicast;
			stats->rx_length_errors += ring->stats.err_pkt_len;
		}
	} while (u64_stats_fetch_retry_irq(&ring->syncp, start));
}

static void hns3_nic_get_stats64(struct net_device *netdev,
				 struct rtnl_link_stats64 *stats)
{
	struct hns3_nic_priv *priv = netdev_priv(netdev);
	int queue_num = priv->ae_handle->kinfo.num_tqps;
	struct hnae3_handle *handle = priv->ae_handle;
	struct rtnl_link_stats64 ring_total_stats;
	struct hns3_enet_ring *ring;
	unsigned int idx;

	if (test_bit(HNS3_NIC_STATE_DOWN, &priv->state))
		return;

	handle->ae_algo->ops->update_stats(handle, &netdev->stats);

	memset(&ring_total_stats, 0, sizeof(ring_total_stats));
	for (idx = 0; idx < queue_num; idx++) {
		/* fetch the tx stats */
		ring = &priv->ring[idx];
		hns3_fetch_stats(&ring_total_stats, ring, true);

		/* fetch the rx stats */
		ring = &priv->ring[idx + queue_num];
		hns3_fetch_stats(&ring_total_stats, ring, false);
	}

	stats->tx_bytes = ring_total_stats.tx_bytes;
	stats->tx_packets = ring_total_stats.tx_packets;
	stats->rx_bytes = ring_total_stats.rx_bytes;
	stats->rx_packets = ring_total_stats.rx_packets;

	stats->rx_errors = ring_total_stats.rx_errors;
	stats->multicast = ring_total_stats.multicast;
	stats->rx_length_errors = ring_total_stats.rx_length_errors;
	stats->rx_crc_errors = ring_total_stats.rx_crc_errors;
	stats->rx_missed_errors = netdev->stats.rx_missed_errors;

	stats->tx_errors = ring_total_stats.tx_errors;
	stats->rx_dropped = ring_total_stats.rx_dropped;
	stats->tx_dropped = ring_total_stats.tx_dropped;
	stats->collisions = netdev->stats.collisions;
	stats->rx_over_errors = netdev->stats.rx_over_errors;
	stats->rx_frame_errors = netdev->stats.rx_frame_errors;
	stats->rx_fifo_errors = netdev->stats.rx_fifo_errors;
	stats->tx_aborted_errors = netdev->stats.tx_aborted_errors;
	stats->tx_carrier_errors = netdev->stats.tx_carrier_errors;
	stats->tx_fifo_errors = netdev->stats.tx_fifo_errors;
	stats->tx_heartbeat_errors = netdev->stats.tx_heartbeat_errors;
	stats->tx_window_errors = netdev->stats.tx_window_errors;
	stats->rx_compressed = netdev->stats.rx_compressed;
	stats->tx_compressed = netdev->stats.tx_compressed;
}

static int hns3_setup_tc(struct net_device *netdev, void *type_data)
{
	struct tc_mqprio_qopt_offload *mqprio_qopt = type_data;
	struct hnae3_knic_private_info *kinfo;
	u8 tc = mqprio_qopt->qopt.num_tc;
	u16 mode = mqprio_qopt->mode;
	u8 hw = mqprio_qopt->qopt.hw;
	struct hnae3_handle *h;

	if (!((hw == TC_MQPRIO_HW_OFFLOAD_TCS &&
	       mode == TC_MQPRIO_MODE_CHANNEL) || (!hw && tc == 0)))
		return -EOPNOTSUPP;

	if (tc > HNAE3_MAX_TC)
		return -EINVAL;

	if (!netdev)
		return -EINVAL;

	h = hns3_get_handle(netdev);
	kinfo = &h->kinfo;

	netif_dbg(h, drv, netdev, "setup tc: num_tc=%u\n", tc);

	return (kinfo->dcb_ops && kinfo->dcb_ops->setup_tc) ?
		kinfo->dcb_ops->setup_tc(h, mqprio_qopt) : -EOPNOTSUPP;
}

static int hns3_setup_tc_cls_flower(struct hns3_nic_priv *priv,
				    struct flow_cls_offload *flow)
{
	int tc = tc_classid_to_hwtc(priv->netdev, flow->classid);
	struct hnae3_handle *h = hns3_get_handle(priv->netdev);

	switch (flow->command) {
	case FLOW_CLS_REPLACE:
		if (h->ae_algo->ops->add_cls_flower)
			return h->ae_algo->ops->add_cls_flower(h, flow, tc);
		break;
	case FLOW_CLS_DESTROY:
		if (h->ae_algo->ops->del_cls_flower)
			return h->ae_algo->ops->del_cls_flower(h, flow);
		break;
	default:
		break;
	}

	return -EOPNOTSUPP;
}

static int hns3_setup_tc_block_cb(enum tc_setup_type type, void *type_data,
				  void *cb_priv)
{
	struct hns3_nic_priv *priv = cb_priv;

	if (!tc_cls_can_offload_and_chain0(priv->netdev, type_data))
		return -EOPNOTSUPP;

	switch (type) {
	case TC_SETUP_CLSFLOWER:
		return hns3_setup_tc_cls_flower(priv, type_data);
	default:
		return -EOPNOTSUPP;
	}
}

static LIST_HEAD(hns3_block_cb_list);

static int hns3_nic_setup_tc(struct net_device *dev, enum tc_setup_type type,
			     void *type_data)
{
	struct hns3_nic_priv *priv = netdev_priv(dev);
	int ret;

	switch (type) {
	case TC_SETUP_QDISC_MQPRIO:
		ret = hns3_setup_tc(dev, type_data);
		break;
	case TC_SETUP_BLOCK:
		ret = flow_block_cb_setup_simple(type_data,
						 &hns3_block_cb_list,
						 hns3_setup_tc_block_cb,
						 priv, priv, true);
		break;
	default:
		return -EOPNOTSUPP;
	}

	return ret;
}

static int hns3_vlan_rx_add_vid(struct net_device *netdev,
				__be16 proto, u16 vid)
{
	struct hnae3_handle *h = hns3_get_handle(netdev);
	int ret = -EIO;

	if (h->ae_algo->ops->set_vlan_filter)
		ret = h->ae_algo->ops->set_vlan_filter(h, proto, vid, false);

	return ret;
}

static int hns3_vlan_rx_kill_vid(struct net_device *netdev,
				 __be16 proto, u16 vid)
{
	struct hnae3_handle *h = hns3_get_handle(netdev);
	int ret = -EIO;

	if (h->ae_algo->ops->set_vlan_filter)
		ret = h->ae_algo->ops->set_vlan_filter(h, proto, vid, true);

	return ret;
}

static int hns3_ndo_set_vf_vlan(struct net_device *netdev, int vf, u16 vlan,
				u8 qos, __be16 vlan_proto)
{
	struct hnae3_handle *h = hns3_get_handle(netdev);
	int ret = -EIO;

	netif_dbg(h, drv, netdev,
		  "set vf vlan: vf=%d, vlan=%u, qos=%u, vlan_proto=0x%x\n",
		  vf, vlan, qos, ntohs(vlan_proto));

	if (h->ae_algo->ops->set_vf_vlan_filter)
		ret = h->ae_algo->ops->set_vf_vlan_filter(h, vf, vlan,
							  qos, vlan_proto);

	return ret;
}

static int hns3_set_vf_spoofchk(struct net_device *netdev, int vf, bool enable)
{
	struct hnae3_handle *handle = hns3_get_handle(netdev);

	if (hns3_nic_resetting(netdev))
		return -EBUSY;

	if (!handle->ae_algo->ops->set_vf_spoofchk)
		return -EOPNOTSUPP;

	return handle->ae_algo->ops->set_vf_spoofchk(handle, vf, enable);
}

static int hns3_set_vf_trust(struct net_device *netdev, int vf, bool enable)
{
	struct hnae3_handle *handle = hns3_get_handle(netdev);

	if (!handle->ae_algo->ops->set_vf_trust)
		return -EOPNOTSUPP;

	return handle->ae_algo->ops->set_vf_trust(handle, vf, enable);
}

static int hns3_nic_change_mtu(struct net_device *netdev, int new_mtu)
{
	struct hnae3_handle *h = hns3_get_handle(netdev);
	int ret;

	if (hns3_nic_resetting(netdev))
		return -EBUSY;

	if (!h->ae_algo->ops->set_mtu)
		return -EOPNOTSUPP;

	netif_dbg(h, drv, netdev,
		  "change mtu from %u to %d\n", netdev->mtu, new_mtu);

	ret = h->ae_algo->ops->set_mtu(h, new_mtu);
	if (ret)
		netdev_err(netdev, "failed to change MTU in hardware %d\n",
			   ret);
	else
		netdev->mtu = new_mtu;

	return ret;
}

static int hns3_get_timeout_queue(struct net_device *ndev)
{
	int i;

	/* Find the stopped queue the same way the stack does */
	for (i = 0; i < ndev->num_tx_queues; i++) {
		struct netdev_queue *q;
		unsigned long trans_start;

		q = netdev_get_tx_queue(ndev, i);
		trans_start = READ_ONCE(q->trans_start);
		if (netif_xmit_stopped(q) &&
		    time_after(jiffies,
			       (trans_start + ndev->watchdog_timeo))) {
#ifdef CONFIG_BQL
			struct dql *dql = &q->dql;

			netdev_info(ndev, "DQL info last_cnt: %u, queued: %u, adj_limit: %u, completed: %u\n",
				    dql->last_obj_cnt, dql->num_queued,
				    dql->adj_limit, dql->num_completed);
#endif
			netdev_info(ndev, "queue state: 0x%lx, delta msecs: %u\n",
				    q->state,
				    jiffies_to_msecs(jiffies - trans_start));
			break;
		}
	}

	return i;
}

static void hns3_dump_queue_stats(struct net_device *ndev,
				  struct hns3_enet_ring *tx_ring,
				  int timeout_queue)
{
	struct napi_struct *napi = &tx_ring->tqp_vector->napi;
	struct hns3_nic_priv *priv = netdev_priv(ndev);

	netdev_info(ndev,
		    "tx_timeout count: %llu, queue id: %d, SW_NTU: 0x%x, SW_NTC: 0x%x, napi state: %lu\n",
		    priv->tx_timeout_count, timeout_queue, tx_ring->next_to_use,
		    tx_ring->next_to_clean, napi->state);

	netdev_info(ndev,
		    "tx_pkts: %llu, tx_bytes: %llu, sw_err_cnt: %llu, tx_pending: %d\n",
		    tx_ring->stats.tx_pkts, tx_ring->stats.tx_bytes,
		    tx_ring->stats.sw_err_cnt, tx_ring->pending_buf);

	netdev_info(ndev,
		    "seg_pkt_cnt: %llu, tx_more: %llu, restart_queue: %llu, tx_busy: %llu\n",
		    tx_ring->stats.seg_pkt_cnt, tx_ring->stats.tx_more,
		    tx_ring->stats.restart_queue, tx_ring->stats.tx_busy);

	netdev_info(ndev, "tx_push: %llu, tx_mem_doorbell: %llu\n",
		    tx_ring->stats.tx_push, tx_ring->stats.tx_mem_doorbell);
}

static void hns3_dump_queue_reg(struct net_device *ndev,
				struct hns3_enet_ring *tx_ring)
{
	netdev_info(ndev,
		    "BD_NUM: 0x%x HW_HEAD: 0x%x, HW_TAIL: 0x%x, BD_ERR: 0x%x, INT: 0x%x\n",
		    hns3_tqp_read_reg(tx_ring, HNS3_RING_TX_RING_BD_NUM_REG),
		    hns3_tqp_read_reg(tx_ring, HNS3_RING_TX_RING_HEAD_REG),
		    hns3_tqp_read_reg(tx_ring, HNS3_RING_TX_RING_TAIL_REG),
		    hns3_tqp_read_reg(tx_ring, HNS3_RING_TX_RING_BD_ERR_REG),
		    readl(tx_ring->tqp_vector->mask_addr));
	netdev_info(ndev,
		    "RING_EN: 0x%x, TC: 0x%x, FBD_NUM: 0x%x FBD_OFT: 0x%x, EBD_NUM: 0x%x, EBD_OFT: 0x%x\n",
		    hns3_tqp_read_reg(tx_ring, HNS3_RING_EN_REG),
		    hns3_tqp_read_reg(tx_ring, HNS3_RING_TX_RING_TC_REG),
		    hns3_tqp_read_reg(tx_ring, HNS3_RING_TX_RING_FBDNUM_REG),
		    hns3_tqp_read_reg(tx_ring, HNS3_RING_TX_RING_OFFSET_REG),
		    hns3_tqp_read_reg(tx_ring, HNS3_RING_TX_RING_EBDNUM_REG),
		    hns3_tqp_read_reg(tx_ring,
				      HNS3_RING_TX_RING_EBD_OFFSET_REG));
}

static bool hns3_get_tx_timeo_queue_info(struct net_device *ndev)
{
	struct hns3_nic_priv *priv = netdev_priv(ndev);
	struct hnae3_handle *h = hns3_get_handle(ndev);
	struct hns3_enet_ring *tx_ring;
	int timeout_queue;

	timeout_queue = hns3_get_timeout_queue(ndev);
	if (timeout_queue >= ndev->num_tx_queues) {
		netdev_info(ndev,
			    "no netdev TX timeout queue found, timeout count: %llu\n",
			    priv->tx_timeout_count);
		return false;
	}

	priv->tx_timeout_count++;

	tx_ring = &priv->ring[timeout_queue];
	hns3_dump_queue_stats(ndev, tx_ring, timeout_queue);

	/* When mac received many pause frames continuous, it's unable to send
	 * packets, which may cause tx timeout
	 */
	if (h->ae_algo->ops->get_mac_stats) {
		struct hns3_mac_stats mac_stats;

		h->ae_algo->ops->get_mac_stats(h, &mac_stats);
		netdev_info(ndev, "tx_pause_cnt: %llu, rx_pause_cnt: %llu\n",
			    mac_stats.tx_pause_cnt, mac_stats.rx_pause_cnt);
	}

	hns3_dump_queue_reg(ndev, tx_ring);

	return true;
}

static void hns3_nic_net_timeout(struct net_device *ndev, unsigned int txqueue)
{
	struct hns3_nic_priv *priv = netdev_priv(ndev);
	struct hnae3_handle *h = priv->ae_handle;

	if (!hns3_get_tx_timeo_queue_info(ndev))
		return;

	/* request the reset, and let the hclge to determine
	 * which reset level should be done
	 */
	if (h->ae_algo->ops->reset_event)
		h->ae_algo->ops->reset_event(h->pdev, h);
}

#ifdef CONFIG_RFS_ACCEL
static int hns3_rx_flow_steer(struct net_device *dev, const struct sk_buff *skb,
			      u16 rxq_index, u32 flow_id)
{
	struct hnae3_handle *h = hns3_get_handle(dev);
	struct flow_keys fkeys;

	if (!h->ae_algo->ops->add_arfs_entry)
		return -EOPNOTSUPP;

	if (skb->encapsulation)
		return -EPROTONOSUPPORT;

	if (!skb_flow_dissect_flow_keys(skb, &fkeys, 0))
		return -EPROTONOSUPPORT;

	if ((fkeys.basic.n_proto != htons(ETH_P_IP) &&
	     fkeys.basic.n_proto != htons(ETH_P_IPV6)) ||
	    (fkeys.basic.ip_proto != IPPROTO_TCP &&
	     fkeys.basic.ip_proto != IPPROTO_UDP))
		return -EPROTONOSUPPORT;

	return h->ae_algo->ops->add_arfs_entry(h, rxq_index, flow_id, &fkeys);
}
#endif

static int hns3_nic_get_vf_config(struct net_device *ndev, int vf,
				  struct ifla_vf_info *ivf)
{
	struct hnae3_handle *h = hns3_get_handle(ndev);

	if (!h->ae_algo->ops->get_vf_config)
		return -EOPNOTSUPP;

	return h->ae_algo->ops->get_vf_config(h, vf, ivf);
}

static int hns3_nic_set_vf_link_state(struct net_device *ndev, int vf,
				      int link_state)
{
	struct hnae3_handle *h = hns3_get_handle(ndev);

	if (!h->ae_algo->ops->set_vf_link_state)
		return -EOPNOTSUPP;

	return h->ae_algo->ops->set_vf_link_state(h, vf, link_state);
}

static int hns3_nic_set_vf_rate(struct net_device *ndev, int vf,
				int min_tx_rate, int max_tx_rate)
{
	struct hnae3_handle *h = hns3_get_handle(ndev);

	if (!h->ae_algo->ops->set_vf_rate)
		return -EOPNOTSUPP;

	return h->ae_algo->ops->set_vf_rate(h, vf, min_tx_rate, max_tx_rate,
					    false);
}

static int hns3_nic_set_vf_mac(struct net_device *netdev, int vf_id, u8 *mac)
{
	struct hnae3_handle *h = hns3_get_handle(netdev);
	char format_mac_addr[HNAE3_FORMAT_MAC_ADDR_LEN];

	if (!h->ae_algo->ops->set_vf_mac)
		return -EOPNOTSUPP;

	if (is_multicast_ether_addr(mac)) {
		hnae3_format_mac_addr(format_mac_addr, mac);
		netdev_err(netdev,
			   "Invalid MAC:%s specified. Could not set MAC\n",
			   format_mac_addr);
		return -EINVAL;
	}

	return h->ae_algo->ops->set_vf_mac(h, vf_id, mac);
}

#define HNS3_INVALID_DSCP		0xff
#define HNS3_DSCP_SHIFT			2

static u8 hns3_get_skb_dscp(struct sk_buff *skb)
{
	__be16 protocol = skb->protocol;
	u8 dscp = HNS3_INVALID_DSCP;

	if (protocol == htons(ETH_P_8021Q))
		protocol = vlan_get_protocol(skb);

	if (protocol == htons(ETH_P_IP))
		dscp = ipv4_get_dsfield(ip_hdr(skb)) >> HNS3_DSCP_SHIFT;
	else if (protocol == htons(ETH_P_IPV6))
		dscp = ipv6_get_dsfield(ipv6_hdr(skb)) >> HNS3_DSCP_SHIFT;

	return dscp;
}

static u16 hns3_nic_select_queue(struct net_device *netdev,
				 struct sk_buff *skb,
				 struct net_device *sb_dev)
{
	struct hnae3_handle *h = hns3_get_handle(netdev);
	u8 dscp;

	if (h->kinfo.tc_map_mode != HNAE3_TC_MAP_MODE_DSCP ||
	    !h->ae_algo->ops->get_dscp_prio)
		goto out;

	dscp = hns3_get_skb_dscp(skb);
	if (unlikely(dscp >= HNAE3_MAX_DSCP))
		goto out;

	skb->priority = h->kinfo.dscp_prio[dscp];
	if (skb->priority == HNAE3_PRIO_ID_INVALID)
		skb->priority = 0;

out:
	return netdev_pick_tx(netdev, skb, sb_dev);
}

static const struct net_device_ops hns3_nic_netdev_ops = {
	.ndo_open		= hns3_nic_net_open,
	.ndo_stop		= hns3_nic_net_stop,
	.ndo_start_xmit		= hns3_nic_net_xmit,
	.ndo_tx_timeout		= hns3_nic_net_timeout,
	.ndo_set_mac_address	= hns3_nic_net_set_mac_address,
	.ndo_eth_ioctl		= hns3_nic_do_ioctl,
	.ndo_change_mtu		= hns3_nic_change_mtu,
	.ndo_set_features	= hns3_nic_set_features,
	.ndo_features_check	= hns3_features_check,
	.ndo_get_stats64	= hns3_nic_get_stats64,
	.ndo_setup_tc		= hns3_nic_setup_tc,
	.ndo_set_rx_mode	= hns3_nic_set_rx_mode,
	.ndo_vlan_rx_add_vid	= hns3_vlan_rx_add_vid,
	.ndo_vlan_rx_kill_vid	= hns3_vlan_rx_kill_vid,
	.ndo_set_vf_vlan	= hns3_ndo_set_vf_vlan,
	.ndo_set_vf_spoofchk	= hns3_set_vf_spoofchk,
	.ndo_set_vf_trust	= hns3_set_vf_trust,
#ifdef CONFIG_RFS_ACCEL
	.ndo_rx_flow_steer	= hns3_rx_flow_steer,
#endif
	.ndo_get_vf_config	= hns3_nic_get_vf_config,
	.ndo_set_vf_link_state	= hns3_nic_set_vf_link_state,
	.ndo_set_vf_rate	= hns3_nic_set_vf_rate,
	.ndo_set_vf_mac		= hns3_nic_set_vf_mac,
	.ndo_select_queue	= hns3_nic_select_queue,
};

bool hns3_is_phys_func(struct pci_dev *pdev)
{
	u32 dev_id = pdev->device;

	switch (dev_id) {
	case HNAE3_DEV_ID_GE:
	case HNAE3_DEV_ID_25GE:
	case HNAE3_DEV_ID_25GE_RDMA:
	case HNAE3_DEV_ID_25GE_RDMA_MACSEC:
	case HNAE3_DEV_ID_50GE_RDMA:
	case HNAE3_DEV_ID_50GE_RDMA_MACSEC:
	case HNAE3_DEV_ID_100G_RDMA_MACSEC:
	case HNAE3_DEV_ID_200G_RDMA:
		return true;
	case HNAE3_DEV_ID_VF:
	case HNAE3_DEV_ID_RDMA_DCB_PFC_VF:
		return false;
	default:
		dev_warn(&pdev->dev, "un-recognized pci device-id %u",
			 dev_id);
	}

	return false;
}

static void hns3_disable_sriov(struct pci_dev *pdev)
{
	/* If our VFs are assigned we cannot shut down SR-IOV
	 * without causing issues, so just leave the hardware
	 * available but disabled
	 */
	if (pci_vfs_assigned(pdev)) {
		dev_warn(&pdev->dev,
			 "disabling driver while VFs are assigned\n");
		return;
	}

	pci_disable_sriov(pdev);
}

/* hns3_probe - Device initialization routine
 * @pdev: PCI device information struct
 * @ent: entry in hns3_pci_tbl
 *
 * hns3_probe initializes a PF identified by a pci_dev structure.
 * The OS initialization, configuring of the PF private structure,
 * and a hardware reset occur.
 *
 * Returns 0 on success, negative on failure
 */
static int hns3_probe(struct pci_dev *pdev, const struct pci_device_id *ent)
{
	struct hnae3_ae_dev *ae_dev;
	int ret;

	ae_dev = devm_kzalloc(&pdev->dev, sizeof(*ae_dev), GFP_KERNEL);
	if (!ae_dev)
		return -ENOMEM;

	ae_dev->pdev = pdev;
	ae_dev->flag = ent->driver_data;
	pci_set_drvdata(pdev, ae_dev);

	ret = hnae3_register_ae_dev(ae_dev);
	if (ret)
		pci_set_drvdata(pdev, NULL);

	return ret;
}

/**
 * hns3_clean_vf_config
 * @pdev: pointer to a pci_dev structure
 * @num_vfs: number of VFs allocated
 *
 * Clean residual vf config after disable sriov
 **/
static void hns3_clean_vf_config(struct pci_dev *pdev, int num_vfs)
{
	struct hnae3_ae_dev *ae_dev = pci_get_drvdata(pdev);

	if (ae_dev->ops->clean_vf_config)
		ae_dev->ops->clean_vf_config(ae_dev, num_vfs);
}

/* hns3_remove - Device removal routine
 * @pdev: PCI device information struct
 */
static void hns3_remove(struct pci_dev *pdev)
{
	struct hnae3_ae_dev *ae_dev = pci_get_drvdata(pdev);

	if (hns3_is_phys_func(pdev) && IS_ENABLED(CONFIG_PCI_IOV))
		hns3_disable_sriov(pdev);

	hnae3_unregister_ae_dev(ae_dev);
	pci_set_drvdata(pdev, NULL);
}

/**
 * hns3_pci_sriov_configure
 * @pdev: pointer to a pci_dev structure
 * @num_vfs: number of VFs to allocate
 *
 * Enable or change the number of VFs. Called when the user updates the number
 * of VFs in sysfs.
 **/
static int hns3_pci_sriov_configure(struct pci_dev *pdev, int num_vfs)
{
	int ret;

	if (!(hns3_is_phys_func(pdev) && IS_ENABLED(CONFIG_PCI_IOV))) {
		dev_warn(&pdev->dev, "Can not config SRIOV\n");
		return -EINVAL;
	}

	if (num_vfs) {
		ret = pci_enable_sriov(pdev, num_vfs);
		if (ret)
			dev_err(&pdev->dev, "SRIOV enable failed %d\n", ret);
		else
			return num_vfs;
	} else if (!pci_vfs_assigned(pdev)) {
		int num_vfs_pre = pci_num_vf(pdev);

		pci_disable_sriov(pdev);
		hns3_clean_vf_config(pdev, num_vfs_pre);
	} else {
		dev_warn(&pdev->dev,
			 "Unable to free VFs because some are assigned to VMs.\n");
	}

	return 0;
}

static void hns3_shutdown(struct pci_dev *pdev)
{
	struct hnae3_ae_dev *ae_dev = pci_get_drvdata(pdev);

	hnae3_unregister_ae_dev(ae_dev);
	pci_set_drvdata(pdev, NULL);

	if (system_state == SYSTEM_POWER_OFF)
		pci_set_power_state(pdev, PCI_D3hot);
}

static int __maybe_unused hns3_suspend(struct device *dev)
{
	struct hnae3_ae_dev *ae_dev = dev_get_drvdata(dev);

	if (ae_dev && hns3_is_phys_func(ae_dev->pdev)) {
		dev_info(dev, "Begin to suspend.\n");
		if (ae_dev->ops && ae_dev->ops->reset_prepare)
			ae_dev->ops->reset_prepare(ae_dev, HNAE3_FUNC_RESET);
	}

	return 0;
}

static int __maybe_unused hns3_resume(struct device *dev)
{
	struct hnae3_ae_dev *ae_dev = dev_get_drvdata(dev);

	if (ae_dev && hns3_is_phys_func(ae_dev->pdev)) {
		dev_info(dev, "Begin to resume.\n");
		if (ae_dev->ops && ae_dev->ops->reset_done)
			ae_dev->ops->reset_done(ae_dev);
	}

	return 0;
}

static pci_ers_result_t hns3_error_detected(struct pci_dev *pdev,
					    pci_channel_state_t state)
{
	struct hnae3_ae_dev *ae_dev = pci_get_drvdata(pdev);
	pci_ers_result_t ret;

	dev_info(&pdev->dev, "PCI error detected, state(=%u)!!\n", state);

	if (state == pci_channel_io_perm_failure)
		return PCI_ERS_RESULT_DISCONNECT;

	if (!ae_dev || !ae_dev->ops) {
		dev_err(&pdev->dev,
			"Can't recover - error happened before device initialized\n");
		return PCI_ERS_RESULT_NONE;
	}

	if (ae_dev->ops->handle_hw_ras_error)
		ret = ae_dev->ops->handle_hw_ras_error(ae_dev);
	else
		return PCI_ERS_RESULT_NONE;

	return ret;
}

static pci_ers_result_t hns3_slot_reset(struct pci_dev *pdev)
{
	struct hnae3_ae_dev *ae_dev = pci_get_drvdata(pdev);
	const struct hnae3_ae_ops *ops;
	enum hnae3_reset_type reset_type;
	struct device *dev = &pdev->dev;

	if (!ae_dev || !ae_dev->ops)
		return PCI_ERS_RESULT_NONE;

	ops = ae_dev->ops;
	/* request the reset */
	if (ops->reset_event && ops->get_reset_level &&
	    ops->set_default_reset_request) {
		if (ae_dev->hw_err_reset_req) {
			reset_type = ops->get_reset_level(ae_dev,
						&ae_dev->hw_err_reset_req);
			ops->set_default_reset_request(ae_dev, reset_type);
			dev_info(dev, "requesting reset due to PCI error\n");
			ops->reset_event(pdev, NULL);
		}

		return PCI_ERS_RESULT_RECOVERED;
	}

	return PCI_ERS_RESULT_DISCONNECT;
}

static void hns3_reset_prepare(struct pci_dev *pdev)
{
	struct hnae3_ae_dev *ae_dev = pci_get_drvdata(pdev);

	dev_info(&pdev->dev, "FLR prepare\n");
	if (ae_dev && ae_dev->ops && ae_dev->ops->reset_prepare)
		ae_dev->ops->reset_prepare(ae_dev, HNAE3_FLR_RESET);
}

static void hns3_reset_done(struct pci_dev *pdev)
{
	struct hnae3_ae_dev *ae_dev = pci_get_drvdata(pdev);

	dev_info(&pdev->dev, "FLR done\n");
	if (ae_dev && ae_dev->ops && ae_dev->ops->reset_done)
		ae_dev->ops->reset_done(ae_dev);
}

static const struct pci_error_handlers hns3_err_handler = {
	.error_detected = hns3_error_detected,
	.slot_reset     = hns3_slot_reset,
	.reset_prepare	= hns3_reset_prepare,
	.reset_done	= hns3_reset_done,
};

static SIMPLE_DEV_PM_OPS(hns3_pm_ops, hns3_suspend, hns3_resume);

static struct pci_driver hns3_driver = {
	.name     = hns3_driver_name,
	.id_table = hns3_pci_tbl,
	.probe    = hns3_probe,
	.remove   = hns3_remove,
	.shutdown = hns3_shutdown,
	.driver.pm  = &hns3_pm_ops,
	.sriov_configure = hns3_pci_sriov_configure,
	.err_handler    = &hns3_err_handler,
};

/* set default feature to hns3 */
static void hns3_set_default_feature(struct net_device *netdev)
{
	struct hnae3_handle *h = hns3_get_handle(netdev);
	struct pci_dev *pdev = h->pdev;
	struct hnae3_ae_dev *ae_dev = pci_get_drvdata(pdev);

	netdev->priv_flags |= IFF_UNICAST_FLT;

	netdev->gso_partial_features |= NETIF_F_GSO_GRE_CSUM;

	netdev->features |= NETIF_F_HW_VLAN_CTAG_FILTER |
		NETIF_F_HW_VLAN_CTAG_TX | NETIF_F_HW_VLAN_CTAG_RX |
		NETIF_F_RXCSUM | NETIF_F_SG | NETIF_F_GSO |
		NETIF_F_GRO | NETIF_F_TSO | NETIF_F_TSO6 | NETIF_F_GSO_GRE |
		NETIF_F_GSO_GRE_CSUM | NETIF_F_GSO_UDP_TUNNEL |
		NETIF_F_SCTP_CRC | NETIF_F_FRAGLIST;

	if (hnae3_ae_dev_gro_supported(ae_dev))
		netdev->features |= NETIF_F_GRO_HW;

	if (hnae3_ae_dev_fd_supported(ae_dev))
		netdev->features |= NETIF_F_NTUPLE;

	if (test_bit(HNAE3_DEV_SUPPORT_UDP_GSO_B, ae_dev->caps))
		netdev->features |= NETIF_F_GSO_UDP_L4;

	if (test_bit(HNAE3_DEV_SUPPORT_HW_TX_CSUM_B, ae_dev->caps))
		netdev->features |= NETIF_F_HW_CSUM;
	else
		netdev->features |= NETIF_F_IP_CSUM | NETIF_F_IPV6_CSUM;

	if (test_bit(HNAE3_DEV_SUPPORT_UDP_TUNNEL_CSUM_B, ae_dev->caps))
		netdev->features |= NETIF_F_GSO_UDP_TUNNEL_CSUM;

	if (test_bit(HNAE3_DEV_SUPPORT_FD_FORWARD_TC_B, ae_dev->caps))
		netdev->features |= NETIF_F_HW_TC;

	netdev->hw_features |= netdev->features;
	if (!test_bit(HNAE3_DEV_SUPPORT_VLAN_FLTR_MDF_B, ae_dev->caps))
		netdev->hw_features &= ~NETIF_F_HW_VLAN_CTAG_FILTER;

	netdev->vlan_features |= netdev->features &
		~(NETIF_F_HW_VLAN_CTAG_FILTER | NETIF_F_HW_VLAN_CTAG_TX |
		  NETIF_F_HW_VLAN_CTAG_RX | NETIF_F_GRO_HW | NETIF_F_NTUPLE |
		  NETIF_F_HW_TC);

	netdev->hw_enc_features |= netdev->vlan_features | NETIF_F_TSO_MANGLEID;
}

static int hns3_alloc_buffer(struct hns3_enet_ring *ring,
			     struct hns3_desc_cb *cb)
{
	unsigned int order = hns3_page_order(ring);
	struct page *p;

	if (ring->page_pool) {
		p = page_pool_dev_alloc_frag(ring->page_pool,
					     &cb->page_offset,
					     hns3_buf_size(ring));
		if (unlikely(!p))
			return -ENOMEM;

		cb->priv = p;
		cb->buf = page_address(p);
		cb->dma = page_pool_get_dma_addr(p);
		cb->type = DESC_TYPE_PP_FRAG;
		cb->reuse_flag = 0;
		return 0;
	}

	p = dev_alloc_pages(order);
	if (!p)
		return -ENOMEM;

	cb->priv = p;
	cb->page_offset = 0;
	cb->reuse_flag = 0;
	cb->buf  = page_address(p);
	cb->length = hns3_page_size(ring);
	cb->type = DESC_TYPE_PAGE;
	page_ref_add(p, USHRT_MAX - 1);
	cb->pagecnt_bias = USHRT_MAX;

	return 0;
}

static void hns3_free_buffer(struct hns3_enet_ring *ring,
			     struct hns3_desc_cb *cb, int budget)
{
	if (cb->type & (DESC_TYPE_SKB | DESC_TYPE_BOUNCE_HEAD |
			DESC_TYPE_BOUNCE_ALL | DESC_TYPE_SGL_SKB))
		napi_consume_skb(cb->priv, budget);
	else if (!HNAE3_IS_TX_RING(ring)) {
		if (cb->type & DESC_TYPE_PAGE && cb->pagecnt_bias)
			__page_frag_cache_drain(cb->priv, cb->pagecnt_bias);
		else if (cb->type & DESC_TYPE_PP_FRAG)
			page_pool_put_full_page(ring->page_pool, cb->priv,
						false);
	}
	memset(cb, 0, sizeof(*cb));
}

static int hns3_map_buffer(struct hns3_enet_ring *ring, struct hns3_desc_cb *cb)
{
	cb->dma = dma_map_page(ring_to_dev(ring), cb->priv, 0,
			       cb->length, ring_to_dma_dir(ring));

	if (unlikely(dma_mapping_error(ring_to_dev(ring), cb->dma)))
		return -EIO;

	return 0;
}

static void hns3_unmap_buffer(struct hns3_enet_ring *ring,
			      struct hns3_desc_cb *cb)
{
	if (cb->type & (DESC_TYPE_SKB | DESC_TYPE_FRAGLIST_SKB))
		dma_unmap_single(ring_to_dev(ring), cb->dma, cb->length,
				 ring_to_dma_dir(ring));
	else if ((cb->type & DESC_TYPE_PAGE) && cb->length)
		dma_unmap_page(ring_to_dev(ring), cb->dma, cb->length,
			       ring_to_dma_dir(ring));
	else if (cb->type & (DESC_TYPE_BOUNCE_ALL | DESC_TYPE_BOUNCE_HEAD |
			     DESC_TYPE_SGL_SKB))
		hns3_tx_spare_reclaim_cb(ring, cb);
}

static void hns3_buffer_detach(struct hns3_enet_ring *ring, int i)
{
	hns3_unmap_buffer(ring, &ring->desc_cb[i]);
	ring->desc[i].addr = 0;
	ring->desc_cb[i].refill = 0;
}

static void hns3_free_buffer_detach(struct hns3_enet_ring *ring, int i,
				    int budget)
{
	struct hns3_desc_cb *cb = &ring->desc_cb[i];

	if (!ring->desc_cb[i].dma)
		return;

	hns3_buffer_detach(ring, i);
	hns3_free_buffer(ring, cb, budget);
}

static void hns3_free_buffers(struct hns3_enet_ring *ring)
{
	int i;

	for (i = 0; i < ring->desc_num; i++)
		hns3_free_buffer_detach(ring, i, 0);
}

/* free desc along with its attached buffer */
static void hns3_free_desc(struct hns3_enet_ring *ring)
{
	int size = ring->desc_num * sizeof(ring->desc[0]);

	hns3_free_buffers(ring);

	if (ring->desc) {
		dma_free_coherent(ring_to_dev(ring), size,
				  ring->desc, ring->desc_dma_addr);
		ring->desc = NULL;
	}
}

static int hns3_alloc_desc(struct hns3_enet_ring *ring)
{
	int size = ring->desc_num * sizeof(ring->desc[0]);

	ring->desc = dma_alloc_coherent(ring_to_dev(ring), size,
					&ring->desc_dma_addr, GFP_KERNEL);
	if (!ring->desc)
		return -ENOMEM;

	return 0;
}

static int hns3_alloc_and_map_buffer(struct hns3_enet_ring *ring,
				   struct hns3_desc_cb *cb)
{
	int ret;

	ret = hns3_alloc_buffer(ring, cb);
	if (ret || ring->page_pool)
		goto out;

	ret = hns3_map_buffer(ring, cb);
	if (ret)
		goto out_with_buf;

	return 0;

out_with_buf:
	hns3_free_buffer(ring, cb, 0);
out:
	return ret;
}

static int hns3_alloc_and_attach_buffer(struct hns3_enet_ring *ring, int i)
{
	int ret = hns3_alloc_and_map_buffer(ring, &ring->desc_cb[i]);

	if (ret)
		return ret;

	ring->desc[i].addr = cpu_to_le64(ring->desc_cb[i].dma +
					 ring->desc_cb[i].page_offset);
	ring->desc_cb[i].refill = 1;

	return 0;
}

/* Allocate memory for raw pkg, and map with dma */
static int hns3_alloc_ring_buffers(struct hns3_enet_ring *ring)
{
	int i, j, ret;

	for (i = 0; i < ring->desc_num; i++) {
		ret = hns3_alloc_and_attach_buffer(ring, i);
		if (ret)
			goto out_buffer_fail;
	}

	return 0;

out_buffer_fail:
	for (j = i - 1; j >= 0; j--)
		hns3_free_buffer_detach(ring, j, 0);
	return ret;
}

/* detach a in-used buffer and replace with a reserved one */
static void hns3_replace_buffer(struct hns3_enet_ring *ring, int i,
				struct hns3_desc_cb *res_cb)
{
	hns3_unmap_buffer(ring, &ring->desc_cb[i]);
	ring->desc_cb[i] = *res_cb;
	ring->desc_cb[i].refill = 1;
	ring->desc[i].addr = cpu_to_le64(ring->desc_cb[i].dma +
					 ring->desc_cb[i].page_offset);
	ring->desc[i].rx.bd_base_info = 0;
}

static void hns3_reuse_buffer(struct hns3_enet_ring *ring, int i)
{
	ring->desc_cb[i].reuse_flag = 0;
	ring->desc_cb[i].refill = 1;
	ring->desc[i].addr = cpu_to_le64(ring->desc_cb[i].dma +
					 ring->desc_cb[i].page_offset);
	ring->desc[i].rx.bd_base_info = 0;

	dma_sync_single_for_device(ring_to_dev(ring),
			ring->desc_cb[i].dma + ring->desc_cb[i].page_offset,
			hns3_buf_size(ring),
			DMA_FROM_DEVICE);
}

static bool hns3_nic_reclaim_desc(struct hns3_enet_ring *ring,
				  int *bytes, int *pkts, int budget)
{
	/* pair with ring->last_to_use update in hns3_tx_doorbell(),
	 * smp_store_release() is not used in hns3_tx_doorbell() because
	 * the doorbell operation already have the needed barrier operation.
	 */
	int ltu = smp_load_acquire(&ring->last_to_use);
	int ntc = ring->next_to_clean;
	struct hns3_desc_cb *desc_cb;
	bool reclaimed = false;
	struct hns3_desc *desc;

	while (ltu != ntc) {
		desc = &ring->desc[ntc];

		if (le16_to_cpu(desc->tx.bdtp_fe_sc_vld_ra_ri) &
				BIT(HNS3_TXD_VLD_B))
			break;

		desc_cb = &ring->desc_cb[ntc];

		if (desc_cb->type & (DESC_TYPE_SKB | DESC_TYPE_BOUNCE_ALL |
				     DESC_TYPE_BOUNCE_HEAD |
				     DESC_TYPE_SGL_SKB)) {
			(*pkts)++;
			(*bytes) += desc_cb->send_bytes;
		}

		/* desc_cb will be cleaned, after hnae3_free_buffer_detach */
		hns3_free_buffer_detach(ring, ntc, budget);

		if (++ntc == ring->desc_num)
			ntc = 0;

		/* Issue prefetch for next Tx descriptor */
		prefetch(&ring->desc_cb[ntc]);
		reclaimed = true;
	}

	if (unlikely(!reclaimed))
		return false;

	/* This smp_store_release() pairs with smp_load_acquire() in
	 * ring_space called by hns3_nic_net_xmit.
	 */
	smp_store_release(&ring->next_to_clean, ntc);

	hns3_tx_spare_update(ring);

	return true;
}

void hns3_clean_tx_ring(struct hns3_enet_ring *ring, int budget)
{
	struct net_device *netdev = ring_to_netdev(ring);
	struct hns3_nic_priv *priv = netdev_priv(netdev);
	struct netdev_queue *dev_queue;
	int bytes, pkts;

	bytes = 0;
	pkts = 0;

	if (unlikely(!hns3_nic_reclaim_desc(ring, &bytes, &pkts, budget)))
		return;

	ring->tqp_vector->tx_group.total_bytes += bytes;
	ring->tqp_vector->tx_group.total_packets += pkts;

	u64_stats_update_begin(&ring->syncp);
	ring->stats.tx_bytes += bytes;
	ring->stats.tx_pkts += pkts;
	u64_stats_update_end(&ring->syncp);

	dev_queue = netdev_get_tx_queue(netdev, ring->tqp->tqp_index);
	netdev_tx_completed_queue(dev_queue, pkts, bytes);

	if (unlikely(netif_carrier_ok(netdev) &&
		     ring_space(ring) > HNS3_MAX_TSO_BD_NUM)) {
		/* Make sure that anybody stopping the queue after this
		 * sees the new next_to_clean.
		 */
		smp_mb();
		if (netif_tx_queue_stopped(dev_queue) &&
		    !test_bit(HNS3_NIC_STATE_DOWN, &priv->state)) {
			netif_tx_wake_queue(dev_queue);
			ring->stats.restart_queue++;
		}
	}
}

static int hns3_desc_unused(struct hns3_enet_ring *ring)
{
	int ntc = ring->next_to_clean;
	int ntu = ring->next_to_use;

	if (unlikely(ntc == ntu && !ring->desc_cb[ntc].refill))
		return ring->desc_num;

	return ((ntc >= ntu) ? 0 : ring->desc_num) + ntc - ntu;
}

/* Return true if there is any allocation failure */
static bool hns3_nic_alloc_rx_buffers(struct hns3_enet_ring *ring,
				      int cleand_count)
{
	struct hns3_desc_cb *desc_cb;
	struct hns3_desc_cb res_cbs;
	int i, ret;

	for (i = 0; i < cleand_count; i++) {
		desc_cb = &ring->desc_cb[ring->next_to_use];
		if (desc_cb->reuse_flag) {
			hns3_ring_stats_update(ring, reuse_pg_cnt);

			hns3_reuse_buffer(ring, ring->next_to_use);
		} else {
			ret = hns3_alloc_and_map_buffer(ring, &res_cbs);
			if (ret) {
				hns3_ring_stats_update(ring, sw_err_cnt);

				hns3_rl_err(ring_to_netdev(ring),
					    "alloc rx buffer failed: %d\n",
					    ret);

				writel(i, ring->tqp->io_base +
				       HNS3_RING_RX_RING_HEAD_REG);
				return true;
			}
			hns3_replace_buffer(ring, ring->next_to_use, &res_cbs);

			hns3_ring_stats_update(ring, non_reuse_pg);
		}

		ring_ptr_move_fw(ring, next_to_use);
	}

	writel(i, ring->tqp->io_base + HNS3_RING_RX_RING_HEAD_REG);
	return false;
}

static bool hns3_can_reuse_page(struct hns3_desc_cb *cb)
{
	return page_count(cb->priv) == cb->pagecnt_bias;
}

static int hns3_handle_rx_copybreak(struct sk_buff *skb, int i,
				    struct hns3_enet_ring *ring,
				    int pull_len,
				    struct hns3_desc_cb *desc_cb)
{
	struct hns3_desc *desc = &ring->desc[ring->next_to_clean];
	u32 frag_offset = desc_cb->page_offset + pull_len;
	int size = le16_to_cpu(desc->rx.size);
	u32 frag_size = size - pull_len;
	void *frag = napi_alloc_frag(frag_size);

	if (unlikely(!frag)) {
		hns3_ring_stats_update(ring, frag_alloc_err);

		hns3_rl_err(ring_to_netdev(ring),
			    "failed to allocate rx frag\n");
		return -ENOMEM;
	}

	desc_cb->reuse_flag = 1;
	memcpy(frag, desc_cb->buf + frag_offset, frag_size);
	skb_add_rx_frag(skb, i, virt_to_page(frag),
			offset_in_page(frag), frag_size, frag_size);

	hns3_ring_stats_update(ring, frag_alloc);
	return 0;
}

static void hns3_nic_reuse_page(struct sk_buff *skb, int i,
				struct hns3_enet_ring *ring, int pull_len,
				struct hns3_desc_cb *desc_cb)
{
	struct hns3_desc *desc = &ring->desc[ring->next_to_clean];
	u32 frag_offset = desc_cb->page_offset + pull_len;
	int size = le16_to_cpu(desc->rx.size);
	u32 truesize = hns3_buf_size(ring);
	u32 frag_size = size - pull_len;
	int ret = 0;
	bool reused;

	if (ring->page_pool) {
		skb_add_rx_frag(skb, i, desc_cb->priv, frag_offset,
				frag_size, truesize);
		return;
	}

	/* Avoid re-using remote or pfmem page */
	if (unlikely(!dev_page_is_reusable(desc_cb->priv)))
		goto out;

	reused = hns3_can_reuse_page(desc_cb);

	/* Rx page can be reused when:
	 * 1. Rx page is only owned by the driver when page_offset
	 *    is zero, which means 0 @ truesize will be used by
	 *    stack after skb_add_rx_frag() is called, and the rest
	 *    of rx page can be reused by driver.
	 * Or
	 * 2. Rx page is only owned by the driver when page_offset
	 *    is non-zero, which means page_offset @ truesize will
	 *    be used by stack after skb_add_rx_frag() is called,
	 *    and 0 @ truesize can be reused by driver.
	 */
	if ((!desc_cb->page_offset && reused) ||
	    ((desc_cb->page_offset + truesize + truesize) <=
	     hns3_page_size(ring) && desc_cb->page_offset)) {
		desc_cb->page_offset += truesize;
		desc_cb->reuse_flag = 1;
	} else if (desc_cb->page_offset && reused) {
		desc_cb->page_offset = 0;
		desc_cb->reuse_flag = 1;
	} else if (frag_size <= ring->rx_copybreak) {
		ret = hns3_handle_rx_copybreak(skb, i, ring, pull_len, desc_cb);
		if (!ret)
			return;
	}

out:
	desc_cb->pagecnt_bias--;

	if (unlikely(!desc_cb->pagecnt_bias)) {
		page_ref_add(desc_cb->priv, USHRT_MAX);
		desc_cb->pagecnt_bias = USHRT_MAX;
	}

	skb_add_rx_frag(skb, i, desc_cb->priv, frag_offset,
			frag_size, truesize);

	if (unlikely(!desc_cb->reuse_flag))
		__page_frag_cache_drain(desc_cb->priv, desc_cb->pagecnt_bias);
}

static int hns3_gro_complete(struct sk_buff *skb, u32 l234info)
{
	__be16 type = skb->protocol;
	struct tcphdr *th;
	int depth = 0;

	while (eth_type_vlan(type)) {
		struct vlan_hdr *vh;

		if ((depth + VLAN_HLEN) > skb_headlen(skb))
			return -EFAULT;

		vh = (struct vlan_hdr *)(skb->data + depth);
		type = vh->h_vlan_encapsulated_proto;
		depth += VLAN_HLEN;
	}

	skb_set_network_header(skb, depth);

	if (type == htons(ETH_P_IP)) {
		const struct iphdr *iph = ip_hdr(skb);

		depth += sizeof(struct iphdr);
		skb_set_transport_header(skb, depth);
		th = tcp_hdr(skb);
		th->check = ~tcp_v4_check(skb->len - depth, iph->saddr,
					  iph->daddr, 0);
	} else if (type == htons(ETH_P_IPV6)) {
		const struct ipv6hdr *iph = ipv6_hdr(skb);

		depth += sizeof(struct ipv6hdr);
		skb_set_transport_header(skb, depth);
		th = tcp_hdr(skb);
		th->check = ~tcp_v6_check(skb->len - depth, &iph->saddr,
					  &iph->daddr, 0);
	} else {
		hns3_rl_err(skb->dev,
			    "Error: FW GRO supports only IPv4/IPv6, not 0x%04x, depth: %d\n",
			    be16_to_cpu(type), depth);
		return -EFAULT;
	}

	skb_shinfo(skb)->gso_segs = NAPI_GRO_CB(skb)->count;
	if (th->cwr)
		skb_shinfo(skb)->gso_type |= SKB_GSO_TCP_ECN;

	if (l234info & BIT(HNS3_RXD_GRO_FIXID_B))
		skb_shinfo(skb)->gso_type |= SKB_GSO_TCP_FIXEDID;

	skb->csum_start = (unsigned char *)th - skb->head;
	skb->csum_offset = offsetof(struct tcphdr, check);
	skb->ip_summed = CHECKSUM_PARTIAL;

	trace_hns3_gro(skb);

	return 0;
}

static void hns3_checksum_complete(struct hns3_enet_ring *ring,
				   struct sk_buff *skb, u32 ptype, u16 csum)
{
	if (ptype == HNS3_INVALID_PTYPE ||
	    hns3_rx_ptype_tbl[ptype].ip_summed != CHECKSUM_COMPLETE)
		return;

	hns3_ring_stats_update(ring, csum_complete);
	skb->ip_summed = CHECKSUM_COMPLETE;
	skb->csum = csum_unfold((__force __sum16)csum);
}

static void hns3_rx_handle_csum(struct sk_buff *skb, u32 l234info,
				u32 ol_info, u32 ptype)
{
	int l3_type, l4_type;
	int ol4_type;

	if (ptype != HNS3_INVALID_PTYPE) {
		skb->csum_level = hns3_rx_ptype_tbl[ptype].csum_level;
		skb->ip_summed = hns3_rx_ptype_tbl[ptype].ip_summed;

		return;
	}

	ol4_type = hnae3_get_field(ol_info, HNS3_RXD_OL4ID_M,
				   HNS3_RXD_OL4ID_S);
	switch (ol4_type) {
	case HNS3_OL4_TYPE_MAC_IN_UDP:
	case HNS3_OL4_TYPE_NVGRE:
		skb->csum_level = 1;
		fallthrough;
	case HNS3_OL4_TYPE_NO_TUN:
		l3_type = hnae3_get_field(l234info, HNS3_RXD_L3ID_M,
					  HNS3_RXD_L3ID_S);
		l4_type = hnae3_get_field(l234info, HNS3_RXD_L4ID_M,
					  HNS3_RXD_L4ID_S);
		/* Can checksum ipv4 or ipv6 + UDP/TCP/SCTP packets */
		if ((l3_type == HNS3_L3_TYPE_IPV4 ||
		     l3_type == HNS3_L3_TYPE_IPV6) &&
		    (l4_type == HNS3_L4_TYPE_UDP ||
		     l4_type == HNS3_L4_TYPE_TCP ||
		     l4_type == HNS3_L4_TYPE_SCTP))
			skb->ip_summed = CHECKSUM_UNNECESSARY;
		break;
	default:
		break;
	}
}

static void hns3_rx_checksum(struct hns3_enet_ring *ring, struct sk_buff *skb,
			     u32 l234info, u32 bd_base_info, u32 ol_info,
			     u16 csum)
{
	struct net_device *netdev = ring_to_netdev(ring);
	struct hns3_nic_priv *priv = netdev_priv(netdev);
	u32 ptype = HNS3_INVALID_PTYPE;

	skb->ip_summed = CHECKSUM_NONE;

	skb_checksum_none_assert(skb);

	if (!(netdev->features & NETIF_F_RXCSUM))
		return;

	if (test_bit(HNS3_NIC_STATE_RXD_ADV_LAYOUT_ENABLE, &priv->state))
		ptype = hnae3_get_field(ol_info, HNS3_RXD_PTYPE_M,
					HNS3_RXD_PTYPE_S);

	hns3_checksum_complete(ring, skb, ptype, csum);

	/* check if hardware has done checksum */
	if (!(bd_base_info & BIT(HNS3_RXD_L3L4P_B)))
		return;

	if (unlikely(l234info & (BIT(HNS3_RXD_L3E_B) | BIT(HNS3_RXD_L4E_B) |
				 BIT(HNS3_RXD_OL3E_B) |
				 BIT(HNS3_RXD_OL4E_B)))) {
		skb->ip_summed = CHECKSUM_NONE;
		hns3_ring_stats_update(ring, l3l4_csum_err);

		return;
	}

	hns3_rx_handle_csum(skb, l234info, ol_info, ptype);
}

static void hns3_rx_skb(struct hns3_enet_ring *ring, struct sk_buff *skb)
{
	if (skb_has_frag_list(skb))
		napi_gro_flush(&ring->tqp_vector->napi, false);

	napi_gro_receive(&ring->tqp_vector->napi, skb);
}

static bool hns3_parse_vlan_tag(struct hns3_enet_ring *ring,
				struct hns3_desc *desc, u32 l234info,
				u16 *vlan_tag)
{
	struct hnae3_handle *handle = ring->tqp->handle;
	struct pci_dev *pdev = ring->tqp->handle->pdev;
	struct hnae3_ae_dev *ae_dev = pci_get_drvdata(pdev);

	if (unlikely(ae_dev->dev_version < HNAE3_DEVICE_VERSION_V2)) {
		*vlan_tag = le16_to_cpu(desc->rx.ot_vlan_tag);
		if (!(*vlan_tag & VLAN_VID_MASK))
			*vlan_tag = le16_to_cpu(desc->rx.vlan_tag);

		return (*vlan_tag != 0);
	}

#define HNS3_STRP_OUTER_VLAN	0x1
#define HNS3_STRP_INNER_VLAN	0x2
#define HNS3_STRP_BOTH		0x3

	/* Hardware always insert VLAN tag into RX descriptor when
	 * remove the tag from packet, driver needs to determine
	 * reporting which tag to stack.
	 */
	switch (hnae3_get_field(l234info, HNS3_RXD_STRP_TAGP_M,
				HNS3_RXD_STRP_TAGP_S)) {
	case HNS3_STRP_OUTER_VLAN:
		if (handle->port_base_vlan_state !=
				HNAE3_PORT_BASE_VLAN_DISABLE)
			return false;

		*vlan_tag = le16_to_cpu(desc->rx.ot_vlan_tag);
		return true;
	case HNS3_STRP_INNER_VLAN:
		if (handle->port_base_vlan_state !=
				HNAE3_PORT_BASE_VLAN_DISABLE)
			return false;

		*vlan_tag = le16_to_cpu(desc->rx.vlan_tag);
		return true;
	case HNS3_STRP_BOTH:
		if (handle->port_base_vlan_state ==
				HNAE3_PORT_BASE_VLAN_DISABLE)
			*vlan_tag = le16_to_cpu(desc->rx.ot_vlan_tag);
		else
			*vlan_tag = le16_to_cpu(desc->rx.vlan_tag);

		return true;
	default:
		return false;
	}
}

static void hns3_rx_ring_move_fw(struct hns3_enet_ring *ring)
{
	ring->desc[ring->next_to_clean].rx.bd_base_info &=
		cpu_to_le32(~BIT(HNS3_RXD_VLD_B));
	ring->desc_cb[ring->next_to_clean].refill = 0;
	ring->next_to_clean += 1;

	if (unlikely(ring->next_to_clean == ring->desc_num))
		ring->next_to_clean = 0;
}

static int hns3_alloc_skb(struct hns3_enet_ring *ring, unsigned int length,
			  unsigned char *va)
{
	struct hns3_desc_cb *desc_cb = &ring->desc_cb[ring->next_to_clean];
	struct net_device *netdev = ring_to_netdev(ring);
	struct sk_buff *skb;

	ring->skb = napi_alloc_skb(&ring->tqp_vector->napi, HNS3_RX_HEAD_SIZE);
	skb = ring->skb;
	if (unlikely(!skb)) {
		hns3_rl_err(netdev, "alloc rx skb fail\n");
		hns3_ring_stats_update(ring, sw_err_cnt);

		return -ENOMEM;
	}

	trace_hns3_rx_desc(ring);
	prefetchw(skb->data);

	ring->pending_buf = 1;
	ring->frag_num = 0;
	ring->tail_skb = NULL;
	if (length <= HNS3_RX_HEAD_SIZE) {
		memcpy(__skb_put(skb, length), va, ALIGN(length, sizeof(long)));

		/* We can reuse buffer as-is, just make sure it is reusable */
		if (dev_page_is_reusable(desc_cb->priv))
			desc_cb->reuse_flag = 1;
		else if (desc_cb->type & DESC_TYPE_PP_FRAG)
			page_pool_put_full_page(ring->page_pool, desc_cb->priv,
						false);
		else /* This page cannot be reused so discard it */
			__page_frag_cache_drain(desc_cb->priv,
						desc_cb->pagecnt_bias);

		hns3_rx_ring_move_fw(ring);
		return 0;
	}

	if (ring->page_pool)
		skb_mark_for_recycle(skb);

	hns3_ring_stats_update(ring, seg_pkt_cnt);

	ring->pull_len = eth_get_headlen(netdev, va, HNS3_RX_HEAD_SIZE);
	__skb_put(skb, ring->pull_len);
	hns3_nic_reuse_page(skb, ring->frag_num++, ring, ring->pull_len,
			    desc_cb);
	hns3_rx_ring_move_fw(ring);

	return 0;
}

static int hns3_add_frag(struct hns3_enet_ring *ring)
{
	struct sk_buff *skb = ring->skb;
	struct sk_buff *head_skb = skb;
	struct sk_buff *new_skb;
	struct hns3_desc_cb *desc_cb;
	struct hns3_desc *desc;
	u32 bd_base_info;

	do {
		desc = &ring->desc[ring->next_to_clean];
		desc_cb = &ring->desc_cb[ring->next_to_clean];
		bd_base_info = le32_to_cpu(desc->rx.bd_base_info);
		/* make sure HW write desc complete */
		dma_rmb();
		if (!(bd_base_info & BIT(HNS3_RXD_VLD_B)))
			return -ENXIO;

		if (unlikely(ring->frag_num >= MAX_SKB_FRAGS)) {
			new_skb = napi_alloc_skb(&ring->tqp_vector->napi, 0);
			if (unlikely(!new_skb)) {
				hns3_rl_err(ring_to_netdev(ring),
					    "alloc rx fraglist skb fail\n");
				return -ENXIO;
			}

			if (ring->page_pool)
				skb_mark_for_recycle(new_skb);

			ring->frag_num = 0;

			if (ring->tail_skb) {
				ring->tail_skb->next = new_skb;
				ring->tail_skb = new_skb;
			} else {
				skb_shinfo(skb)->frag_list = new_skb;
				ring->tail_skb = new_skb;
			}
		}

		if (ring->tail_skb) {
			head_skb->truesize += hns3_buf_size(ring);
			head_skb->data_len += le16_to_cpu(desc->rx.size);
			head_skb->len += le16_to_cpu(desc->rx.size);
			skb = ring->tail_skb;
		}

		dma_sync_single_for_cpu(ring_to_dev(ring),
				desc_cb->dma + desc_cb->page_offset,
				hns3_buf_size(ring),
				DMA_FROM_DEVICE);

		hns3_nic_reuse_page(skb, ring->frag_num++, ring, 0, desc_cb);
		trace_hns3_rx_desc(ring);
		hns3_rx_ring_move_fw(ring);
		ring->pending_buf++;
	} while (!(bd_base_info & BIT(HNS3_RXD_FE_B)));

	return 0;
}

static int hns3_set_gro_and_checksum(struct hns3_enet_ring *ring,
				     struct sk_buff *skb, u32 l234info,
				     u32 bd_base_info, u32 ol_info, u16 csum)
{
	struct net_device *netdev = ring_to_netdev(ring);
	struct hns3_nic_priv *priv = netdev_priv(netdev);
	u32 l3_type;

	skb_shinfo(skb)->gso_size = hnae3_get_field(bd_base_info,
						    HNS3_RXD_GRO_SIZE_M,
						    HNS3_RXD_GRO_SIZE_S);
	/* if there is no HW GRO, do not set gro params */
	if (!skb_shinfo(skb)->gso_size) {
		hns3_rx_checksum(ring, skb, l234info, bd_base_info, ol_info,
				 csum);
		return 0;
	}

	NAPI_GRO_CB(skb)->count = hnae3_get_field(l234info,
						  HNS3_RXD_GRO_COUNT_M,
						  HNS3_RXD_GRO_COUNT_S);

	if (test_bit(HNS3_NIC_STATE_RXD_ADV_LAYOUT_ENABLE, &priv->state)) {
		u32 ptype = hnae3_get_field(ol_info, HNS3_RXD_PTYPE_M,
					    HNS3_RXD_PTYPE_S);

		l3_type = hns3_rx_ptype_tbl[ptype].l3_type;
	} else {
		l3_type = hnae3_get_field(l234info, HNS3_RXD_L3ID_M,
					  HNS3_RXD_L3ID_S);
	}

	if (l3_type == HNS3_L3_TYPE_IPV4)
		skb_shinfo(skb)->gso_type = SKB_GSO_TCPV4;
	else if (l3_type == HNS3_L3_TYPE_IPV6)
		skb_shinfo(skb)->gso_type = SKB_GSO_TCPV6;
	else
		return -EFAULT;

	return  hns3_gro_complete(skb, l234info);
}

static void hns3_set_rx_skb_rss_type(struct hns3_enet_ring *ring,
				     struct sk_buff *skb, u32 rss_hash,
				     u32 l234info, u32 ol_info)
{
	enum pkt_hash_types rss_type = PKT_HASH_TYPE_NONE;
	struct net_device *netdev = ring_to_netdev(ring);
	struct hns3_nic_priv *priv = netdev_priv(netdev);

	if (test_bit(HNS3_NIC_STATE_RXD_ADV_LAYOUT_ENABLE, &priv->state)) {
		u32 ptype = hnae3_get_field(ol_info, HNS3_RXD_PTYPE_M,
					    HNS3_RXD_PTYPE_S);

		rss_type = hns3_rx_ptype_tbl[ptype].hash_type;
	} else {
		int l3_type = hnae3_get_field(l234info, HNS3_RXD_L3ID_M,
					      HNS3_RXD_L3ID_S);
		int l4_type = hnae3_get_field(l234info, HNS3_RXD_L4ID_M,
					      HNS3_RXD_L4ID_S);

		if (l3_type == HNS3_L3_TYPE_IPV4 ||
		    l3_type == HNS3_L3_TYPE_IPV6) {
			if (l4_type == HNS3_L4_TYPE_UDP ||
			    l4_type == HNS3_L4_TYPE_TCP ||
			    l4_type == HNS3_L4_TYPE_SCTP)
				rss_type = PKT_HASH_TYPE_L4;
			else if (l4_type == HNS3_L4_TYPE_IGMP ||
				 l4_type == HNS3_L4_TYPE_ICMP)
				rss_type = PKT_HASH_TYPE_L3;
		}
	}

	skb_set_hash(skb, rss_hash, rss_type);
}

static void hns3_handle_rx_ts_info(struct net_device *netdev,
				   struct hns3_desc *desc, struct sk_buff *skb,
				   u32 bd_base_info)
{
	if (unlikely(bd_base_info & BIT(HNS3_RXD_TS_VLD_B))) {
		struct hnae3_handle *h = hns3_get_handle(netdev);
		u32 nsec = le32_to_cpu(desc->ts_nsec);
		u32 sec = le32_to_cpu(desc->ts_sec);

		if (h->ae_algo->ops->get_rx_hwts)
			h->ae_algo->ops->get_rx_hwts(h, skb, nsec, sec);
	}
}

static void hns3_handle_rx_vlan_tag(struct hns3_enet_ring *ring,
				    struct hns3_desc *desc, struct sk_buff *skb,
				    u32 l234info)
{
	struct net_device *netdev = ring_to_netdev(ring);

	/* Based on hw strategy, the tag offloaded will be stored at
	 * ot_vlan_tag in two layer tag case, and stored at vlan_tag
	 * in one layer tag case.
	 */
	if (netdev->features & NETIF_F_HW_VLAN_CTAG_RX) {
		u16 vlan_tag;

		if (hns3_parse_vlan_tag(ring, desc, l234info, &vlan_tag))
			__vlan_hwaccel_put_tag(skb, htons(ETH_P_8021Q),
					       vlan_tag);
	}
}

static int hns3_handle_bdinfo(struct hns3_enet_ring *ring, struct sk_buff *skb)
{
	struct net_device *netdev = ring_to_netdev(ring);
	enum hns3_pkt_l2t_type l2_frame_type;
	u32 bd_base_info, l234info, ol_info;
	struct hns3_desc *desc;
	unsigned int len;
	int pre_ntc, ret;
	u16 csum;

	/* bdinfo handled below is only valid on the last BD of the
	 * current packet, and ring->next_to_clean indicates the first
	 * descriptor of next packet, so need - 1 below.
	 */
	pre_ntc = ring->next_to_clean ? (ring->next_to_clean - 1) :
					(ring->desc_num - 1);
	desc = &ring->desc[pre_ntc];
	bd_base_info = le32_to_cpu(desc->rx.bd_base_info);
	l234info = le32_to_cpu(desc->rx.l234_info);
	ol_info = le32_to_cpu(desc->rx.ol_info);
	csum = le16_to_cpu(desc->csum);

	hns3_handle_rx_ts_info(netdev, desc, skb, bd_base_info);

	hns3_handle_rx_vlan_tag(ring, desc, skb, l234info);

	if (unlikely(!desc->rx.pkt_len || (l234info & (BIT(HNS3_RXD_TRUNCAT_B) |
				  BIT(HNS3_RXD_L2E_B))))) {
		u64_stats_update_begin(&ring->syncp);
		if (l234info & BIT(HNS3_RXD_L2E_B))
			ring->stats.l2_err++;
		else
			ring->stats.err_pkt_len++;
		u64_stats_update_end(&ring->syncp);

		return -EFAULT;
	}

	len = skb->len;

	/* Do update ip stack process */
	skb->protocol = eth_type_trans(skb, netdev);

	/* This is needed in order to enable forwarding support */
	ret = hns3_set_gro_and_checksum(ring, skb, l234info,
					bd_base_info, ol_info, csum);
	if (unlikely(ret)) {
		hns3_ring_stats_update(ring, rx_err_cnt);
		return ret;
	}

	l2_frame_type = hnae3_get_field(l234info, HNS3_RXD_DMAC_M,
					HNS3_RXD_DMAC_S);

	u64_stats_update_begin(&ring->syncp);
	ring->stats.rx_pkts++;
	ring->stats.rx_bytes += len;

	if (l2_frame_type == HNS3_L2_TYPE_MULTICAST)
		ring->stats.rx_multicast++;

	u64_stats_update_end(&ring->syncp);

	ring->tqp_vector->rx_group.total_bytes += len;

	hns3_set_rx_skb_rss_type(ring, skb, le32_to_cpu(desc->rx.rss_hash),
				 l234info, ol_info);
	return 0;
}

static int hns3_handle_rx_bd(struct hns3_enet_ring *ring)
{
	struct sk_buff *skb = ring->skb;
	struct hns3_desc_cb *desc_cb;
	struct hns3_desc *desc;
	unsigned int length;
	u32 bd_base_info;
	int ret;

	desc = &ring->desc[ring->next_to_clean];
	desc_cb = &ring->desc_cb[ring->next_to_clean];

	prefetch(desc);

	if (!skb) {
		bd_base_info = le32_to_cpu(desc->rx.bd_base_info);
		/* Check valid BD */
		if (unlikely(!(bd_base_info & BIT(HNS3_RXD_VLD_B))))
			return -ENXIO;

		dma_rmb();
		length = le16_to_cpu(desc->rx.size);

		ring->va = desc_cb->buf + desc_cb->page_offset;

		dma_sync_single_for_cpu(ring_to_dev(ring),
				desc_cb->dma + desc_cb->page_offset,
				hns3_buf_size(ring),
				DMA_FROM_DEVICE);

		/* Prefetch first cache line of first page.
		 * Idea is to cache few bytes of the header of the packet.
		 * Our L1 Cache line size is 64B so need to prefetch twice to make
		 * it 128B. But in actual we can have greater size of caches with
		 * 128B Level 1 cache lines. In such a case, single fetch would
		 * suffice to cache in the relevant part of the header.
		 */
		net_prefetch(ring->va);

		ret = hns3_alloc_skb(ring, length, ring->va);
		skb = ring->skb;

		if (ret < 0) /* alloc buffer fail */
			return ret;
		if (!(bd_base_info & BIT(HNS3_RXD_FE_B))) { /* need add frag */
			ret = hns3_add_frag(ring);
			if (ret)
				return ret;
		}
	} else {
		ret = hns3_add_frag(ring);
		if (ret)
			return ret;
	}

	/* As the head data may be changed when GRO enable, copy
	 * the head data in after other data rx completed
	 */
	if (skb->len > HNS3_RX_HEAD_SIZE)
		memcpy(skb->data, ring->va,
		       ALIGN(ring->pull_len, sizeof(long)));

	ret = hns3_handle_bdinfo(ring, skb);
	if (unlikely(ret)) {
		dev_kfree_skb_any(skb);
		return ret;
	}

	skb_record_rx_queue(skb, ring->tqp->tqp_index);
	return 0;
}

int hns3_clean_rx_ring(struct hns3_enet_ring *ring, int budget,
		       void (*rx_fn)(struct hns3_enet_ring *, struct sk_buff *))
{
#define RCB_NOF_ALLOC_RX_BUFF_ONCE 16
	int unused_count = hns3_desc_unused(ring);
	bool failure = false;
	int recv_pkts = 0;
	int err;

	unused_count -= ring->pending_buf;

	while (recv_pkts < budget) {
		/* Reuse or realloc buffers */
		if (unused_count >= RCB_NOF_ALLOC_RX_BUFF_ONCE) {
			failure = failure ||
				hns3_nic_alloc_rx_buffers(ring, unused_count);
			unused_count = 0;
		}

		/* Poll one pkt */
		err = hns3_handle_rx_bd(ring);
		/* Do not get FE for the packet or failed to alloc skb */
		if (unlikely(!ring->skb || err == -ENXIO)) {
			goto out;
		} else if (likely(!err)) {
			rx_fn(ring, ring->skb);
			recv_pkts++;
		}

		unused_count += ring->pending_buf;
		ring->skb = NULL;
		ring->pending_buf = 0;
	}

out:
	/* sync head pointer before exiting, since hardware will calculate
	 * FBD number with head pointer
	 */
	if (unused_count > 0)
		failure = failure ||
			  hns3_nic_alloc_rx_buffers(ring, unused_count);

	return failure ? budget : recv_pkts;
}

static void hns3_update_rx_int_coalesce(struct hns3_enet_tqp_vector *tqp_vector)
{
	struct hns3_enet_ring_group *rx_group = &tqp_vector->rx_group;
	struct dim_sample sample = {};

	if (!rx_group->coal.adapt_enable)
		return;

	dim_update_sample(tqp_vector->event_cnt, rx_group->total_packets,
			  rx_group->total_bytes, &sample);
	net_dim(&rx_group->dim, sample);
}

static void hns3_update_tx_int_coalesce(struct hns3_enet_tqp_vector *tqp_vector)
{
	struct hns3_enet_ring_group *tx_group = &tqp_vector->tx_group;
	struct dim_sample sample = {};

	if (!tx_group->coal.adapt_enable)
		return;

	dim_update_sample(tqp_vector->event_cnt, tx_group->total_packets,
			  tx_group->total_bytes, &sample);
	net_dim(&tx_group->dim, sample);
}

static int hns3_nic_common_poll(struct napi_struct *napi, int budget)
{
	struct hns3_nic_priv *priv = netdev_priv(napi->dev);
	struct hns3_enet_ring *ring;
	int rx_pkt_total = 0;

	struct hns3_enet_tqp_vector *tqp_vector =
		container_of(napi, struct hns3_enet_tqp_vector, napi);
	bool clean_complete = true;
	int rx_budget = budget;

	if (unlikely(test_bit(HNS3_NIC_STATE_DOWN, &priv->state))) {
		napi_complete(napi);
		return 0;
	}

	/* Since the actual Tx work is minimal, we can give the Tx a larger
	 * budget and be more aggressive about cleaning up the Tx descriptors.
	 */
	hns3_for_each_ring(ring, tqp_vector->tx_group)
		hns3_clean_tx_ring(ring, budget);

	/* make sure rx ring budget not smaller than 1 */
	if (tqp_vector->num_tqps > 1)
		rx_budget = max(budget / tqp_vector->num_tqps, 1);

	hns3_for_each_ring(ring, tqp_vector->rx_group) {
		int rx_cleaned = hns3_clean_rx_ring(ring, rx_budget,
						    hns3_rx_skb);
		if (rx_cleaned >= rx_budget)
			clean_complete = false;

		rx_pkt_total += rx_cleaned;
	}

	tqp_vector->rx_group.total_packets += rx_pkt_total;

	if (!clean_complete)
		return budget;

	if (napi_complete(napi) &&
	    likely(!test_bit(HNS3_NIC_STATE_DOWN, &priv->state))) {
		hns3_update_rx_int_coalesce(tqp_vector);
		hns3_update_tx_int_coalesce(tqp_vector);

		hns3_mask_vector_irq(tqp_vector, 1);
	}

	return rx_pkt_total;
}

static int hns3_create_ring_chain(struct hns3_enet_tqp_vector *tqp_vector,
				  struct hnae3_ring_chain_node **head,
				  bool is_tx)
{
	u32 bit_value = is_tx ? HNAE3_RING_TYPE_TX : HNAE3_RING_TYPE_RX;
	u32 field_value = is_tx ? HNAE3_RING_GL_TX : HNAE3_RING_GL_RX;
	struct hnae3_ring_chain_node *cur_chain = *head;
	struct pci_dev *pdev = tqp_vector->handle->pdev;
	struct hnae3_ring_chain_node *chain;
	struct hns3_enet_ring *ring;

	ring = is_tx ? tqp_vector->tx_group.ring : tqp_vector->rx_group.ring;

	if (cur_chain) {
		while (cur_chain->next)
			cur_chain = cur_chain->next;
	}

	while (ring) {
		chain = devm_kzalloc(&pdev->dev, sizeof(*chain), GFP_KERNEL);
		if (!chain)
			return -ENOMEM;
		if (cur_chain)
			cur_chain->next = chain;
		else
			*head = chain;
		chain->tqp_index = ring->tqp->tqp_index;
		hnae3_set_bit(chain->flag, HNAE3_RING_TYPE_B,
				bit_value);
		hnae3_set_field(chain->int_gl_idx,
				HNAE3_RING_GL_IDX_M,
				HNAE3_RING_GL_IDX_S, field_value);

		cur_chain = chain;

		ring = ring->next;
	}

	return 0;
}

static struct hnae3_ring_chain_node *
hns3_get_vector_ring_chain(struct hns3_enet_tqp_vector *tqp_vector)
{
	struct pci_dev *pdev = tqp_vector->handle->pdev;
	struct hnae3_ring_chain_node *cur_chain = NULL;
	struct hnae3_ring_chain_node *chain;

	if (hns3_create_ring_chain(tqp_vector, &cur_chain, true))
		goto err_free_chain;

	if (hns3_create_ring_chain(tqp_vector, &cur_chain, false))
		goto err_free_chain;

	return cur_chain;

err_free_chain:
	while (cur_chain) {
		chain = cur_chain->next;
		devm_kfree(&pdev->dev, cur_chain);
		cur_chain = chain;
	}

	return NULL;
}

static void hns3_free_vector_ring_chain(struct hns3_enet_tqp_vector *tqp_vector,
					struct hnae3_ring_chain_node *head)
{
	struct pci_dev *pdev = tqp_vector->handle->pdev;
	struct hnae3_ring_chain_node *chain_tmp, *chain;

	chain = head;

	while (chain) {
		chain_tmp = chain->next;
		devm_kfree(&pdev->dev, chain);
		chain = chain_tmp;
	}
}

static void hns3_add_ring_to_group(struct hns3_enet_ring_group *group,
				   struct hns3_enet_ring *ring)
{
	ring->next = group->ring;
	group->ring = ring;

	group->count++;
}

static void hns3_nic_set_cpumask(struct hns3_nic_priv *priv)
{
	struct pci_dev *pdev = priv->ae_handle->pdev;
	struct hns3_enet_tqp_vector *tqp_vector;
	int num_vectors = priv->vector_num;
	int numa_node;
	int vector_i;

	numa_node = dev_to_node(&pdev->dev);

	for (vector_i = 0; vector_i < num_vectors; vector_i++) {
		tqp_vector = &priv->tqp_vector[vector_i];
		cpumask_set_cpu(cpumask_local_spread(vector_i, numa_node),
				&tqp_vector->affinity_mask);
	}
}

static void hns3_rx_dim_work(struct work_struct *work)
{
	struct dim *dim = container_of(work, struct dim, work);
	struct hns3_enet_ring_group *group = container_of(dim,
		struct hns3_enet_ring_group, dim);
	struct hns3_enet_tqp_vector *tqp_vector = group->ring->tqp_vector;
	struct dim_cq_moder cur_moder =
		net_dim_get_rx_moderation(dim->mode, dim->profile_ix);

	hns3_set_vector_coalesce_rx_gl(group->ring->tqp_vector, cur_moder.usec);
	tqp_vector->rx_group.coal.int_gl = cur_moder.usec;

	if (cur_moder.pkts < tqp_vector->rx_group.coal.int_ql_max) {
		hns3_set_vector_coalesce_rx_ql(tqp_vector, cur_moder.pkts);
		tqp_vector->rx_group.coal.int_ql = cur_moder.pkts;
	}

	dim->state = DIM_START_MEASURE;
}

static void hns3_tx_dim_work(struct work_struct *work)
{
	struct dim *dim = container_of(work, struct dim, work);
	struct hns3_enet_ring_group *group = container_of(dim,
		struct hns3_enet_ring_group, dim);
	struct hns3_enet_tqp_vector *tqp_vector = group->ring->tqp_vector;
	struct dim_cq_moder cur_moder =
		net_dim_get_tx_moderation(dim->mode, dim->profile_ix);

	hns3_set_vector_coalesce_tx_gl(tqp_vector, cur_moder.usec);
	tqp_vector->tx_group.coal.int_gl = cur_moder.usec;

	if (cur_moder.pkts < tqp_vector->tx_group.coal.int_ql_max) {
		hns3_set_vector_coalesce_tx_ql(tqp_vector, cur_moder.pkts);
		tqp_vector->tx_group.coal.int_ql = cur_moder.pkts;
	}

	dim->state = DIM_START_MEASURE;
}

static void hns3_nic_init_dim(struct hns3_enet_tqp_vector *tqp_vector)
{
	INIT_WORK(&tqp_vector->rx_group.dim.work, hns3_rx_dim_work);
	INIT_WORK(&tqp_vector->tx_group.dim.work, hns3_tx_dim_work);
}

static int hns3_nic_init_vector_data(struct hns3_nic_priv *priv)
{
	struct hnae3_handle *h = priv->ae_handle;
	struct hns3_enet_tqp_vector *tqp_vector;
	int ret;
	int i;

	hns3_nic_set_cpumask(priv);

	for (i = 0; i < priv->vector_num; i++) {
		tqp_vector = &priv->tqp_vector[i];
		hns3_vector_coalesce_init_hw(tqp_vector, priv);
		tqp_vector->num_tqps = 0;
		hns3_nic_init_dim(tqp_vector);
	}

	for (i = 0; i < h->kinfo.num_tqps; i++) {
		u16 vector_i = i % priv->vector_num;
		u16 tqp_num = h->kinfo.num_tqps;

		tqp_vector = &priv->tqp_vector[vector_i];

		hns3_add_ring_to_group(&tqp_vector->tx_group,
				       &priv->ring[i]);

		hns3_add_ring_to_group(&tqp_vector->rx_group,
				       &priv->ring[i + tqp_num]);

		priv->ring[i].tqp_vector = tqp_vector;
		priv->ring[i + tqp_num].tqp_vector = tqp_vector;
		tqp_vector->num_tqps++;
	}

	for (i = 0; i < priv->vector_num; i++) {
		struct hnae3_ring_chain_node *vector_ring_chain;

		tqp_vector = &priv->tqp_vector[i];

		tqp_vector->rx_group.total_bytes = 0;
		tqp_vector->rx_group.total_packets = 0;
		tqp_vector->tx_group.total_bytes = 0;
		tqp_vector->tx_group.total_packets = 0;
		tqp_vector->handle = h;

		vector_ring_chain = hns3_get_vector_ring_chain(tqp_vector);
		if (!vector_ring_chain) {
			ret = -ENOMEM;
			goto map_ring_fail;
		}

		ret = h->ae_algo->ops->map_ring_to_vector(h,
			tqp_vector->vector_irq, vector_ring_chain);

		hns3_free_vector_ring_chain(tqp_vector, vector_ring_chain);

		if (ret)
			goto map_ring_fail;

		netif_napi_add(priv->netdev, &tqp_vector->napi,
			       hns3_nic_common_poll);
	}

	return 0;

map_ring_fail:
	while (i--)
		netif_napi_del(&priv->tqp_vector[i].napi);

	return ret;
}

static void hns3_nic_init_coal_cfg(struct hns3_nic_priv *priv)
{
	struct hnae3_ae_dev *ae_dev = pci_get_drvdata(priv->ae_handle->pdev);
	struct hns3_enet_coalesce *tx_coal = &priv->tx_coal;
	struct hns3_enet_coalesce *rx_coal = &priv->rx_coal;

	/* initialize the configuration for interrupt coalescing.
	 * 1. GL (Interrupt Gap Limiter)
	 * 2. RL (Interrupt Rate Limiter)
	 * 3. QL (Interrupt Quantity Limiter)
	 *
	 * Default: enable interrupt coalescing self-adaptive and GL
	 */
	tx_coal->adapt_enable = 1;
	rx_coal->adapt_enable = 1;

	tx_coal->int_gl = HNS3_INT_GL_50K;
	rx_coal->int_gl = HNS3_INT_GL_50K;

	rx_coal->flow_level = HNS3_FLOW_LOW;
	tx_coal->flow_level = HNS3_FLOW_LOW;

	if (ae_dev->dev_specs.int_ql_max) {
		tx_coal->int_ql = HNS3_INT_QL_DEFAULT_CFG;
		rx_coal->int_ql = HNS3_INT_QL_DEFAULT_CFG;
	}
}

static int hns3_nic_alloc_vector_data(struct hns3_nic_priv *priv)
{
	struct hnae3_handle *h = priv->ae_handle;
	struct hns3_enet_tqp_vector *tqp_vector;
	struct hnae3_vector_info *vector;
	struct pci_dev *pdev = h->pdev;
	u16 tqp_num = h->kinfo.num_tqps;
	u16 vector_num;
	int ret = 0;
	u16 i;

	/* RSS size, cpu online and vector_num should be the same */
	/* Should consider 2p/4p later */
	vector_num = min_t(u16, num_online_cpus(), tqp_num);

	vector = devm_kcalloc(&pdev->dev, vector_num, sizeof(*vector),
			      GFP_KERNEL);
	if (!vector)
		return -ENOMEM;

	/* save the actual available vector number */
	vector_num = h->ae_algo->ops->get_vector(h, vector_num, vector);

	priv->vector_num = vector_num;
	priv->tqp_vector = (struct hns3_enet_tqp_vector *)
		devm_kcalloc(&pdev->dev, vector_num, sizeof(*priv->tqp_vector),
			     GFP_KERNEL);
	if (!priv->tqp_vector) {
		ret = -ENOMEM;
		goto out;
	}

	for (i = 0; i < priv->vector_num; i++) {
		tqp_vector = &priv->tqp_vector[i];
		tqp_vector->idx = i;
		tqp_vector->mask_addr = vector[i].io_addr;
		tqp_vector->vector_irq = vector[i].vector;
		hns3_vector_coalesce_init(tqp_vector, priv);
	}

out:
	devm_kfree(&pdev->dev, vector);
	return ret;
}

static void hns3_clear_ring_group(struct hns3_enet_ring_group *group)
{
	group->ring = NULL;
	group->count = 0;
}

static void hns3_nic_uninit_vector_data(struct hns3_nic_priv *priv)
{
	struct hnae3_ring_chain_node *vector_ring_chain;
	struct hnae3_handle *h = priv->ae_handle;
	struct hns3_enet_tqp_vector *tqp_vector;
	int i;

	for (i = 0; i < priv->vector_num; i++) {
		tqp_vector = &priv->tqp_vector[i];

		if (!tqp_vector->rx_group.ring && !tqp_vector->tx_group.ring)
			continue;

		/* Since the mapping can be overwritten, when fail to get the
		 * chain between vector and ring, we should go on to deal with
		 * the remaining options.
		 */
		vector_ring_chain = hns3_get_vector_ring_chain(tqp_vector);
		if (!vector_ring_chain)
			dev_warn(priv->dev, "failed to get ring chain\n");

		h->ae_algo->ops->unmap_ring_from_vector(h,
			tqp_vector->vector_irq, vector_ring_chain);

		hns3_free_vector_ring_chain(tqp_vector, vector_ring_chain);

		hns3_clear_ring_group(&tqp_vector->rx_group);
		hns3_clear_ring_group(&tqp_vector->tx_group);
		netif_napi_del(&priv->tqp_vector[i].napi);
	}
}

static void hns3_nic_dealloc_vector_data(struct hns3_nic_priv *priv)
{
	struct hnae3_handle *h = priv->ae_handle;
	struct pci_dev *pdev = h->pdev;
	int i, ret;

	for (i = 0; i < priv->vector_num; i++) {
		struct hns3_enet_tqp_vector *tqp_vector;

		tqp_vector = &priv->tqp_vector[i];
		ret = h->ae_algo->ops->put_vector(h, tqp_vector->vector_irq);
		if (ret)
			return;
	}

	devm_kfree(&pdev->dev, priv->tqp_vector);
}

static void hns3_ring_get_cfg(struct hnae3_queue *q, struct hns3_nic_priv *priv,
			      unsigned int ring_type)
{
	int queue_num = priv->ae_handle->kinfo.num_tqps;
	struct hns3_enet_ring *ring;
	int desc_num;

	if (ring_type == HNAE3_RING_TYPE_TX) {
		ring = &priv->ring[q->tqp_index];
		desc_num = priv->ae_handle->kinfo.num_tx_desc;
		ring->queue_index = q->tqp_index;
		ring->tx_copybreak = priv->tx_copybreak;
		ring->last_to_use = 0;
	} else {
		ring = &priv->ring[q->tqp_index + queue_num];
		desc_num = priv->ae_handle->kinfo.num_rx_desc;
		ring->queue_index = q->tqp_index;
		ring->rx_copybreak = priv->rx_copybreak;
	}

	hnae3_set_bit(ring->flag, HNAE3_RING_TYPE_B, ring_type);

	ring->tqp = q;
	ring->desc = NULL;
	ring->desc_cb = NULL;
	ring->dev = priv->dev;
	ring->desc_dma_addr = 0;
	ring->buf_size = q->buf_size;
	ring->desc_num = desc_num;
	ring->next_to_use = 0;
	ring->next_to_clean = 0;
}

static void hns3_queue_to_ring(struct hnae3_queue *tqp,
			       struct hns3_nic_priv *priv)
{
	hns3_ring_get_cfg(tqp, priv, HNAE3_RING_TYPE_TX);
	hns3_ring_get_cfg(tqp, priv, HNAE3_RING_TYPE_RX);
}

static int hns3_get_ring_config(struct hns3_nic_priv *priv)
{
	struct hnae3_handle *h = priv->ae_handle;
	struct pci_dev *pdev = h->pdev;
	int i;

	priv->ring = devm_kzalloc(&pdev->dev,
				  array3_size(h->kinfo.num_tqps,
					      sizeof(*priv->ring), 2),
				  GFP_KERNEL);
	if (!priv->ring)
		return -ENOMEM;

	for (i = 0; i < h->kinfo.num_tqps; i++)
		hns3_queue_to_ring(h->kinfo.tqp[i], priv);

	return 0;
}

static void hns3_put_ring_config(struct hns3_nic_priv *priv)
{
	if (!priv->ring)
		return;

	devm_kfree(priv->dev, priv->ring);
	priv->ring = NULL;
}

static void hns3_alloc_page_pool(struct hns3_enet_ring *ring)
{
	struct page_pool_params pp_params = {
		.flags = PP_FLAG_DMA_MAP | PP_FLAG_PAGE_FRAG |
				PP_FLAG_DMA_SYNC_DEV,
		.order = hns3_page_order(ring),
		.pool_size = ring->desc_num * hns3_buf_size(ring) /
				(PAGE_SIZE << hns3_page_order(ring)),
		.nid = dev_to_node(ring_to_dev(ring)),
		.dev = ring_to_dev(ring),
		.dma_dir = DMA_FROM_DEVICE,
		.offset = 0,
		.max_len = PAGE_SIZE << hns3_page_order(ring),
	};

	ring->page_pool = page_pool_create(&pp_params);
	if (IS_ERR(ring->page_pool)) {
		dev_warn(ring_to_dev(ring), "page pool creation failed: %ld\n",
			 PTR_ERR(ring->page_pool));
		ring->page_pool = NULL;
	}
}

static int hns3_alloc_ring_memory(struct hns3_enet_ring *ring)
{
	int ret;

	if (ring->desc_num <= 0 || ring->buf_size <= 0)
		return -EINVAL;

	ring->desc_cb = devm_kcalloc(ring_to_dev(ring), ring->desc_num,
				     sizeof(ring->desc_cb[0]), GFP_KERNEL);
	if (!ring->desc_cb) {
		ret = -ENOMEM;
		goto out;
	}

	ret = hns3_alloc_desc(ring);
	if (ret)
		goto out_with_desc_cb;

	if (!HNAE3_IS_TX_RING(ring)) {
		if (page_pool_enabled)
			hns3_alloc_page_pool(ring);

		ret = hns3_alloc_ring_buffers(ring);
		if (ret)
			goto out_with_desc;
	} else {
		hns3_init_tx_spare_buffer(ring);
	}

	return 0;

out_with_desc:
	hns3_free_desc(ring);
out_with_desc_cb:
	devm_kfree(ring_to_dev(ring), ring->desc_cb);
	ring->desc_cb = NULL;
out:
	return ret;
}

void hns3_fini_ring(struct hns3_enet_ring *ring)
{
	hns3_free_desc(ring);
	devm_kfree(ring_to_dev(ring), ring->desc_cb);
	ring->desc_cb = NULL;
	ring->next_to_clean = 0;
	ring->next_to_use = 0;
	ring->last_to_use = 0;
	ring->pending_buf = 0;
	if (!HNAE3_IS_TX_RING(ring) && ring->skb) {
		dev_kfree_skb_any(ring->skb);
		ring->skb = NULL;
	} else if (HNAE3_IS_TX_RING(ring) && ring->tx_spare) {
		struct hns3_tx_spare *tx_spare = ring->tx_spare;

		dma_unmap_page(ring_to_dev(ring), tx_spare->dma, tx_spare->len,
			       DMA_TO_DEVICE);
		free_pages((unsigned long)tx_spare->buf,
			   get_order(tx_spare->len));
		devm_kfree(ring_to_dev(ring), tx_spare);
		ring->tx_spare = NULL;
	}

	if (!HNAE3_IS_TX_RING(ring) && ring->page_pool) {
		page_pool_destroy(ring->page_pool);
		ring->page_pool = NULL;
	}
}

static int hns3_buf_size2type(u32 buf_size)
{
	int bd_size_type;

	switch (buf_size) {
	case 512:
		bd_size_type = HNS3_BD_SIZE_512_TYPE;
		break;
	case 1024:
		bd_size_type = HNS3_BD_SIZE_1024_TYPE;
		break;
	case 2048:
		bd_size_type = HNS3_BD_SIZE_2048_TYPE;
		break;
	case 4096:
		bd_size_type = HNS3_BD_SIZE_4096_TYPE;
		break;
	default:
		bd_size_type = HNS3_BD_SIZE_2048_TYPE;
	}

	return bd_size_type;
}

static void hns3_init_ring_hw(struct hns3_enet_ring *ring)
{
	dma_addr_t dma = ring->desc_dma_addr;
	struct hnae3_queue *q = ring->tqp;

	if (!HNAE3_IS_TX_RING(ring)) {
		hns3_write_dev(q, HNS3_RING_RX_RING_BASEADDR_L_REG, (u32)dma);
		hns3_write_dev(q, HNS3_RING_RX_RING_BASEADDR_H_REG,
			       (u32)((dma >> 31) >> 1));

		hns3_write_dev(q, HNS3_RING_RX_RING_BD_LEN_REG,
			       hns3_buf_size2type(ring->buf_size));
		hns3_write_dev(q, HNS3_RING_RX_RING_BD_NUM_REG,
			       ring->desc_num / 8 - 1);
	} else {
		hns3_write_dev(q, HNS3_RING_TX_RING_BASEADDR_L_REG,
			       (u32)dma);
		hns3_write_dev(q, HNS3_RING_TX_RING_BASEADDR_H_REG,
			       (u32)((dma >> 31) >> 1));

		hns3_write_dev(q, HNS3_RING_TX_RING_BD_NUM_REG,
			       ring->desc_num / 8 - 1);
	}
}

static void hns3_init_tx_ring_tc(struct hns3_nic_priv *priv)
{
	struct hnae3_knic_private_info *kinfo = &priv->ae_handle->kinfo;
	struct hnae3_tc_info *tc_info = &kinfo->tc_info;
	int i;

	for (i = 0; i < tc_info->num_tc; i++) {
		int j;

		for (j = 0; j < tc_info->tqp_count[i]; j++) {
			struct hnae3_queue *q;

			q = priv->ring[tc_info->tqp_offset[i] + j].tqp;
			hns3_write_dev(q, HNS3_RING_TX_RING_TC_REG, i);
		}
	}
}

int hns3_init_all_ring(struct hns3_nic_priv *priv)
{
	struct hnae3_handle *h = priv->ae_handle;
	int ring_num = h->kinfo.num_tqps * 2;
	int i, j;
	int ret;

	for (i = 0; i < ring_num; i++) {
		ret = hns3_alloc_ring_memory(&priv->ring[i]);
		if (ret) {
			dev_err(priv->dev,
				"Alloc ring memory fail! ret=%d\n", ret);
			goto out_when_alloc_ring_memory;
		}

		u64_stats_init(&priv->ring[i].syncp);
	}

	return 0;

out_when_alloc_ring_memory:
	for (j = i - 1; j >= 0; j--)
		hns3_fini_ring(&priv->ring[j]);

	return -ENOMEM;
}

static void hns3_uninit_all_ring(struct hns3_nic_priv *priv)
{
	struct hnae3_handle *h = priv->ae_handle;
	int i;

	for (i = 0; i < h->kinfo.num_tqps; i++) {
		hns3_fini_ring(&priv->ring[i]);
		hns3_fini_ring(&priv->ring[i + h->kinfo.num_tqps]);
	}
}

/* Set mac addr if it is configured. or leave it to the AE driver */
static int hns3_init_mac_addr(struct net_device *netdev)
{
	struct hns3_nic_priv *priv = netdev_priv(netdev);
	char format_mac_addr[HNAE3_FORMAT_MAC_ADDR_LEN];
	struct hnae3_handle *h = priv->ae_handle;
	u8 mac_addr_temp[ETH_ALEN];
	int ret = 0;

	if (h->ae_algo->ops->get_mac_addr)
		h->ae_algo->ops->get_mac_addr(h, mac_addr_temp);

	/* Check if the MAC address is valid, if not get a random one */
	if (!is_valid_ether_addr(mac_addr_temp)) {
		eth_hw_addr_random(netdev);
		hnae3_format_mac_addr(format_mac_addr, netdev->dev_addr);
		dev_warn(priv->dev, "using random MAC address %s\n",
			 format_mac_addr);
	} else if (!ether_addr_equal(netdev->dev_addr, mac_addr_temp)) {
		eth_hw_addr_set(netdev, mac_addr_temp);
		ether_addr_copy(netdev->perm_addr, mac_addr_temp);
	} else {
		return 0;
	}

	if (h->ae_algo->ops->set_mac_addr)
		ret = h->ae_algo->ops->set_mac_addr(h, netdev->dev_addr, true);

	return ret;
}

static int hns3_init_phy(struct net_device *netdev)
{
	struct hnae3_handle *h = hns3_get_handle(netdev);
	int ret = 0;

	if (h->ae_algo->ops->mac_connect_phy)
		ret = h->ae_algo->ops->mac_connect_phy(h);

	return ret;
}

static void hns3_uninit_phy(struct net_device *netdev)
{
	struct hnae3_handle *h = hns3_get_handle(netdev);

	if (h->ae_algo->ops->mac_disconnect_phy)
		h->ae_algo->ops->mac_disconnect_phy(h);
}

static int hns3_client_start(struct hnae3_handle *handle)
{
	if (!handle->ae_algo->ops->client_start)
		return 0;

	return handle->ae_algo->ops->client_start(handle);
}

static void hns3_client_stop(struct hnae3_handle *handle)
{
	if (!handle->ae_algo->ops->client_stop)
		return;

	handle->ae_algo->ops->client_stop(handle);
}

static void hns3_info_show(struct hns3_nic_priv *priv)
{
	struct hnae3_knic_private_info *kinfo = &priv->ae_handle->kinfo;
	char format_mac_addr[HNAE3_FORMAT_MAC_ADDR_LEN];

	hnae3_format_mac_addr(format_mac_addr, priv->netdev->dev_addr);
	dev_info(priv->dev, "MAC address: %s\n", format_mac_addr);
	dev_info(priv->dev, "Task queue pairs numbers: %u\n", kinfo->num_tqps);
	dev_info(priv->dev, "RSS size: %u\n", kinfo->rss_size);
	dev_info(priv->dev, "Allocated RSS size: %u\n", kinfo->req_rss_size);
	dev_info(priv->dev, "RX buffer length: %u\n", kinfo->rx_buf_len);
	dev_info(priv->dev, "Desc num per TX queue: %u\n", kinfo->num_tx_desc);
	dev_info(priv->dev, "Desc num per RX queue: %u\n", kinfo->num_rx_desc);
	dev_info(priv->dev, "Total number of enabled TCs: %u\n",
		 kinfo->tc_info.num_tc);
	dev_info(priv->dev, "Max mtu size: %u\n", priv->netdev->max_mtu);
}

static void hns3_set_cq_period_mode(struct hns3_nic_priv *priv,
				    enum dim_cq_period_mode mode, bool is_tx)
{
	struct hnae3_ae_dev *ae_dev = pci_get_drvdata(priv->ae_handle->pdev);
	struct hnae3_handle *handle = priv->ae_handle;
	int i;

	if (is_tx) {
		priv->tx_cqe_mode = mode;

		for (i = 0; i < priv->vector_num; i++)
			priv->tqp_vector[i].tx_group.dim.mode = mode;
	} else {
		priv->rx_cqe_mode = mode;

		for (i = 0; i < priv->vector_num; i++)
			priv->tqp_vector[i].rx_group.dim.mode = mode;
	}

	if (hnae3_ae_dev_cq_supported(ae_dev)) {
		u32 new_mode;
		u64 reg;

		new_mode = (mode == DIM_CQ_PERIOD_MODE_START_FROM_CQE) ?
			HNS3_CQ_MODE_CQE : HNS3_CQ_MODE_EQE;
		reg = is_tx ? HNS3_GL1_CQ_MODE_REG : HNS3_GL0_CQ_MODE_REG;

		writel(new_mode, handle->kinfo.io_base + reg);
	}
}

void hns3_cq_period_mode_init(struct hns3_nic_priv *priv,
			      enum dim_cq_period_mode tx_mode,
			      enum dim_cq_period_mode rx_mode)
{
	hns3_set_cq_period_mode(priv, tx_mode, true);
	hns3_set_cq_period_mode(priv, rx_mode, false);
}

static void hns3_state_init(struct hnae3_handle *handle)
{
	struct hnae3_ae_dev *ae_dev = pci_get_drvdata(handle->pdev);
	struct net_device *netdev = handle->kinfo.netdev;
	struct hns3_nic_priv *priv = netdev_priv(netdev);

	set_bit(HNS3_NIC_STATE_INITED, &priv->state);

	if (test_bit(HNAE3_DEV_SUPPORT_TX_PUSH_B, ae_dev->caps))
		set_bit(HNS3_NIC_STATE_TX_PUSH_ENABLE, &priv->state);

	if (ae_dev->dev_version >= HNAE3_DEVICE_VERSION_V3)
		set_bit(HNAE3_PFLAG_LIMIT_PROMISC, &handle->supported_pflags);

	if (test_bit(HNAE3_DEV_SUPPORT_HW_TX_CSUM_B, ae_dev->caps))
		set_bit(HNS3_NIC_STATE_HW_TX_CSUM_ENABLE, &priv->state);

	if (hnae3_ae_dev_rxd_adv_layout_supported(ae_dev))
		set_bit(HNS3_NIC_STATE_RXD_ADV_LAYOUT_ENABLE, &priv->state);
}

static void hns3_state_uninit(struct hnae3_handle *handle)
{
	struct hns3_nic_priv *priv  = handle->priv;

	clear_bit(HNS3_NIC_STATE_INITED, &priv->state);
}

static int hns3_client_init(struct hnae3_handle *handle)
{
	struct pci_dev *pdev = handle->pdev;
	struct hnae3_ae_dev *ae_dev = pci_get_drvdata(pdev);
	u16 alloc_tqps, max_rss_size;
	struct hns3_nic_priv *priv;
	struct net_device *netdev;
	int ret;

	handle->ae_algo->ops->get_tqps_and_rss_info(handle, &alloc_tqps,
						    &max_rss_size);
	netdev = alloc_etherdev_mq(sizeof(struct hns3_nic_priv), alloc_tqps);
	if (!netdev)
		return -ENOMEM;

	priv = netdev_priv(netdev);
	priv->dev = &pdev->dev;
	priv->netdev = netdev;
	priv->ae_handle = handle;
	priv->tx_timeout_count = 0;
	priv->max_non_tso_bd_num = ae_dev->dev_specs.max_non_tso_bd_num;
	set_bit(HNS3_NIC_STATE_DOWN, &priv->state);

	handle->msg_enable = netif_msg_init(debug, DEFAULT_MSG_LEVEL);

	handle->kinfo.netdev = netdev;
	handle->priv = (void *)priv;

	hns3_init_mac_addr(netdev);

	hns3_set_default_feature(netdev);

	netdev->watchdog_timeo = HNS3_TX_TIMEOUT;
	netdev->priv_flags |= IFF_UNICAST_FLT;
	netdev->netdev_ops = &hns3_nic_netdev_ops;
	SET_NETDEV_DEV(netdev, &pdev->dev);
	hns3_ethtool_set_ops(netdev);

	/* Carrier off reporting is important to ethtool even BEFORE open */
	netif_carrier_off(netdev);

	ret = hns3_get_ring_config(priv);
	if (ret) {
		ret = -ENOMEM;
		goto out_get_ring_cfg;
	}

	hns3_nic_init_coal_cfg(priv);

	ret = hns3_nic_alloc_vector_data(priv);
	if (ret) {
		ret = -ENOMEM;
		goto out_alloc_vector_data;
	}

	ret = hns3_nic_init_vector_data(priv);
	if (ret) {
		ret = -ENOMEM;
		goto out_init_vector_data;
	}

	ret = hns3_init_all_ring(priv);
	if (ret) {
		ret = -ENOMEM;
		goto out_init_ring;
	}

	hns3_cq_period_mode_init(priv, DIM_CQ_PERIOD_MODE_START_FROM_EQE,
				 DIM_CQ_PERIOD_MODE_START_FROM_EQE);

	ret = hns3_init_phy(netdev);
	if (ret)
		goto out_init_phy;

	/* the device can work without cpu rmap, only aRFS needs it */
	ret = hns3_set_rx_cpu_rmap(netdev);
	if (ret)
		dev_warn(priv->dev, "set rx cpu rmap fail, ret=%d\n", ret);

	ret = hns3_nic_init_irq(priv);
	if (ret) {
		dev_err(priv->dev, "init irq failed! ret=%d\n", ret);
		hns3_free_rx_cpu_rmap(netdev);
		goto out_init_irq_fail;
	}

	ret = hns3_client_start(handle);
	if (ret) {
		dev_err(priv->dev, "hns3_client_start fail! ret=%d\n", ret);
		goto out_client_start;
	}

	hns3_dcbnl_setup(handle);

	ret = hns3_dbg_init(handle);
	if (ret) {
		dev_err(priv->dev, "failed to init debugfs, ret = %d\n",
			ret);
		goto out_client_start;
	}

	netdev->max_mtu = HNS3_MAX_MTU(ae_dev->dev_specs.max_frm_size);

	hns3_state_init(handle);

	ret = register_netdev(netdev);
	if (ret) {
		dev_err(priv->dev, "probe register netdev fail!\n");
		goto out_reg_netdev_fail;
	}

	if (netif_msg_drv(handle))
		hns3_info_show(priv);

	return ret;

out_reg_netdev_fail:
	hns3_state_uninit(handle);
	hns3_dbg_uninit(handle);
	hns3_client_stop(handle);
out_client_start:
	hns3_free_rx_cpu_rmap(netdev);
	hns3_nic_uninit_irq(priv);
out_init_irq_fail:
	hns3_uninit_phy(netdev);
out_init_phy:
	hns3_uninit_all_ring(priv);
out_init_ring:
	hns3_nic_uninit_vector_data(priv);
out_init_vector_data:
	hns3_nic_dealloc_vector_data(priv);
out_alloc_vector_data:
	priv->ring = NULL;
out_get_ring_cfg:
	priv->ae_handle = NULL;
	free_netdev(netdev);
	return ret;
}

static void hns3_client_uninit(struct hnae3_handle *handle, bool reset)
{
	struct net_device *netdev = handle->kinfo.netdev;
	struct hns3_nic_priv *priv = netdev_priv(netdev);

	if (netdev->reg_state != NETREG_UNINITIALIZED)
		unregister_netdev(netdev);

	hns3_client_stop(handle);

	hns3_uninit_phy(netdev);

	if (!test_and_clear_bit(HNS3_NIC_STATE_INITED, &priv->state)) {
		netdev_warn(netdev, "already uninitialized\n");
		goto out_netdev_free;
	}

	hns3_free_rx_cpu_rmap(netdev);

	hns3_nic_uninit_irq(priv);

	hns3_clear_all_ring(handle, true);

	hns3_nic_uninit_vector_data(priv);

	hns3_nic_dealloc_vector_data(priv);

	hns3_uninit_all_ring(priv);

	hns3_put_ring_config(priv);

out_netdev_free:
	hns3_dbg_uninit(handle);
	free_netdev(netdev);
}

static void hns3_link_status_change(struct hnae3_handle *handle, bool linkup)
{
	struct net_device *netdev = handle->kinfo.netdev;

	if (!netdev)
		return;

	if (linkup) {
		netif_tx_wake_all_queues(netdev);
		netif_carrier_on(netdev);
		if (netif_msg_link(handle))
			netdev_info(netdev, "link up\n");
	} else {
		netif_carrier_off(netdev);
		netif_tx_stop_all_queues(netdev);
		if (netif_msg_link(handle))
			netdev_info(netdev, "link down\n");
	}
}

static void hns3_clear_tx_ring(struct hns3_enet_ring *ring)
{
	while (ring->next_to_clean != ring->next_to_use) {
		ring->desc[ring->next_to_clean].tx.bdtp_fe_sc_vld_ra_ri = 0;
		hns3_free_buffer_detach(ring, ring->next_to_clean, 0);
		ring_ptr_move_fw(ring, next_to_clean);
	}

	ring->pending_buf = 0;
}

static int hns3_clear_rx_ring(struct hns3_enet_ring *ring)
{
	struct hns3_desc_cb res_cbs;
	int ret;

	while (ring->next_to_use != ring->next_to_clean) {
		/* When a buffer is not reused, it's memory has been
		 * freed in hns3_handle_rx_bd or will be freed by
		 * stack, so we need to replace the buffer here.
		 */
		if (!ring->desc_cb[ring->next_to_use].reuse_flag) {
			ret = hns3_alloc_and_map_buffer(ring, &res_cbs);
			if (ret) {
				hns3_ring_stats_update(ring, sw_err_cnt);
				/* if alloc new buffer fail, exit directly
				 * and reclear in up flow.
				 */
				netdev_warn(ring_to_netdev(ring),
					    "reserve buffer map failed, ret = %d\n",
					    ret);
				return ret;
			}
			hns3_replace_buffer(ring, ring->next_to_use, &res_cbs);
		}
		ring_ptr_move_fw(ring, next_to_use);
	}

	/* Free the pending skb in rx ring */
	if (ring->skb) {
		dev_kfree_skb_any(ring->skb);
		ring->skb = NULL;
		ring->pending_buf = 0;
	}

	return 0;
}

static void hns3_force_clear_rx_ring(struct hns3_enet_ring *ring)
{
	while (ring->next_to_use != ring->next_to_clean) {
		/* When a buffer is not reused, it's memory has been
		 * freed in hns3_handle_rx_bd or will be freed by
		 * stack, so only need to unmap the buffer here.
		 */
		if (!ring->desc_cb[ring->next_to_use].reuse_flag) {
			hns3_unmap_buffer(ring,
					  &ring->desc_cb[ring->next_to_use]);
			ring->desc_cb[ring->next_to_use].dma = 0;
		}

		ring_ptr_move_fw(ring, next_to_use);
	}
}

static void hns3_clear_all_ring(struct hnae3_handle *h, bool force)
{
	struct net_device *ndev = h->kinfo.netdev;
	struct hns3_nic_priv *priv = netdev_priv(ndev);
	u32 i;

	for (i = 0; i < h->kinfo.num_tqps; i++) {
		struct hns3_enet_ring *ring;

		ring = &priv->ring[i];
		hns3_clear_tx_ring(ring);

		ring = &priv->ring[i + h->kinfo.num_tqps];
		/* Continue to clear other rings even if clearing some
		 * rings failed.
		 */
		if (force)
			hns3_force_clear_rx_ring(ring);
		else
			hns3_clear_rx_ring(ring);
	}
}

int hns3_nic_reset_all_ring(struct hnae3_handle *h)
{
	struct net_device *ndev = h->kinfo.netdev;
	struct hns3_nic_priv *priv = netdev_priv(ndev);
	struct hns3_enet_ring *rx_ring;
	int i, j;
	int ret;

	ret = h->ae_algo->ops->reset_queue(h);
	if (ret)
		return ret;

	for (i = 0; i < h->kinfo.num_tqps; i++) {
		hns3_init_ring_hw(&priv->ring[i]);

		/* We need to clear tx ring here because self test will
		 * use the ring and will not run down before up
		 */
		hns3_clear_tx_ring(&priv->ring[i]);
		priv->ring[i].next_to_clean = 0;
		priv->ring[i].next_to_use = 0;
		priv->ring[i].last_to_use = 0;

		rx_ring = &priv->ring[i + h->kinfo.num_tqps];
		hns3_init_ring_hw(rx_ring);
		ret = hns3_clear_rx_ring(rx_ring);
		if (ret)
			return ret;

		/* We can not know the hardware head and tail when this
		 * function is called in reset flow, so we reuse all desc.
		 */
		for (j = 0; j < rx_ring->desc_num; j++)
			hns3_reuse_buffer(rx_ring, j);

		rx_ring->next_to_clean = 0;
		rx_ring->next_to_use = 0;
	}

	hns3_init_tx_ring_tc(priv);

	return 0;
}

static int hns3_reset_notify_down_enet(struct hnae3_handle *handle)
{
	struct hnae3_knic_private_info *kinfo = &handle->kinfo;
	struct net_device *ndev = kinfo->netdev;
	struct hns3_nic_priv *priv = netdev_priv(ndev);

	if (test_and_set_bit(HNS3_NIC_STATE_RESETTING, &priv->state))
		return 0;

	if (!netif_running(ndev))
		return 0;

	return hns3_nic_net_stop(ndev);
}

static int hns3_reset_notify_up_enet(struct hnae3_handle *handle)
{
	struct hnae3_knic_private_info *kinfo = &handle->kinfo;
	struct hns3_nic_priv *priv = netdev_priv(kinfo->netdev);
	int ret = 0;

	if (!test_bit(HNS3_NIC_STATE_INITED, &priv->state)) {
		netdev_err(kinfo->netdev, "device is not initialized yet\n");
		return -EFAULT;
	}

	clear_bit(HNS3_NIC_STATE_RESETTING, &priv->state);

	if (netif_running(kinfo->netdev)) {
		ret = hns3_nic_net_open(kinfo->netdev);
		if (ret) {
			set_bit(HNS3_NIC_STATE_RESETTING, &priv->state);
			netdev_err(kinfo->netdev,
				   "net up fail, ret=%d!\n", ret);
			return ret;
		}
	}

	return ret;
}

static int hns3_reset_notify_init_enet(struct hnae3_handle *handle)
{
	struct net_device *netdev = handle->kinfo.netdev;
	struct hns3_nic_priv *priv = netdev_priv(netdev);
	int ret;

	/* Carrier off reporting is important to ethtool even BEFORE open */
	netif_carrier_off(netdev);

	ret = hns3_get_ring_config(priv);
	if (ret)
		return ret;

	ret = hns3_nic_alloc_vector_data(priv);
	if (ret)
		goto err_put_ring;

	ret = hns3_nic_init_vector_data(priv);
	if (ret)
		goto err_dealloc_vector;

	ret = hns3_init_all_ring(priv);
	if (ret)
		goto err_uninit_vector;

	hns3_cq_period_mode_init(priv, priv->tx_cqe_mode, priv->rx_cqe_mode);

	/* the device can work without cpu rmap, only aRFS needs it */
	ret = hns3_set_rx_cpu_rmap(netdev);
	if (ret)
		dev_warn(priv->dev, "set rx cpu rmap fail, ret=%d\n", ret);

	ret = hns3_nic_init_irq(priv);
	if (ret) {
		dev_err(priv->dev, "init irq failed! ret=%d\n", ret);
		hns3_free_rx_cpu_rmap(netdev);
		goto err_init_irq_fail;
	}

	if (!hns3_is_phys_func(handle->pdev))
		hns3_init_mac_addr(netdev);

	ret = hns3_client_start(handle);
	if (ret) {
		dev_err(priv->dev, "hns3_client_start fail! ret=%d\n", ret);
		goto err_client_start_fail;
	}

	set_bit(HNS3_NIC_STATE_INITED, &priv->state);

	return ret;

err_client_start_fail:
	hns3_free_rx_cpu_rmap(netdev);
	hns3_nic_uninit_irq(priv);
err_init_irq_fail:
	hns3_uninit_all_ring(priv);
err_uninit_vector:
	hns3_nic_uninit_vector_data(priv);
err_dealloc_vector:
	hns3_nic_dealloc_vector_data(priv);
err_put_ring:
	hns3_put_ring_config(priv);

	return ret;
}

static int hns3_reset_notify_uninit_enet(struct hnae3_handle *handle)
{
	struct net_device *netdev = handle->kinfo.netdev;
	struct hns3_nic_priv *priv = netdev_priv(netdev);

	if (!test_and_clear_bit(HNS3_NIC_STATE_INITED, &priv->state)) {
		netdev_warn(netdev, "already uninitialized\n");
		return 0;
	}

	hns3_free_rx_cpu_rmap(netdev);
	hns3_nic_uninit_irq(priv);
	hns3_clear_all_ring(handle, true);
	hns3_reset_tx_queue(priv->ae_handle);

	hns3_nic_uninit_vector_data(priv);

	hns3_nic_dealloc_vector_data(priv);

	hns3_uninit_all_ring(priv);

	hns3_put_ring_config(priv);

	return 0;
}

int hns3_reset_notify(struct hnae3_handle *handle,
		      enum hnae3_reset_notify_type type)
{
	int ret = 0;

	switch (type) {
	case HNAE3_UP_CLIENT:
		ret = hns3_reset_notify_up_enet(handle);
		break;
	case HNAE3_DOWN_CLIENT:
		ret = hns3_reset_notify_down_enet(handle);
		break;
	case HNAE3_INIT_CLIENT:
		ret = hns3_reset_notify_init_enet(handle);
		break;
	case HNAE3_UNINIT_CLIENT:
		ret = hns3_reset_notify_uninit_enet(handle);
		break;
	default:
		break;
	}

	return ret;
}

static int hns3_change_channels(struct hnae3_handle *handle, u32 new_tqp_num,
				bool rxfh_configured)
{
	int ret;

	ret = handle->ae_algo->ops->set_channels(handle, new_tqp_num,
						 rxfh_configured);
	if (ret) {
		dev_err(&handle->pdev->dev,
			"Change tqp num(%u) fail.\n", new_tqp_num);
		return ret;
	}

	ret = hns3_reset_notify(handle, HNAE3_INIT_CLIENT);
	if (ret)
		return ret;

	ret =  hns3_reset_notify(handle, HNAE3_UP_CLIENT);
	if (ret)
		hns3_reset_notify(handle, HNAE3_UNINIT_CLIENT);

	return ret;
}

int hns3_set_channels(struct net_device *netdev,
		      struct ethtool_channels *ch)
{
	struct hnae3_handle *h = hns3_get_handle(netdev);
	struct hnae3_knic_private_info *kinfo = &h->kinfo;
	bool rxfh_configured = netif_is_rxfh_configured(netdev);
	u32 new_tqp_num = ch->combined_count;
	u16 org_tqp_num;
	int ret;

	if (hns3_nic_resetting(netdev))
		return -EBUSY;

	if (ch->rx_count || ch->tx_count)
		return -EINVAL;

	if (kinfo->tc_info.mqprio_active) {
		dev_err(&netdev->dev,
			"it's not allowed to set channels via ethtool when MQPRIO mode is on\n");
		return -EINVAL;
	}

	if (new_tqp_num > hns3_get_max_available_channels(h) ||
	    new_tqp_num < 1) {
		dev_err(&netdev->dev,
			"Change tqps fail, the tqp range is from 1 to %u",
			hns3_get_max_available_channels(h));
		return -EINVAL;
	}

	if (kinfo->rss_size == new_tqp_num)
		return 0;

	netif_dbg(h, drv, netdev,
		  "set channels: tqp_num=%u, rxfh=%d\n",
		  new_tqp_num, rxfh_configured);

	ret = hns3_reset_notify(h, HNAE3_DOWN_CLIENT);
	if (ret)
		return ret;

	ret = hns3_reset_notify(h, HNAE3_UNINIT_CLIENT);
	if (ret)
		return ret;

	org_tqp_num = h->kinfo.num_tqps;
	ret = hns3_change_channels(h, new_tqp_num, rxfh_configured);
	if (ret) {
		int ret1;

		netdev_warn(netdev,
			    "Change channels fail, revert to old value\n");
		ret1 = hns3_change_channels(h, org_tqp_num, rxfh_configured);
		if (ret1) {
			netdev_err(netdev,
				   "revert to old channel fail\n");
			return ret1;
		}

		return ret;
	}

	return 0;
}

void hns3_external_lb_prepare(struct net_device *ndev, bool if_running)
{
	struct hns3_nic_priv *priv = netdev_priv(ndev);
	struct hnae3_handle *h = priv->ae_handle;
	int i;

	if (!if_running)
		return;

	netif_carrier_off(ndev);
	netif_tx_disable(ndev);

	for (i = 0; i < priv->vector_num; i++)
		hns3_vector_disable(&priv->tqp_vector[i]);

	for (i = 0; i < h->kinfo.num_tqps; i++)
		hns3_tqp_disable(h->kinfo.tqp[i]);

	/* delay ring buffer clearing to hns3_reset_notify_uninit_enet
	 * during reset process, because driver may not be able
	 * to disable the ring through firmware when downing the netdev.
	 */
	if (!hns3_nic_resetting(ndev))
		hns3_nic_reset_all_ring(priv->ae_handle);

	hns3_reset_tx_queue(priv->ae_handle);
}

void hns3_external_lb_restore(struct net_device *ndev, bool if_running)
{
	struct hns3_nic_priv *priv = netdev_priv(ndev);
	struct hnae3_handle *h = priv->ae_handle;
	int i;

	if (!if_running)
		return;

	hns3_nic_reset_all_ring(priv->ae_handle);

	for (i = 0; i < priv->vector_num; i++)
		hns3_vector_enable(&priv->tqp_vector[i]);

	for (i = 0; i < h->kinfo.num_tqps; i++)
		hns3_tqp_enable(h->kinfo.tqp[i]);

	netif_tx_wake_all_queues(ndev);

	if (h->ae_algo->ops->get_status(h))
		netif_carrier_on(ndev);
}

static const struct hns3_hw_error_info hns3_hw_err[] = {
	{ .type = HNAE3_PPU_POISON_ERROR,
	  .msg = "PPU poison" },
	{ .type = HNAE3_CMDQ_ECC_ERROR,
	  .msg = "IMP CMDQ error" },
	{ .type = HNAE3_IMP_RD_POISON_ERROR,
	  .msg = "IMP RD poison" },
	{ .type = HNAE3_ROCEE_AXI_RESP_ERROR,
	  .msg = "ROCEE AXI RESP error" },
};

static void hns3_process_hw_error(struct hnae3_handle *handle,
				  enum hnae3_hw_error_type type)
{
	int i;

	for (i = 0; i < ARRAY_SIZE(hns3_hw_err); i++) {
		if (hns3_hw_err[i].type == type) {
			dev_err(&handle->pdev->dev, "Detected %s!\n",
				hns3_hw_err[i].msg);
			break;
		}
	}
}

static const struct hnae3_client_ops client_ops = {
	.init_instance = hns3_client_init,
	.uninit_instance = hns3_client_uninit,
	.link_status_change = hns3_link_status_change,
	.reset_notify = hns3_reset_notify,
	.process_hw_error = hns3_process_hw_error,
};

/* hns3_init_module - Driver registration routine
 * hns3_init_module is the first routine called when the driver is
 * loaded. All it does is register with the PCI subsystem.
 */
static int __init hns3_init_module(void)
{
	int ret;

	pr_info("%s: %s - version\n", hns3_driver_name, hns3_driver_string);
	pr_info("%s: %s\n", hns3_driver_name, hns3_copyright);

	client.type = HNAE3_CLIENT_KNIC;
	snprintf(client.name, HNAE3_CLIENT_NAME_LENGTH, "%s",
		 hns3_driver_name);

	client.ops = &client_ops;

	INIT_LIST_HEAD(&client.node);

	hns3_dbg_register_debugfs(hns3_driver_name);

	ret = hnae3_register_client(&client);
	if (ret)
		goto err_reg_client;

	ret = pci_register_driver(&hns3_driver);
	if (ret)
		goto err_reg_driver;

	return ret;

err_reg_driver:
	hnae3_unregister_client(&client);
err_reg_client:
	hns3_dbg_unregister_debugfs();
	return ret;
}
module_init(hns3_init_module);

/* hns3_exit_module - Driver exit cleanup routine
 * hns3_exit_module is called just before the driver is removed
 * from memory.
 */
static void __exit hns3_exit_module(void)
{
	pci_unregister_driver(&hns3_driver);
	hnae3_unregister_client(&client);
	hns3_dbg_unregister_debugfs();
}
module_exit(hns3_exit_module);

MODULE_DESCRIPTION("HNS3: Hisilicon Ethernet Driver");
MODULE_AUTHOR("Huawei Tech. Co., Ltd.");
MODULE_LICENSE("GPL");
MODULE_ALIAS("pci:hns-nic");<|MERGE_RESOLUTION|>--- conflicted
+++ resolved
@@ -1621,26 +1621,6 @@
 
 	skb_reset_mac_len(skb);
 
-<<<<<<< HEAD
-		ret = hns3_get_l4_protocol(skb, &ol4_proto, &il4_proto);
-		if (unlikely(ret < 0)) {
-			hns3_ring_stats_update(ring, tx_l4_proto_err);
-			return ret;
-		}
-
-		ret = hns3_set_l2l3l4(skb, ol4_proto, il4_proto,
-				      &type_cs_vlan_tso,
-				      &ol_type_vlan_len_msec);
-		if (unlikely(ret < 0)) {
-			hns3_ring_stats_update(ring, tx_l2l3l4_err);
-			return ret;
-		}
-
-		ret = hns3_set_tso(skb, &paylen_ol4cs, &mss_hw_csum,
-				   &type_cs_vlan_tso, &desc_cb->send_bytes);
-		if (unlikely(ret < 0)) {
-			hns3_ring_stats_update(ring, tx_tso_err);
-=======
 	ret = hns3_get_l4_protocol(skb, &ol4_proto, &il4_proto);
 	if (unlikely(ret < 0)) {
 		hns3_ring_stats_update(ring, tx_l4_proto_err);
@@ -1681,7 +1661,6 @@
 	if (skb->ip_summed == CHECKSUM_PARTIAL) {
 		ret = hns3_handle_csum_partial(ring, skb, desc_cb, &param);
 		if (ret)
->>>>>>> d60c95ef
 			return ret;
 	}
 
