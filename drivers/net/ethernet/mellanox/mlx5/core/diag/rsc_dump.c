// SPDX-License-Identifier: GPL-2.0 OR Linux-OpenIB
/* Copyright (c) 2019 Mellanox Technologies. */

#include "rsc_dump.h"
#include "lib/mlx5.h"

#define MLX5_SGMT_TYPE(SGMT) MLX5_SGMT_TYPE_##SGMT
#define MLX5_SGMT_STR_ASSING(SGMT)[MLX5_SGMT_TYPE(SGMT)] = #SGMT
static const char *const mlx5_rsc_sgmt_name[] = {
	MLX5_SGMT_STR_ASSING(HW_CQPC),
	MLX5_SGMT_STR_ASSING(HW_SQPC),
	MLX5_SGMT_STR_ASSING(HW_RQPC),
	MLX5_SGMT_STR_ASSING(FULL_SRQC),
	MLX5_SGMT_STR_ASSING(FULL_CQC),
	MLX5_SGMT_STR_ASSING(FULL_EQC),
	MLX5_SGMT_STR_ASSING(FULL_QPC),
	MLX5_SGMT_STR_ASSING(SND_BUFF),
	MLX5_SGMT_STR_ASSING(RCV_BUFF),
	MLX5_SGMT_STR_ASSING(SRQ_BUFF),
	MLX5_SGMT_STR_ASSING(CQ_BUFF),
	MLX5_SGMT_STR_ASSING(EQ_BUFF),
	MLX5_SGMT_STR_ASSING(SX_SLICE),
	MLX5_SGMT_STR_ASSING(SX_SLICE_ALL),
	MLX5_SGMT_STR_ASSING(RDB),
	MLX5_SGMT_STR_ASSING(RX_SLICE_ALL),
	MLX5_SGMT_STR_ASSING(PRM_QUERY_QP),
	MLX5_SGMT_STR_ASSING(PRM_QUERY_CQ),
	MLX5_SGMT_STR_ASSING(PRM_QUERY_MKEY),
};

struct mlx5_rsc_dump {
	u32 pdn;
<<<<<<< HEAD
	struct mlx5_core_mkey mkey;
=======
	u32 mkey;
>>>>>>> d60c95ef
	u32 number_of_menu_items;
	u16 fw_segment_type[MLX5_SGMT_TYPE_NUM];
};

struct mlx5_rsc_dump_cmd {
	u64 mem_size;
	u8 cmd[MLX5_ST_SZ_BYTES(resource_dump)];
};

static int mlx5_rsc_dump_sgmt_get_by_name(char *name)
{
	int i;

	for (i = 0; i < ARRAY_SIZE(mlx5_rsc_sgmt_name); i++)
		if (!strcmp(name, mlx5_rsc_sgmt_name[i]))
			return i;

	return -EINVAL;
}

#define MLX5_RSC_DUMP_MENU_HEADER_SIZE (MLX5_ST_SZ_BYTES(resource_dump_info_segment) + \
					MLX5_ST_SZ_BYTES(resource_dump_command_segment) + \
					MLX5_ST_SZ_BYTES(resource_dump_menu_segment))

static int mlx5_rsc_dump_read_menu_sgmt(struct mlx5_rsc_dump *rsc_dump, struct page *page,
					int read_size, int start_idx)
{
	void *data = page_address(page);
	enum mlx5_sgmt_type sgmt_idx;
	int num_of_items;
	char *sgmt_name;
	void *member;
	int size = 0;
	void *menu;
	int i;

	if (!start_idx) {
		menu = MLX5_ADDR_OF(menu_resource_dump_response, data, menu);
		rsc_dump->number_of_menu_items = MLX5_GET(resource_dump_menu_segment, menu,
							  num_of_records);
		size = MLX5_RSC_DUMP_MENU_HEADER_SIZE;
		data += size;
	}
	num_of_items = rsc_dump->number_of_menu_items;

	for (i = 0; start_idx + i < num_of_items; i++) {
		size += MLX5_ST_SZ_BYTES(resource_dump_menu_record);
		if (size >= read_size)
			return start_idx + i;

		member = data + MLX5_ST_SZ_BYTES(resource_dump_menu_record) * i;
		sgmt_name =  MLX5_ADDR_OF(resource_dump_menu_record, member, segment_name);
		sgmt_idx = mlx5_rsc_dump_sgmt_get_by_name(sgmt_name);
		if (sgmt_idx == -EINVAL)
			continue;
		rsc_dump->fw_segment_type[sgmt_idx] = MLX5_GET(resource_dump_menu_record,
							       member, segment_type);
	}
	return 0;
}

static int mlx5_rsc_dump_trigger(struct mlx5_core_dev *dev, struct mlx5_rsc_dump_cmd *cmd,
				 struct page *page)
{
	struct mlx5_rsc_dump *rsc_dump = dev->rsc_dump;
	struct device *ddev = mlx5_core_dma_dev(dev);
	u32 out_seq_num;
	u32 in_seq_num;
	dma_addr_t dma;
	int err;

	dma = dma_map_page(ddev, page, 0, cmd->mem_size, DMA_FROM_DEVICE);
	if (unlikely(dma_mapping_error(ddev, dma)))
		return -ENOMEM;

	in_seq_num = MLX5_GET(resource_dump, cmd->cmd, seq_num);
	MLX5_SET(resource_dump, cmd->cmd, mkey, rsc_dump->mkey);
	MLX5_SET64(resource_dump, cmd->cmd, address, dma);

	err = mlx5_core_access_reg(dev, cmd->cmd, sizeof(cmd->cmd), cmd->cmd,
				   sizeof(cmd->cmd), MLX5_REG_RESOURCE_DUMP, 0, 1);
	if (err) {
		mlx5_core_err(dev, "Resource dump: Failed to access err %d\n", err);
		goto out;
	}
	out_seq_num = MLX5_GET(resource_dump, cmd->cmd, seq_num);
	if (out_seq_num && (in_seq_num + 1 != out_seq_num))
		err = -EIO;
out:
	dma_unmap_page(ddev, dma, cmd->mem_size, DMA_FROM_DEVICE);
	return err;
}

struct mlx5_rsc_dump_cmd *mlx5_rsc_dump_cmd_create(struct mlx5_core_dev *dev,
						   struct mlx5_rsc_key *key)
{
	struct mlx5_rsc_dump_cmd *cmd;
	int sgmt_type;

	if (IS_ERR_OR_NULL(dev->rsc_dump))
		return ERR_PTR(-EOPNOTSUPP);

	sgmt_type = dev->rsc_dump->fw_segment_type[key->rsc];
	if (!sgmt_type && key->rsc != MLX5_SGMT_TYPE_MENU)
		return ERR_PTR(-EOPNOTSUPP);

	cmd = kzalloc(sizeof(*cmd), GFP_KERNEL);
	if (!cmd) {
		mlx5_core_err(dev, "Resource dump: Failed to allocate command\n");
		return ERR_PTR(-ENOMEM);
	}
	MLX5_SET(resource_dump, cmd->cmd, segment_type, sgmt_type);
	MLX5_SET(resource_dump, cmd->cmd, index1, key->index1);
	MLX5_SET(resource_dump, cmd->cmd, index2, key->index2);
	MLX5_SET(resource_dump, cmd->cmd, num_of_obj1, key->num_of_obj1);
	MLX5_SET(resource_dump, cmd->cmd, num_of_obj2, key->num_of_obj2);
	MLX5_SET(resource_dump, cmd->cmd, size, key->size);
	cmd->mem_size = key->size;
	return cmd;
}
EXPORT_SYMBOL(mlx5_rsc_dump_cmd_create);

void mlx5_rsc_dump_cmd_destroy(struct mlx5_rsc_dump_cmd *cmd)
{
	kfree(cmd);
}
EXPORT_SYMBOL(mlx5_rsc_dump_cmd_destroy);

int mlx5_rsc_dump_next(struct mlx5_core_dev *dev, struct mlx5_rsc_dump_cmd *cmd,
		       struct page *page, int *size)
{
	bool more_dump;
	int err;

	if (IS_ERR_OR_NULL(dev->rsc_dump))
		return -EOPNOTSUPP;

	err = mlx5_rsc_dump_trigger(dev, cmd, page);
	if (err) {
		mlx5_core_err(dev, "Resource dump: Failed to trigger dump, %d\n", err);
		return err;
	}
	*size = MLX5_GET(resource_dump, cmd->cmd, size);
	more_dump = MLX5_GET(resource_dump, cmd->cmd, more_dump);

	return more_dump;
}
EXPORT_SYMBOL(mlx5_rsc_dump_next);

#define MLX5_RSC_DUMP_MENU_SEGMENT 0xffff
static int mlx5_rsc_dump_menu(struct mlx5_core_dev *dev)
{
	struct mlx5_rsc_dump_cmd *cmd = NULL;
	struct mlx5_rsc_key key = {};
	struct page *page;
	int start_idx = 0;
	int size;
	int err;

	page = alloc_page(GFP_KERNEL);
	if (!page)
		return -ENOMEM;

	key.rsc = MLX5_SGMT_TYPE_MENU;
	key.size = PAGE_SIZE;
	cmd  = mlx5_rsc_dump_cmd_create(dev, &key);
	if (IS_ERR(cmd)) {
		err = PTR_ERR(cmd);
		goto free_page;
	}
	MLX5_SET(resource_dump, cmd->cmd, segment_type, MLX5_RSC_DUMP_MENU_SEGMENT);

	do {
		err = mlx5_rsc_dump_next(dev, cmd, page, &size);
		if (err < 0)
			goto destroy_cmd;

		start_idx = mlx5_rsc_dump_read_menu_sgmt(dev->rsc_dump, page, size, start_idx);

	} while (err > 0);

destroy_cmd:
	mlx5_rsc_dump_cmd_destroy(cmd);
free_page:
	__free_page(page);

	return err;
}

static int mlx5_rsc_dump_create_mkey(struct mlx5_core_dev *mdev, u32 pdn,
				     u32 *mkey)
{
	int inlen = MLX5_ST_SZ_BYTES(create_mkey_in);
	void *mkc;
	u32 *in;
	int err;

	in = kvzalloc(inlen, GFP_KERNEL);
	if (!in)
		return -ENOMEM;

	mkc = MLX5_ADDR_OF(create_mkey_in, in, memory_key_mkey_entry);
	MLX5_SET(mkc, mkc, access_mode_1_0, MLX5_MKC_ACCESS_MODE_PA);
	MLX5_SET(mkc, mkc, lw, 1);
	MLX5_SET(mkc, mkc, lr, 1);

	MLX5_SET(mkc, mkc, pd, pdn);
	MLX5_SET(mkc, mkc, length64, 1);
	MLX5_SET(mkc, mkc, qpn, 0xffffff);

	err = mlx5_core_create_mkey(mdev, mkey, in, inlen);

	kvfree(in);
	return err;
}

struct mlx5_rsc_dump *mlx5_rsc_dump_create(struct mlx5_core_dev *dev)
{
	struct mlx5_rsc_dump *rsc_dump;

	if (!MLX5_CAP_DEBUG(dev, resource_dump)) {
		mlx5_core_dbg(dev, "Resource dump: capability not present\n");
		return NULL;
	}
	rsc_dump = kzalloc(sizeof(*rsc_dump), GFP_KERNEL);
	if (!rsc_dump)
		return ERR_PTR(-ENOMEM);

	return rsc_dump;
}

void mlx5_rsc_dump_destroy(struct mlx5_core_dev *dev)
{
	if (IS_ERR_OR_NULL(dev->rsc_dump))
		return;
	kfree(dev->rsc_dump);
}

int mlx5_rsc_dump_init(struct mlx5_core_dev *dev)
{
	struct mlx5_rsc_dump *rsc_dump = dev->rsc_dump;
	int err;

	if (IS_ERR_OR_NULL(dev->rsc_dump))
		return 0;

	err = mlx5_core_alloc_pd(dev, &rsc_dump->pdn);
	if (err) {
		mlx5_core_warn(dev, "Resource dump: Failed to allocate PD %d\n", err);
		return err;
	}
	err = mlx5_rsc_dump_create_mkey(dev, rsc_dump->pdn, &rsc_dump->mkey);
	if (err) {
		mlx5_core_err(dev, "Resource dump: Failed to create mkey, %d\n", err);
		goto free_pd;
	}
	err = mlx5_rsc_dump_menu(dev);
	if (err) {
		mlx5_core_err(dev, "Resource dump: Failed to read menu, %d\n", err);
		goto destroy_mkey;
	}
	return err;

destroy_mkey:
	mlx5_core_destroy_mkey(dev, rsc_dump->mkey);
free_pd:
	mlx5_core_dealloc_pd(dev, rsc_dump->pdn);
	return err;
}

void mlx5_rsc_dump_cleanup(struct mlx5_core_dev *dev)
{
	if (IS_ERR_OR_NULL(dev->rsc_dump))
		return;

	mlx5_core_destroy_mkey(dev, dev->rsc_dump->mkey);
	mlx5_core_dealloc_pd(dev, dev->rsc_dump->pdn);
}<|MERGE_RESOLUTION|>--- conflicted
+++ resolved
@@ -30,11 +30,7 @@
 
 struct mlx5_rsc_dump {
 	u32 pdn;
-<<<<<<< HEAD
-	struct mlx5_core_mkey mkey;
-=======
 	u32 mkey;
->>>>>>> d60c95ef
 	u32 number_of_menu_items;
 	u16 fw_segment_type[MLX5_SGMT_TYPE_NUM];
 };
