/*
 * Copyright (c) 2016, Mellanox Technologies. All rights reserved.
 *
 * This software is available to you under a choice of one of two
 * licenses.  You may choose to be licensed under the terms of the GNU
 * General Public License (GPL) Version 2, available from the file
 * COPYING in the main directory of this source tree, or the
 * OpenIB.org BSD license below:
 *
 *     Redistribution and use in source and binary forms, with or
 *     without modification, are permitted provided that the following
 *     conditions are met:
 *
 *      - Redistributions of source code must retain the above
 *        copyright notice, this list of conditions and the following
 *        disclaimer.
 *
 *      - Redistributions in binary form must reproduce the above
 *        copyright notice, this list of conditions and the following
 *        disclaimer in the documentation and/or other materials
 *        provided with the distribution.
 *
 * THE SOFTWARE IS PROVIDED "AS IS", WITHOUT WARRANTY OF ANY KIND,
 * EXPRESS OR IMPLIED, INCLUDING BUT NOT LIMITED TO THE WARRANTIES OF
 * MERCHANTABILITY, FITNESS FOR A PARTICULAR PURPOSE AND
 * NONINFRINGEMENT. IN NO EVENT SHALL THE AUTHORS OR COPYRIGHT HOLDERS
 * BE LIABLE FOR ANY CLAIM, DAMAGES OR OTHER LIABILITY, WHETHER IN AN
 * ACTION OF CONTRACT, TORT OR OTHERWISE, ARISING FROM, OUT OF OR IN
 * CONNECTION WITH THE SOFTWARE OR THE USE OR OTHER DEALINGS IN THE
 * SOFTWARE.
 */

#include <linux/mlx5/fs.h>
#include <net/switchdev.h>
#include <net/pkt_cls.h>
#include <net/act_api.h>
#include <net/devlink.h>
#include <net/ipv6_stubs.h>

#include "eswitch.h"
#include "en.h"
#include "en_rep.h"
#include "en/params.h"
#include "en/txrx.h"
#include "en_tc.h"
#include "en/rep/tc.h"
#include "en/rep/neigh.h"
#include "en/rep/bridge.h"
#include "en/devlink.h"
#include "fs_core.h"
#include "lib/mlx5.h"
#include "lib/devcom.h"
#define CREATE_TRACE_POINTS
#include "diag/en_rep_tracepoint.h"
#include "en_accel/ipsec.h"

#define MLX5E_REP_PARAMS_DEF_LOG_SQ_SIZE \
	max(0x7, MLX5E_PARAMS_MINIMUM_LOG_SQ_SIZE)
#define MLX5E_REP_PARAMS_DEF_NUM_CHANNELS 1

static const char mlx5e_rep_driver_name[] = "mlx5e_rep";

static void mlx5e_rep_get_drvinfo(struct net_device *dev,
				  struct ethtool_drvinfo *drvinfo)
{
	struct mlx5e_priv *priv = netdev_priv(dev);
	struct mlx5_core_dev *mdev = priv->mdev;

	strlcpy(drvinfo->driver, mlx5e_rep_driver_name,
		sizeof(drvinfo->driver));
	snprintf(drvinfo->fw_version, sizeof(drvinfo->fw_version),
		 "%d.%d.%04d (%.16s)",
		 fw_rev_maj(mdev), fw_rev_min(mdev),
		 fw_rev_sub(mdev), mdev->board_id);
}

static const struct counter_desc sw_rep_stats_desc[] = {
	{ MLX5E_DECLARE_STAT(struct mlx5e_sw_stats, rx_packets) },
	{ MLX5E_DECLARE_STAT(struct mlx5e_sw_stats, rx_bytes) },
	{ MLX5E_DECLARE_STAT(struct mlx5e_sw_stats, tx_packets) },
	{ MLX5E_DECLARE_STAT(struct mlx5e_sw_stats, tx_bytes) },
};

struct vport_stats {
	u64 vport_rx_packets;
	u64 vport_tx_packets;
	u64 vport_rx_bytes;
	u64 vport_tx_bytes;
};

static const struct counter_desc vport_rep_stats_desc[] = {
	{ MLX5E_DECLARE_STAT(struct vport_stats, vport_rx_packets) },
	{ MLX5E_DECLARE_STAT(struct vport_stats, vport_rx_bytes) },
	{ MLX5E_DECLARE_STAT(struct vport_stats, vport_tx_packets) },
	{ MLX5E_DECLARE_STAT(struct vport_stats, vport_tx_bytes) },
};

#define NUM_VPORT_REP_SW_COUNTERS ARRAY_SIZE(sw_rep_stats_desc)
#define NUM_VPORT_REP_HW_COUNTERS ARRAY_SIZE(vport_rep_stats_desc)

static MLX5E_DECLARE_STATS_GRP_OP_NUM_STATS(sw_rep)
{
	return NUM_VPORT_REP_SW_COUNTERS;
}

static MLX5E_DECLARE_STATS_GRP_OP_FILL_STRS(sw_rep)
{
	int i;

	for (i = 0; i < NUM_VPORT_REP_SW_COUNTERS; i++)
		strcpy(data + (idx++) * ETH_GSTRING_LEN,
		       sw_rep_stats_desc[i].format);
	return idx;
}

static MLX5E_DECLARE_STATS_GRP_OP_FILL_STATS(sw_rep)
{
	int i;

	for (i = 0; i < NUM_VPORT_REP_SW_COUNTERS; i++)
		data[idx++] = MLX5E_READ_CTR64_CPU(&priv->stats.sw,
						   sw_rep_stats_desc, i);
	return idx;
}

static MLX5E_DECLARE_STATS_GRP_OP_UPDATE_STATS(sw_rep)
{
	struct mlx5e_sw_stats *s = &priv->stats.sw;
	struct rtnl_link_stats64 stats64 = {};

	memset(s, 0, sizeof(*s));
	mlx5e_fold_sw_stats64(priv, &stats64);

	s->rx_packets = stats64.rx_packets;
	s->rx_bytes   = stats64.rx_bytes;
	s->tx_packets = stats64.tx_packets;
	s->tx_bytes   = stats64.tx_bytes;
	s->tx_queue_dropped = stats64.tx_dropped;
}

static MLX5E_DECLARE_STATS_GRP_OP_NUM_STATS(vport_rep)
{
	return NUM_VPORT_REP_HW_COUNTERS;
}

static MLX5E_DECLARE_STATS_GRP_OP_FILL_STRS(vport_rep)
{
	int i;

	for (i = 0; i < NUM_VPORT_REP_HW_COUNTERS; i++)
		strcpy(data + (idx++) * ETH_GSTRING_LEN, vport_rep_stats_desc[i].format);
	return idx;
}

static MLX5E_DECLARE_STATS_GRP_OP_FILL_STATS(vport_rep)
{
	int i;

	for (i = 0; i < NUM_VPORT_REP_HW_COUNTERS; i++)
		data[idx++] = MLX5E_READ_CTR64_CPU(&priv->stats.vf_vport,
						   vport_rep_stats_desc, i);
	return idx;
}

static MLX5E_DECLARE_STATS_GRP_OP_UPDATE_STATS(vport_rep)
{
	struct mlx5_eswitch *esw = priv->mdev->priv.eswitch;
	struct mlx5e_rep_priv *rpriv = priv->ppriv;
	struct mlx5_eswitch_rep *rep = rpriv->rep;
	struct rtnl_link_stats64 *vport_stats;
	struct ifla_vf_stats vf_stats;
	int err;

	err = mlx5_eswitch_get_vport_stats(esw, rep->vport, &vf_stats);
	if (err) {
		netdev_warn(priv->netdev, "vport %d error %d reading stats\n",
			    rep->vport, err);
		return;
	}

	vport_stats = &priv->stats.vf_vport;
	/* flip tx/rx as we are reporting the counters for the switch vport */
	vport_stats->rx_packets = vf_stats.tx_packets;
	vport_stats->rx_bytes   = vf_stats.tx_bytes;
	vport_stats->tx_packets = vf_stats.rx_packets;
	vport_stats->tx_bytes   = vf_stats.rx_bytes;
}

static void mlx5e_rep_get_strings(struct net_device *dev,
				  u32 stringset, uint8_t *data)
{
	struct mlx5e_priv *priv = netdev_priv(dev);

	switch (stringset) {
	case ETH_SS_STATS:
		mlx5e_stats_fill_strings(priv, data);
		break;
	}
}

static void mlx5e_rep_get_ethtool_stats(struct net_device *dev,
					struct ethtool_stats *stats, u64 *data)
{
	struct mlx5e_priv *priv = netdev_priv(dev);

	mlx5e_ethtool_get_ethtool_stats(priv, stats, data);
}

static int mlx5e_rep_get_sset_count(struct net_device *dev, int sset)
{
	struct mlx5e_priv *priv = netdev_priv(dev);

	switch (sset) {
	case ETH_SS_STATS:
		return mlx5e_stats_total_num(priv);
	default:
		return -EOPNOTSUPP;
	}
}

static void mlx5e_rep_get_ringparam(struct net_device *dev,
				struct ethtool_ringparam *param)
{
	struct mlx5e_priv *priv = netdev_priv(dev);

	mlx5e_ethtool_get_ringparam(priv, param);
}

static int mlx5e_rep_set_ringparam(struct net_device *dev,
			       struct ethtool_ringparam *param)
{
	struct mlx5e_priv *priv = netdev_priv(dev);

	return mlx5e_ethtool_set_ringparam(priv, param);
}

static void mlx5e_rep_get_channels(struct net_device *dev,
				   struct ethtool_channels *ch)
{
	struct mlx5e_priv *priv = netdev_priv(dev);

	mlx5e_ethtool_get_channels(priv, ch);
}

static int mlx5e_rep_set_channels(struct net_device *dev,
				  struct ethtool_channels *ch)
{
	struct mlx5e_priv *priv = netdev_priv(dev);

	return mlx5e_ethtool_set_channels(priv, ch);
}

static int mlx5e_rep_get_coalesce(struct net_device *netdev,
				  struct ethtool_coalesce *coal,
				  struct kernel_ethtool_coalesce *kernel_coal,
				  struct netlink_ext_ack *extack)
{
	struct mlx5e_priv *priv = netdev_priv(netdev);

	return mlx5e_ethtool_get_coalesce(priv, coal);
}

static int mlx5e_rep_set_coalesce(struct net_device *netdev,
				  struct ethtool_coalesce *coal,
				  struct kernel_ethtool_coalesce *kernel_coal,
				  struct netlink_ext_ack *extack)
{
	struct mlx5e_priv *priv = netdev_priv(netdev);

	return mlx5e_ethtool_set_coalesce(priv, coal);
}

static u32 mlx5e_rep_get_rxfh_key_size(struct net_device *netdev)
{
	struct mlx5e_priv *priv = netdev_priv(netdev);

	return mlx5e_ethtool_get_rxfh_key_size(priv);
}

static u32 mlx5e_rep_get_rxfh_indir_size(struct net_device *netdev)
{
	struct mlx5e_priv *priv = netdev_priv(netdev);

	return mlx5e_ethtool_get_rxfh_indir_size(priv);
}

static const struct ethtool_ops mlx5e_rep_ethtool_ops = {
	.supported_coalesce_params = ETHTOOL_COALESCE_USECS |
				     ETHTOOL_COALESCE_MAX_FRAMES |
				     ETHTOOL_COALESCE_USE_ADAPTIVE,
	.get_drvinfo	   = mlx5e_rep_get_drvinfo,
	.get_link	   = ethtool_op_get_link,
	.get_strings       = mlx5e_rep_get_strings,
	.get_sset_count    = mlx5e_rep_get_sset_count,
	.get_ethtool_stats = mlx5e_rep_get_ethtool_stats,
	.get_ringparam     = mlx5e_rep_get_ringparam,
	.set_ringparam     = mlx5e_rep_set_ringparam,
	.get_channels      = mlx5e_rep_get_channels,
	.set_channels      = mlx5e_rep_set_channels,
	.get_coalesce      = mlx5e_rep_get_coalesce,
	.set_coalesce      = mlx5e_rep_set_coalesce,
	.get_rxfh_key_size   = mlx5e_rep_get_rxfh_key_size,
	.get_rxfh_indir_size = mlx5e_rep_get_rxfh_indir_size,
};

static void mlx5e_sqs2vport_stop(struct mlx5_eswitch *esw,
				 struct mlx5_eswitch_rep *rep)
{
	struct mlx5e_rep_sq *rep_sq, *tmp;
	struct mlx5e_rep_priv *rpriv;

	if (esw->mode != MLX5_ESWITCH_OFFLOADS)
		return;

	rpriv = mlx5e_rep_to_rep_priv(rep);
	list_for_each_entry_safe(rep_sq, tmp, &rpriv->vport_sqs_list, list) {
		mlx5_eswitch_del_send_to_vport_rule(rep_sq->send_to_vport_rule);
		if (rep_sq->send_to_vport_rule_peer)
			mlx5_eswitch_del_send_to_vport_rule(rep_sq->send_to_vport_rule_peer);
		list_del(&rep_sq->list);
		kfree(rep_sq);
	}
}

static int mlx5e_sqs2vport_start(struct mlx5_eswitch *esw,
				 struct mlx5_eswitch_rep *rep,
				 u32 *sqns_array, int sqns_num)
{
	struct mlx5_eswitch *peer_esw = NULL;
	struct mlx5_flow_handle *flow_rule;
	struct mlx5e_rep_priv *rpriv;
	struct mlx5e_rep_sq *rep_sq;
	int err;
	int i;

	if (esw->mode != MLX5_ESWITCH_OFFLOADS)
		return 0;

	rpriv = mlx5e_rep_to_rep_priv(rep);
	if (mlx5_devcom_is_paired(esw->dev->priv.devcom, MLX5_DEVCOM_ESW_OFFLOADS))
		peer_esw = mlx5_devcom_get_peer_data(esw->dev->priv.devcom,
						     MLX5_DEVCOM_ESW_OFFLOADS);

	for (i = 0; i < sqns_num; i++) {
		rep_sq = kzalloc(sizeof(*rep_sq), GFP_KERNEL);
		if (!rep_sq) {
			err = -ENOMEM;
			goto out_err;
		}

		/* Add re-inject rule to the PF/representor sqs */
		flow_rule = mlx5_eswitch_add_send_to_vport_rule(esw, esw, rep,
								sqns_array[i]);
		if (IS_ERR(flow_rule)) {
			err = PTR_ERR(flow_rule);
			kfree(rep_sq);
			goto out_err;
		}
		rep_sq->send_to_vport_rule = flow_rule;
		rep_sq->sqn = sqns_array[i];

		if (peer_esw) {
			flow_rule = mlx5_eswitch_add_send_to_vport_rule(peer_esw, esw,
									rep, sqns_array[i]);
			if (IS_ERR(flow_rule)) {
				err = PTR_ERR(flow_rule);
				mlx5_eswitch_del_send_to_vport_rule(rep_sq->send_to_vport_rule);
				kfree(rep_sq);
				goto out_err;
			}
			rep_sq->send_to_vport_rule_peer = flow_rule;
		}

		list_add(&rep_sq->list, &rpriv->vport_sqs_list);
	}

	if (peer_esw)
		mlx5_devcom_release_peer_data(esw->dev->priv.devcom, MLX5_DEVCOM_ESW_OFFLOADS);

	return 0;

out_err:
	mlx5e_sqs2vport_stop(esw, rep);

	if (peer_esw)
		mlx5_devcom_release_peer_data(esw->dev->priv.devcom, MLX5_DEVCOM_ESW_OFFLOADS);

	return err;
}

int mlx5e_add_sqs_fwd_rules(struct mlx5e_priv *priv)
{
	struct mlx5_eswitch *esw = priv->mdev->priv.eswitch;
	struct mlx5e_rep_priv *rpriv = priv->ppriv;
	struct mlx5_eswitch_rep *rep = rpriv->rep;
	struct mlx5e_channel *c;
	int n, tc, num_sqs = 0;
	int err = -ENOMEM;
	u32 *sqs;

	sqs = kcalloc(priv->channels.num * mlx5e_get_dcb_num_tc(&priv->channels.params),
		      sizeof(*sqs), GFP_KERNEL);
	if (!sqs)
		goto out;

	for (n = 0; n < priv->channels.num; n++) {
		c = priv->channels.c[n];
		for (tc = 0; tc < c->num_tc; tc++)
			sqs[num_sqs++] = c->sq[tc].sqn;
	}

	err = mlx5e_sqs2vport_start(esw, rep, sqs, num_sqs);
	kfree(sqs);

out:
	if (err)
		netdev_warn(priv->netdev, "Failed to add SQs FWD rules %d\n", err);
	return err;
}

void mlx5e_remove_sqs_fwd_rules(struct mlx5e_priv *priv)
{
	struct mlx5_eswitch *esw = priv->mdev->priv.eswitch;
	struct mlx5e_rep_priv *rpriv = priv->ppriv;
	struct mlx5_eswitch_rep *rep = rpriv->rep;

	mlx5e_sqs2vport_stop(esw, rep);
}

static int mlx5e_rep_open(struct net_device *dev)
{
	struct mlx5e_priv *priv = netdev_priv(dev);
	struct mlx5e_rep_priv *rpriv = priv->ppriv;
	struct mlx5_eswitch_rep *rep = rpriv->rep;
	int err;

	mutex_lock(&priv->state_lock);
	err = mlx5e_open_locked(dev);
	if (err)
		goto unlock;

	if (!mlx5_modify_vport_admin_state(priv->mdev,
					   MLX5_VPORT_STATE_OP_MOD_ESW_VPORT,
					   rep->vport, 1,
					   MLX5_VPORT_ADMIN_STATE_UP))
		netif_carrier_on(dev);

unlock:
	mutex_unlock(&priv->state_lock);
	return err;
}

static int mlx5e_rep_close(struct net_device *dev)
{
	struct mlx5e_priv *priv = netdev_priv(dev);
	struct mlx5e_rep_priv *rpriv = priv->ppriv;
	struct mlx5_eswitch_rep *rep = rpriv->rep;
	int ret;

	mutex_lock(&priv->state_lock);
	mlx5_modify_vport_admin_state(priv->mdev,
				      MLX5_VPORT_STATE_OP_MOD_ESW_VPORT,
				      rep->vport, 1,
				      MLX5_VPORT_ADMIN_STATE_DOWN);
	ret = mlx5e_close_locked(dev);
	mutex_unlock(&priv->state_lock);
	return ret;
}

bool mlx5e_is_uplink_rep(struct mlx5e_priv *priv)
{
	struct mlx5e_rep_priv *rpriv = priv->ppriv;
	struct mlx5_eswitch_rep *rep;

	if (!MLX5_ESWITCH_MANAGER(priv->mdev))
		return false;

	if (!rpriv) /* non vport rep mlx5e instances don't use this field */
		return false;

	rep = rpriv->rep;
	return (rep->vport == MLX5_VPORT_UPLINK);
}

bool mlx5e_rep_has_offload_stats(const struct net_device *dev, int attr_id)
{
	switch (attr_id) {
	case IFLA_OFFLOAD_XSTATS_CPU_HIT:
			return true;
	}

	return false;
}

static int
mlx5e_get_sw_stats64(const struct net_device *dev,
		     struct rtnl_link_stats64 *stats)
{
	struct mlx5e_priv *priv = netdev_priv(dev);

	mlx5e_fold_sw_stats64(priv, stats);
	return 0;
}

int mlx5e_rep_get_offload_stats(int attr_id, const struct net_device *dev,
				void *sp)
{
	switch (attr_id) {
	case IFLA_OFFLOAD_XSTATS_CPU_HIT:
		return mlx5e_get_sw_stats64(dev, sp);
	}

	return -EINVAL;
}

static void
mlx5e_rep_get_stats(struct net_device *dev, struct rtnl_link_stats64 *stats)
{
	struct mlx5e_priv *priv = netdev_priv(dev);

	/* update HW stats in background for next time */
	mlx5e_queue_update_stats(priv);
	memcpy(stats, &priv->stats.vf_vport, sizeof(*stats));
}

static int mlx5e_rep_change_mtu(struct net_device *netdev, int new_mtu)
{
	return mlx5e_change_mtu(netdev, new_mtu, NULL);
}

static struct devlink_port *mlx5e_rep_get_devlink_port(struct net_device *netdev)
{
	struct mlx5e_priv *priv = netdev_priv(netdev);
	struct mlx5e_rep_priv *rpriv = priv->ppriv;
	struct mlx5_core_dev *dev = priv->mdev;

	return mlx5_esw_offloads_devlink_port(dev->priv.eswitch, rpriv->rep->vport);
}

static int mlx5e_rep_change_carrier(struct net_device *dev, bool new_carrier)
{
	struct mlx5e_priv *priv = netdev_priv(dev);
	struct mlx5e_rep_priv *rpriv = priv->ppriv;
	struct mlx5_eswitch_rep *rep = rpriv->rep;
	int err;

	if (new_carrier) {
		err = mlx5_modify_vport_admin_state(priv->mdev, MLX5_VPORT_STATE_OP_MOD_ESW_VPORT,
						    rep->vport, 1, MLX5_VPORT_ADMIN_STATE_UP);
		if (err)
			return err;
		netif_carrier_on(dev);
	} else {
		err = mlx5_modify_vport_admin_state(priv->mdev, MLX5_VPORT_STATE_OP_MOD_ESW_VPORT,
						    rep->vport, 1, MLX5_VPORT_ADMIN_STATE_DOWN);
		if (err)
			return err;
		netif_carrier_off(dev);
	}
	return 0;
}

static const struct net_device_ops mlx5e_netdev_ops_rep = {
	.ndo_open                = mlx5e_rep_open,
	.ndo_stop                = mlx5e_rep_close,
	.ndo_start_xmit          = mlx5e_xmit,
	.ndo_setup_tc            = mlx5e_rep_setup_tc,
	.ndo_get_devlink_port    = mlx5e_rep_get_devlink_port,
	.ndo_get_stats64         = mlx5e_rep_get_stats,
	.ndo_has_offload_stats	 = mlx5e_rep_has_offload_stats,
	.ndo_get_offload_stats	 = mlx5e_rep_get_offload_stats,
	.ndo_change_mtu          = mlx5e_rep_change_mtu,
	.ndo_change_carrier      = mlx5e_rep_change_carrier,
};

bool mlx5e_eswitch_uplink_rep(const struct net_device *netdev)
{
	return netdev->netdev_ops == &mlx5e_netdev_ops &&
	       mlx5e_is_uplink_rep(netdev_priv(netdev));
}

bool mlx5e_eswitch_vf_rep(const struct net_device *netdev)
{
	return netdev->netdev_ops == &mlx5e_netdev_ops_rep;
}

static void mlx5e_build_rep_params(struct net_device *netdev)
{
	struct mlx5e_priv *priv = netdev_priv(netdev);
	struct mlx5e_rep_priv *rpriv = priv->ppriv;
	struct mlx5_eswitch_rep *rep = rpriv->rep;
	struct mlx5_core_dev *mdev = priv->mdev;
	struct mlx5e_params *params;

	u8 cq_period_mode = MLX5_CAP_GEN(mdev, cq_period_start_from_cqe) ?
					 MLX5_CQ_PERIOD_MODE_START_FROM_CQE :
					 MLX5_CQ_PERIOD_MODE_START_FROM_EQE;

	params = &priv->channels.params;

	params->num_channels = MLX5E_REP_PARAMS_DEF_NUM_CHANNELS;
	params->hard_mtu    = MLX5E_ETH_HARD_MTU;
	params->sw_mtu      = netdev->mtu;

	/* SQ */
	if (rep->vport == MLX5_VPORT_UPLINK)
		params->log_sq_size = MLX5E_PARAMS_DEFAULT_LOG_SQ_SIZE;
	else
		params->log_sq_size = MLX5E_REP_PARAMS_DEF_LOG_SQ_SIZE;

	/* RQ */
	mlx5e_build_rq_params(mdev, params);

	/* CQ moderation params */
	params->rx_dim_enabled = MLX5_CAP_GEN(mdev, cq_moderation);
	mlx5e_set_rx_cq_mode_params(params, cq_period_mode);

	params->mqprio.num_tc       = 1;
	params->tunneled_offload_en = false;

	/* Set an initial non-zero value, so that mlx5e_select_queue won't
	 * divide by zero if called before first activating channels.
	 */
	priv->num_tc_x_num_ch = params->num_channels * params->mqprio.num_tc;

	mlx5_query_min_inline(mdev, &params->tx_min_inline_mode);
}

static void mlx5e_build_rep_netdev(struct net_device *netdev,
				   struct mlx5_core_dev *mdev)
{
	SET_NETDEV_DEV(netdev, mdev->device);
	netdev->netdev_ops = &mlx5e_netdev_ops_rep;
	eth_hw_addr_random(netdev);
	netdev->ethtool_ops = &mlx5e_rep_ethtool_ops;

	netdev->watchdog_timeo    = 15 * HZ;

<<<<<<< HEAD
	netdev->features       |= NETIF_F_NETNS_LOCAL;

=======
>>>>>>> 3b17187f
#if IS_ENABLED(CONFIG_MLX5_CLS_ACT)
	netdev->hw_features    |= NETIF_F_HW_TC;
#endif
	netdev->hw_features    |= NETIF_F_SG;
	netdev->hw_features    |= NETIF_F_IP_CSUM;
	netdev->hw_features    |= NETIF_F_IPV6_CSUM;
	netdev->hw_features    |= NETIF_F_GRO;
	netdev->hw_features    |= NETIF_F_TSO;
	netdev->hw_features    |= NETIF_F_TSO6;
	netdev->hw_features    |= NETIF_F_RXCSUM;

	netdev->features |= netdev->hw_features;
	netdev->features |= NETIF_F_NETNS_LOCAL;
}

static int mlx5e_init_rep(struct mlx5_core_dev *mdev,
			  struct net_device *netdev)
{
	struct mlx5e_priv *priv = netdev_priv(netdev);

	mlx5e_build_rep_params(netdev);
	mlx5e_timestamp_init(priv);

	return 0;
}

static int mlx5e_init_ul_rep(struct mlx5_core_dev *mdev,
			     struct net_device *netdev)
{
	struct mlx5e_priv *priv = netdev_priv(netdev);
	int err;

	err = mlx5e_ipsec_init(priv);
	if (err)
		mlx5_core_err(mdev, "Uplink rep IPsec initialization failed, %d\n", err);

	mlx5e_vxlan_set_netdev_info(priv);
	return mlx5e_init_rep(mdev, netdev);
}

static void mlx5e_cleanup_rep(struct mlx5e_priv *priv)
{
	mlx5e_ipsec_cleanup(priv);
}

static int mlx5e_create_rep_ttc_table(struct mlx5e_priv *priv)
{
	struct mlx5e_rep_priv *rpriv = priv->ppriv;
	struct mlx5_eswitch_rep *rep = rpriv->rep;
	struct ttc_params ttc_params = {};
	int err;

	priv->fs.ns = mlx5_get_flow_namespace(priv->mdev,
					      MLX5_FLOW_NAMESPACE_KERNEL);

	/* The inner_ttc in the ttc params is intentionally not set */
	mlx5e_set_ttc_params(priv, &ttc_params, false);

	if (rep->vport != MLX5_VPORT_UPLINK)
		/* To give uplik rep TTC a lower level for chaining from root ft */
		ttc_params.ft_attr.level = MLX5E_TTC_FT_LEVEL + 1;

	priv->fs.ttc = mlx5_create_ttc_table(priv->mdev, &ttc_params);
	if (IS_ERR(priv->fs.ttc)) {
		err = PTR_ERR(priv->fs.ttc);
		netdev_err(priv->netdev, "Failed to create rep ttc table, err=%d\n",
			   err);
		return err;
	}
	return 0;
}

static int mlx5e_create_rep_root_ft(struct mlx5e_priv *priv)
{
	struct mlx5e_rep_priv *rpriv = priv->ppriv;
	struct mlx5_eswitch_rep *rep = rpriv->rep;
	struct mlx5_flow_table_attr ft_attr = {};
	struct mlx5_flow_namespace *ns;
	int err = 0;

	if (rep->vport != MLX5_VPORT_UPLINK) {
		/* non uplik reps will skip any bypass tables and go directly to
		 * their own ttc
		 */
		rpriv->root_ft = mlx5_get_ttc_flow_table(priv->fs.ttc);
		return 0;
	}

	/* uplink root ft will be used to auto chain, to ethtool or ttc tables */
	ns = mlx5_get_flow_namespace(priv->mdev, MLX5_FLOW_NAMESPACE_OFFLOADS);
	if (!ns) {
		netdev_err(priv->netdev, "Failed to get reps offloads namespace\n");
		return -EOPNOTSUPP;
	}

	ft_attr.max_fte = 0; /* Empty table, miss rule will always point to next table */
	ft_attr.prio = 1;
	ft_attr.level = 1;

	rpriv->root_ft = mlx5_create_flow_table(ns, &ft_attr);
	if (IS_ERR(rpriv->root_ft)) {
		err = PTR_ERR(rpriv->root_ft);
		rpriv->root_ft = NULL;
	}

	return err;
}

static void mlx5e_destroy_rep_root_ft(struct mlx5e_priv *priv)
{
	struct mlx5e_rep_priv *rpriv = priv->ppriv;
	struct mlx5_eswitch_rep *rep = rpriv->rep;

	if (rep->vport != MLX5_VPORT_UPLINK)
		return;
	mlx5_destroy_flow_table(rpriv->root_ft);
}

static int mlx5e_create_rep_vport_rx_rule(struct mlx5e_priv *priv)
{
	struct mlx5_eswitch *esw = priv->mdev->priv.eswitch;
	struct mlx5e_rep_priv *rpriv = priv->ppriv;
	struct mlx5_eswitch_rep *rep = rpriv->rep;
	struct mlx5_flow_handle *flow_rule;
	struct mlx5_flow_destination dest;

	dest.type = MLX5_FLOW_DESTINATION_TYPE_FLOW_TABLE;
	dest.ft = rpriv->root_ft;

	flow_rule = mlx5_eswitch_create_vport_rx_rule(esw, rep->vport, &dest);
	if (IS_ERR(flow_rule))
		return PTR_ERR(flow_rule);
	rpriv->vport_rx_rule = flow_rule;
	return 0;
}

static void rep_vport_rx_rule_destroy(struct mlx5e_priv *priv)
{
	struct mlx5e_rep_priv *rpriv = priv->ppriv;

	if (!rpriv->vport_rx_rule)
		return;

	mlx5_del_flow_rules(rpriv->vport_rx_rule);
	rpriv->vport_rx_rule = NULL;
}

int mlx5e_rep_bond_update(struct mlx5e_priv *priv, bool cleanup)
{
	rep_vport_rx_rule_destroy(priv);

	return cleanup ? 0 : mlx5e_create_rep_vport_rx_rule(priv);
}

static int mlx5e_init_rep_rx(struct mlx5e_priv *priv)
{
	struct mlx5_core_dev *mdev = priv->mdev;
	struct mlx5e_lro_param lro_param;
	int err;

	priv->rx_res = mlx5e_rx_res_alloc();
	if (!priv->rx_res)
		return -ENOMEM;

	mlx5e_init_l2_addr(priv);

	err = mlx5e_open_drop_rq(priv, &priv->drop_rq);
	if (err) {
		mlx5_core_err(mdev, "open drop rq failed, %d\n", err);
		return err;
	}

	lro_param = mlx5e_get_lro_param(&priv->channels.params);
	err = mlx5e_rx_res_init(priv->rx_res, priv->mdev, 0,
				priv->max_nch, priv->drop_rq.rqn, &lro_param,
				priv->channels.params.num_channels);
	if (err)
		goto err_close_drop_rq;

	err = mlx5e_create_rep_ttc_table(priv);
	if (err)
		goto err_destroy_rx_res;

	err = mlx5e_create_rep_root_ft(priv);
	if (err)
		goto err_destroy_ttc_table;

	err = mlx5e_create_rep_vport_rx_rule(priv);
	if (err)
		goto err_destroy_root_ft;

	mlx5e_ethtool_init_steering(priv);

	return 0;

err_destroy_root_ft:
	mlx5e_destroy_rep_root_ft(priv);
err_destroy_ttc_table:
	mlx5_destroy_ttc_table(priv->fs.ttc);
err_destroy_rx_res:
	mlx5e_rx_res_destroy(priv->rx_res);
err_close_drop_rq:
	mlx5e_close_drop_rq(&priv->drop_rq);
	mlx5e_rx_res_free(priv->rx_res);
	priv->rx_res = NULL;
	return err;
}

static void mlx5e_cleanup_rep_rx(struct mlx5e_priv *priv)
{
	mlx5e_ethtool_cleanup_steering(priv);
	rep_vport_rx_rule_destroy(priv);
	mlx5e_destroy_rep_root_ft(priv);
	mlx5_destroy_ttc_table(priv->fs.ttc);
	mlx5e_rx_res_destroy(priv->rx_res);
	mlx5e_close_drop_rq(&priv->drop_rq);
	mlx5e_rx_res_free(priv->rx_res);
	priv->rx_res = NULL;
}

static int mlx5e_init_ul_rep_rx(struct mlx5e_priv *priv)
{
	mlx5e_create_q_counters(priv);
	return mlx5e_init_rep_rx(priv);
}

static void mlx5e_cleanup_ul_rep_rx(struct mlx5e_priv *priv)
{
	mlx5e_cleanup_rep_rx(priv);
	mlx5e_destroy_q_counters(priv);
}

static int mlx5e_init_uplink_rep_tx(struct mlx5e_rep_priv *rpriv)
{
	struct mlx5_rep_uplink_priv *uplink_priv;
	struct net_device *netdev;
	struct mlx5e_priv *priv;
	int err;

	netdev = rpriv->netdev;
	priv = netdev_priv(netdev);
	uplink_priv = &rpriv->uplink_priv;

	err = mlx5e_rep_tc_init(rpriv);
	if (err)
		return err;

	mlx5_init_port_tun_entropy(&uplink_priv->tun_entropy, priv->mdev);

	mlx5e_rep_bond_init(rpriv);
	err = mlx5e_rep_tc_netdevice_event_register(rpriv);
	if (err) {
		mlx5_core_err(priv->mdev, "Failed to register netdev notifier, err: %d\n",
			      err);
		goto err_event_reg;
	}

	return 0;

err_event_reg:
	mlx5e_rep_bond_cleanup(rpriv);
	mlx5e_rep_tc_cleanup(rpriv);
	return err;
}

static int mlx5e_init_rep_tx(struct mlx5e_priv *priv)
{
	struct mlx5e_rep_priv *rpriv = priv->ppriv;
	int err;

	err = mlx5e_create_tises(priv);
	if (err) {
		mlx5_core_warn(priv->mdev, "create tises failed, %d\n", err);
		return err;
	}

	if (rpriv->rep->vport == MLX5_VPORT_UPLINK) {
		err = mlx5e_init_uplink_rep_tx(rpriv);
		if (err)
			goto destroy_tises;
	}

	return 0;

destroy_tises:
	mlx5e_destroy_tises(priv);
	return err;
}

static void mlx5e_cleanup_uplink_rep_tx(struct mlx5e_rep_priv *rpriv)
{
	mlx5e_rep_tc_netdevice_event_unregister(rpriv);
	mlx5e_rep_bond_cleanup(rpriv);
	mlx5e_rep_tc_cleanup(rpriv);
}

static void mlx5e_cleanup_rep_tx(struct mlx5e_priv *priv)
{
	struct mlx5e_rep_priv *rpriv = priv->ppriv;

	mlx5e_destroy_tises(priv);

	if (rpriv->rep->vport == MLX5_VPORT_UPLINK)
		mlx5e_cleanup_uplink_rep_tx(rpriv);
}

static void mlx5e_rep_enable(struct mlx5e_priv *priv)
{
	struct mlx5e_rep_priv *rpriv = priv->ppriv;

	mlx5e_set_netdev_mtu_boundaries(priv);
	mlx5e_rep_neigh_init(rpriv);
}

static void mlx5e_rep_disable(struct mlx5e_priv *priv)
{
	struct mlx5e_rep_priv *rpriv = priv->ppriv;

	mlx5e_rep_neigh_cleanup(rpriv);
}

static int mlx5e_update_rep_rx(struct mlx5e_priv *priv)
{
	return 0;
}

static int uplink_rep_async_event(struct notifier_block *nb, unsigned long event, void *data)
{
	struct mlx5e_priv *priv = container_of(nb, struct mlx5e_priv, events_nb);

	if (event == MLX5_EVENT_TYPE_PORT_CHANGE) {
		struct mlx5_eqe *eqe = data;

		switch (eqe->sub_type) {
		case MLX5_PORT_CHANGE_SUBTYPE_DOWN:
		case MLX5_PORT_CHANGE_SUBTYPE_ACTIVE:
			queue_work(priv->wq, &priv->update_carrier_work);
			break;
		default:
			return NOTIFY_DONE;
		}

		return NOTIFY_OK;
	}

	if (event == MLX5_DEV_EVENT_PORT_AFFINITY)
		return mlx5e_rep_tc_event_port_affinity(priv);

	return NOTIFY_DONE;
}

static void mlx5e_uplink_rep_enable(struct mlx5e_priv *priv)
{
	struct mlx5e_rep_priv *rpriv = priv->ppriv;
	struct net_device *netdev = priv->netdev;
	struct mlx5_core_dev *mdev = priv->mdev;
	u16 max_mtu;

	netdev->min_mtu = ETH_MIN_MTU;
	mlx5_query_port_max_mtu(priv->mdev, &max_mtu, 1);
	netdev->max_mtu = MLX5E_HW2SW_MTU(&priv->channels.params, max_mtu);
	mlx5e_set_dev_port_mtu(priv);

	mlx5e_rep_tc_enable(priv);

	if (MLX5_CAP_GEN(mdev, uplink_follow))
		mlx5_modify_vport_admin_state(mdev, MLX5_VPORT_STATE_OP_MOD_UPLINK,
					      0, 0, MLX5_VPORT_ADMIN_STATE_AUTO);
	mlx5_lag_add_netdev(mdev, netdev);
	priv->events_nb.notifier_call = uplink_rep_async_event;
	mlx5_notifier_register(mdev, &priv->events_nb);
	mlx5e_dcbnl_initialize(priv);
	mlx5e_dcbnl_init_app(priv);
	mlx5e_rep_neigh_init(rpriv);
	mlx5e_rep_bridge_init(priv);

	netdev->wanted_features |= NETIF_F_HW_TC;

	rtnl_lock();
	if (netif_running(netdev))
		mlx5e_open(netdev);
	netif_device_attach(netdev);
	rtnl_unlock();
}

static void mlx5e_uplink_rep_disable(struct mlx5e_priv *priv)
{
	struct mlx5e_rep_priv *rpriv = priv->ppriv;
	struct mlx5_core_dev *mdev = priv->mdev;

	rtnl_lock();
	if (netif_running(priv->netdev))
		mlx5e_close(priv->netdev);
	netif_device_detach(priv->netdev);
	rtnl_unlock();

	mlx5e_rep_bridge_cleanup(priv);
	mlx5e_rep_neigh_cleanup(rpriv);
	mlx5e_dcbnl_delete_app(priv);
	mlx5_notifier_unregister(mdev, &priv->events_nb);
	mlx5e_rep_tc_disable(priv);
	mlx5_lag_remove_netdev(mdev, priv->netdev);
}

static MLX5E_DEFINE_STATS_GRP(sw_rep, 0);
static MLX5E_DEFINE_STATS_GRP(vport_rep, MLX5E_NDO_UPDATE_STATS);

/* The stats groups order is opposite to the update_stats() order calls */
static mlx5e_stats_grp_t mlx5e_rep_stats_grps[] = {
	&MLX5E_STATS_GRP(sw_rep),
	&MLX5E_STATS_GRP(vport_rep),
};

static unsigned int mlx5e_rep_stats_grps_num(struct mlx5e_priv *priv)
{
	return ARRAY_SIZE(mlx5e_rep_stats_grps);
}

/* The stats groups order is opposite to the update_stats() order calls */
static mlx5e_stats_grp_t mlx5e_ul_rep_stats_grps[] = {
	&MLX5E_STATS_GRP(sw),
	&MLX5E_STATS_GRP(qcnt),
	&MLX5E_STATS_GRP(vnic_env),
	&MLX5E_STATS_GRP(vport),
	&MLX5E_STATS_GRP(802_3),
	&MLX5E_STATS_GRP(2863),
	&MLX5E_STATS_GRP(2819),
	&MLX5E_STATS_GRP(phy),
	&MLX5E_STATS_GRP(eth_ext),
	&MLX5E_STATS_GRP(pcie),
	&MLX5E_STATS_GRP(per_prio),
	&MLX5E_STATS_GRP(pme),
	&MLX5E_STATS_GRP(channels),
	&MLX5E_STATS_GRP(per_port_buff_congest),
};

static unsigned int mlx5e_ul_rep_stats_grps_num(struct mlx5e_priv *priv)
{
	return ARRAY_SIZE(mlx5e_ul_rep_stats_grps);
}

static const struct mlx5e_profile mlx5e_rep_profile = {
	.init			= mlx5e_init_rep,
	.cleanup		= mlx5e_cleanup_rep,
	.init_rx		= mlx5e_init_rep_rx,
	.cleanup_rx		= mlx5e_cleanup_rep_rx,
	.init_tx		= mlx5e_init_rep_tx,
	.cleanup_tx		= mlx5e_cleanup_rep_tx,
	.enable		        = mlx5e_rep_enable,
	.disable	        = mlx5e_rep_disable,
	.update_rx		= mlx5e_update_rep_rx,
	.update_stats           = mlx5e_stats_update_ndo_stats,
	.rx_handlers            = &mlx5e_rx_handlers_rep,
	.max_tc			= 1,
	.rq_groups		= MLX5E_NUM_RQ_GROUPS(REGULAR),
	.stats_grps		= mlx5e_rep_stats_grps,
	.stats_grps_num		= mlx5e_rep_stats_grps_num,
	.rx_ptp_support		= false,
};

static const struct mlx5e_profile mlx5e_uplink_rep_profile = {
	.init			= mlx5e_init_ul_rep,
	.cleanup		= mlx5e_cleanup_rep,
	.init_rx		= mlx5e_init_ul_rep_rx,
	.cleanup_rx		= mlx5e_cleanup_ul_rep_rx,
	.init_tx		= mlx5e_init_rep_tx,
	.cleanup_tx		= mlx5e_cleanup_rep_tx,
	.enable		        = mlx5e_uplink_rep_enable,
	.disable	        = mlx5e_uplink_rep_disable,
	.update_rx		= mlx5e_update_rep_rx,
	.update_stats           = mlx5e_stats_update_ndo_stats,
	.update_carrier	        = mlx5e_update_carrier,
	.rx_handlers            = &mlx5e_rx_handlers_rep,
	.max_tc			= MLX5E_MAX_NUM_TC,
	/* XSK is needed so we can replace profile with NIC netdev */
	.rq_groups		= MLX5E_NUM_RQ_GROUPS(XSK),
	.stats_grps		= mlx5e_ul_rep_stats_grps,
	.stats_grps_num		= mlx5e_ul_rep_stats_grps_num,
	.rx_ptp_support		= false,
};

/* e-Switch vport representors */
static int
mlx5e_vport_uplink_rep_load(struct mlx5_core_dev *dev, struct mlx5_eswitch_rep *rep)
{
	struct mlx5e_priv *priv = netdev_priv(mlx5_uplink_netdev_get(dev));
	struct mlx5e_rep_priv *rpriv = mlx5e_rep_to_rep_priv(rep);
	struct devlink_port *dl_port;
	int err;

	rpriv->netdev = priv->netdev;

	err = mlx5e_netdev_change_profile(priv, &mlx5e_uplink_rep_profile,
					  rpriv);
	if (err)
		return err;

	dl_port = mlx5_esw_offloads_devlink_port(dev->priv.eswitch, rpriv->rep->vport);
	if (dl_port)
		devlink_port_type_eth_set(dl_port, rpriv->netdev);

	return 0;
}

static void
mlx5e_vport_uplink_rep_unload(struct mlx5e_rep_priv *rpriv)
{
	struct net_device *netdev = rpriv->netdev;
	struct devlink_port *dl_port;
	struct mlx5_core_dev *dev;
	struct mlx5e_priv *priv;

	priv = netdev_priv(netdev);
	dev = priv->mdev;

	dl_port = mlx5_esw_offloads_devlink_port(dev->priv.eswitch, rpriv->rep->vport);
	if (dl_port)
		devlink_port_type_clear(dl_port);
	mlx5e_netdev_attach_nic_profile(priv);
}

static int
mlx5e_vport_vf_rep_load(struct mlx5_core_dev *dev, struct mlx5_eswitch_rep *rep)
{
	struct mlx5e_rep_priv *rpriv = mlx5e_rep_to_rep_priv(rep);
	const struct mlx5e_profile *profile;
	struct devlink_port *dl_port;
	struct net_device *netdev;
	struct mlx5e_priv *priv;
	unsigned int txqs, rxqs;
	int nch, err;

	profile = &mlx5e_rep_profile;
	nch = mlx5e_get_max_num_channels(dev);
	txqs = nch * profile->max_tc;
	rxqs = nch * profile->rq_groups;
	netdev = mlx5e_create_netdev(dev, profile, txqs, rxqs);
	if (!netdev) {
		mlx5_core_warn(dev,
			       "Failed to create representor netdev for vport %d\n",
			       rep->vport);
		return -EINVAL;
	}

	mlx5e_build_rep_netdev(netdev, dev);
	rpriv->netdev = netdev;

	priv = netdev_priv(netdev);
	priv->profile = profile;
	priv->ppriv = rpriv;
	err = profile->init(dev, netdev);
	if (err) {
		netdev_warn(netdev, "rep profile init failed, %d\n", err);
		goto err_destroy_netdev;
	}

	err = mlx5e_attach_netdev(netdev_priv(netdev));
	if (err) {
		netdev_warn(netdev,
			    "Failed to attach representor netdev for vport %d\n",
			    rep->vport);
		goto err_cleanup_profile;
	}

	err = register_netdev(netdev);
	if (err) {
		netdev_warn(netdev,
			    "Failed to register representor netdev for vport %d\n",
			    rep->vport);
		goto err_detach_netdev;
	}

	dl_port = mlx5_esw_offloads_devlink_port(dev->priv.eswitch, rpriv->rep->vport);
	if (dl_port)
		devlink_port_type_eth_set(dl_port, netdev);
	return 0;

err_detach_netdev:
	mlx5e_detach_netdev(netdev_priv(netdev));

err_cleanup_profile:
	priv->profile->cleanup(priv);

err_destroy_netdev:
	mlx5e_destroy_netdev(netdev_priv(netdev));
	return err;
}

static int
mlx5e_vport_rep_load(struct mlx5_core_dev *dev, struct mlx5_eswitch_rep *rep)
{
	struct mlx5e_rep_priv *rpriv;
	int err;

	rpriv = kzalloc(sizeof(*rpriv), GFP_KERNEL);
	if (!rpriv)
		return -ENOMEM;

	/* rpriv->rep to be looked up when profile->init() is called */
	rpriv->rep = rep;
	rep->rep_data[REP_ETH].priv = rpriv;
	INIT_LIST_HEAD(&rpriv->vport_sqs_list);

	if (rep->vport == MLX5_VPORT_UPLINK)
		err = mlx5e_vport_uplink_rep_load(dev, rep);
	else
		err = mlx5e_vport_vf_rep_load(dev, rep);

	if (err)
		kfree(rpriv);

	return err;
}

static void
mlx5e_vport_rep_unload(struct mlx5_eswitch_rep *rep)
{
	struct mlx5e_rep_priv *rpriv = mlx5e_rep_to_rep_priv(rep);
	struct net_device *netdev = rpriv->netdev;
	struct mlx5e_priv *priv = netdev_priv(netdev);
	struct mlx5_core_dev *dev = priv->mdev;
	struct devlink_port *dl_port;
	void *ppriv = priv->ppriv;

	if (rep->vport == MLX5_VPORT_UPLINK) {
		mlx5e_vport_uplink_rep_unload(rpriv);
		goto free_ppriv;
	}

	dl_port = mlx5_esw_offloads_devlink_port(dev->priv.eswitch, rpriv->rep->vport);
	if (dl_port)
		devlink_port_type_clear(dl_port);
	unregister_netdev(netdev);
	mlx5e_detach_netdev(priv);
	priv->profile->cleanup(priv);
	mlx5e_destroy_netdev(priv);
free_ppriv:
	kfree(ppriv); /* mlx5e_rep_priv */
}

static void *mlx5e_vport_rep_get_proto_dev(struct mlx5_eswitch_rep *rep)
{
	struct mlx5e_rep_priv *rpriv;

	rpriv = mlx5e_rep_to_rep_priv(rep);

	return rpriv->netdev;
}

static void mlx5e_vport_rep_event_unpair(struct mlx5_eswitch_rep *rep)
{
	struct mlx5e_rep_priv *rpriv;
	struct mlx5e_rep_sq *rep_sq;

	rpriv = mlx5e_rep_to_rep_priv(rep);
	list_for_each_entry(rep_sq, &rpriv->vport_sqs_list, list) {
		if (!rep_sq->send_to_vport_rule_peer)
			continue;
		mlx5_eswitch_del_send_to_vport_rule(rep_sq->send_to_vport_rule_peer);
		rep_sq->send_to_vport_rule_peer = NULL;
	}
}

static int mlx5e_vport_rep_event_pair(struct mlx5_eswitch *esw,
				      struct mlx5_eswitch_rep *rep,
				      struct mlx5_eswitch *peer_esw)
{
	struct mlx5_flow_handle *flow_rule;
	struct mlx5e_rep_priv *rpriv;
	struct mlx5e_rep_sq *rep_sq;

	rpriv = mlx5e_rep_to_rep_priv(rep);
	list_for_each_entry(rep_sq, &rpriv->vport_sqs_list, list) {
		if (rep_sq->send_to_vport_rule_peer)
			continue;
		flow_rule = mlx5_eswitch_add_send_to_vport_rule(peer_esw, esw, rep, rep_sq->sqn);
		if (IS_ERR(flow_rule))
			goto err_out;
		rep_sq->send_to_vport_rule_peer = flow_rule;
	}

	return 0;
err_out:
	mlx5e_vport_rep_event_unpair(rep);
	return PTR_ERR(flow_rule);
}

static int mlx5e_vport_rep_event(struct mlx5_eswitch *esw,
				 struct mlx5_eswitch_rep *rep,
				 enum mlx5_switchdev_event event,
				 void *data)
{
	int err = 0;

	if (event == MLX5_SWITCHDEV_EVENT_PAIR)
		err = mlx5e_vport_rep_event_pair(esw, rep, data);
	else if (event == MLX5_SWITCHDEV_EVENT_UNPAIR)
		mlx5e_vport_rep_event_unpair(rep);

	return err;
}

static const struct mlx5_eswitch_rep_ops rep_ops = {
	.load = mlx5e_vport_rep_load,
	.unload = mlx5e_vport_rep_unload,
	.get_proto_dev = mlx5e_vport_rep_get_proto_dev,
	.event = mlx5e_vport_rep_event,
};

static int mlx5e_rep_probe(struct auxiliary_device *adev,
			   const struct auxiliary_device_id *id)
{
	struct mlx5_adev *edev = container_of(adev, struct mlx5_adev, adev);
	struct mlx5_core_dev *mdev = edev->mdev;
	struct mlx5_eswitch *esw;

	esw = mdev->priv.eswitch;
	mlx5_eswitch_register_vport_reps(esw, &rep_ops, REP_ETH);
	return 0;
}

static void mlx5e_rep_remove(struct auxiliary_device *adev)
{
	struct mlx5_adev *vdev = container_of(adev, struct mlx5_adev, adev);
	struct mlx5_core_dev *mdev = vdev->mdev;
	struct mlx5_eswitch *esw;

	esw = mdev->priv.eswitch;
	mlx5_eswitch_unregister_vport_reps(esw, REP_ETH);
}

static const struct auxiliary_device_id mlx5e_rep_id_table[] = {
	{ .name = MLX5_ADEV_NAME ".eth-rep", },
	{},
};

MODULE_DEVICE_TABLE(auxiliary, mlx5e_rep_id_table);

static struct auxiliary_driver mlx5e_rep_driver = {
	.name = "eth-rep",
	.probe = mlx5e_rep_probe,
	.remove = mlx5e_rep_remove,
	.id_table = mlx5e_rep_id_table,
};

int mlx5e_rep_init(void)
{
	return auxiliary_driver_register(&mlx5e_rep_driver);
}

void mlx5e_rep_cleanup(void)
{
	auxiliary_driver_unregister(&mlx5e_rep_driver);
}<|MERGE_RESOLUTION|>--- conflicted
+++ resolved
@@ -636,11 +636,6 @@
 
 	netdev->watchdog_timeo    = 15 * HZ;
 
-<<<<<<< HEAD
-	netdev->features       |= NETIF_F_NETNS_LOCAL;
-
-=======
->>>>>>> 3b17187f
 #if IS_ENABLED(CONFIG_MLX5_CLS_ACT)
 	netdev->hw_features    |= NETIF_F_HW_TC;
 #endif
