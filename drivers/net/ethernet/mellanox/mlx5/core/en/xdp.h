--- conflicted
+++ resolved
@@ -40,9 +40,6 @@
 	(sizeof(struct mlx5e_tx_wqe) / MLX5_SEND_WQE_DS)
 #define MLX5E_XDP_TX_DS_COUNT (MLX5E_XDP_TX_EMPTY_DS_COUNT + 1 /* SG DS */)
 
-<<<<<<< HEAD
-int mlx5e_xdp_max_mtu(struct mlx5e_params *params);
-=======
 #define MLX5E_XDPSQ_STOP_ROOM (MLX5E_SQ_STOP_ROOM)
 
 #define MLX5E_XDP_INLINE_WQE_SZ_THRSD (256 - sizeof(struct mlx5_wqe_inline_seg))
@@ -65,7 +62,6 @@
 
 struct mlx5e_xsk_param;
 int mlx5e_xdp_max_mtu(struct mlx5e_params *params, struct mlx5e_xsk_param *xsk);
->>>>>>> f7688b48
 bool mlx5e_xdp_handle(struct mlx5e_rq *rq, struct mlx5e_dma_info *di,
 		      void *va, u16 *rx_headroom, u32 *len, bool xsk);
 void mlx5e_xdp_mpwqe_complete(struct mlx5e_xdpsq *sq);
@@ -93,8 +89,6 @@
 	return test_bit(MLX5E_STATE_XDP_TX_ENABLED, &priv->state);
 }
 
-<<<<<<< HEAD
-=======
 static inline void mlx5e_xdp_set_open(struct mlx5e_priv *priv)
 {
 	set_bit(MLX5E_STATE_XDP_OPEN, &priv->state);
@@ -110,7 +104,6 @@
 	return test_bit(MLX5E_STATE_XDP_OPEN, &priv->state);
 }
 
->>>>>>> f7688b48
 static inline void mlx5e_xmit_xdp_doorbell(struct mlx5e_xdpsq *sq)
 {
 	if (sq->doorbell_cseg) {
