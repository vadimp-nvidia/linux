--- conflicted
+++ resolved
@@ -3012,15 +3012,12 @@
 			rtnl_lock();
 			netdev_update_features(netdev);
 			rtnl_unlock();
-<<<<<<< HEAD
-=======
 			/* Request VLAN offload settings */
 			if (VLAN_V2_ALLOWED(adapter))
 				iavf_set_vlan_offload_features
 					(adapter, 0, netdev->features);
 
 			iavf_set_queue_vlan_tag_loc(adapter);
->>>>>>> 77b5472d
 		}
 
 		adapter->flags &= ~IAVF_FLAG_SETUP_NETDEV_FEATURES;
