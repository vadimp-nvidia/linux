// SPDX-License-Identifier: GPL-2.0
/* Copyright(c) 2017 Oracle and/or its affiliates. All rights reserved. */

#include "ixgbe.h"
#include <net/xfrm.h>
#include <crypto/aead.h>
#include <linux/if_bridge.h>
<<<<<<< HEAD
=======

#define IXGBE_IPSEC_KEY_BITS  160
static const char aes_gcm_name[] = "rfc4106(gcm(aes))";

static void ixgbe_ipsec_del_sa(struct xfrm_state *xs);
>>>>>>> f7688b48

/**
 * ixgbe_ipsec_set_tx_sa - set the Tx SA registers
 * @hw: hw specific details
 * @idx: register index to write
 * @key: key byte array
 * @salt: salt bytes
 **/
static void ixgbe_ipsec_set_tx_sa(struct ixgbe_hw *hw, u16 idx,
				  u32 key[], u32 salt)
{
	u32 reg;
	int i;

	for (i = 0; i < 4; i++)
		IXGBE_WRITE_REG(hw, IXGBE_IPSTXKEY(i),
				(__force u32)cpu_to_be32(key[3 - i]));
	IXGBE_WRITE_REG(hw, IXGBE_IPSTXSALT, (__force u32)cpu_to_be32(salt));
	IXGBE_WRITE_FLUSH(hw);

	reg = IXGBE_READ_REG(hw, IXGBE_IPSTXIDX);
	reg &= IXGBE_RXTXIDX_IPS_EN;
	reg |= idx << IXGBE_RXTXIDX_IDX_SHIFT | IXGBE_RXTXIDX_WRITE;
	IXGBE_WRITE_REG(hw, IXGBE_IPSTXIDX, reg);
	IXGBE_WRITE_FLUSH(hw);
}

/**
 * ixgbe_ipsec_set_rx_item - set an Rx table item
 * @hw: hw specific details
 * @idx: register index to write
 * @tbl: table selector
 *
 * Trigger the device to store into a particular Rx table the
 * data that has already been loaded into the input register
 **/
static void ixgbe_ipsec_set_rx_item(struct ixgbe_hw *hw, u16 idx,
				    enum ixgbe_ipsec_tbl_sel tbl)
{
	u32 reg;

	reg = IXGBE_READ_REG(hw, IXGBE_IPSRXIDX);
	reg &= IXGBE_RXTXIDX_IPS_EN;
	reg |= tbl << IXGBE_RXIDX_TBL_SHIFT |
	       idx << IXGBE_RXTXIDX_IDX_SHIFT |
	       IXGBE_RXTXIDX_WRITE;
	IXGBE_WRITE_REG(hw, IXGBE_IPSRXIDX, reg);
	IXGBE_WRITE_FLUSH(hw);
}

/**
 * ixgbe_ipsec_set_rx_sa - set up the register bits to save SA info
 * @hw: hw specific details
 * @idx: register index to write
 * @spi: security parameter index
 * @key: key byte array
 * @salt: salt bytes
 * @mode: rx decrypt control bits
 * @ip_idx: index into IP table for related IP address
 **/
static void ixgbe_ipsec_set_rx_sa(struct ixgbe_hw *hw, u16 idx, __be32 spi,
				  u32 key[], u32 salt, u32 mode, u32 ip_idx)
{
	int i;

	/* store the SPI (in bigendian) and IPidx */
	IXGBE_WRITE_REG(hw, IXGBE_IPSRXSPI,
			(__force u32)cpu_to_le32((__force u32)spi));
	IXGBE_WRITE_REG(hw, IXGBE_IPSRXIPIDX, ip_idx);
	IXGBE_WRITE_FLUSH(hw);

	ixgbe_ipsec_set_rx_item(hw, idx, ips_rx_spi_tbl);

	/* store the key, salt, and mode */
	for (i = 0; i < 4; i++)
		IXGBE_WRITE_REG(hw, IXGBE_IPSRXKEY(i),
				(__force u32)cpu_to_be32(key[3 - i]));
	IXGBE_WRITE_REG(hw, IXGBE_IPSRXSALT, (__force u32)cpu_to_be32(salt));
	IXGBE_WRITE_REG(hw, IXGBE_IPSRXMOD, mode);
	IXGBE_WRITE_FLUSH(hw);

	ixgbe_ipsec_set_rx_item(hw, idx, ips_rx_key_tbl);
}

/**
 * ixgbe_ipsec_set_rx_ip - set up the register bits to save SA IP addr info
 * @hw: hw specific details
 * @idx: register index to write
 * @addr: IP address byte array
 **/
static void ixgbe_ipsec_set_rx_ip(struct ixgbe_hw *hw, u16 idx, __be32 addr[])
{
	int i;

	/* store the ip address */
	for (i = 0; i < 4; i++)
		IXGBE_WRITE_REG(hw, IXGBE_IPSRXIPADDR(i),
				(__force u32)cpu_to_le32((__force u32)addr[i]));
	IXGBE_WRITE_FLUSH(hw);

	ixgbe_ipsec_set_rx_item(hw, idx, ips_rx_ip_tbl);
}

/**
 * ixgbe_ipsec_clear_hw_tables - because some tables don't get cleared on reset
 * @adapter: board private structure
 **/
static void ixgbe_ipsec_clear_hw_tables(struct ixgbe_adapter *adapter)
{
	struct ixgbe_hw *hw = &adapter->hw;
	u32 buf[4] = {0, 0, 0, 0};
	u16 idx;

	/* disable Rx and Tx SA lookup */
	IXGBE_WRITE_REG(hw, IXGBE_IPSRXIDX, 0);
	IXGBE_WRITE_REG(hw, IXGBE_IPSTXIDX, 0);

	/* scrub the tables - split the loops for the max of the IP table */
	for (idx = 0; idx < IXGBE_IPSEC_MAX_RX_IP_COUNT; idx++) {
		ixgbe_ipsec_set_tx_sa(hw, idx, buf, 0);
		ixgbe_ipsec_set_rx_sa(hw, idx, 0, buf, 0, 0, 0);
		ixgbe_ipsec_set_rx_ip(hw, idx, (__be32 *)buf);
	}
	for (; idx < IXGBE_IPSEC_MAX_SA_COUNT; idx++) {
		ixgbe_ipsec_set_tx_sa(hw, idx, buf, 0);
		ixgbe_ipsec_set_rx_sa(hw, idx, 0, buf, 0, 0, 0);
	}
}

/**
 * ixgbe_ipsec_stop_data
 * @adapter: board private structure
 **/
static void ixgbe_ipsec_stop_data(struct ixgbe_adapter *adapter)
{
	struct ixgbe_hw *hw = &adapter->hw;
	bool link = adapter->link_up;
	u32 t_rdy, r_rdy;
	u32 limit;
	u32 reg;

	/* halt data paths */
	reg = IXGBE_READ_REG(hw, IXGBE_SECTXCTRL);
	reg |= IXGBE_SECTXCTRL_TX_DIS;
	IXGBE_WRITE_REG(hw, IXGBE_SECTXCTRL, reg);

	reg = IXGBE_READ_REG(hw, IXGBE_SECRXCTRL);
	reg |= IXGBE_SECRXCTRL_RX_DIS;
	IXGBE_WRITE_REG(hw, IXGBE_SECRXCTRL, reg);

	/* If both Tx and Rx are ready there are no packets
	 * that we need to flush so the loopback configuration
	 * below is not necessary.
	 */
	t_rdy = IXGBE_READ_REG(hw, IXGBE_SECTXSTAT) &
		IXGBE_SECTXSTAT_SECTX_RDY;
	r_rdy = IXGBE_READ_REG(hw, IXGBE_SECRXSTAT) &
		IXGBE_SECRXSTAT_SECRX_RDY;
	if (t_rdy && r_rdy)
		return;

	/* If the tx fifo doesn't have link, but still has data,
	 * we can't clear the tx sec block.  Set the MAC loopback
	 * before block clear
	 */
	if (!link) {
		reg = IXGBE_READ_REG(hw, IXGBE_MACC);
		reg |= IXGBE_MACC_FLU;
		IXGBE_WRITE_REG(hw, IXGBE_MACC, reg);

		reg = IXGBE_READ_REG(hw, IXGBE_HLREG0);
		reg |= IXGBE_HLREG0_LPBK;
		IXGBE_WRITE_REG(hw, IXGBE_HLREG0, reg);

		IXGBE_WRITE_FLUSH(hw);
		mdelay(3);
	}

	/* wait for the paths to empty */
	limit = 20;
	do {
		mdelay(10);
		t_rdy = IXGBE_READ_REG(hw, IXGBE_SECTXSTAT) &
			IXGBE_SECTXSTAT_SECTX_RDY;
		r_rdy = IXGBE_READ_REG(hw, IXGBE_SECRXSTAT) &
			IXGBE_SECRXSTAT_SECRX_RDY;
	} while (!(t_rdy && r_rdy) && limit--);

	/* undo loopback if we played with it earlier */
	if (!link) {
		reg = IXGBE_READ_REG(hw, IXGBE_MACC);
		reg &= ~IXGBE_MACC_FLU;
		IXGBE_WRITE_REG(hw, IXGBE_MACC, reg);

		reg = IXGBE_READ_REG(hw, IXGBE_HLREG0);
		reg &= ~IXGBE_HLREG0_LPBK;
		IXGBE_WRITE_REG(hw, IXGBE_HLREG0, reg);

		IXGBE_WRITE_FLUSH(hw);
	}
}

/**
 * ixgbe_ipsec_stop_engine
 * @adapter: board private structure
 **/
static void ixgbe_ipsec_stop_engine(struct ixgbe_adapter *adapter)
{
	struct ixgbe_hw *hw = &adapter->hw;
	u32 reg;

	ixgbe_ipsec_stop_data(adapter);

	/* disable Rx and Tx SA lookup */
	IXGBE_WRITE_REG(hw, IXGBE_IPSTXIDX, 0);
	IXGBE_WRITE_REG(hw, IXGBE_IPSRXIDX, 0);

	/* disable the Rx and Tx engines and full packet store-n-forward */
	reg = IXGBE_READ_REG(hw, IXGBE_SECTXCTRL);
	reg |= IXGBE_SECTXCTRL_SECTX_DIS;
	reg &= ~IXGBE_SECTXCTRL_STORE_FORWARD;
	IXGBE_WRITE_REG(hw, IXGBE_SECTXCTRL, reg);

	reg = IXGBE_READ_REG(hw, IXGBE_SECRXCTRL);
	reg |= IXGBE_SECRXCTRL_SECRX_DIS;
	IXGBE_WRITE_REG(hw, IXGBE_SECRXCTRL, reg);

	/* restore the "tx security buffer almost full threshold" to 0x250 */
	IXGBE_WRITE_REG(hw, IXGBE_SECTXBUFFAF, 0x250);

	/* Set minimum IFG between packets back to the default 0x1 */
	reg = IXGBE_READ_REG(hw, IXGBE_SECTXMINIFG);
	reg = (reg & 0xfffffff0) | 0x1;
	IXGBE_WRITE_REG(hw, IXGBE_SECTXMINIFG, reg);

	/* final set for normal (no ipsec offload) processing */
	IXGBE_WRITE_REG(hw, IXGBE_SECTXCTRL, IXGBE_SECTXCTRL_SECTX_DIS);
	IXGBE_WRITE_REG(hw, IXGBE_SECRXCTRL, IXGBE_SECRXCTRL_SECRX_DIS);

	IXGBE_WRITE_FLUSH(hw);
}

/**
 * ixgbe_ipsec_start_engine
 * @adapter: board private structure
 *
 * NOTE: this increases power consumption whether being used or not
 **/
static void ixgbe_ipsec_start_engine(struct ixgbe_adapter *adapter)
{
	struct ixgbe_hw *hw = &adapter->hw;
	u32 reg;

	ixgbe_ipsec_stop_data(adapter);

	/* Set minimum IFG between packets to 3 */
	reg = IXGBE_READ_REG(hw, IXGBE_SECTXMINIFG);
	reg = (reg & 0xfffffff0) | 0x3;
	IXGBE_WRITE_REG(hw, IXGBE_SECTXMINIFG, reg);

	/* Set "tx security buffer almost full threshold" to 0x15 so that the
	 * almost full indication is generated only after buffer contains at
	 * least an entire jumbo packet.
	 */
	reg = IXGBE_READ_REG(hw, IXGBE_SECTXBUFFAF);
	reg = (reg & 0xfffffc00) | 0x15;
	IXGBE_WRITE_REG(hw, IXGBE_SECTXBUFFAF, reg);

	/* restart the data paths by clearing the DISABLE bits */
	IXGBE_WRITE_REG(hw, IXGBE_SECRXCTRL, 0);
	IXGBE_WRITE_REG(hw, IXGBE_SECTXCTRL, IXGBE_SECTXCTRL_STORE_FORWARD);

	/* enable Rx and Tx SA lookup */
	IXGBE_WRITE_REG(hw, IXGBE_IPSTXIDX, IXGBE_RXTXIDX_IPS_EN);
	IXGBE_WRITE_REG(hw, IXGBE_IPSRXIDX, IXGBE_RXTXIDX_IPS_EN);

	IXGBE_WRITE_FLUSH(hw);
}

/**
 * ixgbe_ipsec_restore - restore the ipsec HW settings after a reset
 * @adapter: board private structure
 *
 * Reload the HW tables from the SW tables after they've been bashed
 * by a chip reset.
 *
 * Any VF entries are removed from the SW and HW tables since either
 * (a) the VF also gets reset on PF reset and will ask again for the
 * offloads, or (b) the VF has been removed by a change in the num_vfs.
 **/
void ixgbe_ipsec_restore(struct ixgbe_adapter *adapter)
{
	struct ixgbe_ipsec *ipsec = adapter->ipsec;
	struct ixgbe_hw *hw = &adapter->hw;
	int i;

	if (!(adapter->flags2 & IXGBE_FLAG2_IPSEC_ENABLED))
		return;

	/* clean up and restart the engine */
	ixgbe_ipsec_stop_engine(adapter);
	ixgbe_ipsec_clear_hw_tables(adapter);
	ixgbe_ipsec_start_engine(adapter);

	/* reload the Rx and Tx keys */
	for (i = 0; i < IXGBE_IPSEC_MAX_SA_COUNT; i++) {
		struct rx_sa *r = &ipsec->rx_tbl[i];
		struct tx_sa *t = &ipsec->tx_tbl[i];

		if (r->used) {
			if (r->mode & IXGBE_RXTXMOD_VF)
				ixgbe_ipsec_del_sa(r->xs);
			else
				ixgbe_ipsec_set_rx_sa(hw, i, r->xs->id.spi,
						      r->key, r->salt,
						      r->mode, r->iptbl_ind);
		}

		if (t->used) {
			if (t->mode & IXGBE_RXTXMOD_VF)
				ixgbe_ipsec_del_sa(t->xs);
			else
				ixgbe_ipsec_set_tx_sa(hw, i, t->key, t->salt);
		}
	}

	/* reload the IP addrs */
	for (i = 0; i < IXGBE_IPSEC_MAX_RX_IP_COUNT; i++) {
		struct rx_ip_sa *ipsa = &ipsec->ip_tbl[i];

		if (ipsa->used)
			ixgbe_ipsec_set_rx_ip(hw, i, ipsa->ipaddr);
	}
}

/**
 * ixgbe_ipsec_find_empty_idx - find the first unused security parameter index
 * @ipsec: pointer to ipsec struct
 * @rxtable: true if we need to look in the Rx table
 *
 * Returns the first unused index in either the Rx or Tx SA table
 **/
static int ixgbe_ipsec_find_empty_idx(struct ixgbe_ipsec *ipsec, bool rxtable)
{
	u32 i;

	if (rxtable) {
		if (ipsec->num_rx_sa == IXGBE_IPSEC_MAX_SA_COUNT)
			return -ENOSPC;

		/* search rx sa table */
		for (i = 0; i < IXGBE_IPSEC_MAX_SA_COUNT; i++) {
			if (!ipsec->rx_tbl[i].used)
				return i;
		}
	} else {
		if (ipsec->num_tx_sa == IXGBE_IPSEC_MAX_SA_COUNT)
			return -ENOSPC;

		/* search tx sa table */
		for (i = 0; i < IXGBE_IPSEC_MAX_SA_COUNT; i++) {
			if (!ipsec->tx_tbl[i].used)
				return i;
		}
	}

	return -ENOSPC;
}

/**
 * ixgbe_ipsec_find_rx_state - find the state that matches
 * @ipsec: pointer to ipsec struct
 * @daddr: inbound address to match
 * @proto: protocol to match
 * @spi: SPI to match
 * @ip4: true if using an ipv4 address
 *
 * Returns a pointer to the matching SA state information
 **/
static struct xfrm_state *ixgbe_ipsec_find_rx_state(struct ixgbe_ipsec *ipsec,
						    __be32 *daddr, u8 proto,
						    __be32 spi, bool ip4)
{
	struct rx_sa *rsa;
	struct xfrm_state *ret = NULL;

	rcu_read_lock();
	hash_for_each_possible_rcu(ipsec->rx_sa_list, rsa, hlist,
				   (__force u32)spi) {
		if (rsa->mode & IXGBE_RXTXMOD_VF)
			continue;
		if (spi == rsa->xs->id.spi &&
		    ((ip4 && *daddr == rsa->xs->id.daddr.a4) ||
		      (!ip4 && !memcmp(daddr, &rsa->xs->id.daddr.a6,
				       sizeof(rsa->xs->id.daddr.a6)))) &&
		    proto == rsa->xs->id.proto) {
			ret = rsa->xs;
			xfrm_state_hold(ret);
			break;
		}
	}
	rcu_read_unlock();
	return ret;
}

/**
 * ixgbe_ipsec_parse_proto_keys - find the key and salt based on the protocol
 * @xs: pointer to xfrm_state struct
 * @mykey: pointer to key array to populate
 * @mysalt: pointer to salt value to populate
 *
 * This copies the protocol keys and salt to our own data tables.  The
 * 82599 family only supports the one algorithm.
 **/
static int ixgbe_ipsec_parse_proto_keys(struct xfrm_state *xs,
					u32 *mykey, u32 *mysalt)
{
	struct net_device *dev = xs->xso.dev;
	unsigned char *key_data;
	char *alg_name = NULL;
	int key_len;

	if (!xs->aead) {
		netdev_err(dev, "Unsupported IPsec algorithm\n");
		return -EINVAL;
	}

	if (xs->aead->alg_icv_len != IXGBE_IPSEC_AUTH_BITS) {
		netdev_err(dev, "IPsec offload requires %d bit authentication\n",
			   IXGBE_IPSEC_AUTH_BITS);
		return -EINVAL;
	}

	key_data = &xs->aead->alg_key[0];
	key_len = xs->aead->alg_key_len;
	alg_name = xs->aead->alg_name;

	if (strcmp(alg_name, aes_gcm_name)) {
		netdev_err(dev, "Unsupported IPsec algorithm - please use %s\n",
			   aes_gcm_name);
		return -EINVAL;
	}

	/* The key bytes come down in a bigendian array of bytes, so
	 * we don't need to do any byteswapping.
	 * 160 accounts for 16 byte key and 4 byte salt
	 */
	if (key_len == IXGBE_IPSEC_KEY_BITS) {
		*mysalt = ((u32 *)key_data)[4];
	} else if (key_len != (IXGBE_IPSEC_KEY_BITS - (sizeof(*mysalt) * 8))) {
		netdev_err(dev, "IPsec hw offload only supports keys up to 128 bits with a 32 bit salt\n");
		return -EINVAL;
	} else {
		netdev_info(dev, "IPsec hw offload parameters missing 32 bit salt value\n");
		*mysalt = 0;
	}
	memcpy(mykey, key_data, 16);

	return 0;
}

/**
 * ixgbe_ipsec_check_mgmt_ip - make sure there is no clash with mgmt IP filters
 * @xs: pointer to transformer state struct
 **/
static int ixgbe_ipsec_check_mgmt_ip(struct xfrm_state *xs)
{
	struct net_device *dev = xs->xso.dev;
	struct ixgbe_adapter *adapter = netdev_priv(dev);
	struct ixgbe_hw *hw = &adapter->hw;
	u32 mfval, manc, reg;
	int num_filters = 4;
	bool manc_ipv4;
	u32 bmcipval;
	int i, j;

#define MANC_EN_IPV4_FILTER      BIT(24)
#define MFVAL_IPV4_FILTER_SHIFT  16
#define MFVAL_IPV6_FILTER_SHIFT  24
#define MIPAF_ARR(_m, _n)        (IXGBE_MIPAF + ((_m) * 0x10) + ((_n) * 4))

#define IXGBE_BMCIP(_n)          (0x5050 + ((_n) * 4))
#define IXGBE_BMCIPVAL           0x5060
#define BMCIP_V4                 0x2
#define BMCIP_V6                 0x3
#define BMCIP_MASK               0x3

	manc = IXGBE_READ_REG(hw, IXGBE_MANC);
	manc_ipv4 = !!(manc & MANC_EN_IPV4_FILTER);
	mfval = IXGBE_READ_REG(hw, IXGBE_MFVAL);
	bmcipval = IXGBE_READ_REG(hw, IXGBE_BMCIPVAL);

	if (xs->props.family == AF_INET) {
		/* are there any IPv4 filters to check? */
		if (manc_ipv4) {
			/* the 4 ipv4 filters are all in MIPAF(3, i) */
			for (i = 0; i < num_filters; i++) {
				if (!(mfval & BIT(MFVAL_IPV4_FILTER_SHIFT + i)))
					continue;

				reg = IXGBE_READ_REG(hw, MIPAF_ARR(3, i));
				if (reg == xs->id.daddr.a4)
					return 1;
			}
		}

		if ((bmcipval & BMCIP_MASK) == BMCIP_V4) {
			reg = IXGBE_READ_REG(hw, IXGBE_BMCIP(3));
			if (reg == xs->id.daddr.a4)
				return 1;
		}

	} else {
		/* if there are ipv4 filters, they are in the last ipv6 slot */
		if (manc_ipv4)
			num_filters = 3;

		for (i = 0; i < num_filters; i++) {
			if (!(mfval & BIT(MFVAL_IPV6_FILTER_SHIFT + i)))
				continue;

			for (j = 0; j < 4; j++) {
				reg = IXGBE_READ_REG(hw, MIPAF_ARR(i, j));
				if (reg != xs->id.daddr.a6[j])
					break;
			}
			if (j == 4)   /* did we match all 4 words? */
				return 1;
		}

		if ((bmcipval & BMCIP_MASK) == BMCIP_V6) {
			for (j = 0; j < 4; j++) {
				reg = IXGBE_READ_REG(hw, IXGBE_BMCIP(j));
				if (reg != xs->id.daddr.a6[j])
					break;
			}
			if (j == 4)   /* did we match all 4 words? */
				return 1;
		}
	}

	return 0;
}

/**
 * ixgbe_ipsec_add_sa - program device with a security association
 * @xs: pointer to transformer state struct
 **/
static int ixgbe_ipsec_add_sa(struct xfrm_state *xs)
{
	struct net_device *dev = xs->xso.dev;
	struct ixgbe_adapter *adapter = netdev_priv(dev);
	struct ixgbe_ipsec *ipsec = adapter->ipsec;
	struct ixgbe_hw *hw = &adapter->hw;
	int checked, match, first;
	u16 sa_idx;
	int ret;
	int i;

	if (xs->id.proto != IPPROTO_ESP && xs->id.proto != IPPROTO_AH) {
		netdev_err(dev, "Unsupported protocol 0x%04x for ipsec offload\n",
			   xs->id.proto);
		return -EINVAL;
	}

	if (ixgbe_ipsec_check_mgmt_ip(xs)) {
		netdev_err(dev, "IPsec IP addr clash with mgmt filters\n");
		return -EINVAL;
	}

	if (xs->xso.flags & XFRM_OFFLOAD_INBOUND) {
		struct rx_sa rsa;

		if (xs->calg) {
			netdev_err(dev, "Compression offload not supported\n");
			return -EINVAL;
		}

		/* find the first unused index */
		ret = ixgbe_ipsec_find_empty_idx(ipsec, true);
		if (ret < 0) {
			netdev_err(dev, "No space for SA in Rx table!\n");
			return ret;
		}
		sa_idx = (u16)ret;

		memset(&rsa, 0, sizeof(rsa));
		rsa.used = true;
		rsa.xs = xs;

		if (rsa.xs->id.proto & IPPROTO_ESP)
			rsa.decrypt = xs->ealg || xs->aead;

		/* get the key and salt */
		ret = ixgbe_ipsec_parse_proto_keys(xs, rsa.key, &rsa.salt);
		if (ret) {
			netdev_err(dev, "Failed to get key data for Rx SA table\n");
			return ret;
		}

		/* get ip for rx sa table */
		if (xs->props.family == AF_INET6)
			memcpy(rsa.ipaddr, &xs->id.daddr.a6, 16);
		else
			memcpy(&rsa.ipaddr[3], &xs->id.daddr.a4, 4);

		/* The HW does not have a 1:1 mapping from keys to IP addrs, so
		 * check for a matching IP addr entry in the table.  If the addr
		 * already exists, use it; else find an unused slot and add the
		 * addr.  If one does not exist and there are no unused table
		 * entries, fail the request.
		 */

		/* Find an existing match or first not used, and stop looking
		 * after we've checked all we know we have.
		 */
		checked = 0;
		match = -1;
		first = -1;
		for (i = 0;
		     i < IXGBE_IPSEC_MAX_RX_IP_COUNT &&
		     (checked < ipsec->num_rx_sa || first < 0);
		     i++) {
			if (ipsec->ip_tbl[i].used) {
				if (!memcmp(ipsec->ip_tbl[i].ipaddr,
					    rsa.ipaddr, sizeof(rsa.ipaddr))) {
					match = i;
					break;
				}
				checked++;
			} else if (first < 0) {
				first = i;  /* track the first empty seen */
			}
		}

		if (ipsec->num_rx_sa == 0)
			first = 0;

		if (match >= 0) {
			/* addrs are the same, we should use this one */
			rsa.iptbl_ind = match;
			ipsec->ip_tbl[match].ref_cnt++;

		} else if (first >= 0) {
			/* no matches, but here's an empty slot */
			rsa.iptbl_ind = first;

			memcpy(ipsec->ip_tbl[first].ipaddr,
			       rsa.ipaddr, sizeof(rsa.ipaddr));
			ipsec->ip_tbl[first].ref_cnt = 1;
			ipsec->ip_tbl[first].used = true;

			ixgbe_ipsec_set_rx_ip(hw, rsa.iptbl_ind, rsa.ipaddr);

		} else {
			/* no match and no empty slot */
			netdev_err(dev, "No space for SA in Rx IP SA table\n");
			memset(&rsa, 0, sizeof(rsa));
			return -ENOSPC;
		}

		rsa.mode = IXGBE_RXMOD_VALID;
		if (rsa.xs->id.proto & IPPROTO_ESP)
			rsa.mode |= IXGBE_RXMOD_PROTO_ESP;
		if (rsa.decrypt)
			rsa.mode |= IXGBE_RXMOD_DECRYPT;
		if (rsa.xs->props.family == AF_INET6)
			rsa.mode |= IXGBE_RXMOD_IPV6;

		/* the preparations worked, so save the info */
		memcpy(&ipsec->rx_tbl[sa_idx], &rsa, sizeof(rsa));

		ixgbe_ipsec_set_rx_sa(hw, sa_idx, rsa.xs->id.spi, rsa.key,
				      rsa.salt, rsa.mode, rsa.iptbl_ind);
		xs->xso.offload_handle = sa_idx + IXGBE_IPSEC_BASE_RX_INDEX;

		ipsec->num_rx_sa++;

		/* hash the new entry for faster search in Rx path */
		hash_add_rcu(ipsec->rx_sa_list, &ipsec->rx_tbl[sa_idx].hlist,
			     (__force u32)rsa.xs->id.spi);
	} else {
		struct tx_sa tsa;

		if (adapter->num_vfs &&
		    adapter->bridge_mode != BRIDGE_MODE_VEPA)
			return -EOPNOTSUPP;

		/* find the first unused index */
		ret = ixgbe_ipsec_find_empty_idx(ipsec, false);
		if (ret < 0) {
			netdev_err(dev, "No space for SA in Tx table\n");
			return ret;
		}
		sa_idx = (u16)ret;

		memset(&tsa, 0, sizeof(tsa));
		tsa.used = true;
		tsa.xs = xs;

		if (xs->id.proto & IPPROTO_ESP)
			tsa.encrypt = xs->ealg || xs->aead;

		ret = ixgbe_ipsec_parse_proto_keys(xs, tsa.key, &tsa.salt);
		if (ret) {
			netdev_err(dev, "Failed to get key data for Tx SA table\n");
			memset(&tsa, 0, sizeof(tsa));
			return ret;
		}

		/* the preparations worked, so save the info */
		memcpy(&ipsec->tx_tbl[sa_idx], &tsa, sizeof(tsa));

		ixgbe_ipsec_set_tx_sa(hw, sa_idx, tsa.key, tsa.salt);

		xs->xso.offload_handle = sa_idx + IXGBE_IPSEC_BASE_TX_INDEX;

		ipsec->num_tx_sa++;
	}

	/* enable the engine if not already warmed up */
	if (!(adapter->flags2 & IXGBE_FLAG2_IPSEC_ENABLED)) {
		ixgbe_ipsec_start_engine(adapter);
		adapter->flags2 |= IXGBE_FLAG2_IPSEC_ENABLED;
	}

	return 0;
}

/**
 * ixgbe_ipsec_del_sa - clear out this specific SA
 * @xs: pointer to transformer state struct
 **/
static void ixgbe_ipsec_del_sa(struct xfrm_state *xs)
{
	struct net_device *dev = xs->xso.dev;
	struct ixgbe_adapter *adapter = netdev_priv(dev);
	struct ixgbe_ipsec *ipsec = adapter->ipsec;
	struct ixgbe_hw *hw = &adapter->hw;
	u32 zerobuf[4] = {0, 0, 0, 0};
	u16 sa_idx;

	if (xs->xso.flags & XFRM_OFFLOAD_INBOUND) {
		struct rx_sa *rsa;
		u8 ipi;

		sa_idx = xs->xso.offload_handle - IXGBE_IPSEC_BASE_RX_INDEX;
		rsa = &ipsec->rx_tbl[sa_idx];

		if (!rsa->used) {
			netdev_err(dev, "Invalid Rx SA selected sa_idx=%d offload_handle=%lu\n",
				   sa_idx, xs->xso.offload_handle);
			return;
		}

		ixgbe_ipsec_set_rx_sa(hw, sa_idx, 0, zerobuf, 0, 0, 0);
		hash_del_rcu(&rsa->hlist);

		/* if the IP table entry is referenced by only this SA,
		 * i.e. ref_cnt is only 1, clear the IP table entry as well
		 */
		ipi = rsa->iptbl_ind;
		if (ipsec->ip_tbl[ipi].ref_cnt > 0) {
			ipsec->ip_tbl[ipi].ref_cnt--;

			if (!ipsec->ip_tbl[ipi].ref_cnt) {
				memset(&ipsec->ip_tbl[ipi], 0,
				       sizeof(struct rx_ip_sa));
				ixgbe_ipsec_set_rx_ip(hw, ipi,
						      (__force __be32 *)zerobuf);
			}
		}

		memset(rsa, 0, sizeof(struct rx_sa));
		ipsec->num_rx_sa--;
	} else {
		sa_idx = xs->xso.offload_handle - IXGBE_IPSEC_BASE_TX_INDEX;

		if (!ipsec->tx_tbl[sa_idx].used) {
			netdev_err(dev, "Invalid Tx SA selected sa_idx=%d offload_handle=%lu\n",
				   sa_idx, xs->xso.offload_handle);
			return;
		}

		ixgbe_ipsec_set_tx_sa(hw, sa_idx, zerobuf, 0);
		memset(&ipsec->tx_tbl[sa_idx], 0, sizeof(struct tx_sa));
		ipsec->num_tx_sa--;
	}

	/* if there are no SAs left, stop the engine to save energy */
	if (ipsec->num_rx_sa == 0 && ipsec->num_tx_sa == 0) {
		adapter->flags2 &= ~IXGBE_FLAG2_IPSEC_ENABLED;
		ixgbe_ipsec_stop_engine(adapter);
	}
}

/**
 * ixgbe_ipsec_offload_ok - can this packet use the xfrm hw offload
 * @skb: current data packet
 * @xs: pointer to transformer state struct
 **/
static bool ixgbe_ipsec_offload_ok(struct sk_buff *skb, struct xfrm_state *xs)
{
	if (xs->props.family == AF_INET) {
		/* Offload with IPv4 options is not supported yet */
		if (ip_hdr(skb)->ihl != 5)
			return false;
	} else {
		/* Offload with IPv6 extension headers is not support yet */
		if (ipv6_ext_hdr(ipv6_hdr(skb)->nexthdr))
			return false;
	}

	return true;
}

static const struct xfrmdev_ops ixgbe_xfrmdev_ops = {
	.xdo_dev_state_add = ixgbe_ipsec_add_sa,
	.xdo_dev_state_delete = ixgbe_ipsec_del_sa,
	.xdo_dev_offload_ok = ixgbe_ipsec_offload_ok,
};

/**
 * ixgbe_ipsec_vf_clear - clear the tables of data for a VF
 * @adapter: board private structure
 * @vf: VF id to be removed
 **/
void ixgbe_ipsec_vf_clear(struct ixgbe_adapter *adapter, u32 vf)
{
	struct ixgbe_ipsec *ipsec = adapter->ipsec;
	int i;

	if (!ipsec)
		return;

	/* search rx sa table */
	for (i = 0; i < IXGBE_IPSEC_MAX_SA_COUNT && ipsec->num_rx_sa; i++) {
		if (!ipsec->rx_tbl[i].used)
			continue;
		if (ipsec->rx_tbl[i].mode & IXGBE_RXTXMOD_VF &&
		    ipsec->rx_tbl[i].vf == vf)
			ixgbe_ipsec_del_sa(ipsec->rx_tbl[i].xs);
	}

	/* search tx sa table */
	for (i = 0; i < IXGBE_IPSEC_MAX_SA_COUNT && ipsec->num_tx_sa; i++) {
		if (!ipsec->tx_tbl[i].used)
			continue;
		if (ipsec->tx_tbl[i].mode & IXGBE_RXTXMOD_VF &&
		    ipsec->tx_tbl[i].vf == vf)
			ixgbe_ipsec_del_sa(ipsec->tx_tbl[i].xs);
	}
}

/**
 * ixgbe_ipsec_vf_add_sa - translate VF request to SA add
 * @adapter: board private structure
 * @msgbuf: The message buffer
 * @vf: the VF index
 *
 * Make up a new xs and algorithm info from the data sent by the VF.
 * We only need to sketch in just enough to set up the HW offload.
 * Put the resulting offload_handle into the return message to the VF.
 *
 * Returns 0 or error value
 **/
int ixgbe_ipsec_vf_add_sa(struct ixgbe_adapter *adapter, u32 *msgbuf, u32 vf)
{
	struct ixgbe_ipsec *ipsec = adapter->ipsec;
	struct xfrm_algo_desc *algo;
	struct sa_mbx_msg *sam;
	struct xfrm_state *xs;
	size_t aead_len;
	u16 sa_idx;
	u32 pfsa;
	int err;

	sam = (struct sa_mbx_msg *)(&msgbuf[1]);
	if (!adapter->vfinfo[vf].trusted ||
	    !(adapter->flags2 & IXGBE_FLAG2_VF_IPSEC_ENABLED)) {
		e_warn(drv, "VF %d attempted to add an IPsec SA\n", vf);
		err = -EACCES;
		goto err_out;
	}

	/* Tx IPsec offload doesn't seem to work on this
	 * device, so block these requests for now.
	 */
	if (!(sam->flags & XFRM_OFFLOAD_INBOUND)) {
		err = -EOPNOTSUPP;
		goto err_out;
	}

	xs = kzalloc(sizeof(*xs), GFP_KERNEL);
	if (unlikely(!xs)) {
		err = -ENOMEM;
		goto err_out;
	}

	xs->xso.flags = sam->flags;
	xs->id.spi = sam->spi;
	xs->id.proto = sam->proto;
	xs->props.family = sam->family;
	if (xs->props.family == AF_INET6)
		memcpy(&xs->id.daddr.a6, sam->addr, sizeof(xs->id.daddr.a6));
	else
		memcpy(&xs->id.daddr.a4, sam->addr, sizeof(xs->id.daddr.a4));
	xs->xso.dev = adapter->netdev;

	algo = xfrm_aead_get_byname(aes_gcm_name, IXGBE_IPSEC_AUTH_BITS, 1);
	if (unlikely(!algo)) {
		err = -ENOENT;
		goto err_xs;
	}

	aead_len = sizeof(*xs->aead) + IXGBE_IPSEC_KEY_BITS / 8;
	xs->aead = kzalloc(aead_len, GFP_KERNEL);
	if (unlikely(!xs->aead)) {
		err = -ENOMEM;
		goto err_xs;
	}

	xs->props.ealgo = algo->desc.sadb_alg_id;
	xs->geniv = algo->uinfo.aead.geniv;
	xs->aead->alg_icv_len = IXGBE_IPSEC_AUTH_BITS;
	xs->aead->alg_key_len = IXGBE_IPSEC_KEY_BITS;
	memcpy(xs->aead->alg_key, sam->key, sizeof(sam->key));
	memcpy(xs->aead->alg_name, aes_gcm_name, sizeof(aes_gcm_name));

	/* set up the HW offload */
	err = ixgbe_ipsec_add_sa(xs);
	if (err)
		goto err_aead;

	pfsa = xs->xso.offload_handle;
	if (pfsa < IXGBE_IPSEC_BASE_TX_INDEX) {
		sa_idx = pfsa - IXGBE_IPSEC_BASE_RX_INDEX;
		ipsec->rx_tbl[sa_idx].vf = vf;
		ipsec->rx_tbl[sa_idx].mode |= IXGBE_RXTXMOD_VF;
	} else {
		sa_idx = pfsa - IXGBE_IPSEC_BASE_TX_INDEX;
		ipsec->tx_tbl[sa_idx].vf = vf;
		ipsec->tx_tbl[sa_idx].mode |= IXGBE_RXTXMOD_VF;
	}

	msgbuf[1] = xs->xso.offload_handle;

	return 0;

err_aead:
	kzfree(xs->aead);
err_xs:
	kzfree(xs);
err_out:
	msgbuf[1] = err;
	return err;
}

/**
 * ixgbe_ipsec_vf_del_sa - translate VF request to SA delete
 * @adapter: board private structure
 * @msgbuf: The message buffer
 * @vf: the VF index
 *
 * Given the offload_handle sent by the VF, look for the related SA table
 * entry and use its xs field to call for a delete of the SA.
 *
 * Note: We silently ignore requests to delete entries that are already
 *       set to unused because when a VF is set to "DOWN", the PF first
 *       gets a reset and clears all the VF's entries; then the VF's
 *       XFRM stack sends individual deletes for each entry, which the
 *       reset already removed.  In the future it might be good to try to
 *       optimize this so not so many unnecessary delete messages are sent.
 *
 * Returns 0 or error value
 **/
int ixgbe_ipsec_vf_del_sa(struct ixgbe_adapter *adapter, u32 *msgbuf, u32 vf)
{
	struct ixgbe_ipsec *ipsec = adapter->ipsec;
	struct xfrm_state *xs;
	u32 pfsa = msgbuf[1];
	u16 sa_idx;

	if (!adapter->vfinfo[vf].trusted) {
		e_err(drv, "vf %d attempted to delete an SA\n", vf);
		return -EPERM;
	}

	if (pfsa < IXGBE_IPSEC_BASE_TX_INDEX) {
		struct rx_sa *rsa;

		sa_idx = pfsa - IXGBE_IPSEC_BASE_RX_INDEX;
		if (sa_idx >= IXGBE_IPSEC_MAX_SA_COUNT) {
			e_err(drv, "vf %d SA index %d out of range\n",
			      vf, sa_idx);
			return -EINVAL;
		}

		rsa = &ipsec->rx_tbl[sa_idx];

		if (!rsa->used)
			return 0;

		if (!(rsa->mode & IXGBE_RXTXMOD_VF) ||
		    rsa->vf != vf) {
			e_err(drv, "vf %d bad Rx SA index %d\n", vf, sa_idx);
			return -ENOENT;
		}

		xs = ipsec->rx_tbl[sa_idx].xs;
	} else {
		struct tx_sa *tsa;

		sa_idx = pfsa - IXGBE_IPSEC_BASE_TX_INDEX;
		if (sa_idx >= IXGBE_IPSEC_MAX_SA_COUNT) {
			e_err(drv, "vf %d SA index %d out of range\n",
			      vf, sa_idx);
			return -EINVAL;
		}

		tsa = &ipsec->tx_tbl[sa_idx];

		if (!tsa->used)
			return 0;

		if (!(tsa->mode & IXGBE_RXTXMOD_VF) ||
		    tsa->vf != vf) {
			e_err(drv, "vf %d bad Tx SA index %d\n", vf, sa_idx);
			return -ENOENT;
		}

		xs = ipsec->tx_tbl[sa_idx].xs;
	}

	ixgbe_ipsec_del_sa(xs);

	/* remove the xs that was made-up in the add request */
	kzfree(xs);

	return 0;
}

/**
 * ixgbe_ipsec_tx - setup Tx flags for ipsec offload
 * @tx_ring: outgoing context
 * @first: current data packet
 * @itd: ipsec Tx data for later use in building context descriptor
 **/
int ixgbe_ipsec_tx(struct ixgbe_ring *tx_ring,
		   struct ixgbe_tx_buffer *first,
		   struct ixgbe_ipsec_tx_data *itd)
{
	struct ixgbe_adapter *adapter = netdev_priv(tx_ring->netdev);
	struct ixgbe_ipsec *ipsec = adapter->ipsec;
	struct xfrm_state *xs;
	struct sec_path *sp;
	struct tx_sa *tsa;

	sp = skb_sec_path(first->skb);
	if (unlikely(!sp->len)) {
		netdev_err(tx_ring->netdev, "%s: no xfrm state len = %d\n",
			   __func__, sp->len);
		return 0;
	}

	xs = xfrm_input_state(first->skb);
	if (unlikely(!xs)) {
		netdev_err(tx_ring->netdev, "%s: no xfrm_input_state() xs = %p\n",
			   __func__, xs);
		return 0;
	}

	itd->sa_idx = xs->xso.offload_handle - IXGBE_IPSEC_BASE_TX_INDEX;
	if (unlikely(itd->sa_idx >= IXGBE_IPSEC_MAX_SA_COUNT)) {
		netdev_err(tx_ring->netdev, "%s: bad sa_idx=%d handle=%lu\n",
			   __func__, itd->sa_idx, xs->xso.offload_handle);
		return 0;
	}

	tsa = &ipsec->tx_tbl[itd->sa_idx];
	if (unlikely(!tsa->used)) {
		netdev_err(tx_ring->netdev, "%s: unused sa_idx=%d\n",
			   __func__, itd->sa_idx);
		return 0;
	}

	first->tx_flags |= IXGBE_TX_FLAGS_IPSEC | IXGBE_TX_FLAGS_CC;

	if (xs->id.proto == IPPROTO_ESP) {

		itd->flags |= IXGBE_ADVTXD_TUCMD_IPSEC_TYPE_ESP |
			      IXGBE_ADVTXD_TUCMD_L4T_TCP;
		if (first->protocol == htons(ETH_P_IP))
			itd->flags |= IXGBE_ADVTXD_TUCMD_IPV4;

		/* The actual trailer length is authlen (16 bytes) plus
		 * 2 bytes for the proto and the padlen values, plus
		 * padlen bytes of padding.  This ends up not the same
		 * as the static value found in xs->props.trailer_len (21).
		 *
		 * ... but if we're doing GSO, don't bother as the stack
		 * doesn't add a trailer for those.
		 */
		if (!skb_is_gso(first->skb)) {
			/* The "correct" way to get the auth length would be
			 * to use
			 *    authlen = crypto_aead_authsize(xs->data);
			 * but since we know we only have one size to worry
			 * about * we can let the compiler use the constant
			 * and save us a few CPU cycles.
			 */
			const int authlen = IXGBE_IPSEC_AUTH_BITS / 8;
			struct sk_buff *skb = first->skb;
			u8 padlen;
			int ret;

			ret = skb_copy_bits(skb, skb->len - (authlen + 2),
					    &padlen, 1);
			if (unlikely(ret))
				return 0;
			itd->trailer_len = authlen + 2 + padlen;
		}
	}
	if (tsa->encrypt)
		itd->flags |= IXGBE_ADVTXD_TUCMD_IPSEC_ENCRYPT_EN;

	return 1;
}

/**
 * ixgbe_ipsec_rx - decode ipsec bits from Rx descriptor
 * @rx_ring: receiving ring
 * @rx_desc: receive data descriptor
 * @skb: current data packet
 *
 * Determine if there was an ipsec encapsulation noticed, and if so set up
 * the resulting status for later in the receive stack.
 **/
void ixgbe_ipsec_rx(struct ixgbe_ring *rx_ring,
		    union ixgbe_adv_rx_desc *rx_desc,
		    struct sk_buff *skb)
{
	struct ixgbe_adapter *adapter = netdev_priv(rx_ring->netdev);
	__le16 pkt_info = rx_desc->wb.lower.lo_dword.hs_rss.pkt_info;
	__le16 ipsec_pkt_types = cpu_to_le16(IXGBE_RXDADV_PKTTYPE_IPSEC_AH |
					     IXGBE_RXDADV_PKTTYPE_IPSEC_ESP);
	struct ixgbe_ipsec *ipsec = adapter->ipsec;
	struct xfrm_offload *xo = NULL;
	struct xfrm_state *xs = NULL;
	struct ipv6hdr *ip6 = NULL;
	struct iphdr *ip4 = NULL;
	struct sec_path *sp;
	void *daddr;
	__be32 spi;
	u8 *c_hdr;
	u8 proto;

	/* Find the ip and crypto headers in the data.
	 * We can assume no vlan header in the way, b/c the
	 * hw won't recognize the IPsec packet and anyway the
	 * currently vlan device doesn't support xfrm offload.
	 */
	if (pkt_info & cpu_to_le16(IXGBE_RXDADV_PKTTYPE_IPV4)) {
		ip4 = (struct iphdr *)(skb->data + ETH_HLEN);
		daddr = &ip4->daddr;
		c_hdr = (u8 *)ip4 + ip4->ihl * 4;
	} else if (pkt_info & cpu_to_le16(IXGBE_RXDADV_PKTTYPE_IPV6)) {
		ip6 = (struct ipv6hdr *)(skb->data + ETH_HLEN);
		daddr = &ip6->daddr;
		c_hdr = (u8 *)ip6 + sizeof(struct ipv6hdr);
	} else {
		return;
	}

	switch (pkt_info & ipsec_pkt_types) {
	case cpu_to_le16(IXGBE_RXDADV_PKTTYPE_IPSEC_AH):
		spi = ((struct ip_auth_hdr *)c_hdr)->spi;
		proto = IPPROTO_AH;
		break;
	case cpu_to_le16(IXGBE_RXDADV_PKTTYPE_IPSEC_ESP):
		spi = ((struct ip_esp_hdr *)c_hdr)->spi;
		proto = IPPROTO_ESP;
		break;
	default:
		return;
	}

	xs = ixgbe_ipsec_find_rx_state(ipsec, daddr, proto, spi, !!ip4);
	if (unlikely(!xs))
		return;

	sp = secpath_set(skb);
	if (unlikely(!sp))
		return;

	sp->xvec[sp->len++] = xs;
	sp->olen++;
	xo = xfrm_offload(skb);
	xo->flags = CRYPTO_DONE;
	xo->status = CRYPTO_SUCCESS;

	adapter->rx_ipsec++;
}

/**
 * ixgbe_init_ipsec_offload - initialize security registers for IPSec operation
 * @adapter: board private structure
 **/
void ixgbe_init_ipsec_offload(struct ixgbe_adapter *adapter)
{
	struct ixgbe_hw *hw = &adapter->hw;
	struct ixgbe_ipsec *ipsec;
	u32 t_dis, r_dis;
	size_t size;

	if (hw->mac.type == ixgbe_mac_82598EB)
		return;

	/* If there is no support for either Tx or Rx offload
	 * we should not be advertising support for IPsec.
	 */
	t_dis = IXGBE_READ_REG(hw, IXGBE_SECTXSTAT) &
		IXGBE_SECTXSTAT_SECTX_OFF_DIS;
	r_dis = IXGBE_READ_REG(hw, IXGBE_SECRXSTAT) &
		IXGBE_SECRXSTAT_SECRX_OFF_DIS;
	if (t_dis || r_dis)
		return;

	ipsec = kzalloc(sizeof(*ipsec), GFP_KERNEL);
	if (!ipsec)
		goto err1;
	hash_init(ipsec->rx_sa_list);

	size = sizeof(struct rx_sa) * IXGBE_IPSEC_MAX_SA_COUNT;
	ipsec->rx_tbl = kzalloc(size, GFP_KERNEL);
	if (!ipsec->rx_tbl)
		goto err2;

	size = sizeof(struct tx_sa) * IXGBE_IPSEC_MAX_SA_COUNT;
	ipsec->tx_tbl = kzalloc(size, GFP_KERNEL);
	if (!ipsec->tx_tbl)
		goto err2;

	size = sizeof(struct rx_ip_sa) * IXGBE_IPSEC_MAX_RX_IP_COUNT;
	ipsec->ip_tbl = kzalloc(size, GFP_KERNEL);
	if (!ipsec->ip_tbl)
		goto err2;

	ipsec->num_rx_sa = 0;
	ipsec->num_tx_sa = 0;

	adapter->ipsec = ipsec;
	ixgbe_ipsec_stop_engine(adapter);
	ixgbe_ipsec_clear_hw_tables(adapter);

	adapter->netdev->xfrmdev_ops = &ixgbe_xfrmdev_ops;

	return;

err2:
	kfree(ipsec->ip_tbl);
	kfree(ipsec->rx_tbl);
	kfree(ipsec->tx_tbl);
	kfree(ipsec);
err1:
	netdev_err(adapter->netdev, "Unable to allocate memory for SA tables");
}

/**
 * ixgbe_stop_ipsec_offload - tear down the ipsec offload
 * @adapter: board private structure
 **/
void ixgbe_stop_ipsec_offload(struct ixgbe_adapter *adapter)
{
	struct ixgbe_ipsec *ipsec = adapter->ipsec;

	adapter->ipsec = NULL;
	if (ipsec) {
		kfree(ipsec->ip_tbl);
		kfree(ipsec->rx_tbl);
		kfree(ipsec->tx_tbl);
		kfree(ipsec);
	}
}<|MERGE_RESOLUTION|>--- conflicted
+++ resolved
@@ -5,14 +5,11 @@
 #include <net/xfrm.h>
 #include <crypto/aead.h>
 #include <linux/if_bridge.h>
-<<<<<<< HEAD
-=======
 
 #define IXGBE_IPSEC_KEY_BITS  160
 static const char aes_gcm_name[] = "rfc4106(gcm(aes))";
 
 static void ixgbe_ipsec_del_sa(struct xfrm_state *xs);
->>>>>>> f7688b48
 
 /**
  * ixgbe_ipsec_set_tx_sa - set the Tx SA registers
