// SPDX-License-Identifier: GPL-2.0
/* Copyright (c)  2018 Intel Corporation */

/* ethtool support for igc */
#include <linux/if_vlan.h>
#include <linux/pm_runtime.h>
#include <linux/mdio.h>

#include "igc.h"
#include "igc_diag.h"

/* forward declaration */
struct igc_stats {
	char stat_string[ETH_GSTRING_LEN];
	int sizeof_stat;
	int stat_offset;
};

#define IGC_STAT(_name, _stat) { \
	.stat_string = _name, \
	.sizeof_stat = sizeof_field(struct igc_adapter, _stat), \
	.stat_offset = offsetof(struct igc_adapter, _stat) \
}

static const struct igc_stats igc_gstrings_stats[] = {
	IGC_STAT("rx_packets", stats.gprc),
	IGC_STAT("tx_packets", stats.gptc),
	IGC_STAT("rx_bytes", stats.gorc),
	IGC_STAT("tx_bytes", stats.gotc),
	IGC_STAT("rx_broadcast", stats.bprc),
	IGC_STAT("tx_broadcast", stats.bptc),
	IGC_STAT("rx_multicast", stats.mprc),
	IGC_STAT("tx_multicast", stats.mptc),
	IGC_STAT("multicast", stats.mprc),
	IGC_STAT("collisions", stats.colc),
	IGC_STAT("rx_crc_errors", stats.crcerrs),
	IGC_STAT("rx_no_buffer_count", stats.rnbc),
	IGC_STAT("rx_missed_errors", stats.mpc),
	IGC_STAT("tx_aborted_errors", stats.ecol),
	IGC_STAT("tx_carrier_errors", stats.tncrs),
	IGC_STAT("tx_window_errors", stats.latecol),
	IGC_STAT("tx_abort_late_coll", stats.latecol),
	IGC_STAT("tx_deferred_ok", stats.dc),
	IGC_STAT("tx_single_coll_ok", stats.scc),
	IGC_STAT("tx_multi_coll_ok", stats.mcc),
	IGC_STAT("tx_timeout_count", tx_timeout_count),
	IGC_STAT("rx_long_length_errors", stats.roc),
	IGC_STAT("rx_short_length_errors", stats.ruc),
	IGC_STAT("rx_align_errors", stats.algnerrc),
	IGC_STAT("tx_tcp_seg_good", stats.tsctc),
	IGC_STAT("tx_tcp_seg_failed", stats.tsctfc),
	IGC_STAT("rx_flow_control_xon", stats.xonrxc),
	IGC_STAT("rx_flow_control_xoff", stats.xoffrxc),
	IGC_STAT("tx_flow_control_xon", stats.xontxc),
	IGC_STAT("tx_flow_control_xoff", stats.xofftxc),
	IGC_STAT("rx_long_byte_count", stats.gorc),
	IGC_STAT("tx_dma_out_of_sync", stats.doosync),
	IGC_STAT("tx_smbus", stats.mgptc),
	IGC_STAT("rx_smbus", stats.mgprc),
	IGC_STAT("dropped_smbus", stats.mgpdc),
	IGC_STAT("os2bmc_rx_by_bmc", stats.o2bgptc),
	IGC_STAT("os2bmc_tx_by_bmc", stats.b2ospc),
	IGC_STAT("os2bmc_tx_by_host", stats.o2bspc),
	IGC_STAT("os2bmc_rx_by_host", stats.b2ogprc),
	IGC_STAT("tx_hwtstamp_timeouts", tx_hwtstamp_timeouts),
	IGC_STAT("tx_hwtstamp_skipped", tx_hwtstamp_skipped),
	IGC_STAT("rx_hwtstamp_cleared", rx_hwtstamp_cleared),
	IGC_STAT("tx_lpi_counter", stats.tlpic),
	IGC_STAT("rx_lpi_counter", stats.rlpic),
	IGC_STAT("qbv_config_change_errors", qbv_config_change_errors),
};

#define IGC_NETDEV_STAT(_net_stat) { \
	.stat_string = __stringify(_net_stat), \
	.sizeof_stat = sizeof_field(struct rtnl_link_stats64, _net_stat), \
	.stat_offset = offsetof(struct rtnl_link_stats64, _net_stat) \
}

static const struct igc_stats igc_gstrings_net_stats[] = {
	IGC_NETDEV_STAT(rx_errors),
	IGC_NETDEV_STAT(tx_errors),
	IGC_NETDEV_STAT(tx_dropped),
	IGC_NETDEV_STAT(rx_length_errors),
	IGC_NETDEV_STAT(rx_over_errors),
	IGC_NETDEV_STAT(rx_frame_errors),
	IGC_NETDEV_STAT(rx_fifo_errors),
	IGC_NETDEV_STAT(tx_fifo_errors),
	IGC_NETDEV_STAT(tx_heartbeat_errors)
};

enum igc_diagnostics_results {
	TEST_REG = 0,
	TEST_EEP,
	TEST_IRQ,
	TEST_LOOP,
	TEST_LINK
};

static const char igc_gstrings_test[][ETH_GSTRING_LEN] = {
	[TEST_REG]  = "Register test  (offline)",
	[TEST_EEP]  = "Eeprom test    (offline)",
	[TEST_IRQ]  = "Interrupt test (offline)",
	[TEST_LOOP] = "Loopback test  (offline)",
	[TEST_LINK] = "Link test   (on/offline)"
};

#define IGC_TEST_LEN (sizeof(igc_gstrings_test) / ETH_GSTRING_LEN)

#define IGC_GLOBAL_STATS_LEN	\
	(sizeof(igc_gstrings_stats) / sizeof(struct igc_stats))
#define IGC_NETDEV_STATS_LEN	\
	(sizeof(igc_gstrings_net_stats) / sizeof(struct igc_stats))
#define IGC_RX_QUEUE_STATS_LEN \
	(sizeof(struct igc_rx_queue_stats) / sizeof(u64))
#define IGC_TX_QUEUE_STATS_LEN 3 /* packets, bytes, restart_queue */
#define IGC_QUEUE_STATS_LEN \
	((((struct igc_adapter *)netdev_priv(netdev))->num_rx_queues * \
	  IGC_RX_QUEUE_STATS_LEN) + \
	 (((struct igc_adapter *)netdev_priv(netdev))->num_tx_queues * \
	  IGC_TX_QUEUE_STATS_LEN))
#define IGC_STATS_LEN \
	(IGC_GLOBAL_STATS_LEN + IGC_NETDEV_STATS_LEN + IGC_QUEUE_STATS_LEN)

static const char igc_priv_flags_strings[][ETH_GSTRING_LEN] = {
#define IGC_PRIV_FLAGS_LEGACY_RX	BIT(0)
	"legacy-rx",
};

#define IGC_PRIV_FLAGS_STR_LEN ARRAY_SIZE(igc_priv_flags_strings)

static void igc_ethtool_get_drvinfo(struct net_device *netdev,
				    struct ethtool_drvinfo *drvinfo)
{
	struct igc_adapter *adapter = netdev_priv(netdev);
	struct igc_hw *hw = &adapter->hw;
	u16 nvm_version = 0;
	u16 gphy_version;

	strscpy(drvinfo->driver, igc_driver_name, sizeof(drvinfo->driver));

	/* NVM image version is reported as firmware version for i225 device */
	hw->nvm.ops.read(hw, IGC_NVM_DEV_STARTER, 1, &nvm_version);

	/* gPHY firmware version is reported as PHY FW version */
	gphy_version = igc_read_phy_fw_version(hw);

	scnprintf(adapter->fw_version,
		  sizeof(adapter->fw_version),
		  "%x:%x",
		  nvm_version,
		  gphy_version);

	strscpy(drvinfo->fw_version, adapter->fw_version,
		sizeof(drvinfo->fw_version));

	strscpy(drvinfo->bus_info, pci_name(adapter->pdev),
		sizeof(drvinfo->bus_info));

	drvinfo->n_priv_flags = IGC_PRIV_FLAGS_STR_LEN;
}

static int igc_ethtool_get_regs_len(struct net_device *netdev)
{
	return IGC_REGS_LEN * sizeof(u32);
}

static void igc_ethtool_get_regs(struct net_device *netdev,
				 struct ethtool_regs *regs, void *p)
{
	struct igc_adapter *adapter = netdev_priv(netdev);
	struct igc_hw *hw = &adapter->hw;
	u32 *regs_buff = p;
	u8 i;

	memset(p, 0, IGC_REGS_LEN * sizeof(u32));

	regs->version = (2u << 24) | (hw->revision_id << 16) | hw->device_id;

	/* General Registers */
	regs_buff[0] = rd32(IGC_CTRL);
	regs_buff[1] = rd32(IGC_STATUS);
	regs_buff[2] = rd32(IGC_CTRL_EXT);
	regs_buff[3] = rd32(IGC_MDIC);
	regs_buff[4] = rd32(IGC_CONNSW);

	/* NVM Register */
	regs_buff[5] = rd32(IGC_EECD);

	/* Interrupt */
	/* Reading EICS for EICR because they read the
	 * same but EICS does not clear on read
	 */
	regs_buff[6] = rd32(IGC_EICS);
	regs_buff[7] = rd32(IGC_EICS);
	regs_buff[8] = rd32(IGC_EIMS);
	regs_buff[9] = rd32(IGC_EIMC);
	regs_buff[10] = rd32(IGC_EIAC);
	regs_buff[11] = rd32(IGC_EIAM);
	/* Reading ICS for ICR because they read the
	 * same but ICS does not clear on read
	 */
	regs_buff[12] = rd32(IGC_ICS);
	regs_buff[13] = rd32(IGC_ICS);
	regs_buff[14] = rd32(IGC_IMS);
	regs_buff[15] = rd32(IGC_IMC);
	regs_buff[16] = rd32(IGC_IAC);
	regs_buff[17] = rd32(IGC_IAM);

	/* Flow Control */
	regs_buff[18] = rd32(IGC_FCAL);
	regs_buff[19] = rd32(IGC_FCAH);
	regs_buff[20] = rd32(IGC_FCTTV);
	regs_buff[21] = rd32(IGC_FCRTL);
	regs_buff[22] = rd32(IGC_FCRTH);
	regs_buff[23] = rd32(IGC_FCRTV);

	/* Receive */
	regs_buff[24] = rd32(IGC_RCTL);
	regs_buff[25] = rd32(IGC_RXCSUM);
	regs_buff[26] = rd32(IGC_RLPML);
	regs_buff[27] = rd32(IGC_RFCTL);

	/* Transmit */
	regs_buff[28] = rd32(IGC_TCTL);
	regs_buff[29] = rd32(IGC_TIPG);

	/* Wake Up */

	/* MAC */

	/* Statistics */
	regs_buff[30] = adapter->stats.crcerrs;
	regs_buff[31] = adapter->stats.algnerrc;
	regs_buff[32] = adapter->stats.symerrs;
	regs_buff[33] = adapter->stats.rxerrc;
	regs_buff[34] = adapter->stats.mpc;
	regs_buff[35] = adapter->stats.scc;
	regs_buff[36] = adapter->stats.ecol;
	regs_buff[37] = adapter->stats.mcc;
	regs_buff[38] = adapter->stats.latecol;
	regs_buff[39] = adapter->stats.colc;
	regs_buff[40] = adapter->stats.dc;
	regs_buff[41] = adapter->stats.tncrs;
	regs_buff[42] = adapter->stats.sec;
	regs_buff[43] = adapter->stats.htdpmc;
	regs_buff[44] = adapter->stats.rlec;
	regs_buff[45] = adapter->stats.xonrxc;
	regs_buff[46] = adapter->stats.xontxc;
	regs_buff[47] = adapter->stats.xoffrxc;
	regs_buff[48] = adapter->stats.xofftxc;
	regs_buff[49] = adapter->stats.fcruc;
	regs_buff[50] = adapter->stats.prc64;
	regs_buff[51] = adapter->stats.prc127;
	regs_buff[52] = adapter->stats.prc255;
	regs_buff[53] = adapter->stats.prc511;
	regs_buff[54] = adapter->stats.prc1023;
	regs_buff[55] = adapter->stats.prc1522;
	regs_buff[56] = adapter->stats.gprc;
	regs_buff[57] = adapter->stats.bprc;
	regs_buff[58] = adapter->stats.mprc;
	regs_buff[59] = adapter->stats.gptc;
	regs_buff[60] = adapter->stats.gorc;
	regs_buff[61] = adapter->stats.gotc;
	regs_buff[62] = adapter->stats.rnbc;
	regs_buff[63] = adapter->stats.ruc;
	regs_buff[64] = adapter->stats.rfc;
	regs_buff[65] = adapter->stats.roc;
	regs_buff[66] = adapter->stats.rjc;
	regs_buff[67] = adapter->stats.mgprc;
	regs_buff[68] = adapter->stats.mgpdc;
	regs_buff[69] = adapter->stats.mgptc;
	regs_buff[70] = adapter->stats.tor;
	regs_buff[71] = adapter->stats.tot;
	regs_buff[72] = adapter->stats.tpr;
	regs_buff[73] = adapter->stats.tpt;
	regs_buff[74] = adapter->stats.ptc64;
	regs_buff[75] = adapter->stats.ptc127;
	regs_buff[76] = adapter->stats.ptc255;
	regs_buff[77] = adapter->stats.ptc511;
	regs_buff[78] = adapter->stats.ptc1023;
	regs_buff[79] = adapter->stats.ptc1522;
	regs_buff[80] = adapter->stats.mptc;
	regs_buff[81] = adapter->stats.bptc;
	regs_buff[82] = adapter->stats.tsctc;
	regs_buff[83] = adapter->stats.iac;
	regs_buff[84] = adapter->stats.rpthc;
	regs_buff[85] = adapter->stats.hgptc;
	regs_buff[86] = adapter->stats.hgorc;
	regs_buff[87] = adapter->stats.hgotc;
	regs_buff[88] = adapter->stats.lenerrs;
	regs_buff[89] = adapter->stats.scvpc;
	regs_buff[90] = adapter->stats.hrmpc;

	for (i = 0; i < 4; i++)
		regs_buff[91 + i] = rd32(IGC_SRRCTL(i));
	for (i = 0; i < 4; i++)
		regs_buff[95 + i] = rd32(IGC_PSRTYPE(i));
	for (i = 0; i < 4; i++)
		regs_buff[99 + i] = rd32(IGC_RDBAL(i));
	for (i = 0; i < 4; i++)
		regs_buff[103 + i] = rd32(IGC_RDBAH(i));
	for (i = 0; i < 4; i++)
		regs_buff[107 + i] = rd32(IGC_RDLEN(i));
	for (i = 0; i < 4; i++)
		regs_buff[111 + i] = rd32(IGC_RDH(i));
	for (i = 0; i < 4; i++)
		regs_buff[115 + i] = rd32(IGC_RDT(i));
	for (i = 0; i < 4; i++)
		regs_buff[119 + i] = rd32(IGC_RXDCTL(i));

	for (i = 0; i < 10; i++)
		regs_buff[123 + i] = rd32(IGC_EITR(i));
	for (i = 0; i < 16; i++)
		regs_buff[139 + i] = rd32(IGC_RAL(i));
	for (i = 0; i < 16; i++)
		regs_buff[145 + i] = rd32(IGC_RAH(i));

	for (i = 0; i < 4; i++)
		regs_buff[149 + i] = rd32(IGC_TDBAL(i));
	for (i = 0; i < 4; i++)
		regs_buff[152 + i] = rd32(IGC_TDBAH(i));
	for (i = 0; i < 4; i++)
		regs_buff[156 + i] = rd32(IGC_TDLEN(i));
	for (i = 0; i < 4; i++)
		regs_buff[160 + i] = rd32(IGC_TDH(i));
	for (i = 0; i < 4; i++)
		regs_buff[164 + i] = rd32(IGC_TDT(i));
	for (i = 0; i < 4; i++)
		regs_buff[168 + i] = rd32(IGC_TXDCTL(i));

	/* XXX: Due to a bug few lines above, RAL and RAH registers are
	 * overwritten. To preserve the ABI, we write these registers again in
	 * regs_buff.
	 */
	for (i = 0; i < 16; i++)
		regs_buff[172 + i] = rd32(IGC_RAL(i));
	for (i = 0; i < 16; i++)
		regs_buff[188 + i] = rd32(IGC_RAH(i));

	regs_buff[204] = rd32(IGC_VLANPQF);

	for (i = 0; i < 8; i++)
		regs_buff[205 + i] = rd32(IGC_ETQF(i));

	regs_buff[213] = adapter->stats.tlpic;
	regs_buff[214] = adapter->stats.rlpic;
}

static void igc_ethtool_get_wol(struct net_device *netdev,
				struct ethtool_wolinfo *wol)
{
	struct igc_adapter *adapter = netdev_priv(netdev);

	wol->wolopts = 0;

	if (!(adapter->flags & IGC_FLAG_WOL_SUPPORTED))
		return;

	wol->supported = WAKE_UCAST | WAKE_MCAST |
			 WAKE_BCAST | WAKE_MAGIC |
			 WAKE_PHY;

	/* apply any specific unsupported masks here */
	switch (adapter->hw.device_id) {
	default:
		break;
	}

	if (adapter->wol & IGC_WUFC_EX)
		wol->wolopts |= WAKE_UCAST;
	if (adapter->wol & IGC_WUFC_MC)
		wol->wolopts |= WAKE_MCAST;
	if (adapter->wol & IGC_WUFC_BC)
		wol->wolopts |= WAKE_BCAST;
	if (adapter->wol & IGC_WUFC_MAG)
		wol->wolopts |= WAKE_MAGIC;
	if (adapter->wol & IGC_WUFC_LNKC)
		wol->wolopts |= WAKE_PHY;
}

static int igc_ethtool_set_wol(struct net_device *netdev,
			       struct ethtool_wolinfo *wol)
{
	struct igc_adapter *adapter = netdev_priv(netdev);

	if (wol->wolopts & (WAKE_ARP | WAKE_MAGICSECURE | WAKE_FILTER))
		return -EOPNOTSUPP;

	if (!(adapter->flags & IGC_FLAG_WOL_SUPPORTED))
		return wol->wolopts ? -EOPNOTSUPP : 0;

	/* these settings will always override what we currently have */
	adapter->wol = 0;

	if (wol->wolopts & WAKE_UCAST)
		adapter->wol |= IGC_WUFC_EX;
	if (wol->wolopts & WAKE_MCAST)
		adapter->wol |= IGC_WUFC_MC;
	if (wol->wolopts & WAKE_BCAST)
		adapter->wol |= IGC_WUFC_BC;
	if (wol->wolopts & WAKE_MAGIC)
		adapter->wol |= IGC_WUFC_MAG;
	if (wol->wolopts & WAKE_PHY)
		adapter->wol |= IGC_WUFC_LNKC;
	device_set_wakeup_enable(&adapter->pdev->dev, adapter->wol);

	return 0;
}

static u32 igc_ethtool_get_msglevel(struct net_device *netdev)
{
	struct igc_adapter *adapter = netdev_priv(netdev);

	return adapter->msg_enable;
}

static void igc_ethtool_set_msglevel(struct net_device *netdev, u32 data)
{
	struct igc_adapter *adapter = netdev_priv(netdev);

	adapter->msg_enable = data;
}

static int igc_ethtool_nway_reset(struct net_device *netdev)
{
	struct igc_adapter *adapter = netdev_priv(netdev);

	if (netif_running(netdev))
		igc_reinit_locked(adapter);
	return 0;
}

static u32 igc_ethtool_get_link(struct net_device *netdev)
{
	struct igc_adapter *adapter = netdev_priv(netdev);
	struct igc_mac_info *mac = &adapter->hw.mac;

	/* If the link is not reported up to netdev, interrupts are disabled,
	 * and so the physical link state may have changed since we last
	 * looked. Set get_link_status to make sure that the true link
	 * state is interrogated, rather than pulling a cached and possibly
	 * stale link state from the driver.
	 */
	if (!netif_carrier_ok(netdev))
		mac->get_link_status = 1;

	return igc_has_link(adapter);
}

static int igc_ethtool_get_eeprom_len(struct net_device *netdev)
{
	struct igc_adapter *adapter = netdev_priv(netdev);

	return adapter->hw.nvm.word_size * 2;
}

static int igc_ethtool_get_eeprom(struct net_device *netdev,
				  struct ethtool_eeprom *eeprom, u8 *bytes)
{
	struct igc_adapter *adapter = netdev_priv(netdev);
	struct igc_hw *hw = &adapter->hw;
	int first_word, last_word;
	u16 *eeprom_buff;
	int ret_val = 0;
	u16 i;

	if (eeprom->len == 0)
		return -EINVAL;

	eeprom->magic = hw->vendor_id | (hw->device_id << 16);

	first_word = eeprom->offset >> 1;
	last_word = (eeprom->offset + eeprom->len - 1) >> 1;

	eeprom_buff = kmalloc_array(last_word - first_word + 1, sizeof(u16),
				    GFP_KERNEL);
	if (!eeprom_buff)
		return -ENOMEM;

	if (hw->nvm.type == igc_nvm_eeprom_spi) {
		ret_val = hw->nvm.ops.read(hw, first_word,
					   last_word - first_word + 1,
					   eeprom_buff);
	} else {
		for (i = 0; i < last_word - first_word + 1; i++) {
			ret_val = hw->nvm.ops.read(hw, first_word + i, 1,
						   &eeprom_buff[i]);
			if (ret_val)
				break;
		}
	}

	/* Device's eeprom is always little-endian, word addressable */
	for (i = 0; i < last_word - first_word + 1; i++)
		le16_to_cpus(&eeprom_buff[i]);

	memcpy(bytes, (u8 *)eeprom_buff + (eeprom->offset & 1),
	       eeprom->len);
	kfree(eeprom_buff);

	return ret_val;
}

static int igc_ethtool_set_eeprom(struct net_device *netdev,
				  struct ethtool_eeprom *eeprom, u8 *bytes)
{
	struct igc_adapter *adapter = netdev_priv(netdev);
	struct igc_hw *hw = &adapter->hw;
	int max_len, first_word, last_word, ret_val = 0;
	u16 *eeprom_buff;
	void *ptr;
	u16 i;

	if (eeprom->len == 0)
		return -EOPNOTSUPP;

	if (hw->mac.type >= igc_i225 &&
	    !igc_get_flash_presence_i225(hw)) {
		return -EOPNOTSUPP;
	}

	if (eeprom->magic != (hw->vendor_id | (hw->device_id << 16)))
		return -EFAULT;

	max_len = hw->nvm.word_size * 2;

	first_word = eeprom->offset >> 1;
	last_word = (eeprom->offset + eeprom->len - 1) >> 1;
	eeprom_buff = kmalloc(max_len, GFP_KERNEL);
	if (!eeprom_buff)
		return -ENOMEM;

	ptr = (void *)eeprom_buff;

	if (eeprom->offset & 1) {
		/* need read/modify/write of first changed EEPROM word
		 * only the second byte of the word is being modified
		 */
		ret_val = hw->nvm.ops.read(hw, first_word, 1,
					    &eeprom_buff[0]);
		ptr++;
	}
	if (((eeprom->offset + eeprom->len) & 1) && ret_val == 0) {
		/* need read/modify/write of last changed EEPROM word
		 * only the first byte of the word is being modified
		 */
		ret_val = hw->nvm.ops.read(hw, last_word, 1,
				   &eeprom_buff[last_word - first_word]);
	}

	/* Device's eeprom is always little-endian, word addressable */
	for (i = 0; i < last_word - first_word + 1; i++)
		le16_to_cpus(&eeprom_buff[i]);

	memcpy(ptr, bytes, eeprom->len);

	for (i = 0; i < last_word - first_word + 1; i++)
		cpu_to_le16s(&eeprom_buff[i]);

	ret_val = hw->nvm.ops.write(hw, first_word,
				    last_word - first_word + 1, eeprom_buff);

	/* Update the checksum if nvm write succeeded */
	if (ret_val == 0)
		hw->nvm.ops.update(hw);

	kfree(eeprom_buff);
	return ret_val;
}

static void
igc_ethtool_get_ringparam(struct net_device *netdev,
			  struct ethtool_ringparam *ring,
			  struct kernel_ethtool_ringparam *kernel_ering,
			  struct netlink_ext_ack *extack)
{
	struct igc_adapter *adapter = netdev_priv(netdev);

	ring->rx_max_pending = IGC_MAX_RXD;
	ring->tx_max_pending = IGC_MAX_TXD;
	ring->rx_pending = adapter->rx_ring_count;
	ring->tx_pending = adapter->tx_ring_count;
}

static int
igc_ethtool_set_ringparam(struct net_device *netdev,
			  struct ethtool_ringparam *ring,
			  struct kernel_ethtool_ringparam *kernel_ering,
			  struct netlink_ext_ack *extack)
{
	struct igc_adapter *adapter = netdev_priv(netdev);
	struct igc_ring *temp_ring;
	u16 new_rx_count, new_tx_count;
	int i, err = 0;

	if (ring->rx_mini_pending || ring->rx_jumbo_pending)
		return -EINVAL;

	new_rx_count = min_t(u32, ring->rx_pending, IGC_MAX_RXD);
	new_rx_count = max_t(u16, new_rx_count, IGC_MIN_RXD);
	new_rx_count = ALIGN(new_rx_count, REQ_RX_DESCRIPTOR_MULTIPLE);

	new_tx_count = min_t(u32, ring->tx_pending, IGC_MAX_TXD);
	new_tx_count = max_t(u16, new_tx_count, IGC_MIN_TXD);
	new_tx_count = ALIGN(new_tx_count, REQ_TX_DESCRIPTOR_MULTIPLE);

	if (new_tx_count == adapter->tx_ring_count &&
	    new_rx_count == adapter->rx_ring_count) {
		/* nothing to do */
		return 0;
	}

	while (test_and_set_bit(__IGC_RESETTING, &adapter->state))
		usleep_range(1000, 2000);

	if (!netif_running(adapter->netdev)) {
		for (i = 0; i < adapter->num_tx_queues; i++)
			adapter->tx_ring[i]->count = new_tx_count;
		for (i = 0; i < adapter->num_rx_queues; i++)
			adapter->rx_ring[i]->count = new_rx_count;
		adapter->tx_ring_count = new_tx_count;
		adapter->rx_ring_count = new_rx_count;
		goto clear_reset;
	}

	if (adapter->num_tx_queues > adapter->num_rx_queues)
		temp_ring = vmalloc(array_size(sizeof(struct igc_ring),
					       adapter->num_tx_queues));
	else
		temp_ring = vmalloc(array_size(sizeof(struct igc_ring),
					       adapter->num_rx_queues));

	if (!temp_ring) {
		err = -ENOMEM;
		goto clear_reset;
	}

	igc_down(adapter);

	/* We can't just free everything and then setup again,
	 * because the ISRs in MSI-X mode get passed pointers
	 * to the Tx and Rx ring structs.
	 */
	if (new_tx_count != adapter->tx_ring_count) {
		for (i = 0; i < adapter->num_tx_queues; i++) {
			memcpy(&temp_ring[i], adapter->tx_ring[i],
			       sizeof(struct igc_ring));

			temp_ring[i].count = new_tx_count;
			err = igc_setup_tx_resources(&temp_ring[i]);
			if (err) {
				while (i) {
					i--;
					igc_free_tx_resources(&temp_ring[i]);
				}
				goto err_setup;
			}
		}

		for (i = 0; i < adapter->num_tx_queues; i++) {
			igc_free_tx_resources(adapter->tx_ring[i]);

			memcpy(adapter->tx_ring[i], &temp_ring[i],
			       sizeof(struct igc_ring));
		}

		adapter->tx_ring_count = new_tx_count;
	}

	if (new_rx_count != adapter->rx_ring_count) {
		for (i = 0; i < adapter->num_rx_queues; i++) {
			memcpy(&temp_ring[i], adapter->rx_ring[i],
			       sizeof(struct igc_ring));

			temp_ring[i].count = new_rx_count;
			err = igc_setup_rx_resources(&temp_ring[i]);
			if (err) {
				while (i) {
					i--;
					igc_free_rx_resources(&temp_ring[i]);
				}
				goto err_setup;
			}
		}

		for (i = 0; i < adapter->num_rx_queues; i++) {
			igc_free_rx_resources(adapter->rx_ring[i]);

			memcpy(adapter->rx_ring[i], &temp_ring[i],
			       sizeof(struct igc_ring));
		}

		adapter->rx_ring_count = new_rx_count;
	}
err_setup:
	igc_up(adapter);
	vfree(temp_ring);
clear_reset:
	clear_bit(__IGC_RESETTING, &adapter->state);
	return err;
}

static void igc_ethtool_get_pauseparam(struct net_device *netdev,
				       struct ethtool_pauseparam *pause)
{
	struct igc_adapter *adapter = netdev_priv(netdev);
	struct igc_hw *hw = &adapter->hw;

	pause->autoneg =
		(adapter->fc_autoneg ? AUTONEG_ENABLE : AUTONEG_DISABLE);

	if (hw->fc.current_mode == igc_fc_rx_pause) {
		pause->rx_pause = 1;
	} else if (hw->fc.current_mode == igc_fc_tx_pause) {
		pause->tx_pause = 1;
	} else if (hw->fc.current_mode == igc_fc_full) {
		pause->rx_pause = 1;
		pause->tx_pause = 1;
	}
}

static int igc_ethtool_set_pauseparam(struct net_device *netdev,
				      struct ethtool_pauseparam *pause)
{
	struct igc_adapter *adapter = netdev_priv(netdev);
	struct igc_hw *hw = &adapter->hw;
	int retval = 0;

	adapter->fc_autoneg = pause->autoneg;

	while (test_and_set_bit(__IGC_RESETTING, &adapter->state))
		usleep_range(1000, 2000);

	if (adapter->fc_autoneg == AUTONEG_ENABLE) {
		hw->fc.requested_mode = igc_fc_default;
		if (netif_running(adapter->netdev)) {
			igc_down(adapter);
			igc_up(adapter);
		} else {
			igc_reset(adapter);
		}
	} else {
		if (pause->rx_pause && pause->tx_pause)
			hw->fc.requested_mode = igc_fc_full;
		else if (pause->rx_pause && !pause->tx_pause)
			hw->fc.requested_mode = igc_fc_rx_pause;
		else if (!pause->rx_pause && pause->tx_pause)
			hw->fc.requested_mode = igc_fc_tx_pause;
		else if (!pause->rx_pause && !pause->tx_pause)
			hw->fc.requested_mode = igc_fc_none;

		hw->fc.current_mode = hw->fc.requested_mode;

		retval = ((hw->phy.media_type == igc_media_type_copper) ?
			  igc_force_mac_fc(hw) : igc_setup_link(hw));
	}

	clear_bit(__IGC_RESETTING, &adapter->state);
	return retval;
}

static void igc_ethtool_get_strings(struct net_device *netdev, u32 stringset,
				    u8 *data)
{
	struct igc_adapter *adapter = netdev_priv(netdev);
	u8 *p = data;
	int i;

	switch (stringset) {
	case ETH_SS_TEST:
		memcpy(data, *igc_gstrings_test,
		       IGC_TEST_LEN * ETH_GSTRING_LEN);
		break;
	case ETH_SS_STATS:
		for (i = 0; i < IGC_GLOBAL_STATS_LEN; i++)
			ethtool_puts(&p, igc_gstrings_stats[i].stat_string);
		for (i = 0; i < IGC_NETDEV_STATS_LEN; i++)
			ethtool_puts(&p, igc_gstrings_net_stats[i].stat_string);
		for (i = 0; i < adapter->num_tx_queues; i++) {
			ethtool_sprintf(&p, "tx_queue_%u_packets", i);
			ethtool_sprintf(&p, "tx_queue_%u_bytes", i);
			ethtool_sprintf(&p, "tx_queue_%u_restart", i);
		}
		for (i = 0; i < adapter->num_rx_queues; i++) {
			ethtool_sprintf(&p, "rx_queue_%u_packets", i);
			ethtool_sprintf(&p, "rx_queue_%u_bytes", i);
			ethtool_sprintf(&p, "rx_queue_%u_drops", i);
			ethtool_sprintf(&p, "rx_queue_%u_csum_err", i);
			ethtool_sprintf(&p, "rx_queue_%u_alloc_failed", i);
		}
		/* BUG_ON(p - data != IGC_STATS_LEN * ETH_GSTRING_LEN); */
		break;
	case ETH_SS_PRIV_FLAGS:
		memcpy(data, igc_priv_flags_strings,
		       IGC_PRIV_FLAGS_STR_LEN * ETH_GSTRING_LEN);
		break;
	}
}

static int igc_ethtool_get_sset_count(struct net_device *netdev, int sset)
{
	switch (sset) {
	case ETH_SS_STATS:
		return IGC_STATS_LEN;
	case ETH_SS_TEST:
		return IGC_TEST_LEN;
	case ETH_SS_PRIV_FLAGS:
		return IGC_PRIV_FLAGS_STR_LEN;
	default:
		return -ENOTSUPP;
	}
}

static void igc_ethtool_get_stats(struct net_device *netdev,
				  struct ethtool_stats *stats, u64 *data)
{
	struct igc_adapter *adapter = netdev_priv(netdev);
	struct rtnl_link_stats64 *net_stats = &adapter->stats64;
	unsigned int start;
	struct igc_ring *ring;
	int i, j;
	char *p;

	spin_lock(&adapter->stats64_lock);
	igc_update_stats(adapter);

	for (i = 0; i < IGC_GLOBAL_STATS_LEN; i++) {
		p = (char *)adapter + igc_gstrings_stats[i].stat_offset;
		data[i] = (igc_gstrings_stats[i].sizeof_stat ==
			sizeof(u64)) ? *(u64 *)p : *(u32 *)p;
	}
	for (j = 0; j < IGC_NETDEV_STATS_LEN; j++, i++) {
		p = (char *)net_stats + igc_gstrings_net_stats[j].stat_offset;
		data[i] = (igc_gstrings_net_stats[j].sizeof_stat ==
			sizeof(u64)) ? *(u64 *)p : *(u32 *)p;
	}
	for (j = 0; j < adapter->num_tx_queues; j++) {
		u64	restart2;

		ring = adapter->tx_ring[j];
		do {
			start = u64_stats_fetch_begin(&ring->tx_syncp);
			data[i]   = ring->tx_stats.packets;
			data[i + 1] = ring->tx_stats.bytes;
			data[i + 2] = ring->tx_stats.restart_queue;
		} while (u64_stats_fetch_retry(&ring->tx_syncp, start));
		do {
			start = u64_stats_fetch_begin(&ring->tx_syncp2);
			restart2  = ring->tx_stats.restart_queue2;
		} while (u64_stats_fetch_retry(&ring->tx_syncp2, start));
		data[i + 2] += restart2;

		i += IGC_TX_QUEUE_STATS_LEN;
	}
	for (j = 0; j < adapter->num_rx_queues; j++) {
		ring = adapter->rx_ring[j];
		do {
			start = u64_stats_fetch_begin(&ring->rx_syncp);
			data[i]   = ring->rx_stats.packets;
			data[i + 1] = ring->rx_stats.bytes;
			data[i + 2] = ring->rx_stats.drops;
			data[i + 3] = ring->rx_stats.csum_err;
			data[i + 4] = ring->rx_stats.alloc_failed;
		} while (u64_stats_fetch_retry(&ring->rx_syncp, start));
		i += IGC_RX_QUEUE_STATS_LEN;
	}
	spin_unlock(&adapter->stats64_lock);
}

static int igc_ethtool_get_previous_rx_coalesce(struct igc_adapter *adapter)
{
	return (adapter->rx_itr_setting <= 3) ?
		adapter->rx_itr_setting : adapter->rx_itr_setting >> 2;
}

static int igc_ethtool_get_previous_tx_coalesce(struct igc_adapter *adapter)
{
	return (adapter->tx_itr_setting <= 3) ?
		adapter->tx_itr_setting : adapter->tx_itr_setting >> 2;
}

static int igc_ethtool_get_coalesce(struct net_device *netdev,
				    struct ethtool_coalesce *ec,
				    struct kernel_ethtool_coalesce *kernel_coal,
				    struct netlink_ext_ack *extack)
{
	struct igc_adapter *adapter = netdev_priv(netdev);

	ec->rx_coalesce_usecs = igc_ethtool_get_previous_rx_coalesce(adapter);
	ec->tx_coalesce_usecs = igc_ethtool_get_previous_tx_coalesce(adapter);

	return 0;
}

static int igc_ethtool_set_coalesce(struct net_device *netdev,
				    struct ethtool_coalesce *ec,
				    struct kernel_ethtool_coalesce *kernel_coal,
				    struct netlink_ext_ack *extack)
{
	struct igc_adapter *adapter = netdev_priv(netdev);
	int i;

	if (ec->rx_coalesce_usecs > IGC_MAX_ITR_USECS ||
	    (ec->rx_coalesce_usecs > 3 &&
	     ec->rx_coalesce_usecs < IGC_MIN_ITR_USECS) ||
	    ec->rx_coalesce_usecs == 2)
		return -EINVAL;

	if (ec->tx_coalesce_usecs > IGC_MAX_ITR_USECS ||
	    (ec->tx_coalesce_usecs > 3 &&
	     ec->tx_coalesce_usecs < IGC_MIN_ITR_USECS) ||
	    ec->tx_coalesce_usecs == 2)
		return -EINVAL;

	if ((adapter->flags & IGC_FLAG_QUEUE_PAIRS) &&
	    ec->tx_coalesce_usecs != igc_ethtool_get_previous_tx_coalesce(adapter)) {
		NL_SET_ERR_MSG_MOD(extack,
				   "Queue Pair mode enabled, both Rx and Tx coalescing controlled by rx-usecs");
		return -EINVAL;
	}

	/* If ITR is disabled, disable DMAC */
	if (ec->rx_coalesce_usecs == 0) {
		if (adapter->flags & IGC_FLAG_DMAC)
			adapter->flags &= ~IGC_FLAG_DMAC;
	}

	/* convert to rate of irq's per second */
	if (ec->rx_coalesce_usecs && ec->rx_coalesce_usecs <= 3)
		adapter->rx_itr_setting = ec->rx_coalesce_usecs;
	else
		adapter->rx_itr_setting = ec->rx_coalesce_usecs << 2;

	/* convert to rate of irq's per second */
	if (adapter->flags & IGC_FLAG_QUEUE_PAIRS)
		adapter->tx_itr_setting = adapter->rx_itr_setting;
	else if (ec->tx_coalesce_usecs && ec->tx_coalesce_usecs <= 3)
		adapter->tx_itr_setting = ec->tx_coalesce_usecs;
	else
		adapter->tx_itr_setting = ec->tx_coalesce_usecs << 2;

	for (i = 0; i < adapter->num_q_vectors; i++) {
		struct igc_q_vector *q_vector = adapter->q_vector[i];

		q_vector->tx.work_limit = adapter->tx_work_limit;
		if (q_vector->rx.ring)
			q_vector->itr_val = adapter->rx_itr_setting;
		else
			q_vector->itr_val = adapter->tx_itr_setting;
		if (q_vector->itr_val && q_vector->itr_val <= 3)
			q_vector->itr_val = IGC_START_ITR;
		q_vector->set_itr = 1;
	}

	return 0;
}

#define ETHER_TYPE_FULL_MASK ((__force __be16)~0)
#define VLAN_TCI_FULL_MASK ((__force __be16)~0)
static int igc_ethtool_get_nfc_rule(struct igc_adapter *adapter,
				    struct ethtool_rxnfc *cmd)
{
	struct ethtool_rx_flow_spec *fsp = &cmd->fs;
	struct igc_nfc_rule *rule = NULL;

	cmd->data = IGC_MAX_RXNFC_RULES;

	mutex_lock(&adapter->nfc_rule_lock);

	rule = igc_get_nfc_rule(adapter, fsp->location);
	if (!rule)
		goto out;

	fsp->flow_type = ETHER_FLOW;
	fsp->ring_cookie = rule->action;

	if (rule->filter.match_flags & IGC_FILTER_FLAG_ETHER_TYPE) {
		fsp->h_u.ether_spec.h_proto = htons(rule->filter.etype);
		fsp->m_u.ether_spec.h_proto = ETHER_TYPE_FULL_MASK;
	}

	if (rule->filter.match_flags & IGC_FILTER_FLAG_VLAN_ETYPE) {
		fsp->flow_type |= FLOW_EXT;
		fsp->h_ext.vlan_etype = htons(rule->filter.vlan_etype);
		fsp->m_ext.vlan_etype = ETHER_TYPE_FULL_MASK;
	}

	if (rule->filter.match_flags & IGC_FILTER_FLAG_VLAN_TCI) {
		fsp->flow_type |= FLOW_EXT;
		fsp->h_ext.vlan_tci = htons(rule->filter.vlan_tci);
		fsp->m_ext.vlan_tci = htons(rule->filter.vlan_tci_mask);
	}

	if (rule->filter.match_flags & IGC_FILTER_FLAG_DST_MAC_ADDR) {
		ether_addr_copy(fsp->h_u.ether_spec.h_dest,
				rule->filter.dst_addr);
		eth_broadcast_addr(fsp->m_u.ether_spec.h_dest);
	}

	if (rule->filter.match_flags & IGC_FILTER_FLAG_SRC_MAC_ADDR) {
		ether_addr_copy(fsp->h_u.ether_spec.h_source,
				rule->filter.src_addr);
		eth_broadcast_addr(fsp->m_u.ether_spec.h_source);
	}

	if (rule->filter.match_flags & IGC_FILTER_FLAG_USER_DATA) {
		fsp->flow_type |= FLOW_EXT;
		memcpy(fsp->h_ext.data, rule->filter.user_data, sizeof(fsp->h_ext.data));
		memcpy(fsp->m_ext.data, rule->filter.user_mask, sizeof(fsp->m_ext.data));
	}

	mutex_unlock(&adapter->nfc_rule_lock);
	return 0;

out:
	mutex_unlock(&adapter->nfc_rule_lock);
	return -EINVAL;
}

static int igc_ethtool_get_nfc_rules(struct igc_adapter *adapter,
				     struct ethtool_rxnfc *cmd,
				     u32 *rule_locs)
{
	struct igc_nfc_rule *rule;
	int cnt = 0;

	cmd->data = IGC_MAX_RXNFC_RULES;

	mutex_lock(&adapter->nfc_rule_lock);

	list_for_each_entry(rule, &adapter->nfc_rule_list, list) {
		if (cnt == cmd->rule_cnt) {
			mutex_unlock(&adapter->nfc_rule_lock);
			return -EMSGSIZE;
		}
		rule_locs[cnt] = rule->location;
		cnt++;
	}

	mutex_unlock(&adapter->nfc_rule_lock);

	cmd->rule_cnt = cnt;

	return 0;
}

static int igc_ethtool_get_rss_hash_opts(struct igc_adapter *adapter,
					 struct ethtool_rxnfc *cmd)
{
	cmd->data = 0;

	/* Report default options for RSS on igc */
	switch (cmd->flow_type) {
	case TCP_V4_FLOW:
		cmd->data |= RXH_L4_B_0_1 | RXH_L4_B_2_3;
		fallthrough;
	case UDP_V4_FLOW:
		if (adapter->flags & IGC_FLAG_RSS_FIELD_IPV4_UDP)
			cmd->data |= RXH_L4_B_0_1 | RXH_L4_B_2_3;
		fallthrough;
	case SCTP_V4_FLOW:
	case AH_ESP_V4_FLOW:
	case AH_V4_FLOW:
	case ESP_V4_FLOW:
	case IPV4_FLOW:
		cmd->data |= RXH_IP_SRC | RXH_IP_DST;
		break;
	case TCP_V6_FLOW:
		cmd->data |= RXH_L4_B_0_1 | RXH_L4_B_2_3;
		fallthrough;
	case UDP_V6_FLOW:
		if (adapter->flags & IGC_FLAG_RSS_FIELD_IPV6_UDP)
			cmd->data |= RXH_L4_B_0_1 | RXH_L4_B_2_3;
		fallthrough;
	case SCTP_V6_FLOW:
	case AH_ESP_V6_FLOW:
	case AH_V6_FLOW:
	case ESP_V6_FLOW:
	case IPV6_FLOW:
		cmd->data |= RXH_IP_SRC | RXH_IP_DST;
		break;
	default:
		return -EINVAL;
	}

	return 0;
}

static int igc_ethtool_get_rxnfc(struct net_device *dev,
				 struct ethtool_rxnfc *cmd, u32 *rule_locs)
{
	struct igc_adapter *adapter = netdev_priv(dev);

	switch (cmd->cmd) {
	case ETHTOOL_GRXRINGS:
		cmd->data = adapter->num_rx_queues;
		return 0;
	case ETHTOOL_GRXCLSRLCNT:
		cmd->rule_cnt = adapter->nfc_rule_count;
		return 0;
	case ETHTOOL_GRXCLSRULE:
		return igc_ethtool_get_nfc_rule(adapter, cmd);
	case ETHTOOL_GRXCLSRLALL:
		return igc_ethtool_get_nfc_rules(adapter, cmd, rule_locs);
	case ETHTOOL_GRXFH:
		return igc_ethtool_get_rss_hash_opts(adapter, cmd);
	default:
		return -EOPNOTSUPP;
	}
}

#define UDP_RSS_FLAGS (IGC_FLAG_RSS_FIELD_IPV4_UDP | \
		       IGC_FLAG_RSS_FIELD_IPV6_UDP)
static int igc_ethtool_set_rss_hash_opt(struct igc_adapter *adapter,
					struct ethtool_rxnfc *nfc)
{
	u32 flags = adapter->flags;

	/* RSS does not support anything other than hashing
	 * to queues on src and dst IPs and ports
	 */
	if (nfc->data & ~(RXH_IP_SRC | RXH_IP_DST |
			  RXH_L4_B_0_1 | RXH_L4_B_2_3))
		return -EINVAL;

	switch (nfc->flow_type) {
	case TCP_V4_FLOW:
	case TCP_V6_FLOW:
		if (!(nfc->data & RXH_IP_SRC) ||
		    !(nfc->data & RXH_IP_DST) ||
		    !(nfc->data & RXH_L4_B_0_1) ||
		    !(nfc->data & RXH_L4_B_2_3))
			return -EINVAL;
		break;
	case UDP_V4_FLOW:
		if (!(nfc->data & RXH_IP_SRC) ||
		    !(nfc->data & RXH_IP_DST))
			return -EINVAL;
		switch (nfc->data & (RXH_L4_B_0_1 | RXH_L4_B_2_3)) {
		case 0:
			flags &= ~IGC_FLAG_RSS_FIELD_IPV4_UDP;
			break;
		case (RXH_L4_B_0_1 | RXH_L4_B_2_3):
			flags |= IGC_FLAG_RSS_FIELD_IPV4_UDP;
			break;
		default:
			return -EINVAL;
		}
		break;
	case UDP_V6_FLOW:
		if (!(nfc->data & RXH_IP_SRC) ||
		    !(nfc->data & RXH_IP_DST))
			return -EINVAL;
		switch (nfc->data & (RXH_L4_B_0_1 | RXH_L4_B_2_3)) {
		case 0:
			flags &= ~IGC_FLAG_RSS_FIELD_IPV6_UDP;
			break;
		case (RXH_L4_B_0_1 | RXH_L4_B_2_3):
			flags |= IGC_FLAG_RSS_FIELD_IPV6_UDP;
			break;
		default:
			return -EINVAL;
		}
		break;
	case AH_ESP_V4_FLOW:
	case AH_V4_FLOW:
	case ESP_V4_FLOW:
	case SCTP_V4_FLOW:
	case AH_ESP_V6_FLOW:
	case AH_V6_FLOW:
	case ESP_V6_FLOW:
	case SCTP_V6_FLOW:
		if (!(nfc->data & RXH_IP_SRC) ||
		    !(nfc->data & RXH_IP_DST) ||
		    (nfc->data & RXH_L4_B_0_1) ||
		    (nfc->data & RXH_L4_B_2_3))
			return -EINVAL;
		break;
	default:
		return -EINVAL;
	}

	/* if we changed something we need to update flags */
	if (flags != adapter->flags) {
		struct igc_hw *hw = &adapter->hw;
		u32 mrqc = rd32(IGC_MRQC);

		if ((flags & UDP_RSS_FLAGS) &&
		    !(adapter->flags & UDP_RSS_FLAGS))
			netdev_err(adapter->netdev,
				   "Enabling UDP RSS: fragmented packets may arrive out of order to the stack above\n");

		adapter->flags = flags;

		/* Perform hash on these packet types */
		mrqc |= IGC_MRQC_RSS_FIELD_IPV4 |
			IGC_MRQC_RSS_FIELD_IPV4_TCP |
			IGC_MRQC_RSS_FIELD_IPV6 |
			IGC_MRQC_RSS_FIELD_IPV6_TCP;

		mrqc &= ~(IGC_MRQC_RSS_FIELD_IPV4_UDP |
			  IGC_MRQC_RSS_FIELD_IPV6_UDP);

		if (flags & IGC_FLAG_RSS_FIELD_IPV4_UDP)
			mrqc |= IGC_MRQC_RSS_FIELD_IPV4_UDP;

		if (flags & IGC_FLAG_RSS_FIELD_IPV6_UDP)
			mrqc |= IGC_MRQC_RSS_FIELD_IPV6_UDP;

		wr32(IGC_MRQC, mrqc);
	}

	return 0;
}

static void igc_ethtool_init_nfc_rule(struct igc_nfc_rule *rule,
				      const struct ethtool_rx_flow_spec *fsp)
{
	INIT_LIST_HEAD(&rule->list);

	rule->action = fsp->ring_cookie;
	rule->location = fsp->location;

	if ((fsp->flow_type & FLOW_EXT) && fsp->m_ext.vlan_tci) {
		rule->filter.vlan_tci = ntohs(fsp->h_ext.vlan_tci);
		rule->filter.vlan_tci_mask = ntohs(fsp->m_ext.vlan_tci);
		rule->filter.match_flags |= IGC_FILTER_FLAG_VLAN_TCI;
	}

	if (fsp->m_u.ether_spec.h_proto == ETHER_TYPE_FULL_MASK) {
		rule->filter.etype = ntohs(fsp->h_u.ether_spec.h_proto);
		rule->filter.match_flags = IGC_FILTER_FLAG_ETHER_TYPE;
	}

	/* Both source and destination address filters only support the full
	 * mask.
	 */
	if (is_broadcast_ether_addr(fsp->m_u.ether_spec.h_source)) {
		rule->filter.match_flags |= IGC_FILTER_FLAG_SRC_MAC_ADDR;
		ether_addr_copy(rule->filter.src_addr,
				fsp->h_u.ether_spec.h_source);
	}

	if (is_broadcast_ether_addr(fsp->m_u.ether_spec.h_dest)) {
		rule->filter.match_flags |= IGC_FILTER_FLAG_DST_MAC_ADDR;
		ether_addr_copy(rule->filter.dst_addr,
				fsp->h_u.ether_spec.h_dest);
	}

	/* VLAN etype matching */
	if ((fsp->flow_type & FLOW_EXT) && fsp->h_ext.vlan_etype) {
		rule->filter.vlan_etype = ntohs(fsp->h_ext.vlan_etype);
		rule->filter.match_flags |= IGC_FILTER_FLAG_VLAN_ETYPE;
	}

	/* Check for user defined data */
	if ((fsp->flow_type & FLOW_EXT) &&
	    (fsp->h_ext.data[0] || fsp->h_ext.data[1])) {
		rule->filter.match_flags |= IGC_FILTER_FLAG_USER_DATA;
		memcpy(rule->filter.user_data, fsp->h_ext.data, sizeof(fsp->h_ext.data));
		memcpy(rule->filter.user_mask, fsp->m_ext.data, sizeof(fsp->m_ext.data));
	}

	/* The i225/i226 has various different filters. Flex filters provide a
	 * way to match up to the first 128 bytes of a packet. Use them for:
	 *   a) For specific user data
	 *   b) For VLAN EtherType
	 *   c) For full TCI match
	 *   d) Or in case multiple filter criteria are set
	 *
	 * Otherwise, use the simple MAC, VLAN PRIO or EtherType filters.
	 */
	if ((rule->filter.match_flags & IGC_FILTER_FLAG_USER_DATA) ||
	    (rule->filter.match_flags & IGC_FILTER_FLAG_VLAN_ETYPE) ||
	    ((rule->filter.match_flags & IGC_FILTER_FLAG_VLAN_TCI) &&
	     rule->filter.vlan_tci_mask == ntohs(VLAN_TCI_FULL_MASK)) ||
	    (rule->filter.match_flags & (rule->filter.match_flags - 1)))
		rule->flex = true;
	else
		rule->flex = false;
}

/**
 * igc_ethtool_check_nfc_rule() - Check if NFC rule is valid
 * @adapter: Pointer to adapter
 * @rule: Rule under evaluation
 *
 * The driver doesn't support rules with multiple matches so if more than
 * one bit in filter flags is set, @rule is considered invalid.
 *
 * Also, if there is already another rule with the same filter in a different
 * location, @rule is considered invalid.
 *
 * Context: Expects adapter->nfc_rule_lock to be held by caller.
 *
 * Return: 0 in case of success, negative errno code otherwise.
 */
static int igc_ethtool_check_nfc_rule(struct igc_adapter *adapter,
				      struct igc_nfc_rule *rule)
{
	struct net_device *dev = adapter->netdev;
	u8 flags = rule->filter.match_flags;
	struct igc_nfc_rule *tmp;

	if (!flags) {
		netdev_dbg(dev, "Rule with no match\n");
		return -EINVAL;
	}

	list_for_each_entry(tmp, &adapter->nfc_rule_list, list) {
		if (!memcmp(&rule->filter, &tmp->filter,
			    sizeof(rule->filter)) &&
		    tmp->location != rule->location) {
			netdev_dbg(dev, "Rule already exists\n");
			return -EEXIST;
		}
	}

	return 0;
}

static int igc_ethtool_add_nfc_rule(struct igc_adapter *adapter,
				    struct ethtool_rxnfc *cmd)
{
	struct net_device *netdev = adapter->netdev;
	struct ethtool_rx_flow_spec *fsp =
		(struct ethtool_rx_flow_spec *)&cmd->fs;
	struct igc_nfc_rule *rule, *old_rule;
	int err;

	if (!(netdev->hw_features & NETIF_F_NTUPLE)) {
		netdev_dbg(netdev, "N-tuple filters disabled\n");
		return -EOPNOTSUPP;
	}

	if ((fsp->flow_type & ~FLOW_EXT) != ETHER_FLOW) {
		netdev_dbg(netdev, "Only ethernet flow type is supported\n");
		return -EOPNOTSUPP;
	}

	if (fsp->ring_cookie >= adapter->num_rx_queues) {
		netdev_dbg(netdev, "Invalid action\n");
		return -EINVAL;
	}

	/* There are two ways to match the VLAN TCI:
	 *  1. Match on PCP field and use vlan prio filter for it
	 *  2. Match on complete TCI field and use flex filter for it
	 */
	if ((fsp->flow_type & FLOW_EXT) &&
	    fsp->m_ext.vlan_tci &&
	    fsp->m_ext.vlan_tci != htons(VLAN_PRIO_MASK) &&
	    fsp->m_ext.vlan_tci != VLAN_TCI_FULL_MASK) {
		netdev_dbg(netdev, "VLAN mask not supported\n");
		return -EOPNOTSUPP;
	}

	/* VLAN EtherType can only be matched by full mask. */
	if ((fsp->flow_type & FLOW_EXT) &&
	    fsp->m_ext.vlan_etype &&
	    fsp->m_ext.vlan_etype != ETHER_TYPE_FULL_MASK) {
		netdev_dbg(netdev, "VLAN EtherType mask not supported\n");
		return -EOPNOTSUPP;
	}

	if (fsp->location >= IGC_MAX_RXNFC_RULES) {
		netdev_dbg(netdev, "Invalid location\n");
		return -EINVAL;
	}

	rule = kzalloc(sizeof(*rule), GFP_KERNEL);
	if (!rule)
		return -ENOMEM;

	igc_ethtool_init_nfc_rule(rule, fsp);

	mutex_lock(&adapter->nfc_rule_lock);

	err = igc_ethtool_check_nfc_rule(adapter, rule);
	if (err)
		goto err;

	old_rule = igc_get_nfc_rule(adapter, fsp->location);
	if (old_rule)
		igc_del_nfc_rule(adapter, old_rule);

	err = igc_add_nfc_rule(adapter, rule);
	if (err)
		goto err;

	mutex_unlock(&adapter->nfc_rule_lock);
	return 0;

err:
	mutex_unlock(&adapter->nfc_rule_lock);
	kfree(rule);
	return err;
}

static int igc_ethtool_del_nfc_rule(struct igc_adapter *adapter,
				    struct ethtool_rxnfc *cmd)
{
	struct ethtool_rx_flow_spec *fsp =
		(struct ethtool_rx_flow_spec *)&cmd->fs;
	struct igc_nfc_rule *rule;

	mutex_lock(&adapter->nfc_rule_lock);

	rule = igc_get_nfc_rule(adapter, fsp->location);
	if (!rule) {
		mutex_unlock(&adapter->nfc_rule_lock);
		return -EINVAL;
	}

	igc_del_nfc_rule(adapter, rule);

	mutex_unlock(&adapter->nfc_rule_lock);
	return 0;
}

static int igc_ethtool_set_rxnfc(struct net_device *dev,
				 struct ethtool_rxnfc *cmd)
{
	struct igc_adapter *adapter = netdev_priv(dev);

	switch (cmd->cmd) {
	case ETHTOOL_SRXFH:
		return igc_ethtool_set_rss_hash_opt(adapter, cmd);
	case ETHTOOL_SRXCLSRLINS:
		return igc_ethtool_add_nfc_rule(adapter, cmd);
	case ETHTOOL_SRXCLSRLDEL:
		return igc_ethtool_del_nfc_rule(adapter, cmd);
	default:
		return -EOPNOTSUPP;
	}
}

void igc_write_rss_indir_tbl(struct igc_adapter *adapter)
{
	struct igc_hw *hw = &adapter->hw;
	u32 reg = IGC_RETA(0);
	u32 shift = 0;
	int i = 0;

	while (i < IGC_RETA_SIZE) {
		u32 val = 0;
		int j;

		for (j = 3; j >= 0; j--) {
			val <<= 8;
			val |= adapter->rss_indir_tbl[i + j];
		}

		wr32(reg, val << shift);
		reg += 4;
		i += 4;
	}
}

static u32 igc_ethtool_get_rxfh_indir_size(struct net_device *netdev)
{
	return IGC_RETA_SIZE;
}

static int igc_ethtool_get_rxfh(struct net_device *netdev,
				struct ethtool_rxfh_param *rxfh)
{
	struct igc_adapter *adapter = netdev_priv(netdev);
	int i;

	rxfh->hfunc = ETH_RSS_HASH_TOP;
	if (!rxfh->indir)
		return 0;
	for (i = 0; i < IGC_RETA_SIZE; i++)
		rxfh->indir[i] = adapter->rss_indir_tbl[i];

	return 0;
}

static int igc_ethtool_set_rxfh(struct net_device *netdev,
				struct ethtool_rxfh_param *rxfh,
				struct netlink_ext_ack *extack)
{
	struct igc_adapter *adapter = netdev_priv(netdev);
	u32 num_queues;
	int i;

	/* We do not allow change in unsupported parameters */
	if (rxfh->key ||
	    (rxfh->hfunc != ETH_RSS_HASH_NO_CHANGE &&
	     rxfh->hfunc != ETH_RSS_HASH_TOP))
		return -EOPNOTSUPP;
	if (!rxfh->indir)
		return 0;

	num_queues = adapter->rss_queues;

	/* Verify user input. */
	for (i = 0; i < IGC_RETA_SIZE; i++)
		if (rxfh->indir[i] >= num_queues)
			return -EINVAL;

	for (i = 0; i < IGC_RETA_SIZE; i++)
		adapter->rss_indir_tbl[i] = rxfh->indir[i];

	igc_write_rss_indir_tbl(adapter);

	return 0;
}

static void igc_ethtool_get_channels(struct net_device *netdev,
				     struct ethtool_channels *ch)
{
	struct igc_adapter *adapter = netdev_priv(netdev);

	/* Report maximum channels */
	ch->max_combined = igc_get_max_rss_queues(adapter);

	/* Report info for other vector */
	if (adapter->flags & IGC_FLAG_HAS_MSIX) {
		ch->max_other = NON_Q_VECTORS;
		ch->other_count = NON_Q_VECTORS;
	}

	ch->combined_count = adapter->rss_queues;
}

static int igc_ethtool_set_channels(struct net_device *netdev,
				    struct ethtool_channels *ch)
{
	struct igc_adapter *adapter = netdev_priv(netdev);
	unsigned int count = ch->combined_count;
	unsigned int max_combined = 0;

	/* Verify they are not requesting separate vectors */
	if (!count || ch->rx_count || ch->tx_count)
		return -EINVAL;

	/* Verify other_count is valid and has not been changed */
	if (ch->other_count != NON_Q_VECTORS)
		return -EINVAL;

	/* Verify the number of channels doesn't exceed hw limits */
	max_combined = igc_get_max_rss_queues(adapter);
	if (count > max_combined)
		return -EINVAL;

	if (count != adapter->rss_queues) {
		adapter->rss_queues = count;
		igc_set_flag_queue_pairs(adapter, max_combined);

		/* Hardware has to reinitialize queues and interrupts to
		 * match the new configuration.
		 */
		return igc_reinit_queues(adapter);
	}

	return 0;
}

static int igc_ethtool_get_ts_info(struct net_device *dev,
				   struct ethtool_ts_info *info)
{
	struct igc_adapter *adapter = netdev_priv(dev);

	if (adapter->ptp_clock)
		info->phc_index = ptp_clock_index(adapter->ptp_clock);
	else
		info->phc_index = -1;

	switch (adapter->hw.mac.type) {
	case igc_i225:
		info->so_timestamping =
			SOF_TIMESTAMPING_TX_SOFTWARE |
			SOF_TIMESTAMPING_RX_SOFTWARE |
			SOF_TIMESTAMPING_SOFTWARE |
			SOF_TIMESTAMPING_TX_HARDWARE |
			SOF_TIMESTAMPING_RX_HARDWARE |
			SOF_TIMESTAMPING_RAW_HARDWARE;

		info->tx_types =
			BIT(HWTSTAMP_TX_OFF) |
			BIT(HWTSTAMP_TX_ON);

		info->rx_filters = BIT(HWTSTAMP_FILTER_NONE);
		info->rx_filters |= BIT(HWTSTAMP_FILTER_ALL);

		return 0;
	default:
		return -EOPNOTSUPP;
	}
}

static u32 igc_ethtool_get_priv_flags(struct net_device *netdev)
{
	struct igc_adapter *adapter = netdev_priv(netdev);
	u32 priv_flags = 0;

	if (adapter->flags & IGC_FLAG_RX_LEGACY)
		priv_flags |= IGC_PRIV_FLAGS_LEGACY_RX;

	return priv_flags;
}

static int igc_ethtool_set_priv_flags(struct net_device *netdev, u32 priv_flags)
{
	struct igc_adapter *adapter = netdev_priv(netdev);
	unsigned int flags = adapter->flags;

	flags &= ~IGC_FLAG_RX_LEGACY;
	if (priv_flags & IGC_PRIV_FLAGS_LEGACY_RX)
		flags |= IGC_FLAG_RX_LEGACY;

	if (flags != adapter->flags) {
		adapter->flags = flags;

		/* reset interface to repopulate queues */
		if (netif_running(netdev))
			igc_reinit_locked(adapter);
	}

	return 0;
}

static int igc_ethtool_get_eee(struct net_device *netdev,
			       struct ethtool_keee *edata)
{
	struct igc_adapter *adapter = netdev_priv(netdev);
	struct igc_hw *hw = &adapter->hw;
	u32 eeer;

<<<<<<< HEAD
	if (hw->dev_spec._base.eee_enable)
		mii_eee_cap1_mod_linkmode_t(edata->advertised,
					    adapter->eee_advert);

	*edata = adapter->eee;
=======
	linkmode_set_bit(ETHTOOL_LINK_MODE_2500baseT_Full_BIT,
			 edata->supported);
	linkmode_set_bit(ETHTOOL_LINK_MODE_1000baseT_Full_BIT,
			 edata->supported);
	linkmode_set_bit(ETHTOOL_LINK_MODE_100baseT_Full_BIT,
			 edata->supported);

	if (hw->dev_spec._base.eee_enable)
		mii_eee_cap1_mod_linkmode_t(edata->advertised,
					    adapter->eee_advert);
>>>>>>> 0c383648

	eeer = rd32(IGC_EEER);

	/* EEE status on negotiated link */
	if (eeer & IGC_EEER_EEE_NEG)
		edata->eee_active = true;

	if (eeer & IGC_EEER_TX_LPI_EN)
		edata->tx_lpi_enabled = true;

	edata->eee_enabled = hw->dev_spec._base.eee_enable;

	/* Report correct negotiated EEE status for devices that
	 * wrongly report EEE at half-duplex
	 */
	if (adapter->link_duplex == HALF_DUPLEX) {
		edata->eee_enabled = false;
		edata->eee_active = false;
		edata->tx_lpi_enabled = false;
		linkmode_zero(edata->advertised);
	}

	return 0;
}

static int igc_ethtool_set_eee(struct net_device *netdev,
			       struct ethtool_keee *edata)
{
	struct igc_adapter *adapter = netdev_priv(netdev);
	struct igc_hw *hw = &adapter->hw;
	struct ethtool_keee eee_curr;
	s32 ret_val;

	memset(&eee_curr, 0, sizeof(struct ethtool_keee));

	ret_val = igc_ethtool_get_eee(netdev, &eee_curr);
	if (ret_val) {
		netdev_err(netdev,
			   "Problem setting EEE advertisement options\n");
		return -EINVAL;
	}

	if (eee_curr.eee_enabled) {
		if (eee_curr.tx_lpi_enabled != edata->tx_lpi_enabled) {
			netdev_err(netdev,
				   "Setting EEE tx-lpi is not supported\n");
			return -EINVAL;
		}

		/* Tx LPI timer is not implemented currently */
		if (edata->tx_lpi_timer) {
			netdev_err(netdev,
				   "Setting EEE Tx LPI timer is not supported\n");
			return -EINVAL;
		}
	} else if (!edata->eee_enabled) {
		netdev_err(netdev,
			   "Setting EEE options are not supported with EEE disabled\n");
		return -EINVAL;
	}

	adapter->eee_advert = linkmode_to_mii_eee_cap1_t(edata->advertised);

	if (hw->dev_spec._base.eee_enable != edata->eee_enabled) {
		hw->dev_spec._base.eee_enable = edata->eee_enabled;
		adapter->flags |= IGC_FLAG_EEE;

		/* reset link */
		if (netif_running(netdev))
			igc_reinit_locked(adapter);
		else
			igc_reset(adapter);
	}

	return 0;
}

static int igc_ethtool_get_link_ksettings(struct net_device *netdev,
					  struct ethtool_link_ksettings *cmd)
{
	struct igc_adapter *adapter = netdev_priv(netdev);
	struct igc_hw *hw = &adapter->hw;
	u32 status;
	u32 speed;

	ethtool_link_ksettings_zero_link_mode(cmd, supported);
	ethtool_link_ksettings_zero_link_mode(cmd, advertising);

	/* supported link modes */
	ethtool_link_ksettings_add_link_mode(cmd, supported, 10baseT_Half);
	ethtool_link_ksettings_add_link_mode(cmd, supported, 10baseT_Full);
	ethtool_link_ksettings_add_link_mode(cmd, supported, 100baseT_Half);
	ethtool_link_ksettings_add_link_mode(cmd, supported, 100baseT_Full);
	ethtool_link_ksettings_add_link_mode(cmd, supported, 1000baseT_Full);
	ethtool_link_ksettings_add_link_mode(cmd, supported, 2500baseT_Full);

	/* twisted pair */
	cmd->base.port = PORT_TP;
	cmd->base.phy_address = hw->phy.addr;
	ethtool_link_ksettings_add_link_mode(cmd, supported, TP);
	ethtool_link_ksettings_add_link_mode(cmd, advertising, TP);

	/* advertising link modes */
	if (hw->phy.autoneg_advertised & ADVERTISE_10_HALF)
		ethtool_link_ksettings_add_link_mode(cmd, advertising, 10baseT_Half);
	if (hw->phy.autoneg_advertised & ADVERTISE_10_FULL)
		ethtool_link_ksettings_add_link_mode(cmd, advertising, 10baseT_Full);
	if (hw->phy.autoneg_advertised & ADVERTISE_100_HALF)
		ethtool_link_ksettings_add_link_mode(cmd, advertising, 100baseT_Half);
	if (hw->phy.autoneg_advertised & ADVERTISE_100_FULL)
		ethtool_link_ksettings_add_link_mode(cmd, advertising, 100baseT_Full);
	if (hw->phy.autoneg_advertised & ADVERTISE_1000_FULL)
		ethtool_link_ksettings_add_link_mode(cmd, advertising, 1000baseT_Full);
	if (hw->phy.autoneg_advertised & ADVERTISE_2500_FULL)
		ethtool_link_ksettings_add_link_mode(cmd, advertising, 2500baseT_Full);

	/* set autoneg settings */
	if (hw->mac.autoneg == 1) {
		ethtool_link_ksettings_add_link_mode(cmd, supported, Autoneg);
		ethtool_link_ksettings_add_link_mode(cmd, advertising,
						     Autoneg);
	}

	/* Set pause flow control settings */
	ethtool_link_ksettings_add_link_mode(cmd, supported, Pause);

	switch (hw->fc.requested_mode) {
	case igc_fc_full:
		ethtool_link_ksettings_add_link_mode(cmd, advertising, Pause);
		break;
	case igc_fc_rx_pause:
		ethtool_link_ksettings_add_link_mode(cmd, advertising, Pause);
		ethtool_link_ksettings_add_link_mode(cmd, advertising,
						     Asym_Pause);
		break;
	case igc_fc_tx_pause:
		ethtool_link_ksettings_add_link_mode(cmd, advertising,
						     Asym_Pause);
		break;
	default:
		break;
	}

	status = pm_runtime_suspended(&adapter->pdev->dev) ?
		 0 : rd32(IGC_STATUS);

	if (status & IGC_STATUS_LU) {
		if (status & IGC_STATUS_SPEED_1000) {
			/* For I225, STATUS will indicate 1G speed in both
			 * 1 Gbps and 2.5 Gbps link modes.
			 * An additional bit is used
			 * to differentiate between 1 Gbps and 2.5 Gbps.
			 */
			if (hw->mac.type == igc_i225 &&
			    (status & IGC_STATUS_SPEED_2500)) {
				speed = SPEED_2500;
			} else {
				speed = SPEED_1000;
			}
		} else if (status & IGC_STATUS_SPEED_100) {
			speed = SPEED_100;
		} else {
			speed = SPEED_10;
		}
		if ((status & IGC_STATUS_FD) ||
		    hw->phy.media_type != igc_media_type_copper)
			cmd->base.duplex = DUPLEX_FULL;
		else
			cmd->base.duplex = DUPLEX_HALF;
	} else {
		speed = SPEED_UNKNOWN;
		cmd->base.duplex = DUPLEX_UNKNOWN;
	}
	cmd->base.speed = speed;
	if (hw->mac.autoneg)
		cmd->base.autoneg = AUTONEG_ENABLE;
	else
		cmd->base.autoneg = AUTONEG_DISABLE;

	/* MDI-X => 2; MDI =>1; Invalid =>0 */
	if (hw->phy.media_type == igc_media_type_copper)
		cmd->base.eth_tp_mdix = hw->phy.is_mdix ? ETH_TP_MDI_X :
						      ETH_TP_MDI;
	else
		cmd->base.eth_tp_mdix = ETH_TP_MDI_INVALID;

	if (hw->phy.mdix == AUTO_ALL_MODES)
		cmd->base.eth_tp_mdix_ctrl = ETH_TP_MDI_AUTO;
	else
		cmd->base.eth_tp_mdix_ctrl = hw->phy.mdix;

	return 0;
}

static int
igc_ethtool_set_link_ksettings(struct net_device *netdev,
			       const struct ethtool_link_ksettings *cmd)
{
	struct igc_adapter *adapter = netdev_priv(netdev);
	struct net_device *dev = adapter->netdev;
	struct igc_hw *hw = &adapter->hw;
	u16 advertised = 0;

	/* When adapter in resetting mode, autoneg/speed/duplex
	 * cannot be changed
	 */
	if (igc_check_reset_block(hw)) {
		netdev_err(dev, "Cannot change link characteristics when reset is active\n");
		return -EINVAL;
	}

	/* MDI setting is only allowed when autoneg enabled because
	 * some hardware doesn't allow MDI setting when speed or
	 * duplex is forced.
	 */
	if (cmd->base.eth_tp_mdix_ctrl) {
		if (cmd->base.eth_tp_mdix_ctrl != ETH_TP_MDI_AUTO &&
		    cmd->base.autoneg != AUTONEG_ENABLE) {
			netdev_err(dev, "Forcing MDI/MDI-X state is not supported when link speed and/or duplex are forced\n");
			return -EINVAL;
		}
	}

	while (test_and_set_bit(__IGC_RESETTING, &adapter->state))
		usleep_range(1000, 2000);

	if (ethtool_link_ksettings_test_link_mode(cmd, advertising,
						  2500baseT_Full))
		advertised |= ADVERTISE_2500_FULL;

	if (ethtool_link_ksettings_test_link_mode(cmd, advertising,
						  1000baseT_Full))
		advertised |= ADVERTISE_1000_FULL;

	if (ethtool_link_ksettings_test_link_mode(cmd, advertising,
						  100baseT_Full))
		advertised |= ADVERTISE_100_FULL;

	if (ethtool_link_ksettings_test_link_mode(cmd, advertising,
						  100baseT_Half))
		advertised |= ADVERTISE_100_HALF;

	if (ethtool_link_ksettings_test_link_mode(cmd, advertising,
						  10baseT_Full))
		advertised |= ADVERTISE_10_FULL;

	if (ethtool_link_ksettings_test_link_mode(cmd, advertising,
						  10baseT_Half))
		advertised |= ADVERTISE_10_HALF;

	if (cmd->base.autoneg == AUTONEG_ENABLE) {
		hw->mac.autoneg = 1;
		hw->phy.autoneg_advertised = advertised;
		if (adapter->fc_autoneg)
			hw->fc.requested_mode = igc_fc_default;
	} else {
		netdev_info(dev, "Force mode currently not supported\n");
	}

	/* MDI-X => 2; MDI => 1; Auto => 3 */
	if (cmd->base.eth_tp_mdix_ctrl) {
		/* fix up the value for auto (3 => 0) as zero is mapped
		 * internally to auto
		 */
		if (cmd->base.eth_tp_mdix_ctrl == ETH_TP_MDI_AUTO)
			hw->phy.mdix = AUTO_ALL_MODES;
		else
			hw->phy.mdix = cmd->base.eth_tp_mdix_ctrl;
	}

	/* reset the link */
	if (netif_running(adapter->netdev)) {
		igc_down(adapter);
		igc_up(adapter);
	} else {
		igc_reset(adapter);
	}

	clear_bit(__IGC_RESETTING, &adapter->state);

	return 0;
}

static void igc_ethtool_diag_test(struct net_device *netdev,
				  struct ethtool_test *eth_test, u64 *data)
{
	struct igc_adapter *adapter = netdev_priv(netdev);
	bool if_running = netif_running(netdev);

	if (eth_test->flags == ETH_TEST_FL_OFFLINE) {
		netdev_info(adapter->netdev, "Offline testing starting");
		set_bit(__IGC_TESTING, &adapter->state);

		/* Link test performed before hardware reset so autoneg doesn't
		 * interfere with test result
		 */
		if (!igc_link_test(adapter, &data[TEST_LINK]))
			eth_test->flags |= ETH_TEST_FL_FAILED;

		if (if_running)
			igc_close(netdev);
		else
			igc_reset(adapter);

		netdev_info(adapter->netdev, "Register testing starting");
		if (!igc_reg_test(adapter, &data[TEST_REG]))
			eth_test->flags |= ETH_TEST_FL_FAILED;

		igc_reset(adapter);

		netdev_info(adapter->netdev, "EEPROM testing starting");
		if (!igc_eeprom_test(adapter, &data[TEST_EEP]))
			eth_test->flags |= ETH_TEST_FL_FAILED;

		igc_reset(adapter);

		/* loopback and interrupt tests
		 * will be implemented in the future
		 */
		data[TEST_LOOP] = 0;
		data[TEST_IRQ] = 0;

		clear_bit(__IGC_TESTING, &adapter->state);
		if (if_running)
			igc_open(netdev);
	} else {
		netdev_info(adapter->netdev, "Online testing starting");

		/* register, eeprom, intr and loopback tests not run online */
		data[TEST_REG] = 0;
		data[TEST_EEP] = 0;
		data[TEST_IRQ] = 0;
		data[TEST_LOOP] = 0;

		if (!igc_link_test(adapter, &data[TEST_LINK]))
			eth_test->flags |= ETH_TEST_FL_FAILED;
	}

	msleep_interruptible(4 * 1000);
}

static const struct ethtool_ops igc_ethtool_ops = {
	.supported_coalesce_params = ETHTOOL_COALESCE_USECS,
	.get_drvinfo		= igc_ethtool_get_drvinfo,
	.get_regs_len		= igc_ethtool_get_regs_len,
	.get_regs		= igc_ethtool_get_regs,
	.get_wol		= igc_ethtool_get_wol,
	.set_wol		= igc_ethtool_set_wol,
	.get_msglevel		= igc_ethtool_get_msglevel,
	.set_msglevel		= igc_ethtool_set_msglevel,
	.nway_reset		= igc_ethtool_nway_reset,
	.get_link		= igc_ethtool_get_link,
	.get_eeprom_len		= igc_ethtool_get_eeprom_len,
	.get_eeprom		= igc_ethtool_get_eeprom,
	.set_eeprom		= igc_ethtool_set_eeprom,
	.get_ringparam		= igc_ethtool_get_ringparam,
	.set_ringparam		= igc_ethtool_set_ringparam,
	.get_pauseparam		= igc_ethtool_get_pauseparam,
	.set_pauseparam		= igc_ethtool_set_pauseparam,
	.get_strings		= igc_ethtool_get_strings,
	.get_sset_count		= igc_ethtool_get_sset_count,
	.get_ethtool_stats	= igc_ethtool_get_stats,
	.get_coalesce		= igc_ethtool_get_coalesce,
	.set_coalesce		= igc_ethtool_set_coalesce,
	.get_rxnfc		= igc_ethtool_get_rxnfc,
	.set_rxnfc		= igc_ethtool_set_rxnfc,
	.get_rxfh_indir_size	= igc_ethtool_get_rxfh_indir_size,
	.get_rxfh		= igc_ethtool_get_rxfh,
	.set_rxfh		= igc_ethtool_set_rxfh,
	.get_ts_info		= igc_ethtool_get_ts_info,
	.get_channels		= igc_ethtool_get_channels,
	.set_channels		= igc_ethtool_set_channels,
	.get_priv_flags		= igc_ethtool_get_priv_flags,
	.set_priv_flags		= igc_ethtool_set_priv_flags,
	.get_eee		= igc_ethtool_get_eee,
	.set_eee		= igc_ethtool_set_eee,
	.get_link_ksettings	= igc_ethtool_get_link_ksettings,
	.set_link_ksettings	= igc_ethtool_set_link_ksettings,
	.self_test		= igc_ethtool_diag_test,
};

void igc_ethtool_set_ops(struct net_device *netdev)
{
	netdev->ethtool_ops = &igc_ethtool_ops;
}<|MERGE_RESOLUTION|>--- conflicted
+++ resolved
@@ -1629,13 +1629,6 @@
 	struct igc_hw *hw = &adapter->hw;
 	u32 eeer;
 
-<<<<<<< HEAD
-	if (hw->dev_spec._base.eee_enable)
-		mii_eee_cap1_mod_linkmode_t(edata->advertised,
-					    adapter->eee_advert);
-
-	*edata = adapter->eee;
-=======
 	linkmode_set_bit(ETHTOOL_LINK_MODE_2500baseT_Full_BIT,
 			 edata->supported);
 	linkmode_set_bit(ETHTOOL_LINK_MODE_1000baseT_Full_BIT,
@@ -1646,7 +1639,6 @@
 	if (hw->dev_spec._base.eee_enable)
 		mii_eee_cap1_mod_linkmode_t(edata->advertised,
 					    adapter->eee_advert);
->>>>>>> 0c383648
 
 	eeer = rd32(IGC_EEER);
 
