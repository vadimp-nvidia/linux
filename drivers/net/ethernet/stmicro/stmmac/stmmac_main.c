// SPDX-License-Identifier: GPL-2.0-only
/*******************************************************************************
  This is the driver for the ST MAC 10/100/1000 on-chip Ethernet controllers.
  ST Ethernet IPs are built around a Synopsys IP Core.

	Copyright(C) 2007-2011 STMicroelectronics Ltd


  Author: Giuseppe Cavallaro <peppe.cavallaro@st.com>

  Documentation available at:
	http://www.stlinux.com
  Support available at:
	https://bugzilla.stlinux.com/
*******************************************************************************/

#include <linux/clk.h>
#include <linux/kernel.h>
#include <linux/interrupt.h>
#include <linux/ip.h>
#include <linux/tcp.h>
#include <linux/skbuff.h>
#include <linux/ethtool.h>
#include <linux/if_ether.h>
#include <linux/crc32.h>
#include <linux/mii.h>
#include <linux/if.h>
#include <linux/if_vlan.h>
#include <linux/dma-mapping.h>
#include <linux/slab.h>
#include <linux/prefetch.h>
#include <linux/pinctrl/consumer.h>
#ifdef CONFIG_DEBUG_FS
#include <linux/debugfs.h>
#include <linux/seq_file.h>
#endif /* CONFIG_DEBUG_FS */
#include <linux/net_tstamp.h>
#include <linux/phylink.h>
#include <linux/udp.h>
#include <net/pkt_cls.h>
#include "stmmac_ptp.h"
#include "stmmac.h"
#include <linux/reset.h>
#include <linux/of_mdio.h>
#include "dwmac1000.h"
#include "dwxgmac2.h"
#include "hwif.h"

#define	STMMAC_ALIGN(x)		ALIGN(ALIGN(x, SMP_CACHE_BYTES), 16)
#define	TSO_MAX_BUFF_SIZE	(SZ_16K - 1)

/* Module parameters */
#define TX_TIMEO	5000
static int watchdog = TX_TIMEO;
module_param(watchdog, int, 0644);
MODULE_PARM_DESC(watchdog, "Transmit timeout in milliseconds (default 5s)");

static int debug = -1;
module_param(debug, int, 0644);
MODULE_PARM_DESC(debug, "Message Level (-1: default, 0: no output, 16: all)");

static int phyaddr = -1;
module_param(phyaddr, int, 0444);
MODULE_PARM_DESC(phyaddr, "Physical device address");

#define STMMAC_TX_THRESH(x)	((x)->dma_tx_size / 4)
#define STMMAC_RX_THRESH(x)	((x)->dma_rx_size / 4)

static int flow_ctrl = FLOW_AUTO;
module_param(flow_ctrl, int, 0644);
MODULE_PARM_DESC(flow_ctrl, "Flow control ability [on/off]");

static int pause = PAUSE_TIME;
module_param(pause, int, 0644);
MODULE_PARM_DESC(pause, "Flow Control Pause Time");

#define TC_DEFAULT 64
static int tc = TC_DEFAULT;
module_param(tc, int, 0644);
MODULE_PARM_DESC(tc, "DMA threshold control value");

#define	DEFAULT_BUFSIZE	1536
static int buf_sz = DEFAULT_BUFSIZE;
module_param(buf_sz, int, 0644);
MODULE_PARM_DESC(buf_sz, "DMA buffer size");

#define	STMMAC_RX_COPYBREAK	256

static const u32 default_msg_level = (NETIF_MSG_DRV | NETIF_MSG_PROBE |
				      NETIF_MSG_LINK | NETIF_MSG_IFUP |
				      NETIF_MSG_IFDOWN | NETIF_MSG_TIMER);

#define STMMAC_DEFAULT_LPI_TIMER	1000
static int eee_timer = STMMAC_DEFAULT_LPI_TIMER;
module_param(eee_timer, int, 0644);
MODULE_PARM_DESC(eee_timer, "LPI tx expiration time in msec");
#define STMMAC_LPI_T(x) (jiffies + usecs_to_jiffies(x))

/* By default the driver will use the ring mode to manage tx and rx descriptors,
 * but allow user to force to use the chain instead of the ring
 */
static unsigned int chain_mode;
module_param(chain_mode, int, 0444);
MODULE_PARM_DESC(chain_mode, "To use chain instead of ring mode");

static irqreturn_t stmmac_interrupt(int irq, void *dev_id);

#ifdef CONFIG_DEBUG_FS
static const struct net_device_ops stmmac_netdev_ops;
static void stmmac_init_fs(struct net_device *dev);
static void stmmac_exit_fs(struct net_device *dev);
#endif

#define STMMAC_COAL_TIMER(x) (jiffies + usecs_to_jiffies(x))

/**
 * stmmac_verify_args - verify the driver parameters.
 * Description: it checks the driver parameters and set a default in case of
 * errors.
 */
static void stmmac_verify_args(void)
{
	if (unlikely(watchdog < 0))
		watchdog = TX_TIMEO;
	if (unlikely((buf_sz < DEFAULT_BUFSIZE) || (buf_sz > BUF_SIZE_16KiB)))
		buf_sz = DEFAULT_BUFSIZE;
	if (unlikely(flow_ctrl > 1))
		flow_ctrl = FLOW_AUTO;
	else if (likely(flow_ctrl < 0))
		flow_ctrl = FLOW_OFF;
	if (unlikely((pause < 0) || (pause > 0xffff)))
		pause = PAUSE_TIME;
	if (eee_timer < 0)
		eee_timer = STMMAC_DEFAULT_LPI_TIMER;
}

/**
 * stmmac_disable_all_queues - Disable all queues
 * @priv: driver private structure
 */
static void stmmac_disable_all_queues(struct stmmac_priv *priv)
{
	u32 rx_queues_cnt = priv->plat->rx_queues_to_use;
	u32 tx_queues_cnt = priv->plat->tx_queues_to_use;
	u32 maxq = max(rx_queues_cnt, tx_queues_cnt);
	u32 queue;

	for (queue = 0; queue < maxq; queue++) {
		struct stmmac_channel *ch = &priv->channel[queue];

		if (queue < rx_queues_cnt)
			napi_disable(&ch->rx_napi);
		if (queue < tx_queues_cnt)
			napi_disable(&ch->tx_napi);
	}
}

/**
 * stmmac_enable_all_queues - Enable all queues
 * @priv: driver private structure
 */
static void stmmac_enable_all_queues(struct stmmac_priv *priv)
{
	u32 rx_queues_cnt = priv->plat->rx_queues_to_use;
	u32 tx_queues_cnt = priv->plat->tx_queues_to_use;
	u32 maxq = max(rx_queues_cnt, tx_queues_cnt);
	u32 queue;

	for (queue = 0; queue < maxq; queue++) {
		struct stmmac_channel *ch = &priv->channel[queue];

		if (queue < rx_queues_cnt)
			napi_enable(&ch->rx_napi);
		if (queue < tx_queues_cnt)
			napi_enable(&ch->tx_napi);
	}
}

static void stmmac_service_event_schedule(struct stmmac_priv *priv)
{
	if (!test_bit(STMMAC_DOWN, &priv->state) &&
	    !test_and_set_bit(STMMAC_SERVICE_SCHED, &priv->state))
		queue_work(priv->wq, &priv->service_task);
}

static void stmmac_global_err(struct stmmac_priv *priv)
{
	netif_carrier_off(priv->dev);
	set_bit(STMMAC_RESET_REQUESTED, &priv->state);
	stmmac_service_event_schedule(priv);
}

/**
 * stmmac_clk_csr_set - dynamically set the MDC clock
 * @priv: driver private structure
 * Description: this is to dynamically set the MDC clock according to the csr
 * clock input.
 * Note:
 *	If a specific clk_csr value is passed from the platform
 *	this means that the CSR Clock Range selection cannot be
 *	changed at run-time and it is fixed (as reported in the driver
 *	documentation). Viceversa the driver will try to set the MDC
 *	clock dynamically according to the actual clock input.
 */
static void stmmac_clk_csr_set(struct stmmac_priv *priv)
{
	u32 clk_rate;

	clk_rate = clk_get_rate(priv->plat->stmmac_clk);

	/* Platform provided default clk_csr would be assumed valid
	 * for all other cases except for the below mentioned ones.
	 * For values higher than the IEEE 802.3 specified frequency
	 * we can not estimate the proper divider as it is not known
	 * the frequency of clk_csr_i. So we do not change the default
	 * divider.
	 */
	if (!(priv->clk_csr & MAC_CSR_H_FRQ_MASK)) {
		if (clk_rate < CSR_F_35M)
			priv->clk_csr = STMMAC_CSR_20_35M;
		else if ((clk_rate >= CSR_F_35M) && (clk_rate < CSR_F_60M))
			priv->clk_csr = STMMAC_CSR_35_60M;
		else if ((clk_rate >= CSR_F_60M) && (clk_rate < CSR_F_100M))
			priv->clk_csr = STMMAC_CSR_60_100M;
		else if ((clk_rate >= CSR_F_100M) && (clk_rate < CSR_F_150M))
			priv->clk_csr = STMMAC_CSR_100_150M;
		else if ((clk_rate >= CSR_F_150M) && (clk_rate < CSR_F_250M))
			priv->clk_csr = STMMAC_CSR_150_250M;
		else if ((clk_rate >= CSR_F_250M) && (clk_rate < CSR_F_300M))
			priv->clk_csr = STMMAC_CSR_250_300M;
	}

	if (priv->plat->has_sun8i) {
		if (clk_rate > 160000000)
			priv->clk_csr = 0x03;
		else if (clk_rate > 80000000)
			priv->clk_csr = 0x02;
		else if (clk_rate > 40000000)
			priv->clk_csr = 0x01;
		else
			priv->clk_csr = 0;
	}

	if (priv->plat->has_xgmac) {
		if (clk_rate > 400000000)
			priv->clk_csr = 0x5;
		else if (clk_rate > 350000000)
			priv->clk_csr = 0x4;
		else if (clk_rate > 300000000)
			priv->clk_csr = 0x3;
		else if (clk_rate > 250000000)
			priv->clk_csr = 0x2;
		else if (clk_rate > 150000000)
			priv->clk_csr = 0x1;
		else
			priv->clk_csr = 0x0;
	}
}

static void print_pkt(unsigned char *buf, int len)
{
	pr_debug("len = %d byte, buf addr: 0x%p\n", len, buf);
	print_hex_dump_bytes("", DUMP_PREFIX_OFFSET, buf, len);
}

static inline u32 stmmac_tx_avail(struct stmmac_priv *priv, u32 queue)
{
	struct stmmac_tx_queue *tx_q = &priv->tx_queue[queue];
	u32 avail;

	if (tx_q->dirty_tx > tx_q->cur_tx)
		avail = tx_q->dirty_tx - tx_q->cur_tx - 1;
	else
		avail = priv->dma_tx_size - tx_q->cur_tx + tx_q->dirty_tx - 1;

	return avail;
}

/**
 * stmmac_rx_dirty - Get RX queue dirty
 * @priv: driver private structure
 * @queue: RX queue index
 */
static inline u32 stmmac_rx_dirty(struct stmmac_priv *priv, u32 queue)
{
	struct stmmac_rx_queue *rx_q = &priv->rx_queue[queue];
	u32 dirty;

	if (rx_q->dirty_rx <= rx_q->cur_rx)
		dirty = rx_q->cur_rx - rx_q->dirty_rx;
	else
		dirty = priv->dma_rx_size - rx_q->dirty_rx + rx_q->cur_rx;

	return dirty;
}

/**
 * stmmac_enable_eee_mode - check and enter in LPI mode
 * @priv: driver private structure
 * Description: this function is to verify and enter in LPI mode in case of
 * EEE.
 */
static void stmmac_enable_eee_mode(struct stmmac_priv *priv)
{
	u32 tx_cnt = priv->plat->tx_queues_to_use;
	u32 queue;

	/* check if all TX queues have the work finished */
	for (queue = 0; queue < tx_cnt; queue++) {
		struct stmmac_tx_queue *tx_q = &priv->tx_queue[queue];

		if (tx_q->dirty_tx != tx_q->cur_tx)
			return; /* still unfinished work */
	}

	/* Check and enter in LPI mode */
	if (!priv->tx_path_in_lpi_mode)
		stmmac_set_eee_mode(priv, priv->hw,
				priv->plat->en_tx_lpi_clockgating);
}

/**
 * stmmac_disable_eee_mode - disable and exit from LPI mode
 * @priv: driver private structure
 * Description: this function is to exit and disable EEE in case of
 * LPI state is true. This is called by the xmit.
 */
void stmmac_disable_eee_mode(struct stmmac_priv *priv)
{
	stmmac_reset_eee_mode(priv, priv->hw);
	del_timer_sync(&priv->eee_ctrl_timer);
	priv->tx_path_in_lpi_mode = false;
}

/**
 * stmmac_eee_ctrl_timer - EEE TX SW timer.
 * @t:  timer_list struct containing private info
 * Description:
 *  if there is no data transfer and if we are not in LPI state,
 *  then MAC Transmitter can be moved to LPI state.
 */
static void stmmac_eee_ctrl_timer(struct timer_list *t)
{
	struct stmmac_priv *priv = from_timer(priv, t, eee_ctrl_timer);

	stmmac_enable_eee_mode(priv);
	mod_timer(&priv->eee_ctrl_timer, STMMAC_LPI_T(priv->tx_lpi_timer));
}

/**
 * stmmac_eee_init - init EEE
 * @priv: driver private structure
 * Description:
 *  if the GMAC supports the EEE (from the HW cap reg) and the phy device
 *  can also manage EEE, this function enable the LPI state and start related
 *  timer.
 */
bool stmmac_eee_init(struct stmmac_priv *priv)
{
	int eee_tw_timer = priv->eee_tw_timer;

	/* Using PCS we cannot dial with the phy registers at this stage
	 * so we do not support extra feature like EEE.
	 */
	if (priv->hw->pcs == STMMAC_PCS_TBI ||
	    priv->hw->pcs == STMMAC_PCS_RTBI)
		return false;

	/* Check if MAC core supports the EEE feature. */
	if (!priv->dma_cap.eee)
		return false;

	mutex_lock(&priv->lock);

	/* Check if it needs to be deactivated */
	if (!priv->eee_active) {
		if (priv->eee_enabled) {
			netdev_dbg(priv->dev, "disable EEE\n");
			del_timer_sync(&priv->eee_ctrl_timer);
			stmmac_set_eee_timer(priv, priv->hw, 0, eee_tw_timer);
		}
		mutex_unlock(&priv->lock);
		return false;
	}

	if (priv->eee_active && !priv->eee_enabled) {
		timer_setup(&priv->eee_ctrl_timer, stmmac_eee_ctrl_timer, 0);
		stmmac_set_eee_timer(priv, priv->hw, STMMAC_DEFAULT_LIT_LS,
				     eee_tw_timer);
	}

	mod_timer(&priv->eee_ctrl_timer, STMMAC_LPI_T(priv->tx_lpi_timer));

	mutex_unlock(&priv->lock);
	netdev_dbg(priv->dev, "Energy-Efficient Ethernet initialized\n");
	return true;
}

/* stmmac_get_tx_hwtstamp - get HW TX timestamps
 * @priv: driver private structure
 * @p : descriptor pointer
 * @skb : the socket buffer
 * Description :
 * This function will read timestamp from the descriptor & pass it to stack.
 * and also perform some sanity checks.
 */
static void stmmac_get_tx_hwtstamp(struct stmmac_priv *priv,
				   struct dma_desc *p, struct sk_buff *skb)
{
	struct skb_shared_hwtstamps shhwtstamp;
	bool found = false;
	u64 ns = 0;

	if (!priv->hwts_tx_en)
		return;

	/* exit if skb doesn't support hw tstamp */
	if (likely(!skb || !(skb_shinfo(skb)->tx_flags & SKBTX_IN_PROGRESS)))
		return;

	/* check tx tstamp status */
	if (stmmac_get_tx_timestamp_status(priv, p)) {
		stmmac_get_timestamp(priv, p, priv->adv_ts, &ns);
		found = true;
	} else if (!stmmac_get_mac_tx_timestamp(priv, priv->hw, &ns)) {
		found = true;
	}

	if (found) {
		memset(&shhwtstamp, 0, sizeof(struct skb_shared_hwtstamps));
		shhwtstamp.hwtstamp = ns_to_ktime(ns);

		netdev_dbg(priv->dev, "get valid TX hw timestamp %llu\n", ns);
		/* pass tstamp to stack */
		skb_tstamp_tx(skb, &shhwtstamp);
	}
}

/* stmmac_get_rx_hwtstamp - get HW RX timestamps
 * @priv: driver private structure
 * @p : descriptor pointer
 * @np : next descriptor pointer
 * @skb : the socket buffer
 * Description :
 * This function will read received packet's timestamp from the descriptor
 * and pass it to stack. It also perform some sanity checks.
 */
static void stmmac_get_rx_hwtstamp(struct stmmac_priv *priv, struct dma_desc *p,
				   struct dma_desc *np, struct sk_buff *skb)
{
	struct skb_shared_hwtstamps *shhwtstamp = NULL;
	struct dma_desc *desc = p;
	u64 ns = 0;

	if (!priv->hwts_rx_en)
		return;
	/* For GMAC4, the valid timestamp is from CTX next desc. */
	if (priv->plat->has_gmac4 || priv->plat->has_xgmac)
		desc = np;

	/* Check if timestamp is available */
	if (stmmac_get_rx_timestamp_status(priv, p, np, priv->adv_ts)) {
		stmmac_get_timestamp(priv, desc, priv->adv_ts, &ns);
		netdev_dbg(priv->dev, "get valid RX hw timestamp %llu\n", ns);
		shhwtstamp = skb_hwtstamps(skb);
		memset(shhwtstamp, 0, sizeof(struct skb_shared_hwtstamps));
		shhwtstamp->hwtstamp = ns_to_ktime(ns);
	} else  {
		netdev_dbg(priv->dev, "cannot get RX hw timestamp\n");
	}
}

/**
 *  stmmac_hwtstamp_set - control hardware timestamping.
 *  @dev: device pointer.
 *  @ifr: An IOCTL specific structure, that can contain a pointer to
 *  a proprietary structure used to pass information to the driver.
 *  Description:
 *  This function configures the MAC to enable/disable both outgoing(TX)
 *  and incoming(RX) packets time stamping based on user input.
 *  Return Value:
 *  0 on success and an appropriate -ve integer on failure.
 */
static int stmmac_hwtstamp_set(struct net_device *dev, struct ifreq *ifr)
{
	struct stmmac_priv *priv = netdev_priv(dev);
	struct hwtstamp_config config;
	struct timespec64 now;
	u64 temp = 0;
	u32 ptp_v2 = 0;
	u32 tstamp_all = 0;
	u32 ptp_over_ipv4_udp = 0;
	u32 ptp_over_ipv6_udp = 0;
	u32 ptp_over_ethernet = 0;
	u32 snap_type_sel = 0;
	u32 ts_master_en = 0;
	u32 ts_event_en = 0;
	u32 sec_inc = 0;
	u32 value = 0;
	bool xmac;

	xmac = priv->plat->has_gmac4 || priv->plat->has_xgmac;

	if (!(priv->dma_cap.time_stamp || priv->adv_ts)) {
		netdev_alert(priv->dev, "No support for HW time stamping\n");
		priv->hwts_tx_en = 0;
		priv->hwts_rx_en = 0;

		return -EOPNOTSUPP;
	}

	if (copy_from_user(&config, ifr->ifr_data,
			   sizeof(config)))
		return -EFAULT;

	netdev_dbg(priv->dev, "%s config flags:0x%x, tx_type:0x%x, rx_filter:0x%x\n",
		   __func__, config.flags, config.tx_type, config.rx_filter);

	/* reserved for future extensions */
	if (config.flags)
		return -EINVAL;

	if (config.tx_type != HWTSTAMP_TX_OFF &&
	    config.tx_type != HWTSTAMP_TX_ON)
		return -ERANGE;

	if (priv->adv_ts) {
		switch (config.rx_filter) {
		case HWTSTAMP_FILTER_NONE:
			/* time stamp no incoming packet at all */
			config.rx_filter = HWTSTAMP_FILTER_NONE;
			break;

		case HWTSTAMP_FILTER_PTP_V1_L4_EVENT:
			/* PTP v1, UDP, any kind of event packet */
			config.rx_filter = HWTSTAMP_FILTER_PTP_V1_L4_EVENT;
			/* 'xmac' hardware can support Sync, Pdelay_Req and
			 * Pdelay_resp by setting bit14 and bits17/16 to 01
			 * This leaves Delay_Req timestamps out.
			 * Enable all events *and* general purpose message
			 * timestamping
			 */
			snap_type_sel = PTP_TCR_SNAPTYPSEL_1;
			ptp_over_ipv4_udp = PTP_TCR_TSIPV4ENA;
			ptp_over_ipv6_udp = PTP_TCR_TSIPV6ENA;
			break;

		case HWTSTAMP_FILTER_PTP_V1_L4_SYNC:
			/* PTP v1, UDP, Sync packet */
			config.rx_filter = HWTSTAMP_FILTER_PTP_V1_L4_SYNC;
			/* take time stamp for SYNC messages only */
			ts_event_en = PTP_TCR_TSEVNTENA;

			ptp_over_ipv4_udp = PTP_TCR_TSIPV4ENA;
			ptp_over_ipv6_udp = PTP_TCR_TSIPV6ENA;
			break;

		case HWTSTAMP_FILTER_PTP_V1_L4_DELAY_REQ:
			/* PTP v1, UDP, Delay_req packet */
			config.rx_filter = HWTSTAMP_FILTER_PTP_V1_L4_DELAY_REQ;
			/* take time stamp for Delay_Req messages only */
			ts_master_en = PTP_TCR_TSMSTRENA;
			ts_event_en = PTP_TCR_TSEVNTENA;

			ptp_over_ipv4_udp = PTP_TCR_TSIPV4ENA;
			ptp_over_ipv6_udp = PTP_TCR_TSIPV6ENA;
			break;

		case HWTSTAMP_FILTER_PTP_V2_L4_EVENT:
			/* PTP v2, UDP, any kind of event packet */
			config.rx_filter = HWTSTAMP_FILTER_PTP_V2_L4_EVENT;
			ptp_v2 = PTP_TCR_TSVER2ENA;
			/* take time stamp for all event messages */
			snap_type_sel = PTP_TCR_SNAPTYPSEL_1;

			ptp_over_ipv4_udp = PTP_TCR_TSIPV4ENA;
			ptp_over_ipv6_udp = PTP_TCR_TSIPV6ENA;
			break;

		case HWTSTAMP_FILTER_PTP_V2_L4_SYNC:
			/* PTP v2, UDP, Sync packet */
			config.rx_filter = HWTSTAMP_FILTER_PTP_V2_L4_SYNC;
			ptp_v2 = PTP_TCR_TSVER2ENA;
			/* take time stamp for SYNC messages only */
			ts_event_en = PTP_TCR_TSEVNTENA;

			ptp_over_ipv4_udp = PTP_TCR_TSIPV4ENA;
			ptp_over_ipv6_udp = PTP_TCR_TSIPV6ENA;
			break;

		case HWTSTAMP_FILTER_PTP_V2_L4_DELAY_REQ:
			/* PTP v2, UDP, Delay_req packet */
			config.rx_filter = HWTSTAMP_FILTER_PTP_V2_L4_DELAY_REQ;
			ptp_v2 = PTP_TCR_TSVER2ENA;
			/* take time stamp for Delay_Req messages only */
			ts_master_en = PTP_TCR_TSMSTRENA;
			ts_event_en = PTP_TCR_TSEVNTENA;

			ptp_over_ipv4_udp = PTP_TCR_TSIPV4ENA;
			ptp_over_ipv6_udp = PTP_TCR_TSIPV6ENA;
			break;

		case HWTSTAMP_FILTER_PTP_V2_EVENT:
			/* PTP v2/802.AS1 any layer, any kind of event packet */
			config.rx_filter = HWTSTAMP_FILTER_PTP_V2_EVENT;
			ptp_v2 = PTP_TCR_TSVER2ENA;
			snap_type_sel = PTP_TCR_SNAPTYPSEL_1;
			if (priv->synopsys_id != DWMAC_CORE_5_10)
				ts_event_en = PTP_TCR_TSEVNTENA;
			ptp_over_ipv4_udp = PTP_TCR_TSIPV4ENA;
			ptp_over_ipv6_udp = PTP_TCR_TSIPV6ENA;
			ptp_over_ethernet = PTP_TCR_TSIPENA;
			break;

		case HWTSTAMP_FILTER_PTP_V2_SYNC:
			/* PTP v2/802.AS1, any layer, Sync packet */
			config.rx_filter = HWTSTAMP_FILTER_PTP_V2_SYNC;
			ptp_v2 = PTP_TCR_TSVER2ENA;
			/* take time stamp for SYNC messages only */
			ts_event_en = PTP_TCR_TSEVNTENA;

			ptp_over_ipv4_udp = PTP_TCR_TSIPV4ENA;
			ptp_over_ipv6_udp = PTP_TCR_TSIPV6ENA;
			ptp_over_ethernet = PTP_TCR_TSIPENA;
			break;

		case HWTSTAMP_FILTER_PTP_V2_DELAY_REQ:
			/* PTP v2/802.AS1, any layer, Delay_req packet */
			config.rx_filter = HWTSTAMP_FILTER_PTP_V2_DELAY_REQ;
			ptp_v2 = PTP_TCR_TSVER2ENA;
			/* take time stamp for Delay_Req messages only */
			ts_master_en = PTP_TCR_TSMSTRENA;
			ts_event_en = PTP_TCR_TSEVNTENA;

			ptp_over_ipv4_udp = PTP_TCR_TSIPV4ENA;
			ptp_over_ipv6_udp = PTP_TCR_TSIPV6ENA;
			ptp_over_ethernet = PTP_TCR_TSIPENA;
			break;

		case HWTSTAMP_FILTER_NTP_ALL:
		case HWTSTAMP_FILTER_ALL:
			/* time stamp any incoming packet */
			config.rx_filter = HWTSTAMP_FILTER_ALL;
			tstamp_all = PTP_TCR_TSENALL;
			break;

		default:
			return -ERANGE;
		}
	} else {
		switch (config.rx_filter) {
		case HWTSTAMP_FILTER_NONE:
			config.rx_filter = HWTSTAMP_FILTER_NONE;
			break;
		default:
			/* PTP v1, UDP, any kind of event packet */
			config.rx_filter = HWTSTAMP_FILTER_PTP_V1_L4_EVENT;
			break;
		}
	}
	priv->hwts_rx_en = ((config.rx_filter == HWTSTAMP_FILTER_NONE) ? 0 : 1);
	priv->hwts_tx_en = config.tx_type == HWTSTAMP_TX_ON;

	if (!priv->hwts_tx_en && !priv->hwts_rx_en)
		stmmac_config_hw_tstamping(priv, priv->ptpaddr, 0);
	else {
		value = (PTP_TCR_TSENA | PTP_TCR_TSCFUPDT | PTP_TCR_TSCTRLSSR |
			 tstamp_all | ptp_v2 | ptp_over_ethernet |
			 ptp_over_ipv6_udp | ptp_over_ipv4_udp | ts_event_en |
			 ts_master_en | snap_type_sel);
		stmmac_config_hw_tstamping(priv, priv->ptpaddr, value);

		/* program Sub Second Increment reg */
		stmmac_config_sub_second_increment(priv,
				priv->ptpaddr, priv->plat->clk_ptp_rate,
				xmac, &sec_inc);
		temp = div_u64(1000000000ULL, sec_inc);

		/* Store sub second increment and flags for later use */
		priv->sub_second_inc = sec_inc;
		priv->systime_flags = value;

		/* calculate default added value:
		 * formula is :
		 * addend = (2^32)/freq_div_ratio;
		 * where, freq_div_ratio = 1e9ns/sec_inc
		 */
		temp = (u64)(temp << 32);
		priv->default_addend = div_u64(temp, priv->plat->clk_ptp_rate);
		stmmac_config_addend(priv, priv->ptpaddr, priv->default_addend);

		/* initialize system time */
		ktime_get_real_ts64(&now);

		/* lower 32 bits of tv_sec are safe until y2106 */
		stmmac_init_systime(priv, priv->ptpaddr,
				(u32)now.tv_sec, now.tv_nsec);
	}

	memcpy(&priv->tstamp_config, &config, sizeof(config));

	return copy_to_user(ifr->ifr_data, &config,
			    sizeof(config)) ? -EFAULT : 0;
}

/**
 *  stmmac_hwtstamp_get - read hardware timestamping.
 *  @dev: device pointer.
 *  @ifr: An IOCTL specific structure, that can contain a pointer to
 *  a proprietary structure used to pass information to the driver.
 *  Description:
 *  This function obtain the current hardware timestamping settings
 *  as requested.
 */
static int stmmac_hwtstamp_get(struct net_device *dev, struct ifreq *ifr)
{
	struct stmmac_priv *priv = netdev_priv(dev);
	struct hwtstamp_config *config = &priv->tstamp_config;

	if (!(priv->dma_cap.time_stamp || priv->dma_cap.atime_stamp))
		return -EOPNOTSUPP;

	return copy_to_user(ifr->ifr_data, config,
			    sizeof(*config)) ? -EFAULT : 0;
}

/**
 * stmmac_init_ptp - init PTP
 * @priv: driver private structure
 * Description: this is to verify if the HW supports the PTPv1 or PTPv2.
 * This is done by looking at the HW cap. register.
 * This function also registers the ptp driver.
 */
static int stmmac_init_ptp(struct stmmac_priv *priv)
{
	bool xmac = priv->plat->has_gmac4 || priv->plat->has_xgmac;

	if (!(priv->dma_cap.time_stamp || priv->dma_cap.atime_stamp))
		return -EOPNOTSUPP;

	priv->adv_ts = 0;
	/* Check if adv_ts can be enabled for dwmac 4.x / xgmac core */
	if (xmac && priv->dma_cap.atime_stamp)
		priv->adv_ts = 1;
	/* Dwmac 3.x core with extend_desc can support adv_ts */
	else if (priv->extend_desc && priv->dma_cap.atime_stamp)
		priv->adv_ts = 1;

	if (priv->dma_cap.time_stamp)
		netdev_info(priv->dev, "IEEE 1588-2002 Timestamp supported\n");

	if (priv->adv_ts)
		netdev_info(priv->dev,
			    "IEEE 1588-2008 Advanced Timestamp supported\n");

	priv->hwts_tx_en = 0;
	priv->hwts_rx_en = 0;

	stmmac_ptp_register(priv);

	return 0;
}

static void stmmac_release_ptp(struct stmmac_priv *priv)
{
	clk_disable_unprepare(priv->plat->clk_ptp_ref);
	stmmac_ptp_unregister(priv);
}

/**
 *  stmmac_mac_flow_ctrl - Configure flow control in all queues
 *  @priv: driver private structure
 *  @duplex: duplex passed to the next function
 *  Description: It is used for configuring the flow control in all queues
 */
static void stmmac_mac_flow_ctrl(struct stmmac_priv *priv, u32 duplex)
{
	u32 tx_cnt = priv->plat->tx_queues_to_use;

	stmmac_flow_ctrl(priv, priv->hw, duplex, priv->flow_ctrl,
			priv->pause, tx_cnt);
}

static void stmmac_validate(struct phylink_config *config,
			    unsigned long *supported,
			    struct phylink_link_state *state)
{
	struct stmmac_priv *priv = netdev_priv(to_net_dev(config->dev));
	__ETHTOOL_DECLARE_LINK_MODE_MASK(mac_supported) = { 0, };
	__ETHTOOL_DECLARE_LINK_MODE_MASK(mask) = { 0, };
	int tx_cnt = priv->plat->tx_queues_to_use;
	int max_speed = priv->plat->max_speed;

	phylink_set(mac_supported, 10baseT_Half);
	phylink_set(mac_supported, 10baseT_Full);
	phylink_set(mac_supported, 100baseT_Half);
	phylink_set(mac_supported, 100baseT_Full);
	phylink_set(mac_supported, 1000baseT_Half);
	phylink_set(mac_supported, 1000baseT_Full);
	phylink_set(mac_supported, 1000baseKX_Full);

	phylink_set(mac_supported, Autoneg);
	phylink_set(mac_supported, Pause);
	phylink_set(mac_supported, Asym_Pause);
	phylink_set_port_modes(mac_supported);

	/* Cut down 1G if asked to */
	if ((max_speed > 0) && (max_speed < 1000)) {
		phylink_set(mask, 1000baseT_Full);
		phylink_set(mask, 1000baseX_Full);
	} else if (priv->plat->has_xgmac) {
		if (!max_speed || (max_speed >= 2500)) {
			phylink_set(mac_supported, 2500baseT_Full);
			phylink_set(mac_supported, 2500baseX_Full);
		}
		if (!max_speed || (max_speed >= 5000)) {
			phylink_set(mac_supported, 5000baseT_Full);
		}
		if (!max_speed || (max_speed >= 10000)) {
			phylink_set(mac_supported, 10000baseSR_Full);
			phylink_set(mac_supported, 10000baseLR_Full);
			phylink_set(mac_supported, 10000baseER_Full);
			phylink_set(mac_supported, 10000baseLRM_Full);
			phylink_set(mac_supported, 10000baseT_Full);
			phylink_set(mac_supported, 10000baseKX4_Full);
			phylink_set(mac_supported, 10000baseKR_Full);
		}
		if (!max_speed || (max_speed >= 25000)) {
			phylink_set(mac_supported, 25000baseCR_Full);
			phylink_set(mac_supported, 25000baseKR_Full);
			phylink_set(mac_supported, 25000baseSR_Full);
		}
		if (!max_speed || (max_speed >= 40000)) {
			phylink_set(mac_supported, 40000baseKR4_Full);
			phylink_set(mac_supported, 40000baseCR4_Full);
			phylink_set(mac_supported, 40000baseSR4_Full);
			phylink_set(mac_supported, 40000baseLR4_Full);
		}
		if (!max_speed || (max_speed >= 50000)) {
			phylink_set(mac_supported, 50000baseCR2_Full);
			phylink_set(mac_supported, 50000baseKR2_Full);
			phylink_set(mac_supported, 50000baseSR2_Full);
			phylink_set(mac_supported, 50000baseKR_Full);
			phylink_set(mac_supported, 50000baseSR_Full);
			phylink_set(mac_supported, 50000baseCR_Full);
			phylink_set(mac_supported, 50000baseLR_ER_FR_Full);
			phylink_set(mac_supported, 50000baseDR_Full);
		}
		if (!max_speed || (max_speed >= 100000)) {
			phylink_set(mac_supported, 100000baseKR4_Full);
			phylink_set(mac_supported, 100000baseSR4_Full);
			phylink_set(mac_supported, 100000baseCR4_Full);
			phylink_set(mac_supported, 100000baseLR4_ER4_Full);
			phylink_set(mac_supported, 100000baseKR2_Full);
			phylink_set(mac_supported, 100000baseSR2_Full);
			phylink_set(mac_supported, 100000baseCR2_Full);
			phylink_set(mac_supported, 100000baseLR2_ER2_FR2_Full);
			phylink_set(mac_supported, 100000baseDR2_Full);
		}
	}

	/* Half-Duplex can only work with single queue */
	if (tx_cnt > 1) {
		phylink_set(mask, 10baseT_Half);
		phylink_set(mask, 100baseT_Half);
		phylink_set(mask, 1000baseT_Half);
	}

	linkmode_and(supported, supported, mac_supported);
	linkmode_andnot(supported, supported, mask);

	linkmode_and(state->advertising, state->advertising, mac_supported);
	linkmode_andnot(state->advertising, state->advertising, mask);

	/* If PCS is supported, check which modes it supports. */
	stmmac_xpcs_validate(priv, &priv->hw->xpcs_args, supported, state);
}

static void stmmac_mac_pcs_get_state(struct phylink_config *config,
				     struct phylink_link_state *state)
{
	struct stmmac_priv *priv = netdev_priv(to_net_dev(config->dev));

	state->link = 0;
	stmmac_xpcs_get_state(priv, &priv->hw->xpcs_args, state);
}

static void stmmac_mac_config(struct phylink_config *config, unsigned int mode,
			      const struct phylink_link_state *state)
{
	struct stmmac_priv *priv = netdev_priv(to_net_dev(config->dev));

	stmmac_xpcs_config(priv, &priv->hw->xpcs_args, state);
}

static void stmmac_mac_an_restart(struct phylink_config *config)
{
	/* Not Supported */
}

static void stmmac_mac_link_down(struct phylink_config *config,
				 unsigned int mode, phy_interface_t interface)
{
	struct stmmac_priv *priv = netdev_priv(to_net_dev(config->dev));

	stmmac_mac_set(priv, priv->ioaddr, false);
	priv->eee_active = false;
	priv->tx_lpi_enabled = false;
	stmmac_eee_init(priv);
	stmmac_set_eee_pls(priv, priv->hw, false);
}

static void stmmac_mac_link_up(struct phylink_config *config,
			       struct phy_device *phy,
			       unsigned int mode, phy_interface_t interface,
			       int speed, int duplex,
			       bool tx_pause, bool rx_pause)
{
	struct stmmac_priv *priv = netdev_priv(to_net_dev(config->dev));
	u32 ctrl;

	stmmac_xpcs_link_up(priv, &priv->hw->xpcs_args, speed, interface);

	ctrl = readl(priv->ioaddr + MAC_CTRL_REG);
	ctrl &= ~priv->hw->link.speed_mask;

	if (interface == PHY_INTERFACE_MODE_USXGMII) {
		switch (speed) {
		case SPEED_10000:
			ctrl |= priv->hw->link.xgmii.speed10000;
			break;
		case SPEED_5000:
			ctrl |= priv->hw->link.xgmii.speed5000;
			break;
		case SPEED_2500:
			ctrl |= priv->hw->link.xgmii.speed2500;
			break;
		default:
			return;
		}
	} else if (interface == PHY_INTERFACE_MODE_XLGMII) {
		switch (speed) {
		case SPEED_100000:
			ctrl |= priv->hw->link.xlgmii.speed100000;
			break;
		case SPEED_50000:
			ctrl |= priv->hw->link.xlgmii.speed50000;
			break;
		case SPEED_40000:
			ctrl |= priv->hw->link.xlgmii.speed40000;
			break;
		case SPEED_25000:
			ctrl |= priv->hw->link.xlgmii.speed25000;
			break;
		case SPEED_10000:
			ctrl |= priv->hw->link.xgmii.speed10000;
			break;
		case SPEED_2500:
			ctrl |= priv->hw->link.speed2500;
			break;
		case SPEED_1000:
			ctrl |= priv->hw->link.speed1000;
			break;
		default:
			return;
		}
	} else {
		switch (speed) {
		case SPEED_2500:
			ctrl |= priv->hw->link.speed2500;
			break;
		case SPEED_1000:
			ctrl |= priv->hw->link.speed1000;
			break;
		case SPEED_100:
			ctrl |= priv->hw->link.speed100;
			break;
		case SPEED_10:
			ctrl |= priv->hw->link.speed10;
			break;
		default:
			return;
		}
	}

	priv->speed = speed;

	if (priv->plat->fix_mac_speed)
		priv->plat->fix_mac_speed(priv->plat->bsp_priv, speed);

	if (!duplex)
		ctrl &= ~priv->hw->link.duplex;
	else
		ctrl |= priv->hw->link.duplex;

	/* Flow Control operation */
	if (tx_pause && rx_pause)
		stmmac_mac_flow_ctrl(priv, duplex);

	writel(ctrl, priv->ioaddr + MAC_CTRL_REG);

	stmmac_mac_set(priv, priv->ioaddr, true);
	if (phy && priv->dma_cap.eee) {
		priv->eee_active = phy_init_eee(phy, 1) >= 0;
		priv->eee_enabled = stmmac_eee_init(priv);
		priv->tx_lpi_enabled = priv->eee_enabled;
		stmmac_set_eee_pls(priv, priv->hw, true);
	}
}

static const struct phylink_mac_ops stmmac_phylink_mac_ops = {
	.validate = stmmac_validate,
	.mac_pcs_get_state = stmmac_mac_pcs_get_state,
	.mac_config = stmmac_mac_config,
	.mac_an_restart = stmmac_mac_an_restart,
	.mac_link_down = stmmac_mac_link_down,
	.mac_link_up = stmmac_mac_link_up,
};

/**
 * stmmac_check_pcs_mode - verify if RGMII/SGMII is supported
 * @priv: driver private structure
 * Description: this is to verify if the HW supports the PCS.
 * Physical Coding Sublayer (PCS) interface that can be used when the MAC is
 * configured for the TBI, RTBI, or SGMII PHY interface.
 */
static void stmmac_check_pcs_mode(struct stmmac_priv *priv)
{
	int interface = priv->plat->interface;

	if (priv->dma_cap.pcs) {
		if ((interface == PHY_INTERFACE_MODE_RGMII) ||
		    (interface == PHY_INTERFACE_MODE_RGMII_ID) ||
		    (interface == PHY_INTERFACE_MODE_RGMII_RXID) ||
		    (interface == PHY_INTERFACE_MODE_RGMII_TXID)) {
			netdev_dbg(priv->dev, "PCS RGMII support enabled\n");
			priv->hw->pcs = STMMAC_PCS_RGMII;
		} else if (interface == PHY_INTERFACE_MODE_SGMII) {
			netdev_dbg(priv->dev, "PCS SGMII support enabled\n");
			priv->hw->pcs = STMMAC_PCS_SGMII;
		}
	}
}

/**
 * stmmac_init_phy - PHY initialization
 * @dev: net device structure
 * Description: it initializes the driver's PHY state, and attaches the PHY
 * to the mac driver.
 *  Return value:
 *  0 on success
 */
static int stmmac_init_phy(struct net_device *dev)
{
	struct ethtool_wolinfo wol = { .cmd = ETHTOOL_GWOL };
	struct stmmac_priv *priv = netdev_priv(dev);
	struct device_node *node;
	int ret;

	node = priv->plat->phylink_node;

	if (node)
		ret = phylink_of_phy_connect(priv->phylink, node, 0);

	/* Some DT bindings do not set-up the PHY handle. Let's try to
	 * manually parse it
	 */
	if (!node || ret) {
		int addr = priv->plat->phy_addr;
		struct phy_device *phydev;

		phydev = mdiobus_get_phy(priv->mii, addr);
		if (!phydev) {
			netdev_err(priv->dev, "no phy at addr %d\n", addr);
			return -ENODEV;
		}

		ret = phylink_connect_phy(priv->phylink, phydev);
	}

	phylink_ethtool_get_wol(priv->phylink, &wol);
	device_set_wakeup_capable(priv->device, !!wol.supported);

	return ret;
}

static int stmmac_phy_setup(struct stmmac_priv *priv)
{
	struct fwnode_handle *fwnode = of_fwnode_handle(priv->plat->phylink_node);
	int mode = priv->plat->phy_interface;
	struct phylink *phylink;

	priv->phylink_config.dev = &priv->dev->dev;
	priv->phylink_config.type = PHYLINK_NETDEV;
	priv->phylink_config.pcs_poll = true;

	if (!fwnode)
		fwnode = dev_fwnode(priv->device);

	phylink = phylink_create(&priv->phylink_config, fwnode,
				 mode, &stmmac_phylink_mac_ops);
	if (IS_ERR(phylink))
		return PTR_ERR(phylink);

	priv->phylink = phylink;
	return 0;
}

static void stmmac_display_rx_rings(struct stmmac_priv *priv)
{
	u32 rx_cnt = priv->plat->rx_queues_to_use;
	void *head_rx;
	u32 queue;

	/* Display RX rings */
	for (queue = 0; queue < rx_cnt; queue++) {
		struct stmmac_rx_queue *rx_q = &priv->rx_queue[queue];

		pr_info("\tRX Queue %u rings\n", queue);

		if (priv->extend_desc)
			head_rx = (void *)rx_q->dma_erx;
		else
			head_rx = (void *)rx_q->dma_rx;

		/* Display RX ring */
		stmmac_display_ring(priv, head_rx, priv->dma_rx_size, true);
	}
}

static void stmmac_display_tx_rings(struct stmmac_priv *priv)
{
	u32 tx_cnt = priv->plat->tx_queues_to_use;
	void *head_tx;
	u32 queue;

	/* Display TX rings */
	for (queue = 0; queue < tx_cnt; queue++) {
		struct stmmac_tx_queue *tx_q = &priv->tx_queue[queue];

		pr_info("\tTX Queue %d rings\n", queue);

		if (priv->extend_desc)
			head_tx = (void *)tx_q->dma_etx;
		else if (tx_q->tbs & STMMAC_TBS_AVAIL)
			head_tx = (void *)tx_q->dma_entx;
		else
			head_tx = (void *)tx_q->dma_tx;

		stmmac_display_ring(priv, head_tx, priv->dma_tx_size, false);
	}
}

static void stmmac_display_rings(struct stmmac_priv *priv)
{
	/* Display RX ring */
	stmmac_display_rx_rings(priv);

	/* Display TX ring */
	stmmac_display_tx_rings(priv);
}

static int stmmac_set_bfsize(int mtu, int bufsize)
{
	int ret = bufsize;

	if (mtu >= BUF_SIZE_8KiB)
		ret = BUF_SIZE_16KiB;
	else if (mtu >= BUF_SIZE_4KiB)
		ret = BUF_SIZE_8KiB;
	else if (mtu >= BUF_SIZE_2KiB)
		ret = BUF_SIZE_4KiB;
	else if (mtu > DEFAULT_BUFSIZE)
		ret = BUF_SIZE_2KiB;
	else
		ret = DEFAULT_BUFSIZE;

	return ret;
}

/**
 * stmmac_clear_rx_descriptors - clear RX descriptors
 * @priv: driver private structure
 * @queue: RX queue index
 * Description: this function is called to clear the RX descriptors
 * in case of both basic and extended descriptors are used.
 */
static void stmmac_clear_rx_descriptors(struct stmmac_priv *priv, u32 queue)
{
	struct stmmac_rx_queue *rx_q = &priv->rx_queue[queue];
	int i;

	/* Clear the RX descriptors */
	for (i = 0; i < priv->dma_rx_size; i++)
		if (priv->extend_desc)
			stmmac_init_rx_desc(priv, &rx_q->dma_erx[i].basic,
					priv->use_riwt, priv->mode,
					(i == priv->dma_rx_size - 1),
					priv->dma_buf_sz);
		else
			stmmac_init_rx_desc(priv, &rx_q->dma_rx[i],
					priv->use_riwt, priv->mode,
					(i == priv->dma_rx_size - 1),
					priv->dma_buf_sz);
}

/**
 * stmmac_clear_tx_descriptors - clear tx descriptors
 * @priv: driver private structure
 * @queue: TX queue index.
 * Description: this function is called to clear the TX descriptors
 * in case of both basic and extended descriptors are used.
 */
static void stmmac_clear_tx_descriptors(struct stmmac_priv *priv, u32 queue)
{
	struct stmmac_tx_queue *tx_q = &priv->tx_queue[queue];
	int i;

	/* Clear the TX descriptors */
	for (i = 0; i < priv->dma_tx_size; i++) {
		int last = (i == (priv->dma_tx_size - 1));
		struct dma_desc *p;

		if (priv->extend_desc)
			p = &tx_q->dma_etx[i].basic;
		else if (tx_q->tbs & STMMAC_TBS_AVAIL)
			p = &tx_q->dma_entx[i].basic;
		else
			p = &tx_q->dma_tx[i];

		stmmac_init_tx_desc(priv, p, priv->mode, last);
	}
}

/**
 * stmmac_clear_descriptors - clear descriptors
 * @priv: driver private structure
 * Description: this function is called to clear the TX and RX descriptors
 * in case of both basic and extended descriptors are used.
 */
static void stmmac_clear_descriptors(struct stmmac_priv *priv)
{
	u32 rx_queue_cnt = priv->plat->rx_queues_to_use;
	u32 tx_queue_cnt = priv->plat->tx_queues_to_use;
	u32 queue;

	/* Clear the RX descriptors */
	for (queue = 0; queue < rx_queue_cnt; queue++)
		stmmac_clear_rx_descriptors(priv, queue);

	/* Clear the TX descriptors */
	for (queue = 0; queue < tx_queue_cnt; queue++)
		stmmac_clear_tx_descriptors(priv, queue);
}

/**
 * stmmac_init_rx_buffers - init the RX descriptor buffer.
 * @priv: driver private structure
 * @p: descriptor pointer
 * @i: descriptor index
 * @flags: gfp flag
 * @queue: RX queue index
 * Description: this function is called to allocate a receive buffer, perform
 * the DMA mapping and init the descriptor.
 */
static int stmmac_init_rx_buffers(struct stmmac_priv *priv, struct dma_desc *p,
				  int i, gfp_t flags, u32 queue)
{
	struct stmmac_rx_queue *rx_q = &priv->rx_queue[queue];
	struct stmmac_rx_buffer *buf = &rx_q->buf_pool[i];

	buf->page = page_pool_dev_alloc_pages(rx_q->page_pool);
	if (!buf->page)
		return -ENOMEM;

	if (priv->sph) {
		buf->sec_page = page_pool_dev_alloc_pages(rx_q->page_pool);
		if (!buf->sec_page)
			return -ENOMEM;

		buf->sec_addr = page_pool_get_dma_addr(buf->sec_page);
		stmmac_set_desc_sec_addr(priv, p, buf->sec_addr);
	} else {
		buf->sec_page = NULL;
	}

	buf->addr = page_pool_get_dma_addr(buf->page);
	stmmac_set_desc_addr(priv, p, buf->addr);
	if (priv->dma_buf_sz == BUF_SIZE_16KiB)
		stmmac_init_desc3(priv, p);

	return 0;
}

/**
 * stmmac_free_rx_buffer - free RX dma buffers
 * @priv: private structure
 * @queue: RX queue index
 * @i: buffer index.
 */
static void stmmac_free_rx_buffer(struct stmmac_priv *priv, u32 queue, int i)
{
	struct stmmac_rx_queue *rx_q = &priv->rx_queue[queue];
	struct stmmac_rx_buffer *buf = &rx_q->buf_pool[i];

	if (buf->page)
		page_pool_put_full_page(rx_q->page_pool, buf->page, false);
	buf->page = NULL;

	if (buf->sec_page)
		page_pool_put_full_page(rx_q->page_pool, buf->sec_page, false);
	buf->sec_page = NULL;
}

/**
 * stmmac_free_tx_buffer - free RX dma buffers
 * @priv: private structure
 * @queue: RX queue index
 * @i: buffer index.
 */
static void stmmac_free_tx_buffer(struct stmmac_priv *priv, u32 queue, int i)
{
	struct stmmac_tx_queue *tx_q = &priv->tx_queue[queue];

	if (tx_q->tx_skbuff_dma[i].buf) {
		if (tx_q->tx_skbuff_dma[i].map_as_page)
			dma_unmap_page(priv->device,
				       tx_q->tx_skbuff_dma[i].buf,
				       tx_q->tx_skbuff_dma[i].len,
				       DMA_TO_DEVICE);
		else
			dma_unmap_single(priv->device,
					 tx_q->tx_skbuff_dma[i].buf,
					 tx_q->tx_skbuff_dma[i].len,
					 DMA_TO_DEVICE);
	}

	if (tx_q->tx_skbuff[i]) {
		dev_kfree_skb_any(tx_q->tx_skbuff[i]);
		tx_q->tx_skbuff[i] = NULL;
		tx_q->tx_skbuff_dma[i].buf = 0;
		tx_q->tx_skbuff_dma[i].map_as_page = false;
	}
}

/**
 * init_dma_rx_desc_rings - init the RX descriptor rings
 * @dev: net device structure
 * @flags: gfp flag.
 * Description: this function initializes the DMA RX descriptors
 * and allocates the socket buffers. It supports the chained and ring
 * modes.
 */
static int init_dma_rx_desc_rings(struct net_device *dev, gfp_t flags)
{
	struct stmmac_priv *priv = netdev_priv(dev);
	u32 rx_count = priv->plat->rx_queues_to_use;
	int ret = -ENOMEM;
	int queue;
	int i;

	/* RX INITIALIZATION */
	netif_dbg(priv, probe, priv->dev,
		  "SKB addresses:\nskb\t\tskb data\tdma data\n");

	for (queue = 0; queue < rx_count; queue++) {
		struct stmmac_rx_queue *rx_q = &priv->rx_queue[queue];

		netif_dbg(priv, probe, priv->dev,
			  "(%s) dma_rx_phy=0x%08x\n", __func__,
			  (u32)rx_q->dma_rx_phy);

		stmmac_clear_rx_descriptors(priv, queue);

		for (i = 0; i < priv->dma_rx_size; i++) {
			struct dma_desc *p;

			if (priv->extend_desc)
				p = &((rx_q->dma_erx + i)->basic);
			else
				p = rx_q->dma_rx + i;

			ret = stmmac_init_rx_buffers(priv, p, i, flags,
						     queue);
			if (ret)
				goto err_init_rx_buffers;
		}

		rx_q->cur_rx = 0;
		rx_q->dirty_rx = (unsigned int)(i - priv->dma_rx_size);

		/* Setup the chained descriptor addresses */
		if (priv->mode == STMMAC_CHAIN_MODE) {
			if (priv->extend_desc)
				stmmac_mode_init(priv, rx_q->dma_erx,
						 rx_q->dma_rx_phy,
						 priv->dma_rx_size, 1);
			else
				stmmac_mode_init(priv, rx_q->dma_rx,
						 rx_q->dma_rx_phy,
						 priv->dma_rx_size, 0);
		}
	}

	return 0;

err_init_rx_buffers:
	while (queue >= 0) {
		while (--i >= 0)
			stmmac_free_rx_buffer(priv, queue, i);

		if (queue == 0)
			break;

		i = priv->dma_rx_size;
		queue--;
	}

	return ret;
}

/**
 * init_dma_tx_desc_rings - init the TX descriptor rings
 * @dev: net device structure.
 * Description: this function initializes the DMA TX descriptors
 * and allocates the socket buffers. It supports the chained and ring
 * modes.
 */
static int init_dma_tx_desc_rings(struct net_device *dev)
{
	struct stmmac_priv *priv = netdev_priv(dev);
	u32 tx_queue_cnt = priv->plat->tx_queues_to_use;
	u32 queue;
	int i;

	for (queue = 0; queue < tx_queue_cnt; queue++) {
		struct stmmac_tx_queue *tx_q = &priv->tx_queue[queue];

		netif_dbg(priv, probe, priv->dev,
			  "(%s) dma_tx_phy=0x%08x\n", __func__,
			 (u32)tx_q->dma_tx_phy);

		/* Setup the chained descriptor addresses */
		if (priv->mode == STMMAC_CHAIN_MODE) {
			if (priv->extend_desc)
				stmmac_mode_init(priv, tx_q->dma_etx,
						 tx_q->dma_tx_phy,
						 priv->dma_tx_size, 1);
			else if (!(tx_q->tbs & STMMAC_TBS_AVAIL))
				stmmac_mode_init(priv, tx_q->dma_tx,
						 tx_q->dma_tx_phy,
						 priv->dma_tx_size, 0);
		}

		for (i = 0; i < priv->dma_tx_size; i++) {
			struct dma_desc *p;
			if (priv->extend_desc)
				p = &((tx_q->dma_etx + i)->basic);
			else if (tx_q->tbs & STMMAC_TBS_AVAIL)
				p = &((tx_q->dma_entx + i)->basic);
			else
				p = tx_q->dma_tx + i;

			stmmac_clear_desc(priv, p);

			tx_q->tx_skbuff_dma[i].buf = 0;
			tx_q->tx_skbuff_dma[i].map_as_page = false;
			tx_q->tx_skbuff_dma[i].len = 0;
			tx_q->tx_skbuff_dma[i].last_segment = false;
			tx_q->tx_skbuff[i] = NULL;
		}

		tx_q->dirty_tx = 0;
		tx_q->cur_tx = 0;
		tx_q->mss = 0;

		netdev_tx_reset_queue(netdev_get_tx_queue(priv->dev, queue));
	}

	return 0;
}

/**
 * init_dma_desc_rings - init the RX/TX descriptor rings
 * @dev: net device structure
 * @flags: gfp flag.
 * Description: this function initializes the DMA RX/TX descriptors
 * and allocates the socket buffers. It supports the chained and ring
 * modes.
 */
static int init_dma_desc_rings(struct net_device *dev, gfp_t flags)
{
	struct stmmac_priv *priv = netdev_priv(dev);
	int ret;

	ret = init_dma_rx_desc_rings(dev, flags);
	if (ret)
		return ret;

	ret = init_dma_tx_desc_rings(dev);

	stmmac_clear_descriptors(priv);

	if (netif_msg_hw(priv))
		stmmac_display_rings(priv);

	return ret;
}

/**
 * dma_free_rx_skbufs - free RX dma buffers
 * @priv: private structure
 * @queue: RX queue index
 */
static void dma_free_rx_skbufs(struct stmmac_priv *priv, u32 queue)
{
	int i;

	for (i = 0; i < priv->dma_rx_size; i++)
		stmmac_free_rx_buffer(priv, queue, i);
}

/**
 * dma_free_tx_skbufs - free TX dma buffers
 * @priv: private structure
 * @queue: TX queue index
 */
static void dma_free_tx_skbufs(struct stmmac_priv *priv, u32 queue)
{
	int i;

	for (i = 0; i < priv->dma_tx_size; i++)
		stmmac_free_tx_buffer(priv, queue, i);
}

/**
 * stmmac_free_tx_skbufs - free TX skb buffers
 * @priv: private structure
 */
static void stmmac_free_tx_skbufs(struct stmmac_priv *priv)
{
	u32 tx_queue_cnt = priv->plat->tx_queues_to_use;
	u32 queue;

	for (queue = 0; queue < tx_queue_cnt; queue++)
		dma_free_tx_skbufs(priv, queue);
}

/**
 * free_dma_rx_desc_resources - free RX dma desc resources
 * @priv: private structure
 */
static void free_dma_rx_desc_resources(struct stmmac_priv *priv)
{
	u32 rx_count = priv->plat->rx_queues_to_use;
	u32 queue;

	/* Free RX queue resources */
	for (queue = 0; queue < rx_count; queue++) {
		struct stmmac_rx_queue *rx_q = &priv->rx_queue[queue];

		/* Release the DMA RX socket buffers */
		dma_free_rx_skbufs(priv, queue);

		/* Free DMA regions of consistent memory previously allocated */
		if (!priv->extend_desc)
			dma_free_coherent(priv->device, priv->dma_rx_size *
					  sizeof(struct dma_desc),
					  rx_q->dma_rx, rx_q->dma_rx_phy);
		else
			dma_free_coherent(priv->device, priv->dma_rx_size *
					  sizeof(struct dma_extended_desc),
					  rx_q->dma_erx, rx_q->dma_rx_phy);

		kfree(rx_q->buf_pool);
		if (rx_q->page_pool)
			page_pool_destroy(rx_q->page_pool);
	}
}

/**
 * free_dma_tx_desc_resources - free TX dma desc resources
 * @priv: private structure
 */
static void free_dma_tx_desc_resources(struct stmmac_priv *priv)
{
	u32 tx_count = priv->plat->tx_queues_to_use;
	u32 queue;

	/* Free TX queue resources */
	for (queue = 0; queue < tx_count; queue++) {
		struct stmmac_tx_queue *tx_q = &priv->tx_queue[queue];
		size_t size;
		void *addr;

		/* Release the DMA TX socket buffers */
		dma_free_tx_skbufs(priv, queue);

		if (priv->extend_desc) {
			size = sizeof(struct dma_extended_desc);
			addr = tx_q->dma_etx;
		} else if (tx_q->tbs & STMMAC_TBS_AVAIL) {
			size = sizeof(struct dma_edesc);
			addr = tx_q->dma_entx;
		} else {
			size = sizeof(struct dma_desc);
			addr = tx_q->dma_tx;
		}

		size *= priv->dma_tx_size;

		dma_free_coherent(priv->device, size, addr, tx_q->dma_tx_phy);

		kfree(tx_q->tx_skbuff_dma);
		kfree(tx_q->tx_skbuff);
	}
}

/**
 * alloc_dma_rx_desc_resources - alloc RX resources.
 * @priv: private structure
 * Description: according to which descriptor can be used (extend or basic)
 * this function allocates the resources for TX and RX paths. In case of
 * reception, for example, it pre-allocated the RX socket buffer in order to
 * allow zero-copy mechanism.
 */
static int alloc_dma_rx_desc_resources(struct stmmac_priv *priv)
{
	u32 rx_count = priv->plat->rx_queues_to_use;
	int ret = -ENOMEM;
	u32 queue;

	/* RX queues buffers and DMA */
	for (queue = 0; queue < rx_count; queue++) {
		struct stmmac_rx_queue *rx_q = &priv->rx_queue[queue];
		struct page_pool_params pp_params = { 0 };
		unsigned int num_pages;

		rx_q->queue_index = queue;
		rx_q->priv_data = priv;

		pp_params.flags = PP_FLAG_DMA_MAP;
		pp_params.pool_size = priv->dma_rx_size;
		num_pages = DIV_ROUND_UP(priv->dma_buf_sz, PAGE_SIZE);
		pp_params.order = ilog2(num_pages);
		pp_params.nid = dev_to_node(priv->device);
		pp_params.dev = priv->device;
		pp_params.dma_dir = DMA_FROM_DEVICE;

		rx_q->page_pool = page_pool_create(&pp_params);
		if (IS_ERR(rx_q->page_pool)) {
			ret = PTR_ERR(rx_q->page_pool);
			rx_q->page_pool = NULL;
			goto err_dma;
		}

		rx_q->buf_pool = kcalloc(priv->dma_rx_size,
					 sizeof(*rx_q->buf_pool),
					 GFP_KERNEL);
		if (!rx_q->buf_pool)
			goto err_dma;

		if (priv->extend_desc) {
			rx_q->dma_erx = dma_alloc_coherent(priv->device,
							   priv->dma_rx_size *
							   sizeof(struct dma_extended_desc),
							   &rx_q->dma_rx_phy,
							   GFP_KERNEL);
			if (!rx_q->dma_erx)
				goto err_dma;

		} else {
			rx_q->dma_rx = dma_alloc_coherent(priv->device,
							  priv->dma_rx_size *
							  sizeof(struct dma_desc),
							  &rx_q->dma_rx_phy,
							  GFP_KERNEL);
			if (!rx_q->dma_rx)
				goto err_dma;
		}
	}

	return 0;

err_dma:
	free_dma_rx_desc_resources(priv);

	return ret;
}

/**
 * alloc_dma_tx_desc_resources - alloc TX resources.
 * @priv: private structure
 * Description: according to which descriptor can be used (extend or basic)
 * this function allocates the resources for TX and RX paths. In case of
 * reception, for example, it pre-allocated the RX socket buffer in order to
 * allow zero-copy mechanism.
 */
static int alloc_dma_tx_desc_resources(struct stmmac_priv *priv)
{
	u32 tx_count = priv->plat->tx_queues_to_use;
	int ret = -ENOMEM;
	u32 queue;

	/* TX queues buffers and DMA */
	for (queue = 0; queue < tx_count; queue++) {
		struct stmmac_tx_queue *tx_q = &priv->tx_queue[queue];
		size_t size;
		void *addr;

		tx_q->queue_index = queue;
		tx_q->priv_data = priv;

		tx_q->tx_skbuff_dma = kcalloc(priv->dma_tx_size,
					      sizeof(*tx_q->tx_skbuff_dma),
					      GFP_KERNEL);
		if (!tx_q->tx_skbuff_dma)
			goto err_dma;

		tx_q->tx_skbuff = kcalloc(priv->dma_tx_size,
					  sizeof(struct sk_buff *),
					  GFP_KERNEL);
		if (!tx_q->tx_skbuff)
			goto err_dma;

		if (priv->extend_desc)
			size = sizeof(struct dma_extended_desc);
		else if (tx_q->tbs & STMMAC_TBS_AVAIL)
			size = sizeof(struct dma_edesc);
		else
			size = sizeof(struct dma_desc);

		size *= priv->dma_tx_size;

		addr = dma_alloc_coherent(priv->device, size,
					  &tx_q->dma_tx_phy, GFP_KERNEL);
		if (!addr)
			goto err_dma;

		if (priv->extend_desc)
			tx_q->dma_etx = addr;
		else if (tx_q->tbs & STMMAC_TBS_AVAIL)
			tx_q->dma_entx = addr;
		else
			tx_q->dma_tx = addr;
	}

	return 0;

err_dma:
	free_dma_tx_desc_resources(priv);
	return ret;
}

/**
 * alloc_dma_desc_resources - alloc TX/RX resources.
 * @priv: private structure
 * Description: according to which descriptor can be used (extend or basic)
 * this function allocates the resources for TX and RX paths. In case of
 * reception, for example, it pre-allocated the RX socket buffer in order to
 * allow zero-copy mechanism.
 */
static int alloc_dma_desc_resources(struct stmmac_priv *priv)
{
	/* RX Allocation */
	int ret = alloc_dma_rx_desc_resources(priv);

	if (ret)
		return ret;

	ret = alloc_dma_tx_desc_resources(priv);

	return ret;
}

/**
 * free_dma_desc_resources - free dma desc resources
 * @priv: private structure
 */
static void free_dma_desc_resources(struct stmmac_priv *priv)
{
	/* Release the DMA RX socket buffers */
	free_dma_rx_desc_resources(priv);

	/* Release the DMA TX socket buffers */
	free_dma_tx_desc_resources(priv);
}

/**
 *  stmmac_mac_enable_rx_queues - Enable MAC rx queues
 *  @priv: driver private structure
 *  Description: It is used for enabling the rx queues in the MAC
 */
static void stmmac_mac_enable_rx_queues(struct stmmac_priv *priv)
{
	u32 rx_queues_count = priv->plat->rx_queues_to_use;
	int queue;
	u8 mode;

	for (queue = 0; queue < rx_queues_count; queue++) {
		mode = priv->plat->rx_queues_cfg[queue].mode_to_use;
		stmmac_rx_queue_enable(priv, priv->hw, mode, queue);
	}
}

/**
 * stmmac_start_rx_dma - start RX DMA channel
 * @priv: driver private structure
 * @chan: RX channel index
 * Description:
 * This starts a RX DMA channel
 */
static void stmmac_start_rx_dma(struct stmmac_priv *priv, u32 chan)
{
	netdev_dbg(priv->dev, "DMA RX processes started in channel %d\n", chan);
	stmmac_start_rx(priv, priv->ioaddr, chan);
}

/**
 * stmmac_start_tx_dma - start TX DMA channel
 * @priv: driver private structure
 * @chan: TX channel index
 * Description:
 * This starts a TX DMA channel
 */
static void stmmac_start_tx_dma(struct stmmac_priv *priv, u32 chan)
{
	netdev_dbg(priv->dev, "DMA TX processes started in channel %d\n", chan);
	stmmac_start_tx(priv, priv->ioaddr, chan);
}

/**
 * stmmac_stop_rx_dma - stop RX DMA channel
 * @priv: driver private structure
 * @chan: RX channel index
 * Description:
 * This stops a RX DMA channel
 */
static void stmmac_stop_rx_dma(struct stmmac_priv *priv, u32 chan)
{
	netdev_dbg(priv->dev, "DMA RX processes stopped in channel %d\n", chan);
	stmmac_stop_rx(priv, priv->ioaddr, chan);
}

/**
 * stmmac_stop_tx_dma - stop TX DMA channel
 * @priv: driver private structure
 * @chan: TX channel index
 * Description:
 * This stops a TX DMA channel
 */
static void stmmac_stop_tx_dma(struct stmmac_priv *priv, u32 chan)
{
	netdev_dbg(priv->dev, "DMA TX processes stopped in channel %d\n", chan);
	stmmac_stop_tx(priv, priv->ioaddr, chan);
}

/**
 * stmmac_start_all_dma - start all RX and TX DMA channels
 * @priv: driver private structure
 * Description:
 * This starts all the RX and TX DMA channels
 */
static void stmmac_start_all_dma(struct stmmac_priv *priv)
{
	u32 rx_channels_count = priv->plat->rx_queues_to_use;
	u32 tx_channels_count = priv->plat->tx_queues_to_use;
	u32 chan = 0;

	for (chan = 0; chan < rx_channels_count; chan++)
		stmmac_start_rx_dma(priv, chan);

	for (chan = 0; chan < tx_channels_count; chan++)
		stmmac_start_tx_dma(priv, chan);
}

/**
 * stmmac_stop_all_dma - stop all RX and TX DMA channels
 * @priv: driver private structure
 * Description:
 * This stops the RX and TX DMA channels
 */
static void stmmac_stop_all_dma(struct stmmac_priv *priv)
{
	u32 rx_channels_count = priv->plat->rx_queues_to_use;
	u32 tx_channels_count = priv->plat->tx_queues_to_use;
	u32 chan = 0;

	for (chan = 0; chan < rx_channels_count; chan++)
		stmmac_stop_rx_dma(priv, chan);

	for (chan = 0; chan < tx_channels_count; chan++)
		stmmac_stop_tx_dma(priv, chan);
}

/**
 *  stmmac_dma_operation_mode - HW DMA operation mode
 *  @priv: driver private structure
 *  Description: it is used for configuring the DMA operation mode register in
 *  order to program the tx/rx DMA thresholds or Store-And-Forward mode.
 */
static void stmmac_dma_operation_mode(struct stmmac_priv *priv)
{
	u32 rx_channels_count = priv->plat->rx_queues_to_use;
	u32 tx_channels_count = priv->plat->tx_queues_to_use;
	int rxfifosz = priv->plat->rx_fifo_size;
	int txfifosz = priv->plat->tx_fifo_size;
	u32 txmode = 0;
	u32 rxmode = 0;
	u32 chan = 0;
	u8 qmode = 0;

	if (rxfifosz == 0)
		rxfifosz = priv->dma_cap.rx_fifo_size;
	if (txfifosz == 0)
		txfifosz = priv->dma_cap.tx_fifo_size;

	/* Adjust for real per queue fifo size */
	rxfifosz /= rx_channels_count;
	txfifosz /= tx_channels_count;

	if (priv->plat->force_thresh_dma_mode) {
		txmode = tc;
		rxmode = tc;
	} else if (priv->plat->force_sf_dma_mode || priv->plat->tx_coe) {
		/*
		 * In case of GMAC, SF mode can be enabled
		 * to perform the TX COE in HW. This depends on:
		 * 1) TX COE if actually supported
		 * 2) There is no bugged Jumbo frame support
		 *    that needs to not insert csum in the TDES.
		 */
		txmode = SF_DMA_MODE;
		rxmode = SF_DMA_MODE;
		priv->xstats.threshold = SF_DMA_MODE;
	} else {
		txmode = tc;
		rxmode = SF_DMA_MODE;
	}

	/* configure all channels */
	for (chan = 0; chan < rx_channels_count; chan++) {
		qmode = priv->plat->rx_queues_cfg[chan].mode_to_use;

		stmmac_dma_rx_mode(priv, priv->ioaddr, rxmode, chan,
				rxfifosz, qmode);
		stmmac_set_dma_bfsize(priv, priv->ioaddr, priv->dma_buf_sz,
				chan);
	}

	for (chan = 0; chan < tx_channels_count; chan++) {
		qmode = priv->plat->tx_queues_cfg[chan].mode_to_use;

		stmmac_dma_tx_mode(priv, priv->ioaddr, txmode, chan,
				txfifosz, qmode);
	}
}

/**
 * stmmac_tx_clean - to manage the transmission completion
 * @priv: driver private structure
 * @budget: napi budget limiting this functions packet handling
 * @queue: TX queue index
 * Description: it reclaims the transmit resources after transmission completes.
 */
static int stmmac_tx_clean(struct stmmac_priv *priv, int budget, u32 queue)
{
	struct stmmac_tx_queue *tx_q = &priv->tx_queue[queue];
	unsigned int bytes_compl = 0, pkts_compl = 0;
	unsigned int entry, count = 0;

	__netif_tx_lock_bh(netdev_get_tx_queue(priv->dev, queue));

	priv->xstats.tx_clean++;

	entry = tx_q->dirty_tx;
	while ((entry != tx_q->cur_tx) && (count < budget)) {
		struct sk_buff *skb = tx_q->tx_skbuff[entry];
		struct dma_desc *p;
		int status;

		if (priv->extend_desc)
			p = (struct dma_desc *)(tx_q->dma_etx + entry);
		else if (tx_q->tbs & STMMAC_TBS_AVAIL)
			p = &tx_q->dma_entx[entry].basic;
		else
			p = tx_q->dma_tx + entry;

		status = stmmac_tx_status(priv, &priv->dev->stats,
				&priv->xstats, p, priv->ioaddr);
		/* Check if the descriptor is owned by the DMA */
		if (unlikely(status & tx_dma_own))
			break;

		count++;

		/* Make sure descriptor fields are read after reading
		 * the own bit.
		 */
		dma_rmb();

		/* Just consider the last segment and ...*/
		if (likely(!(status & tx_not_ls))) {
			/* ... verify the status error condition */
			if (unlikely(status & tx_err)) {
				priv->dev->stats.tx_errors++;
			} else {
				priv->dev->stats.tx_packets++;
				priv->xstats.tx_pkt_n++;
			}
			stmmac_get_tx_hwtstamp(priv, p, skb);
		}

		if (likely(tx_q->tx_skbuff_dma[entry].buf)) {
			if (tx_q->tx_skbuff_dma[entry].map_as_page)
				dma_unmap_page(priv->device,
					       tx_q->tx_skbuff_dma[entry].buf,
					       tx_q->tx_skbuff_dma[entry].len,
					       DMA_TO_DEVICE);
			else
				dma_unmap_single(priv->device,
						 tx_q->tx_skbuff_dma[entry].buf,
						 tx_q->tx_skbuff_dma[entry].len,
						 DMA_TO_DEVICE);
			tx_q->tx_skbuff_dma[entry].buf = 0;
			tx_q->tx_skbuff_dma[entry].len = 0;
			tx_q->tx_skbuff_dma[entry].map_as_page = false;
		}

		stmmac_clean_desc3(priv, tx_q, p);

		tx_q->tx_skbuff_dma[entry].last_segment = false;
		tx_q->tx_skbuff_dma[entry].is_jumbo = false;

		if (likely(skb != NULL)) {
			pkts_compl++;
			bytes_compl += skb->len;
			dev_consume_skb_any(skb);
			tx_q->tx_skbuff[entry] = NULL;
		}

		stmmac_release_tx_desc(priv, p, priv->mode);

		entry = STMMAC_GET_ENTRY(entry, priv->dma_tx_size);
	}
	tx_q->dirty_tx = entry;

	netdev_tx_completed_queue(netdev_get_tx_queue(priv->dev, queue),
				  pkts_compl, bytes_compl);

	if (unlikely(netif_tx_queue_stopped(netdev_get_tx_queue(priv->dev,
								queue))) &&
	    stmmac_tx_avail(priv, queue) > STMMAC_TX_THRESH(priv)) {

		netif_dbg(priv, tx_done, priv->dev,
			  "%s: restart transmit\n", __func__);
		netif_tx_wake_queue(netdev_get_tx_queue(priv->dev, queue));
	}

	if ((priv->eee_enabled) && (!priv->tx_path_in_lpi_mode)) {
		stmmac_enable_eee_mode(priv);
		mod_timer(&priv->eee_ctrl_timer, STMMAC_LPI_T(priv->tx_lpi_timer));
	}

	/* We still have pending packets, let's call for a new scheduling */
	if (tx_q->dirty_tx != tx_q->cur_tx)
		mod_timer(&tx_q->txtimer, STMMAC_COAL_TIMER(priv->tx_coal_timer));

	__netif_tx_unlock_bh(netdev_get_tx_queue(priv->dev, queue));

	return count;
}

/**
 * stmmac_tx_err - to manage the tx error
 * @priv: driver private structure
 * @chan: channel index
 * Description: it cleans the descriptors and restarts the transmission
 * in case of transmission errors.
 */
static void stmmac_tx_err(struct stmmac_priv *priv, u32 chan)
{
	struct stmmac_tx_queue *tx_q = &priv->tx_queue[chan];

	netif_tx_stop_queue(netdev_get_tx_queue(priv->dev, chan));

	stmmac_stop_tx_dma(priv, chan);
	dma_free_tx_skbufs(priv, chan);
	stmmac_clear_tx_descriptors(priv, chan);
	tx_q->dirty_tx = 0;
	tx_q->cur_tx = 0;
	tx_q->mss = 0;
	netdev_tx_reset_queue(netdev_get_tx_queue(priv->dev, chan));
	stmmac_init_tx_chan(priv, priv->ioaddr, priv->plat->dma_cfg,
			    tx_q->dma_tx_phy, chan);
	stmmac_start_tx_dma(priv, chan);

	priv->dev->stats.tx_errors++;
	netif_tx_wake_queue(netdev_get_tx_queue(priv->dev, chan));
}

/**
 *  stmmac_set_dma_operation_mode - Set DMA operation mode by channel
 *  @priv: driver private structure
 *  @txmode: TX operating mode
 *  @rxmode: RX operating mode
 *  @chan: channel index
 *  Description: it is used for configuring of the DMA operation mode in
 *  runtime in order to program the tx/rx DMA thresholds or Store-And-Forward
 *  mode.
 */
static void stmmac_set_dma_operation_mode(struct stmmac_priv *priv, u32 txmode,
					  u32 rxmode, u32 chan)
{
	u8 rxqmode = priv->plat->rx_queues_cfg[chan].mode_to_use;
	u8 txqmode = priv->plat->tx_queues_cfg[chan].mode_to_use;
	u32 rx_channels_count = priv->plat->rx_queues_to_use;
	u32 tx_channels_count = priv->plat->tx_queues_to_use;
	int rxfifosz = priv->plat->rx_fifo_size;
	int txfifosz = priv->plat->tx_fifo_size;

	if (rxfifosz == 0)
		rxfifosz = priv->dma_cap.rx_fifo_size;
	if (txfifosz == 0)
		txfifosz = priv->dma_cap.tx_fifo_size;

	/* Adjust for real per queue fifo size */
	rxfifosz /= rx_channels_count;
	txfifosz /= tx_channels_count;

	stmmac_dma_rx_mode(priv, priv->ioaddr, rxmode, chan, rxfifosz, rxqmode);
	stmmac_dma_tx_mode(priv, priv->ioaddr, txmode, chan, txfifosz, txqmode);
}

static bool stmmac_safety_feat_interrupt(struct stmmac_priv *priv)
{
	int ret;

	ret = stmmac_safety_feat_irq_status(priv, priv->dev,
			priv->ioaddr, priv->dma_cap.asp, &priv->sstats);
	if (ret && (ret != -EINVAL)) {
		stmmac_global_err(priv);
		return true;
	}

	return false;
}

static int stmmac_napi_check(struct stmmac_priv *priv, u32 chan)
{
	int status = stmmac_dma_interrupt_status(priv, priv->ioaddr,
						 &priv->xstats, chan);
	struct stmmac_channel *ch = &priv->channel[chan];
	unsigned long flags;

	if ((status & handle_rx) && (chan < priv->plat->rx_queues_to_use)) {
		if (napi_schedule_prep(&ch->rx_napi)) {
			spin_lock_irqsave(&ch->lock, flags);
			stmmac_disable_dma_irq(priv, priv->ioaddr, chan, 1, 0);
			spin_unlock_irqrestore(&ch->lock, flags);
			__napi_schedule_irqoff(&ch->rx_napi);
		}
	}

	if ((status & handle_tx) && (chan < priv->plat->tx_queues_to_use)) {
		if (napi_schedule_prep(&ch->tx_napi)) {
			spin_lock_irqsave(&ch->lock, flags);
			stmmac_disable_dma_irq(priv, priv->ioaddr, chan, 0, 1);
			spin_unlock_irqrestore(&ch->lock, flags);
			__napi_schedule_irqoff(&ch->tx_napi);
		}
	}

	return status;
}

/**
 * stmmac_dma_interrupt - DMA ISR
 * @priv: driver private structure
 * Description: this is the DMA ISR. It is called by the main ISR.
 * It calls the dwmac dma routine and schedule poll method in case of some
 * work can be done.
 */
static void stmmac_dma_interrupt(struct stmmac_priv *priv)
{
	u32 tx_channel_count = priv->plat->tx_queues_to_use;
	u32 rx_channel_count = priv->plat->rx_queues_to_use;
	u32 channels_to_check = tx_channel_count > rx_channel_count ?
				tx_channel_count : rx_channel_count;
	u32 chan;
	int status[max_t(u32, MTL_MAX_TX_QUEUES, MTL_MAX_RX_QUEUES)];

	/* Make sure we never check beyond our status buffer. */
	if (WARN_ON_ONCE(channels_to_check > ARRAY_SIZE(status)))
		channels_to_check = ARRAY_SIZE(status);

	for (chan = 0; chan < channels_to_check; chan++)
		status[chan] = stmmac_napi_check(priv, chan);

	for (chan = 0; chan < tx_channel_count; chan++) {
		if (unlikely(status[chan] & tx_hard_error_bump_tc)) {
			/* Try to bump up the dma threshold on this failure */
			if (unlikely(priv->xstats.threshold != SF_DMA_MODE) &&
			    (tc <= 256)) {
				tc += 64;
				if (priv->plat->force_thresh_dma_mode)
					stmmac_set_dma_operation_mode(priv,
								      tc,
								      tc,
								      chan);
				else
					stmmac_set_dma_operation_mode(priv,
								    tc,
								    SF_DMA_MODE,
								    chan);
				priv->xstats.threshold = tc;
			}
		} else if (unlikely(status[chan] == tx_hard_error)) {
			stmmac_tx_err(priv, chan);
		}
	}
}

/**
 * stmmac_mmc_setup: setup the Mac Management Counters (MMC)
 * @priv: driver private structure
 * Description: this masks the MMC irq, in fact, the counters are managed in SW.
 */
static void stmmac_mmc_setup(struct stmmac_priv *priv)
{
	unsigned int mode = MMC_CNTRL_RESET_ON_READ | MMC_CNTRL_COUNTER_RESET |
			    MMC_CNTRL_PRESET | MMC_CNTRL_FULL_HALF_PRESET;

	stmmac_mmc_intr_all_mask(priv, priv->mmcaddr);

	if (priv->dma_cap.rmon) {
		stmmac_mmc_ctrl(priv, priv->mmcaddr, mode);
		memset(&priv->mmc, 0, sizeof(struct stmmac_counters));
	} else
		netdev_info(priv->dev, "No MAC Management Counters available\n");
}

/**
 * stmmac_get_hw_features - get MAC capabilities from the HW cap. register.
 * @priv: driver private structure
 * Description:
 *  new GMAC chip generations have a new register to indicate the
 *  presence of the optional feature/functions.
 *  This can be also used to override the value passed through the
 *  platform and necessary for old MAC10/100 and GMAC chips.
 */
static int stmmac_get_hw_features(struct stmmac_priv *priv)
{
	return stmmac_get_hw_feature(priv, priv->ioaddr, &priv->dma_cap) == 0;
}

/**
 * stmmac_check_ether_addr - check if the MAC addr is valid
 * @priv: driver private structure
 * Description:
 * it is to verify if the MAC address is valid, in case of failures it
 * generates a random MAC address
 */
static void stmmac_check_ether_addr(struct stmmac_priv *priv)
{
	if (!is_valid_ether_addr(priv->dev->dev_addr)) {
		stmmac_get_umac_addr(priv, priv->hw, priv->dev->dev_addr, 0);
		if (!is_valid_ether_addr(priv->dev->dev_addr))
			eth_hw_addr_random(priv->dev);
		dev_info(priv->device, "device MAC address %pM\n",
			 priv->dev->dev_addr);
	}
}

/**
 * stmmac_init_dma_engine - DMA init.
 * @priv: driver private structure
 * Description:
 * It inits the DMA invoking the specific MAC/GMAC callback.
 * Some DMA parameters can be passed from the platform;
 * in case of these are not passed a default is kept for the MAC or GMAC.
 */
static int stmmac_init_dma_engine(struct stmmac_priv *priv)
{
	u32 rx_channels_count = priv->plat->rx_queues_to_use;
	u32 tx_channels_count = priv->plat->tx_queues_to_use;
	u32 dma_csr_ch = max(rx_channels_count, tx_channels_count);
	struct stmmac_rx_queue *rx_q;
	struct stmmac_tx_queue *tx_q;
	u32 chan = 0;
	int atds = 0;
	int ret = 0;

	if (!priv->plat->dma_cfg || !priv->plat->dma_cfg->pbl) {
		dev_err(priv->device, "Invalid DMA configuration\n");
		return -EINVAL;
	}

	if (priv->extend_desc && (priv->mode == STMMAC_RING_MODE))
		atds = 1;

	ret = stmmac_reset(priv, priv->ioaddr);
	if (ret) {
		dev_err(priv->device, "Failed to reset the dma\n");
		return ret;
	}

	/* DMA Configuration */
	stmmac_dma_init(priv, priv->ioaddr, priv->plat->dma_cfg, atds);

	if (priv->plat->axi)
		stmmac_axi(priv, priv->ioaddr, priv->plat->axi);

	/* DMA CSR Channel configuration */
	for (chan = 0; chan < dma_csr_ch; chan++)
		stmmac_init_chan(priv, priv->ioaddr, priv->plat->dma_cfg, chan);

	/* DMA RX Channel Configuration */
	for (chan = 0; chan < rx_channels_count; chan++) {
		rx_q = &priv->rx_queue[chan];

		stmmac_init_rx_chan(priv, priv->ioaddr, priv->plat->dma_cfg,
				    rx_q->dma_rx_phy, chan);

		rx_q->rx_tail_addr = rx_q->dma_rx_phy +
				     (priv->dma_rx_size *
				      sizeof(struct dma_desc));
		stmmac_set_rx_tail_ptr(priv, priv->ioaddr,
				       rx_q->rx_tail_addr, chan);
	}

	/* DMA TX Channel Configuration */
	for (chan = 0; chan < tx_channels_count; chan++) {
		tx_q = &priv->tx_queue[chan];

		stmmac_init_tx_chan(priv, priv->ioaddr, priv->plat->dma_cfg,
				    tx_q->dma_tx_phy, chan);

		tx_q->tx_tail_addr = tx_q->dma_tx_phy;
		stmmac_set_tx_tail_ptr(priv, priv->ioaddr,
				       tx_q->tx_tail_addr, chan);
	}

	return ret;
}

static void stmmac_tx_timer_arm(struct stmmac_priv *priv, u32 queue)
{
	struct stmmac_tx_queue *tx_q = &priv->tx_queue[queue];

	mod_timer(&tx_q->txtimer, STMMAC_COAL_TIMER(priv->tx_coal_timer));
}

/**
 * stmmac_tx_timer - mitigation sw timer for tx.
 * @t: data pointer
 * Description:
 * This is the timer handler to directly invoke the stmmac_tx_clean.
 */
static void stmmac_tx_timer(struct timer_list *t)
{
	struct stmmac_tx_queue *tx_q = from_timer(tx_q, t, txtimer);
	struct stmmac_priv *priv = tx_q->priv_data;
	struct stmmac_channel *ch;

	ch = &priv->channel[tx_q->queue_index];

	if (likely(napi_schedule_prep(&ch->tx_napi))) {
		unsigned long flags;

		spin_lock_irqsave(&ch->lock, flags);
		stmmac_disable_dma_irq(priv, priv->ioaddr, ch->index, 0, 1);
		spin_unlock_irqrestore(&ch->lock, flags);
		__napi_schedule(&ch->tx_napi);
	}
}

/**
 * stmmac_init_coalesce - init mitigation options.
 * @priv: driver private structure
 * Description:
 * This inits the coalesce parameters: i.e. timer rate,
 * timer handler and default threshold used for enabling the
 * interrupt on completion bit.
 */
static void stmmac_init_coalesce(struct stmmac_priv *priv)
{
	u32 tx_channel_count = priv->plat->tx_queues_to_use;
	u32 chan;

	priv->tx_coal_frames = STMMAC_TX_FRAMES;
	priv->tx_coal_timer = STMMAC_COAL_TX_TIMER;
	priv->rx_coal_frames = STMMAC_RX_FRAMES;

	for (chan = 0; chan < tx_channel_count; chan++) {
		struct stmmac_tx_queue *tx_q = &priv->tx_queue[chan];

		timer_setup(&tx_q->txtimer, stmmac_tx_timer, 0);
	}
}

static void stmmac_set_rings_length(struct stmmac_priv *priv)
{
	u32 rx_channels_count = priv->plat->rx_queues_to_use;
	u32 tx_channels_count = priv->plat->tx_queues_to_use;
	u32 chan;

	/* set TX ring length */
	for (chan = 0; chan < tx_channels_count; chan++)
		stmmac_set_tx_ring_len(priv, priv->ioaddr,
				       (priv->dma_tx_size - 1), chan);

	/* set RX ring length */
	for (chan = 0; chan < rx_channels_count; chan++)
		stmmac_set_rx_ring_len(priv, priv->ioaddr,
				       (priv->dma_rx_size - 1), chan);
}

/**
 *  stmmac_set_tx_queue_weight - Set TX queue weight
 *  @priv: driver private structure
 *  Description: It is used for setting TX queues weight
 */
static void stmmac_set_tx_queue_weight(struct stmmac_priv *priv)
{
	u32 tx_queues_count = priv->plat->tx_queues_to_use;
	u32 weight;
	u32 queue;

	for (queue = 0; queue < tx_queues_count; queue++) {
		weight = priv->plat->tx_queues_cfg[queue].weight;
		stmmac_set_mtl_tx_queue_weight(priv, priv->hw, weight, queue);
	}
}

/**
 *  stmmac_configure_cbs - Configure CBS in TX queue
 *  @priv: driver private structure
 *  Description: It is used for configuring CBS in AVB TX queues
 */
static void stmmac_configure_cbs(struct stmmac_priv *priv)
{
	u32 tx_queues_count = priv->plat->tx_queues_to_use;
	u32 mode_to_use;
	u32 queue;

	/* queue 0 is reserved for legacy traffic */
	for (queue = 1; queue < tx_queues_count; queue++) {
		mode_to_use = priv->plat->tx_queues_cfg[queue].mode_to_use;
		if (mode_to_use == MTL_QUEUE_DCB)
			continue;

		stmmac_config_cbs(priv, priv->hw,
				priv->plat->tx_queues_cfg[queue].send_slope,
				priv->plat->tx_queues_cfg[queue].idle_slope,
				priv->plat->tx_queues_cfg[queue].high_credit,
				priv->plat->tx_queues_cfg[queue].low_credit,
				queue);
	}
}

/**
 *  stmmac_rx_queue_dma_chan_map - Map RX queue to RX dma channel
 *  @priv: driver private structure
 *  Description: It is used for mapping RX queues to RX dma channels
 */
static void stmmac_rx_queue_dma_chan_map(struct stmmac_priv *priv)
{
	u32 rx_queues_count = priv->plat->rx_queues_to_use;
	u32 queue;
	u32 chan;

	for (queue = 0; queue < rx_queues_count; queue++) {
		chan = priv->plat->rx_queues_cfg[queue].chan;
		stmmac_map_mtl_to_dma(priv, priv->hw, queue, chan);
	}
}

/**
 *  stmmac_mac_config_rx_queues_prio - Configure RX Queue priority
 *  @priv: driver private structure
 *  Description: It is used for configuring the RX Queue Priority
 */
static void stmmac_mac_config_rx_queues_prio(struct stmmac_priv *priv)
{
	u32 rx_queues_count = priv->plat->rx_queues_to_use;
	u32 queue;
	u32 prio;

	for (queue = 0; queue < rx_queues_count; queue++) {
		if (!priv->plat->rx_queues_cfg[queue].use_prio)
			continue;

		prio = priv->plat->rx_queues_cfg[queue].prio;
		stmmac_rx_queue_prio(priv, priv->hw, prio, queue);
	}
}

/**
 *  stmmac_mac_config_tx_queues_prio - Configure TX Queue priority
 *  @priv: driver private structure
 *  Description: It is used for configuring the TX Queue Priority
 */
static void stmmac_mac_config_tx_queues_prio(struct stmmac_priv *priv)
{
	u32 tx_queues_count = priv->plat->tx_queues_to_use;
	u32 queue;
	u32 prio;

	for (queue = 0; queue < tx_queues_count; queue++) {
		if (!priv->plat->tx_queues_cfg[queue].use_prio)
			continue;

		prio = priv->plat->tx_queues_cfg[queue].prio;
		stmmac_tx_queue_prio(priv, priv->hw, prio, queue);
	}
}

/**
 *  stmmac_mac_config_rx_queues_routing - Configure RX Queue Routing
 *  @priv: driver private structure
 *  Description: It is used for configuring the RX queue routing
 */
static void stmmac_mac_config_rx_queues_routing(struct stmmac_priv *priv)
{
	u32 rx_queues_count = priv->plat->rx_queues_to_use;
	u32 queue;
	u8 packet;

	for (queue = 0; queue < rx_queues_count; queue++) {
		/* no specific packet type routing specified for the queue */
		if (priv->plat->rx_queues_cfg[queue].pkt_route == 0x0)
			continue;

		packet = priv->plat->rx_queues_cfg[queue].pkt_route;
		stmmac_rx_queue_routing(priv, priv->hw, packet, queue);
	}
}

static void stmmac_mac_config_rss(struct stmmac_priv *priv)
{
	if (!priv->dma_cap.rssen || !priv->plat->rss_en) {
		priv->rss.enable = false;
		return;
	}

	if (priv->dev->features & NETIF_F_RXHASH)
		priv->rss.enable = true;
	else
		priv->rss.enable = false;

	stmmac_rss_configure(priv, priv->hw, &priv->rss,
			     priv->plat->rx_queues_to_use);
}

/**
 *  stmmac_mtl_configuration - Configure MTL
 *  @priv: driver private structure
 *  Description: It is used for configurring MTL
 */
static void stmmac_mtl_configuration(struct stmmac_priv *priv)
{
	u32 rx_queues_count = priv->plat->rx_queues_to_use;
	u32 tx_queues_count = priv->plat->tx_queues_to_use;

	if (tx_queues_count > 1)
		stmmac_set_tx_queue_weight(priv);

	/* Configure MTL RX algorithms */
	if (rx_queues_count > 1)
		stmmac_prog_mtl_rx_algorithms(priv, priv->hw,
				priv->plat->rx_sched_algorithm);

	/* Configure MTL TX algorithms */
	if (tx_queues_count > 1)
		stmmac_prog_mtl_tx_algorithms(priv, priv->hw,
				priv->plat->tx_sched_algorithm);

	/* Configure CBS in AVB TX queues */
	if (tx_queues_count > 1)
		stmmac_configure_cbs(priv);

	/* Map RX MTL to DMA channels */
	stmmac_rx_queue_dma_chan_map(priv);

	/* Enable MAC RX Queues */
	stmmac_mac_enable_rx_queues(priv);

	/* Set RX priorities */
	if (rx_queues_count > 1)
		stmmac_mac_config_rx_queues_prio(priv);

	/* Set TX priorities */
	if (tx_queues_count > 1)
		stmmac_mac_config_tx_queues_prio(priv);

	/* Set RX routing */
	if (rx_queues_count > 1)
		stmmac_mac_config_rx_queues_routing(priv);

	/* Receive Side Scaling */
	if (rx_queues_count > 1)
		stmmac_mac_config_rss(priv);
}

static void stmmac_safety_feat_configuration(struct stmmac_priv *priv)
{
	if (priv->dma_cap.asp) {
		netdev_info(priv->dev, "Enabling Safety Features\n");
		stmmac_safety_feat_config(priv, priv->ioaddr, priv->dma_cap.asp);
	} else {
		netdev_info(priv->dev, "No Safety Features support found\n");
	}
}

/**
 * stmmac_hw_setup - setup mac in a usable state.
 *  @dev : pointer to the device structure.
 *  @init_ptp: initialize PTP if set
 *  Description:
 *  this is the main function to setup the HW in a usable state because the
 *  dma engine is reset, the core registers are configured (e.g. AXI,
 *  Checksum features, timers). The DMA is ready to start receiving and
 *  transmitting.
 *  Return value:
 *  0 on success and an appropriate (-)ve integer as defined in errno.h
 *  file on failure.
 */
static int stmmac_hw_setup(struct net_device *dev, bool init_ptp)
{
	struct stmmac_priv *priv = netdev_priv(dev);
	u32 rx_cnt = priv->plat->rx_queues_to_use;
	u32 tx_cnt = priv->plat->tx_queues_to_use;
	u32 chan;
	int ret;

	/* DMA initialization and SW reset */
	ret = stmmac_init_dma_engine(priv);
	if (ret < 0) {
		netdev_err(priv->dev, "%s: DMA engine initialization failed\n",
			   __func__);
		return ret;
	}

	/* Copy the MAC addr into the HW  */
	stmmac_set_umac_addr(priv, priv->hw, dev->dev_addr, 0);

	/* PS and related bits will be programmed according to the speed */
	if (priv->hw->pcs) {
		int speed = priv->plat->mac_port_sel_speed;

		if ((speed == SPEED_10) || (speed == SPEED_100) ||
		    (speed == SPEED_1000)) {
			priv->hw->ps = speed;
		} else {
			dev_warn(priv->device, "invalid port speed\n");
			priv->hw->ps = 0;
		}
	}

	/* Initialize the MAC Core */
	stmmac_core_init(priv, priv->hw, dev);

	/* Initialize MTL*/
	stmmac_mtl_configuration(priv);

	/* Initialize Safety Features */
	stmmac_safety_feat_configuration(priv);

	ret = stmmac_rx_ipc(priv, priv->hw);
	if (!ret) {
		netdev_warn(priv->dev, "RX IPC Checksum Offload disabled\n");
		priv->plat->rx_coe = STMMAC_RX_COE_NONE;
		priv->hw->rx_csum = 0;
	}

	/* Enable the MAC Rx/Tx */
	stmmac_mac_set(priv, priv->ioaddr, true);

	/* Set the HW DMA mode and the COE */
	stmmac_dma_operation_mode(priv);

	stmmac_mmc_setup(priv);

	if (init_ptp) {
		ret = clk_prepare_enable(priv->plat->clk_ptp_ref);
		if (ret < 0)
			netdev_warn(priv->dev, "failed to enable PTP reference clock: %d\n", ret);

		ret = stmmac_init_ptp(priv);
		if (ret == -EOPNOTSUPP)
			netdev_warn(priv->dev, "PTP not supported by HW\n");
		else if (ret)
			netdev_warn(priv->dev, "PTP init failed\n");
	}

	priv->eee_tw_timer = STMMAC_DEFAULT_TWT_LS;

	/* Convert the timer from msec to usec */
	if (!priv->tx_lpi_timer)
		priv->tx_lpi_timer = eee_timer * 1000;

	if (priv->use_riwt) {
		if (!priv->rx_riwt)
			priv->rx_riwt = DEF_DMA_RIWT;

		ret = stmmac_rx_watchdog(priv, priv->ioaddr, priv->rx_riwt, rx_cnt);
	}

	if (priv->hw->pcs)
		stmmac_pcs_ctrl_ane(priv, priv->ioaddr, 1, priv->hw->ps, 0);

	/* set TX and RX rings length */
	stmmac_set_rings_length(priv);

	/* Enable TSO */
	if (priv->tso) {
		for (chan = 0; chan < tx_cnt; chan++)
			stmmac_enable_tso(priv, priv->ioaddr, 1, chan);
	}

	/* Enable Split Header */
	if (priv->sph && priv->hw->rx_csum) {
		for (chan = 0; chan < rx_cnt; chan++)
			stmmac_enable_sph(priv, priv->ioaddr, 1, chan);
	}

	/* VLAN Tag Insertion */
	if (priv->dma_cap.vlins)
		stmmac_enable_vlan(priv, priv->hw, STMMAC_VLAN_INSERT);

	/* TBS */
	for (chan = 0; chan < tx_cnt; chan++) {
		struct stmmac_tx_queue *tx_q = &priv->tx_queue[chan];
		int enable = tx_q->tbs & STMMAC_TBS_AVAIL;

		stmmac_enable_tbs(priv, priv->ioaddr, enable, chan);
	}

	/* Configure real RX and TX queues */
	netif_set_real_num_rx_queues(dev, priv->plat->rx_queues_to_use);
	netif_set_real_num_tx_queues(dev, priv->plat->tx_queues_to_use);

	/* Start the ball rolling... */
	stmmac_start_all_dma(priv);

	return 0;
}

static void stmmac_hw_teardown(struct net_device *dev)
{
	struct stmmac_priv *priv = netdev_priv(dev);

	clk_disable_unprepare(priv->plat->clk_ptp_ref);
}

/**
 *  stmmac_open - open entry point of the driver
 *  @dev : pointer to the device structure.
 *  Description:
 *  This function is the open entry point of the driver.
 *  Return value:
 *  0 on success and an appropriate (-)ve integer as defined in errno.h
 *  file on failure.
 */
static int stmmac_open(struct net_device *dev)
{
	struct stmmac_priv *priv = netdev_priv(dev);
	int bfsize = 0;
	u32 chan;
	int ret;

	if (priv->hw->pcs != STMMAC_PCS_TBI &&
	    priv->hw->pcs != STMMAC_PCS_RTBI &&
	    priv->hw->xpcs == NULL) {
		ret = stmmac_init_phy(dev);
		if (ret) {
			netdev_err(priv->dev,
				   "%s: Cannot attach to PHY (error: %d)\n",
				   __func__, ret);
			return ret;
		}
	}

	/* Extra statistics */
	memset(&priv->xstats, 0, sizeof(struct stmmac_extra_stats));
	priv->xstats.threshold = tc;

	bfsize = stmmac_set_16kib_bfsize(priv, dev->mtu);
	if (bfsize < 0)
		bfsize = 0;

	if (bfsize < BUF_SIZE_16KiB)
		bfsize = stmmac_set_bfsize(dev->mtu, priv->dma_buf_sz);

	priv->dma_buf_sz = bfsize;
	buf_sz = bfsize;

	priv->rx_copybreak = STMMAC_RX_COPYBREAK;

	if (!priv->dma_tx_size)
		priv->dma_tx_size = DMA_DEFAULT_TX_SIZE;
	if (!priv->dma_rx_size)
		priv->dma_rx_size = DMA_DEFAULT_RX_SIZE;

	/* Earlier check for TBS */
	for (chan = 0; chan < priv->plat->tx_queues_to_use; chan++) {
		struct stmmac_tx_queue *tx_q = &priv->tx_queue[chan];
		int tbs_en = priv->plat->tx_queues_cfg[chan].tbs_en;

		tx_q->tbs |= tbs_en ? STMMAC_TBS_AVAIL : 0;
		if (stmmac_enable_tbs(priv, priv->ioaddr, tbs_en, chan))
			tx_q->tbs &= ~STMMAC_TBS_AVAIL;
	}

	ret = alloc_dma_desc_resources(priv);
	if (ret < 0) {
		netdev_err(priv->dev, "%s: DMA descriptors allocation failed\n",
			   __func__);
		goto dma_desc_error;
	}

	ret = init_dma_desc_rings(dev, GFP_KERNEL);
	if (ret < 0) {
		netdev_err(priv->dev, "%s: DMA descriptors initialization failed\n",
			   __func__);
		goto init_error;
	}

	ret = stmmac_hw_setup(dev, true);
	if (ret < 0) {
		netdev_err(priv->dev, "%s: Hw setup failed\n", __func__);
		goto init_error;
	}

	stmmac_init_coalesce(priv);

	phylink_start(priv->phylink);
	/* We may have called phylink_speed_down before */
	phylink_speed_up(priv->phylink);

	/* Request the IRQ lines */
	ret = request_irq(dev->irq, stmmac_interrupt,
			  IRQF_SHARED, dev->name, dev);
	if (unlikely(ret < 0)) {
		netdev_err(priv->dev,
			   "%s: ERROR: allocating the IRQ %d (error: %d)\n",
			   __func__, dev->irq, ret);
		goto irq_error;
	}

	/* Request the Wake IRQ in case of another line is used for WoL */
	if (priv->wol_irq != dev->irq) {
		ret = request_irq(priv->wol_irq, stmmac_interrupt,
				  IRQF_SHARED, dev->name, dev);
		if (unlikely(ret < 0)) {
			netdev_err(priv->dev,
				   "%s: ERROR: allocating the WoL IRQ %d (%d)\n",
				   __func__, priv->wol_irq, ret);
			goto wolirq_error;
		}
	}

	/* Request the IRQ lines */
	if (priv->lpi_irq > 0) {
		ret = request_irq(priv->lpi_irq, stmmac_interrupt, IRQF_SHARED,
				  dev->name, dev);
		if (unlikely(ret < 0)) {
			netdev_err(priv->dev,
				   "%s: ERROR: allocating the LPI IRQ %d (%d)\n",
				   __func__, priv->lpi_irq, ret);
			goto lpiirq_error;
		}
	}

	stmmac_enable_all_queues(priv);
	netif_tx_start_all_queues(priv->dev);

	return 0;

lpiirq_error:
	if (priv->wol_irq != dev->irq)
		free_irq(priv->wol_irq, dev);
wolirq_error:
	free_irq(dev->irq, dev);
irq_error:
	phylink_stop(priv->phylink);

	for (chan = 0; chan < priv->plat->tx_queues_to_use; chan++)
		del_timer_sync(&priv->tx_queue[chan].txtimer);

	stmmac_hw_teardown(dev);
init_error:
	free_dma_desc_resources(priv);
dma_desc_error:
	phylink_disconnect_phy(priv->phylink);
	return ret;
}

/**
 *  stmmac_release - close entry point of the driver
 *  @dev : device pointer.
 *  Description:
 *  This is the stop entry point of the driver.
 */
static int stmmac_release(struct net_device *dev)
{
	struct stmmac_priv *priv = netdev_priv(dev);
	u32 chan;

<<<<<<< HEAD
=======
	if (device_may_wakeup(priv->device))
		phylink_speed_down(priv->phylink, false);
>>>>>>> d1988041
	/* Stop and disconnect the PHY */
	phylink_stop(priv->phylink);
	phylink_disconnect_phy(priv->phylink);

	stmmac_disable_all_queues(priv);

	for (chan = 0; chan < priv->plat->tx_queues_to_use; chan++)
		del_timer_sync(&priv->tx_queue[chan].txtimer);

	/* Free the IRQ lines */
	free_irq(dev->irq, dev);
	if (priv->wol_irq != dev->irq)
		free_irq(priv->wol_irq, dev);
	if (priv->lpi_irq > 0)
		free_irq(priv->lpi_irq, dev);

	if (priv->eee_enabled) {
		priv->tx_path_in_lpi_mode = false;
		del_timer_sync(&priv->eee_ctrl_timer);
	}

	/* Stop TX/RX DMA and clear the descriptors */
	stmmac_stop_all_dma(priv);

	/* Release and free the Rx/Tx resources */
	free_dma_desc_resources(priv);

	/* Disable the MAC Rx/Tx */
	stmmac_mac_set(priv, priv->ioaddr, false);

	netif_carrier_off(dev);

	stmmac_release_ptp(priv);

	return 0;
}

static bool stmmac_vlan_insert(struct stmmac_priv *priv, struct sk_buff *skb,
			       struct stmmac_tx_queue *tx_q)
{
	u16 tag = 0x0, inner_tag = 0x0;
	u32 inner_type = 0x0;
	struct dma_desc *p;

	if (!priv->dma_cap.vlins)
		return false;
	if (!skb_vlan_tag_present(skb))
		return false;
	if (skb->vlan_proto == htons(ETH_P_8021AD)) {
		inner_tag = skb_vlan_tag_get(skb);
		inner_type = STMMAC_VLAN_INSERT;
	}

	tag = skb_vlan_tag_get(skb);

	if (tx_q->tbs & STMMAC_TBS_AVAIL)
		p = &tx_q->dma_entx[tx_q->cur_tx].basic;
	else
		p = &tx_q->dma_tx[tx_q->cur_tx];

	if (stmmac_set_desc_vlan_tag(priv, p, tag, inner_tag, inner_type))
		return false;

	stmmac_set_tx_owner(priv, p);
	tx_q->cur_tx = STMMAC_GET_ENTRY(tx_q->cur_tx, priv->dma_tx_size);
	return true;
}

/**
 *  stmmac_tso_allocator - close entry point of the driver
 *  @priv: driver private structure
 *  @des: buffer start address
 *  @total_len: total length to fill in descriptors
 *  @last_segment: condition for the last descriptor
 *  @queue: TX queue index
 *  Description:
 *  This function fills descriptor and request new descriptors according to
 *  buffer length to fill
 */
static void stmmac_tso_allocator(struct stmmac_priv *priv, dma_addr_t des,
				 int total_len, bool last_segment, u32 queue)
{
	struct stmmac_tx_queue *tx_q = &priv->tx_queue[queue];
	struct dma_desc *desc;
	u32 buff_size;
	int tmp_len;

	tmp_len = total_len;

	while (tmp_len > 0) {
		dma_addr_t curr_addr;

		tx_q->cur_tx = STMMAC_GET_ENTRY(tx_q->cur_tx,
						priv->dma_tx_size);
		WARN_ON(tx_q->tx_skbuff[tx_q->cur_tx]);

		if (tx_q->tbs & STMMAC_TBS_AVAIL)
			desc = &tx_q->dma_entx[tx_q->cur_tx].basic;
		else
			desc = &tx_q->dma_tx[tx_q->cur_tx];

		curr_addr = des + (total_len - tmp_len);
		if (priv->dma_cap.addr64 <= 32)
			desc->des0 = cpu_to_le32(curr_addr);
		else
			stmmac_set_desc_addr(priv, desc, curr_addr);

		buff_size = tmp_len >= TSO_MAX_BUFF_SIZE ?
			    TSO_MAX_BUFF_SIZE : tmp_len;

		stmmac_prepare_tso_tx_desc(priv, desc, 0, buff_size,
				0, 1,
				(last_segment) && (tmp_len <= TSO_MAX_BUFF_SIZE),
				0, 0);

		tmp_len -= TSO_MAX_BUFF_SIZE;
	}
}

/**
 *  stmmac_tso_xmit - Tx entry point of the driver for oversized frames (TSO)
 *  @skb : the socket buffer
 *  @dev : device pointer
 *  Description: this is the transmit function that is called on TSO frames
 *  (support available on GMAC4 and newer chips).
 *  Diagram below show the ring programming in case of TSO frames:
 *
 *  First Descriptor
 *   --------
 *   | DES0 |---> buffer1 = L2/L3/L4 header
 *   | DES1 |---> TCP Payload (can continue on next descr...)
 *   | DES2 |---> buffer 1 and 2 len
 *   | DES3 |---> must set TSE, TCP hdr len-> [22:19]. TCP payload len [17:0]
 *   --------
 *	|
 *     ...
 *	|
 *   --------
 *   | DES0 | --| Split TCP Payload on Buffers 1 and 2
 *   | DES1 | --|
 *   | DES2 | --> buffer 1 and 2 len
 *   | DES3 |
 *   --------
 *
 * mss is fixed when enable tso, so w/o programming the TDES3 ctx field.
 */
static netdev_tx_t stmmac_tso_xmit(struct sk_buff *skb, struct net_device *dev)
{
	struct dma_desc *desc, *first, *mss_desc = NULL;
	struct stmmac_priv *priv = netdev_priv(dev);
	int desc_size, tmp_pay_len = 0, first_tx;
	int nfrags = skb_shinfo(skb)->nr_frags;
	u32 queue = skb_get_queue_mapping(skb);
	unsigned int first_entry, tx_packets;
	struct stmmac_tx_queue *tx_q;
	bool has_vlan, set_ic;
	u8 proto_hdr_len, hdr;
	u32 pay_len, mss;
	dma_addr_t des;
	int i;

	tx_q = &priv->tx_queue[queue];
	first_tx = tx_q->cur_tx;

	/* Compute header lengths */
	if (skb_shinfo(skb)->gso_type & SKB_GSO_UDP_L4) {
		proto_hdr_len = skb_transport_offset(skb) + sizeof(struct udphdr);
		hdr = sizeof(struct udphdr);
	} else {
		proto_hdr_len = skb_transport_offset(skb) + tcp_hdrlen(skb);
		hdr = tcp_hdrlen(skb);
	}

	/* Desc availability based on threshold should be enough safe */
	if (unlikely(stmmac_tx_avail(priv, queue) <
		(((skb->len - proto_hdr_len) / TSO_MAX_BUFF_SIZE + 1)))) {
		if (!netif_tx_queue_stopped(netdev_get_tx_queue(dev, queue))) {
			netif_tx_stop_queue(netdev_get_tx_queue(priv->dev,
								queue));
			/* This is a hard error, log it. */
			netdev_err(priv->dev,
				   "%s: Tx Ring full when queue awake\n",
				   __func__);
		}
		return NETDEV_TX_BUSY;
	}

	pay_len = skb_headlen(skb) - proto_hdr_len; /* no frags */

	mss = skb_shinfo(skb)->gso_size;

	/* set new MSS value if needed */
	if (mss != tx_q->mss) {
		if (tx_q->tbs & STMMAC_TBS_AVAIL)
			mss_desc = &tx_q->dma_entx[tx_q->cur_tx].basic;
		else
			mss_desc = &tx_q->dma_tx[tx_q->cur_tx];

		stmmac_set_mss(priv, mss_desc, mss);
		tx_q->mss = mss;
		tx_q->cur_tx = STMMAC_GET_ENTRY(tx_q->cur_tx,
						priv->dma_tx_size);
		WARN_ON(tx_q->tx_skbuff[tx_q->cur_tx]);
	}

	if (netif_msg_tx_queued(priv)) {
		pr_info("%s: hdrlen %d, hdr_len %d, pay_len %d, mss %d\n",
			__func__, hdr, proto_hdr_len, pay_len, mss);
		pr_info("\tskb->len %d, skb->data_len %d\n", skb->len,
			skb->data_len);
	}

	/* Check if VLAN can be inserted by HW */
	has_vlan = stmmac_vlan_insert(priv, skb, tx_q);

	first_entry = tx_q->cur_tx;
	WARN_ON(tx_q->tx_skbuff[first_entry]);

	if (tx_q->tbs & STMMAC_TBS_AVAIL)
		desc = &tx_q->dma_entx[first_entry].basic;
	else
		desc = &tx_q->dma_tx[first_entry];
	first = desc;

	if (has_vlan)
		stmmac_set_desc_vlan(priv, first, STMMAC_VLAN_INSERT);

	/* first descriptor: fill Headers on Buf1 */
	des = dma_map_single(priv->device, skb->data, skb_headlen(skb),
			     DMA_TO_DEVICE);
	if (dma_mapping_error(priv->device, des))
		goto dma_map_err;

	tx_q->tx_skbuff_dma[first_entry].buf = des;
	tx_q->tx_skbuff_dma[first_entry].len = skb_headlen(skb);

	if (priv->dma_cap.addr64 <= 32) {
		first->des0 = cpu_to_le32(des);

		/* Fill start of payload in buff2 of first descriptor */
		if (pay_len)
			first->des1 = cpu_to_le32(des + proto_hdr_len);

		/* If needed take extra descriptors to fill the remaining payload */
		tmp_pay_len = pay_len - TSO_MAX_BUFF_SIZE;
	} else {
		stmmac_set_desc_addr(priv, first, des);
		tmp_pay_len = pay_len;
		des += proto_hdr_len;
		pay_len = 0;
	}

	stmmac_tso_allocator(priv, des, tmp_pay_len, (nfrags == 0), queue);

	/* Prepare fragments */
	for (i = 0; i < nfrags; i++) {
		const skb_frag_t *frag = &skb_shinfo(skb)->frags[i];

		des = skb_frag_dma_map(priv->device, frag, 0,
				       skb_frag_size(frag),
				       DMA_TO_DEVICE);
		if (dma_mapping_error(priv->device, des))
			goto dma_map_err;

		stmmac_tso_allocator(priv, des, skb_frag_size(frag),
				     (i == nfrags - 1), queue);

		tx_q->tx_skbuff_dma[tx_q->cur_tx].buf = des;
		tx_q->tx_skbuff_dma[tx_q->cur_tx].len = skb_frag_size(frag);
		tx_q->tx_skbuff_dma[tx_q->cur_tx].map_as_page = true;
	}

	tx_q->tx_skbuff_dma[tx_q->cur_tx].last_segment = true;

	/* Only the last descriptor gets to point to the skb. */
	tx_q->tx_skbuff[tx_q->cur_tx] = skb;

	/* Manage tx mitigation */
	tx_packets = (tx_q->cur_tx + 1) - first_tx;
	tx_q->tx_count_frames += tx_packets;

	if ((skb_shinfo(skb)->tx_flags & SKBTX_HW_TSTAMP) && priv->hwts_tx_en)
		set_ic = true;
	else if (!priv->tx_coal_frames)
		set_ic = false;
	else if (tx_packets > priv->tx_coal_frames)
		set_ic = true;
	else if ((tx_q->tx_count_frames % priv->tx_coal_frames) < tx_packets)
		set_ic = true;
	else
		set_ic = false;

	if (set_ic) {
		if (tx_q->tbs & STMMAC_TBS_AVAIL)
			desc = &tx_q->dma_entx[tx_q->cur_tx].basic;
		else
			desc = &tx_q->dma_tx[tx_q->cur_tx];

		tx_q->tx_count_frames = 0;
		stmmac_set_tx_ic(priv, desc);
		priv->xstats.tx_set_ic_bit++;
	}

	/* We've used all descriptors we need for this skb, however,
	 * advance cur_tx so that it references a fresh descriptor.
	 * ndo_start_xmit will fill this descriptor the next time it's
	 * called and stmmac_tx_clean may clean up to this descriptor.
	 */
	tx_q->cur_tx = STMMAC_GET_ENTRY(tx_q->cur_tx, priv->dma_tx_size);

	if (unlikely(stmmac_tx_avail(priv, queue) <= (MAX_SKB_FRAGS + 1))) {
		netif_dbg(priv, hw, priv->dev, "%s: stop transmitted packets\n",
			  __func__);
		netif_tx_stop_queue(netdev_get_tx_queue(priv->dev, queue));
	}

	dev->stats.tx_bytes += skb->len;
	priv->xstats.tx_tso_frames++;
	priv->xstats.tx_tso_nfrags += nfrags;

	if (priv->sarc_type)
		stmmac_set_desc_sarc(priv, first, priv->sarc_type);

	skb_tx_timestamp(skb);

	if (unlikely((skb_shinfo(skb)->tx_flags & SKBTX_HW_TSTAMP) &&
		     priv->hwts_tx_en)) {
		/* declare that device is doing timestamping */
		skb_shinfo(skb)->tx_flags |= SKBTX_IN_PROGRESS;
		stmmac_enable_tx_timestamp(priv, first);
	}

	/* Complete the first descriptor before granting the DMA */
	stmmac_prepare_tso_tx_desc(priv, first, 1,
			proto_hdr_len,
			pay_len,
			1, tx_q->tx_skbuff_dma[first_entry].last_segment,
			hdr / 4, (skb->len - proto_hdr_len));

	/* If context desc is used to change MSS */
	if (mss_desc) {
		/* Make sure that first descriptor has been completely
		 * written, including its own bit. This is because MSS is
		 * actually before first descriptor, so we need to make
		 * sure that MSS's own bit is the last thing written.
		 */
		dma_wmb();
		stmmac_set_tx_owner(priv, mss_desc);
	}

	/* The own bit must be the latest setting done when prepare the
	 * descriptor and then barrier is needed to make sure that
	 * all is coherent before granting the DMA engine.
	 */
	wmb();

	if (netif_msg_pktdata(priv)) {
		pr_info("%s: curr=%d dirty=%d f=%d, e=%d, f_p=%p, nfrags %d\n",
			__func__, tx_q->cur_tx, tx_q->dirty_tx, first_entry,
			tx_q->cur_tx, first, nfrags);
		pr_info(">>> frame to be transmitted: ");
		print_pkt(skb->data, skb_headlen(skb));
	}

	netdev_tx_sent_queue(netdev_get_tx_queue(dev, queue), skb->len);

	if (tx_q->tbs & STMMAC_TBS_AVAIL)
		desc_size = sizeof(struct dma_edesc);
	else
		desc_size = sizeof(struct dma_desc);

	tx_q->tx_tail_addr = tx_q->dma_tx_phy + (tx_q->cur_tx * desc_size);
	stmmac_set_tx_tail_ptr(priv, priv->ioaddr, tx_q->tx_tail_addr, queue);
	stmmac_tx_timer_arm(priv, queue);

	return NETDEV_TX_OK;

dma_map_err:
	dev_err(priv->device, "Tx dma map failed\n");
	dev_kfree_skb(skb);
	priv->dev->stats.tx_dropped++;
	return NETDEV_TX_OK;
}

/**
 *  stmmac_xmit - Tx entry point of the driver
 *  @skb : the socket buffer
 *  @dev : device pointer
 *  Description : this is the tx entry point of the driver.
 *  It programs the chain or the ring and supports oversized frames
 *  and SG feature.
 */
static netdev_tx_t stmmac_xmit(struct sk_buff *skb, struct net_device *dev)
{
	unsigned int first_entry, tx_packets, enh_desc;
	struct stmmac_priv *priv = netdev_priv(dev);
	unsigned int nopaged_len = skb_headlen(skb);
	int i, csum_insertion = 0, is_jumbo = 0;
	u32 queue = skb_get_queue_mapping(skb);
	int nfrags = skb_shinfo(skb)->nr_frags;
	int gso = skb_shinfo(skb)->gso_type;
	struct dma_edesc *tbs_desc = NULL;
	int entry, desc_size, first_tx;
	struct dma_desc *desc, *first;
	struct stmmac_tx_queue *tx_q;
	bool has_vlan, set_ic;
	dma_addr_t des;

	tx_q = &priv->tx_queue[queue];
	first_tx = tx_q->cur_tx;

	if (priv->tx_path_in_lpi_mode)
		stmmac_disable_eee_mode(priv);

	/* Manage oversized TCP frames for GMAC4 device */
	if (skb_is_gso(skb) && priv->tso) {
		if (gso & (SKB_GSO_TCPV4 | SKB_GSO_TCPV6))
			return stmmac_tso_xmit(skb, dev);
		if (priv->plat->has_gmac4 && (gso & SKB_GSO_UDP_L4))
			return stmmac_tso_xmit(skb, dev);
	}

	if (unlikely(stmmac_tx_avail(priv, queue) < nfrags + 1)) {
		if (!netif_tx_queue_stopped(netdev_get_tx_queue(dev, queue))) {
			netif_tx_stop_queue(netdev_get_tx_queue(priv->dev,
								queue));
			/* This is a hard error, log it. */
			netdev_err(priv->dev,
				   "%s: Tx Ring full when queue awake\n",
				   __func__);
		}
		return NETDEV_TX_BUSY;
	}

	/* Check if VLAN can be inserted by HW */
	has_vlan = stmmac_vlan_insert(priv, skb, tx_q);

	entry = tx_q->cur_tx;
	first_entry = entry;
	WARN_ON(tx_q->tx_skbuff[first_entry]);

	csum_insertion = (skb->ip_summed == CHECKSUM_PARTIAL);

	if (likely(priv->extend_desc))
		desc = (struct dma_desc *)(tx_q->dma_etx + entry);
	else if (tx_q->tbs & STMMAC_TBS_AVAIL)
		desc = &tx_q->dma_entx[entry].basic;
	else
		desc = tx_q->dma_tx + entry;

	first = desc;

	if (has_vlan)
		stmmac_set_desc_vlan(priv, first, STMMAC_VLAN_INSERT);

	enh_desc = priv->plat->enh_desc;
	/* To program the descriptors according to the size of the frame */
	if (enh_desc)
		is_jumbo = stmmac_is_jumbo_frm(priv, skb->len, enh_desc);

	if (unlikely(is_jumbo)) {
		entry = stmmac_jumbo_frm(priv, tx_q, skb, csum_insertion);
		if (unlikely(entry < 0) && (entry != -EINVAL))
			goto dma_map_err;
	}

	for (i = 0; i < nfrags; i++) {
		const skb_frag_t *frag = &skb_shinfo(skb)->frags[i];
		int len = skb_frag_size(frag);
		bool last_segment = (i == (nfrags - 1));

		entry = STMMAC_GET_ENTRY(entry, priv->dma_tx_size);
		WARN_ON(tx_q->tx_skbuff[entry]);

		if (likely(priv->extend_desc))
			desc = (struct dma_desc *)(tx_q->dma_etx + entry);
		else if (tx_q->tbs & STMMAC_TBS_AVAIL)
			desc = &tx_q->dma_entx[entry].basic;
		else
			desc = tx_q->dma_tx + entry;

		des = skb_frag_dma_map(priv->device, frag, 0, len,
				       DMA_TO_DEVICE);
		if (dma_mapping_error(priv->device, des))
			goto dma_map_err; /* should reuse desc w/o issues */

		tx_q->tx_skbuff_dma[entry].buf = des;

		stmmac_set_desc_addr(priv, desc, des);

		tx_q->tx_skbuff_dma[entry].map_as_page = true;
		tx_q->tx_skbuff_dma[entry].len = len;
		tx_q->tx_skbuff_dma[entry].last_segment = last_segment;

		/* Prepare the descriptor and set the own bit too */
		stmmac_prepare_tx_desc(priv, desc, 0, len, csum_insertion,
				priv->mode, 1, last_segment, skb->len);
	}

	/* Only the last descriptor gets to point to the skb. */
	tx_q->tx_skbuff[entry] = skb;

	/* According to the coalesce parameter the IC bit for the latest
	 * segment is reset and the timer re-started to clean the tx status.
	 * This approach takes care about the fragments: desc is the first
	 * element in case of no SG.
	 */
	tx_packets = (entry + 1) - first_tx;
	tx_q->tx_count_frames += tx_packets;

	if ((skb_shinfo(skb)->tx_flags & SKBTX_HW_TSTAMP) && priv->hwts_tx_en)
		set_ic = true;
	else if (!priv->tx_coal_frames)
		set_ic = false;
	else if (tx_packets > priv->tx_coal_frames)
		set_ic = true;
	else if ((tx_q->tx_count_frames % priv->tx_coal_frames) < tx_packets)
		set_ic = true;
	else
		set_ic = false;

	if (set_ic) {
		if (likely(priv->extend_desc))
			desc = &tx_q->dma_etx[entry].basic;
		else if (tx_q->tbs & STMMAC_TBS_AVAIL)
			desc = &tx_q->dma_entx[entry].basic;
		else
			desc = &tx_q->dma_tx[entry];

		tx_q->tx_count_frames = 0;
		stmmac_set_tx_ic(priv, desc);
		priv->xstats.tx_set_ic_bit++;
	}

	/* We've used all descriptors we need for this skb, however,
	 * advance cur_tx so that it references a fresh descriptor.
	 * ndo_start_xmit will fill this descriptor the next time it's
	 * called and stmmac_tx_clean may clean up to this descriptor.
	 */
	entry = STMMAC_GET_ENTRY(entry, priv->dma_tx_size);
	tx_q->cur_tx = entry;

	if (netif_msg_pktdata(priv)) {
		netdev_dbg(priv->dev,
			   "%s: curr=%d dirty=%d f=%d, e=%d, first=%p, nfrags=%d",
			   __func__, tx_q->cur_tx, tx_q->dirty_tx, first_entry,
			   entry, first, nfrags);

		netdev_dbg(priv->dev, ">>> frame to be transmitted: ");
		print_pkt(skb->data, skb->len);
	}

	if (unlikely(stmmac_tx_avail(priv, queue) <= (MAX_SKB_FRAGS + 1))) {
		netif_dbg(priv, hw, priv->dev, "%s: stop transmitted packets\n",
			  __func__);
		netif_tx_stop_queue(netdev_get_tx_queue(priv->dev, queue));
	}

	dev->stats.tx_bytes += skb->len;

	if (priv->sarc_type)
		stmmac_set_desc_sarc(priv, first, priv->sarc_type);

	skb_tx_timestamp(skb);

	/* Ready to fill the first descriptor and set the OWN bit w/o any
	 * problems because all the descriptors are actually ready to be
	 * passed to the DMA engine.
	 */
	if (likely(!is_jumbo)) {
		bool last_segment = (nfrags == 0);

		des = dma_map_single(priv->device, skb->data,
				     nopaged_len, DMA_TO_DEVICE);
		if (dma_mapping_error(priv->device, des))
			goto dma_map_err;

		tx_q->tx_skbuff_dma[first_entry].buf = des;

		stmmac_set_desc_addr(priv, first, des);

		tx_q->tx_skbuff_dma[first_entry].len = nopaged_len;
		tx_q->tx_skbuff_dma[first_entry].last_segment = last_segment;

		if (unlikely((skb_shinfo(skb)->tx_flags & SKBTX_HW_TSTAMP) &&
			     priv->hwts_tx_en)) {
			/* declare that device is doing timestamping */
			skb_shinfo(skb)->tx_flags |= SKBTX_IN_PROGRESS;
			stmmac_enable_tx_timestamp(priv, first);
		}

		/* Prepare the first descriptor setting the OWN bit too */
		stmmac_prepare_tx_desc(priv, first, 1, nopaged_len,
				csum_insertion, priv->mode, 0, last_segment,
				skb->len);
	}

	if (tx_q->tbs & STMMAC_TBS_EN) {
		struct timespec64 ts = ns_to_timespec64(skb->tstamp);

		tbs_desc = &tx_q->dma_entx[first_entry];
		stmmac_set_desc_tbs(priv, tbs_desc, ts.tv_sec, ts.tv_nsec);
	}

	stmmac_set_tx_owner(priv, first);

	/* The own bit must be the latest setting done when prepare the
	 * descriptor and then barrier is needed to make sure that
	 * all is coherent before granting the DMA engine.
	 */
	wmb();

	netdev_tx_sent_queue(netdev_get_tx_queue(dev, queue), skb->len);

	stmmac_enable_dma_transmission(priv, priv->ioaddr);

	if (likely(priv->extend_desc))
		desc_size = sizeof(struct dma_extended_desc);
	else if (tx_q->tbs & STMMAC_TBS_AVAIL)
		desc_size = sizeof(struct dma_edesc);
	else
		desc_size = sizeof(struct dma_desc);

	tx_q->tx_tail_addr = tx_q->dma_tx_phy + (tx_q->cur_tx * desc_size);
	stmmac_set_tx_tail_ptr(priv, priv->ioaddr, tx_q->tx_tail_addr, queue);
	stmmac_tx_timer_arm(priv, queue);

	return NETDEV_TX_OK;

dma_map_err:
	netdev_err(priv->dev, "Tx DMA map failed\n");
	dev_kfree_skb(skb);
	priv->dev->stats.tx_dropped++;
	return NETDEV_TX_OK;
}

static void stmmac_rx_vlan(struct net_device *dev, struct sk_buff *skb)
{
	struct vlan_ethhdr *veth;
	__be16 vlan_proto;
	u16 vlanid;

	veth = (struct vlan_ethhdr *)skb->data;
	vlan_proto = veth->h_vlan_proto;

	if ((vlan_proto == htons(ETH_P_8021Q) &&
	     dev->features & NETIF_F_HW_VLAN_CTAG_RX) ||
	    (vlan_proto == htons(ETH_P_8021AD) &&
	     dev->features & NETIF_F_HW_VLAN_STAG_RX)) {
		/* pop the vlan tag */
		vlanid = ntohs(veth->h_vlan_TCI);
		memmove(skb->data + VLAN_HLEN, veth, ETH_ALEN * 2);
		skb_pull(skb, VLAN_HLEN);
		__vlan_hwaccel_put_tag(skb, vlan_proto, vlanid);
	}
}

/**
 * stmmac_rx_refill - refill used skb preallocated buffers
 * @priv: driver private structure
 * @queue: RX queue index
 * Description : this is to reallocate the skb for the reception process
 * that is based on zero-copy.
 */
static inline void stmmac_rx_refill(struct stmmac_priv *priv, u32 queue)
{
	struct stmmac_rx_queue *rx_q = &priv->rx_queue[queue];
	int len, dirty = stmmac_rx_dirty(priv, queue);
	unsigned int entry = rx_q->dirty_rx;

	len = DIV_ROUND_UP(priv->dma_buf_sz, PAGE_SIZE) * PAGE_SIZE;

	while (dirty-- > 0) {
		struct stmmac_rx_buffer *buf = &rx_q->buf_pool[entry];
		struct dma_desc *p;
		bool use_rx_wd;

		if (priv->extend_desc)
			p = (struct dma_desc *)(rx_q->dma_erx + entry);
		else
			p = rx_q->dma_rx + entry;

		if (!buf->page) {
			buf->page = page_pool_dev_alloc_pages(rx_q->page_pool);
			if (!buf->page)
				break;
		}

		if (priv->sph && !buf->sec_page) {
			buf->sec_page = page_pool_dev_alloc_pages(rx_q->page_pool);
			if (!buf->sec_page)
				break;

			buf->sec_addr = page_pool_get_dma_addr(buf->sec_page);

			dma_sync_single_for_device(priv->device, buf->sec_addr,
						   len, DMA_FROM_DEVICE);
		}

		buf->addr = page_pool_get_dma_addr(buf->page);

		/* Sync whole allocation to device. This will invalidate old
		 * data.
		 */
		dma_sync_single_for_device(priv->device, buf->addr, len,
					   DMA_FROM_DEVICE);

		stmmac_set_desc_addr(priv, p, buf->addr);
		stmmac_set_desc_sec_addr(priv, p, buf->sec_addr);
		stmmac_refill_desc3(priv, rx_q, p);

		rx_q->rx_count_frames++;
		rx_q->rx_count_frames += priv->rx_coal_frames;
		if (rx_q->rx_count_frames > priv->rx_coal_frames)
			rx_q->rx_count_frames = 0;

		use_rx_wd = !priv->rx_coal_frames;
		use_rx_wd |= rx_q->rx_count_frames > 0;
		if (!priv->use_riwt)
			use_rx_wd = false;

		dma_wmb();
		stmmac_set_rx_owner(priv, p, use_rx_wd);

		entry = STMMAC_GET_ENTRY(entry, priv->dma_rx_size);
	}
	rx_q->dirty_rx = entry;
	rx_q->rx_tail_addr = rx_q->dma_rx_phy +
			    (rx_q->dirty_rx * sizeof(struct dma_desc));
	stmmac_set_rx_tail_ptr(priv, priv->ioaddr, rx_q->rx_tail_addr, queue);
}

static unsigned int stmmac_rx_buf1_len(struct stmmac_priv *priv,
				       struct dma_desc *p,
				       int status, unsigned int len)
{
	unsigned int plen = 0, hlen = 0;
	int coe = priv->hw->rx_csum;

	/* Not first descriptor, buffer is always zero */
	if (priv->sph && len)
		return 0;

	/* First descriptor, get split header length */
	stmmac_get_rx_header_len(priv, p, &hlen);
	if (priv->sph && hlen) {
		priv->xstats.rx_split_hdr_pkt_n++;
		return hlen;
	}

	/* First descriptor, not last descriptor and not split header */
	if (status & rx_not_ls)
		return priv->dma_buf_sz;

	plen = stmmac_get_rx_frame_len(priv, p, coe);

	/* First descriptor and last descriptor and not split header */
	return min_t(unsigned int, priv->dma_buf_sz, plen);
}

static unsigned int stmmac_rx_buf2_len(struct stmmac_priv *priv,
				       struct dma_desc *p,
				       int status, unsigned int len)
{
	int coe = priv->hw->rx_csum;
	unsigned int plen = 0;

	/* Not split header, buffer is not available */
	if (!priv->sph)
		return 0;

	/* Not last descriptor */
	if (status & rx_not_ls)
		return priv->dma_buf_sz;

	plen = stmmac_get_rx_frame_len(priv, p, coe);

	/* Last descriptor */
	return plen - len;
}

/**
 * stmmac_rx - manage the receive process
 * @priv: driver private structure
 * @limit: napi bugget
 * @queue: RX queue index.
 * Description :  this the function called by the napi poll method.
 * It gets all the frames inside the ring.
 */
static int stmmac_rx(struct stmmac_priv *priv, int limit, u32 queue)
{
	struct stmmac_rx_queue *rx_q = &priv->rx_queue[queue];
	struct stmmac_channel *ch = &priv->channel[queue];
	unsigned int count = 0, error = 0, len = 0;
	int status = 0, coe = priv->hw->rx_csum;
	unsigned int next_entry = rx_q->cur_rx;
	struct sk_buff *skb = NULL;

	if (netif_msg_rx_status(priv)) {
		void *rx_head;

		netdev_dbg(priv->dev, "%s: descriptor ring:\n", __func__);
		if (priv->extend_desc)
			rx_head = (void *)rx_q->dma_erx;
		else
			rx_head = (void *)rx_q->dma_rx;

		stmmac_display_ring(priv, rx_head, priv->dma_rx_size, true);
	}
	while (count < limit) {
		unsigned int buf1_len = 0, buf2_len = 0;
		enum pkt_hash_types hash_type;
		struct stmmac_rx_buffer *buf;
		struct dma_desc *np, *p;
		int entry;
		u32 hash;

		if (!count && rx_q->state_saved) {
			skb = rx_q->state.skb;
			error = rx_q->state.error;
			len = rx_q->state.len;
		} else {
			rx_q->state_saved = false;
			skb = NULL;
			error = 0;
			len = 0;
		}

		if (count >= limit)
			break;

read_again:
		buf1_len = 0;
		buf2_len = 0;
		entry = next_entry;
		buf = &rx_q->buf_pool[entry];

		if (priv->extend_desc)
			p = (struct dma_desc *)(rx_q->dma_erx + entry);
		else
			p = rx_q->dma_rx + entry;

		/* read the status of the incoming frame */
		status = stmmac_rx_status(priv, &priv->dev->stats,
				&priv->xstats, p);
		/* check if managed by the DMA otherwise go ahead */
		if (unlikely(status & dma_own))
			break;

		rx_q->cur_rx = STMMAC_GET_ENTRY(rx_q->cur_rx,
						priv->dma_rx_size);
		next_entry = rx_q->cur_rx;

		if (priv->extend_desc)
			np = (struct dma_desc *)(rx_q->dma_erx + next_entry);
		else
			np = rx_q->dma_rx + next_entry;

		prefetch(np);

		if (priv->extend_desc)
			stmmac_rx_extended_status(priv, &priv->dev->stats,
					&priv->xstats, rx_q->dma_erx + entry);
		if (unlikely(status == discard_frame)) {
			page_pool_recycle_direct(rx_q->page_pool, buf->page);
			buf->page = NULL;
			error = 1;
			if (!priv->hwts_rx_en)
				priv->dev->stats.rx_errors++;
		}

		if (unlikely(error && (status & rx_not_ls)))
			goto read_again;
		if (unlikely(error)) {
			dev_kfree_skb(skb);
			skb = NULL;
			count++;
			continue;
		}

		/* Buffer is good. Go on. */

		prefetch(page_address(buf->page));
		if (buf->sec_page)
			prefetch(page_address(buf->sec_page));

		buf1_len = stmmac_rx_buf1_len(priv, p, status, len);
		len += buf1_len;
		buf2_len = stmmac_rx_buf2_len(priv, p, status, len);
		len += buf2_len;

		/* ACS is set; GMAC core strips PAD/FCS for IEEE 802.3
		 * Type frames (LLC/LLC-SNAP)
		 *
		 * llc_snap is never checked in GMAC >= 4, so this ACS
		 * feature is always disabled and packets need to be
		 * stripped manually.
		 */
		if (likely(!(status & rx_not_ls)) &&
		    (likely(priv->synopsys_id >= DWMAC_CORE_4_00) ||
		     unlikely(status != llc_snap))) {
			if (buf2_len)
				buf2_len -= ETH_FCS_LEN;
			else
				buf1_len -= ETH_FCS_LEN;

			len -= ETH_FCS_LEN;
		}

		if (!skb) {
			skb = napi_alloc_skb(&ch->rx_napi, buf1_len);
			if (!skb) {
				priv->dev->stats.rx_dropped++;
				count++;
				goto drain_data;
			}

			dma_sync_single_for_cpu(priv->device, buf->addr,
						buf1_len, DMA_FROM_DEVICE);
			skb_copy_to_linear_data(skb, page_address(buf->page),
						buf1_len);
			skb_put(skb, buf1_len);

			/* Data payload copied into SKB, page ready for recycle */
			page_pool_recycle_direct(rx_q->page_pool, buf->page);
			buf->page = NULL;
		} else if (buf1_len) {
			dma_sync_single_for_cpu(priv->device, buf->addr,
						buf1_len, DMA_FROM_DEVICE);
			skb_add_rx_frag(skb, skb_shinfo(skb)->nr_frags,
					buf->page, 0, buf1_len,
					priv->dma_buf_sz);

			/* Data payload appended into SKB */
			page_pool_release_page(rx_q->page_pool, buf->page);
			buf->page = NULL;
		}

		if (buf2_len) {
			dma_sync_single_for_cpu(priv->device, buf->sec_addr,
						buf2_len, DMA_FROM_DEVICE);
			skb_add_rx_frag(skb, skb_shinfo(skb)->nr_frags,
					buf->sec_page, 0, buf2_len,
					priv->dma_buf_sz);

			/* Data payload appended into SKB */
			page_pool_release_page(rx_q->page_pool, buf->sec_page);
			buf->sec_page = NULL;
		}

drain_data:
		if (likely(status & rx_not_ls))
			goto read_again;
		if (!skb)
			continue;

		/* Got entire packet into SKB. Finish it. */

		stmmac_get_rx_hwtstamp(priv, p, np, skb);
		stmmac_rx_vlan(priv->dev, skb);
		skb->protocol = eth_type_trans(skb, priv->dev);

		if (unlikely(!coe))
			skb_checksum_none_assert(skb);
		else
			skb->ip_summed = CHECKSUM_UNNECESSARY;

		if (!stmmac_get_rx_hash(priv, p, &hash, &hash_type))
			skb_set_hash(skb, hash, hash_type);

		skb_record_rx_queue(skb, queue);
		napi_gro_receive(&ch->rx_napi, skb);
		skb = NULL;

		priv->dev->stats.rx_packets++;
		priv->dev->stats.rx_bytes += len;
		count++;
	}

	if (status & rx_not_ls || skb) {
		rx_q->state_saved = true;
		rx_q->state.skb = skb;
		rx_q->state.error = error;
		rx_q->state.len = len;
	}

	stmmac_rx_refill(priv, queue);

	priv->xstats.rx_pkt_n += count;

	return count;
}

static int stmmac_napi_poll_rx(struct napi_struct *napi, int budget)
{
	struct stmmac_channel *ch =
		container_of(napi, struct stmmac_channel, rx_napi);
	struct stmmac_priv *priv = ch->priv_data;
	u32 chan = ch->index;
	int work_done;

	priv->xstats.napi_poll++;

	work_done = stmmac_rx(priv, budget, chan);
	if (work_done < budget && napi_complete_done(napi, work_done)) {
		unsigned long flags;

		spin_lock_irqsave(&ch->lock, flags);
		stmmac_enable_dma_irq(priv, priv->ioaddr, chan, 1, 0);
		spin_unlock_irqrestore(&ch->lock, flags);
	}

	return work_done;
}

static int stmmac_napi_poll_tx(struct napi_struct *napi, int budget)
{
	struct stmmac_channel *ch =
		container_of(napi, struct stmmac_channel, tx_napi);
	struct stmmac_priv *priv = ch->priv_data;
	u32 chan = ch->index;
	int work_done;

	priv->xstats.napi_poll++;

	work_done = stmmac_tx_clean(priv, priv->dma_tx_size, chan);
	work_done = min(work_done, budget);

	if (work_done < budget && napi_complete_done(napi, work_done)) {
		unsigned long flags;

		spin_lock_irqsave(&ch->lock, flags);
		stmmac_enable_dma_irq(priv, priv->ioaddr, chan, 0, 1);
		spin_unlock_irqrestore(&ch->lock, flags);
	}

	return work_done;
}

/**
 *  stmmac_tx_timeout
 *  @dev : Pointer to net device structure
 *  @txqueue: the index of the hanging transmit queue
 *  Description: this function is called when a packet transmission fails to
 *   complete within a reasonable time. The driver will mark the error in the
 *   netdev structure and arrange for the device to be reset to a sane state
 *   in order to transmit a new packet.
 */
static void stmmac_tx_timeout(struct net_device *dev, unsigned int txqueue)
{
	struct stmmac_priv *priv = netdev_priv(dev);

	stmmac_global_err(priv);
}

/**
 *  stmmac_set_rx_mode - entry point for multicast addressing
 *  @dev : pointer to the device structure
 *  Description:
 *  This function is a driver entry point which gets called by the kernel
 *  whenever multicast addresses must be enabled/disabled.
 *  Return value:
 *  void.
 */
static void stmmac_set_rx_mode(struct net_device *dev)
{
	struct stmmac_priv *priv = netdev_priv(dev);

	stmmac_set_filter(priv, priv->hw, dev);
}

/**
 *  stmmac_change_mtu - entry point to change MTU size for the device.
 *  @dev : device pointer.
 *  @new_mtu : the new MTU size for the device.
 *  Description: the Maximum Transfer Unit (MTU) is used by the network layer
 *  to drive packet transmission. Ethernet has an MTU of 1500 octets
 *  (ETH_DATA_LEN). This value can be changed with ifconfig.
 *  Return value:
 *  0 on success and an appropriate (-)ve integer as defined in errno.h
 *  file on failure.
 */
static int stmmac_change_mtu(struct net_device *dev, int new_mtu)
{
	struct stmmac_priv *priv = netdev_priv(dev);
	int txfifosz = priv->plat->tx_fifo_size;

	if (txfifosz == 0)
		txfifosz = priv->dma_cap.tx_fifo_size;

	txfifosz /= priv->plat->tx_queues_to_use;

	if (netif_running(dev)) {
		netdev_err(priv->dev, "must be stopped to change its MTU\n");
		return -EBUSY;
	}

	new_mtu = STMMAC_ALIGN(new_mtu);

	/* If condition true, FIFO is too small or MTU too large */
	if ((txfifosz < new_mtu) || (new_mtu > BUF_SIZE_16KiB))
		return -EINVAL;

	dev->mtu = new_mtu;

	netdev_update_features(dev);

	return 0;
}

static netdev_features_t stmmac_fix_features(struct net_device *dev,
					     netdev_features_t features)
{
	struct stmmac_priv *priv = netdev_priv(dev);

	if (priv->plat->rx_coe == STMMAC_RX_COE_NONE)
		features &= ~NETIF_F_RXCSUM;

	if (!priv->plat->tx_coe)
		features &= ~NETIF_F_CSUM_MASK;

	/* Some GMAC devices have a bugged Jumbo frame support that
	 * needs to have the Tx COE disabled for oversized frames
	 * (due to limited buffer sizes). In this case we disable
	 * the TX csum insertion in the TDES and not use SF.
	 */
	if (priv->plat->bugged_jumbo && (dev->mtu > ETH_DATA_LEN))
		features &= ~NETIF_F_CSUM_MASK;

	/* Disable tso if asked by ethtool */
	if ((priv->plat->tso_en) && (priv->dma_cap.tsoen)) {
		if (features & NETIF_F_TSO)
			priv->tso = true;
		else
			priv->tso = false;
	}

	return features;
}

static int stmmac_set_features(struct net_device *netdev,
			       netdev_features_t features)
{
	struct stmmac_priv *priv = netdev_priv(netdev);
	bool sph_en;
	u32 chan;

	/* Keep the COE Type in case of csum is supporting */
	if (features & NETIF_F_RXCSUM)
		priv->hw->rx_csum = priv->plat->rx_coe;
	else
		priv->hw->rx_csum = 0;
	/* No check needed because rx_coe has been set before and it will be
	 * fixed in case of issue.
	 */
	stmmac_rx_ipc(priv, priv->hw);

	sph_en = (priv->hw->rx_csum > 0) && priv->sph;
	for (chan = 0; chan < priv->plat->rx_queues_to_use; chan++)
		stmmac_enable_sph(priv, priv->ioaddr, sph_en, chan);

	return 0;
}

/**
 *  stmmac_interrupt - main ISR
 *  @irq: interrupt number.
 *  @dev_id: to pass the net device pointer (must be valid).
 *  Description: this is the main driver interrupt service routine.
 *  It can call:
 *  o DMA service routine (to manage incoming frame reception and transmission
 *    status)
 *  o Core interrupts to manage: remote wake-up, management counter, LPI
 *    interrupts.
 */
static irqreturn_t stmmac_interrupt(int irq, void *dev_id)
{
	struct net_device *dev = (struct net_device *)dev_id;
	struct stmmac_priv *priv = netdev_priv(dev);
	u32 rx_cnt = priv->plat->rx_queues_to_use;
	u32 tx_cnt = priv->plat->tx_queues_to_use;
	u32 queues_count;
	u32 queue;
	bool xmac;

	xmac = priv->plat->has_gmac4 || priv->plat->has_xgmac;
	queues_count = (rx_cnt > tx_cnt) ? rx_cnt : tx_cnt;

	if (priv->irq_wake)
		pm_wakeup_event(priv->device, 0);

	/* Check if adapter is up */
	if (test_bit(STMMAC_DOWN, &priv->state))
		return IRQ_HANDLED;
	/* Check if a fatal error happened */
	if (stmmac_safety_feat_interrupt(priv))
		return IRQ_HANDLED;

	/* To handle GMAC own interrupts */
	if ((priv->plat->has_gmac) || xmac) {
		int status = stmmac_host_irq_status(priv, priv->hw, &priv->xstats);
		int mtl_status;

		if (unlikely(status)) {
			/* For LPI we need to save the tx status */
			if (status & CORE_IRQ_TX_PATH_IN_LPI_MODE)
				priv->tx_path_in_lpi_mode = true;
			if (status & CORE_IRQ_TX_PATH_EXIT_LPI_MODE)
				priv->tx_path_in_lpi_mode = false;
		}

		for (queue = 0; queue < queues_count; queue++) {
			struct stmmac_rx_queue *rx_q = &priv->rx_queue[queue];

			mtl_status = stmmac_host_mtl_irq_status(priv, priv->hw,
								queue);
			if (mtl_status != -EINVAL)
				status |= mtl_status;

			if (status & CORE_IRQ_MTL_RX_OVERFLOW)
				stmmac_set_rx_tail_ptr(priv, priv->ioaddr,
						       rx_q->rx_tail_addr,
						       queue);
		}

		/* PCS link status */
		if (priv->hw->pcs) {
			if (priv->xstats.pcs_link)
				netif_carrier_on(dev);
			else
				netif_carrier_off(dev);
		}
	}

	/* To handle DMA interrupts */
	stmmac_dma_interrupt(priv);

	return IRQ_HANDLED;
}

#ifdef CONFIG_NET_POLL_CONTROLLER
/* Polling receive - used by NETCONSOLE and other diagnostic tools
 * to allow network I/O with interrupts disabled.
 */
static void stmmac_poll_controller(struct net_device *dev)
{
	disable_irq(dev->irq);
	stmmac_interrupt(dev->irq, dev);
	enable_irq(dev->irq);
}
#endif

/**
 *  stmmac_ioctl - Entry point for the Ioctl
 *  @dev: Device pointer.
 *  @rq: An IOCTL specefic structure, that can contain a pointer to
 *  a proprietary structure used to pass information to the driver.
 *  @cmd: IOCTL command
 *  Description:
 *  Currently it supports the phy_mii_ioctl(...) and HW time stamping.
 */
static int stmmac_ioctl(struct net_device *dev, struct ifreq *rq, int cmd)
{
	struct stmmac_priv *priv = netdev_priv (dev);
	int ret = -EOPNOTSUPP;

	if (!netif_running(dev))
		return -EINVAL;

	switch (cmd) {
	case SIOCGMIIPHY:
	case SIOCGMIIREG:
	case SIOCSMIIREG:
		ret = phylink_mii_ioctl(priv->phylink, rq, cmd);
		break;
	case SIOCSHWTSTAMP:
		ret = stmmac_hwtstamp_set(dev, rq);
		break;
	case SIOCGHWTSTAMP:
		ret = stmmac_hwtstamp_get(dev, rq);
		break;
	default:
		break;
	}

	return ret;
}

static int stmmac_setup_tc_block_cb(enum tc_setup_type type, void *type_data,
				    void *cb_priv)
{
	struct stmmac_priv *priv = cb_priv;
	int ret = -EOPNOTSUPP;

	if (!tc_cls_can_offload_and_chain0(priv->dev, type_data))
		return ret;

	stmmac_disable_all_queues(priv);

	switch (type) {
	case TC_SETUP_CLSU32:
		ret = stmmac_tc_setup_cls_u32(priv, priv, type_data);
		break;
	case TC_SETUP_CLSFLOWER:
		ret = stmmac_tc_setup_cls(priv, priv, type_data);
		break;
	default:
		break;
	}

	stmmac_enable_all_queues(priv);
	return ret;
}

static LIST_HEAD(stmmac_block_cb_list);

static int stmmac_setup_tc(struct net_device *ndev, enum tc_setup_type type,
			   void *type_data)
{
	struct stmmac_priv *priv = netdev_priv(ndev);

	switch (type) {
	case TC_SETUP_BLOCK:
		return flow_block_cb_setup_simple(type_data,
						  &stmmac_block_cb_list,
						  stmmac_setup_tc_block_cb,
						  priv, priv, true);
	case TC_SETUP_QDISC_CBS:
		return stmmac_tc_setup_cbs(priv, priv, type_data);
	case TC_SETUP_QDISC_TAPRIO:
		return stmmac_tc_setup_taprio(priv, priv, type_data);
	case TC_SETUP_QDISC_ETF:
		return stmmac_tc_setup_etf(priv, priv, type_data);
	default:
		return -EOPNOTSUPP;
	}
}

static u16 stmmac_select_queue(struct net_device *dev, struct sk_buff *skb,
			       struct net_device *sb_dev)
{
	int gso = skb_shinfo(skb)->gso_type;

	if (gso & (SKB_GSO_TCPV4 | SKB_GSO_TCPV6 | SKB_GSO_UDP_L4)) {
		/*
		 * There is no way to determine the number of TSO/USO
		 * capable Queues. Let's use always the Queue 0
		 * because if TSO/USO is supported then at least this
		 * one will be capable.
		 */
		return 0;
	}

	return netdev_pick_tx(dev, skb, NULL) % dev->real_num_tx_queues;
}

static int stmmac_set_mac_address(struct net_device *ndev, void *addr)
{
	struct stmmac_priv *priv = netdev_priv(ndev);
	int ret = 0;

	ret = eth_mac_addr(ndev, addr);
	if (ret)
		return ret;

	stmmac_set_umac_addr(priv, priv->hw, ndev->dev_addr, 0);

	return ret;
}

#ifdef CONFIG_DEBUG_FS
static struct dentry *stmmac_fs_dir;

static void sysfs_display_ring(void *head, int size, int extend_desc,
			       struct seq_file *seq)
{
	int i;
	struct dma_extended_desc *ep = (struct dma_extended_desc *)head;
	struct dma_desc *p = (struct dma_desc *)head;

	for (i = 0; i < size; i++) {
		if (extend_desc) {
			seq_printf(seq, "%d [0x%x]: 0x%x 0x%x 0x%x 0x%x\n",
				   i, (unsigned int)virt_to_phys(ep),
				   le32_to_cpu(ep->basic.des0),
				   le32_to_cpu(ep->basic.des1),
				   le32_to_cpu(ep->basic.des2),
				   le32_to_cpu(ep->basic.des3));
			ep++;
		} else {
			seq_printf(seq, "%d [0x%x]: 0x%x 0x%x 0x%x 0x%x\n",
				   i, (unsigned int)virt_to_phys(p),
				   le32_to_cpu(p->des0), le32_to_cpu(p->des1),
				   le32_to_cpu(p->des2), le32_to_cpu(p->des3));
			p++;
		}
		seq_printf(seq, "\n");
	}
}

static int stmmac_rings_status_show(struct seq_file *seq, void *v)
{
	struct net_device *dev = seq->private;
	struct stmmac_priv *priv = netdev_priv(dev);
	u32 rx_count = priv->plat->rx_queues_to_use;
	u32 tx_count = priv->plat->tx_queues_to_use;
	u32 queue;

	if ((dev->flags & IFF_UP) == 0)
		return 0;

	for (queue = 0; queue < rx_count; queue++) {
		struct stmmac_rx_queue *rx_q = &priv->rx_queue[queue];

		seq_printf(seq, "RX Queue %d:\n", queue);

		if (priv->extend_desc) {
			seq_printf(seq, "Extended descriptor ring:\n");
			sysfs_display_ring((void *)rx_q->dma_erx,
					   priv->dma_rx_size, 1, seq);
		} else {
			seq_printf(seq, "Descriptor ring:\n");
			sysfs_display_ring((void *)rx_q->dma_rx,
					   priv->dma_rx_size, 0, seq);
		}
	}

	for (queue = 0; queue < tx_count; queue++) {
		struct stmmac_tx_queue *tx_q = &priv->tx_queue[queue];

		seq_printf(seq, "TX Queue %d:\n", queue);

		if (priv->extend_desc) {
			seq_printf(seq, "Extended descriptor ring:\n");
			sysfs_display_ring((void *)tx_q->dma_etx,
					   priv->dma_tx_size, 1, seq);
		} else if (!(tx_q->tbs & STMMAC_TBS_AVAIL)) {
			seq_printf(seq, "Descriptor ring:\n");
			sysfs_display_ring((void *)tx_q->dma_tx,
					   priv->dma_tx_size, 0, seq);
		}
	}

	return 0;
}
DEFINE_SHOW_ATTRIBUTE(stmmac_rings_status);

static int stmmac_dma_cap_show(struct seq_file *seq, void *v)
{
	struct net_device *dev = seq->private;
	struct stmmac_priv *priv = netdev_priv(dev);

	if (!priv->hw_cap_support) {
		seq_printf(seq, "DMA HW features not supported\n");
		return 0;
	}

	seq_printf(seq, "==============================\n");
	seq_printf(seq, "\tDMA HW features\n");
	seq_printf(seq, "==============================\n");

	seq_printf(seq, "\t10/100 Mbps: %s\n",
		   (priv->dma_cap.mbps_10_100) ? "Y" : "N");
	seq_printf(seq, "\t1000 Mbps: %s\n",
		   (priv->dma_cap.mbps_1000) ? "Y" : "N");
	seq_printf(seq, "\tHalf duplex: %s\n",
		   (priv->dma_cap.half_duplex) ? "Y" : "N");
	seq_printf(seq, "\tHash Filter: %s\n",
		   (priv->dma_cap.hash_filter) ? "Y" : "N");
	seq_printf(seq, "\tMultiple MAC address registers: %s\n",
		   (priv->dma_cap.multi_addr) ? "Y" : "N");
	seq_printf(seq, "\tPCS (TBI/SGMII/RTBI PHY interfaces): %s\n",
		   (priv->dma_cap.pcs) ? "Y" : "N");
	seq_printf(seq, "\tSMA (MDIO) Interface: %s\n",
		   (priv->dma_cap.sma_mdio) ? "Y" : "N");
	seq_printf(seq, "\tPMT Remote wake up: %s\n",
		   (priv->dma_cap.pmt_remote_wake_up) ? "Y" : "N");
	seq_printf(seq, "\tPMT Magic Frame: %s\n",
		   (priv->dma_cap.pmt_magic_frame) ? "Y" : "N");
	seq_printf(seq, "\tRMON module: %s\n",
		   (priv->dma_cap.rmon) ? "Y" : "N");
	seq_printf(seq, "\tIEEE 1588-2002 Time Stamp: %s\n",
		   (priv->dma_cap.time_stamp) ? "Y" : "N");
	seq_printf(seq, "\tIEEE 1588-2008 Advanced Time Stamp: %s\n",
		   (priv->dma_cap.atime_stamp) ? "Y" : "N");
	seq_printf(seq, "\t802.3az - Energy-Efficient Ethernet (EEE): %s\n",
		   (priv->dma_cap.eee) ? "Y" : "N");
	seq_printf(seq, "\tAV features: %s\n", (priv->dma_cap.av) ? "Y" : "N");
	seq_printf(seq, "\tChecksum Offload in TX: %s\n",
		   (priv->dma_cap.tx_coe) ? "Y" : "N");
	if (priv->synopsys_id >= DWMAC_CORE_4_00) {
		seq_printf(seq, "\tIP Checksum Offload in RX: %s\n",
			   (priv->dma_cap.rx_coe) ? "Y" : "N");
	} else {
		seq_printf(seq, "\tIP Checksum Offload (type1) in RX: %s\n",
			   (priv->dma_cap.rx_coe_type1) ? "Y" : "N");
		seq_printf(seq, "\tIP Checksum Offload (type2) in RX: %s\n",
			   (priv->dma_cap.rx_coe_type2) ? "Y" : "N");
	}
	seq_printf(seq, "\tRXFIFO > 2048bytes: %s\n",
		   (priv->dma_cap.rxfifo_over_2048) ? "Y" : "N");
	seq_printf(seq, "\tNumber of Additional RX channel: %d\n",
		   priv->dma_cap.number_rx_channel);
	seq_printf(seq, "\tNumber of Additional TX channel: %d\n",
		   priv->dma_cap.number_tx_channel);
	seq_printf(seq, "\tNumber of Additional RX queues: %d\n",
		   priv->dma_cap.number_rx_queues);
	seq_printf(seq, "\tNumber of Additional TX queues: %d\n",
		   priv->dma_cap.number_tx_queues);
	seq_printf(seq, "\tEnhanced descriptors: %s\n",
		   (priv->dma_cap.enh_desc) ? "Y" : "N");
	seq_printf(seq, "\tTX Fifo Size: %d\n", priv->dma_cap.tx_fifo_size);
	seq_printf(seq, "\tRX Fifo Size: %d\n", priv->dma_cap.rx_fifo_size);
	seq_printf(seq, "\tHash Table Size: %d\n", priv->dma_cap.hash_tb_sz);
	seq_printf(seq, "\tTSO: %s\n", priv->dma_cap.tsoen ? "Y" : "N");
	seq_printf(seq, "\tNumber of PPS Outputs: %d\n",
		   priv->dma_cap.pps_out_num);
	seq_printf(seq, "\tSafety Features: %s\n",
		   priv->dma_cap.asp ? "Y" : "N");
	seq_printf(seq, "\tFlexible RX Parser: %s\n",
		   priv->dma_cap.frpsel ? "Y" : "N");
	seq_printf(seq, "\tEnhanced Addressing: %d\n",
		   priv->dma_cap.addr64);
	seq_printf(seq, "\tReceive Side Scaling: %s\n",
		   priv->dma_cap.rssen ? "Y" : "N");
	seq_printf(seq, "\tVLAN Hash Filtering: %s\n",
		   priv->dma_cap.vlhash ? "Y" : "N");
	seq_printf(seq, "\tSplit Header: %s\n",
		   priv->dma_cap.sphen ? "Y" : "N");
	seq_printf(seq, "\tVLAN TX Insertion: %s\n",
		   priv->dma_cap.vlins ? "Y" : "N");
	seq_printf(seq, "\tDouble VLAN: %s\n",
		   priv->dma_cap.dvlan ? "Y" : "N");
	seq_printf(seq, "\tNumber of L3/L4 Filters: %d\n",
		   priv->dma_cap.l3l4fnum);
	seq_printf(seq, "\tARP Offloading: %s\n",
		   priv->dma_cap.arpoffsel ? "Y" : "N");
	seq_printf(seq, "\tEnhancements to Scheduled Traffic (EST): %s\n",
		   priv->dma_cap.estsel ? "Y" : "N");
	seq_printf(seq, "\tFrame Preemption (FPE): %s\n",
		   priv->dma_cap.fpesel ? "Y" : "N");
	seq_printf(seq, "\tTime-Based Scheduling (TBS): %s\n",
		   priv->dma_cap.tbssel ? "Y" : "N");
	return 0;
}
DEFINE_SHOW_ATTRIBUTE(stmmac_dma_cap);

/* Use network device events to rename debugfs file entries.
 */
static int stmmac_device_event(struct notifier_block *unused,
			       unsigned long event, void *ptr)
{
	struct net_device *dev = netdev_notifier_info_to_dev(ptr);
	struct stmmac_priv *priv = netdev_priv(dev);

	if (dev->netdev_ops != &stmmac_netdev_ops)
		goto done;

	switch (event) {
	case NETDEV_CHANGENAME:
		if (priv->dbgfs_dir)
			priv->dbgfs_dir = debugfs_rename(stmmac_fs_dir,
							 priv->dbgfs_dir,
							 stmmac_fs_dir,
							 dev->name);
		break;
	}
done:
	return NOTIFY_DONE;
}

static struct notifier_block stmmac_notifier = {
	.notifier_call = stmmac_device_event,
};

static void stmmac_init_fs(struct net_device *dev)
{
	struct stmmac_priv *priv = netdev_priv(dev);

	rtnl_lock();

	/* Create per netdev entries */
	priv->dbgfs_dir = debugfs_create_dir(dev->name, stmmac_fs_dir);

	/* Entry to report DMA RX/TX rings */
	debugfs_create_file("descriptors_status", 0444, priv->dbgfs_dir, dev,
			    &stmmac_rings_status_fops);

	/* Entry to report the DMA HW features */
	debugfs_create_file("dma_cap", 0444, priv->dbgfs_dir, dev,
			    &stmmac_dma_cap_fops);

	rtnl_unlock();
}

static void stmmac_exit_fs(struct net_device *dev)
{
	struct stmmac_priv *priv = netdev_priv(dev);

	debugfs_remove_recursive(priv->dbgfs_dir);
}
#endif /* CONFIG_DEBUG_FS */

static u32 stmmac_vid_crc32_le(__le16 vid_le)
{
	unsigned char *data = (unsigned char *)&vid_le;
	unsigned char data_byte = 0;
	u32 crc = ~0x0;
	u32 temp = 0;
	int i, bits;

	bits = get_bitmask_order(VLAN_VID_MASK);
	for (i = 0; i < bits; i++) {
		if ((i % 8) == 0)
			data_byte = data[i / 8];

		temp = ((crc & 1) ^ data_byte) & 1;
		crc >>= 1;
		data_byte >>= 1;

		if (temp)
			crc ^= 0xedb88320;
	}

	return crc;
}

static int stmmac_vlan_update(struct stmmac_priv *priv, bool is_double)
{
	u32 crc, hash = 0;
	__le16 pmatch = 0;
	int count = 0;
	u16 vid = 0;

	for_each_set_bit(vid, priv->active_vlans, VLAN_N_VID) {
		__le16 vid_le = cpu_to_le16(vid);
		crc = bitrev32(~stmmac_vid_crc32_le(vid_le)) >> 28;
		hash |= (1 << crc);
		count++;
	}

	if (!priv->dma_cap.vlhash) {
		if (count > 2) /* VID = 0 always passes filter */
			return -EOPNOTSUPP;

		pmatch = cpu_to_le16(vid);
		hash = 0;
	}

	return stmmac_update_vlan_hash(priv, priv->hw, hash, pmatch, is_double);
}

static int stmmac_vlan_rx_add_vid(struct net_device *ndev, __be16 proto, u16 vid)
{
	struct stmmac_priv *priv = netdev_priv(ndev);
	bool is_double = false;
	int ret;

	if (be16_to_cpu(proto) == ETH_P_8021AD)
		is_double = true;

	set_bit(vid, priv->active_vlans);
	ret = stmmac_vlan_update(priv, is_double);
	if (ret) {
		clear_bit(vid, priv->active_vlans);
		return ret;
	}

	if (priv->hw->num_vlan) {
		ret = stmmac_add_hw_vlan_rx_fltr(priv, ndev, priv->hw, proto, vid);
		if (ret)
			return ret;
	}

	return 0;
}

static int stmmac_vlan_rx_kill_vid(struct net_device *ndev, __be16 proto, u16 vid)
{
	struct stmmac_priv *priv = netdev_priv(ndev);
	bool is_double = false;
	int ret;

	if (be16_to_cpu(proto) == ETH_P_8021AD)
		is_double = true;

	clear_bit(vid, priv->active_vlans);

	if (priv->hw->num_vlan) {
		ret = stmmac_del_hw_vlan_rx_fltr(priv, ndev, priv->hw, proto, vid);
		if (ret)
			return ret;
	}

	return stmmac_vlan_update(priv, is_double);
}

static const struct net_device_ops stmmac_netdev_ops = {
	.ndo_open = stmmac_open,
	.ndo_start_xmit = stmmac_xmit,
	.ndo_stop = stmmac_release,
	.ndo_change_mtu = stmmac_change_mtu,
	.ndo_fix_features = stmmac_fix_features,
	.ndo_set_features = stmmac_set_features,
	.ndo_set_rx_mode = stmmac_set_rx_mode,
	.ndo_tx_timeout = stmmac_tx_timeout,
	.ndo_do_ioctl = stmmac_ioctl,
	.ndo_setup_tc = stmmac_setup_tc,
	.ndo_select_queue = stmmac_select_queue,
#ifdef CONFIG_NET_POLL_CONTROLLER
	.ndo_poll_controller = stmmac_poll_controller,
#endif
	.ndo_set_mac_address = stmmac_set_mac_address,
	.ndo_vlan_rx_add_vid = stmmac_vlan_rx_add_vid,
	.ndo_vlan_rx_kill_vid = stmmac_vlan_rx_kill_vid,
};

static void stmmac_reset_subtask(struct stmmac_priv *priv)
{
	if (!test_and_clear_bit(STMMAC_RESET_REQUESTED, &priv->state))
		return;
	if (test_bit(STMMAC_DOWN, &priv->state))
		return;

	netdev_err(priv->dev, "Reset adapter.\n");

	rtnl_lock();
	netif_trans_update(priv->dev);
	while (test_and_set_bit(STMMAC_RESETING, &priv->state))
		usleep_range(1000, 2000);

	set_bit(STMMAC_DOWN, &priv->state);
	dev_close(priv->dev);
	dev_open(priv->dev, NULL);
	clear_bit(STMMAC_DOWN, &priv->state);
	clear_bit(STMMAC_RESETING, &priv->state);
	rtnl_unlock();
}

static void stmmac_service_task(struct work_struct *work)
{
	struct stmmac_priv *priv = container_of(work, struct stmmac_priv,
			service_task);

	stmmac_reset_subtask(priv);
	clear_bit(STMMAC_SERVICE_SCHED, &priv->state);
}

/**
 *  stmmac_hw_init - Init the MAC device
 *  @priv: driver private structure
 *  Description: this function is to configure the MAC device according to
 *  some platform parameters or the HW capability register. It prepares the
 *  driver to use either ring or chain modes and to setup either enhanced or
 *  normal descriptors.
 */
static int stmmac_hw_init(struct stmmac_priv *priv)
{
	int ret;

	/* dwmac-sun8i only work in chain mode */
	if (priv->plat->has_sun8i)
		chain_mode = 1;
	priv->chain_mode = chain_mode;

	/* Initialize HW Interface */
	ret = stmmac_hwif_init(priv);
	if (ret)
		return ret;

	/* Get the HW capability (new GMAC newer than 3.50a) */
	priv->hw_cap_support = stmmac_get_hw_features(priv);
	if (priv->hw_cap_support) {
		dev_info(priv->device, "DMA HW capability register supported\n");

		/* We can override some gmac/dma configuration fields: e.g.
		 * enh_desc, tx_coe (e.g. that are passed through the
		 * platform) with the values from the HW capability
		 * register (if supported).
		 */
		priv->plat->enh_desc = priv->dma_cap.enh_desc;
		priv->plat->pmt = priv->dma_cap.pmt_remote_wake_up;
		priv->hw->pmt = priv->plat->pmt;
		if (priv->dma_cap.hash_tb_sz) {
			priv->hw->multicast_filter_bins =
					(BIT(priv->dma_cap.hash_tb_sz) << 5);
			priv->hw->mcast_bits_log2 =
					ilog2(priv->hw->multicast_filter_bins);
		}

		/* TXCOE doesn't work in thresh DMA mode */
		if (priv->plat->force_thresh_dma_mode)
			priv->plat->tx_coe = 0;
		else
			priv->plat->tx_coe = priv->dma_cap.tx_coe;

		/* In case of GMAC4 rx_coe is from HW cap register. */
		priv->plat->rx_coe = priv->dma_cap.rx_coe;

		if (priv->dma_cap.rx_coe_type2)
			priv->plat->rx_coe = STMMAC_RX_COE_TYPE2;
		else if (priv->dma_cap.rx_coe_type1)
			priv->plat->rx_coe = STMMAC_RX_COE_TYPE1;

	} else {
		dev_info(priv->device, "No HW DMA feature register supported\n");
	}

	if (priv->plat->rx_coe) {
		priv->hw->rx_csum = priv->plat->rx_coe;
		dev_info(priv->device, "RX Checksum Offload Engine supported\n");
		if (priv->synopsys_id < DWMAC_CORE_4_00)
			dev_info(priv->device, "COE Type %d\n", priv->hw->rx_csum);
	}
	if (priv->plat->tx_coe)
		dev_info(priv->device, "TX Checksum insertion supported\n");

	if (priv->plat->pmt) {
		dev_info(priv->device, "Wake-Up On Lan supported\n");
		device_set_wakeup_capable(priv->device, 1);
	}

	if (priv->dma_cap.tsoen)
		dev_info(priv->device, "TSO supported\n");

	priv->hw->vlan_fail_q_en = priv->plat->vlan_fail_q_en;
	priv->hw->vlan_fail_q = priv->plat->vlan_fail_q;

	/* Run HW quirks, if any */
	if (priv->hwif_quirks) {
		ret = priv->hwif_quirks(priv);
		if (ret)
			return ret;
	}

	/* Rx Watchdog is available in the COREs newer than the 3.40.
	 * In some case, for example on bugged HW this feature
	 * has to be disable and this can be done by passing the
	 * riwt_off field from the platform.
	 */
	if (((priv->synopsys_id >= DWMAC_CORE_3_50) ||
	    (priv->plat->has_xgmac)) && (!priv->plat->riwt_off)) {
		priv->use_riwt = 1;
		dev_info(priv->device,
			 "Enable RX Mitigation via HW Watchdog Timer\n");
	}

	return 0;
}

static void stmmac_napi_add(struct net_device *dev)
{
	struct stmmac_priv *priv = netdev_priv(dev);
	u32 queue, maxq;

	maxq = max(priv->plat->rx_queues_to_use, priv->plat->tx_queues_to_use);

	for (queue = 0; queue < maxq; queue++) {
		struct stmmac_channel *ch = &priv->channel[queue];

		ch->priv_data = priv;
		ch->index = queue;
		spin_lock_init(&ch->lock);

		if (queue < priv->plat->rx_queues_to_use) {
			netif_napi_add(dev, &ch->rx_napi, stmmac_napi_poll_rx,
				       NAPI_POLL_WEIGHT);
		}
		if (queue < priv->plat->tx_queues_to_use) {
			netif_tx_napi_add(dev, &ch->tx_napi,
					  stmmac_napi_poll_tx,
					  NAPI_POLL_WEIGHT);
		}
	}
}

static void stmmac_napi_del(struct net_device *dev)
{
	struct stmmac_priv *priv = netdev_priv(dev);
	u32 queue, maxq;

	maxq = max(priv->plat->rx_queues_to_use, priv->plat->tx_queues_to_use);

	for (queue = 0; queue < maxq; queue++) {
		struct stmmac_channel *ch = &priv->channel[queue];

		if (queue < priv->plat->rx_queues_to_use)
			netif_napi_del(&ch->rx_napi);
		if (queue < priv->plat->tx_queues_to_use)
			netif_napi_del(&ch->tx_napi);
	}
}

int stmmac_reinit_queues(struct net_device *dev, u32 rx_cnt, u32 tx_cnt)
{
	struct stmmac_priv *priv = netdev_priv(dev);
	int ret = 0;

	if (netif_running(dev))
		stmmac_release(dev);

	stmmac_napi_del(dev);

	priv->plat->rx_queues_to_use = rx_cnt;
	priv->plat->tx_queues_to_use = tx_cnt;

	stmmac_napi_add(dev);

	if (netif_running(dev))
		ret = stmmac_open(dev);

	return ret;
}

int stmmac_reinit_ringparam(struct net_device *dev, u32 rx_size, u32 tx_size)
{
	struct stmmac_priv *priv = netdev_priv(dev);
	int ret = 0;

	if (netif_running(dev))
		stmmac_release(dev);

	priv->dma_rx_size = rx_size;
	priv->dma_tx_size = tx_size;

	if (netif_running(dev))
		ret = stmmac_open(dev);

	return ret;
}

/**
 * stmmac_dvr_probe
 * @device: device pointer
 * @plat_dat: platform data pointer
 * @res: stmmac resource pointer
 * Description: this is the main probe function used to
 * call the alloc_etherdev, allocate the priv structure.
 * Return:
 * returns 0 on success, otherwise errno.
 */
int stmmac_dvr_probe(struct device *device,
		     struct plat_stmmacenet_data *plat_dat,
		     struct stmmac_resources *res)
{
	struct net_device *ndev = NULL;
	struct stmmac_priv *priv;
	u32 rxq;
	int i, ret = 0;

	ndev = devm_alloc_etherdev_mqs(device, sizeof(struct stmmac_priv),
				       MTL_MAX_TX_QUEUES, MTL_MAX_RX_QUEUES);
	if (!ndev)
		return -ENOMEM;

	SET_NETDEV_DEV(ndev, device);

	priv = netdev_priv(ndev);
	priv->device = device;
	priv->dev = ndev;

	stmmac_set_ethtool_ops(ndev);
	priv->pause = pause;
	priv->plat = plat_dat;
	priv->ioaddr = res->addr;
	priv->dev->base_addr = (unsigned long)res->addr;

	priv->dev->irq = res->irq;
	priv->wol_irq = res->wol_irq;
	priv->lpi_irq = res->lpi_irq;

	if (!IS_ERR_OR_NULL(res->mac))
		memcpy(priv->dev->dev_addr, res->mac, ETH_ALEN);

	dev_set_drvdata(device, priv->dev);

	/* Verify driver arguments */
	stmmac_verify_args();

	/* Allocate workqueue */
	priv->wq = create_singlethread_workqueue("stmmac_wq");
	if (!priv->wq) {
		dev_err(priv->device, "failed to create workqueue\n");
		return -ENOMEM;
	}

	INIT_WORK(&priv->service_task, stmmac_service_task);

	/* Override with kernel parameters if supplied XXX CRS XXX
	 * this needs to have multiple instances
	 */
	if ((phyaddr >= 0) && (phyaddr <= 31))
		priv->plat->phy_addr = phyaddr;

	if (priv->plat->stmmac_rst) {
		ret = reset_control_assert(priv->plat->stmmac_rst);
		reset_control_deassert(priv->plat->stmmac_rst);
		/* Some reset controllers have only reset callback instead of
		 * assert + deassert callbacks pair.
		 */
		if (ret == -ENOTSUPP)
			reset_control_reset(priv->plat->stmmac_rst);
	}

	/* Init MAC and get the capabilities */
	ret = stmmac_hw_init(priv);
	if (ret)
		goto error_hw_init;

	stmmac_check_ether_addr(priv);

	ndev->netdev_ops = &stmmac_netdev_ops;

	ndev->hw_features = NETIF_F_SG | NETIF_F_IP_CSUM | NETIF_F_IPV6_CSUM |
			    NETIF_F_RXCSUM;

	ret = stmmac_tc_init(priv, priv);
	if (!ret) {
		ndev->hw_features |= NETIF_F_HW_TC;
	}

	if ((priv->plat->tso_en) && (priv->dma_cap.tsoen)) {
		ndev->hw_features |= NETIF_F_TSO | NETIF_F_TSO6;
		if (priv->plat->has_gmac4)
			ndev->hw_features |= NETIF_F_GSO_UDP_L4;
		priv->tso = true;
		dev_info(priv->device, "TSO feature enabled\n");
	}

	if (priv->dma_cap.sphen) {
		ndev->hw_features |= NETIF_F_GRO;
		priv->sph = true;
		dev_info(priv->device, "SPH feature enabled\n");
	}

	/* The current IP register MAC_HW_Feature1[ADDR64] only define
	 * 32/40/64 bit width, but some SOC support others like i.MX8MP
	 * support 34 bits but it map to 40 bits width in MAC_HW_Feature1[ADDR64].
	 * So overwrite dma_cap.addr64 according to HW real design.
	 */
	if (priv->plat->addr64)
		priv->dma_cap.addr64 = priv->plat->addr64;

	if (priv->dma_cap.addr64) {
		ret = dma_set_mask_and_coherent(device,
				DMA_BIT_MASK(priv->dma_cap.addr64));
		if (!ret) {
			dev_info(priv->device, "Using %d bits DMA width\n",
				 priv->dma_cap.addr64);

			/*
			 * If more than 32 bits can be addressed, make sure to
			 * enable enhanced addressing mode.
			 */
			if (IS_ENABLED(CONFIG_ARCH_DMA_ADDR_T_64BIT))
				priv->plat->dma_cfg->eame = true;
		} else {
			ret = dma_set_mask_and_coherent(device, DMA_BIT_MASK(32));
			if (ret) {
				dev_err(priv->device, "Failed to set DMA Mask\n");
				goto error_hw_init;
			}

			priv->dma_cap.addr64 = 32;
		}
	}

	ndev->features |= ndev->hw_features | NETIF_F_HIGHDMA;
	ndev->watchdog_timeo = msecs_to_jiffies(watchdog);
#ifdef STMMAC_VLAN_TAG_USED
	/* Both mac100 and gmac support receive VLAN tag detection */
	ndev->features |= NETIF_F_HW_VLAN_CTAG_RX | NETIF_F_HW_VLAN_STAG_RX;
	if (priv->dma_cap.vlhash) {
		ndev->features |= NETIF_F_HW_VLAN_CTAG_FILTER;
		ndev->features |= NETIF_F_HW_VLAN_STAG_FILTER;
	}
	if (priv->dma_cap.vlins) {
		ndev->features |= NETIF_F_HW_VLAN_CTAG_TX;
		if (priv->dma_cap.dvlan)
			ndev->features |= NETIF_F_HW_VLAN_STAG_TX;
	}
#endif
	priv->msg_enable = netif_msg_init(debug, default_msg_level);

	/* Initialize RSS */
	rxq = priv->plat->rx_queues_to_use;
	netdev_rss_key_fill(priv->rss.key, sizeof(priv->rss.key));
	for (i = 0; i < ARRAY_SIZE(priv->rss.table); i++)
		priv->rss.table[i] = ethtool_rxfh_indir_default(i, rxq);

	if (priv->dma_cap.rssen && priv->plat->rss_en)
		ndev->features |= NETIF_F_RXHASH;

	/* MTU range: 46 - hw-specific max */
	ndev->min_mtu = ETH_ZLEN - ETH_HLEN;
	if (priv->plat->has_xgmac)
		ndev->max_mtu = XGMAC_JUMBO_LEN;
	else if ((priv->plat->enh_desc) || (priv->synopsys_id >= DWMAC_CORE_4_00))
		ndev->max_mtu = JUMBO_LEN;
	else
		ndev->max_mtu = SKB_MAX_HEAD(NET_SKB_PAD + NET_IP_ALIGN);
	/* Will not overwrite ndev->max_mtu if plat->maxmtu > ndev->max_mtu
	 * as well as plat->maxmtu < ndev->min_mtu which is a invalid range.
	 */
	if ((priv->plat->maxmtu < ndev->max_mtu) &&
	    (priv->plat->maxmtu >= ndev->min_mtu))
		ndev->max_mtu = priv->plat->maxmtu;
	else if (priv->plat->maxmtu < ndev->min_mtu)
		dev_warn(priv->device,
			 "%s: warning: maxmtu having invalid value (%d)\n",
			 __func__, priv->plat->maxmtu);

	if (flow_ctrl)
		priv->flow_ctrl = FLOW_AUTO;	/* RX/TX pause on */

	/* Setup channels NAPI */
	stmmac_napi_add(ndev);

	mutex_init(&priv->lock);

	/* If a specific clk_csr value is passed from the platform
	 * this means that the CSR Clock Range selection cannot be
	 * changed at run-time and it is fixed. Viceversa the driver'll try to
	 * set the MDC clock dynamically according to the csr actual
	 * clock input.
	 */
	if (priv->plat->clk_csr >= 0)
		priv->clk_csr = priv->plat->clk_csr;
	else
		stmmac_clk_csr_set(priv);

	stmmac_check_pcs_mode(priv);

	if (priv->hw->pcs != STMMAC_PCS_TBI &&
	    priv->hw->pcs != STMMAC_PCS_RTBI) {
		/* MDIO bus Registration */
		ret = stmmac_mdio_register(ndev);
		if (ret < 0) {
			dev_err(priv->device,
				"%s: MDIO bus (id: %d) registration failed",
				__func__, priv->plat->bus_id);
			goto error_mdio_register;
		}
	}

	ret = stmmac_phy_setup(priv);
	if (ret) {
		netdev_err(ndev, "failed to setup phy (%d)\n", ret);
		goto error_phy_setup;
	}

	ret = register_netdev(ndev);
	if (ret) {
		dev_err(priv->device, "%s: ERROR %i registering the device\n",
			__func__, ret);
		goto error_netdev_register;
	}

	if (priv->plat->serdes_powerup) {
		ret = priv->plat->serdes_powerup(ndev,
						 priv->plat->bsp_priv);

		if (ret < 0)
			goto error_serdes_powerup;
	}

#ifdef CONFIG_DEBUG_FS
	stmmac_init_fs(ndev);
#endif

	return ret;

error_serdes_powerup:
	unregister_netdev(ndev);
error_netdev_register:
	phylink_destroy(priv->phylink);
error_phy_setup:
	if (priv->hw->pcs != STMMAC_PCS_TBI &&
	    priv->hw->pcs != STMMAC_PCS_RTBI)
		stmmac_mdio_unregister(ndev);
error_mdio_register:
	stmmac_napi_del(ndev);
error_hw_init:
	destroy_workqueue(priv->wq);

	return ret;
}
EXPORT_SYMBOL_GPL(stmmac_dvr_probe);

/**
 * stmmac_dvr_remove
 * @dev: device pointer
 * Description: this function resets the TX/RX processes, disables the MAC RX/TX
 * changes the link status, releases the DMA descriptor rings.
 */
int stmmac_dvr_remove(struct device *dev)
{
	struct net_device *ndev = dev_get_drvdata(dev);
	struct stmmac_priv *priv = netdev_priv(ndev);

	netdev_info(priv->dev, "%s: removing driver", __func__);

	stmmac_stop_all_dma(priv);

	if (priv->plat->serdes_powerdown)
		priv->plat->serdes_powerdown(ndev, priv->plat->bsp_priv);

	stmmac_mac_set(priv, priv->ioaddr, false);
	netif_carrier_off(ndev);
	unregister_netdev(ndev);
#ifdef CONFIG_DEBUG_FS
	stmmac_exit_fs(ndev);
#endif
	phylink_destroy(priv->phylink);
	if (priv->plat->stmmac_rst)
		reset_control_assert(priv->plat->stmmac_rst);
	clk_disable_unprepare(priv->plat->pclk);
	clk_disable_unprepare(priv->plat->stmmac_clk);
	if (priv->hw->pcs != STMMAC_PCS_TBI &&
	    priv->hw->pcs != STMMAC_PCS_RTBI)
		stmmac_mdio_unregister(ndev);
	destroy_workqueue(priv->wq);
	mutex_destroy(&priv->lock);

	return 0;
}
EXPORT_SYMBOL_GPL(stmmac_dvr_remove);

/**
 * stmmac_suspend - suspend callback
 * @dev: device pointer
 * Description: this is the function to suspend the device and it is called
 * by the platform driver to stop the network queue, release the resources,
 * program the PMT register (for WoL), clean and release driver resources.
 */
int stmmac_suspend(struct device *dev)
{
	struct net_device *ndev = dev_get_drvdata(dev);
	struct stmmac_priv *priv = netdev_priv(ndev);
	u32 chan;

	if (!ndev || !netif_running(ndev))
		return 0;

	phylink_mac_change(priv->phylink, false);

	mutex_lock(&priv->lock);

	netif_device_detach(ndev);

	stmmac_disable_all_queues(priv);

	for (chan = 0; chan < priv->plat->tx_queues_to_use; chan++)
		del_timer_sync(&priv->tx_queue[chan].txtimer);

	if (priv->eee_enabled) {
		priv->tx_path_in_lpi_mode = false;
		del_timer_sync(&priv->eee_ctrl_timer);
	}

	/* Stop TX/RX DMA */
	stmmac_stop_all_dma(priv);

	if (priv->plat->serdes_powerdown)
		priv->plat->serdes_powerdown(ndev, priv->plat->bsp_priv);

	/* Enable Power down mode by programming the PMT regs */
	if (device_may_wakeup(priv->device) && priv->plat->pmt) {
		stmmac_pmt(priv, priv->hw, priv->wolopts);
		priv->irq_wake = 1;
	} else {
		mutex_unlock(&priv->lock);
		rtnl_lock();
		if (device_may_wakeup(priv->device))
			phylink_speed_down(priv->phylink, false);
		phylink_stop(priv->phylink);
		rtnl_unlock();
		mutex_lock(&priv->lock);

		stmmac_mac_set(priv, priv->ioaddr, false);
		pinctrl_pm_select_sleep_state(priv->device);
		/* Disable clock in case of PWM is off */
		clk_disable_unprepare(priv->plat->clk_ptp_ref);
		clk_disable_unprepare(priv->plat->pclk);
		clk_disable_unprepare(priv->plat->stmmac_clk);
	}
	mutex_unlock(&priv->lock);

	priv->speed = SPEED_UNKNOWN;
	return 0;
}
EXPORT_SYMBOL_GPL(stmmac_suspend);

/**
 * stmmac_reset_queues_param - reset queue parameters
 * @priv: device pointer
 */
static void stmmac_reset_queues_param(struct stmmac_priv *priv)
{
	u32 rx_cnt = priv->plat->rx_queues_to_use;
	u32 tx_cnt = priv->plat->tx_queues_to_use;
	u32 queue;

	for (queue = 0; queue < rx_cnt; queue++) {
		struct stmmac_rx_queue *rx_q = &priv->rx_queue[queue];

		rx_q->cur_rx = 0;
		rx_q->dirty_rx = 0;
	}

	for (queue = 0; queue < tx_cnt; queue++) {
		struct stmmac_tx_queue *tx_q = &priv->tx_queue[queue];

		tx_q->cur_tx = 0;
		tx_q->dirty_tx = 0;
		tx_q->mss = 0;
	}
}

/**
 * stmmac_resume - resume callback
 * @dev: device pointer
 * Description: when resume this function is invoked to setup the DMA and CORE
 * in a usable state.
 */
int stmmac_resume(struct device *dev)
{
	struct net_device *ndev = dev_get_drvdata(dev);
	struct stmmac_priv *priv = netdev_priv(ndev);
	int ret;

	if (!netif_running(ndev))
		return 0;

	/* Power Down bit, into the PM register, is cleared
	 * automatically as soon as a magic packet or a Wake-up frame
	 * is received. Anyway, it's better to manually clear
	 * this bit because it can generate problems while resuming
	 * from another devices (e.g. serial console).
	 */
	if (device_may_wakeup(priv->device) && priv->plat->pmt) {
		mutex_lock(&priv->lock);
		stmmac_pmt(priv, priv->hw, 0);
		mutex_unlock(&priv->lock);
		priv->irq_wake = 0;
	} else {
		pinctrl_pm_select_default_state(priv->device);
		/* enable the clk previously disabled */
		clk_prepare_enable(priv->plat->stmmac_clk);
		clk_prepare_enable(priv->plat->pclk);
		if (priv->plat->clk_ptp_ref)
			clk_prepare_enable(priv->plat->clk_ptp_ref);
		/* reset the phy so that it's ready */
		if (priv->mii)
			stmmac_mdio_reset(priv->mii);
	}

	if (priv->plat->serdes_powerup) {
		ret = priv->plat->serdes_powerup(ndev,
						 priv->plat->bsp_priv);

		if (ret < 0)
			return ret;
	}

	if (!device_may_wakeup(priv->device) || !priv->plat->pmt) {
		rtnl_lock();
		phylink_start(priv->phylink);
		/* We may have called phylink_speed_down before */
		phylink_speed_up(priv->phylink);
		rtnl_unlock();
	}

	rtnl_lock();
	mutex_lock(&priv->lock);

	stmmac_reset_queues_param(priv);

	stmmac_free_tx_skbufs(priv);
	stmmac_clear_descriptors(priv);

	stmmac_hw_setup(ndev, false);
	stmmac_init_coalesce(priv);
	stmmac_set_rx_mode(ndev);

	stmmac_restore_hw_vlan_rx_fltr(priv, ndev, priv->hw);

<<<<<<< HEAD
=======
	stmmac_enable_all_queues(priv);

>>>>>>> d1988041
	mutex_unlock(&priv->lock);
	rtnl_unlock();

	phylink_mac_change(priv->phylink, true);

	netif_device_attach(ndev);

	return 0;
}
EXPORT_SYMBOL_GPL(stmmac_resume);

#ifndef MODULE
static int __init stmmac_cmdline_opt(char *str)
{
	char *opt;

	if (!str || !*str)
		return -EINVAL;
	while ((opt = strsep(&str, ",")) != NULL) {
		if (!strncmp(opt, "debug:", 6)) {
			if (kstrtoint(opt + 6, 0, &debug))
				goto err;
		} else if (!strncmp(opt, "phyaddr:", 8)) {
			if (kstrtoint(opt + 8, 0, &phyaddr))
				goto err;
		} else if (!strncmp(opt, "buf_sz:", 7)) {
			if (kstrtoint(opt + 7, 0, &buf_sz))
				goto err;
		} else if (!strncmp(opt, "tc:", 3)) {
			if (kstrtoint(opt + 3, 0, &tc))
				goto err;
		} else if (!strncmp(opt, "watchdog:", 9)) {
			if (kstrtoint(opt + 9, 0, &watchdog))
				goto err;
		} else if (!strncmp(opt, "flow_ctrl:", 10)) {
			if (kstrtoint(opt + 10, 0, &flow_ctrl))
				goto err;
		} else if (!strncmp(opt, "pause:", 6)) {
			if (kstrtoint(opt + 6, 0, &pause))
				goto err;
		} else if (!strncmp(opt, "eee_timer:", 10)) {
			if (kstrtoint(opt + 10, 0, &eee_timer))
				goto err;
		} else if (!strncmp(opt, "chain_mode:", 11)) {
			if (kstrtoint(opt + 11, 0, &chain_mode))
				goto err;
		}
	}
	return 0;

err:
	pr_err("%s: ERROR broken module parameter conversion", __func__);
	return -EINVAL;
}

__setup("stmmaceth=", stmmac_cmdline_opt);
#endif /* MODULE */

static int __init stmmac_init(void)
{
#ifdef CONFIG_DEBUG_FS
	/* Create debugfs main directory if it doesn't exist yet */
	if (!stmmac_fs_dir)
		stmmac_fs_dir = debugfs_create_dir(STMMAC_RESOURCE_NAME, NULL);
	register_netdevice_notifier(&stmmac_notifier);
#endif

	return 0;
}

static void __exit stmmac_exit(void)
{
#ifdef CONFIG_DEBUG_FS
	unregister_netdevice_notifier(&stmmac_notifier);
	debugfs_remove_recursive(stmmac_fs_dir);
#endif
}

module_init(stmmac_init)
module_exit(stmmac_exit)

MODULE_DESCRIPTION("STMMAC 10/100/1000 Ethernet device driver");
MODULE_AUTHOR("Giuseppe Cavallaro <peppe.cavallaro@st.com>");
MODULE_LICENSE("GPL");<|MERGE_RESOLUTION|>--- conflicted
+++ resolved
@@ -2908,11 +2908,8 @@
 	struct stmmac_priv *priv = netdev_priv(dev);
 	u32 chan;
 
-<<<<<<< HEAD
-=======
 	if (device_may_wakeup(priv->device))
 		phylink_speed_down(priv->phylink, false);
->>>>>>> d1988041
 	/* Stop and disconnect the PHY */
 	phylink_stop(priv->phylink);
 	phylink_disconnect_phy(priv->phylink);
@@ -5300,11 +5297,8 @@
 
 	stmmac_restore_hw_vlan_rx_fltr(priv, ndev, priv->hw);
 
-<<<<<<< HEAD
-=======
 	stmmac_enable_all_queues(priv);
 
->>>>>>> d1988041
 	mutex_unlock(&priv->lock);
 	rtnl_unlock();
 
