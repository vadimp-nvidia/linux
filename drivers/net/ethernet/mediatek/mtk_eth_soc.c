--- conflicted
+++ resolved
@@ -1889,11 +1889,7 @@
 		}
 
 		skb->dev = netdev;
-<<<<<<< HEAD
-		skb_put(skb, pktlen);
-=======
 		bytes += skb->len;
->>>>>>> e6f4ff3f
 
 		if (MTK_HAS_CAPS(eth->soc->caps, MTK_NETSYS_V2)) {
 			hash = trxd.rxd5 & MTK_RXD5_FOE_ENTRY;
@@ -1914,10 +1910,6 @@
 		else
 			skb_checksum_none_assert(skb);
 		skb->protocol = eth_type_trans(skb, netdev);
-<<<<<<< HEAD
-		bytes += pktlen;
-=======
->>>>>>> e6f4ff3f
 
 		reason = FIELD_GET(MTK_RXD4_PPE_CPU_REASON, trxd.rxd4);
 		if (reason == MTK_PPE_CPU_REASON_HIT_UNBIND_RATE_REACHED)
