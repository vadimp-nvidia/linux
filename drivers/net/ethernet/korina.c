--- conflicted
+++ resolved
@@ -437,18 +437,8 @@
 
 		if (lp->tx_count == (KORINA_NUM_TDS - 2))
 			netif_stop_queue(dev);
-<<<<<<< HEAD
-		else {
-			dev->stats.tx_dropped++;
-			dev_kfree_skb_any(skb);
-			spin_unlock_irqrestore(&lp->lock, flags);
-
-			return NETDEV_TX_OK;
-		}
-=======
 		else
 			goto drop_packet;
->>>>>>> 3b17187f
 	}
 
 	lp->tx_count++;
