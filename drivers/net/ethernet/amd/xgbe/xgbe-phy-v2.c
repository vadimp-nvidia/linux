--- conflicted
+++ resolved
@@ -1979,13 +1979,10 @@
 
 static void xgbe_phy_pll_ctrl(struct xgbe_prv_data *pdata, bool enable)
 {
-<<<<<<< HEAD
-=======
 	/* PLL_CTRL feature needs to be enabled for fixed PHY modes (Non-Autoneg) only */
 	if (pdata->phy.autoneg != AUTONEG_DISABLE)
 		return;
 
->>>>>>> d60c95ef
 	XMDIO_WRITE_BITS(pdata, MDIO_MMD_PMAPMD, MDIO_VEND2_PMA_MISC_CTRL0,
 			 XGBE_PMA_PLL_CTRL_MASK,
 			 enable ? XGBE_PMA_PLL_CTRL_ENABLE
@@ -2036,15 +2033,10 @@
 	xgbe_phy_rx_reset(pdata);
 
 reenable_pll:
-<<<<<<< HEAD
-	/* Enable PLL re-initialization */
-	xgbe_phy_pll_ctrl(pdata, true);
-=======
 	/* Enable PLL re-initialization, not needed for PHY Power Off and RRC cmds */
 	if (cmd != XGBE_MB_CMD_POWER_OFF &&
 	    cmd != XGBE_MB_CMD_RRC)
 		xgbe_phy_pll_ctrl(pdata, true);
->>>>>>> d60c95ef
 }
 
 static void xgbe_phy_rrc(struct xgbe_prv_data *pdata)
