--- conflicted
+++ resolved
@@ -769,16 +769,9 @@
 	help
 	  This driver supports SR030PC30 VGA camera from Siliconfile
 
-<<<<<<< HEAD
-config VIDEO_THS8200
-	tristate "Texas Instruments THS8200 video encoder"
-	depends on VIDEO_V4L2 && I2C
-	select V4L2_ASYNC
-=======
 config VIDEO_VS6624
 	tristate "ST VS6624 sensor support"
 	depends on VIDEO_DEV && I2C
->>>>>>> d60c95ef
 	help
 	  This is a Video4Linux2 sensor driver for the ST VS6624
 	  camera.
