--- conflicted
+++ resolved
@@ -1196,11 +1196,7 @@
 	switch (subcmd) {
 	/* 2-byte return value commands */
 	case MCE_RSP_EQIRTIMEOUT:
-<<<<<<< HEAD
-		ir->rc->timeout = US_TO_NS((*hi << 8 | *lo) * MCE_TIME_UNIT);
-=======
 		ir->rc->timeout = (*hi << 8 | *lo) * MCE_TIME_UNIT;
->>>>>>> d1988041
 		break;
 	case MCE_RSP_EQIRNUMPORTS:
 		ir->num_txports = *hi;
