--- conflicted
+++ resolved
@@ -2026,15 +2026,8 @@
 	/* Allocate an array to save control values (cur, def, max, etc.) */
 	ctrl->uvc_data = kzalloc(ctrl->info.size * UVC_CTRL_DATA_LAST + 1,
 				 GFP_KERNEL);
-<<<<<<< HEAD
-	if (ctrl->uvc_data == NULL) {
-		ret = -ENOMEM;
-		goto done;
-	}
-=======
 	if (!ctrl->uvc_data)
 		return -ENOMEM;
->>>>>>> d1988041
 
 	ctrl->initialized = 1;
 
