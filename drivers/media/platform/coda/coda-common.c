--- conflicted
+++ resolved
@@ -1044,23 +1044,12 @@
 		/* Set the stream-end flag on this context */
 		ctx->bit_stream_param |= CODA_BIT_STREAM_END_FLAG;
 
-<<<<<<< HEAD
-	flush_work(&ctx->pic_run_work);
-
-	/* If there is no buffer in flight, wake up */
-	if (!ctx->streamon_out || ctx->qsequence == ctx->osequence) {
-		dst_vq = v4l2_m2m_get_vq(ctx->fh.m2m_ctx,
-					 V4L2_BUF_TYPE_VIDEO_CAPTURE);
-		dst_vq->last_buffer_dequeued = true;
-		wake_up(&dst_vq->done_wq);
-=======
 		/*
 		 * If the last output buffer has already been taken from the
 		 * queue, wake up the capture queue and signal end of stream
 		 * via the -EPIPE mechanism.
 		 */
 		coda_wake_up_capture_queue(ctx);
->>>>>>> f7688b48
 	}
 	mutex_unlock(&ctx->wakeup_mutex);
 
@@ -2068,15 +2057,12 @@
 		break;
 	case V4L2_CID_MPEG_VIDEO_H264_LOOP_FILTER_MODE:
 		ctx->params.h264_disable_deblocking_filter_idc = ctrl->val;
-<<<<<<< HEAD
-=======
 		break;
 	case V4L2_CID_MPEG_VIDEO_H264_CONSTRAINED_INTRA_PREDICTION:
 		ctx->params.h264_constrained_intra_pred_flag = ctrl->val;
 		break;
 	case V4L2_CID_MPEG_VIDEO_H264_CHROMA_QP_INDEX_OFFSET:
 		ctx->params.h264_chroma_qp_index_offset = ctrl->val;
->>>>>>> f7688b48
 		break;
 	case V4L2_CID_MPEG_VIDEO_H264_PROFILE:
 		/* TODO: switch between baseline and constrained baseline */
@@ -2170,14 +2156,11 @@
 		V4L2_CID_MPEG_VIDEO_H264_LOOP_FILTER_MODE,
 		V4L2_MPEG_VIDEO_H264_LOOP_FILTER_MODE_DISABLED_AT_SLICE_BOUNDARY,
 		0x0, V4L2_MPEG_VIDEO_H264_LOOP_FILTER_MODE_ENABLED);
-<<<<<<< HEAD
-=======
 	v4l2_ctrl_new_std(&ctx->ctrls, &coda_ctrl_ops,
 		V4L2_CID_MPEG_VIDEO_H264_CONSTRAINED_INTRA_PREDICTION, 0, 1, 1,
 		0);
 	v4l2_ctrl_new_std(&ctx->ctrls, &coda_ctrl_ops,
 		V4L2_CID_MPEG_VIDEO_H264_CHROMA_QP_INDEX_OFFSET, -12, 12, 1, 0);
->>>>>>> f7688b48
 	v4l2_ctrl_new_std_menu(&ctx->ctrls, &coda_ctrl_ops,
 		V4L2_CID_MPEG_VIDEO_H264_PROFILE,
 		V4L2_MPEG_VIDEO_H264_PROFILE_BASELINE, 0x0,
