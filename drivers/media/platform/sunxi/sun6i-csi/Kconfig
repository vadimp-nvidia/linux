# SPDX-License-Identifier: GPL-2.0-only
config VIDEO_SUN6I_CSI
<<<<<<< HEAD
	tristate "Allwinner V3s Camera Sensor Interface driver"
	depends on V4L_PLATFORM_DRIVERS
	depends on VIDEO_DEV && COMMON_CLK && RESET_CONTROLLER && HAS_DMA
=======
	tristate "Allwinner A31 Camera Sensor Interface (CSI) Driver"
	depends on V4L_PLATFORM_DRIVERS && VIDEO_DEV
>>>>>>> 2cb8e624
	depends on ARCH_SUNXI || COMPILE_TEST
	depends on PM && COMMON_CLK && RESET_CONTROLLER && HAS_DMA
	select MEDIA_CONTROLLER
	select VIDEO_V4L2_SUBDEV_API
	select VIDEOBUF2_DMA_CONTIG
	select V4L2_FWNODE
	select REGMAP_MMIO
	help
	   Support for the Allwinner A31 Camera Sensor Interface (CSI)
	   controller, also found on other platforms such as the A83T, H3,
	   V3/V3s or A64.<|MERGE_RESOLUTION|>--- conflicted
+++ resolved
@@ -1,13 +1,7 @@
 # SPDX-License-Identifier: GPL-2.0-only
 config VIDEO_SUN6I_CSI
-<<<<<<< HEAD
-	tristate "Allwinner V3s Camera Sensor Interface driver"
-	depends on V4L_PLATFORM_DRIVERS
-	depends on VIDEO_DEV && COMMON_CLK && RESET_CONTROLLER && HAS_DMA
-=======
 	tristate "Allwinner A31 Camera Sensor Interface (CSI) Driver"
 	depends on V4L_PLATFORM_DRIVERS && VIDEO_DEV
->>>>>>> 2cb8e624
 	depends on ARCH_SUNXI || COMPILE_TEST
 	depends on PM && COMMON_CLK && RESET_CONTROLLER && HAS_DMA
 	select MEDIA_CONTROLLER
