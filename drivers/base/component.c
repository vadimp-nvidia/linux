// SPDX-License-Identifier: GPL-2.0
/*
 * Componentized device handling.
 */
#include <linux/component.h>
#include <linux/device.h>
#include <linux/list.h>
#include <linux/mutex.h>
#include <linux/of.h>
#include <linux/slab.h>
#include <linux/debugfs.h>

/**
 * DOC: overview
 *
 * The component helper allows drivers to collect a pile of sub-devices,
 * including their bound drivers, into an aggregate driver. Various subsystems
 * already provide functions to get hold of such components, e.g.
 * of_clk_get_by_name(). The component helper can be used when such a
 * subsystem-specific way to find a device is not available: The component
 * helper fills the niche of aggregate drivers for specific hardware, where
 * further standardization into a subsystem would not be practical. The common
 * example is when a logical device (e.g. a DRM display driver) is spread around
 * the SoC on various components (scanout engines, blending blocks, transcoders
 * for various outputs and so on).
 *
 * The component helper also doesn't solve runtime dependencies, e.g. for system
 * suspend and resume operations. See also :ref:`device links<device_link>`.
 *
 * Components are registered using component_add() and unregistered with
 * component_del(), usually from the driver's probe and disconnect functions.
 *
 * Aggregate drivers first assemble a component match list of what they need
 * using component_match_add(). This is then registered as an aggregate driver
 * using component_master_add_with_match(), and unregistered using
 * component_master_del().
 */

struct component;

struct component_match_array {
	void *data;
	int (*compare)(struct device *, void *);
	int (*compare_typed)(struct device *, int, void *);
	void (*release)(struct device *, void *);
	struct component *component;
	bool duplicate;
};

struct component_match {
	size_t alloc;
	size_t num;
	struct component_match_array *compare;
};

struct aggregate_device {
	struct list_head node;
	bool bound;

	const struct component_master_ops *ops;
	struct device *parent;
	struct component_match *match;
};

struct component {
	struct list_head node;
	struct aggregate_device *adev;
	bool bound;

	const struct component_ops *ops;
	int subcomponent;
	struct device *dev;
};

static DEFINE_MUTEX(component_mutex);
static LIST_HEAD(component_list);
static LIST_HEAD(aggregate_devices);

#ifdef CONFIG_DEBUG_FS

static struct dentry *component_debugfs_dir;

static int component_devices_show(struct seq_file *s, void *data)
{
	struct aggregate_device *m = s->private;
	struct component_match *match = m->match;
	size_t i;

	mutex_lock(&component_mutex);
	seq_printf(s, "%-40s %20s\n", "aggregate_device name", "status");
	seq_puts(s, "-------------------------------------------------------------\n");
	seq_printf(s, "%-40s %20s\n\n",
		   dev_name(m->parent), m->bound ? "bound" : "not bound");

	seq_printf(s, "%-40s %20s\n", "device name", "status");
	seq_puts(s, "-------------------------------------------------------------\n");
	for (i = 0; i < match->num; i++) {
		struct component *component = match->compare[i].component;

		seq_printf(s, "%-40s %20s\n",
			   component ? dev_name(component->dev) : "(unknown)",
			   component ? (component->bound ? "bound" : "not bound") : "not registered");
	}
	mutex_unlock(&component_mutex);

	return 0;
}

DEFINE_SHOW_ATTRIBUTE(component_devices);

static int __init component_debug_init(void)
{
	component_debugfs_dir = debugfs_create_dir("device_component", NULL);

	return 0;
}

core_initcall(component_debug_init);

static void component_debugfs_add(struct aggregate_device *m)
{
	debugfs_create_file(dev_name(m->parent), 0444, component_debugfs_dir, m,
			    &component_devices_fops);
}

static void component_debugfs_del(struct aggregate_device *m)
{
	debugfs_remove(debugfs_lookup(dev_name(m->parent), component_debugfs_dir));
}

#else

static void component_debugfs_add(struct aggregate_device *m)
{ }

static void component_debugfs_del(struct aggregate_device *m)
{ }

#endif

static struct aggregate_device *__aggregate_find(struct device *parent,
	const struct component_master_ops *ops)
{
	struct aggregate_device *m;

	list_for_each_entry(m, &aggregate_devices, node)
		if (m->parent == parent && (!ops || m->ops == ops))
			return m;

	return NULL;
}

static struct component *find_component(struct aggregate_device *adev,
	struct component_match_array *mc)
{
	struct component *c;

	list_for_each_entry(c, &component_list, node) {
		if (c->adev && c->adev != adev)
			continue;

		if (mc->compare && mc->compare(c->dev, mc->data))
			return c;

		if (mc->compare_typed &&
		    mc->compare_typed(c->dev, c->subcomponent, mc->data))
			return c;
	}

	return NULL;
}

static int find_components(struct aggregate_device *adev)
{
	struct component_match *match = adev->match;
	size_t i;
	int ret = 0;

	/*
	 * Scan the array of match functions and attach
	 * any components which are found to this adev.
	 */
	for (i = 0; i < match->num; i++) {
		struct component_match_array *mc = &match->compare[i];
		struct component *c;

		dev_dbg(adev->parent, "Looking for component %zu\n", i);

		if (match->compare[i].component)
			continue;

		c = find_component(adev, mc);
		if (!c) {
			ret = -ENXIO;
			break;
		}

		dev_dbg(adev->parent, "found component %s, duplicate %u\n",
			dev_name(c->dev), !!c->adev);

		/* Attach this component to the adev */
		match->compare[i].duplicate = !!c->adev;
		match->compare[i].component = c;
		c->adev = adev;
	}
	return ret;
}

/* Detach component from associated aggregate_device */
static void remove_component(struct aggregate_device *adev, struct component *c)
{
	size_t i;

	/* Detach the component from this adev. */
	for (i = 0; i < adev->match->num; i++)
		if (adev->match->compare[i].component == c)
			adev->match->compare[i].component = NULL;
}

/*
 * Try to bring up an aggregate device.  If component is NULL, we're interested
 * in this aggregate device, otherwise it's a component which must be present
 * to try and bring up the aggregate device.
 *
 * Returns 1 for successful bringup, 0 if not ready, or -ve errno.
 */
static int try_to_bring_up_aggregate_device(struct aggregate_device *adev,
	struct component *component)
{
	int ret;

	dev_dbg(adev->parent, "trying to bring up adev\n");

	if (find_components(adev)) {
		dev_dbg(adev->parent, "master has incomplete components\n");
		return 0;
	}

	if (component && component->adev != adev) {
		dev_dbg(adev->parent, "master is not for this component (%s)\n",
			dev_name(component->dev));
		return 0;
	}

<<<<<<< HEAD
	if (!devres_open_group(master->parent, master, GFP_KERNEL))
=======
	if (!devres_open_group(adev->parent, adev, GFP_KERNEL))
>>>>>>> d60c95ef
		return -ENOMEM;

	/* Found all components */
	ret = adev->ops->bind(adev->parent);
	if (ret < 0) {
		devres_release_group(adev->parent, NULL);
		if (ret != -EPROBE_DEFER)
			dev_info(adev->parent, "adev bind failed: %d\n", ret);
		return ret;
	}

<<<<<<< HEAD
	devres_close_group(master->parent, NULL);
	master->bound = true;
=======
	devres_close_group(adev->parent, NULL);
	adev->bound = true;
>>>>>>> d60c95ef
	return 1;
}

static int try_to_bring_up_masters(struct component *component)
{
	struct aggregate_device *adev;
	int ret = 0;

	list_for_each_entry(adev, &aggregate_devices, node) {
		if (!adev->bound) {
			ret = try_to_bring_up_aggregate_device(adev, component);
			if (ret != 0)
				break;
		}
	}

	return ret;
}

static void take_down_aggregate_device(struct aggregate_device *adev)
{
<<<<<<< HEAD
	if (master->bound) {
		master->ops->unbind(master->parent);
		devres_release_group(master->parent, master);
		master->bound = false;
=======
	if (adev->bound) {
		adev->ops->unbind(adev->parent);
		devres_release_group(adev->parent, adev);
		adev->bound = false;
>>>>>>> d60c95ef
	}
}

/**
 * component_compare_of - A common component compare function for of_node
 * @dev: component device
 * @data: @compare_data from component_match_add_release()
 *
 * A common compare function when compare_data is device of_node. e.g.
 * component_match_add_release(masterdev, &match, component_release_of,
 * component_compare_of, component_dev_of_node)
 */
int component_compare_of(struct device *dev, void *data)
{
	return device_match_of_node(dev, data);
}
EXPORT_SYMBOL_GPL(component_compare_of);

/**
 * component_release_of - A common component release function for of_node
 * @dev: component device
 * @data: @compare_data from component_match_add_release()
 *
 * About the example, Please see component_compare_of().
 */
void component_release_of(struct device *dev, void *data)
{
	of_node_put(data);
}
EXPORT_SYMBOL_GPL(component_release_of);

/**
 * component_compare_dev - A common component compare function for dev
 * @dev: component device
 * @data: @compare_data from component_match_add_release()
 *
 * A common compare function when compare_data is struce device. e.g.
 * component_match_add(masterdev, &match, component_compare_dev, component_dev)
 */
int component_compare_dev(struct device *dev, void *data)
{
	return dev == data;
}
EXPORT_SYMBOL_GPL(component_compare_dev);

/**
 * component_compare_dev_name - A common component compare function for device name
 * @dev: component device
 * @data: @compare_data from component_match_add_release()
 *
 * A common compare function when compare_data is device name string. e.g.
 * component_match_add(masterdev, &match, component_compare_dev_name,
 * "component_dev_name")
 */
int component_compare_dev_name(struct device *dev, void *data)
{
	return device_match_name(dev, data);
}
EXPORT_SYMBOL_GPL(component_compare_dev_name);

static void devm_component_match_release(struct device *parent, void *res)
{
	struct component_match *match = res;
	unsigned int i;

	for (i = 0; i < match->num; i++) {
		struct component_match_array *mc = &match->compare[i];

		if (mc->release)
			mc->release(parent, mc->data);
	}

	kfree(match->compare);
}

static int component_match_realloc(struct component_match *match, size_t num)
{
	struct component_match_array *new;

	if (match->alloc == num)
		return 0;

	new = kmalloc_array(num, sizeof(*new), GFP_KERNEL);
	if (!new)
		return -ENOMEM;

	if (match->compare) {
		memcpy(new, match->compare, sizeof(*new) *
					    min(match->num, num));
		kfree(match->compare);
	}
	match->compare = new;
	match->alloc = num;

	return 0;
}

static void __component_match_add(struct device *parent,
	struct component_match **matchptr,
	void (*release)(struct device *, void *),
	int (*compare)(struct device *, void *),
	int (*compare_typed)(struct device *, int, void *),
	void *compare_data)
{
	struct component_match *match = *matchptr;

	if (IS_ERR(match))
		return;

	if (!match) {
		match = devres_alloc(devm_component_match_release,
				     sizeof(*match), GFP_KERNEL);
		if (!match) {
			*matchptr = ERR_PTR(-ENOMEM);
			return;
		}

		devres_add(parent, match);

		*matchptr = match;
	}

	if (match->num == match->alloc) {
		size_t new_size = match->alloc + 16;
		int ret;

		ret = component_match_realloc(match, new_size);
		if (ret) {
			*matchptr = ERR_PTR(ret);
			return;
		}
	}

	match->compare[match->num].compare = compare;
	match->compare[match->num].compare_typed = compare_typed;
	match->compare[match->num].release = release;
	match->compare[match->num].data = compare_data;
	match->compare[match->num].component = NULL;
	match->num++;
}

/**
 * component_match_add_release - add a component match entry with release callback
 * @parent: parent device of the aggregate driver
 * @matchptr: pointer to the list of component matches
 * @release: release function for @compare_data
 * @compare: compare function to match against all components
 * @compare_data: opaque pointer passed to the @compare function
 *
 * Adds a new component match to the list stored in @matchptr, which the
 * aggregate driver needs to function. The list of component matches pointed to
 * by @matchptr must be initialized to NULL before adding the first match. This
 * only matches against components added with component_add().
 *
 * The allocated match list in @matchptr is automatically released using devm
 * actions, where upon @release will be called to free any references held by
 * @compare_data, e.g. when @compare_data is a &device_node that must be
 * released with of_node_put().
 *
 * See also component_match_add() and component_match_add_typed().
 */
void component_match_add_release(struct device *parent,
	struct component_match **matchptr,
	void (*release)(struct device *, void *),
	int (*compare)(struct device *, void *), void *compare_data)
{
	__component_match_add(parent, matchptr, release, compare, NULL,
			      compare_data);
}
EXPORT_SYMBOL(component_match_add_release);

/**
 * component_match_add_typed - add a component match entry for a typed component
 * @parent: parent device of the aggregate driver
 * @matchptr: pointer to the list of component matches
 * @compare_typed: compare function to match against all typed components
 * @compare_data: opaque pointer passed to the @compare function
 *
 * Adds a new component match to the list stored in @matchptr, which the
 * aggregate driver needs to function. The list of component matches pointed to
 * by @matchptr must be initialized to NULL before adding the first match. This
 * only matches against components added with component_add_typed().
 *
 * The allocated match list in @matchptr is automatically released using devm
 * actions.
 *
 * See also component_match_add_release() and component_match_add_typed().
 */
void component_match_add_typed(struct device *parent,
	struct component_match **matchptr,
	int (*compare_typed)(struct device *, int, void *), void *compare_data)
{
	__component_match_add(parent, matchptr, NULL, NULL, compare_typed,
			      compare_data);
}
EXPORT_SYMBOL(component_match_add_typed);

static void free_aggregate_device(struct aggregate_device *adev)
{
	struct component_match *match = adev->match;
	int i;

	component_debugfs_del(adev);
	list_del(&adev->node);

	if (match) {
		for (i = 0; i < match->num; i++) {
			struct component *c = match->compare[i].component;
			if (c)
				c->adev = NULL;
		}
	}

	kfree(adev);
}

/**
 * component_master_add_with_match - register an aggregate driver
 * @parent: parent device of the aggregate driver
 * @ops: callbacks for the aggregate driver
 * @match: component match list for the aggregate driver
 *
 * Registers a new aggregate driver consisting of the components added to @match
 * by calling one of the component_match_add() functions. Once all components in
 * @match are available, it will be assembled by calling
 * &component_master_ops.bind from @ops. Must be unregistered by calling
 * component_master_del().
 */
int component_master_add_with_match(struct device *parent,
	const struct component_master_ops *ops,
	struct component_match *match)
{
	struct aggregate_device *adev;
	int ret;

	/* Reallocate the match array for its true size */
	ret = component_match_realloc(match, match->num);
	if (ret)
		return ret;

	adev = kzalloc(sizeof(*adev), GFP_KERNEL);
	if (!adev)
		return -ENOMEM;

	adev->parent = parent;
	adev->ops = ops;
	adev->match = match;

	component_debugfs_add(adev);
	/* Add to the list of available aggregate devices. */
	mutex_lock(&component_mutex);
	list_add(&adev->node, &aggregate_devices);

	ret = try_to_bring_up_aggregate_device(adev, NULL);

	if (ret < 0)
		free_aggregate_device(adev);

	mutex_unlock(&component_mutex);

	return ret < 0 ? ret : 0;
}
EXPORT_SYMBOL_GPL(component_master_add_with_match);

/**
 * component_master_del - unregister an aggregate driver
 * @parent: parent device of the aggregate driver
 * @ops: callbacks for the aggregate driver
 *
 * Unregisters an aggregate driver registered with
 * component_master_add_with_match(). If necessary the aggregate driver is first
 * disassembled by calling &component_master_ops.unbind from @ops.
 */
void component_master_del(struct device *parent,
	const struct component_master_ops *ops)
{
	struct aggregate_device *adev;

	mutex_lock(&component_mutex);
	adev = __aggregate_find(parent, ops);
	if (adev) {
		take_down_aggregate_device(adev);
		free_aggregate_device(adev);
	}
	mutex_unlock(&component_mutex);
}
EXPORT_SYMBOL_GPL(component_master_del);

static void component_unbind(struct component *component,
	struct aggregate_device *adev, void *data)
{
	WARN_ON(!component->bound);

	if (component->ops && component->ops->unbind)
		component->ops->unbind(component->dev, adev->parent, data);
	component->bound = false;

	/* Release all resources claimed in the binding of this component */
	devres_release_group(component->dev, component);
}

/**
 * component_unbind_all - unbind all components of an aggregate driver
 * @parent: parent device of the aggregate driver
 * @data: opaque pointer, passed to all components
 *
 * Unbinds all components of the aggregate device by passing @data to their
 * &component_ops.unbind functions. Should be called from
 * &component_master_ops.unbind.
 */
void component_unbind_all(struct device *parent, void *data)
{
	struct aggregate_device *adev;
	struct component *c;
	size_t i;

	WARN_ON(!mutex_is_locked(&component_mutex));

	adev = __aggregate_find(parent, NULL);
	if (!adev)
		return;

	/* Unbind components in reverse order */
	for (i = adev->match->num; i--; )
		if (!adev->match->compare[i].duplicate) {
			c = adev->match->compare[i].component;
			component_unbind(c, adev, data);
		}
}
EXPORT_SYMBOL_GPL(component_unbind_all);

static int component_bind(struct component *component, struct aggregate_device *adev,
	void *data)
{
	int ret;

	/*
	 * Each component initialises inside its own devres group.
	 * This allows us to roll-back a failed component without
	 * affecting anything else.
	 */
	if (!devres_open_group(adev->parent, NULL, GFP_KERNEL))
		return -ENOMEM;

	/*
	 * Also open a group for the device itself: this allows us
	 * to release the resources claimed against the sub-device
	 * at the appropriate moment.
	 */
	if (!devres_open_group(component->dev, component, GFP_KERNEL)) {
		devres_release_group(adev->parent, NULL);
		return -ENOMEM;
	}

	dev_dbg(adev->parent, "binding %s (ops %ps)\n",
		dev_name(component->dev), component->ops);

	ret = component->ops->bind(component->dev, adev->parent, data);
	if (!ret) {
		component->bound = true;

		/*
		 * Close the component device's group so that resources
		 * allocated in the binding are encapsulated for removal
		 * at unbind.  Remove the group on the DRM device as we
		 * can clean those resources up independently.
		 */
		devres_close_group(component->dev, NULL);
		devres_remove_group(adev->parent, NULL);

		dev_info(adev->parent, "bound %s (ops %ps)\n",
			 dev_name(component->dev), component->ops);
	} else {
		devres_release_group(component->dev, NULL);
		devres_release_group(adev->parent, NULL);

		if (ret != -EPROBE_DEFER)
			dev_err(adev->parent, "failed to bind %s (ops %ps): %d\n",
				dev_name(component->dev), component->ops, ret);
	}

	return ret;
}

/**
 * component_bind_all - bind all components of an aggregate driver
 * @parent: parent device of the aggregate driver
 * @data: opaque pointer, passed to all components
 *
 * Binds all components of the aggregate @dev by passing @data to their
 * &component_ops.bind functions. Should be called from
 * &component_master_ops.bind.
 */
int component_bind_all(struct device *parent, void *data)
{
	struct aggregate_device *adev;
	struct component *c;
	size_t i;
	int ret = 0;

	WARN_ON(!mutex_is_locked(&component_mutex));

	adev = __aggregate_find(parent, NULL);
	if (!adev)
		return -EINVAL;

	/* Bind components in match order */
	for (i = 0; i < adev->match->num; i++)
		if (!adev->match->compare[i].duplicate) {
			c = adev->match->compare[i].component;
			ret = component_bind(c, adev, data);
			if (ret)
				break;
		}

	if (ret != 0) {
		for (; i > 0; i--)
			if (!adev->match->compare[i - 1].duplicate) {
				c = adev->match->compare[i - 1].component;
				component_unbind(c, adev, data);
			}
	}

	return ret;
}
EXPORT_SYMBOL_GPL(component_bind_all);

static int __component_add(struct device *dev, const struct component_ops *ops,
	int subcomponent)
{
	struct component *component;
	int ret;

	component = kzalloc(sizeof(*component), GFP_KERNEL);
	if (!component)
		return -ENOMEM;

	component->ops = ops;
	component->dev = dev;
	component->subcomponent = subcomponent;

	dev_dbg(dev, "adding component (ops %ps)\n", ops);

	mutex_lock(&component_mutex);
	list_add_tail(&component->node, &component_list);

	ret = try_to_bring_up_masters(component);
	if (ret < 0) {
		if (component->adev)
			remove_component(component->adev, component);
		list_del(&component->node);

		kfree(component);
	}
	mutex_unlock(&component_mutex);

	return ret < 0 ? ret : 0;
}

/**
 * component_add_typed - register a component
 * @dev: component device
 * @ops: component callbacks
 * @subcomponent: nonzero identifier for subcomponents
 *
 * Register a new component for @dev. Functions in @ops will be call when the
 * aggregate driver is ready to bind the overall driver by calling
 * component_bind_all(). See also &struct component_ops.
 *
 * @subcomponent must be nonzero and is used to differentiate between multiple
 * components registerd on the same device @dev. These components are match
 * using component_match_add_typed().
 *
 * The component needs to be unregistered at driver unload/disconnect by
 * calling component_del().
 *
 * See also component_add().
 */
int component_add_typed(struct device *dev, const struct component_ops *ops,
	int subcomponent)
{
	if (WARN_ON(subcomponent == 0))
		return -EINVAL;

	return __component_add(dev, ops, subcomponent);
}
EXPORT_SYMBOL_GPL(component_add_typed);

/**
 * component_add - register a component
 * @dev: component device
 * @ops: component callbacks
 *
 * Register a new component for @dev. Functions in @ops will be called when the
 * aggregate driver is ready to bind the overall driver by calling
 * component_bind_all(). See also &struct component_ops.
 *
 * The component needs to be unregistered at driver unload/disconnect by
 * calling component_del().
 *
 * See also component_add_typed() for a variant that allows multipled different
 * components on the same device.
 */
int component_add(struct device *dev, const struct component_ops *ops)
{
	return __component_add(dev, ops, 0);
}
EXPORT_SYMBOL_GPL(component_add);

/**
 * component_del - unregister a component
 * @dev: component device
 * @ops: component callbacks
 *
 * Unregister a component added with component_add(). If the component is bound
 * into an aggregate driver, this will force the entire aggregate driver, including
 * all its components, to be unbound.
 */
void component_del(struct device *dev, const struct component_ops *ops)
{
	struct component *c, *component = NULL;

	mutex_lock(&component_mutex);
	list_for_each_entry(c, &component_list, node)
		if (c->dev == dev && c->ops == ops) {
			list_del(&c->node);
			component = c;
			break;
		}

	if (component && component->adev) {
		take_down_aggregate_device(component->adev);
		remove_component(component->adev, component);
	}

	mutex_unlock(&component_mutex);

	WARN_ON(!component);
	kfree(component);
}
EXPORT_SYMBOL_GPL(component_del);<|MERGE_RESOLUTION|>--- conflicted
+++ resolved
@@ -242,11 +242,7 @@
 		return 0;
 	}
 
-<<<<<<< HEAD
-	if (!devres_open_group(master->parent, master, GFP_KERNEL))
-=======
 	if (!devres_open_group(adev->parent, adev, GFP_KERNEL))
->>>>>>> d60c95ef
 		return -ENOMEM;
 
 	/* Found all components */
@@ -258,13 +254,8 @@
 		return ret;
 	}
 
-<<<<<<< HEAD
-	devres_close_group(master->parent, NULL);
-	master->bound = true;
-=======
 	devres_close_group(adev->parent, NULL);
 	adev->bound = true;
->>>>>>> d60c95ef
 	return 1;
 }
 
@@ -286,17 +277,10 @@
 
 static void take_down_aggregate_device(struct aggregate_device *adev)
 {
-<<<<<<< HEAD
-	if (master->bound) {
-		master->ops->unbind(master->parent);
-		devres_release_group(master->parent, master);
-		master->bound = false;
-=======
 	if (adev->bound) {
 		adev->ops->unbind(adev->parent);
 		devres_release_group(adev->parent, adev);
 		adev->bound = false;
->>>>>>> d60c95ef
 	}
 }
 
