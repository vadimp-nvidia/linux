// SPDX-License-Identifier: GPL-2.0-only
/*
 * LED Class Core
 *
 * Copyright (C) 2005 John Lenz <lenz@cs.wisc.edu>
 * Copyright (C) 2005-2007 Richard Purdie <rpurdie@openedhand.com>
 */

#include <linux/ctype.h>
#include <linux/device.h>
#include <linux/err.h>
#include <linux/init.h>
#include <linux/kernel.h>
#include <linux/leds.h>
#include <linux/list.h>
#include <linux/module.h>
#include <linux/property.h>
#include <linux/slab.h>
#include <linux/spinlock.h>
#include <linux/timer.h>
#include <uapi/linux/uleds.h>
#include <linux/of.h>
#include "leds.h"

static struct class *leds_class;
static DEFINE_MUTEX(leds_lookup_lock);
static LIST_HEAD(leds_lookup_list);

static ssize_t brightness_show(struct device *dev,
		struct device_attribute *attr, char *buf)
{
	struct led_classdev *led_cdev = dev_get_drvdata(dev);

	/* no lock needed for this */
	led_update_brightness(led_cdev);

	return sprintf(buf, "%u\n", led_cdev->brightness);
}

static ssize_t brightness_store(struct device *dev,
		struct device_attribute *attr, const char *buf, size_t size)
{
	struct led_classdev *led_cdev = dev_get_drvdata(dev);
	unsigned long state;
	ssize_t ret;

	mutex_lock(&led_cdev->led_access);

	if (led_sysfs_is_disabled(led_cdev)) {
		ret = -EBUSY;
		goto unlock;
	}

	ret = kstrtoul(buf, 10, &state);
	if (ret)
		goto unlock;

	if (state == LED_OFF)
		led_trigger_remove(led_cdev);
	led_set_brightness(led_cdev, state);
	flush_work(&led_cdev->set_brightness_work);

	ret = size;
unlock:
	mutex_unlock(&led_cdev->led_access);
	return ret;
}
static DEVICE_ATTR_RW(brightness);

static ssize_t max_brightness_show(struct device *dev,
		struct device_attribute *attr, char *buf)
{
	struct led_classdev *led_cdev = dev_get_drvdata(dev);

	return sprintf(buf, "%u\n", led_cdev->max_brightness);
}
static DEVICE_ATTR_RO(max_brightness);

#ifdef CONFIG_LEDS_TRIGGERS
static BIN_ATTR(trigger, 0644, led_trigger_read, led_trigger_write, 0);
static struct bin_attribute *led_trigger_bin_attrs[] = {
	&bin_attr_trigger,
	NULL,
};
static const struct attribute_group led_trigger_group = {
	.bin_attrs = led_trigger_bin_attrs,
};
#endif

static struct attribute *led_class_attrs[] = {
	&dev_attr_brightness.attr,
	&dev_attr_max_brightness.attr,
	NULL,
};

static const struct attribute_group led_group = {
	.attrs = led_class_attrs,
};

static const struct attribute_group *led_groups[] = {
	&led_group,
#ifdef CONFIG_LEDS_TRIGGERS
	&led_trigger_group,
#endif
	NULL,
};

#ifdef CONFIG_LEDS_BRIGHTNESS_HW_CHANGED
static ssize_t brightness_hw_changed_show(struct device *dev,
		struct device_attribute *attr, char *buf)
{
	struct led_classdev *led_cdev = dev_get_drvdata(dev);

	if (led_cdev->brightness_hw_changed == -1)
		return -ENODATA;

	return sprintf(buf, "%u\n", led_cdev->brightness_hw_changed);
}

static DEVICE_ATTR_RO(brightness_hw_changed);

static int led_add_brightness_hw_changed(struct led_classdev *led_cdev)
{
	struct device *dev = led_cdev->dev;
	int ret;

	ret = device_create_file(dev, &dev_attr_brightness_hw_changed);
	if (ret) {
		dev_err(dev, "Error creating brightness_hw_changed\n");
		return ret;
	}

	led_cdev->brightness_hw_changed_kn =
		sysfs_get_dirent(dev->kobj.sd, "brightness_hw_changed");
	if (!led_cdev->brightness_hw_changed_kn) {
		dev_err(dev, "Error getting brightness_hw_changed kn\n");
		device_remove_file(dev, &dev_attr_brightness_hw_changed);
		return -ENXIO;
	}

	return 0;
}

static void led_remove_brightness_hw_changed(struct led_classdev *led_cdev)
{
	sysfs_put(led_cdev->brightness_hw_changed_kn);
	device_remove_file(led_cdev->dev, &dev_attr_brightness_hw_changed);
}

void led_classdev_notify_brightness_hw_changed(struct led_classdev *led_cdev, unsigned int brightness)
{
	if (WARN_ON(!led_cdev->brightness_hw_changed_kn))
		return;

	led_cdev->brightness_hw_changed = brightness;
	sysfs_notify_dirent(led_cdev->brightness_hw_changed_kn);
}
EXPORT_SYMBOL_GPL(led_classdev_notify_brightness_hw_changed);
#else
static int led_add_brightness_hw_changed(struct led_classdev *led_cdev)
{
	return 0;
}
static void led_remove_brightness_hw_changed(struct led_classdev *led_cdev)
{
}
#endif

/**
 * led_classdev_suspend - suspend an led_classdev.
 * @led_cdev: the led_classdev to suspend.
 */
void led_classdev_suspend(struct led_classdev *led_cdev)
{
	led_cdev->flags |= LED_SUSPENDED;
	led_set_brightness_nopm(led_cdev, 0);
	flush_work(&led_cdev->set_brightness_work);
}
EXPORT_SYMBOL_GPL(led_classdev_suspend);

/**
 * led_classdev_resume - resume an led_classdev.
 * @led_cdev: the led_classdev to resume.
 */
void led_classdev_resume(struct led_classdev *led_cdev)
{
	led_set_brightness_nopm(led_cdev, led_cdev->brightness);

	if (led_cdev->flash_resume)
		led_cdev->flash_resume(led_cdev);

	led_cdev->flags &= ~LED_SUSPENDED;
}
EXPORT_SYMBOL_GPL(led_classdev_resume);

#ifdef CONFIG_PM_SLEEP
static int led_suspend(struct device *dev)
{
	struct led_classdev *led_cdev = dev_get_drvdata(dev);

	if (led_cdev->flags & LED_CORE_SUSPENDRESUME)
		led_classdev_suspend(led_cdev);

	return 0;
}

static int led_resume(struct device *dev)
{
	struct led_classdev *led_cdev = dev_get_drvdata(dev);

	if (led_cdev->flags & LED_CORE_SUSPENDRESUME)
		led_classdev_resume(led_cdev);

	return 0;
}
#endif

static SIMPLE_DEV_PM_OPS(leds_class_dev_pm_ops, led_suspend, led_resume);

static struct led_classdev *led_module_get(struct device *led_dev)
{
	struct led_classdev *led_cdev;

	if (!led_dev)
		return ERR_PTR(-EPROBE_DEFER);

	led_cdev = dev_get_drvdata(led_dev);

	if (!try_module_get(led_cdev->dev->parent->driver->owner)) {
		put_device(led_cdev->dev);
		return ERR_PTR(-ENODEV);
	}

	return led_cdev;
}

/**
 * of_led_get() - request a LED device via the LED framework
 * @np: device node to get the LED device from
 * @index: the index of the LED
 *
 * Returns the LED device parsed from the phandle specified in the "leds"
 * property of a device tree node or a negative error-code on failure.
 */
struct led_classdev *of_led_get(struct device_node *np, int index)
{
	struct device *led_dev;
	struct device_node *led_node;

	led_node = of_parse_phandle(np, "leds", index);
	if (!led_node)
		return ERR_PTR(-ENOENT);

	led_dev = class_find_device_by_of_node(leds_class, led_node);
	of_node_put(led_node);
	put_device(led_dev);

<<<<<<< HEAD
	if (!led_dev)
		return ERR_PTR(-EPROBE_DEFER);

	led_cdev = dev_get_drvdata(led_dev);

	if (!try_module_get(led_cdev->dev->parent->driver->owner)) {
		put_device(led_cdev->dev);
		return ERR_PTR(-ENODEV);
	}

	return led_cdev;
=======
	return led_module_get(led_dev);
>>>>>>> 5729a900
}
EXPORT_SYMBOL_GPL(of_led_get);

/**
 * led_put() - release a LED device
 * @led_cdev: LED device
 */
void led_put(struct led_classdev *led_cdev)
{
	module_put(led_cdev->dev->parent->driver->owner);
	put_device(led_cdev->dev);
}
EXPORT_SYMBOL_GPL(led_put);

static void devm_led_release(struct device *dev, void *res)
{
	struct led_classdev **p = res;

	led_put(*p);
}

static struct led_classdev *__devm_led_get(struct device *dev, struct led_classdev *led)
{
	struct led_classdev **dr;

	dr = devres_alloc(devm_led_release, sizeof(struct led_classdev *), GFP_KERNEL);
	if (!dr) {
		led_put(led);
		return ERR_PTR(-ENOMEM);
	}

	*dr = led;
	devres_add(dev, dr);

	return led;
}

/**
 * devm_of_led_get - Resource-managed request of a LED device
 * @dev:	LED consumer
 * @index:	index of the LED to obtain in the consumer
 *
 * The device node of the device is parse to find the request LED device.
 * The LED device returned from this function is automatically released
 * on driver detach.
 *
 * @return a pointer to a LED device or ERR_PTR(errno) on failure.
 */
struct led_classdev *__must_check devm_of_led_get(struct device *dev,
						  int index)
{
	struct led_classdev *led;

	if (!dev)
		return ERR_PTR(-EINVAL);

	led = of_led_get(dev->of_node, index);
	if (IS_ERR(led))
		return led;

	return __devm_led_get(dev, led);
}
EXPORT_SYMBOL_GPL(devm_of_led_get);

/**
 * led_get() - request a LED device via the LED framework
 * @dev: device for which to get the LED device
 * @con_id: name of the LED from the device's point of view
 *
 * @return a pointer to a LED device or ERR_PTR(errno) on failure.
 */
struct led_classdev *led_get(struct device *dev, char *con_id)
{
	struct led_lookup_data *lookup;
	const char *provider = NULL;
	struct device *led_dev;

	mutex_lock(&leds_lookup_lock);
	list_for_each_entry(lookup, &leds_lookup_list, list) {
		if (!strcmp(lookup->dev_id, dev_name(dev)) &&
		    !strcmp(lookup->con_id, con_id)) {
			provider = kstrdup_const(lookup->provider, GFP_KERNEL);
			break;
		}
	}
	mutex_unlock(&leds_lookup_lock);

	if (!provider)
		return ERR_PTR(-ENOENT);

	led_dev = class_find_device_by_name(leds_class, provider);
	kfree_const(provider);

	return led_module_get(led_dev);
}
EXPORT_SYMBOL_GPL(led_get);

/**
 * devm_led_get() - request a LED device via the LED framework
 * @dev: device for which to get the LED device
 * @con_id: name of the LED from the device's point of view
 *
 * The LED device returned from this function is automatically released
 * on driver detach.
 *
 * @return a pointer to a LED device or ERR_PTR(errno) on failure.
 */
struct led_classdev *devm_led_get(struct device *dev, char *con_id)
{
	struct led_classdev *led;

	led = led_get(dev, con_id);
	if (IS_ERR(led))
		return led;

	return __devm_led_get(dev, led);
}
EXPORT_SYMBOL_GPL(devm_led_get);

/**
 * led_add_lookup() - Add a LED lookup table entry
 * @led_lookup: the lookup table entry to add
 *
 * Add a LED lookup table entry. On systems without devicetree the lookup table
 * is used by led_get() to find LEDs.
 */
void led_add_lookup(struct led_lookup_data *led_lookup)
{
	mutex_lock(&leds_lookup_lock);
	list_add_tail(&led_lookup->list, &leds_lookup_list);
	mutex_unlock(&leds_lookup_lock);
}
EXPORT_SYMBOL_GPL(led_add_lookup);

/**
 * led_remove_lookup() - Remove a LED lookup table entry
 * @led_lookup: the lookup table entry to remove
 */
void led_remove_lookup(struct led_lookup_data *led_lookup)
{
	mutex_lock(&leds_lookup_lock);
	list_del(&led_lookup->list);
	mutex_unlock(&leds_lookup_lock);
}
EXPORT_SYMBOL_GPL(led_remove_lookup);

static int led_classdev_next_name(const char *init_name, char *name,
				  size_t len)
{
	unsigned int i = 0;
	int ret = 0;
	struct device *dev;

	strlcpy(name, init_name, len);

	while ((ret < len) &&
	       (dev = class_find_device_by_name(leds_class, name))) {
		put_device(dev);
		ret = snprintf(name, len, "%s_%u", init_name, ++i);
	}

	if (ret >= len)
		return -ENOMEM;

	return i;
}

/**
 * led_classdev_register_ext - register a new object of led_classdev class
 *			       with init data.
 *
 * @parent: parent of LED device
 * @led_cdev: the led_classdev structure for this device.
 * @init_data: LED class device initialization data
 */
int led_classdev_register_ext(struct device *parent,
			      struct led_classdev *led_cdev,
			      struct led_init_data *init_data)
{
	char composed_name[LED_MAX_NAME_SIZE];
	char final_name[LED_MAX_NAME_SIZE];
	const char *proposed_name = composed_name;
	int ret;

	if (init_data) {
		if (init_data->devname_mandatory && !init_data->devicename) {
			dev_err(parent, "Mandatory device name is missing");
			return -EINVAL;
		}
		ret = led_compose_name(parent, init_data, composed_name);
		if (ret < 0)
			return ret;

		if (init_data->fwnode) {
			fwnode_property_read_string(init_data->fwnode,
				"linux,default-trigger",
				&led_cdev->default_trigger);

			if (fwnode_property_present(init_data->fwnode,
						    "retain-state-shutdown"))
				led_cdev->flags |= LED_RETAIN_AT_SHUTDOWN;
		}
	} else {
		proposed_name = led_cdev->name;
	}

	ret = led_classdev_next_name(proposed_name, final_name, sizeof(final_name));
	if (ret < 0)
		return ret;

	mutex_init(&led_cdev->led_access);
	mutex_lock(&led_cdev->led_access);
	led_cdev->dev = device_create_with_groups(leds_class, parent, 0,
				led_cdev, led_cdev->groups, "%s", final_name);
	if (IS_ERR(led_cdev->dev)) {
		mutex_unlock(&led_cdev->led_access);
		return PTR_ERR(led_cdev->dev);
	}
	if (init_data && init_data->fwnode)
		device_set_node(led_cdev->dev, init_data->fwnode);

	if (ret)
		dev_warn(parent, "Led %s renamed to %s due to name collision",
				proposed_name, dev_name(led_cdev->dev));

	if (led_cdev->flags & LED_BRIGHT_HW_CHANGED) {
		ret = led_add_brightness_hw_changed(led_cdev);
		if (ret) {
			device_unregister(led_cdev->dev);
			led_cdev->dev = NULL;
			mutex_unlock(&led_cdev->led_access);
			return ret;
		}
	}

	led_cdev->work_flags = 0;
#ifdef CONFIG_LEDS_TRIGGERS
	init_rwsem(&led_cdev->trigger_lock);
#endif
#ifdef CONFIG_LEDS_BRIGHTNESS_HW_CHANGED
	led_cdev->brightness_hw_changed = -1;
#endif
	/* add to the list of leds */
	down_write(&leds_list_lock);
	list_add_tail(&led_cdev->node, &leds_list);
	up_write(&leds_list_lock);

	if (!led_cdev->max_brightness)
		led_cdev->max_brightness = LED_FULL;

	led_update_brightness(led_cdev);

	led_init_core(led_cdev);

#ifdef CONFIG_LEDS_TRIGGERS
	led_trigger_set_default(led_cdev);
#endif

	mutex_unlock(&led_cdev->led_access);

	dev_dbg(parent, "Registered led device: %s\n",
			led_cdev->name);

	return 0;
}
EXPORT_SYMBOL_GPL(led_classdev_register_ext);

/**
 * led_classdev_unregister - unregisters a object of led_properties class.
 * @led_cdev: the led device to unregister
 *
 * Unregisters a previously registered via led_classdev_register object.
 */
void led_classdev_unregister(struct led_classdev *led_cdev)
{
	if (IS_ERR_OR_NULL(led_cdev->dev))
		return;

#ifdef CONFIG_LEDS_TRIGGERS
	down_write(&led_cdev->trigger_lock);
	if (led_cdev->trigger)
		led_trigger_set(led_cdev, NULL);
	up_write(&led_cdev->trigger_lock);
#endif

	led_cdev->flags |= LED_UNREGISTERING;

	/* Stop blinking */
	led_stop_software_blink(led_cdev);

	if (!(led_cdev->flags & LED_RETAIN_AT_SHUTDOWN))
		led_set_brightness(led_cdev, LED_OFF);

	flush_work(&led_cdev->set_brightness_work);

	if (led_cdev->flags & LED_BRIGHT_HW_CHANGED)
		led_remove_brightness_hw_changed(led_cdev);

	device_unregister(led_cdev->dev);

	down_write(&leds_list_lock);
	list_del(&led_cdev->node);
	up_write(&leds_list_lock);

	mutex_destroy(&led_cdev->led_access);
}
EXPORT_SYMBOL_GPL(led_classdev_unregister);

static void devm_led_classdev_release(struct device *dev, void *res)
{
	led_classdev_unregister(*(struct led_classdev **)res);
}

/**
 * devm_led_classdev_register_ext - resource managed led_classdev_register_ext()
 *
 * @parent: parent of LED device
 * @led_cdev: the led_classdev structure for this device.
 * @init_data: LED class device initialization data
 */
int devm_led_classdev_register_ext(struct device *parent,
				   struct led_classdev *led_cdev,
				   struct led_init_data *init_data)
{
	struct led_classdev **dr;
	int rc;

	dr = devres_alloc(devm_led_classdev_release, sizeof(*dr), GFP_KERNEL);
	if (!dr)
		return -ENOMEM;

	rc = led_classdev_register_ext(parent, led_cdev, init_data);
	if (rc) {
		devres_free(dr);
		return rc;
	}

	*dr = led_cdev;
	devres_add(parent, dr);

	return 0;
}
EXPORT_SYMBOL_GPL(devm_led_classdev_register_ext);

static int devm_led_classdev_match(struct device *dev, void *res, void *data)
{
	struct led_classdev **p = res;

	if (WARN_ON(!p || !*p))
		return 0;

	return *p == data;
}

/**
 * devm_led_classdev_unregister() - resource managed led_classdev_unregister()
 * @dev: The device to unregister.
 * @led_cdev: the led_classdev structure for this device.
 */
void devm_led_classdev_unregister(struct device *dev,
				  struct led_classdev *led_cdev)
{
	WARN_ON(devres_release(dev,
			       devm_led_classdev_release,
			       devm_led_classdev_match, led_cdev));
}
EXPORT_SYMBOL_GPL(devm_led_classdev_unregister);

static int __init leds_init(void)
{
	leds_class = class_create(THIS_MODULE, "leds");
	if (IS_ERR(leds_class))
		return PTR_ERR(leds_class);
	leds_class->pm = &leds_class_dev_pm_ops;
	leds_class->dev_groups = led_groups;
	return 0;
}

static void __exit leds_exit(void)
{
	class_destroy(leds_class);
}

subsys_initcall(leds_init);
module_exit(leds_exit);

MODULE_AUTHOR("John Lenz, Richard Purdie");
MODULE_LICENSE("GPL");
MODULE_DESCRIPTION("LED Class Interface");<|MERGE_RESOLUTION|>--- conflicted
+++ resolved
@@ -255,21 +255,7 @@
 	of_node_put(led_node);
 	put_device(led_dev);
 
-<<<<<<< HEAD
-	if (!led_dev)
-		return ERR_PTR(-EPROBE_DEFER);
-
-	led_cdev = dev_get_drvdata(led_dev);
-
-	if (!try_module_get(led_cdev->dev->parent->driver->owner)) {
-		put_device(led_cdev->dev);
-		return ERR_PTR(-ENODEV);
-	}
-
-	return led_cdev;
-=======
 	return led_module_get(led_dev);
->>>>>>> 5729a900
 }
 EXPORT_SYMBOL_GPL(of_led_get);
 
