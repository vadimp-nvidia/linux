// SPDX-License-Identifier: (GPL-2.0 OR BSD-3-Clause)
// Copyright(c) 2015-17 Intel Corporation.

#include <linux/acpi.h>
#include <linux/delay.h>
#include <linux/mod_devicetable.h>
#include <linux/pm_runtime.h>
#include <linux/soundwire/sdw_registers.h>
#include <linux/soundwire/sdw.h>
#include "bus.h"
#include "sysfs_local.h"

static DEFINE_IDA(sdw_ida);

static int sdw_get_id(struct sdw_bus *bus)
{
	int rc = ida_alloc(&sdw_ida, GFP_KERNEL);

	if (rc < 0)
		return rc;

	bus->id = rc;
	return 0;
}

/**
 * sdw_bus_master_add() - add a bus Master instance
 * @bus: bus instance
 * @parent: parent device
 * @fwnode: firmware node handle
 *
 * Initializes the bus instance, read properties and create child
 * devices.
 */
int sdw_bus_master_add(struct sdw_bus *bus, struct device *parent,
		       struct fwnode_handle *fwnode)
{
	struct sdw_master_prop *prop = NULL;
	int ret;

	if (!parent) {
		pr_err("SoundWire parent device is not set\n");
		return -ENODEV;
	}

	ret = sdw_get_id(bus);
	if (ret < 0) {
		dev_err(parent, "Failed to get bus id\n");
		return ret;
	}

	ret = sdw_master_device_add(bus, parent, fwnode);
	if (ret < 0) {
		dev_err(parent, "Failed to add master device at link %d\n",
			bus->link_id);
		return ret;
	}

	if (!bus->ops) {
		dev_err(bus->dev, "SoundWire Bus ops are not set\n");
		return -EINVAL;
	}

	if (!bus->compute_params) {
		dev_err(bus->dev,
			"Bandwidth allocation not configured, compute_params no set\n");
		return -EINVAL;
	}

	mutex_init(&bus->msg_lock);
	mutex_init(&bus->bus_lock);
	INIT_LIST_HEAD(&bus->slaves);
	INIT_LIST_HEAD(&bus->m_rt_list);

	/*
	 * Initialize multi_link flag
	 * TODO: populate this flag by reading property from FW node
	 */
	bus->multi_link = false;
	if (bus->ops->read_prop) {
		ret = bus->ops->read_prop(bus);
		if (ret < 0) {
			dev_err(bus->dev,
				"Bus read properties failed:%d\n", ret);
			return ret;
		}
	}

	sdw_bus_debugfs_init(bus);

	/*
	 * Device numbers in SoundWire are 0 through 15. Enumeration device
	 * number (0), Broadcast device number (15), Group numbers (12 and
	 * 13) and Master device number (14) are not used for assignment so
	 * mask these and other higher bits.
	 */

	/* Set higher order bits */
	*bus->assigned = ~GENMASK(SDW_BROADCAST_DEV_NUM, SDW_ENUM_DEV_NUM);

	/* Set enumuration device number and broadcast device number */
	set_bit(SDW_ENUM_DEV_NUM, bus->assigned);
	set_bit(SDW_BROADCAST_DEV_NUM, bus->assigned);

	/* Set group device numbers and master device number */
	set_bit(SDW_GROUP12_DEV_NUM, bus->assigned);
	set_bit(SDW_GROUP13_DEV_NUM, bus->assigned);
	set_bit(SDW_MASTER_DEV_NUM, bus->assigned);

	/*
	 * SDW is an enumerable bus, but devices can be powered off. So,
	 * they won't be able to report as present.
	 *
	 * Create Slave devices based on Slaves described in
	 * the respective firmware (ACPI/DT)
	 */
	if (IS_ENABLED(CONFIG_ACPI) && ACPI_HANDLE(bus->dev))
		ret = sdw_acpi_find_slaves(bus);
	else if (IS_ENABLED(CONFIG_OF) && bus->dev->of_node)
		ret = sdw_of_find_slaves(bus);
	else
		ret = -ENOTSUPP; /* No ACPI/DT so error out */

	if (ret < 0) {
		dev_err(bus->dev, "Finding slaves failed:%d\n", ret);
		return ret;
	}

	/*
	 * Initialize clock values based on Master properties. The max
	 * frequency is read from max_clk_freq property. Current assumption
	 * is that the bus will start at highest clock frequency when
	 * powered on.
	 *
	 * Default active bank will be 0 as out of reset the Slaves have
	 * to start with bank 0 (Table 40 of Spec)
	 */
	prop = &bus->prop;
	bus->params.max_dr_freq = prop->max_clk_freq * SDW_DOUBLE_RATE_FACTOR;
	bus->params.curr_dr_freq = bus->params.max_dr_freq;
	bus->params.curr_bank = SDW_BANK0;
	bus->params.next_bank = SDW_BANK1;

	return 0;
}
EXPORT_SYMBOL(sdw_bus_master_add);

static int sdw_delete_slave(struct device *dev, void *data)
{
	struct sdw_slave *slave = dev_to_sdw_dev(dev);
	struct sdw_bus *bus = slave->bus;

	pm_runtime_disable(dev);

	sdw_slave_debugfs_exit(slave);

	mutex_lock(&bus->bus_lock);

	if (slave->dev_num) /* clear dev_num if assigned */
		clear_bit(slave->dev_num, bus->assigned);

	list_del_init(&slave->node);
	mutex_unlock(&bus->bus_lock);

	device_unregister(dev);
	return 0;
}

/**
 * sdw_bus_master_delete() - delete the bus master instance
 * @bus: bus to be deleted
 *
 * Remove the instance, delete the child devices.
 */
void sdw_bus_master_delete(struct sdw_bus *bus)
{
	device_for_each_child(bus->dev, NULL, sdw_delete_slave);
	sdw_master_device_del(bus);

	sdw_bus_debugfs_exit(bus);
	ida_free(&sdw_ida, bus->id);
}
EXPORT_SYMBOL(sdw_bus_master_delete);

/*
 * SDW IO Calls
 */

static inline int find_response_code(enum sdw_command_response resp)
{
	switch (resp) {
	case SDW_CMD_OK:
		return 0;

	case SDW_CMD_IGNORED:
		return -ENODATA;

	case SDW_CMD_TIMEOUT:
		return -ETIMEDOUT;

	default:
		return -EIO;
	}
}

static inline int do_transfer(struct sdw_bus *bus, struct sdw_msg *msg)
{
	int retry = bus->prop.err_threshold;
	enum sdw_command_response resp;
	int ret = 0, i;

	for (i = 0; i <= retry; i++) {
		resp = bus->ops->xfer_msg(bus, msg);
		ret = find_response_code(resp);

		/* if cmd is ok or ignored return */
		if (ret == 0 || ret == -ENODATA)
			return ret;
	}

	return ret;
}

static inline int do_transfer_defer(struct sdw_bus *bus,
				    struct sdw_msg *msg,
				    struct sdw_defer *defer)
{
	int retry = bus->prop.err_threshold;
	enum sdw_command_response resp;
	int ret = 0, i;

	defer->msg = msg;
	defer->length = msg->len;
	init_completion(&defer->complete);

	for (i = 0; i <= retry; i++) {
		resp = bus->ops->xfer_msg_defer(bus, msg, defer);
		ret = find_response_code(resp);
		/* if cmd is ok or ignored return */
		if (ret == 0 || ret == -ENODATA)
			return ret;
	}

	return ret;
}

static int sdw_reset_page(struct sdw_bus *bus, u16 dev_num)
{
	int retry = bus->prop.err_threshold;
	enum sdw_command_response resp;
	int ret = 0, i;

	for (i = 0; i <= retry; i++) {
		resp = bus->ops->reset_page_addr(bus, dev_num);
		ret = find_response_code(resp);
		/* if cmd is ok or ignored return */
		if (ret == 0 || ret == -ENODATA)
			return ret;
	}

	return ret;
}

static int sdw_transfer_unlocked(struct sdw_bus *bus, struct sdw_msg *msg)
{
	int ret;

	ret = do_transfer(bus, msg);
	if (ret != 0 && ret != -ENODATA)
		dev_err(bus->dev, "trf on Slave %d failed:%d %s addr %x count %d\n",
			msg->dev_num, ret,
			(msg->flags & SDW_MSG_FLAG_WRITE) ? "write" : "read",
			msg->addr, msg->len);

	if (msg->page)
		sdw_reset_page(bus, msg->dev_num);

	return ret;
}

/**
 * sdw_transfer() - Synchronous transfer message to a SDW Slave device
 * @bus: SDW bus
 * @msg: SDW message to be xfered
 */
int sdw_transfer(struct sdw_bus *bus, struct sdw_msg *msg)
{
	int ret;

	mutex_lock(&bus->msg_lock);

	ret = sdw_transfer_unlocked(bus, msg);

	mutex_unlock(&bus->msg_lock);

	return ret;
}

/**
 * sdw_transfer_defer() - Asynchronously transfer message to a SDW Slave device
 * @bus: SDW bus
 * @msg: SDW message to be xfered
 * @defer: Defer block for signal completion
 *
 * Caller needs to hold the msg_lock lock while calling this
 */
int sdw_transfer_defer(struct sdw_bus *bus, struct sdw_msg *msg,
		       struct sdw_defer *defer)
{
	int ret;

	if (!bus->ops->xfer_msg_defer)
		return -ENOTSUPP;

	ret = do_transfer_defer(bus, msg, defer);
	if (ret != 0 && ret != -ENODATA)
		dev_err(bus->dev, "Defer trf on Slave %d failed:%d\n",
			msg->dev_num, ret);

	if (msg->page)
		sdw_reset_page(bus, msg->dev_num);

	return ret;
}

int sdw_fill_msg(struct sdw_msg *msg, struct sdw_slave *slave,
		 u32 addr, size_t count, u16 dev_num, u8 flags, u8 *buf)
{
	memset(msg, 0, sizeof(*msg));
	msg->addr = addr; /* addr is 16 bit and truncated here */
	msg->len = count;
	msg->dev_num = dev_num;
	msg->flags = flags;
	msg->buf = buf;

	if (addr < SDW_REG_NO_PAGE) /* no paging area */
		return 0;

	if (addr >= SDW_REG_MAX) { /* illegal addr */
		pr_err("SDW: Invalid address %x passed\n", addr);
		return -EINVAL;
	}

	if (addr < SDW_REG_OPTIONAL_PAGE) { /* 32k but no page */
		if (slave && !slave->prop.paging_support)
			return 0;
		/* no need for else as that will fall-through to paging */
	}

	/* paging mandatory */
	if (dev_num == SDW_ENUM_DEV_NUM || dev_num == SDW_BROADCAST_DEV_NUM) {
		pr_err("SDW: Invalid device for paging :%d\n", dev_num);
		return -EINVAL;
	}

	if (!slave) {
		pr_err("SDW: No slave for paging addr\n");
		return -EINVAL;
	}

	if (!slave->prop.paging_support) {
		dev_err(&slave->dev,
			"address %x needs paging but no support\n", addr);
		return -EINVAL;
	}

	msg->addr_page1 = FIELD_GET(SDW_SCP_ADDRPAGE1_MASK, addr);
	msg->addr_page2 = FIELD_GET(SDW_SCP_ADDRPAGE2_MASK, addr);
	msg->addr |= BIT(15);
	msg->page = true;

	return 0;
}

/*
 * Read/Write IO functions.
 * no_pm versions can only be called by the bus, e.g. while enumerating or
 * handling suspend-resume sequences.
 * all clients need to use the pm versions
 */

static int
sdw_nread_no_pm(struct sdw_slave *slave, u32 addr, size_t count, u8 *val)
{
	struct sdw_msg msg;
	int ret;

	ret = sdw_fill_msg(&msg, slave, addr, count,
			   slave->dev_num, SDW_MSG_FLAG_READ, val);
	if (ret < 0)
		return ret;

	return sdw_transfer(slave->bus, &msg);
}

static int
sdw_nwrite_no_pm(struct sdw_slave *slave, u32 addr, size_t count, const u8 *val)
{
	struct sdw_msg msg;
	int ret;

	ret = sdw_fill_msg(&msg, slave, addr, count,
			   slave->dev_num, SDW_MSG_FLAG_WRITE, (u8 *)val);
	if (ret < 0)
		return ret;

	return sdw_transfer(slave->bus, &msg);
}

int sdw_write_no_pm(struct sdw_slave *slave, u32 addr, u8 value)
{
	return sdw_nwrite_no_pm(slave, addr, 1, &value);
}
EXPORT_SYMBOL(sdw_write_no_pm);

static int
sdw_bread_no_pm(struct sdw_bus *bus, u16 dev_num, u32 addr)
{
	struct sdw_msg msg;
	u8 buf;
	int ret;

	ret = sdw_fill_msg(&msg, NULL, addr, 1, dev_num,
			   SDW_MSG_FLAG_READ, &buf);
	if (ret < 0)
		return ret;

	ret = sdw_transfer(bus, &msg);
	if (ret < 0)
		return ret;

	return buf;
}

static int
sdw_bwrite_no_pm(struct sdw_bus *bus, u16 dev_num, u32 addr, u8 value)
{
	struct sdw_msg msg;
	int ret;

	ret = sdw_fill_msg(&msg, NULL, addr, 1, dev_num,
			   SDW_MSG_FLAG_WRITE, &value);
	if (ret < 0)
		return ret;

	return sdw_transfer(bus, &msg);
}

int sdw_bread_no_pm_unlocked(struct sdw_bus *bus, u16 dev_num, u32 addr)
{
	struct sdw_msg msg;
	u8 buf;
	int ret;

	ret = sdw_fill_msg(&msg, NULL, addr, 1, dev_num,
			   SDW_MSG_FLAG_READ, &buf);
	if (ret < 0)
		return ret;

	ret = sdw_transfer_unlocked(bus, &msg);
	if (ret < 0)
		return ret;

	return buf;
}
EXPORT_SYMBOL(sdw_bread_no_pm_unlocked);

int sdw_bwrite_no_pm_unlocked(struct sdw_bus *bus, u16 dev_num, u32 addr, u8 value)
{
	struct sdw_msg msg;
	int ret;

	ret = sdw_fill_msg(&msg, NULL, addr, 1, dev_num,
			   SDW_MSG_FLAG_WRITE, &value);
	if (ret < 0)
		return ret;

	return sdw_transfer_unlocked(bus, &msg);
}
EXPORT_SYMBOL(sdw_bwrite_no_pm_unlocked);

int sdw_read_no_pm(struct sdw_slave *slave, u32 addr)
{
	u8 buf;
	int ret;

	ret = sdw_nread_no_pm(slave, addr, 1, &buf);
	if (ret < 0)
		return ret;
	else
		return buf;
}
EXPORT_SYMBOL(sdw_read_no_pm);

int sdw_update_no_pm(struct sdw_slave *slave, u32 addr, u8 mask, u8 val)
{
	int tmp;

	tmp = sdw_read_no_pm(slave, addr);
	if (tmp < 0)
		return tmp;

	tmp = (tmp & ~mask) | val;
	return sdw_write_no_pm(slave, addr, tmp);
}
EXPORT_SYMBOL(sdw_update_no_pm);

/* Read-Modify-Write Slave register */
int sdw_update(struct sdw_slave *slave, u32 addr, u8 mask, u8 val)
{
	int tmp;

	tmp = sdw_read(slave, addr);
	if (tmp < 0)
		return tmp;

	tmp = (tmp & ~mask) | val;
	return sdw_write(slave, addr, tmp);
}
EXPORT_SYMBOL(sdw_update);

/**
 * sdw_nread() - Read "n" contiguous SDW Slave registers
 * @slave: SDW Slave
 * @addr: Register address
 * @count: length
 * @val: Buffer for values to be read
 */
int sdw_nread(struct sdw_slave *slave, u32 addr, size_t count, u8 *val)
{
	int ret;

	ret = pm_runtime_get_sync(&slave->dev);
	if (ret < 0 && ret != -EACCES) {
		pm_runtime_put_noidle(&slave->dev);
		return ret;
	}

	ret = sdw_nread_no_pm(slave, addr, count, val);

	pm_runtime_mark_last_busy(&slave->dev);
	pm_runtime_put(&slave->dev);

	return ret;
}
EXPORT_SYMBOL(sdw_nread);

/**
 * sdw_nwrite() - Write "n" contiguous SDW Slave registers
 * @slave: SDW Slave
 * @addr: Register address
 * @count: length
 * @val: Buffer for values to be written
 */
int sdw_nwrite(struct sdw_slave *slave, u32 addr, size_t count, const u8 *val)
{
	int ret;

	ret = pm_runtime_get_sync(&slave->dev);
	if (ret < 0 && ret != -EACCES) {
		pm_runtime_put_noidle(&slave->dev);
		return ret;
	}

	ret = sdw_nwrite_no_pm(slave, addr, count, val);

	pm_runtime_mark_last_busy(&slave->dev);
	pm_runtime_put(&slave->dev);

	return ret;
}
EXPORT_SYMBOL(sdw_nwrite);

/**
 * sdw_read() - Read a SDW Slave register
 * @slave: SDW Slave
 * @addr: Register address
 */
int sdw_read(struct sdw_slave *slave, u32 addr)
{
	u8 buf;
	int ret;

	ret = sdw_nread(slave, addr, 1, &buf);
	if (ret < 0)
		return ret;

	return buf;
}
EXPORT_SYMBOL(sdw_read);

/**
 * sdw_write() - Write a SDW Slave register
 * @slave: SDW Slave
 * @addr: Register address
 * @value: Register value
 */
int sdw_write(struct sdw_slave *slave, u32 addr, u8 value)
{
	return sdw_nwrite(slave, addr, 1, &value);
}
EXPORT_SYMBOL(sdw_write);

/*
 * SDW alert handling
 */

/* called with bus_lock held */
static struct sdw_slave *sdw_get_slave(struct sdw_bus *bus, int i)
{
	struct sdw_slave *slave;

	list_for_each_entry(slave, &bus->slaves, node) {
		if (slave->dev_num == i)
			return slave;
	}

	return NULL;
}

int sdw_compare_devid(struct sdw_slave *slave, struct sdw_slave_id id)
{
	if (slave->id.mfg_id != id.mfg_id ||
	    slave->id.part_id != id.part_id ||
	    slave->id.class_id != id.class_id ||
	    (slave->id.unique_id != SDW_IGNORED_UNIQUE_ID &&
	     slave->id.unique_id != id.unique_id))
		return -ENODEV;

	return 0;
}
EXPORT_SYMBOL(sdw_compare_devid);

/* called with bus_lock held */
static int sdw_get_device_num(struct sdw_slave *slave)
{
	int bit;

	bit = find_first_zero_bit(slave->bus->assigned, SDW_MAX_DEVICES);
	if (bit == SDW_MAX_DEVICES) {
		bit = -ENODEV;
		goto err;
	}

	/*
	 * Do not update dev_num in Slave data structure here,
	 * Update once program dev_num is successful
	 */
	set_bit(bit, slave->bus->assigned);

err:
	return bit;
}

static int sdw_assign_device_num(struct sdw_slave *slave)
{
	struct sdw_bus *bus = slave->bus;
	int ret, dev_num;
	bool new_device = false;

	/* check first if device number is assigned, if so reuse that */
	if (!slave->dev_num) {
		if (!slave->dev_num_sticky) {
			mutex_lock(&slave->bus->bus_lock);
			dev_num = sdw_get_device_num(slave);
			mutex_unlock(&slave->bus->bus_lock);
			if (dev_num < 0) {
				dev_err(bus->dev, "Get dev_num failed: %d\n",
					dev_num);
				return dev_num;
			}
			slave->dev_num = dev_num;
			slave->dev_num_sticky = dev_num;
			new_device = true;
		} else {
			slave->dev_num = slave->dev_num_sticky;
		}
	}

	if (!new_device)
		dev_dbg(bus->dev,
			"Slave already registered, reusing dev_num:%d\n",
			slave->dev_num);

	/* Clear the slave->dev_num to transfer message on device 0 */
	dev_num = slave->dev_num;
	slave->dev_num = 0;

	ret = sdw_write_no_pm(slave, SDW_SCP_DEVNUMBER, dev_num);
	if (ret < 0) {
		dev_err(bus->dev, "Program device_num %d failed: %d\n",
			dev_num, ret);
		return ret;
	}

	/* After xfer of msg, restore dev_num */
	slave->dev_num = slave->dev_num_sticky;

	return 0;
}

void sdw_extract_slave_id(struct sdw_bus *bus,
			  u64 addr, struct sdw_slave_id *id)
{
	dev_dbg(bus->dev, "SDW Slave Addr: %llx\n", addr);

	id->sdw_version = SDW_VERSION(addr);
	id->unique_id = SDW_UNIQUE_ID(addr);
	id->mfg_id = SDW_MFG_ID(addr);
	id->part_id = SDW_PART_ID(addr);
	id->class_id = SDW_CLASS_ID(addr);

	dev_dbg(bus->dev,
		"SDW Slave class_id 0x%02x, mfg_id 0x%04x, part_id 0x%04x, unique_id 0x%x, version 0x%x\n",
		id->class_id, id->mfg_id, id->part_id, id->unique_id, id->sdw_version);
}
EXPORT_SYMBOL(sdw_extract_slave_id);

static int sdw_program_device_num(struct sdw_bus *bus)
{
	u8 buf[SDW_NUM_DEV_ID_REGISTERS] = {0};
	struct sdw_slave *slave, *_s;
	struct sdw_slave_id id;
	struct sdw_msg msg;
	bool found;
	int count = 0, ret;
	u64 addr;

	/* No Slave, so use raw xfer api */
	ret = sdw_fill_msg(&msg, NULL, SDW_SCP_DEVID_0,
			   SDW_NUM_DEV_ID_REGISTERS, 0, SDW_MSG_FLAG_READ, buf);
	if (ret < 0)
		return ret;

	do {
		ret = sdw_transfer(bus, &msg);
		if (ret == -ENODATA) { /* end of device id reads */
			dev_dbg(bus->dev, "No more devices to enumerate\n");
			ret = 0;
			break;
		}
		if (ret < 0) {
			dev_err(bus->dev, "DEVID read fail:%d\n", ret);
			break;
		}

		/*
		 * Construct the addr and extract. Cast the higher shift
		 * bits to avoid truncation due to size limit.
		 */
		addr = buf[5] | (buf[4] << 8) | (buf[3] << 16) |
			((u64)buf[2] << 24) | ((u64)buf[1] << 32) |
			((u64)buf[0] << 40);

		sdw_extract_slave_id(bus, addr, &id);

		found = false;
		/* Now compare with entries */
		list_for_each_entry_safe(slave, _s, &bus->slaves, node) {
			if (sdw_compare_devid(slave, id) == 0) {
				found = true;

				/*
				 * Assign a new dev_num to this Slave and
				 * not mark it present. It will be marked
				 * present after it reports ATTACHED on new
				 * dev_num
				 */
				ret = sdw_assign_device_num(slave);
				if (ret < 0) {
					dev_err(bus->dev,
						"Assign dev_num failed:%d\n",
						ret);
					return ret;
				}

				break;
			}
		}

		if (!found) {
			/* TODO: Park this device in Group 13 */

			/*
			 * add Slave device even if there is no platform
			 * firmware description. There will be no driver probe
			 * but the user/integration will be able to see the
			 * device, enumeration status and device number in sysfs
			 */
			sdw_slave_add(bus, &id, NULL);

			dev_err(bus->dev, "Slave Entry not found\n");
		}

		count++;

		/*
		 * Check till error out or retry (count) exhausts.
		 * Device can drop off and rejoin during enumeration
		 * so count till twice the bound.
		 */

	} while (ret == 0 && count < (SDW_MAX_DEVICES * 2));

	return ret;
}

static void sdw_modify_slave_status(struct sdw_slave *slave,
				    enum sdw_slave_status status)
{
	struct sdw_bus *bus = slave->bus;

	mutex_lock(&bus->bus_lock);

	dev_vdbg(bus->dev,
		 "%s: changing status slave %d status %d new status %d\n",
		 __func__, slave->dev_num, slave->status, status);

	if (status == SDW_SLAVE_UNATTACHED) {
		dev_dbg(&slave->dev,
			"%s: initializing enumeration and init completion for Slave %d\n",
			__func__, slave->dev_num);

		init_completion(&slave->enumeration_complete);
		init_completion(&slave->initialization_complete);

	} else if ((status == SDW_SLAVE_ATTACHED) &&
		   (slave->status == SDW_SLAVE_UNATTACHED)) {
		dev_dbg(&slave->dev,
			"%s: signaling enumeration completion for Slave %d\n",
			__func__, slave->dev_num);

		complete(&slave->enumeration_complete);
	}
	slave->status = status;
	mutex_unlock(&bus->bus_lock);
}

static int sdw_slave_clk_stop_callback(struct sdw_slave *slave,
				       enum sdw_clk_stop_mode mode,
				       enum sdw_clk_stop_type type)
{
	int ret;

	if (slave->ops && slave->ops->clk_stop) {
		ret = slave->ops->clk_stop(slave, mode, type);
		if (ret < 0)
			return ret;
	}

	return 0;
}

static int sdw_slave_clk_stop_prepare(struct sdw_slave *slave,
				      enum sdw_clk_stop_mode mode,
				      bool prepare)
{
	bool wake_en;
	u32 val = 0;
	int ret;

	wake_en = slave->prop.wake_capable;

	if (prepare) {
		val = SDW_SCP_SYSTEMCTRL_CLK_STP_PREP;

		if (mode == SDW_CLK_STOP_MODE1)
			val |= SDW_SCP_SYSTEMCTRL_CLK_STP_MODE1;

		if (wake_en)
			val |= SDW_SCP_SYSTEMCTRL_WAKE_UP_EN;
	} else {
		ret = sdw_read_no_pm(slave, SDW_SCP_SYSTEMCTRL);
		if (ret < 0) {
			if (ret != -ENODATA)
				dev_err(&slave->dev, "SDW_SCP_SYSTEMCTRL read failed:%d\n", ret);
			return ret;
		}
		val = ret;
		val &= ~(SDW_SCP_SYSTEMCTRL_CLK_STP_PREP);
	}

	ret = sdw_write_no_pm(slave, SDW_SCP_SYSTEMCTRL, val);

	if (ret < 0 && ret != -ENODATA)
		dev_err(&slave->dev, "SDW_SCP_SYSTEMCTRL write failed:%d\n", ret);

	return ret;
}

static int sdw_bus_wait_for_clk_prep_deprep(struct sdw_bus *bus, u16 dev_num)
{
	int retry = bus->clk_stop_timeout;
	int val;

	do {
		val = sdw_bread_no_pm(bus, dev_num, SDW_SCP_STAT);
		if (val < 0) {
			dev_err(bus->dev, "SDW_SCP_STAT bread failed:%d\n", val);
			return val;
		}
		val &= SDW_SCP_STAT_CLK_STP_NF;
		if (!val) {
			dev_dbg(bus->dev, "clock stop prep/de-prep done slave:%d\n",
				dev_num);
			return 0;
		}

		usleep_range(1000, 1500);
		retry--;
	} while (retry);

	dev_err(bus->dev, "clock stop prep/de-prep failed slave:%d\n",
		dev_num);

	return -ETIMEDOUT;
}

/**
 * sdw_bus_prep_clk_stop: prepare Slave(s) for clock stop
 *
 * @bus: SDW bus instance
 *
 * Query Slave for clock stop mode and prepare for that mode.
 */
int sdw_bus_prep_clk_stop(struct sdw_bus *bus)
{
	bool simple_clk_stop = true;
	struct sdw_slave *slave;
	bool is_slave = false;
	int ret = 0;

	/*
	 * In order to save on transition time, prepare
	 * each Slave and then wait for all Slave(s) to be
	 * prepared for clock stop.
	 * If one of the Slave devices has lost sync and
	 * replies with Command Ignored/-ENODATA, we continue
	 * the loop
	 */
	list_for_each_entry(slave, &bus->slaves, node) {
		if (!slave->dev_num)
			continue;

		if (slave->status != SDW_SLAVE_ATTACHED &&
		    slave->status != SDW_SLAVE_ALERT)
			continue;

		/* Identify if Slave(s) are available on Bus */
		is_slave = true;

		ret = sdw_slave_clk_stop_callback(slave,
						  SDW_CLK_STOP_MODE0,
						  SDW_CLK_PRE_PREPARE);
		if (ret < 0 && ret != -ENODATA) {
			dev_err(&slave->dev, "clock stop pre-prepare cb failed:%d\n", ret);
			return ret;
		}

		/* Only prepare a Slave device if needed */
		if (!slave->prop.simple_clk_stop_capable) {
			simple_clk_stop = false;

			ret = sdw_slave_clk_stop_prepare(slave,
							 SDW_CLK_STOP_MODE0,
							 true);
			if (ret < 0 && ret != -ENODATA) {
				dev_err(&slave->dev, "clock stop prepare failed:%d\n", ret);
				return ret;
			}
		}
	}

	/* Skip remaining clock stop preparation if no Slave is attached */
	if (!is_slave)
		return 0;

	/*
	 * Don't wait for all Slaves to be ready if they follow the simple
	 * state machine
	 */
	if (!simple_clk_stop) {
		ret = sdw_bus_wait_for_clk_prep_deprep(bus,
						       SDW_BROADCAST_DEV_NUM);
		/*
		 * if there are no Slave devices present and the reply is
		 * Command_Ignored/-ENODATA, we don't need to continue with the
		 * flow and can just return here. The error code is not modified
		 * and its handling left as an exercise for the caller.
		 */
		if (ret < 0)
			return ret;
	}

	/* Inform slaves that prep is done */
	list_for_each_entry(slave, &bus->slaves, node) {
		if (!slave->dev_num)
			continue;

		if (slave->status != SDW_SLAVE_ATTACHED &&
		    slave->status != SDW_SLAVE_ALERT)
			continue;

		ret = sdw_slave_clk_stop_callback(slave,
						  SDW_CLK_STOP_MODE0,
						  SDW_CLK_POST_PREPARE);

		if (ret < 0 && ret != -ENODATA) {
			dev_err(&slave->dev, "clock stop post-prepare cb failed:%d\n", ret);
			return ret;
		}
	}

	return 0;
}
EXPORT_SYMBOL(sdw_bus_prep_clk_stop);

/**
 * sdw_bus_clk_stop: stop bus clock
 *
 * @bus: SDW bus instance
 *
 * After preparing the Slaves for clock stop, stop the clock by broadcasting
 * write to SCP_CTRL register.
 */
int sdw_bus_clk_stop(struct sdw_bus *bus)
{
	int ret;

	/*
	 * broadcast clock stop now, attached Slaves will ACK this,
	 * unattached will ignore
	 */
	ret = sdw_bwrite_no_pm(bus, SDW_BROADCAST_DEV_NUM,
			       SDW_SCP_CTRL, SDW_SCP_CTRL_CLK_STP_NOW);
	if (ret < 0) {
		if (ret != -ENODATA)
			dev_err(bus->dev, "ClockStopNow Broadcast msg failed %d\n", ret);
		return ret;
	}

	return 0;
}
EXPORT_SYMBOL(sdw_bus_clk_stop);

/**
 * sdw_bus_exit_clk_stop: Exit clock stop mode
 *
 * @bus: SDW bus instance
 *
 * This De-prepares the Slaves by exiting Clock Stop Mode 0. For the Slaves
 * exiting Clock Stop Mode 1, they will be de-prepared after they enumerate
 * back.
 */
int sdw_bus_exit_clk_stop(struct sdw_bus *bus)
{
	bool simple_clk_stop = true;
	struct sdw_slave *slave;
	bool is_slave = false;
	int ret;

	/*
	 * In order to save on transition time, de-prepare
	 * each Slave and then wait for all Slave(s) to be
	 * de-prepared after clock resume.
	 */
	list_for_each_entry(slave, &bus->slaves, node) {
		if (!slave->dev_num)
			continue;

		if (slave->status != SDW_SLAVE_ATTACHED &&
		    slave->status != SDW_SLAVE_ALERT)
			continue;

		/* Identify if Slave(s) are available on Bus */
		is_slave = true;

		ret = sdw_slave_clk_stop_callback(slave, SDW_CLK_STOP_MODE0,
						  SDW_CLK_PRE_DEPREPARE);
		if (ret < 0)
			dev_warn(&slave->dev, "clock stop pre-deprepare cb failed:%d\n", ret);
<<<<<<< HEAD

		/* Only de-prepare a Slave device if needed */
		if (!slave->prop.simple_clk_stop_capable) {
			simple_clk_stop = false;

			ret = sdw_slave_clk_stop_prepare(slave, SDW_CLK_STOP_MODE0,
							 false);

=======

		/* Only de-prepare a Slave device if needed */
		if (!slave->prop.simple_clk_stop_capable) {
			simple_clk_stop = false;

			ret = sdw_slave_clk_stop_prepare(slave, SDW_CLK_STOP_MODE0,
							 false);

>>>>>>> d92805b6
			if (ret < 0)
				dev_warn(&slave->dev, "clock stop deprepare failed:%d\n", ret);
		}
	}

	/* Skip remaining clock stop de-preparation if no Slave is attached */
	if (!is_slave)
		return 0;

	/*
	 * Don't wait for all Slaves to be ready if they follow the simple
	 * state machine
	 */
	if (!simple_clk_stop) {
		ret = sdw_bus_wait_for_clk_prep_deprep(bus, SDW_BROADCAST_DEV_NUM);
		if (ret < 0)
			dev_warn(&slave->dev, "clock stop deprepare wait failed:%d\n", ret);
	}

	list_for_each_entry(slave, &bus->slaves, node) {
		if (!slave->dev_num)
			continue;

		if (slave->status != SDW_SLAVE_ATTACHED &&
		    slave->status != SDW_SLAVE_ALERT)
			continue;

		ret = sdw_slave_clk_stop_callback(slave, SDW_CLK_STOP_MODE0,
						  SDW_CLK_POST_DEPREPARE);
		if (ret < 0)
			dev_warn(&slave->dev, "clock stop post-deprepare cb failed:%d\n", ret);
	}

	return 0;
}
EXPORT_SYMBOL(sdw_bus_exit_clk_stop);

int sdw_configure_dpn_intr(struct sdw_slave *slave,
			   int port, bool enable, int mask)
{
	u32 addr;
	int ret;
	u8 val = 0;

	if (slave->bus->params.s_data_mode != SDW_PORT_DATA_MODE_NORMAL) {
		dev_dbg(&slave->dev, "TEST FAIL interrupt %s\n",
			enable ? "on" : "off");
		mask |= SDW_DPN_INT_TEST_FAIL;
	}

	addr = SDW_DPN_INTMASK(port);

	/* Set/Clear port ready interrupt mask */
	if (enable) {
		val |= mask;
		val |= SDW_DPN_INT_PORT_READY;
	} else {
		val &= ~(mask);
		val &= ~SDW_DPN_INT_PORT_READY;
	}

	ret = sdw_update(slave, addr, (mask | SDW_DPN_INT_PORT_READY), val);
	if (ret < 0)
		dev_err(&slave->dev,
			"SDW_DPN_INTMASK write failed:%d\n", val);

	return ret;
}

static int sdw_slave_set_frequency(struct sdw_slave *slave)
{
	u32 mclk_freq = slave->bus->prop.mclk_freq;
	u32 curr_freq = slave->bus->params.curr_dr_freq >> 1;
	unsigned int scale;
	u8 scale_index;
	u8 base;
	int ret;

	/*
	 * frequency base and scale registers are required for SDCA
	 * devices. They may also be used for 1.2+/non-SDCA devices,
	 * but we will need a DisCo property to cover this case
	 */
	if (!slave->id.class_id)
		return 0;

	if (!mclk_freq) {
		dev_err(&slave->dev,
			"no bus MCLK, cannot set SDW_SCP_BUS_CLOCK_BASE\n");
		return -EINVAL;
	}

	/*
	 * map base frequency using Table 89 of SoundWire 1.2 spec.
	 * The order of the tests just follows the specification, this
	 * is not a selection between possible values or a search for
	 * the best value but just a mapping.  Only one case per platform
	 * is relevant.
	 * Some BIOS have inconsistent values for mclk_freq but a
	 * correct root so we force the mclk_freq to avoid variations.
	 */
	if (!(19200000 % mclk_freq)) {
		mclk_freq = 19200000;
		base = SDW_SCP_BASE_CLOCK_19200000_HZ;
	} else if (!(24000000 % mclk_freq)) {
		mclk_freq = 24000000;
		base = SDW_SCP_BASE_CLOCK_24000000_HZ;
	} else if (!(24576000 % mclk_freq)) {
		mclk_freq = 24576000;
		base = SDW_SCP_BASE_CLOCK_24576000_HZ;
	} else if (!(22579200 % mclk_freq)) {
		mclk_freq = 22579200;
		base = SDW_SCP_BASE_CLOCK_22579200_HZ;
	} else if (!(32000000 % mclk_freq)) {
		mclk_freq = 32000000;
		base = SDW_SCP_BASE_CLOCK_32000000_HZ;
	} else {
		dev_err(&slave->dev,
			"Unsupported clock base, mclk %d\n",
			mclk_freq);
		return -EINVAL;
	}

	if (mclk_freq % curr_freq) {
		dev_err(&slave->dev,
			"mclk %d is not multiple of bus curr_freq %d\n",
			mclk_freq, curr_freq);
		return -EINVAL;
	}

	scale = mclk_freq / curr_freq;

	/*
	 * map scale to Table 90 of SoundWire 1.2 spec - and check
	 * that the scale is a power of two and maximum 64
	 */
	scale_index = ilog2(scale);

	if (BIT(scale_index) != scale || scale_index > 6) {
		dev_err(&slave->dev,
			"No match found for scale %d, bus mclk %d curr_freq %d\n",
			scale, mclk_freq, curr_freq);
		return -EINVAL;
	}
	scale_index++;

	ret = sdw_write_no_pm(slave, SDW_SCP_BUS_CLOCK_BASE, base);
	if (ret < 0) {
		dev_err(&slave->dev,
			"SDW_SCP_BUS_CLOCK_BASE write failed:%d\n", ret);
		return ret;
	}

	/* initialize scale for both banks */
	ret = sdw_write_no_pm(slave, SDW_SCP_BUSCLOCK_SCALE_B0, scale_index);
	if (ret < 0) {
		dev_err(&slave->dev,
			"SDW_SCP_BUSCLOCK_SCALE_B0 write failed:%d\n", ret);
		return ret;
	}
	ret = sdw_write_no_pm(slave, SDW_SCP_BUSCLOCK_SCALE_B1, scale_index);
	if (ret < 0)
		dev_err(&slave->dev,
			"SDW_SCP_BUSCLOCK_SCALE_B1 write failed:%d\n", ret);

	dev_dbg(&slave->dev,
		"Configured bus base %d, scale %d, mclk %d, curr_freq %d\n",
		base, scale_index, mclk_freq, curr_freq);

	return ret;
}

static int sdw_initialize_slave(struct sdw_slave *slave)
{
	struct sdw_slave_prop *prop = &slave->prop;
	int status;
	int ret;
	u8 val;

	ret = sdw_slave_set_frequency(slave);
	if (ret < 0)
		return ret;

	if (slave->bus->prop.quirks & SDW_MASTER_QUIRKS_CLEAR_INITIAL_CLASH) {
		/* Clear bus clash interrupt before enabling interrupt mask */
		status = sdw_read_no_pm(slave, SDW_SCP_INT1);
		if (status < 0) {
			dev_err(&slave->dev,
				"SDW_SCP_INT1 (BUS_CLASH) read failed:%d\n", status);
			return status;
		}
		if (status & SDW_SCP_INT1_BUS_CLASH) {
			dev_warn(&slave->dev, "Bus clash detected before INT mask is enabled\n");
			ret = sdw_write_no_pm(slave, SDW_SCP_INT1, SDW_SCP_INT1_BUS_CLASH);
			if (ret < 0) {
				dev_err(&slave->dev,
					"SDW_SCP_INT1 (BUS_CLASH) write failed:%d\n", ret);
				return ret;
			}
		}
	}
	if ((slave->bus->prop.quirks & SDW_MASTER_QUIRKS_CLEAR_INITIAL_PARITY) &&
	    !(slave->prop.quirks & SDW_SLAVE_QUIRKS_INVALID_INITIAL_PARITY)) {
		/* Clear parity interrupt before enabling interrupt mask */
		status = sdw_read_no_pm(slave, SDW_SCP_INT1);
		if (status < 0) {
			dev_err(&slave->dev,
				"SDW_SCP_INT1 (PARITY) read failed:%d\n", status);
			return status;
		}
		if (status & SDW_SCP_INT1_PARITY) {
			dev_warn(&slave->dev, "PARITY error detected before INT mask is enabled\n");
			ret = sdw_write_no_pm(slave, SDW_SCP_INT1, SDW_SCP_INT1_PARITY);
			if (ret < 0) {
				dev_err(&slave->dev,
					"SDW_SCP_INT1 (PARITY) write failed:%d\n", ret);
				return ret;
			}
		}
	}

	/*
	 * Set SCP_INT1_MASK register, typically bus clash and
	 * implementation-defined interrupt mask. The Parity detection
	 * may not always be correct on startup so its use is
	 * device-dependent, it might e.g. only be enabled in
	 * steady-state after a couple of frames.
	 */
	val = slave->prop.scp_int1_mask;

	/* Enable SCP interrupts */
	ret = sdw_update_no_pm(slave, SDW_SCP_INTMASK1, val, val);
	if (ret < 0) {
		dev_err(&slave->dev,
			"SDW_SCP_INTMASK1 write failed:%d\n", ret);
		return ret;
	}

	/* No need to continue if DP0 is not present */
	if (!slave->prop.dp0_prop)
		return 0;

	/* Enable DP0 interrupts */
	val = prop->dp0_prop->imp_def_interrupts;
	val |= SDW_DP0_INT_PORT_READY | SDW_DP0_INT_BRA_FAILURE;

	ret = sdw_update_no_pm(slave, SDW_DP0_INTMASK, val, val);
	if (ret < 0)
		dev_err(&slave->dev,
			"SDW_DP0_INTMASK read failed:%d\n", ret);
	return ret;
}

static int sdw_handle_dp0_interrupt(struct sdw_slave *slave, u8 *slave_status)
{
	u8 clear, impl_int_mask;
	int status, status2, ret, count = 0;

	status = sdw_read_no_pm(slave, SDW_DP0_INT);
	if (status < 0) {
		dev_err(&slave->dev,
			"SDW_DP0_INT read failed:%d\n", status);
		return status;
	}

	do {
		clear = status & ~SDW_DP0_INTERRUPTS;

		if (status & SDW_DP0_INT_TEST_FAIL) {
			dev_err(&slave->dev, "Test fail for port 0\n");
			clear |= SDW_DP0_INT_TEST_FAIL;
		}

		/*
		 * Assumption: PORT_READY interrupt will be received only for
		 * ports implementing Channel Prepare state machine (CP_SM)
		 */

		if (status & SDW_DP0_INT_PORT_READY) {
			complete(&slave->port_ready[0]);
			clear |= SDW_DP0_INT_PORT_READY;
		}

		if (status & SDW_DP0_INT_BRA_FAILURE) {
			dev_err(&slave->dev, "BRA failed\n");
			clear |= SDW_DP0_INT_BRA_FAILURE;
		}

		impl_int_mask = SDW_DP0_INT_IMPDEF1 |
			SDW_DP0_INT_IMPDEF2 | SDW_DP0_INT_IMPDEF3;

		if (status & impl_int_mask) {
			clear |= impl_int_mask;
			*slave_status = clear;
		}

		/* clear the interrupts but don't touch reserved and SDCA_CASCADE fields */
		ret = sdw_write_no_pm(slave, SDW_DP0_INT, clear);
		if (ret < 0) {
			dev_err(&slave->dev,
				"SDW_DP0_INT write failed:%d\n", ret);
			return ret;
		}

		/* Read DP0 interrupt again */
		status2 = sdw_read_no_pm(slave, SDW_DP0_INT);
		if (status2 < 0) {
			dev_err(&slave->dev,
				"SDW_DP0_INT read failed:%d\n", status2);
			return status2;
		}
		/* filter to limit loop to interrupts identified in the first status read */
		status &= status2;

		count++;

		/* we can get alerts while processing so keep retrying */
	} while ((status & SDW_DP0_INTERRUPTS) && (count < SDW_READ_INTR_CLEAR_RETRY));

	if (count == SDW_READ_INTR_CLEAR_RETRY)
		dev_warn(&slave->dev, "Reached MAX_RETRY on DP0 read\n");

	return ret;
}

static int sdw_handle_port_interrupt(struct sdw_slave *slave,
				     int port, u8 *slave_status)
{
	u8 clear, impl_int_mask;
	int status, status2, ret, count = 0;
	u32 addr;

	if (port == 0)
		return sdw_handle_dp0_interrupt(slave, slave_status);

	addr = SDW_DPN_INT(port);
	status = sdw_read_no_pm(slave, addr);
	if (status < 0) {
		dev_err(&slave->dev,
			"SDW_DPN_INT read failed:%d\n", status);

		return status;
	}

	do {
		clear = status & ~SDW_DPN_INTERRUPTS;

		if (status & SDW_DPN_INT_TEST_FAIL) {
			dev_err(&slave->dev, "Test fail for port:%d\n", port);
			clear |= SDW_DPN_INT_TEST_FAIL;
		}

		/*
		 * Assumption: PORT_READY interrupt will be received only
		 * for ports implementing CP_SM.
		 */
		if (status & SDW_DPN_INT_PORT_READY) {
			complete(&slave->port_ready[port]);
			clear |= SDW_DPN_INT_PORT_READY;
		}

		impl_int_mask = SDW_DPN_INT_IMPDEF1 |
			SDW_DPN_INT_IMPDEF2 | SDW_DPN_INT_IMPDEF3;

		if (status & impl_int_mask) {
			clear |= impl_int_mask;
			*slave_status = clear;
		}

		/* clear the interrupt but don't touch reserved fields */
		ret = sdw_write_no_pm(slave, addr, clear);
		if (ret < 0) {
			dev_err(&slave->dev,
				"SDW_DPN_INT write failed:%d\n", ret);
			return ret;
		}

		/* Read DPN interrupt again */
		status2 = sdw_read_no_pm(slave, addr);
		if (status2 < 0) {
			dev_err(&slave->dev,
				"SDW_DPN_INT read failed:%d\n", status2);
			return status2;
		}
		/* filter to limit loop to interrupts identified in the first status read */
		status &= status2;

		count++;

		/* we can get alerts while processing so keep retrying */
	} while ((status & SDW_DPN_INTERRUPTS) && (count < SDW_READ_INTR_CLEAR_RETRY));

	if (count == SDW_READ_INTR_CLEAR_RETRY)
		dev_warn(&slave->dev, "Reached MAX_RETRY on port read");

	return ret;
}

static int sdw_handle_slave_alerts(struct sdw_slave *slave)
{
	struct sdw_slave_intr_status slave_intr;
	u8 clear = 0, bit, port_status[15] = {0};
	int port_num, stat, ret, count = 0;
	unsigned long port;
	bool slave_notify;
	u8 sdca_cascade = 0;
	u8 buf, buf2[2], _buf, _buf2[2];
	bool parity_check;
	bool parity_quirk;

	sdw_modify_slave_status(slave, SDW_SLAVE_ALERT);

	ret = pm_runtime_get_sync(&slave->dev);
	if (ret < 0 && ret != -EACCES) {
		dev_err(&slave->dev, "Failed to resume device: %d\n", ret);
		pm_runtime_put_noidle(&slave->dev);
		return ret;
	}

	/* Read Intstat 1, Intstat 2 and Intstat 3 registers */
	ret = sdw_read_no_pm(slave, SDW_SCP_INT1);
	if (ret < 0) {
		dev_err(&slave->dev,
			"SDW_SCP_INT1 read failed:%d\n", ret);
		goto io_err;
	}
	buf = ret;

	ret = sdw_nread_no_pm(slave, SDW_SCP_INTSTAT2, 2, buf2);
	if (ret < 0) {
		dev_err(&slave->dev,
			"SDW_SCP_INT2/3 read failed:%d\n", ret);
		goto io_err;
	}

	if (slave->prop.is_sdca) {
		ret = sdw_read_no_pm(slave, SDW_DP0_INT);
		if (ret < 0) {
			dev_err(&slave->dev,
				"SDW_DP0_INT read failed:%d\n", ret);
			goto io_err;
		}
		sdca_cascade = ret & SDW_DP0_SDCA_CASCADE;
	}

	do {
		slave_notify = false;

		/*
		 * Check parity, bus clash and Slave (impl defined)
		 * interrupt
		 */
		if (buf & SDW_SCP_INT1_PARITY) {
			parity_check = slave->prop.scp_int1_mask & SDW_SCP_INT1_PARITY;
			parity_quirk = !slave->first_interrupt_done &&
				(slave->prop.quirks & SDW_SLAVE_QUIRKS_INVALID_INITIAL_PARITY);

			if (parity_check && !parity_quirk)
				dev_err(&slave->dev, "Parity error detected\n");
			clear |= SDW_SCP_INT1_PARITY;
		}

		if (buf & SDW_SCP_INT1_BUS_CLASH) {
			if (slave->prop.scp_int1_mask & SDW_SCP_INT1_BUS_CLASH)
				dev_err(&slave->dev, "Bus clash detected\n");
			clear |= SDW_SCP_INT1_BUS_CLASH;
		}

		/*
		 * When bus clash or parity errors are detected, such errors
		 * are unlikely to be recoverable errors.
		 * TODO: In such scenario, reset bus. Make this configurable
		 * via sysfs property with bus reset being the default.
		 */

		if (buf & SDW_SCP_INT1_IMPL_DEF) {
			if (slave->prop.scp_int1_mask & SDW_SCP_INT1_IMPL_DEF) {
				dev_dbg(&slave->dev, "Slave impl defined interrupt\n");
				slave_notify = true;
			}
			clear |= SDW_SCP_INT1_IMPL_DEF;
		}

		/* the SDCA interrupts are cleared in the codec driver .interrupt_callback() */
		if (sdca_cascade)
			slave_notify = true;

		/* Check port 0 - 3 interrupts */
		port = buf & SDW_SCP_INT1_PORT0_3;

		/* To get port number corresponding to bits, shift it */
		port = FIELD_GET(SDW_SCP_INT1_PORT0_3, port);
		for_each_set_bit(bit, &port, 8) {
			sdw_handle_port_interrupt(slave, bit,
						  &port_status[bit]);
		}

		/* Check if cascade 2 interrupt is present */
		if (buf & SDW_SCP_INT1_SCP2_CASCADE) {
			port = buf2[0] & SDW_SCP_INTSTAT2_PORT4_10;
			for_each_set_bit(bit, &port, 8) {
				/* scp2 ports start from 4 */
				port_num = bit + 3;
				sdw_handle_port_interrupt(slave,
						port_num,
						&port_status[port_num]);
			}
		}

		/* now check last cascade */
		if (buf2[0] & SDW_SCP_INTSTAT2_SCP3_CASCADE) {
			port = buf2[1] & SDW_SCP_INTSTAT3_PORT11_14;
			for_each_set_bit(bit, &port, 8) {
				/* scp3 ports start from 11 */
				port_num = bit + 10;
				sdw_handle_port_interrupt(slave,
						port_num,
						&port_status[port_num]);
			}
		}

		/* Update the Slave driver */
		if (slave_notify && slave->ops &&
		    slave->ops->interrupt_callback) {
			slave_intr.sdca_cascade = sdca_cascade;
			slave_intr.control_port = clear;
			memcpy(slave_intr.port, &port_status,
			       sizeof(slave_intr.port));

			slave->ops->interrupt_callback(slave, &slave_intr);
		}

		/* Ack interrupt */
		ret = sdw_write_no_pm(slave, SDW_SCP_INT1, clear);
		if (ret < 0) {
			dev_err(&slave->dev,
				"SDW_SCP_INT1 write failed:%d\n", ret);
			goto io_err;
		}

		/* at this point all initial interrupt sources were handled */
		slave->first_interrupt_done = true;

		/*
		 * Read status again to ensure no new interrupts arrived
		 * while servicing interrupts.
		 */
		ret = sdw_read_no_pm(slave, SDW_SCP_INT1);
		if (ret < 0) {
			dev_err(&slave->dev,
				"SDW_SCP_INT1 recheck read failed:%d\n", ret);
			goto io_err;
		}
		_buf = ret;

		ret = sdw_nread_no_pm(slave, SDW_SCP_INTSTAT2, 2, _buf2);
		if (ret < 0) {
			dev_err(&slave->dev,
				"SDW_SCP_INT2/3 recheck read failed:%d\n", ret);
			goto io_err;
		}

		if (slave->prop.is_sdca) {
			ret = sdw_read_no_pm(slave, SDW_DP0_INT);
			if (ret < 0) {
				dev_err(&slave->dev,
					"SDW_DP0_INT recheck read failed:%d\n", ret);
				goto io_err;
			}
			sdca_cascade = ret & SDW_DP0_SDCA_CASCADE;
		}

		/*
		 * Make sure no interrupts are pending, but filter to limit loop
		 * to interrupts identified in the first status read
		 */
		buf &= _buf;
		buf2[0] &= _buf2[0];
		buf2[1] &= _buf2[1];
		stat = buf || buf2[0] || buf2[1] || sdca_cascade;

		/*
		 * Exit loop if Slave is continuously in ALERT state even
		 * after servicing the interrupt multiple times.
		 */
		count++;

		/* we can get alerts while processing so keep retrying */
	} while (stat != 0 && count < SDW_READ_INTR_CLEAR_RETRY);

	if (count == SDW_READ_INTR_CLEAR_RETRY)
		dev_warn(&slave->dev, "Reached MAX_RETRY on alert read\n");

io_err:
	pm_runtime_mark_last_busy(&slave->dev);
	pm_runtime_put_autosuspend(&slave->dev);

	return ret;
}

static int sdw_update_slave_status(struct sdw_slave *slave,
				   enum sdw_slave_status status)
{
	unsigned long time;

	if (!slave->probed) {
		/*
		 * the slave status update is typically handled in an
		 * interrupt thread, which can race with the driver
		 * probe, e.g. when a module needs to be loaded.
		 *
		 * make sure the probe is complete before updating
		 * status.
		 */
		time = wait_for_completion_timeout(&slave->probe_complete,
				msecs_to_jiffies(DEFAULT_PROBE_TIMEOUT));
		if (!time) {
			dev_err(&slave->dev, "Probe not complete, timed out\n");
			return -ETIMEDOUT;
		}
	}

	if (!slave->ops || !slave->ops->update_status)
		return 0;

	return slave->ops->update_status(slave, status);
}

/**
 * sdw_handle_slave_status() - Handle Slave status
 * @bus: SDW bus instance
 * @status: Status for all Slave(s)
 */
int sdw_handle_slave_status(struct sdw_bus *bus,
			    enum sdw_slave_status status[])
{
	enum sdw_slave_status prev_status;
	struct sdw_slave *slave;
	bool attached_initializing;
	int i, ret = 0;

	/* first check if any Slaves fell off the bus */
	for (i = 1; i <= SDW_MAX_DEVICES; i++) {
		mutex_lock(&bus->bus_lock);
		if (test_bit(i, bus->assigned) == false) {
			mutex_unlock(&bus->bus_lock);
			continue;
		}
		mutex_unlock(&bus->bus_lock);

		slave = sdw_get_slave(bus, i);
		if (!slave)
			continue;

		if (status[i] == SDW_SLAVE_UNATTACHED &&
		    slave->status != SDW_SLAVE_UNATTACHED)
			sdw_modify_slave_status(slave, SDW_SLAVE_UNATTACHED);
	}

	if (status[0] == SDW_SLAVE_ATTACHED) {
		dev_dbg(bus->dev, "Slave attached, programming device number\n");
		ret = sdw_program_device_num(bus);
		if (ret < 0)
			dev_err(bus->dev, "Slave attach failed: %d\n", ret);
		/*
		 * programming a device number will have side effects,
		 * so we deal with other devices at a later time
		 */
		return ret;
	}

	/* Continue to check other slave statuses */
	for (i = 1; i <= SDW_MAX_DEVICES; i++) {
		mutex_lock(&bus->bus_lock);
		if (test_bit(i, bus->assigned) == false) {
			mutex_unlock(&bus->bus_lock);
			continue;
		}
		mutex_unlock(&bus->bus_lock);

		slave = sdw_get_slave(bus, i);
		if (!slave)
			continue;

		attached_initializing = false;

		switch (status[i]) {
		case SDW_SLAVE_UNATTACHED:
			if (slave->status == SDW_SLAVE_UNATTACHED)
				break;

			sdw_modify_slave_status(slave, SDW_SLAVE_UNATTACHED);
			break;

		case SDW_SLAVE_ALERT:
			ret = sdw_handle_slave_alerts(slave);
			if (ret < 0)
				dev_err(&slave->dev,
					"Slave %d alert handling failed: %d\n",
					i, ret);
			break;

		case SDW_SLAVE_ATTACHED:
			if (slave->status == SDW_SLAVE_ATTACHED)
				break;

			prev_status = slave->status;
			sdw_modify_slave_status(slave, SDW_SLAVE_ATTACHED);

			if (prev_status == SDW_SLAVE_ALERT)
				break;

			attached_initializing = true;

			ret = sdw_initialize_slave(slave);
			if (ret < 0)
				dev_err(&slave->dev,
					"Slave %d initialization failed: %d\n",
					i, ret);

			break;

		default:
			dev_err(&slave->dev, "Invalid slave %d status:%d\n",
				i, status[i]);
			break;
		}

		ret = sdw_update_slave_status(slave, status[i]);
		if (ret < 0)
			dev_err(&slave->dev,
				"Update Slave status failed:%d\n", ret);
		if (attached_initializing) {
			dev_dbg(&slave->dev,
				"%s: signaling initialization completion for Slave %d\n",
				__func__, slave->dev_num);

			complete(&slave->initialization_complete);
		}
	}

	return ret;
}
EXPORT_SYMBOL(sdw_handle_slave_status);

void sdw_clear_slave_status(struct sdw_bus *bus, u32 request)
{
	struct sdw_slave *slave;
	int i;

	/* Check all non-zero devices */
	for (i = 1; i <= SDW_MAX_DEVICES; i++) {
		mutex_lock(&bus->bus_lock);
		if (test_bit(i, bus->assigned) == false) {
			mutex_unlock(&bus->bus_lock);
			continue;
		}
		mutex_unlock(&bus->bus_lock);

		slave = sdw_get_slave(bus, i);
		if (!slave)
			continue;

		if (slave->status != SDW_SLAVE_UNATTACHED) {
			sdw_modify_slave_status(slave, SDW_SLAVE_UNATTACHED);
			slave->first_interrupt_done = false;
		}

		/* keep track of request, used in pm_runtime resume */
		slave->unattach_request = request;
	}
}
EXPORT_SYMBOL(sdw_clear_slave_status);<|MERGE_RESOLUTION|>--- conflicted
+++ resolved
@@ -1079,7 +1079,6 @@
 						  SDW_CLK_PRE_DEPREPARE);
 		if (ret < 0)
 			dev_warn(&slave->dev, "clock stop pre-deprepare cb failed:%d\n", ret);
-<<<<<<< HEAD
 
 		/* Only de-prepare a Slave device if needed */
 		if (!slave->prop.simple_clk_stop_capable) {
@@ -1088,16 +1087,6 @@
 			ret = sdw_slave_clk_stop_prepare(slave, SDW_CLK_STOP_MODE0,
 							 false);
 
-=======
-
-		/* Only de-prepare a Slave device if needed */
-		if (!slave->prop.simple_clk_stop_capable) {
-			simple_clk_stop = false;
-
-			ret = sdw_slave_clk_stop_prepare(slave, SDW_CLK_STOP_MODE0,
-							 false);
-
->>>>>>> d92805b6
 			if (ret < 0)
 				dev_warn(&slave->dev, "clock stop deprepare failed:%d\n", ret);
 		}
