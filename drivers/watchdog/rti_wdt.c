--- conflicted
+++ resolved
@@ -225,14 +225,8 @@
 		wdt->freq = wdt->freq * 9 / 10;
 
 	pm_runtime_enable(dev);
-<<<<<<< HEAD
-	ret = pm_runtime_get_sync(dev);
-	if (ret < 0) {
-		pm_runtime_put_noidle(dev);
-=======
 	ret = pm_runtime_resume_and_get(dev);
 	if (ret < 0) {
->>>>>>> d60c95ef
 		pm_runtime_disable(&pdev->dev);
 		return dev_err_probe(dev, ret, "runtime pm failed\n");
 	}
