--- conflicted
+++ resolved
@@ -130,10 +130,6 @@
 
 #define U3P_U3_PHYA_REG0	0x000
 #define P3A_RG_IEXT_INTR		GENMASK(15, 10)
-<<<<<<< HEAD
-#define P3A_RG_IEXT_INTR_VAL(x)		((0x3f & (x)) << 10)
-=======
->>>>>>> d60c95ef
 #define P3A_RG_CLKDRV_OFF		GENMASK(3, 2)
 
 #define U3P_U3_PHYA_REG1	0x004
@@ -180,19 +176,6 @@
 #define U3P_U3_PHYD_IMPCAL1		0x014
 #define P3D_RG_FORCE_RX_IMPEL		BIT(31)
 #define P3D_RG_RX_IMPEL			GENMASK(28, 24)
-
-#define U3P_U3_PHYD_RSV			0x054
-#define P3D_RG_EFUSE_AUTO_LOAD_DIS	BIT(12)
-
-#define U3P_U3_PHYD_IMPCAL0		0x010
-#define P3D_RG_FORCE_TX_IMPEL		BIT(31)
-#define P3D_RG_TX_IMPEL			GENMASK(28, 24)
-#define P3D_RG_TX_IMPEL_VAL(x)		((0x1f & (x)) << 24)
-
-#define U3P_U3_PHYD_IMPCAL1		0x014
-#define P3D_RG_FORCE_RX_IMPEL		BIT(31)
-#define P3D_RG_RX_IMPEL			GENMASK(28, 24)
-#define P3D_RG_RX_IMPEL_VAL(x)		((0x1f & (x)) << 24)
 
 #define U3P_U3_PHYD_RSV			0x054
 #define P3D_RG_EFUSE_AUTO_LOAD_DIS	BIT(12)
@@ -982,49 +965,12 @@
 	struct device *dev = &instance->phy->dev;
 	struct u2phy_banks *u2_banks = &instance->u2_banks;
 	struct u3phy_banks *u3_banks = &instance->u3_banks;
-<<<<<<< HEAD
-	u32 tmp;
-=======
->>>>>>> d60c95ef
 
 	if (!instance->efuse_sw_en)
 		return;
 
 	switch (instance->type) {
 	case PHY_TYPE_USB2:
-<<<<<<< HEAD
-		tmp = readl(u2_banks->misc + U3P_MISC_REG1);
-		tmp |= MR1_EFUSE_AUTO_LOAD_DIS;
-		writel(tmp, u2_banks->misc + U3P_MISC_REG1);
-
-		tmp = readl(u2_banks->com + U3P_USBPHYACR1);
-		tmp &= ~PA1_RG_INTR_CAL;
-		tmp |= PA1_RG_INTR_CAL_VAL(instance->efuse_intr);
-		writel(tmp, u2_banks->com + U3P_USBPHYACR1);
-		break;
-	case PHY_TYPE_USB3:
-	case PHY_TYPE_PCIE:
-		tmp = readl(u3_banks->phyd + U3P_U3_PHYD_RSV);
-		tmp |= P3D_RG_EFUSE_AUTO_LOAD_DIS;
-		writel(tmp, u3_banks->phyd + U3P_U3_PHYD_RSV);
-
-		tmp = readl(u3_banks->phyd + U3P_U3_PHYD_IMPCAL0);
-		tmp &= ~P3D_RG_TX_IMPEL;
-		tmp |= P3D_RG_TX_IMPEL_VAL(instance->efuse_tx_imp);
-		tmp |= P3D_RG_FORCE_TX_IMPEL;
-		writel(tmp, u3_banks->phyd + U3P_U3_PHYD_IMPCAL0);
-
-		tmp = readl(u3_banks->phyd + U3P_U3_PHYD_IMPCAL1);
-		tmp &= ~P3D_RG_RX_IMPEL;
-		tmp |= P3D_RG_RX_IMPEL_VAL(instance->efuse_rx_imp);
-		tmp |= P3D_RG_FORCE_RX_IMPEL;
-		writel(tmp, u3_banks->phyd + U3P_U3_PHYD_IMPCAL1);
-
-		tmp = readl(u3_banks->phya + U3P_U3_PHYA_REG0);
-		tmp &= ~P3A_RG_IEXT_INTR;
-		tmp |= P3A_RG_IEXT_INTR_VAL(instance->efuse_intr);
-		writel(tmp, u3_banks->phya + U3P_U3_PHYA_REG0);
-=======
 		mtk_phy_set_bits(u2_banks->misc + U3P_MISC_REG1, MR1_EFUSE_AUTO_LOAD_DIS);
 
 		mtk_phy_update_field(u2_banks->com + U3P_USBPHYACR1, PA1_RG_INTR_CAL,
@@ -1044,7 +990,6 @@
 
 		mtk_phy_update_field(u3_banks->phya + U3P_U3_PHYA_REG0, P3A_RG_IEXT_INTR,
 				    instance->efuse_intr);
->>>>>>> d60c95ef
 		break;
 	default:
 		dev_warn(dev, "no sw efuse for type %d\n", instance->type);
