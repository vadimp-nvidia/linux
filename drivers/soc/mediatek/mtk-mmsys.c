--- conflicted
+++ resolved
@@ -10,79 +10,10 @@
 #include <linux/platform_device.h>
 #include <linux/soc/mediatek/mtk-mmsys.h>
 
-<<<<<<< HEAD
-#define DISP_REG_CONFIG_DISP_OVL0_MOUT_EN	0x040
-#define DISP_REG_CONFIG_DISP_OVL1_MOUT_EN	0x044
-#define DISP_REG_CONFIG_DISP_OD_MOUT_EN		0x048
-#define DISP_REG_CONFIG_DISP_GAMMA_MOUT_EN	0x04c
-#define DISP_REG_CONFIG_DISP_UFOE_MOUT_EN	0x050
-#define DISP_REG_CONFIG_DISP_COLOR0_SEL_IN	0x084
-#define DISP_REG_CONFIG_DISP_COLOR1_SEL_IN	0x088
-#define DISP_REG_CONFIG_DSIE_SEL_IN		0x0a4
-#define DISP_REG_CONFIG_DSIO_SEL_IN		0x0a8
-#define DISP_REG_CONFIG_DPI_SEL_IN		0x0ac
-#define DISP_REG_CONFIG_DISP_RDMA2_SOUT		0x0b8
-#define DISP_REG_CONFIG_DISP_RDMA0_SOUT_EN	0x0c4
-#define DISP_REG_CONFIG_DISP_RDMA1_SOUT_EN	0x0c8
-#define DISP_REG_CONFIG_MMSYS_CG_CON0		0x100
-
-#define DISP_REG_CONFIG_DISP_OVL_MOUT_EN	0x030
-#define DISP_REG_CONFIG_OUT_SEL			0x04c
-#define DISP_REG_CONFIG_DSI_SEL			0x050
-#define DISP_REG_CONFIG_DPI_SEL			0x064
-
-#define OVL0_MOUT_EN_COLOR0			0x1
-#define OD_MOUT_EN_RDMA0			0x1
-#define OD1_MOUT_EN_RDMA1			BIT(16)
-#define UFOE_MOUT_EN_DSI0			0x1
-#define COLOR0_SEL_IN_OVL0			0x1
-#define OVL1_MOUT_EN_COLOR1			0x1
-#define GAMMA_MOUT_EN_RDMA1			0x1
-#define RDMA0_SOUT_DPI0				0x2
-#define RDMA0_SOUT_DPI1				0x3
-#define RDMA0_SOUT_DSI1				0x1
-#define RDMA0_SOUT_DSI2				0x4
-#define RDMA0_SOUT_DSI3				0x5
-#define RDMA1_SOUT_DPI0				0x2
-#define RDMA1_SOUT_DPI1				0x3
-#define RDMA1_SOUT_DSI1				0x1
-#define RDMA1_SOUT_DSI2				0x4
-#define RDMA1_SOUT_DSI3				0x5
-#define RDMA2_SOUT_DPI0				0x2
-#define RDMA2_SOUT_DPI1				0x3
-#define RDMA2_SOUT_DSI1				0x1
-#define RDMA2_SOUT_DSI2				0x4
-#define RDMA2_SOUT_DSI3				0x5
-#define DPI0_SEL_IN_RDMA1			0x1
-#define DPI0_SEL_IN_RDMA2			0x3
-#define DPI1_SEL_IN_RDMA1			(0x1 << 8)
-#define DPI1_SEL_IN_RDMA2			(0x3 << 8)
-#define DSI0_SEL_IN_RDMA1			0x1
-#define DSI0_SEL_IN_RDMA2			0x4
-#define DSI1_SEL_IN_RDMA1			0x1
-#define DSI1_SEL_IN_RDMA2			0x4
-#define DSI2_SEL_IN_RDMA1			(0x1 << 16)
-#define DSI2_SEL_IN_RDMA2			(0x4 << 16)
-#define DSI3_SEL_IN_RDMA1			(0x1 << 16)
-#define DSI3_SEL_IN_RDMA2			(0x4 << 16)
-#define COLOR1_SEL_IN_OVL1			0x1
-
-#define OVL_MOUT_EN_RDMA			0x1
-#define BLS_TO_DSI_RDMA1_TO_DPI1		0x8
-#define BLS_TO_DPI_RDMA1_TO_DSI			0x2
-#define DSI_SEL_IN_BLS				0x0
-#define DPI_SEL_IN_BLS				0x0
-#define DSI_SEL_IN_RDMA				0x1
-
-struct mtk_mmsys_driver_data {
-	const char *clk_driver;
-};
-=======
 #include "mtk-mmsys.h"
 #include "mt8167-mmsys.h"
 #include "mt8183-mmsys.h"
 #include "mt8365-mmsys.h"
->>>>>>> 3b17187f
 
 static const struct mtk_mmsys_driver_data mt2701_mmsys_driver_data = {
 	.clk_driver = "clk-mt2701-mm",
