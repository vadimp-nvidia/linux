--- conflicted
+++ resolved
@@ -100,11 +100,7 @@
 	struct device_node *node = dev->of_node;
 	struct bm_portal_config *pcfg;
 	struct resource *addr_phys[2];
-<<<<<<< HEAD
-	int irq, cpu, err;
-=======
 	int irq, cpu, err, i;
->>>>>>> f7688b48
 
 	err = bman_is_probed();
 	if (!err)
