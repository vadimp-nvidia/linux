// SPDX-License-Identifier: GPL-2.0+
// Copyright IBM Corp 2019

#include <linux/device.h>
#include <linux/export.h>
#include <linux/hwmon.h>
#include <linux/hwmon-sysfs.h>
#include <linux/jiffies.h>
#include <linux/kernel.h>
#include <linux/math64.h>
#include <linux/module.h>
#include <linux/mutex.h>
#include <linux/property.h>
#include <linux/sysfs.h>
#include <asm/unaligned.h>

#include "common.h"

#define EXTN_FLAG_SENSOR_ID		BIT(7)

#define OCC_ERROR_COUNT_THRESHOLD	2	/* required by OCC spec */

#define OCC_STATE_SAFE			4
#define OCC_SAFE_TIMEOUT		msecs_to_jiffies(60000) /* 1 min */

#define OCC_UPDATE_FREQUENCY		msecs_to_jiffies(1000)

#define OCC_TEMP_SENSOR_FAULT		0xFF

#define OCC_FRU_TYPE_VRM		3

/* OCC sensor type and version definitions */

struct temp_sensor_1 {
	u16 sensor_id;
	u16 value;
} __packed;

struct temp_sensor_2 {
	u32 sensor_id;
	u8 fru_type;
	u8 value;
} __packed;

struct temp_sensor_10 {
	u32 sensor_id;
	u8 fru_type;
	u8 value;
	u8 throttle;
	u8 reserved;
} __packed;

struct freq_sensor_1 {
	u16 sensor_id;
	u16 value;
} __packed;

struct freq_sensor_2 {
	u32 sensor_id;
	u16 value;
} __packed;

struct power_sensor_1 {
	u16 sensor_id;
	u32 update_tag;
	u32 accumulator;
	u16 value;
} __packed;

struct power_sensor_2 {
	u32 sensor_id;
	u8 function_id;
	u8 apss_channel;
	u16 reserved;
	u32 update_tag;
	u64 accumulator;
	u16 value;
} __packed;

struct power_sensor_data {
	u16 value;
	u32 update_tag;
	u64 accumulator;
} __packed;

struct power_sensor_data_and_time {
	u16 update_time;
	u16 value;
	u32 update_tag;
	u64 accumulator;
} __packed;

struct power_sensor_a0 {
	u32 sensor_id;
	struct power_sensor_data_and_time system;
	u32 reserved;
	struct power_sensor_data_and_time proc;
	struct power_sensor_data vdd;
	struct power_sensor_data vdn;
} __packed;

struct caps_sensor_2 {
	u16 cap;
	u16 system_power;
	u16 n_cap;
	u16 max;
	u16 min;
	u16 user;
	u8 user_source;
} __packed;

struct caps_sensor_3 {
	u16 cap;
	u16 system_power;
	u16 n_cap;
	u16 max;
	u16 hard_min;
	u16 soft_min;
	u16 user;
	u8 user_source;
} __packed;

struct extended_sensor {
	union {
		u8 name[4];
		u32 sensor_id;
	};
	u8 flags;
	u8 reserved;
	u8 data[6];
} __packed;

static int occ_poll(struct occ *occ)
{
	int rc;
	u8 cmd[7];
	struct occ_poll_response_header *header;

	/* big endian */
	cmd[0] = 0;			/* sequence number */
	cmd[1] = 0;			/* cmd type */
	cmd[2] = 0;			/* data length msb */
	cmd[3] = 1;			/* data length lsb */
	cmd[4] = occ->poll_cmd_data;	/* data */
	cmd[5] = 0;			/* checksum msb */
	cmd[6] = 0;			/* checksum lsb */

	/* mutex should already be locked if necessary */
	rc = occ->send_cmd(occ, cmd, sizeof(cmd), &occ->resp, sizeof(occ->resp));
	if (rc) {
		occ->last_error = rc;
		if (occ->error_count++ > OCC_ERROR_COUNT_THRESHOLD)
			occ->error = rc;

		goto done;
	}

	/* clear error since communication was successful */
	occ->error_count = 0;
	occ->last_error = 0;
	occ->error = 0;

	/* check for safe state */
	header = (struct occ_poll_response_header *)occ->resp.data;
	if (header->occ_state == OCC_STATE_SAFE) {
		if (occ->last_safe) {
			if (time_after(jiffies,
				       occ->last_safe + OCC_SAFE_TIMEOUT))
				occ->error = -EHOSTDOWN;
		} else {
			occ->last_safe = jiffies;
		}
	} else {
		occ->last_safe = 0;
	}

done:
	occ_sysfs_poll_done(occ);
	return rc;
}

static int occ_set_user_power_cap(struct occ *occ, u16 user_power_cap)
{
	int rc;
	u8 cmd[8];
	u8 resp[8];
	__be16 user_power_cap_be = cpu_to_be16(user_power_cap);

	cmd[0] = 0;	/* sequence number */
	cmd[1] = 0x22;	/* cmd type */
	cmd[2] = 0;	/* data length msb */
	cmd[3] = 2;	/* data length lsb */

	memcpy(&cmd[4], &user_power_cap_be, 2);

	cmd[6] = 0;	/* checksum msb */
	cmd[7] = 0;	/* checksum lsb */

	rc = mutex_lock_interruptible(&occ->lock);
	if (rc)
		return rc;

	rc = occ->send_cmd(occ, cmd, sizeof(cmd), resp, sizeof(resp));

	mutex_unlock(&occ->lock);

	return rc;
}

int occ_update_response(struct occ *occ)
{
	int rc = mutex_lock_interruptible(&occ->lock);

	if (rc)
		return rc;

	/* limit the maximum rate of polling the OCC */
	if (time_after(jiffies, occ->next_update)) {
		rc = occ_poll(occ);
		occ->next_update = jiffies + OCC_UPDATE_FREQUENCY;
	} else {
		rc = occ->last_error;
	}

	mutex_unlock(&occ->lock);
	return rc;
}

static ssize_t occ_show_temp_1(struct device *dev,
			       struct device_attribute *attr, char *buf)
{
	int rc;
	u32 val = 0;
	struct temp_sensor_1 *temp;
	struct occ *occ = dev_get_drvdata(dev);
	struct occ_sensors *sensors = &occ->sensors;
	struct sensor_device_attribute_2 *sattr = to_sensor_dev_attr_2(attr);

	rc = occ_update_response(occ);
	if (rc)
		return rc;

	temp = ((struct temp_sensor_1 *)sensors->temp.data) + sattr->index;

	switch (sattr->nr) {
	case 0:
		val = get_unaligned_be16(&temp->sensor_id);
		break;
	case 1:
		/*
		 * If a sensor reading has expired and couldn't be refreshed,
		 * OCC returns 0xFFFF for that sensor.
		 */
		if (temp->value == 0xFFFF)
			return -EREMOTEIO;
		val = get_unaligned_be16(&temp->value) * 1000;
		break;
	default:
		return -EINVAL;
	}

	return sysfs_emit(buf, "%u\n", val);
}

static ssize_t occ_show_temp_2(struct device *dev,
			       struct device_attribute *attr, char *buf)
{
	int rc;
	u32 val = 0;
	struct temp_sensor_2 *temp;
	struct occ *occ = dev_get_drvdata(dev);
	struct occ_sensors *sensors = &occ->sensors;
	struct sensor_device_attribute_2 *sattr = to_sensor_dev_attr_2(attr);

	rc = occ_update_response(occ);
	if (rc)
		return rc;

	temp = ((struct temp_sensor_2 *)sensors->temp.data) + sattr->index;

	switch (sattr->nr) {
	case 0:
		val = get_unaligned_be32(&temp->sensor_id);
		break;
	case 1:
		val = temp->value;
		if (val == OCC_TEMP_SENSOR_FAULT)
			return -EREMOTEIO;

		/*
		 * VRM doesn't return temperature, only alarm bit. This
		 * attribute maps to tempX_alarm instead of tempX_input for
		 * VRM
		 */
		if (temp->fru_type != OCC_FRU_TYPE_VRM) {
			/* sensor not ready */
			if (val == 0)
				return -EAGAIN;

			val *= 1000;
		}
		break;
	case 2:
		val = temp->fru_type;
		break;
	case 3:
		val = temp->value == OCC_TEMP_SENSOR_FAULT;
		break;
	default:
		return -EINVAL;
	}

	return sysfs_emit(buf, "%u\n", val);
}

static ssize_t occ_show_temp_10(struct device *dev,
				struct device_attribute *attr, char *buf)
{
	int rc;
	u32 val = 0;
	struct temp_sensor_10 *temp;
	struct occ *occ = dev_get_drvdata(dev);
	struct occ_sensors *sensors = &occ->sensors;
	struct sensor_device_attribute_2 *sattr = to_sensor_dev_attr_2(attr);

	rc = occ_update_response(occ);
	if (rc)
		return rc;

	temp = ((struct temp_sensor_10 *)sensors->temp.data) + sattr->index;

	switch (sattr->nr) {
	case 0:
		val = get_unaligned_be32(&temp->sensor_id);
		break;
	case 1:
		val = temp->value;
		if (val == OCC_TEMP_SENSOR_FAULT)
			return -EREMOTEIO;

		/* sensor not ready */
		if (val == 0)
			return -EAGAIN;

		val *= 1000;
		break;
	case 2:
		val = temp->fru_type;
		break;
	case 3:
		val = temp->value == OCC_TEMP_SENSOR_FAULT;
		break;
	case 4:
		val = temp->throttle * 1000;
		break;
	default:
		return -EINVAL;
	}

	return sysfs_emit(buf, "%u\n", val);
}

static ssize_t occ_show_freq_1(struct device *dev,
			       struct device_attribute *attr, char *buf)
{
	int rc;
	u16 val = 0;
	struct freq_sensor_1 *freq;
	struct occ *occ = dev_get_drvdata(dev);
	struct occ_sensors *sensors = &occ->sensors;
	struct sensor_device_attribute_2 *sattr = to_sensor_dev_attr_2(attr);

	rc = occ_update_response(occ);
	if (rc)
		return rc;

	freq = ((struct freq_sensor_1 *)sensors->freq.data) + sattr->index;

	switch (sattr->nr) {
	case 0:
		val = get_unaligned_be16(&freq->sensor_id);
		break;
	case 1:
		val = get_unaligned_be16(&freq->value);
		break;
	default:
		return -EINVAL;
	}

	return sysfs_emit(buf, "%u\n", val);
}

static ssize_t occ_show_freq_2(struct device *dev,
			       struct device_attribute *attr, char *buf)
{
	int rc;
	u32 val = 0;
	struct freq_sensor_2 *freq;
	struct occ *occ = dev_get_drvdata(dev);
	struct occ_sensors *sensors = &occ->sensors;
	struct sensor_device_attribute_2 *sattr = to_sensor_dev_attr_2(attr);

	rc = occ_update_response(occ);
	if (rc)
		return rc;

	freq = ((struct freq_sensor_2 *)sensors->freq.data) + sattr->index;

	switch (sattr->nr) {
	case 0:
		val = get_unaligned_be32(&freq->sensor_id);
		break;
	case 1:
		val = get_unaligned_be16(&freq->value);
		break;
	default:
		return -EINVAL;
	}

	return sysfs_emit(buf, "%u\n", val);
}

static ssize_t occ_show_power_1(struct device *dev,
				struct device_attribute *attr, char *buf)
{
	int rc;
	u64 val = 0;
	struct power_sensor_1 *power;
	struct occ *occ = dev_get_drvdata(dev);
	struct occ_sensors *sensors = &occ->sensors;
	struct sensor_device_attribute_2 *sattr = to_sensor_dev_attr_2(attr);

	rc = occ_update_response(occ);
	if (rc)
		return rc;

	power = ((struct power_sensor_1 *)sensors->power.data) + sattr->index;

	switch (sattr->nr) {
	case 0:
		val = get_unaligned_be16(&power->sensor_id);
		break;
	case 1:
		val = get_unaligned_be32(&power->accumulator) /
			get_unaligned_be32(&power->update_tag);
		val *= 1000000ULL;
		break;
	case 2:
		val = (u64)get_unaligned_be32(&power->update_tag) *
			   occ->powr_sample_time_us;
		break;
	case 3:
		val = get_unaligned_be16(&power->value) * 1000000ULL;
		break;
	default:
		return -EINVAL;
	}

	return sysfs_emit(buf, "%llu\n", val);
}

static u64 occ_get_powr_avg(u64 *accum, u32 *samples)
{
	u64 divisor = get_unaligned_be32(samples);

	return (divisor == 0) ? 0 :
		div64_u64(get_unaligned_be64(accum) * 1000000ULL, divisor);
}

static ssize_t occ_show_power_2(struct device *dev,
				struct device_attribute *attr, char *buf)
{
	int rc;
	u64 val = 0;
	struct power_sensor_2 *power;
	struct occ *occ = dev_get_drvdata(dev);
	struct occ_sensors *sensors = &occ->sensors;
	struct sensor_device_attribute_2 *sattr = to_sensor_dev_attr_2(attr);

	rc = occ_update_response(occ);
	if (rc)
		return rc;

	power = ((struct power_sensor_2 *)sensors->power.data) + sattr->index;

	switch (sattr->nr) {
	case 0:
		return sysfs_emit(buf, "%u_%u_%u\n",
				  get_unaligned_be32(&power->sensor_id),
				  power->function_id, power->apss_channel);
	case 1:
		val = occ_get_powr_avg(&power->accumulator,
				       &power->update_tag);
		break;
	case 2:
		val = (u64)get_unaligned_be32(&power->update_tag) *
			   occ->powr_sample_time_us;
		break;
	case 3:
		val = get_unaligned_be16(&power->value) * 1000000ULL;
		break;
	default:
		return -EINVAL;
	}

	return sysfs_emit(buf, "%llu\n", val);
}

static ssize_t occ_show_power_a0(struct device *dev,
				 struct device_attribute *attr, char *buf)
{
	int rc;
	u64 val = 0;
	struct power_sensor_a0 *power;
	struct occ *occ = dev_get_drvdata(dev);
	struct occ_sensors *sensors = &occ->sensors;
	struct sensor_device_attribute_2 *sattr = to_sensor_dev_attr_2(attr);

	rc = occ_update_response(occ);
	if (rc)
		return rc;

	power = ((struct power_sensor_a0 *)sensors->power.data) + sattr->index;

	switch (sattr->nr) {
	case 0:
		return sysfs_emit(buf, "%u_system\n",
				  get_unaligned_be32(&power->sensor_id));
	case 1:
		val = occ_get_powr_avg(&power->system.accumulator,
				       &power->system.update_tag);
		break;
	case 2:
		val = (u64)get_unaligned_be32(&power->system.update_tag) *
			   occ->powr_sample_time_us;
		break;
	case 3:
		val = get_unaligned_be16(&power->system.value) * 1000000ULL;
		break;
	case 4:
		return sysfs_emit(buf, "%u_proc\n",
				  get_unaligned_be32(&power->sensor_id));
	case 5:
		val = occ_get_powr_avg(&power->proc.accumulator,
				       &power->proc.update_tag);
		break;
	case 6:
		val = (u64)get_unaligned_be32(&power->proc.update_tag) *
			   occ->powr_sample_time_us;
		break;
	case 7:
		val = get_unaligned_be16(&power->proc.value) * 1000000ULL;
		break;
	case 8:
		return sysfs_emit(buf, "%u_vdd\n",
				  get_unaligned_be32(&power->sensor_id));
	case 9:
		val = occ_get_powr_avg(&power->vdd.accumulator,
				       &power->vdd.update_tag);
		break;
	case 10:
		val = (u64)get_unaligned_be32(&power->vdd.update_tag) *
			   occ->powr_sample_time_us;
		break;
	case 11:
		val = get_unaligned_be16(&power->vdd.value) * 1000000ULL;
		break;
	case 12:
		return sysfs_emit(buf, "%u_vdn\n",
				  get_unaligned_be32(&power->sensor_id));
	case 13:
		val = occ_get_powr_avg(&power->vdn.accumulator,
				       &power->vdn.update_tag);
		break;
	case 14:
		val = (u64)get_unaligned_be32(&power->vdn.update_tag) *
			   occ->powr_sample_time_us;
		break;
	case 15:
		val = get_unaligned_be16(&power->vdn.value) * 1000000ULL;
		break;
	default:
		return -EINVAL;
	}

	return sysfs_emit(buf, "%llu\n", val);
}

static ssize_t occ_show_caps_1_2(struct device *dev,
				 struct device_attribute *attr, char *buf)
{
	int rc;
	u64 val = 0;
	struct caps_sensor_2 *caps;
	struct occ *occ = dev_get_drvdata(dev);
	struct occ_sensors *sensors = &occ->sensors;
	struct sensor_device_attribute_2 *sattr = to_sensor_dev_attr_2(attr);

	rc = occ_update_response(occ);
	if (rc)
		return rc;

	caps = ((struct caps_sensor_2 *)sensors->caps.data) + sattr->index;

	switch (sattr->nr) {
	case 0:
		return sysfs_emit(buf, "system\n");
	case 1:
		val = get_unaligned_be16(&caps->cap) * 1000000ULL;
		break;
	case 2:
		val = get_unaligned_be16(&caps->system_power) * 1000000ULL;
		break;
	case 3:
		val = get_unaligned_be16(&caps->n_cap) * 1000000ULL;
		break;
	case 4:
		val = get_unaligned_be16(&caps->max) * 1000000ULL;
		break;
	case 5:
		val = get_unaligned_be16(&caps->min) * 1000000ULL;
		break;
	case 6:
		val = get_unaligned_be16(&caps->user) * 1000000ULL;
		break;
	case 7:
		if (occ->sensors.caps.version == 1)
			return -EINVAL;

		val = caps->user_source;
		break;
	default:
		return -EINVAL;
	}

	return sysfs_emit(buf, "%llu\n", val);
}

static ssize_t occ_show_caps_3(struct device *dev,
			       struct device_attribute *attr, char *buf)
{
	int rc;
	u64 val = 0;
	struct caps_sensor_3 *caps;
	struct occ *occ = dev_get_drvdata(dev);
	struct occ_sensors *sensors = &occ->sensors;
	struct sensor_device_attribute_2 *sattr = to_sensor_dev_attr_2(attr);

	rc = occ_update_response(occ);
	if (rc)
		return rc;

	caps = ((struct caps_sensor_3 *)sensors->caps.data) + sattr->index;

	switch (sattr->nr) {
	case 0:
		return sysfs_emit(buf, "system\n");
	case 1:
		val = get_unaligned_be16(&caps->cap) * 1000000ULL;
		break;
	case 2:
		val = get_unaligned_be16(&caps->system_power) * 1000000ULL;
		break;
	case 3:
		val = get_unaligned_be16(&caps->n_cap) * 1000000ULL;
		break;
	case 4:
		val = get_unaligned_be16(&caps->max) * 1000000ULL;
		break;
	case 5:
		val = get_unaligned_be16(&caps->hard_min) * 1000000ULL;
		break;
	case 6:
		val = get_unaligned_be16(&caps->user) * 1000000ULL;
		break;
	case 7:
		val = caps->user_source;
		break;
	case 8:
		val = get_unaligned_be16(&caps->soft_min) * 1000000ULL;
		break;
	default:
		return -EINVAL;
	}

	return sysfs_emit(buf, "%llu\n", val);
}

static ssize_t occ_store_caps_user(struct device *dev,
				   struct device_attribute *attr,
				   const char *buf, size_t count)
{
	int rc;
	u16 user_power_cap;
	unsigned long long value;
	struct occ *occ = dev_get_drvdata(dev);

	rc = kstrtoull(buf, 0, &value);
	if (rc)
		return rc;

	user_power_cap = div64_u64(value, 1000000ULL); /* microwatt to watt */

	rc = occ_set_user_power_cap(occ, user_power_cap);
	if (rc)
		return rc;

	return count;
}

static ssize_t occ_show_extended(struct device *dev,
				 struct device_attribute *attr, char *buf)
{
	int rc;
	struct extended_sensor *extn;
	struct occ *occ = dev_get_drvdata(dev);
	struct occ_sensors *sensors = &occ->sensors;
	struct sensor_device_attribute_2 *sattr = to_sensor_dev_attr_2(attr);

	rc = occ_update_response(occ);
	if (rc)
		return rc;

	extn = ((struct extended_sensor *)sensors->extended.data) +
		sattr->index;

	switch (sattr->nr) {
	case 0:
		if (extn->flags & EXTN_FLAG_SENSOR_ID) {
			rc = sysfs_emit(buf, "%u",
					get_unaligned_be32(&extn->sensor_id));
		} else {
			rc = sysfs_emit(buf, "%4phN\n", extn->name);
		}
		break;
	case 1:
		rc = sysfs_emit(buf, "%02x\n", extn->flags);
		break;
	case 2:
		rc = sysfs_emit(buf, "%6phN\n", extn->data);
		break;
	default:
		return -EINVAL;
	}

	return rc;
}

/*
 * Some helper macros to make it easier to define an occ_attribute. Since these
 * are dynamically allocated, we shouldn't use the existing kernel macros which
 * stringify the name argument.
 */
#define ATTR_OCC(_name, _mode, _show, _store) {				\
	.attr	= {							\
		.name = _name,						\
		.mode = VERIFY_OCTAL_PERMISSIONS(_mode),		\
	},								\
	.show	= _show,						\
	.store	= _store,						\
}

#define SENSOR_ATTR_OCC(_name, _mode, _show, _store, _nr, _index) {	\
	.dev_attr	= ATTR_OCC(_name, _mode, _show, _store),	\
	.index		= _index,					\
	.nr		= _nr,						\
}

#define OCC_INIT_ATTR(_name, _mode, _show, _store, _nr, _index)		\
	((struct sensor_device_attribute_2)				\
		SENSOR_ATTR_OCC(_name, _mode, _show, _store, _nr, _index))

/*
 * Allocate and instatiate sensor_device_attribute_2s. It's most efficient to
 * use our own instead of the built-in hwmon attribute types.
 */
static int occ_setup_sensor_attrs(struct occ *occ)
{
	unsigned int i, s, num_attrs = 0;
	struct device *dev = occ->bus_dev;
	struct occ_sensors *sensors = &occ->sensors;
	struct occ_attribute *attr;
	struct temp_sensor_2 *temp;
	ssize_t (*show_temp)(struct device *, struct device_attribute *,
			     char *) = occ_show_temp_1;
	ssize_t (*show_freq)(struct device *, struct device_attribute *,
			     char *) = occ_show_freq_1;
	ssize_t (*show_power)(struct device *, struct device_attribute *,
			      char *) = occ_show_power_1;
	ssize_t (*show_caps)(struct device *, struct device_attribute *,
			     char *) = occ_show_caps_1_2;

	switch (sensors->temp.version) {
	case 1:
		num_attrs += (sensors->temp.num_sensors * 2);
		break;
	case 2:
		num_attrs += (sensors->temp.num_sensors * 4);
		show_temp = occ_show_temp_2;
		break;
	case 0x10:
		num_attrs += (sensors->temp.num_sensors * 5);
		show_temp = occ_show_temp_10;
		break;
	default:
		sensors->temp.num_sensors = 0;
	}

	switch (sensors->freq.version) {
	case 2:
		show_freq = occ_show_freq_2;
		fallthrough;
	case 1:
		num_attrs += (sensors->freq.num_sensors * 2);
		break;
	default:
		sensors->freq.num_sensors = 0;
	}

	switch (sensors->power.version) {
	case 2:
		show_power = occ_show_power_2;
		fallthrough;
	case 1:
		num_attrs += (sensors->power.num_sensors * 4);
		break;
	case 0xA0:
		num_attrs += (sensors->power.num_sensors * 16);
		show_power = occ_show_power_a0;
		break;
	default:
		sensors->power.num_sensors = 0;
	}

	switch (sensors->caps.version) {
	case 1:
		num_attrs += (sensors->caps.num_sensors * 7);
		break;
	case 2:
		num_attrs += (sensors->caps.num_sensors * 8);
		break;
	case 3:
		show_caps = occ_show_caps_3;
		num_attrs += (sensors->caps.num_sensors * 9);
		break;
	default:
		sensors->caps.num_sensors = 0;
	}

	switch (sensors->extended.version) {
	case 1:
		num_attrs += (sensors->extended.num_sensors * 3);
		break;
	default:
		sensors->extended.num_sensors = 0;
	}

	occ->attrs = devm_kzalloc(dev, sizeof(*occ->attrs) * num_attrs,
				  GFP_KERNEL);
	if (!occ->attrs)
		return -ENOMEM;

	/* null-terminated list */
	occ->group.attrs = devm_kzalloc(dev, sizeof(*occ->group.attrs) *
					num_attrs + 1, GFP_KERNEL);
	if (!occ->group.attrs)
		return -ENOMEM;

	attr = occ->attrs;

	for (i = 0; i < sensors->temp.num_sensors; ++i) {
		s = i + 1;
		temp = ((struct temp_sensor_2 *)sensors->temp.data) + i;

		snprintf(attr->name, sizeof(attr->name), "temp%d_label", s);
		attr->sensor = OCC_INIT_ATTR(attr->name, 0444, show_temp, NULL,
					     0, i);
		attr++;

		if (sensors->temp.version == 2 &&
		    temp->fru_type == OCC_FRU_TYPE_VRM) {
			snprintf(attr->name, sizeof(attr->name),
				 "temp%d_alarm", s);
		} else {
			snprintf(attr->name, sizeof(attr->name),
				 "temp%d_input", s);
		}

		attr->sensor = OCC_INIT_ATTR(attr->name, 0444, show_temp, NULL,
					     1, i);
		attr++;

		if (sensors->temp.version > 1) {
			snprintf(attr->name, sizeof(attr->name),
				 "temp%d_fru_type", s);
			attr->sensor = OCC_INIT_ATTR(attr->name, 0444,
						     show_temp, NULL, 2, i);
			attr++;

			snprintf(attr->name, sizeof(attr->name),
				 "temp%d_fault", s);
			attr->sensor = OCC_INIT_ATTR(attr->name, 0444,
						     show_temp, NULL, 3, i);
			attr++;

			if (sensors->temp.version == 0x10) {
				snprintf(attr->name, sizeof(attr->name),
					 "temp%d_max", s);
				attr->sensor = OCC_INIT_ATTR(attr->name, 0444,
							     show_temp, NULL,
							     4, i);
				attr++;
			}
		}
	}

	for (i = 0; i < sensors->freq.num_sensors; ++i) {
		s = i + 1;

		snprintf(attr->name, sizeof(attr->name), "freq%d_label", s);
		attr->sensor = OCC_INIT_ATTR(attr->name, 0444, show_freq, NULL,
					     0, i);
		attr++;

		snprintf(attr->name, sizeof(attr->name), "freq%d_input", s);
		attr->sensor = OCC_INIT_ATTR(attr->name, 0444, show_freq, NULL,
					     1, i);
		attr++;
	}

	if (sensors->power.version == 0xA0) {
		/*
		 * Special case for many-attribute power sensor. Split it into
		 * a sensor number per power type, emulating several sensors.
		 */
		for (i = 0; i < sensors->power.num_sensors; ++i) {
			unsigned int j;
			unsigned int nr = 0;

			s = (i * 4) + 1;

			for (j = 0; j < 4; ++j) {
				snprintf(attr->name, sizeof(attr->name),
					 "power%d_label", s);
				attr->sensor = OCC_INIT_ATTR(attr->name, 0444,
							     show_power, NULL,
							     nr++, i);
				attr++;

				snprintf(attr->name, sizeof(attr->name),
					 "power%d_average", s);
				attr->sensor = OCC_INIT_ATTR(attr->name, 0444,
							     show_power, NULL,
							     nr++, i);
				attr++;

				snprintf(attr->name, sizeof(attr->name),
					 "power%d_average_interval", s);
				attr->sensor = OCC_INIT_ATTR(attr->name, 0444,
							     show_power, NULL,
							     nr++, i);
				attr++;

				snprintf(attr->name, sizeof(attr->name),
					 "power%d_input", s);
				attr->sensor = OCC_INIT_ATTR(attr->name, 0444,
							     show_power, NULL,
							     nr++, i);
				attr++;

				s++;
			}
		}

		s = (sensors->power.num_sensors * 4) + 1;
	} else {
		for (i = 0; i < sensors->power.num_sensors; ++i) {
			s = i + 1;

			snprintf(attr->name, sizeof(attr->name),
				 "power%d_label", s);
			attr->sensor = OCC_INIT_ATTR(attr->name, 0444,
						     show_power, NULL, 0, i);
			attr++;

			snprintf(attr->name, sizeof(attr->name),
				 "power%d_average", s);
			attr->sensor = OCC_INIT_ATTR(attr->name, 0444,
						     show_power, NULL, 1, i);
			attr++;

			snprintf(attr->name, sizeof(attr->name),
				 "power%d_average_interval", s);
			attr->sensor = OCC_INIT_ATTR(attr->name, 0444,
						     show_power, NULL, 2, i);
			attr++;

			snprintf(attr->name, sizeof(attr->name),
				 "power%d_input", s);
			attr->sensor = OCC_INIT_ATTR(attr->name, 0444,
						     show_power, NULL, 3, i);
			attr++;
		}

		s = sensors->power.num_sensors + 1;
	}

	if (sensors->caps.num_sensors >= 1) {
		snprintf(attr->name, sizeof(attr->name), "power%d_label", s);
		attr->sensor = OCC_INIT_ATTR(attr->name, 0444, show_caps, NULL,
					     0, 0);
		attr++;

		snprintf(attr->name, sizeof(attr->name), "power%d_cap", s);
		attr->sensor = OCC_INIT_ATTR(attr->name, 0444, show_caps, NULL,
					     1, 0);
		attr++;

		snprintf(attr->name, sizeof(attr->name), "power%d_input", s);
		attr->sensor = OCC_INIT_ATTR(attr->name, 0444, show_caps, NULL,
					     2, 0);
		attr++;

		snprintf(attr->name, sizeof(attr->name),
			 "power%d_cap_not_redundant", s);
		attr->sensor = OCC_INIT_ATTR(attr->name, 0444, show_caps, NULL,
					     3, 0);
		attr++;

		snprintf(attr->name, sizeof(attr->name), "power%d_cap_max", s);
		attr->sensor = OCC_INIT_ATTR(attr->name, 0444, show_caps, NULL,
					     4, 0);
		attr++;

		snprintf(attr->name, sizeof(attr->name), "power%d_cap_min", s);
		attr->sensor = OCC_INIT_ATTR(attr->name, 0444, show_caps, NULL,
					     5, 0);
		attr++;

		snprintf(attr->name, sizeof(attr->name), "power%d_cap_user",
			 s);
		attr->sensor = OCC_INIT_ATTR(attr->name, 0644, show_caps,
					     occ_store_caps_user, 6, 0);
		attr++;

		if (sensors->caps.version > 1) {
			snprintf(attr->name, sizeof(attr->name),
				 "power%d_cap_user_source", s);
			attr->sensor = OCC_INIT_ATTR(attr->name, 0444,
						     show_caps, NULL, 7, 0);
			attr++;

			if (sensors->caps.version > 2) {
				snprintf(attr->name, sizeof(attr->name),
					 "power%d_cap_min_soft", s);
				attr->sensor = OCC_INIT_ATTR(attr->name, 0444,
							     show_caps, NULL,
							     8, 0);
				attr++;
			}
		}
	}

	for (i = 0; i < sensors->extended.num_sensors; ++i) {
		s = i + 1;

		snprintf(attr->name, sizeof(attr->name), "extn%d_label", s);
		attr->sensor = OCC_INIT_ATTR(attr->name, 0444,
					     occ_show_extended, NULL, 0, i);
		attr++;

		snprintf(attr->name, sizeof(attr->name), "extn%d_flags", s);
		attr->sensor = OCC_INIT_ATTR(attr->name, 0444,
					     occ_show_extended, NULL, 1, i);
		attr++;

		snprintf(attr->name, sizeof(attr->name), "extn%d_input", s);
		attr->sensor = OCC_INIT_ATTR(attr->name, 0444,
					     occ_show_extended, NULL, 2, i);
		attr++;
	}

	/* put the sensors in the group */
	for (i = 0; i < num_attrs; ++i) {
		sysfs_attr_init(&occ->attrs[i].sensor.dev_attr.attr);
		occ->group.attrs[i] = &occ->attrs[i].sensor.dev_attr.attr;
	}

	return 0;
}

/* only need to do this once at startup, as OCC won't change sensors on us */
static void occ_parse_poll_response(struct occ *occ)
{
	unsigned int i, old_offset, offset = 0, size = 0;
	struct occ_sensor *sensor;
	struct occ_sensors *sensors = &occ->sensors;
	struct occ_response *resp = &occ->resp;
	struct occ_poll_response *poll =
		(struct occ_poll_response *)&resp->data[0];
	struct occ_poll_response_header *header = &poll->header;
	struct occ_sensor_data_block *block = &poll->block;

	dev_info(occ->bus_dev, "OCC found, code level: %.16s\n",
		 header->occ_code_level);

	for (i = 0; i < header->num_sensor_data_blocks; ++i) {
		block = (struct occ_sensor_data_block *)((u8 *)block + offset);
		old_offset = offset;
		offset = (block->header.num_sensors *
			  block->header.sensor_length) + sizeof(block->header);
		size += offset;

		/* validate all the length/size fields */
		if ((size + sizeof(*header)) >= OCC_RESP_DATA_BYTES) {
			dev_warn(occ->bus_dev, "exceeded response buffer\n");
			return;
		}

		dev_dbg(occ->bus_dev, " %04x..%04x: %.4s (%d sensors)\n",
			old_offset, offset - 1, block->header.eye_catcher,
			block->header.num_sensors);

		/* match sensor block type */
		if (strncmp(block->header.eye_catcher, "TEMP", 4) == 0)
			sensor = &sensors->temp;
		else if (strncmp(block->header.eye_catcher, "FREQ", 4) == 0)
			sensor = &sensors->freq;
		else if (strncmp(block->header.eye_catcher, "POWR", 4) == 0)
			sensor = &sensors->power;
		else if (strncmp(block->header.eye_catcher, "CAPS", 4) == 0)
			sensor = &sensors->caps;
		else if (strncmp(block->header.eye_catcher, "EXTN", 4) == 0)
			sensor = &sensors->extended;
		else {
			dev_warn(occ->bus_dev, "sensor not supported %.4s\n",
				 block->header.eye_catcher);
			continue;
		}

		sensor->num_sensors = block->header.num_sensors;
		sensor->version = block->header.sensor_format;
		sensor->data = &block->data;
	}

	dev_dbg(occ->bus_dev, "Max resp size: %u+%zd=%zd\n", size,
		sizeof(*header), size + sizeof(*header));
}

int occ_active(struct occ *occ, bool active)
{
<<<<<<< HEAD
	int rc;

	mutex_init(&occ->lock);
	occ->groups[0] = &occ->group;
=======
	int rc = mutex_lock_interruptible(&occ->lock);
>>>>>>> d60c95ef

	if (rc)
		return rc;

	if (active) {
		if (occ->active) {
			rc = -EALREADY;
			goto unlock;
		}

		occ->error_count = 0;
		occ->last_safe = 0;

		rc = occ_poll(occ);
		if (rc < 0) {
			dev_err(occ->bus_dev,
				"failed to get OCC poll response=%02x: %d\n",
				occ->resp.return_status, rc);
			goto unlock;
		}

		occ->active = true;
		occ->next_update = jiffies + OCC_UPDATE_FREQUENCY;
		occ_parse_poll_response(occ);

		rc = occ_setup_sensor_attrs(occ);
		if (rc) {
			dev_err(occ->bus_dev,
				"failed to setup sensor attrs: %d\n", rc);
			goto unlock;
		}

		occ->hwmon = hwmon_device_register_with_groups(occ->bus_dev,
							       "occ", occ,
							       occ->groups);
		if (IS_ERR(occ->hwmon)) {
			rc = PTR_ERR(occ->hwmon);
			occ->hwmon = NULL;
			dev_err(occ->bus_dev,
				"failed to register hwmon device: %d\n", rc);
			goto unlock;
		}
	} else {
		if (!occ->active) {
			rc = -EALREADY;
			goto unlock;
		}

		if (occ->hwmon)
			hwmon_device_unregister(occ->hwmon);
		occ->active = false;
		occ->hwmon = NULL;
	}

unlock:
	mutex_unlock(&occ->lock);
	return rc;
}

int occ_setup(struct occ *occ)
{
	int rc;

	mutex_init(&occ->lock);
	occ->groups[0] = &occ->group;

	rc = occ_setup_sysfs(occ);
	if (rc) {
		dev_err(occ->bus_dev, "failed to setup sysfs: %d\n", rc);
		return rc;
	}

	if (!device_property_read_bool(occ->bus_dev, "ibm,no-poll-on-init")) {
		rc = occ_active(occ, true);
		if (rc)
			occ_shutdown_sysfs(occ);
	}

	return rc;
}
EXPORT_SYMBOL_GPL(occ_setup);

void occ_shutdown(struct occ *occ)
{
	mutex_lock(&occ->lock);

	occ_shutdown_sysfs(occ);

	if (occ->hwmon)
		hwmon_device_unregister(occ->hwmon);
	occ->hwmon = NULL;

	mutex_unlock(&occ->lock);
}
EXPORT_SYMBOL_GPL(occ_shutdown);

MODULE_AUTHOR("Eddie James <eajames@linux.ibm.com>");
MODULE_DESCRIPTION("Common OCC hwmon code");
MODULE_LICENSE("GPL");<|MERGE_RESOLUTION|>--- conflicted
+++ resolved
@@ -1149,14 +1149,7 @@
 
 int occ_active(struct occ *occ, bool active)
 {
-<<<<<<< HEAD
-	int rc;
-
-	mutex_init(&occ->lock);
-	occ->groups[0] = &occ->group;
-=======
 	int rc = mutex_lock_interruptible(&occ->lock);
->>>>>>> d60c95ef
 
 	if (rc)
 		return rc;
