// SPDX-License-Identifier: GPL-2.0-only
/*
 * hwmon.c - part of lm_sensors, Linux kernel modules for hardware monitoring
 *
 * This file defines the sysfs class "hwmon", for use by sensors drivers.
 *
 * Copyright (C) 2005 Mark M. Hoffman <mhoffman@lightlink.com>
 */

#define pr_fmt(fmt) KBUILD_MODNAME ": " fmt

#include <linux/bitops.h>
#include <linux/device.h>
#include <linux/err.h>
#include <linux/gfp.h>
#include <linux/hwmon.h>
#include <linux/idr.h>
#include <linux/module.h>
#include <linux/pci.h>
#include <linux/slab.h>
#include <linux/string.h>
#include <linux/thermal.h>

#define CREATE_TRACE_POINTS
#include <trace/events/hwmon.h>

#define HWMON_ID_PREFIX "hwmon"
#define HWMON_ID_FORMAT HWMON_ID_PREFIX "%d"

struct hwmon_device {
	const char *name;
	struct device dev;
	const struct hwmon_chip_info *chip;

	struct attribute_group group;
	const struct attribute_group **groups;
};

#define to_hwmon_device(d) container_of(d, struct hwmon_device, dev)

#define MAX_SYSFS_ATTR_NAME_LENGTH	32

struct hwmon_device_attribute {
	struct device_attribute dev_attr;
	const struct hwmon_ops *ops;
	enum hwmon_sensor_types type;
	u32 attr;
	int index;
	char name[MAX_SYSFS_ATTR_NAME_LENGTH];
};

#define to_hwmon_attr(d) \
	container_of(d, struct hwmon_device_attribute, dev_attr)

/*
 * Thermal zone information
 * In addition to the reference to the hwmon device,
 * also provides the sensor index.
 */
struct hwmon_thermal_data {
	struct hwmon_device *hwdev;	/* Reference to hwmon device */
	int index;			/* sensor index */
};

static ssize_t
name_show(struct device *dev, struct device_attribute *attr, char *buf)
{
	return sprintf(buf, "%s\n", to_hwmon_device(dev)->name);
}
static DEVICE_ATTR_RO(name);

static struct attribute *hwmon_dev_attrs[] = {
	&dev_attr_name.attr,
	NULL
};

static umode_t hwmon_dev_name_is_visible(struct kobject *kobj,
					 struct attribute *attr, int n)
{
	struct device *dev = container_of(kobj, struct device, kobj);

	if (to_hwmon_device(dev)->name == NULL)
		return 0;

	return attr->mode;
}

static const struct attribute_group hwmon_dev_attr_group = {
	.attrs		= hwmon_dev_attrs,
	.is_visible	= hwmon_dev_name_is_visible,
};

static const struct attribute_group *hwmon_dev_attr_groups[] = {
	&hwmon_dev_attr_group,
	NULL
};

static void hwmon_dev_release(struct device *dev)
{
	kfree(to_hwmon_device(dev));
}

static struct class hwmon_class = {
	.name = "hwmon",
	.owner = THIS_MODULE,
	.dev_groups = hwmon_dev_attr_groups,
	.dev_release = hwmon_dev_release,
};

static DEFINE_IDA(hwmon_ida);

/* Thermal zone handling */

/*
 * The complex conditional is necessary to avoid a cyclic dependency
 * between hwmon and thermal_sys modules.
 */
#ifdef CONFIG_THERMAL_OF
static int hwmon_thermal_get_temp(void *data, int *temp)
{
	struct hwmon_thermal_data *tdata = data;
	struct hwmon_device *hwdev = tdata->hwdev;
	int ret;
	long t;

	ret = hwdev->chip->ops->read(&hwdev->dev, hwmon_temp, hwmon_temp_input,
				     tdata->index, &t);
	if (ret < 0)
		return ret;

	*temp = t;

	return 0;
}

static const struct thermal_zone_of_device_ops hwmon_thermal_ops = {
	.get_temp = hwmon_thermal_get_temp,
};

static int hwmon_thermal_add_sensor(struct device *dev,
				    struct hwmon_device *hwdev, int index)
{
	struct hwmon_thermal_data *tdata;
	struct thermal_zone_device *tzd;

	tdata = devm_kzalloc(dev, sizeof(*tdata), GFP_KERNEL);
	if (!tdata)
		return -ENOMEM;

	tdata->hwdev = hwdev;
	tdata->index = index;

	tzd = devm_thermal_zone_of_sensor_register(&hwdev->dev, index, tdata,
						   &hwmon_thermal_ops);
	/*
	 * If CONFIG_THERMAL_OF is disabled, this returns -ENODEV,
	 * so ignore that error but forward any other error.
	 */
	if (IS_ERR(tzd) && (PTR_ERR(tzd) != -ENODEV))
		return PTR_ERR(tzd);

	return 0;
}
#else
static int hwmon_thermal_add_sensor(struct device *dev,
				    struct hwmon_device *hwdev, int index)
{
	return 0;
}
#endif /* IS_REACHABLE(CONFIG_THERMAL) && ... */

static int hwmon_attr_base(enum hwmon_sensor_types type)
{
	if (type == hwmon_in)
		return 0;
	return 1;
}

/* sysfs attribute management */

static ssize_t hwmon_attr_show(struct device *dev,
			       struct device_attribute *devattr, char *buf)
{
	struct hwmon_device_attribute *hattr = to_hwmon_attr(devattr);
	long val;
	int ret;

	ret = hattr->ops->read(dev, hattr->type, hattr->attr, hattr->index,
			       &val);
	if (ret < 0)
		return ret;

	trace_hwmon_attr_show(hattr->index + hwmon_attr_base(hattr->type),
			      hattr->name, val);

	return sprintf(buf, "%ld\n", val);
}

static ssize_t hwmon_attr_show_string(struct device *dev,
				      struct device_attribute *devattr,
				      char *buf)
{
	struct hwmon_device_attribute *hattr = to_hwmon_attr(devattr);
	enum hwmon_sensor_types type = hattr->type;
	const char *s;
	int ret;

	ret = hattr->ops->read_string(dev, hattr->type, hattr->attr,
				      hattr->index, &s);
	if (ret < 0)
		return ret;

	trace_hwmon_attr_show_string(hattr->index + hwmon_attr_base(type),
				     hattr->name, s);

	return sprintf(buf, "%s\n", s);
}

static ssize_t hwmon_attr_store(struct device *dev,
				struct device_attribute *devattr,
				const char *buf, size_t count)
{
	struct hwmon_device_attribute *hattr = to_hwmon_attr(devattr);
	long val;
	int ret;

	ret = kstrtol(buf, 10, &val);
	if (ret < 0)
		return ret;

	ret = hattr->ops->write(dev, hattr->type, hattr->attr, hattr->index,
				val);
	if (ret < 0)
		return ret;

	trace_hwmon_attr_store(hattr->index + hwmon_attr_base(hattr->type),
			       hattr->name, val);

	return count;
}

static bool is_string_attr(enum hwmon_sensor_types type, u32 attr)
{
	return (type == hwmon_temp && attr == hwmon_temp_label) ||
	       (type == hwmon_in && attr == hwmon_in_label) ||
	       (type == hwmon_curr && attr == hwmon_curr_label) ||
	       (type == hwmon_power && attr == hwmon_power_label) ||
	       (type == hwmon_energy && attr == hwmon_energy_label) ||
	       (type == hwmon_humidity && attr == hwmon_humidity_label) ||
	       (type == hwmon_fan && attr == hwmon_fan_label);
}

static struct attribute *hwmon_genattr(struct device *dev,
				       const void *drvdata,
				       enum hwmon_sensor_types type,
				       u32 attr,
				       int index,
				       const char *template,
				       const struct hwmon_ops *ops)
{
	struct hwmon_device_attribute *hattr;
	struct device_attribute *dattr;
	struct attribute *a;
	umode_t mode;
	const char *name;
	bool is_string = is_string_attr(type, attr);

	/* The attribute is invisible if there is no template string */
	if (!template)
		return ERR_PTR(-ENOENT);

	mode = ops->is_visible(drvdata, type, attr, index);
	if (!mode)
		return ERR_PTR(-ENOENT);

	if ((mode & 0444) && ((is_string && !ops->read_string) ||
				 (!is_string && !ops->read)))
		return ERR_PTR(-EINVAL);
	if ((mode & 0222) && !ops->write)
		return ERR_PTR(-EINVAL);

	hattr = devm_kzalloc(dev, sizeof(*hattr), GFP_KERNEL);
	if (!hattr)
		return ERR_PTR(-ENOMEM);

	if (type == hwmon_chip) {
		name = template;
	} else {
		scnprintf(hattr->name, sizeof(hattr->name), template,
			  index + hwmon_attr_base(type));
		name = hattr->name;
	}

	hattr->type = type;
	hattr->attr = attr;
	hattr->index = index;
	hattr->ops = ops;

	dattr = &hattr->dev_attr;
	dattr->show = is_string ? hwmon_attr_show_string : hwmon_attr_show;
	dattr->store = hwmon_attr_store;

	a = &dattr->attr;
	sysfs_attr_init(a);
	a->name = name;
	a->mode = mode;

	return a;
}

/*
 * Chip attributes are not attribute templates but actual sysfs attributes.
 * See hwmon_genattr() for special handling.
 */
static const char * const hwmon_chip_attrs[] = {
	[hwmon_chip_temp_reset_history] = "temp_reset_history",
	[hwmon_chip_in_reset_history] = "in_reset_history",
	[hwmon_chip_curr_reset_history] = "curr_reset_history",
	[hwmon_chip_power_reset_history] = "power_reset_history",
	[hwmon_chip_update_interval] = "update_interval",
	[hwmon_chip_alarms] = "alarms",
	[hwmon_chip_samples] = "samples",
	[hwmon_chip_curr_samples] = "curr_samples",
	[hwmon_chip_in_samples] = "in_samples",
	[hwmon_chip_power_samples] = "power_samples",
	[hwmon_chip_temp_samples] = "temp_samples",
};

static const char * const hwmon_temp_attr_templates[] = {
	[hwmon_temp_input] = "temp%d_input",
	[hwmon_temp_type] = "temp%d_type",
	[hwmon_temp_lcrit] = "temp%d_lcrit",
	[hwmon_temp_lcrit_hyst] = "temp%d_lcrit_hyst",
	[hwmon_temp_min] = "temp%d_min",
	[hwmon_temp_min_hyst] = "temp%d_min_hyst",
	[hwmon_temp_max] = "temp%d_max",
	[hwmon_temp_max_hyst] = "temp%d_max_hyst",
	[hwmon_temp_crit] = "temp%d_crit",
	[hwmon_temp_crit_hyst] = "temp%d_crit_hyst",
	[hwmon_temp_emergency] = "temp%d_emergency",
	[hwmon_temp_emergency_hyst] = "temp%d_emergency_hyst",
	[hwmon_temp_alarm] = "temp%d_alarm",
	[hwmon_temp_lcrit_alarm] = "temp%d_lcrit_alarm",
	[hwmon_temp_min_alarm] = "temp%d_min_alarm",
	[hwmon_temp_max_alarm] = "temp%d_max_alarm",
	[hwmon_temp_crit_alarm] = "temp%d_crit_alarm",
	[hwmon_temp_emergency_alarm] = "temp%d_emergency_alarm",
	[hwmon_temp_fault] = "temp%d_fault",
	[hwmon_temp_offset] = "temp%d_offset",
	[hwmon_temp_label] = "temp%d_label",
	[hwmon_temp_lowest] = "temp%d_lowest",
	[hwmon_temp_highest] = "temp%d_highest",
	[hwmon_temp_reset_history] = "temp%d_reset_history",
};

static const char * const hwmon_in_attr_templates[] = {
	[hwmon_in_input] = "in%d_input",
	[hwmon_in_min] = "in%d_min",
	[hwmon_in_max] = "in%d_max",
	[hwmon_in_lcrit] = "in%d_lcrit",
	[hwmon_in_crit] = "in%d_crit",
	[hwmon_in_average] = "in%d_average",
	[hwmon_in_lowest] = "in%d_lowest",
	[hwmon_in_highest] = "in%d_highest",
	[hwmon_in_reset_history] = "in%d_reset_history",
	[hwmon_in_label] = "in%d_label",
	[hwmon_in_alarm] = "in%d_alarm",
	[hwmon_in_min_alarm] = "in%d_min_alarm",
	[hwmon_in_max_alarm] = "in%d_max_alarm",
	[hwmon_in_lcrit_alarm] = "in%d_lcrit_alarm",
	[hwmon_in_crit_alarm] = "in%d_crit_alarm",
	[hwmon_in_enable] = "in%d_enable",
};

static const char * const hwmon_curr_attr_templates[] = {
	[hwmon_curr_input] = "curr%d_input",
	[hwmon_curr_min] = "curr%d_min",
	[hwmon_curr_max] = "curr%d_max",
	[hwmon_curr_lcrit] = "curr%d_lcrit",
	[hwmon_curr_crit] = "curr%d_crit",
	[hwmon_curr_average] = "curr%d_average",
	[hwmon_curr_lowest] = "curr%d_lowest",
	[hwmon_curr_highest] = "curr%d_highest",
	[hwmon_curr_reset_history] = "curr%d_reset_history",
	[hwmon_curr_label] = "curr%d_label",
	[hwmon_curr_alarm] = "curr%d_alarm",
	[hwmon_curr_min_alarm] = "curr%d_min_alarm",
	[hwmon_curr_max_alarm] = "curr%d_max_alarm",
	[hwmon_curr_lcrit_alarm] = "curr%d_lcrit_alarm",
	[hwmon_curr_crit_alarm] = "curr%d_crit_alarm",
};

static const char * const hwmon_power_attr_templates[] = {
	[hwmon_power_average] = "power%d_average",
	[hwmon_power_average_interval] = "power%d_average_interval",
	[hwmon_power_average_interval_max] = "power%d_interval_max",
	[hwmon_power_average_interval_min] = "power%d_interval_min",
	[hwmon_power_average_highest] = "power%d_average_highest",
	[hwmon_power_average_lowest] = "power%d_average_lowest",
	[hwmon_power_average_max] = "power%d_average_max",
	[hwmon_power_average_min] = "power%d_average_min",
	[hwmon_power_input] = "power%d_input",
	[hwmon_power_input_highest] = "power%d_input_highest",
	[hwmon_power_input_lowest] = "power%d_input_lowest",
	[hwmon_power_reset_history] = "power%d_reset_history",
	[hwmon_power_accuracy] = "power%d_accuracy",
	[hwmon_power_cap] = "power%d_cap",
	[hwmon_power_cap_hyst] = "power%d_cap_hyst",
	[hwmon_power_cap_max] = "power%d_cap_max",
	[hwmon_power_cap_min] = "power%d_cap_min",
	[hwmon_power_min] = "power%d_min",
	[hwmon_power_max] = "power%d_max",
	[hwmon_power_lcrit] = "power%d_lcrit",
	[hwmon_power_crit] = "power%d_crit",
	[hwmon_power_label] = "power%d_label",
	[hwmon_power_alarm] = "power%d_alarm",
	[hwmon_power_cap_alarm] = "power%d_cap_alarm",
	[hwmon_power_min_alarm] = "power%d_min_alarm",
	[hwmon_power_max_alarm] = "power%d_max_alarm",
	[hwmon_power_lcrit_alarm] = "power%d_lcrit_alarm",
	[hwmon_power_crit_alarm] = "power%d_crit_alarm",
};

static const char * const hwmon_energy_attr_templates[] = {
	[hwmon_energy_input] = "energy%d_input",
	[hwmon_energy_label] = "energy%d_label",
};

static const char * const hwmon_humidity_attr_templates[] = {
	[hwmon_humidity_input] = "humidity%d_input",
	[hwmon_humidity_label] = "humidity%d_label",
	[hwmon_humidity_min] = "humidity%d_min",
	[hwmon_humidity_min_hyst] = "humidity%d_min_hyst",
	[hwmon_humidity_max] = "humidity%d_max",
	[hwmon_humidity_max_hyst] = "humidity%d_max_hyst",
	[hwmon_humidity_alarm] = "humidity%d_alarm",
	[hwmon_humidity_fault] = "humidity%d_fault",
};

static const char * const hwmon_fan_attr_templates[] = {
	[hwmon_fan_input] = "fan%d_input",
	[hwmon_fan_label] = "fan%d_label",
	[hwmon_fan_min] = "fan%d_min",
	[hwmon_fan_max] = "fan%d_max",
	[hwmon_fan_div] = "fan%d_div",
	[hwmon_fan_pulses] = "fan%d_pulses",
	[hwmon_fan_target] = "fan%d_target",
	[hwmon_fan_alarm] = "fan%d_alarm",
	[hwmon_fan_min_alarm] = "fan%d_min_alarm",
	[hwmon_fan_max_alarm] = "fan%d_max_alarm",
	[hwmon_fan_fault] = "fan%d_fault",
};

static const char * const hwmon_pwm_attr_templates[] = {
	[hwmon_pwm_input] = "pwm%d",
	[hwmon_pwm_enable] = "pwm%d_enable",
	[hwmon_pwm_mode] = "pwm%d_mode",
	[hwmon_pwm_freq] = "pwm%d_freq",
};

static const char * const *__templates[] = {
	[hwmon_chip] = hwmon_chip_attrs,
	[hwmon_temp] = hwmon_temp_attr_templates,
	[hwmon_in] = hwmon_in_attr_templates,
	[hwmon_curr] = hwmon_curr_attr_templates,
	[hwmon_power] = hwmon_power_attr_templates,
	[hwmon_energy] = hwmon_energy_attr_templates,
	[hwmon_humidity] = hwmon_humidity_attr_templates,
	[hwmon_fan] = hwmon_fan_attr_templates,
	[hwmon_pwm] = hwmon_pwm_attr_templates,
};

static const int __templates_size[] = {
	[hwmon_chip] = ARRAY_SIZE(hwmon_chip_attrs),
	[hwmon_temp] = ARRAY_SIZE(hwmon_temp_attr_templates),
	[hwmon_in] = ARRAY_SIZE(hwmon_in_attr_templates),
	[hwmon_curr] = ARRAY_SIZE(hwmon_curr_attr_templates),
	[hwmon_power] = ARRAY_SIZE(hwmon_power_attr_templates),
	[hwmon_energy] = ARRAY_SIZE(hwmon_energy_attr_templates),
	[hwmon_humidity] = ARRAY_SIZE(hwmon_humidity_attr_templates),
	[hwmon_fan] = ARRAY_SIZE(hwmon_fan_attr_templates),
	[hwmon_pwm] = ARRAY_SIZE(hwmon_pwm_attr_templates),
};

static int hwmon_num_channel_attrs(const struct hwmon_channel_info *info)
{
	int i, n;

	for (i = n = 0; info->config[i]; i++)
		n += hweight32(info->config[i]);

	return n;
}

static int hwmon_genattrs(struct device *dev,
			  const void *drvdata,
			  struct attribute **attrs,
			  const struct hwmon_ops *ops,
			  const struct hwmon_channel_info *info)
{
	const char * const *templates;
	int template_size;
	int i, aindex = 0;

	if (info->type >= ARRAY_SIZE(__templates))
		return -EINVAL;

	templates = __templates[info->type];
	template_size = __templates_size[info->type];

	for (i = 0; info->config[i]; i++) {
		u32 attr_mask = info->config[i];
		u32 attr;

		while (attr_mask) {
			struct attribute *a;

			attr = __ffs(attr_mask);
			attr_mask &= ~BIT(attr);
			if (attr >= template_size)
				return -EINVAL;
			a = hwmon_genattr(dev, drvdata, info->type, attr, i,
					  templates[attr], ops);
			if (IS_ERR(a)) {
				if (PTR_ERR(a) != -ENOENT)
					return PTR_ERR(a);
				continue;
			}
			attrs[aindex++] = a;
		}
	}
	return aindex;
}

static struct attribute **
__hwmon_create_attrs(struct device *dev, const void *drvdata,
		     const struct hwmon_chip_info *chip)
{
	int ret, i, aindex = 0, nattrs = 0;
	struct attribute **attrs;

	for (i = 0; chip->info[i]; i++)
		nattrs += hwmon_num_channel_attrs(chip->info[i]);

	if (nattrs == 0)
		return ERR_PTR(-EINVAL);

	attrs = devm_kcalloc(dev, nattrs + 1, sizeof(*attrs), GFP_KERNEL);
	if (!attrs)
		return ERR_PTR(-ENOMEM);

	for (i = 0; chip->info[i]; i++) {
		ret = hwmon_genattrs(dev, drvdata, &attrs[aindex], chip->ops,
				     chip->info[i]);
		if (ret < 0)
			return ERR_PTR(ret);
		aindex += ret;
	}

	return attrs;
}

static struct device *
__hwmon_device_register(struct device *dev, const char *name, void *drvdata,
			const struct hwmon_chip_info *chip,
			const struct attribute_group **groups)
{
	struct hwmon_device *hwdev;
	struct device *hdev;
	int i, j, err, id;

	/* Complain about invalid characters in hwmon name attribute */
	if (name && (!strlen(name) || strpbrk(name, "-* \t\n")))
		dev_warn(dev,
			 "hwmon: '%s' is not a valid name attribute, please fix\n",
			 name);

	id = ida_simple_get(&hwmon_ida, 0, 0, GFP_KERNEL);
	if (id < 0)
		return ERR_PTR(id);

	hwdev = kzalloc(sizeof(*hwdev), GFP_KERNEL);
	if (hwdev == NULL) {
		err = -ENOMEM;
		goto ida_remove;
	}

	hdev = &hwdev->dev;

	if (chip) {
		struct attribute **attrs;
		int ngroups = 2; /* terminating NULL plus &hwdev->groups */

		if (groups)
			for (i = 0; groups[i]; i++)
				ngroups++;

		hwdev->groups = devm_kcalloc(dev, ngroups, sizeof(*groups),
					     GFP_KERNEL);
		if (!hwdev->groups) {
			err = -ENOMEM;
			goto free_hwmon;
		}

		attrs = __hwmon_create_attrs(dev, drvdata, chip);
		if (IS_ERR(attrs)) {
			err = PTR_ERR(attrs);
			goto free_hwmon;
		}

		hwdev->group.attrs = attrs;
		ngroups = 0;
		hwdev->groups[ngroups++] = &hwdev->group;

		if (groups) {
			for (i = 0; groups[i]; i++)
				hwdev->groups[ngroups++] = groups[i];
		}

		hdev->groups = hwdev->groups;
	} else {
		hdev->groups = groups;
	}

	hwdev->name = name;
	hdev->class = &hwmon_class;
	hdev->parent = dev;
	hdev->of_node = dev ? dev->of_node : NULL;
	hwdev->chip = chip;
	dev_set_drvdata(hdev, drvdata);
	dev_set_name(hdev, HWMON_ID_FORMAT, id);
	err = device_register(hdev);
	if (err)
		goto free_hwmon;

	if (dev && dev->of_node && chip && chip->ops->read &&
	    chip->info[0]->type == hwmon_chip &&
	    (chip->info[0]->config[0] & HWMON_C_REGISTER_TZ)) {
		const struct hwmon_channel_info **info = chip->info;

		for (i = 1; info[i]; i++) {
			if (info[i]->type != hwmon_temp)
				continue;

			for (j = 0; info[i]->config[j]; j++) {
				if (!chip->ops->is_visible(drvdata, hwmon_temp,
							   hwmon_temp_input, j))
					continue;
				if (info[i]->config[j] & HWMON_T_INPUT) {
					err = hwmon_thermal_add_sensor(dev,
								hwdev, j);
					if (err) {
						device_unregister(hdev);
<<<<<<< HEAD
=======
						/*
						 * Don't worry about hwdev;
						 * hwmon_dev_release(), called
						 * from device_unregister(),
						 * will free it.
						 */
>>>>>>> f7688b48
						goto ida_remove;
					}
				}
			}
		}
	}

	return hdev;

free_hwmon:
	kfree(hwdev);
ida_remove:
	ida_simple_remove(&hwmon_ida, id);
	return ERR_PTR(err);
}

/**
 * hwmon_device_register_with_groups - register w/ hwmon
 * @dev: the parent device
 * @name: hwmon name attribute
 * @drvdata: driver data to attach to created device
 * @groups: List of attribute groups to create
 *
 * hwmon_device_unregister() must be called when the device is no
 * longer needed.
 *
 * Returns the pointer to the new device.
 */
struct device *
hwmon_device_register_with_groups(struct device *dev, const char *name,
				  void *drvdata,
				  const struct attribute_group **groups)
{
	if (!name)
		return ERR_PTR(-EINVAL);

	return __hwmon_device_register(dev, name, drvdata, NULL, groups);
}
EXPORT_SYMBOL_GPL(hwmon_device_register_with_groups);

/**
 * hwmon_device_register_with_info - register w/ hwmon
 * @dev: the parent device
 * @name: hwmon name attribute
 * @drvdata: driver data to attach to created device
 * @chip: pointer to hwmon chip information
 * @extra_groups: pointer to list of additional non-standard attribute groups
 *
 * hwmon_device_unregister() must be called when the device is no
 * longer needed.
 *
 * Returns the pointer to the new device.
 */
struct device *
hwmon_device_register_with_info(struct device *dev, const char *name,
				void *drvdata,
				const struct hwmon_chip_info *chip,
				const struct attribute_group **extra_groups)
{
	if (!name)
		return ERR_PTR(-EINVAL);

	if (chip && (!chip->ops || !chip->ops->is_visible || !chip->info))
		return ERR_PTR(-EINVAL);

	if (chip && !dev)
		return ERR_PTR(-EINVAL);

	return __hwmon_device_register(dev, name, drvdata, chip, extra_groups);
}
EXPORT_SYMBOL_GPL(hwmon_device_register_with_info);

/**
 * hwmon_device_register - register w/ hwmon
 * @dev: the device to register
 *
 * hwmon_device_unregister() must be called when the device is no
 * longer needed.
 *
 * Returns the pointer to the new device.
 */
struct device *hwmon_device_register(struct device *dev)
{
	dev_warn(dev,
		 "hwmon_device_register() is deprecated. Please convert the driver to use hwmon_device_register_with_info().\n");

	return __hwmon_device_register(dev, NULL, NULL, NULL, NULL);
}
EXPORT_SYMBOL_GPL(hwmon_device_register);

/**
 * hwmon_device_unregister - removes the previously registered class device
 *
 * @dev: the class device to destroy
 */
void hwmon_device_unregister(struct device *dev)
{
	int id;

	if (likely(sscanf(dev_name(dev), HWMON_ID_FORMAT, &id) == 1)) {
		device_unregister(dev);
		ida_simple_remove(&hwmon_ida, id);
	} else
		dev_dbg(dev->parent,
			"hwmon_device_unregister() failed: bad class ID!\n");
}
EXPORT_SYMBOL_GPL(hwmon_device_unregister);

static void devm_hwmon_release(struct device *dev, void *res)
{
	struct device *hwdev = *(struct device **)res;

	hwmon_device_unregister(hwdev);
}

/**
 * devm_hwmon_device_register_with_groups - register w/ hwmon
 * @dev: the parent device
 * @name: hwmon name attribute
 * @drvdata: driver data to attach to created device
 * @groups: List of attribute groups to create
 *
 * Returns the pointer to the new device. The new device is automatically
 * unregistered with the parent device.
 */
struct device *
devm_hwmon_device_register_with_groups(struct device *dev, const char *name,
				       void *drvdata,
				       const struct attribute_group **groups)
{
	struct device **ptr, *hwdev;

	if (!dev)
		return ERR_PTR(-EINVAL);

	ptr = devres_alloc(devm_hwmon_release, sizeof(*ptr), GFP_KERNEL);
	if (!ptr)
		return ERR_PTR(-ENOMEM);

	hwdev = hwmon_device_register_with_groups(dev, name, drvdata, groups);
	if (IS_ERR(hwdev))
		goto error;

	*ptr = hwdev;
	devres_add(dev, ptr);
	return hwdev;

error:
	devres_free(ptr);
	return hwdev;
}
EXPORT_SYMBOL_GPL(devm_hwmon_device_register_with_groups);

/**
 * devm_hwmon_device_register_with_info - register w/ hwmon
 * @dev:	the parent device
 * @name:	hwmon name attribute
 * @drvdata:	driver data to attach to created device
 * @chip:	pointer to hwmon chip information
 * @groups:	pointer to list of driver specific attribute groups
 *
 * Returns the pointer to the new device. The new device is automatically
 * unregistered with the parent device.
 */
struct device *
devm_hwmon_device_register_with_info(struct device *dev, const char *name,
				     void *drvdata,
				     const struct hwmon_chip_info *chip,
				     const struct attribute_group **groups)
{
	struct device **ptr, *hwdev;

	if (!dev)
		return ERR_PTR(-EINVAL);

	ptr = devres_alloc(devm_hwmon_release, sizeof(*ptr), GFP_KERNEL);
	if (!ptr)
		return ERR_PTR(-ENOMEM);

	hwdev = hwmon_device_register_with_info(dev, name, drvdata, chip,
						groups);
	if (IS_ERR(hwdev))
		goto error;

	*ptr = hwdev;
	devres_add(dev, ptr);

	return hwdev;

error:
	devres_free(ptr);
	return hwdev;
}
EXPORT_SYMBOL_GPL(devm_hwmon_device_register_with_info);

static int devm_hwmon_match(struct device *dev, void *res, void *data)
{
	struct device **hwdev = res;

	return *hwdev == data;
}

/**
 * devm_hwmon_device_unregister - removes a previously registered hwmon device
 *
 * @dev: the parent device of the device to unregister
 */
void devm_hwmon_device_unregister(struct device *dev)
{
	WARN_ON(devres_release(dev, devm_hwmon_release, devm_hwmon_match, dev));
}
EXPORT_SYMBOL_GPL(devm_hwmon_device_unregister);

static void __init hwmon_pci_quirks(void)
{
#if defined CONFIG_X86 && defined CONFIG_PCI
	struct pci_dev *sb;
	u16 base;
	u8 enable;

	/* Open access to 0x295-0x296 on MSI MS-7031 */
	sb = pci_get_device(PCI_VENDOR_ID_ATI, 0x436c, NULL);
	if (sb) {
		if (sb->subsystem_vendor == 0x1462 &&	/* MSI */
		    sb->subsystem_device == 0x0031) {	/* MS-7031 */
			pci_read_config_byte(sb, 0x48, &enable);
			pci_read_config_word(sb, 0x64, &base);

			if (base == 0 && !(enable & BIT(2))) {
				dev_info(&sb->dev,
					 "Opening wide generic port at 0x295\n");
				pci_write_config_word(sb, 0x64, 0x295);
				pci_write_config_byte(sb, 0x48,
						      enable | BIT(2));
			}
		}
		pci_dev_put(sb);
	}
#endif
}

static int __init hwmon_init(void)
{
	int err;

	hwmon_pci_quirks();

	err = class_register(&hwmon_class);
	if (err) {
		pr_err("couldn't register hwmon sysfs class\n");
		return err;
	}
	return 0;
}

static void __exit hwmon_exit(void)
{
	class_unregister(&hwmon_class);
}

subsys_initcall(hwmon_init);
module_exit(hwmon_exit);

MODULE_AUTHOR("Mark M. Hoffman <mhoffman@lightlink.com>");
MODULE_DESCRIPTION("hardware monitoring sysfs/class support");
MODULE_LICENSE("GPL");
<|MERGE_RESOLUTION|>--- conflicted
+++ resolved
@@ -651,15 +651,12 @@
 								hwdev, j);
 					if (err) {
 						device_unregister(hdev);
-<<<<<<< HEAD
-=======
 						/*
 						 * Don't worry about hwdev;
 						 * hwmon_dev_release(), called
 						 * from device_unregister(),
 						 * will free it.
 						 */
->>>>>>> f7688b48
 						goto ida_remove;
 					}
 				}
