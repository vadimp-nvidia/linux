--- conflicted
+++ resolved
@@ -2731,10 +2731,6 @@
 	if (ret)
 		goto failed_reset;
 
-	ret = uart_add_one_port(&lpuart_reg, &sport->port);
-	if (ret)
-		goto failed_attach_port;
-
 	ret = uart_get_rs485_mode(&sport->port);
 	if (ret)
 		goto failed_get_rs485;
@@ -2751,15 +2747,9 @@
 	return 0;
 
 failed_irq_request:
-<<<<<<< HEAD
-failed_get_rs485:
-	uart_remove_one_port(&lpuart_reg, &sport->port);
-failed_attach_port:
-=======
 	uart_remove_one_port(&lpuart_reg, &sport->port);
 failed_attach_port:
 failed_get_rs485:
->>>>>>> e6f4ff3f
 failed_reset:
 	lpuart_disable_clks(sport);
 	return ret;
