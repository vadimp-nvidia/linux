--- conflicted
+++ resolved
@@ -54,12 +54,9 @@
 #define MTK_UART_TX_TRIGGER	1
 #define MTK_UART_RX_TRIGGER	MTK_UART_RX_SIZE
 
-<<<<<<< HEAD
-=======
 #define MTK_UART_FEATURE_SEL	39	/* Feature Selection register */
 #define MTK_UART_FEAT_NEWRMAP	BIT(0)	/* Use new register map */
 
->>>>>>> 3a82f341
 #define MTK_UART_XON1		40	/* I/O: Xon character 1 */
 #define MTK_UART_XOFF1		42	/* I/O: Xoff character 1 */
 
