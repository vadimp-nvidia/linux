// SPDX-License-Identifier: GPL-2.0+
/*
 *  Serial Port driver for Aspeed VUART device
 *
 *    Copyright (C) 2016 Jeremy Kerr <jk@ozlabs.org>, IBM Corp.
 *    Copyright (C) 2006 Arnd Bergmann <arnd@arndb.de>, IBM Corp.
 */
#include <linux/device.h>
#include <linux/module.h>
#include <linux/of_address.h>
#include <linux/of_irq.h>
#include <linux/of_platform.h>
#include <linux/regmap.h>
#include <linux/mfd/syscon.h>
#include <linux/tty.h>
#include <linux/tty_flip.h>
#include <linux/clk.h>

#include "8250.h"

#define ASPEED_VUART_GCRA		0x20
#define ASPEED_VUART_GCRA_VUART_EN		BIT(0)
#define ASPEED_VUART_GCRA_HOST_SIRQ_POLARITY	BIT(1)
#define ASPEED_VUART_GCRA_DISABLE_HOST_TX_DISCARD BIT(5)
#define ASPEED_VUART_GCRB		0x24
#define ASPEED_VUART_GCRB_HOST_SIRQ_MASK	GENMASK(7, 4)
#define ASPEED_VUART_GCRB_HOST_SIRQ_SHIFT	4
#define ASPEED_VUART_ADDRL		0x28
#define ASPEED_VUART_ADDRH		0x2c

#define ASPEED_VUART_DEFAULT_LPC_ADDR	0x3f8
#define ASPEED_VUART_DEFAULT_SIRQ	4
#define ASPEED_VUART_DEFAULT_SIRQ_POLARITY	IRQ_TYPE_LEVEL_LOW

struct aspeed_vuart {
	struct device		*dev;
	struct clk		*clk;
	int			line;
	struct timer_list	unthrottle_timer;
	struct uart_8250_port	*port;
};

/*
 * If we fill the tty flip buffers, we throttle the data ready interrupt
 * to prevent dropped characters. This timeout defines how long we wait
 * to (conditionally, depending on buffer state) unthrottle.
 */
static const int unthrottle_timeout = HZ/10;

/*
 * The VUART is basically two UART 'front ends' connected by their FIFO
 * (no actual serial line in between). One is on the BMC side (management
 * controller) and one is on the host CPU side.
 *
 * It allows the BMC to provide to the host a "UART" that pipes into
 * the BMC itself and can then be turned by the BMC into a network console
 * of some sort for example.
 *
 * This driver is for the BMC side. The sysfs files allow the BMC
 * userspace which owns the system configuration policy, to specify
 * at what IO port and interrupt number the host side will appear
 * to the host on the Host <-> BMC LPC bus. It could be different on a
 * different system (though most of them use 3f8/4).
 */

static inline u8 aspeed_vuart_readb(struct aspeed_vuart *vuart, u8 reg)
{
	return readb(vuart->port->port.membase + reg);
}

static inline void aspeed_vuart_writeb(struct aspeed_vuart *vuart, u8 val, u8 reg)
{
	writeb(val, vuart->port->port.membase + reg);
}

static ssize_t lpc_address_show(struct device *dev,
				struct device_attribute *attr, char *buf)
{
	struct aspeed_vuart *vuart = dev_get_drvdata(dev);
	u16 addr;

	addr = (aspeed_vuart_readb(vuart, ASPEED_VUART_ADDRH) << 8) |
		(aspeed_vuart_readb(vuart, ASPEED_VUART_ADDRL));

	return snprintf(buf, PAGE_SIZE - 1, "0x%x\n", addr);
}

static int aspeed_vuart_set_lpc_address(struct aspeed_vuart *vuart, u32 addr)
{
	if (addr > U16_MAX)
		return -EINVAL;

	aspeed_vuart_writeb(vuart, addr >> 8, ASPEED_VUART_ADDRH);
	aspeed_vuart_writeb(vuart, addr >> 0, ASPEED_VUART_ADDRL);

	return 0;
}

static ssize_t lpc_address_store(struct device *dev,
				 struct device_attribute *attr,
				 const char *buf, size_t count)
{
	struct aspeed_vuart *vuart = dev_get_drvdata(dev);
	u32 val;
	int err;

	err = kstrtou32(buf, 0, &val);
	if (err)
		return err;

	err = aspeed_vuart_set_lpc_address(vuart, val);
	return err ? : count;
}

static DEVICE_ATTR_RW(lpc_address);

static ssize_t sirq_show(struct device *dev,
			 struct device_attribute *attr, char *buf)
{
	struct aspeed_vuart *vuart = dev_get_drvdata(dev);
	u8 reg;

	reg = aspeed_vuart_readb(vuart, ASPEED_VUART_GCRB);
	reg &= ASPEED_VUART_GCRB_HOST_SIRQ_MASK;
	reg >>= ASPEED_VUART_GCRB_HOST_SIRQ_SHIFT;

	return snprintf(buf, PAGE_SIZE - 1, "%u\n", reg);
}

static int aspeed_vuart_set_sirq(struct aspeed_vuart *vuart, u32 sirq)
{
	u8 reg;

	if (sirq > (ASPEED_VUART_GCRB_HOST_SIRQ_MASK >> ASPEED_VUART_GCRB_HOST_SIRQ_SHIFT))
		return -EINVAL;

	sirq <<= ASPEED_VUART_GCRB_HOST_SIRQ_SHIFT;
	sirq &= ASPEED_VUART_GCRB_HOST_SIRQ_MASK;

	reg = aspeed_vuart_readb(vuart, ASPEED_VUART_GCRB);
	reg &= ~ASPEED_VUART_GCRB_HOST_SIRQ_MASK;
	reg |= sirq;
	aspeed_vuart_writeb(vuart, reg, ASPEED_VUART_GCRB);

	return 0;
}

static ssize_t sirq_store(struct device *dev, struct device_attribute *attr,
			  const char *buf, size_t count)
{
	struct aspeed_vuart *vuart = dev_get_drvdata(dev);
	unsigned long val;
	int err;

	err = kstrtoul(buf, 0, &val);
	if (err)
		return err;

	err = aspeed_vuart_set_sirq(vuart, val);
	return err ? : count;
}

static DEVICE_ATTR_RW(sirq);

static ssize_t sirq_polarity_show(struct device *dev,
				  struct device_attribute *attr, char *buf)
{
	struct aspeed_vuart *vuart = dev_get_drvdata(dev);
	u8 reg;

	reg = aspeed_vuart_readb(vuart, ASPEED_VUART_GCRA);
	reg &= ASPEED_VUART_GCRA_HOST_SIRQ_POLARITY;

	return snprintf(buf, PAGE_SIZE - 1, "%u\n", reg ? 1 : 0);
}

static void aspeed_vuart_set_sirq_polarity(struct aspeed_vuart *vuart,
					   bool polarity)
{
	u8 reg = aspeed_vuart_readb(vuart, ASPEED_VUART_GCRA);

	if (polarity)
		reg |= ASPEED_VUART_GCRA_HOST_SIRQ_POLARITY;
	else
		reg &= ~ASPEED_VUART_GCRA_HOST_SIRQ_POLARITY;

	aspeed_vuart_writeb(vuart, reg, ASPEED_VUART_GCRA);
}

static ssize_t sirq_polarity_store(struct device *dev,
				   struct device_attribute *attr,
				   const char *buf, size_t count)
{
	struct aspeed_vuart *vuart = dev_get_drvdata(dev);
	unsigned long val;
	int err;

	err = kstrtoul(buf, 0, &val);
	if (err)
		return err;

	aspeed_vuart_set_sirq_polarity(vuart, val != 0);

	return count;
}

static DEVICE_ATTR_RW(sirq_polarity);

static struct attribute *aspeed_vuart_attrs[] = {
	&dev_attr_sirq.attr,
	&dev_attr_sirq_polarity.attr,
	&dev_attr_lpc_address.attr,
	NULL,
};

static const struct attribute_group aspeed_vuart_attr_group = {
	.attrs = aspeed_vuart_attrs,
};

static void aspeed_vuart_set_enabled(struct aspeed_vuart *vuart, bool enabled)
{
	u8 reg = aspeed_vuart_readb(vuart, ASPEED_VUART_GCRA);

	if (enabled)
		reg |= ASPEED_VUART_GCRA_VUART_EN;
	else
		reg &= ~ASPEED_VUART_GCRA_VUART_EN;

	aspeed_vuart_writeb(vuart, reg, ASPEED_VUART_GCRA);
}

static void aspeed_vuart_set_host_tx_discard(struct aspeed_vuart *vuart,
					     bool discard)
{
	u8 reg;

	reg = aspeed_vuart_readb(vuart, ASPEED_VUART_GCRA);

	/* If the DISABLE_HOST_TX_DISCARD bit is set, discard is disabled */
	if (!discard)
		reg |= ASPEED_VUART_GCRA_DISABLE_HOST_TX_DISCARD;
	else
		reg &= ~ASPEED_VUART_GCRA_DISABLE_HOST_TX_DISCARD;

	aspeed_vuart_writeb(vuart, reg, ASPEED_VUART_GCRA);
}

static int aspeed_vuart_startup(struct uart_port *uart_port)
{
	struct uart_8250_port *uart_8250_port = up_to_u8250p(uart_port);
	struct aspeed_vuart *vuart = uart_8250_port->port.private_data;
	int rc;

	rc = serial8250_do_startup(uart_port);
	if (rc)
		return rc;

	aspeed_vuart_set_host_tx_discard(vuart, false);

	return 0;
}

static void aspeed_vuart_shutdown(struct uart_port *uart_port)
{
	struct uart_8250_port *uart_8250_port = up_to_u8250p(uart_port);
	struct aspeed_vuart *vuart = uart_8250_port->port.private_data;

	aspeed_vuart_set_host_tx_discard(vuart, true);

	serial8250_do_shutdown(uart_port);
}

static void __aspeed_vuart_set_throttle(struct uart_8250_port *up,
		bool throttle)
{
	unsigned char irqs = UART_IER_RLSI | UART_IER_RDI;

	up->ier &= ~irqs;
	if (!throttle)
		up->ier |= irqs;
	serial_out(up, UART_IER, up->ier);
}
static void aspeed_vuart_set_throttle(struct uart_port *port, bool throttle)
{
	struct uart_8250_port *up = up_to_u8250p(port);
	unsigned long flags;

	spin_lock_irqsave(&port->lock, flags);
	__aspeed_vuart_set_throttle(up, throttle);
	spin_unlock_irqrestore(&port->lock, flags);
}

static void aspeed_vuart_throttle(struct uart_port *port)
{
	aspeed_vuart_set_throttle(port, true);
}

static void aspeed_vuart_unthrottle(struct uart_port *port)
{
	aspeed_vuart_set_throttle(port, false);
}

static void aspeed_vuart_unthrottle_exp(struct timer_list *timer)
{
	struct aspeed_vuart *vuart = from_timer(vuart, timer, unthrottle_timer);
	struct uart_8250_port *up = vuart->port;

	if (!tty_buffer_space_avail(&up->port.state->port)) {
		mod_timer(&vuart->unthrottle_timer,
			  jiffies + unthrottle_timeout);
		return;
	}

	aspeed_vuart_unthrottle(&up->port);
}

/*
 * Custom interrupt handler to manage finer-grained flow control. Although we
 * have throttle/unthrottle callbacks, we've seen that the VUART device can
 * deliver characters faster than the ldisc has a chance to check buffer space
 * against the throttle threshold. This results in dropped characters before
 * the throttle.
 *
 * We do this by checking for flip buffer space before RX. If we have no space,
 * throttle now and schedule an unthrottle for later, once the ldisc has had
 * a chance to drain the buffers.
 */
static int aspeed_vuart_handle_irq(struct uart_port *port)
{
	struct uart_8250_port *up = up_to_u8250p(port);
	unsigned int iir, lsr;
	unsigned long flags;
<<<<<<< HEAD
	int space, count;
=======
	unsigned int space, count;
>>>>>>> d92805b6

	iir = serial_port_in(port, UART_IIR);

	if (iir & UART_IIR_NO_INT)
		return 0;

	spin_lock_irqsave(&port->lock, flags);

	lsr = serial_port_in(port, UART_LSR);

	if (lsr & (UART_LSR_DR | UART_LSR_BI)) {
		space = tty_buffer_space_avail(&port->state->port);

		if (!space) {
			/* throttle and schedule an unthrottle later */
			struct aspeed_vuart *vuart = port->private_data;
			__aspeed_vuart_set_throttle(up, true);

			if (!timer_pending(&vuart->unthrottle_timer))
				mod_timer(&vuart->unthrottle_timer,
					  jiffies + unthrottle_timeout);

		} else {
			count = min(space, 256U);

			do {
				serial8250_read_char(up, lsr);
				lsr = serial_in(up, UART_LSR);
				if (--count == 0)
					break;
			} while (lsr & (UART_LSR_DR | UART_LSR_BI));

			tty_flip_buffer_push(&port->state->port);
		}
	}

	serial8250_modem_status(up);
	if (lsr & UART_LSR_THRE)
		serial8250_tx_chars(up);

	uart_unlock_and_check_sysrq_irqrestore(port, flags);

	return 1;
}

static void aspeed_vuart_auto_configure_sirq_polarity(
	struct aspeed_vuart *vuart, struct device_node *syscon_np,
	u32 reg_offset, u32 reg_mask)
{
	struct regmap *regmap;
	u32 value;

	regmap = syscon_node_to_regmap(syscon_np);
	if (IS_ERR(regmap)) {
		dev_warn(vuart->dev,
			 "could not get regmap for aspeed,sirq-polarity-sense\n");
		return;
	}
	if (regmap_read(regmap, reg_offset, &value)) {
		dev_warn(vuart->dev, "could not read hw strap table\n");
		return;
	}

	aspeed_vuart_set_sirq_polarity(vuart, (value & reg_mask) == 0);
}

static int aspeed_vuart_map_irq_polarity(u32 dt)
{
	switch (dt) {
	case IRQ_TYPE_LEVEL_LOW:
		return 0;
	case IRQ_TYPE_LEVEL_HIGH:
		return 1;
	default:
		return -EINVAL;
	}
}

static int aspeed_vuart_probe(struct platform_device *pdev)
{
	struct of_phandle_args sirq_polarity_sense_args;
	struct uart_8250_port port;
	struct aspeed_vuart *vuart;
	struct device_node *np;
	struct resource *res;
	u32 clk, prop, sirq[2];
	int rc, sirq_polarity;

	np = pdev->dev.of_node;

	vuart = devm_kzalloc(&pdev->dev, sizeof(*vuart), GFP_KERNEL);
	if (!vuart)
		return -ENOMEM;

	vuart->dev = &pdev->dev;
	timer_setup(&vuart->unthrottle_timer, aspeed_vuart_unthrottle_exp, 0);

	res = platform_get_resource(pdev, IORESOURCE_MEM, 0);

	memset(&port, 0, sizeof(port));
	port.port.private_data = vuart;
	port.port.mapbase = res->start;
	port.port.mapsize = resource_size(res);
	port.port.startup = aspeed_vuart_startup;
	port.port.shutdown = aspeed_vuart_shutdown;
	port.port.throttle = aspeed_vuart_throttle;
	port.port.unthrottle = aspeed_vuart_unthrottle;
	port.port.status = UPSTAT_SYNC_FIFO;
	port.port.dev = &pdev->dev;
	port.port.has_sysrq = IS_ENABLED(CONFIG_SERIAL_8250_CONSOLE);
	port.bugs |= UART_BUG_TXRACE;

	rc = sysfs_create_group(&vuart->dev->kobj, &aspeed_vuart_attr_group);
	if (rc < 0)
		return rc;

	if (of_property_read_u32(np, "clock-frequency", &clk)) {
		vuart->clk = devm_clk_get(&pdev->dev, NULL);
		if (IS_ERR(vuart->clk)) {
			dev_warn(&pdev->dev,
				"clk or clock-frequency not defined\n");
			rc = PTR_ERR(vuart->clk);
			goto err_sysfs_remove;
		}

		rc = clk_prepare_enable(vuart->clk);
		if (rc < 0)
			goto err_sysfs_remove;

		clk = clk_get_rate(vuart->clk);
	}

	/* If current-speed was set, then try not to change it. */
	if (of_property_read_u32(np, "current-speed", &prop) == 0)
		port.port.custom_divisor = clk / (16 * prop);

	/* Check for shifted address mapping */
	if (of_property_read_u32(np, "reg-offset", &prop) == 0)
		port.port.mapbase += prop;

	/* Check for registers offset within the devices address range */
	if (of_property_read_u32(np, "reg-shift", &prop) == 0)
		port.port.regshift = prop;

	/* Check for fifo size */
	if (of_property_read_u32(np, "fifo-size", &prop) == 0)
		port.port.fifosize = prop;

	/* Check for a fixed line number */
	rc = of_alias_get_id(np, "serial");
	if (rc >= 0)
		port.port.line = rc;

	port.port.irq = irq_of_parse_and_map(np, 0);
	port.port.handle_irq = aspeed_vuart_handle_irq;
	port.port.iotype = UPIO_MEM;
	port.port.type = PORT_16550A;
	port.port.uartclk = clk;
	port.port.flags = UPF_SHARE_IRQ | UPF_BOOT_AUTOCONF | UPF_IOREMAP
		| UPF_FIXED_PORT | UPF_FIXED_TYPE | UPF_NO_THRE_TEST;

	if (of_property_read_bool(np, "no-loopback-test"))
		port.port.flags |= UPF_SKIP_TEST;

	if (port.port.fifosize)
		port.capabilities = UART_CAP_FIFO;

	if (of_property_read_bool(np, "auto-flow-control"))
		port.capabilities |= UART_CAP_AFE;

	rc = serial8250_register_8250_port(&port);
	if (rc < 0)
		goto err_clk_disable;

	vuart->line = rc;
	vuart->port = serial8250_get_port(vuart->line);

	rc = of_parse_phandle_with_fixed_args(
		np, "aspeed,sirq-polarity-sense", 2, 0,
		&sirq_polarity_sense_args);
	if (rc < 0) {
		dev_dbg(&pdev->dev,
			"aspeed,sirq-polarity-sense property not found\n");
	} else {
		aspeed_vuart_auto_configure_sirq_polarity(
			vuart, sirq_polarity_sense_args.np,
			sirq_polarity_sense_args.args[0],
			BIT(sirq_polarity_sense_args.args[1]));
		of_node_put(sirq_polarity_sense_args.np);
	}

	rc = of_property_read_u32(np, "aspeed,lpc-io-reg", &prop);
	if (rc < 0)
		prop = ASPEED_VUART_DEFAULT_LPC_ADDR;

	rc = aspeed_vuart_set_lpc_address(vuart, prop);
	if (rc < 0) {
		dev_err(&pdev->dev, "invalid value in aspeed,lpc-io-reg property\n");
		goto err_clk_disable;
	}

	rc = of_property_read_u32_array(np, "aspeed,lpc-interrupts", sirq, 2);
	if (rc < 0) {
		sirq[0] = ASPEED_VUART_DEFAULT_SIRQ;
		sirq[1] = ASPEED_VUART_DEFAULT_SIRQ_POLARITY;
	}

	rc = aspeed_vuart_set_sirq(vuart, sirq[0]);
	if (rc < 0) {
		dev_err(&pdev->dev, "invalid sirq number in aspeed,lpc-interrupts property\n");
		goto err_clk_disable;
	}

	sirq_polarity = aspeed_vuart_map_irq_polarity(sirq[1]);
	if (sirq_polarity < 0) {
		dev_err(&pdev->dev, "invalid sirq polarity in aspeed,lpc-interrupts property\n");
		rc = sirq_polarity;
		goto err_clk_disable;
	}

	aspeed_vuart_set_sirq_polarity(vuart, sirq_polarity);

	aspeed_vuart_set_enabled(vuart, true);
	aspeed_vuart_set_host_tx_discard(vuart, true);
	platform_set_drvdata(pdev, vuart);

	return 0;

err_clk_disable:
	clk_disable_unprepare(vuart->clk);
	irq_dispose_mapping(port.port.irq);
err_sysfs_remove:
	sysfs_remove_group(&vuart->dev->kobj, &aspeed_vuart_attr_group);
	return rc;
}

static int aspeed_vuart_remove(struct platform_device *pdev)
{
	struct aspeed_vuart *vuart = platform_get_drvdata(pdev);

	del_timer_sync(&vuart->unthrottle_timer);
	aspeed_vuart_set_enabled(vuart, false);
	serial8250_unregister_port(vuart->line);
	sysfs_remove_group(&vuart->dev->kobj, &aspeed_vuart_attr_group);
	clk_disable_unprepare(vuart->clk);

	return 0;
}

static const struct of_device_id aspeed_vuart_table[] = {
	{ .compatible = "aspeed,ast2400-vuart" },
	{ .compatible = "aspeed,ast2500-vuart" },
	{ },
};

static struct platform_driver aspeed_vuart_driver = {
	.driver = {
		.name = "aspeed-vuart",
		.of_match_table = aspeed_vuart_table,
	},
	.probe = aspeed_vuart_probe,
	.remove = aspeed_vuart_remove,
};

module_platform_driver(aspeed_vuart_driver);

MODULE_AUTHOR("Jeremy Kerr <jk@ozlabs.org>");
MODULE_LICENSE("GPL");
MODULE_DESCRIPTION("Driver for Aspeed VUART device");<|MERGE_RESOLUTION|>--- conflicted
+++ resolved
@@ -330,11 +330,7 @@
 	struct uart_8250_port *up = up_to_u8250p(port);
 	unsigned int iir, lsr;
 	unsigned long flags;
-<<<<<<< HEAD
-	int space, count;
-=======
 	unsigned int space, count;
->>>>>>> d92805b6
 
 	iir = serial_port_in(port, UART_IIR);
 
