// SPDX-License-Identifier: GPL-2.0
/*
 * serial_tegra.c
 *
 * High-speed serial driver for NVIDIA Tegra SoCs
 *
 * Copyright (c) 2012-2019, NVIDIA CORPORATION.  All rights reserved.
 *
 * Author: Laxman Dewangan <ldewangan@nvidia.com>
 */

#include <linux/clk.h>
#include <linux/debugfs.h>
#include <linux/delay.h>
#include <linux/dmaengine.h>
#include <linux/dma-mapping.h>
#include <linux/dmapool.h>
#include <linux/err.h>
#include <linux/io.h>
#include <linux/irq.h>
#include <linux/module.h>
#include <linux/of.h>
#include <linux/of_device.h>
#include <linux/pagemap.h>
#include <linux/platform_device.h>
#include <linux/reset.h>
#include <linux/serial.h>
#include <linux/serial_8250.h>
#include <linux/serial_core.h>
#include <linux/serial_reg.h>
#include <linux/slab.h>
#include <linux/string.h>
#include <linux/termios.h>
#include <linux/tty.h>
#include <linux/tty_flip.h>

#define TEGRA_UART_TYPE				"TEGRA_UART"
#define TX_EMPTY_STATUS				(UART_LSR_TEMT | UART_LSR_THRE)
#define BYTES_TO_ALIGN(x)			((unsigned long)(x) & 0x3)

#define TEGRA_UART_RX_DMA_BUFFER_SIZE		4096
#define TEGRA_UART_LSR_TXFIFO_FULL		0x100
#define TEGRA_UART_IER_EORD			0x20
#define TEGRA_UART_MCR_RTS_EN			0x40
#define TEGRA_UART_MCR_CTS_EN			0x20
#define TEGRA_UART_LSR_ANY			(UART_LSR_OE | UART_LSR_BI | \
						UART_LSR_PE | UART_LSR_FE)
#define TEGRA_UART_IRDA_CSR			0x08
#define TEGRA_UART_SIR_ENABLED			0x80

#define TEGRA_UART_TX_PIO			1
#define TEGRA_UART_TX_DMA			2
#define TEGRA_UART_MIN_DMA			16
#define TEGRA_UART_FIFO_SIZE			32

/*
 * Tx fifo trigger level setting in tegra uart is in
 * reverse way then conventional uart.
 */
#define TEGRA_UART_TX_TRIG_16B			0x00
#define TEGRA_UART_TX_TRIG_8B			0x10
#define TEGRA_UART_TX_TRIG_4B			0x20
#define TEGRA_UART_TX_TRIG_1B			0x30

#define TEGRA_UART_MAXIMUM			8

/* Default UART setting when started: 115200 no parity, stop, 8 data bits */
#define TEGRA_UART_DEFAULT_BAUD			115200
#define TEGRA_UART_DEFAULT_LSR			UART_LCR_WLEN8

/* Tx transfer mode */
#define TEGRA_TX_PIO				1
#define TEGRA_TX_DMA				2

#define TEGRA_UART_FCR_IIR_FIFO_EN		0x40

/**
 * tegra_uart_chip_data: SOC specific data.
 *
 * @tx_fifo_full_status: Status flag available for checking tx fifo full.
 * @allow_txfifo_reset_fifo_mode: allow_tx fifo reset with fifo mode or not.
 *			Tegra30 does not allow this.
 * @support_clk_src_div: Clock source support the clock divider.
 */
struct tegra_uart_chip_data {
	bool	tx_fifo_full_status;
	bool	allow_txfifo_reset_fifo_mode;
	bool	support_clk_src_div;
	bool	fifo_mode_enable_status;
	int	uart_max_port;
	int	max_dma_burst_bytes;
	int	error_tolerance_low_range;
	int	error_tolerance_high_range;
};

struct tegra_baud_tolerance {
	u32 lower_range_baud;
	u32 upper_range_baud;
	s32 tolerance;
};

struct tegra_uart_port {
	struct uart_port			uport;
	const struct tegra_uart_chip_data	*cdata;

	struct clk				*uart_clk;
	struct reset_control			*rst;
	unsigned int				current_baud;

	/* Register shadow */
	unsigned long				fcr_shadow;
	unsigned long				mcr_shadow;
	unsigned long				lcr_shadow;
	unsigned long				ier_shadow;
	bool					rts_active;

	int					tx_in_progress;
	unsigned int				tx_bytes;

	bool					enable_modem_interrupt;

	bool					rx_timeout;
	int					rx_in_progress;
	int					symb_bit;

	struct dma_chan				*rx_dma_chan;
	struct dma_chan				*tx_dma_chan;
	dma_addr_t				rx_dma_buf_phys;
	dma_addr_t				tx_dma_buf_phys;
	unsigned char				*rx_dma_buf_virt;
	unsigned char				*tx_dma_buf_virt;
	struct dma_async_tx_descriptor		*tx_dma_desc;
	struct dma_async_tx_descriptor		*rx_dma_desc;
	dma_cookie_t				tx_cookie;
	dma_cookie_t				rx_cookie;
	unsigned int				tx_bytes_requested;
	unsigned int				rx_bytes_requested;
	struct tegra_baud_tolerance		*baud_tolerance;
	int					n_adjustable_baud_rates;
	int					required_rate;
	int					configured_rate;
	bool					use_rx_pio;
	bool					use_tx_pio;
	bool					rx_dma_active;
};

static void tegra_uart_start_next_tx(struct tegra_uart_port *tup);
static int tegra_uart_start_rx_dma(struct tegra_uart_port *tup);
static void tegra_uart_dma_channel_free(struct tegra_uart_port *tup,
					bool dma_to_memory);

static inline unsigned long tegra_uart_read(struct tegra_uart_port *tup,
		unsigned long reg)
{
	return readl(tup->uport.membase + (reg << tup->uport.regshift));
}

static inline void tegra_uart_write(struct tegra_uart_port *tup, unsigned val,
	unsigned long reg)
{
	writel(val, tup->uport.membase + (reg << tup->uport.regshift));
}

static inline struct tegra_uart_port *to_tegra_uport(struct uart_port *u)
{
	return container_of(u, struct tegra_uart_port, uport);
}

static unsigned int tegra_uart_get_mctrl(struct uart_port *u)
{
	struct tegra_uart_port *tup = to_tegra_uport(u);

	/*
	 * RI - Ring detector is active
	 * CD/DCD/CAR - Carrier detect is always active. For some reason
	 *	linux has different names for carrier detect.
	 * DSR - Data Set ready is active as the hardware doesn't support it.
	 *	Don't know if the linux support this yet?
	 * CTS - Clear to send. Always set to active, as the hardware handles
	 *	CTS automatically.
	 */
	if (tup->enable_modem_interrupt)
		return TIOCM_RI | TIOCM_CD | TIOCM_DSR | TIOCM_CTS;
	return TIOCM_CTS;
}

static void set_rts(struct tegra_uart_port *tup, bool active)
{
	unsigned long mcr;

	mcr = tup->mcr_shadow;
	if (active)
		mcr |= TEGRA_UART_MCR_RTS_EN;
	else
		mcr &= ~TEGRA_UART_MCR_RTS_EN;
	if (mcr != tup->mcr_shadow) {
		tegra_uart_write(tup, mcr, UART_MCR);
		tup->mcr_shadow = mcr;
	}
}

static void set_dtr(struct tegra_uart_port *tup, bool active)
{
	unsigned long mcr;

	mcr = tup->mcr_shadow;
	if (active)
		mcr |= UART_MCR_DTR;
	else
		mcr &= ~UART_MCR_DTR;
	if (mcr != tup->mcr_shadow) {
		tegra_uart_write(tup, mcr, UART_MCR);
		tup->mcr_shadow = mcr;
	}
}

static void set_loopbk(struct tegra_uart_port *tup, bool active)
{
	unsigned long mcr = tup->mcr_shadow;

	if (active)
		mcr |= UART_MCR_LOOP;
	else
		mcr &= ~UART_MCR_LOOP;

	if (mcr != tup->mcr_shadow) {
		tegra_uart_write(tup, mcr, UART_MCR);
		tup->mcr_shadow = mcr;
	}
}

static void tegra_uart_set_mctrl(struct uart_port *u, unsigned int mctrl)
{
	struct tegra_uart_port *tup = to_tegra_uport(u);
	int enable;

	tup->rts_active = !!(mctrl & TIOCM_RTS);
	set_rts(tup, tup->rts_active);

	enable = !!(mctrl & TIOCM_DTR);
	set_dtr(tup, enable);

	enable = !!(mctrl & TIOCM_LOOP);
	set_loopbk(tup, enable);
}

static void tegra_uart_break_ctl(struct uart_port *u, int break_ctl)
{
	struct tegra_uart_port *tup = to_tegra_uport(u);
	unsigned long lcr;

	lcr = tup->lcr_shadow;
	if (break_ctl)
		lcr |= UART_LCR_SBC;
	else
		lcr &= ~UART_LCR_SBC;
	tegra_uart_write(tup, lcr, UART_LCR);
	tup->lcr_shadow = lcr;
}

/**
 * tegra_uart_wait_cycle_time: Wait for N UART clock periods
 *
 * @tup:	Tegra serial port data structure.
 * @cycles:	Number of clock periods to wait.
 *
 * Tegra UARTs are clocked at 16X the baud/bit rate and hence the UART
 * clock speed is 16X the current baud rate.
 */
static void tegra_uart_wait_cycle_time(struct tegra_uart_port *tup,
				       unsigned int cycles)
{
	if (tup->current_baud)
		udelay(DIV_ROUND_UP(cycles * 1000000, tup->current_baud * 16));
}

/* Wait for a symbol-time. */
static void tegra_uart_wait_sym_time(struct tegra_uart_port *tup,
		unsigned int syms)
{
	if (tup->current_baud)
		udelay(DIV_ROUND_UP(syms * tup->symb_bit * 1000000,
			tup->current_baud));
}

static int tegra_uart_wait_fifo_mode_enabled(struct tegra_uart_port *tup)
{
	unsigned long iir;
	unsigned int tmout = 100;

	do {
		iir = tegra_uart_read(tup, UART_IIR);
		if (iir & TEGRA_UART_FCR_IIR_FIFO_EN)
			return 0;
		udelay(1);
	} while (--tmout);

	return -ETIMEDOUT;
}

static void tegra_uart_fifo_reset(struct tegra_uart_port *tup, u8 fcr_bits)
{
	unsigned long fcr = tup->fcr_shadow;
	unsigned int lsr, tmout = 10000;

	if (tup->rts_active)
		set_rts(tup, false);

	if (tup->cdata->allow_txfifo_reset_fifo_mode) {
		fcr |= fcr_bits & (UART_FCR_CLEAR_RCVR | UART_FCR_CLEAR_XMIT);
		tegra_uart_write(tup, fcr, UART_FCR);
	} else {
		fcr &= ~UART_FCR_ENABLE_FIFO;
		tegra_uart_write(tup, fcr, UART_FCR);
		udelay(60);
		fcr |= fcr_bits & (UART_FCR_CLEAR_RCVR | UART_FCR_CLEAR_XMIT);
		tegra_uart_write(tup, fcr, UART_FCR);
		fcr |= UART_FCR_ENABLE_FIFO;
		tegra_uart_write(tup, fcr, UART_FCR);
		if (tup->cdata->fifo_mode_enable_status)
			tegra_uart_wait_fifo_mode_enabled(tup);
	}

	/* Dummy read to ensure the write is posted */
	tegra_uart_read(tup, UART_SCR);

	/*
	 * For all tegra devices (up to t210), there is a hardware issue that
	 * requires software to wait for 32 UART clock periods for the flush
	 * to propagate, otherwise data could be lost.
	 */
	tegra_uart_wait_cycle_time(tup, 32);

	do {
		lsr = tegra_uart_read(tup, UART_LSR);
		if ((lsr | UART_LSR_TEMT) && !(lsr & UART_LSR_DR))
			break;
		udelay(1);
	} while (--tmout);

	if (tup->rts_active)
		set_rts(tup, true);
}

static long tegra_get_tolerance_rate(struct tegra_uart_port *tup,
				     unsigned int baud, long rate)
{
	int i;

	for (i = 0; i < tup->n_adjustable_baud_rates; ++i) {
		if (baud >= tup->baud_tolerance[i].lower_range_baud &&
		    baud <= tup->baud_tolerance[i].upper_range_baud)
			return (rate + (rate *
				tup->baud_tolerance[i].tolerance) / 10000);
	}

	return rate;
}

static int tegra_check_rate_in_range(struct tegra_uart_port *tup)
{
	long diff;

	diff = ((long)(tup->configured_rate - tup->required_rate) * 10000)
		/ tup->required_rate;
	if (diff < (tup->cdata->error_tolerance_low_range * 100) ||
	    diff > (tup->cdata->error_tolerance_high_range * 100)) {
		dev_err(tup->uport.dev,
			"configured baud rate is out of range by %ld", diff);
		return -EIO;
	}

	return 0;
}

static int tegra_set_baudrate(struct tegra_uart_port *tup, unsigned int baud)
{
	unsigned long rate;
	unsigned int divisor;
	unsigned long lcr;
	unsigned long flags;
	int ret;

	if (tup->current_baud == baud)
		return 0;

	if (tup->cdata->support_clk_src_div) {
		rate = baud * 16;
		tup->required_rate = rate;

		if (tup->n_adjustable_baud_rates)
			rate = tegra_get_tolerance_rate(tup, baud, rate);

		ret = clk_set_rate(tup->uart_clk, rate);
		if (ret < 0) {
			dev_err(tup->uport.dev,
				"clk_set_rate() failed for rate %lu\n", rate);
			return ret;
		}
		tup->configured_rate = clk_get_rate(tup->uart_clk);
		divisor = 1;
		ret = tegra_check_rate_in_range(tup);
		if (ret < 0)
			return ret;
	} else {
		rate = clk_get_rate(tup->uart_clk);
		divisor = DIV_ROUND_CLOSEST(rate, baud * 16);
	}

	spin_lock_irqsave(&tup->uport.lock, flags);
	lcr = tup->lcr_shadow;
	lcr |= UART_LCR_DLAB;
	tegra_uart_write(tup, lcr, UART_LCR);

	tegra_uart_write(tup, divisor & 0xFF, UART_TX);
	tegra_uart_write(tup, ((divisor >> 8) & 0xFF), UART_IER);

	lcr &= ~UART_LCR_DLAB;
	tegra_uart_write(tup, lcr, UART_LCR);

	/* Dummy read to ensure the write is posted */
	tegra_uart_read(tup, UART_SCR);
	spin_unlock_irqrestore(&tup->uport.lock, flags);

	tup->current_baud = baud;

	/* wait two character intervals at new rate */
	tegra_uart_wait_sym_time(tup, 2);
	return 0;
}

static char tegra_uart_decode_rx_error(struct tegra_uart_port *tup,
			unsigned long lsr)
{
	char flag = TTY_NORMAL;

	if (unlikely(lsr & TEGRA_UART_LSR_ANY)) {
		if (lsr & UART_LSR_OE) {
			/* Overrrun error */
			flag = TTY_OVERRUN;
			tup->uport.icount.overrun++;
			dev_err(tup->uport.dev, "Got overrun errors\n");
		} else if (lsr & UART_LSR_PE) {
			/* Parity error */
			flag = TTY_PARITY;
			tup->uport.icount.parity++;
			dev_err(tup->uport.dev, "Got Parity errors\n");
		} else if (lsr & UART_LSR_FE) {
			flag = TTY_FRAME;
			tup->uport.icount.frame++;
			dev_err(tup->uport.dev, "Got frame errors\n");
		} else if (lsr & UART_LSR_BI) {
			/*
			 * Break error
			 * If FIFO read error without any data, reset Rx FIFO
			 */
			if (!(lsr & UART_LSR_DR) && (lsr & UART_LSR_FIFOE))
				tegra_uart_fifo_reset(tup, UART_FCR_CLEAR_RCVR);
			if (tup->uport.ignore_status_mask & UART_LSR_BI)
				return TTY_BREAK;
			flag = TTY_BREAK;
			tup->uport.icount.brk++;
			dev_dbg(tup->uport.dev, "Got Break\n");
		}
		uart_insert_char(&tup->uport, lsr, UART_LSR_OE, 0, flag);
	}

	return flag;
}

static int tegra_uart_request_port(struct uart_port *u)
{
	return 0;
}

static void tegra_uart_release_port(struct uart_port *u)
{
	/* Nothing to do here */
}

static void tegra_uart_fill_tx_fifo(struct tegra_uart_port *tup, int max_bytes)
{
	struct circ_buf *xmit = &tup->uport.state->xmit;
	int i;

	for (i = 0; i < max_bytes; i++) {
		BUG_ON(uart_circ_empty(xmit));
		if (tup->cdata->tx_fifo_full_status) {
			unsigned long lsr = tegra_uart_read(tup, UART_LSR);
			if ((lsr & TEGRA_UART_LSR_TXFIFO_FULL))
				break;
		}
		tegra_uart_write(tup, xmit->buf[xmit->tail], UART_TX);
		xmit->tail = (xmit->tail + 1) & (UART_XMIT_SIZE - 1);
		tup->uport.icount.tx++;
	}
}

static void tegra_uart_start_pio_tx(struct tegra_uart_port *tup,
		unsigned int bytes)
{
	if (bytes > TEGRA_UART_MIN_DMA)
		bytes = TEGRA_UART_MIN_DMA;

	tup->tx_in_progress = TEGRA_UART_TX_PIO;
	tup->tx_bytes = bytes;
	tup->ier_shadow |= UART_IER_THRI;
	tegra_uart_write(tup, tup->ier_shadow, UART_IER);
}

static void tegra_uart_tx_dma_complete(void *args)
{
	struct tegra_uart_port *tup = args;
	struct circ_buf *xmit = &tup->uport.state->xmit;
	struct dma_tx_state state;
	unsigned long flags;
	unsigned int count;

	dmaengine_tx_status(tup->tx_dma_chan, tup->tx_cookie, &state);
	count = tup->tx_bytes_requested - state.residue;
	async_tx_ack(tup->tx_dma_desc);
	spin_lock_irqsave(&tup->uport.lock, flags);
	xmit->tail = (xmit->tail + count) & (UART_XMIT_SIZE - 1);
	tup->tx_in_progress = 0;
	if (uart_circ_chars_pending(xmit) < WAKEUP_CHARS)
		uart_write_wakeup(&tup->uport);
	tegra_uart_start_next_tx(tup);
	spin_unlock_irqrestore(&tup->uport.lock, flags);
}

static int tegra_uart_start_tx_dma(struct tegra_uart_port *tup,
		unsigned long count)
{
	struct circ_buf *xmit = &tup->uport.state->xmit;
	dma_addr_t tx_phys_addr;

	tup->tx_bytes = count & ~(0xF);
	tx_phys_addr = tup->tx_dma_buf_phys + xmit->tail;

	dma_sync_single_for_device(tup->uport.dev, tx_phys_addr,
				   tup->tx_bytes, DMA_TO_DEVICE);

	tup->tx_dma_desc = dmaengine_prep_slave_single(tup->tx_dma_chan,
				tx_phys_addr, tup->tx_bytes, DMA_MEM_TO_DEV,
				DMA_PREP_INTERRUPT);
	if (!tup->tx_dma_desc) {
		dev_err(tup->uport.dev, "Not able to get desc for Tx\n");
		return -EIO;
	}

	tup->tx_dma_desc->callback = tegra_uart_tx_dma_complete;
	tup->tx_dma_desc->callback_param = tup;
	tup->tx_in_progress = TEGRA_UART_TX_DMA;
	tup->tx_bytes_requested = tup->tx_bytes;
	tup->tx_cookie = dmaengine_submit(tup->tx_dma_desc);
	dma_async_issue_pending(tup->tx_dma_chan);
	return 0;
}

static void tegra_uart_start_next_tx(struct tegra_uart_port *tup)
{
	unsigned long tail;
	unsigned long count;
	struct circ_buf *xmit = &tup->uport.state->xmit;

	if (!tup->current_baud)
		return;

	tail = (unsigned long)&xmit->buf[xmit->tail];
	count = CIRC_CNT_TO_END(xmit->head, xmit->tail, UART_XMIT_SIZE);
	if (!count)
		return;

	if (tup->use_tx_pio || count < TEGRA_UART_MIN_DMA)
		tegra_uart_start_pio_tx(tup, count);
	else if (BYTES_TO_ALIGN(tail) > 0)
		tegra_uart_start_pio_tx(tup, BYTES_TO_ALIGN(tail));
	else
		tegra_uart_start_tx_dma(tup, count);
}

/* Called by serial core driver with u->lock taken. */
static void tegra_uart_start_tx(struct uart_port *u)
{
	struct tegra_uart_port *tup = to_tegra_uport(u);
	struct circ_buf *xmit = &u->state->xmit;

	if (!uart_circ_empty(xmit) && !tup->tx_in_progress)
		tegra_uart_start_next_tx(tup);
}

static unsigned int tegra_uart_tx_empty(struct uart_port *u)
{
	struct tegra_uart_port *tup = to_tegra_uport(u);
	unsigned int ret = 0;
	unsigned long flags;

	spin_lock_irqsave(&u->lock, flags);
	if (!tup->tx_in_progress) {
		unsigned long lsr = tegra_uart_read(tup, UART_LSR);
		if ((lsr & TX_EMPTY_STATUS) == TX_EMPTY_STATUS)
			ret = TIOCSER_TEMT;
	}
	spin_unlock_irqrestore(&u->lock, flags);
	return ret;
}

static void tegra_uart_stop_tx(struct uart_port *u)
{
	struct tegra_uart_port *tup = to_tegra_uport(u);
	struct circ_buf *xmit = &tup->uport.state->xmit;
	struct dma_tx_state state;
	unsigned int count;

	if (tup->tx_in_progress != TEGRA_UART_TX_DMA)
		return;

	dmaengine_terminate_all(tup->tx_dma_chan);
	dmaengine_tx_status(tup->tx_dma_chan, tup->tx_cookie, &state);
	count = tup->tx_bytes_requested - state.residue;
	async_tx_ack(tup->tx_dma_desc);
	xmit->tail = (xmit->tail + count) & (UART_XMIT_SIZE - 1);
	tup->tx_in_progress = 0;
}

static void tegra_uart_handle_tx_pio(struct tegra_uart_port *tup)
{
	struct circ_buf *xmit = &tup->uport.state->xmit;

	tegra_uart_fill_tx_fifo(tup, tup->tx_bytes);
	tup->tx_in_progress = 0;
	if (uart_circ_chars_pending(xmit) < WAKEUP_CHARS)
		uart_write_wakeup(&tup->uport);
	tegra_uart_start_next_tx(tup);
}

static void tegra_uart_handle_rx_pio(struct tegra_uart_port *tup,
		struct tty_port *port)
{
	do {
		char flag = TTY_NORMAL;
		unsigned long lsr = 0;
		unsigned char ch;

		lsr = tegra_uart_read(tup, UART_LSR);
		if (!(lsr & UART_LSR_DR))
			break;

		flag = tegra_uart_decode_rx_error(tup, lsr);
		if (flag != TTY_NORMAL)
			continue;

		ch = (unsigned char) tegra_uart_read(tup, UART_RX);
		tup->uport.icount.rx++;

		if (uart_handle_sysrq_char(&tup->uport, ch))
			continue;

		if (tup->uport.ignore_status_mask & UART_LSR_DR)
			continue;

<<<<<<< HEAD
		if (tty)
			tty_insert_flip_char(tty, ch, flag);
=======
		tty_insert_flip_char(port, ch, flag);
>>>>>>> ad8c735b
	} while (1);
}

static void tegra_uart_copy_rx_to_tty(struct tegra_uart_port *tup,
				      struct tty_port *port,
				      unsigned int count)
{
	int copied;

	/* If count is zero, then there is no data to be copied */
	if (!count)
		return;

	tup->uport.icount.rx += count;

	if (tup->uport.ignore_status_mask & UART_LSR_DR)
		return;

	dma_sync_single_for_cpu(tup->uport.dev, tup->rx_dma_buf_phys,
				count, DMA_FROM_DEVICE);
	copied = tty_insert_flip_string(port,
			((unsigned char *)(tup->rx_dma_buf_virt)), count);
	if (copied != count) {
		WARN_ON(1);
		dev_err(tup->uport.dev, "RxData copy to tty layer failed\n");
	}
	dma_sync_single_for_device(tup->uport.dev, tup->rx_dma_buf_phys,
				   count, DMA_TO_DEVICE);
}

static void do_handle_rx_pio(struct tegra_uart_port *tup)
{
	struct tty_struct *tty = tty_port_tty_get(&tup->uport.state->port);
	struct tty_port *port = &tup->uport.state->port;

	tegra_uart_handle_rx_pio(tup, port);
	if (tty) {
		tty_flip_buffer_push(port);
		tty_kref_put(tty);
	}
}

static void tegra_uart_rx_buffer_push(struct tegra_uart_port *tup,
				      unsigned int residue)
{
	struct tty_port *port = &tup->uport.state->port;
	unsigned int count;

	async_tx_ack(tup->rx_dma_desc);
	count = tup->rx_bytes_requested - residue;

	/* If we are here, DMA is stopped */
	tegra_uart_copy_rx_to_tty(tup, port, count);

	do_handle_rx_pio(tup);
}

static void tegra_uart_rx_dma_complete(void *args)
{
	struct tegra_uart_port *tup = args;
	struct uart_port *u = &tup->uport;
	unsigned long flags;
	struct dma_tx_state state;
	enum dma_status status;

	spin_lock_irqsave(&u->lock, flags);

	status = dmaengine_tx_status(tup->rx_dma_chan, tup->rx_cookie, &state);

	if (status == DMA_IN_PROGRESS) {
		dev_dbg(tup->uport.dev, "RX DMA is in progress\n");
		goto done;
	}

	/* Deactivate flow control to stop sender */
	if (tup->rts_active)
		set_rts(tup, false);

	tup->rx_dma_active = false;
	tegra_uart_rx_buffer_push(tup, 0);
	tegra_uart_start_rx_dma(tup);

	/* Activate flow control to start transfer */
	if (tup->rts_active)
		set_rts(tup, true);

done:
	spin_unlock_irqrestore(&u->lock, flags);
}

static void tegra_uart_terminate_rx_dma(struct tegra_uart_port *tup)
{
	struct dma_tx_state state;

	if (!tup->rx_dma_active) {
		do_handle_rx_pio(tup);
		return;
	}

	dmaengine_terminate_all(tup->rx_dma_chan);
	dmaengine_tx_status(tup->rx_dma_chan, tup->rx_cookie, &state);

	tegra_uart_rx_buffer_push(tup, state.residue);
	tup->rx_dma_active = false;
}

static void tegra_uart_handle_rx_dma(struct tegra_uart_port *tup)
{
	/* Deactivate flow control to stop sender */
	if (tup->rts_active)
		set_rts(tup, false);

	tegra_uart_terminate_rx_dma(tup);

	if (tup->rts_active)
		set_rts(tup, true);
}

static int tegra_uart_start_rx_dma(struct tegra_uart_port *tup)
{
	unsigned int count = TEGRA_UART_RX_DMA_BUFFER_SIZE;

	if (tup->rx_dma_active)
		return 0;

	tup->rx_dma_desc = dmaengine_prep_slave_single(tup->rx_dma_chan,
				tup->rx_dma_buf_phys, count, DMA_DEV_TO_MEM,
				DMA_PREP_INTERRUPT);
	if (!tup->rx_dma_desc) {
		dev_err(tup->uport.dev, "Not able to get desc for Rx\n");
		return -EIO;
	}

	tup->rx_dma_active = true;
	tup->rx_dma_desc->callback = tegra_uart_rx_dma_complete;
	tup->rx_dma_desc->callback_param = tup;
	tup->rx_bytes_requested = count;
	tup->rx_cookie = dmaengine_submit(tup->rx_dma_desc);
	dma_async_issue_pending(tup->rx_dma_chan);
	return 0;
}

static void tegra_uart_handle_modem_signal_change(struct uart_port *u)
{
	struct tegra_uart_port *tup = to_tegra_uport(u);
	unsigned long msr;

	msr = tegra_uart_read(tup, UART_MSR);
	if (!(msr & UART_MSR_ANY_DELTA))
		return;

	if (msr & UART_MSR_TERI)
		tup->uport.icount.rng++;
	if (msr & UART_MSR_DDSR)
		tup->uport.icount.dsr++;
	/* We may only get DDCD when HW init and reset */
	if (msr & UART_MSR_DDCD)
		uart_handle_dcd_change(&tup->uport, msr & UART_MSR_DCD);
	/* Will start/stop_tx accordingly */
	if (msr & UART_MSR_DCTS)
		uart_handle_cts_change(&tup->uport, msr & UART_MSR_CTS);
}

static irqreturn_t tegra_uart_isr(int irq, void *data)
{
	struct tegra_uart_port *tup = data;
	struct uart_port *u = &tup->uport;
	unsigned long iir;
	unsigned long ier;
	bool is_rx_start = false;
	bool is_rx_int = false;
	unsigned long flags;

	spin_lock_irqsave(&u->lock, flags);
	while (1) {
		iir = tegra_uart_read(tup, UART_IIR);
		if (iir & UART_IIR_NO_INT) {
			if (!tup->use_rx_pio && is_rx_int) {
				tegra_uart_handle_rx_dma(tup);
				if (tup->rx_in_progress) {
					ier = tup->ier_shadow;
					ier |= (UART_IER_RLSI | UART_IER_RTOIE |
						TEGRA_UART_IER_EORD | UART_IER_RDI);
					tup->ier_shadow = ier;
					tegra_uart_write(tup, ier, UART_IER);
				}
			} else if (is_rx_start) {
				tegra_uart_start_rx_dma(tup);
			}
			spin_unlock_irqrestore(&u->lock, flags);
			return IRQ_HANDLED;
		}

		switch ((iir >> 1) & 0x7) {
		case 0: /* Modem signal change interrupt */
			tegra_uart_handle_modem_signal_change(u);
			break;

		case 1: /* Transmit interrupt only triggered when using PIO */
			tup->ier_shadow &= ~UART_IER_THRI;
			tegra_uart_write(tup, tup->ier_shadow, UART_IER);
			tegra_uart_handle_tx_pio(tup);
			break;

		case 4: /* End of data */
		case 6: /* Rx timeout */
			if (!tup->use_rx_pio) {
				is_rx_int = tup->rx_in_progress;
				/* Disable Rx interrupts */
				ier = tup->ier_shadow;
				ier &= ~(UART_IER_RDI | UART_IER_RLSI |
					UART_IER_RTOIE | TEGRA_UART_IER_EORD);
				tup->ier_shadow = ier;
				tegra_uart_write(tup, ier, UART_IER);
				break;
			}
			/* Fall through */
		case 2: /* Receive */
			if (!tup->use_rx_pio) {
				is_rx_start = tup->rx_in_progress;
				tup->ier_shadow  &= ~UART_IER_RDI;
				tegra_uart_write(tup, tup->ier_shadow,
						 UART_IER);
			} else {
				do_handle_rx_pio(tup);
			}
			break;

		case 3: /* Receive error */
			tegra_uart_decode_rx_error(tup,
					tegra_uart_read(tup, UART_LSR));
			break;

		case 5: /* break nothing to handle */
		case 7: /* break nothing to handle */
			break;
		}
	}
}

static void tegra_uart_stop_rx(struct uart_port *u)
{
	struct tegra_uart_port *tup = to_tegra_uport(u);
	struct tty_port *port = &tup->uport.state->port;
	unsigned long ier;

	if (tup->rts_active)
		set_rts(tup, false);

	if (!tup->rx_in_progress)
		return;

	tegra_uart_wait_sym_time(tup, 1); /* wait one character interval */

	ier = tup->ier_shadow;
	ier &= ~(UART_IER_RDI | UART_IER_RLSI | UART_IER_RTOIE |
					TEGRA_UART_IER_EORD);
	tup->ier_shadow = ier;
	tegra_uart_write(tup, ier, UART_IER);
	tup->rx_in_progress = 0;

	if (!tup->use_rx_pio)
		tegra_uart_terminate_rx_dma(tup);
	else
		tegra_uart_handle_rx_pio(tup, port);
}

static void tegra_uart_hw_deinit(struct tegra_uart_port *tup)
{
	unsigned long flags;
	unsigned long char_time = DIV_ROUND_UP(10000000, tup->current_baud);
	unsigned long fifo_empty_time = tup->uport.fifosize * char_time;
	unsigned long wait_time;
	unsigned long lsr;
	unsigned long msr;
	unsigned long mcr;

	/* Disable interrupts */
	tegra_uart_write(tup, 0, UART_IER);

	lsr = tegra_uart_read(tup, UART_LSR);
	if ((lsr & UART_LSR_TEMT) != UART_LSR_TEMT) {
		msr = tegra_uart_read(tup, UART_MSR);
		mcr = tegra_uart_read(tup, UART_MCR);
		if ((mcr & TEGRA_UART_MCR_CTS_EN) && (msr & UART_MSR_CTS))
			dev_err(tup->uport.dev,
				"Tx Fifo not empty, CTS disabled, waiting\n");

		/* Wait for Tx fifo to be empty */
		while ((lsr & UART_LSR_TEMT) != UART_LSR_TEMT) {
			wait_time = min(fifo_empty_time, 100lu);
			udelay(wait_time);
			fifo_empty_time -= wait_time;
			if (!fifo_empty_time) {
				msr = tegra_uart_read(tup, UART_MSR);
				mcr = tegra_uart_read(tup, UART_MCR);
				if ((mcr & TEGRA_UART_MCR_CTS_EN) &&
					(msr & UART_MSR_CTS))
					dev_err(tup->uport.dev,
						"Slave not ready\n");
				break;
			}
			lsr = tegra_uart_read(tup, UART_LSR);
		}
	}

	spin_lock_irqsave(&tup->uport.lock, flags);
	/* Reset the Rx and Tx FIFOs */
	tegra_uart_fifo_reset(tup, UART_FCR_CLEAR_XMIT | UART_FCR_CLEAR_RCVR);
	tup->current_baud = 0;
	spin_unlock_irqrestore(&tup->uport.lock, flags);

	tup->rx_in_progress = 0;
	tup->tx_in_progress = 0;

	if (!tup->use_rx_pio)
		tegra_uart_dma_channel_free(tup, true);
	if (!tup->use_tx_pio)
		tegra_uart_dma_channel_free(tup, false);

	clk_disable_unprepare(tup->uart_clk);
}

static int tegra_uart_hw_init(struct tegra_uart_port *tup)
{
	int ret;

	tup->fcr_shadow = 0;
	tup->mcr_shadow = 0;
	tup->lcr_shadow = 0;
	tup->ier_shadow = 0;
	tup->current_baud = 0;

	clk_prepare_enable(tup->uart_clk);

	/* Reset the UART controller to clear all previous status.*/
	reset_control_assert(tup->rst);
	udelay(10);
	reset_control_deassert(tup->rst);

	tup->rx_in_progress = 0;
	tup->tx_in_progress = 0;

	/*
	 * Set the trigger level
	 *
	 * For PIO mode:
	 *
	 * For receive, this will interrupt the CPU after that many number of
	 * bytes are received, for the remaining bytes the receive timeout
	 * interrupt is received. Rx high watermark is set to 4.
	 *
	 * For transmit, if the trasnmit interrupt is enabled, this will
	 * interrupt the CPU when the number of entries in the FIFO reaches the
	 * low watermark. Tx low watermark is set to 16 bytes.
	 *
	 * For DMA mode:
	 *
	 * Set the Tx trigger to 16. This should match the DMA burst size that
	 * programmed in the DMA registers.
	 */
	tup->fcr_shadow = UART_FCR_ENABLE_FIFO;

	if (tup->use_rx_pio) {
		tup->fcr_shadow |= UART_FCR_R_TRIG_11;
	} else {
		if (tup->cdata->max_dma_burst_bytes == 8)
			tup->fcr_shadow |= UART_FCR_R_TRIG_10;
		else
			tup->fcr_shadow |= UART_FCR_R_TRIG_01;
	}

	tup->fcr_shadow |= TEGRA_UART_TX_TRIG_16B;
	tegra_uart_write(tup, tup->fcr_shadow, UART_FCR);

	/* Dummy read to ensure the write is posted */
	tegra_uart_read(tup, UART_SCR);

	if (tup->cdata->fifo_mode_enable_status) {
		ret = tegra_uart_wait_fifo_mode_enabled(tup);
		dev_err(tup->uport.dev, "FIFO mode not enabled\n");
		if (ret < 0)
			return ret;
	} else {
		/*
		 * For all tegra devices (up to t210), there is a hardware
		 * issue that requires software to wait for 3 UART clock
		 * periods after enabling the TX fifo, otherwise data could
		 * be lost.
		 */
		tegra_uart_wait_cycle_time(tup, 3);
	}

	/*
	 * Initialize the UART with default configuration
	 * (115200, N, 8, 1) so that the receive DMA buffer may be
	 * enqueued
	 */
	ret = tegra_set_baudrate(tup, TEGRA_UART_DEFAULT_BAUD);
	if (ret < 0) {
		dev_err(tup->uport.dev, "Failed to set baud rate\n");
		return ret;
	}
	if (!tup->use_rx_pio) {
		tup->lcr_shadow = TEGRA_UART_DEFAULT_LSR;
		tup->fcr_shadow |= UART_FCR_DMA_SELECT;
		tegra_uart_write(tup, tup->fcr_shadow, UART_FCR);
	} else {
		tegra_uart_write(tup, tup->fcr_shadow, UART_FCR);
	}
	tup->rx_in_progress = 1;

	/*
	 * Enable IE_RXS for the receive status interrupts like line errros.
	 * Enable IE_RX_TIMEOUT to get the bytes which cannot be DMA'd.
	 *
	 * EORD is different interrupt than RX_TIMEOUT - RX_TIMEOUT occurs when
	 * the DATA is sitting in the FIFO and couldn't be transferred to the
	 * DMA as the DMA size alignment (4 bytes) is not met. EORD will be
	 * triggered when there is a pause of the incomming data stream for 4
	 * characters long.
	 *
	 * For pauses in the data which is not aligned to 4 bytes, we get
	 * both the EORD as well as RX_TIMEOUT - SW sees RX_TIMEOUT first
	 * then the EORD.
	 */
	tup->ier_shadow = UART_IER_RLSI | UART_IER_RTOIE | UART_IER_RDI;

	/*
	 * If using DMA mode, enable EORD interrupt to notify about RX
	 * completion.
	 */
	if (!tup->use_rx_pio)
		tup->ier_shadow |= TEGRA_UART_IER_EORD;

	tegra_uart_write(tup, tup->ier_shadow, UART_IER);
	return 0;
}

static void tegra_uart_dma_channel_free(struct tegra_uart_port *tup,
		bool dma_to_memory)
{
	if (dma_to_memory) {
		dmaengine_terminate_all(tup->rx_dma_chan);
		dma_release_channel(tup->rx_dma_chan);
		dma_free_coherent(tup->uport.dev, TEGRA_UART_RX_DMA_BUFFER_SIZE,
				tup->rx_dma_buf_virt, tup->rx_dma_buf_phys);
		tup->rx_dma_chan = NULL;
		tup->rx_dma_buf_phys = 0;
		tup->rx_dma_buf_virt = NULL;
	} else {
		dmaengine_terminate_all(tup->tx_dma_chan);
		dma_release_channel(tup->tx_dma_chan);
		dma_unmap_single(tup->uport.dev, tup->tx_dma_buf_phys,
			UART_XMIT_SIZE, DMA_TO_DEVICE);
		tup->tx_dma_chan = NULL;
		tup->tx_dma_buf_phys = 0;
		tup->tx_dma_buf_virt = NULL;
	}
}

static int tegra_uart_dma_channel_allocate(struct tegra_uart_port *tup,
			bool dma_to_memory)
{
	struct dma_chan *dma_chan;
	unsigned char *dma_buf;
	dma_addr_t dma_phys;
	int ret;
	struct dma_slave_config dma_sconfig;

	dma_chan = dma_request_chan(tup->uport.dev, dma_to_memory ? "rx" : "tx");
	if (IS_ERR(dma_chan)) {
		ret = PTR_ERR(dma_chan);
		dev_err(tup->uport.dev,
			"DMA channel alloc failed: %d\n", ret);
		return ret;
	}

	if (dma_to_memory) {
		dma_buf = dma_alloc_coherent(tup->uport.dev,
				TEGRA_UART_RX_DMA_BUFFER_SIZE,
				 &dma_phys, GFP_KERNEL);
		if (!dma_buf) {
			dev_err(tup->uport.dev,
				"Not able to allocate the dma buffer\n");
			dma_release_channel(dma_chan);
			return -ENOMEM;
		}
		dma_sync_single_for_device(tup->uport.dev, dma_phys,
					   TEGRA_UART_RX_DMA_BUFFER_SIZE,
					   DMA_TO_DEVICE);
		dma_sconfig.src_addr = tup->uport.mapbase;
		dma_sconfig.src_addr_width = DMA_SLAVE_BUSWIDTH_1_BYTE;
		dma_sconfig.src_maxburst = tup->cdata->max_dma_burst_bytes;
		tup->rx_dma_chan = dma_chan;
		tup->rx_dma_buf_virt = dma_buf;
		tup->rx_dma_buf_phys = dma_phys;
	} else {
		dma_phys = dma_map_single(tup->uport.dev,
			tup->uport.state->xmit.buf, UART_XMIT_SIZE,
			DMA_TO_DEVICE);
		if (dma_mapping_error(tup->uport.dev, dma_phys)) {
			dev_err(tup->uport.dev, "dma_map_single tx failed\n");
			dma_release_channel(dma_chan);
			return -ENOMEM;
		}
		dma_buf = tup->uport.state->xmit.buf;
		dma_sconfig.dst_addr = tup->uport.mapbase;
		dma_sconfig.dst_addr_width = DMA_SLAVE_BUSWIDTH_1_BYTE;
		dma_sconfig.dst_maxburst = 16;
		tup->tx_dma_chan = dma_chan;
		tup->tx_dma_buf_virt = dma_buf;
		tup->tx_dma_buf_phys = dma_phys;
	}

	ret = dmaengine_slave_config(dma_chan, &dma_sconfig);
	if (ret < 0) {
		dev_err(tup->uport.dev,
			"Dma slave config failed, err = %d\n", ret);
		tegra_uart_dma_channel_free(tup, dma_to_memory);
		return ret;
	}

	return 0;
}

static int tegra_uart_startup(struct uart_port *u)
{
	struct tegra_uart_port *tup = to_tegra_uport(u);
	int ret;

	if (!tup->use_tx_pio) {
		ret = tegra_uart_dma_channel_allocate(tup, false);
		if (ret < 0) {
			dev_err(u->dev, "Tx Dma allocation failed, err = %d\n",
				ret);
			return ret;
		}
	}

	if (!tup->use_rx_pio) {
		ret = tegra_uart_dma_channel_allocate(tup, true);
		if (ret < 0) {
			dev_err(u->dev, "Rx Dma allocation failed, err = %d\n",
				ret);
			goto fail_rx_dma;
		}
	}

	ret = tegra_uart_hw_init(tup);
	if (ret < 0) {
		dev_err(u->dev, "Uart HW init failed, err = %d\n", ret);
		goto fail_hw_init;
	}

	ret = request_irq(u->irq, tegra_uart_isr, 0,
				dev_name(u->dev), tup);
	if (ret < 0) {
		dev_err(u->dev, "Failed to register ISR for IRQ %d\n", u->irq);
		goto fail_hw_init;
	}
	return 0;

fail_hw_init:
	if (!tup->use_rx_pio)
		tegra_uart_dma_channel_free(tup, true);
fail_rx_dma:
	if (!tup->use_tx_pio)
		tegra_uart_dma_channel_free(tup, false);
	return ret;
}

/*
 * Flush any TX data submitted for DMA and PIO. Called when the
 * TX circular buffer is reset.
 */
static void tegra_uart_flush_buffer(struct uart_port *u)
{
	struct tegra_uart_port *tup = to_tegra_uport(u);

	tup->tx_bytes = 0;
	if (tup->tx_dma_chan)
		dmaengine_terminate_all(tup->tx_dma_chan);
}

static void tegra_uart_shutdown(struct uart_port *u)
{
	struct tegra_uart_port *tup = to_tegra_uport(u);

	tegra_uart_hw_deinit(tup);
	free_irq(u->irq, tup);
}

static void tegra_uart_enable_ms(struct uart_port *u)
{
	struct tegra_uart_port *tup = to_tegra_uport(u);

	if (tup->enable_modem_interrupt) {
		tup->ier_shadow |= UART_IER_MSI;
		tegra_uart_write(tup, tup->ier_shadow, UART_IER);
	}
}

static void tegra_uart_set_termios(struct uart_port *u,
		struct ktermios *termios, struct ktermios *oldtermios)
{
	struct tegra_uart_port *tup = to_tegra_uport(u);
	unsigned int baud;
	unsigned long flags;
	unsigned int lcr;
	int symb_bit = 1;
	struct clk *parent_clk = clk_get_parent(tup->uart_clk);
	unsigned long parent_clk_rate = clk_get_rate(parent_clk);
	int max_divider = (tup->cdata->support_clk_src_div) ? 0x7FFF : 0xFFFF;
	int ret;

	max_divider *= 16;
	spin_lock_irqsave(&u->lock, flags);

	/* Changing configuration, it is safe to stop any rx now */
	if (tup->rts_active)
		set_rts(tup, false);

	/* Clear all interrupts as configuration is going to be changed */
	tegra_uart_write(tup, tup->ier_shadow | UART_IER_RDI, UART_IER);
	tegra_uart_read(tup, UART_IER);
	tegra_uart_write(tup, 0, UART_IER);
	tegra_uart_read(tup, UART_IER);

	/* Parity */
	lcr = tup->lcr_shadow;
	lcr &= ~UART_LCR_PARITY;

	/* CMSPAR isn't supported by this driver */
	termios->c_cflag &= ~CMSPAR;

	if ((termios->c_cflag & PARENB) == PARENB) {
		symb_bit++;
		if (termios->c_cflag & PARODD) {
			lcr |= UART_LCR_PARITY;
			lcr &= ~UART_LCR_EPAR;
			lcr &= ~UART_LCR_SPAR;
		} else {
			lcr |= UART_LCR_PARITY;
			lcr |= UART_LCR_EPAR;
			lcr &= ~UART_LCR_SPAR;
		}
	}

	lcr &= ~UART_LCR_WLEN8;
	switch (termios->c_cflag & CSIZE) {
	case CS5:
		lcr |= UART_LCR_WLEN5;
		symb_bit += 5;
		break;
	case CS6:
		lcr |= UART_LCR_WLEN6;
		symb_bit += 6;
		break;
	case CS7:
		lcr |= UART_LCR_WLEN7;
		symb_bit += 7;
		break;
	default:
		lcr |= UART_LCR_WLEN8;
		symb_bit += 8;
		break;
	}

	/* Stop bits */
	if (termios->c_cflag & CSTOPB) {
		lcr |= UART_LCR_STOP;
		symb_bit += 2;
	} else {
		lcr &= ~UART_LCR_STOP;
		symb_bit++;
	}

	tegra_uart_write(tup, lcr, UART_LCR);
	tup->lcr_shadow = lcr;
	tup->symb_bit = symb_bit;

	/* Baud rate. */
	baud = uart_get_baud_rate(u, termios, oldtermios,
			parent_clk_rate/max_divider,
			parent_clk_rate/16);
	spin_unlock_irqrestore(&u->lock, flags);
	ret = tegra_set_baudrate(tup, baud);
	if (ret < 0) {
		dev_err(tup->uport.dev, "Failed to set baud rate\n");
		return;
	}
	if (tty_termios_baud_rate(termios))
		tty_termios_encode_baud_rate(termios, baud, baud);
	spin_lock_irqsave(&u->lock, flags);

	/* Flow control */
	if (termios->c_cflag & CRTSCTS)	{
		tup->mcr_shadow |= TEGRA_UART_MCR_CTS_EN;
		tup->mcr_shadow &= ~TEGRA_UART_MCR_RTS_EN;
		tegra_uart_write(tup, tup->mcr_shadow, UART_MCR);
		/* if top layer has asked to set rts active then do so here */
		if (tup->rts_active)
			set_rts(tup, true);
	} else {
		tup->mcr_shadow &= ~TEGRA_UART_MCR_CTS_EN;
		tup->mcr_shadow &= ~TEGRA_UART_MCR_RTS_EN;
		tegra_uart_write(tup, tup->mcr_shadow, UART_MCR);
	}

	/* update the port timeout based on new settings */
	uart_update_timeout(u, termios->c_cflag, baud);

	/* Make sure all writes have completed */
	tegra_uart_read(tup, UART_IER);

	/* Re-enable interrupt */
	tegra_uart_write(tup, tup->ier_shadow, UART_IER);
	tegra_uart_read(tup, UART_IER);

	tup->uport.ignore_status_mask = 0;
	/* Ignore all characters if CREAD is not set */
	if ((termios->c_cflag & CREAD) == 0)
		tup->uport.ignore_status_mask |= UART_LSR_DR;
	if (termios->c_iflag & IGNBRK)
		tup->uport.ignore_status_mask |= UART_LSR_BI;

	spin_unlock_irqrestore(&u->lock, flags);
}

static const char *tegra_uart_type(struct uart_port *u)
{
	return TEGRA_UART_TYPE;
}

static const struct uart_ops tegra_uart_ops = {
	.tx_empty	= tegra_uart_tx_empty,
	.set_mctrl	= tegra_uart_set_mctrl,
	.get_mctrl	= tegra_uart_get_mctrl,
	.stop_tx	= tegra_uart_stop_tx,
	.start_tx	= tegra_uart_start_tx,
	.stop_rx	= tegra_uart_stop_rx,
	.flush_buffer	= tegra_uart_flush_buffer,
	.enable_ms	= tegra_uart_enable_ms,
	.break_ctl	= tegra_uart_break_ctl,
	.startup	= tegra_uart_startup,
	.shutdown	= tegra_uart_shutdown,
	.set_termios	= tegra_uart_set_termios,
	.type		= tegra_uart_type,
	.request_port	= tegra_uart_request_port,
	.release_port	= tegra_uart_release_port,
};

static struct uart_driver tegra_uart_driver = {
	.owner		= THIS_MODULE,
	.driver_name	= "tegra_hsuart",
	.dev_name	= "ttyTHS",
	.cons		= NULL,
	.nr		= TEGRA_UART_MAXIMUM,
};

static int tegra_uart_parse_dt(struct platform_device *pdev,
	struct tegra_uart_port *tup)
{
	struct device_node *np = pdev->dev.of_node;
	int port;
	int ret;
	int index;
	u32 pval;
	int count;
	int n_entries;

	port = of_alias_get_id(np, "serial");
	if (port < 0) {
		dev_err(&pdev->dev, "failed to get alias id, errno %d\n", port);
		return port;
	}
	tup->uport.line = port;

	tup->enable_modem_interrupt = of_property_read_bool(np,
					"nvidia,enable-modem-interrupt");

	index = of_property_match_string(np, "dma-names", "rx");
	if (index < 0) {
		tup->use_rx_pio = true;
		dev_info(&pdev->dev, "RX in PIO mode\n");
	}
	index = of_property_match_string(np, "dma-names", "tx");
	if (index < 0) {
		tup->use_tx_pio = true;
		dev_info(&pdev->dev, "TX in PIO mode\n");
	}

	n_entries = of_property_count_u32_elems(np, "nvidia,adjust-baud-rates");
	if (n_entries > 0) {
		tup->n_adjustable_baud_rates = n_entries / 3;
		tup->baud_tolerance =
		devm_kzalloc(&pdev->dev, (tup->n_adjustable_baud_rates) *
			     sizeof(*tup->baud_tolerance), GFP_KERNEL);
		if (!tup->baud_tolerance)
			return -ENOMEM;
		for (count = 0, index = 0; count < n_entries; count += 3,
		     index++) {
			ret =
			of_property_read_u32_index(np,
						   "nvidia,adjust-baud-rates",
						   count, &pval);
			if (!ret)
				tup->baud_tolerance[index].lower_range_baud =
				pval;
			ret =
			of_property_read_u32_index(np,
						   "nvidia,adjust-baud-rates",
						   count + 1, &pval);
			if (!ret)
				tup->baud_tolerance[index].upper_range_baud =
				pval;
			ret =
			of_property_read_u32_index(np,
						   "nvidia,adjust-baud-rates",
						   count + 2, &pval);
			if (!ret)
				tup->baud_tolerance[index].tolerance =
				(s32)pval;
		}
	} else {
		tup->n_adjustable_baud_rates = 0;
	}

	return 0;
}

static struct tegra_uart_chip_data tegra20_uart_chip_data = {
	.tx_fifo_full_status		= false,
	.allow_txfifo_reset_fifo_mode	= true,
	.support_clk_src_div		= false,
	.fifo_mode_enable_status	= false,
	.uart_max_port			= 5,
	.max_dma_burst_bytes		= 4,
	.error_tolerance_low_range	= 0,
	.error_tolerance_high_range	= 4,
};

static struct tegra_uart_chip_data tegra30_uart_chip_data = {
	.tx_fifo_full_status		= true,
	.allow_txfifo_reset_fifo_mode	= false,
	.support_clk_src_div		= true,
	.fifo_mode_enable_status	= false,
	.uart_max_port			= 5,
	.max_dma_burst_bytes		= 4,
	.error_tolerance_low_range	= 0,
	.error_tolerance_high_range	= 4,
};

static struct tegra_uart_chip_data tegra186_uart_chip_data = {
	.tx_fifo_full_status		= true,
	.allow_txfifo_reset_fifo_mode	= false,
	.support_clk_src_div		= true,
	.fifo_mode_enable_status	= true,
	.uart_max_port			= 8,
	.max_dma_burst_bytes		= 8,
	.error_tolerance_low_range	= 0,
	.error_tolerance_high_range	= 4,
};

static struct tegra_uart_chip_data tegra194_uart_chip_data = {
	.tx_fifo_full_status		= true,
	.allow_txfifo_reset_fifo_mode	= false,
	.support_clk_src_div		= true,
	.fifo_mode_enable_status	= true,
	.uart_max_port			= 8,
	.max_dma_burst_bytes		= 8,
	.error_tolerance_low_range	= -2,
	.error_tolerance_high_range	= 2,
};

static const struct of_device_id tegra_uart_of_match[] = {
	{
		.compatible	= "nvidia,tegra30-hsuart",
		.data		= &tegra30_uart_chip_data,
	}, {
		.compatible	= "nvidia,tegra20-hsuart",
		.data		= &tegra20_uart_chip_data,
	}, {
		.compatible     = "nvidia,tegra186-hsuart",
		.data		= &tegra186_uart_chip_data,
	}, {
		.compatible     = "nvidia,tegra194-hsuart",
		.data		= &tegra194_uart_chip_data,
	}, {
	},
};
MODULE_DEVICE_TABLE(of, tegra_uart_of_match);

static int tegra_uart_probe(struct platform_device *pdev)
{
	struct tegra_uart_port *tup;
	struct uart_port *u;
	struct resource *resource;
	int ret;
	const struct tegra_uart_chip_data *cdata;
	const struct of_device_id *match;

	match = of_match_device(tegra_uart_of_match, &pdev->dev);
	if (!match) {
		dev_err(&pdev->dev, "Error: No device match found\n");
		return -ENODEV;
	}
	cdata = match->data;

	tup = devm_kzalloc(&pdev->dev, sizeof(*tup), GFP_KERNEL);
	if (!tup) {
		dev_err(&pdev->dev, "Failed to allocate memory for tup\n");
		return -ENOMEM;
	}

	ret = tegra_uart_parse_dt(pdev, tup);
	if (ret < 0)
		return ret;

	u = &tup->uport;
	u->dev = &pdev->dev;
	u->ops = &tegra_uart_ops;
	u->type = PORT_TEGRA;
	u->fifosize = 32;
	tup->cdata = cdata;

	platform_set_drvdata(pdev, tup);
	resource = platform_get_resource(pdev, IORESOURCE_MEM, 0);
	if (!resource) {
		dev_err(&pdev->dev, "No IO memory resource\n");
		return -ENODEV;
	}

	u->mapbase = resource->start;
	u->membase = devm_ioremap_resource(&pdev->dev, resource);
	if (IS_ERR(u->membase))
		return PTR_ERR(u->membase);

	tup->uart_clk = devm_clk_get(&pdev->dev, NULL);
	if (IS_ERR(tup->uart_clk)) {
		dev_err(&pdev->dev, "Couldn't get the clock\n");
		return PTR_ERR(tup->uart_clk);
	}

	tup->rst = devm_reset_control_get_exclusive(&pdev->dev, "serial");
	if (IS_ERR(tup->rst)) {
		dev_err(&pdev->dev, "Couldn't get the reset\n");
		return PTR_ERR(tup->rst);
	}

	u->iotype = UPIO_MEM32;
	ret = platform_get_irq(pdev, 0);
	if (ret < 0)
		return ret;
	u->irq = ret;
	u->regshift = 2;
	ret = uart_add_one_port(&tegra_uart_driver, u);
	if (ret < 0) {
		dev_err(&pdev->dev, "Failed to add uart port, err %d\n", ret);
		return ret;
	}
	return ret;
}

static int tegra_uart_remove(struct platform_device *pdev)
{
	struct tegra_uart_port *tup = platform_get_drvdata(pdev);
	struct uart_port *u = &tup->uport;

	uart_remove_one_port(&tegra_uart_driver, u);
	return 0;
}

#ifdef CONFIG_PM_SLEEP
static int tegra_uart_suspend(struct device *dev)
{
	struct tegra_uart_port *tup = dev_get_drvdata(dev);
	struct uart_port *u = &tup->uport;

	return uart_suspend_port(&tegra_uart_driver, u);
}

static int tegra_uart_resume(struct device *dev)
{
	struct tegra_uart_port *tup = dev_get_drvdata(dev);
	struct uart_port *u = &tup->uport;

	return uart_resume_port(&tegra_uart_driver, u);
}
#endif

static const struct dev_pm_ops tegra_uart_pm_ops = {
	SET_SYSTEM_SLEEP_PM_OPS(tegra_uart_suspend, tegra_uart_resume)
};

static struct platform_driver tegra_uart_platform_driver = {
	.probe		= tegra_uart_probe,
	.remove		= tegra_uart_remove,
	.driver		= {
		.name	= "serial-tegra",
		.of_match_table = tegra_uart_of_match,
		.pm	= &tegra_uart_pm_ops,
	},
};

static int __init tegra_uart_init(void)
{
	int ret;
	struct device_node *node;
	const struct of_device_id *match = NULL;
	const struct tegra_uart_chip_data *cdata = NULL;

	node = of_find_matching_node(NULL, tegra_uart_of_match);
	if (node)
		match = of_match_node(tegra_uart_of_match, node);
	if (match)
		cdata = match->data;
	if (cdata)
		tegra_uart_driver.nr = cdata->uart_max_port;

	ret = uart_register_driver(&tegra_uart_driver);
	if (ret < 0) {
		pr_err("Could not register %s driver\n",
		       tegra_uart_driver.driver_name);
		return ret;
	}

	ret = platform_driver_register(&tegra_uart_platform_driver);
	if (ret < 0) {
		pr_err("Uart platform driver register failed, e = %d\n", ret);
		uart_unregister_driver(&tegra_uart_driver);
		return ret;
	}
	return 0;
}

static void __exit tegra_uart_exit(void)
{
	pr_info("Unloading tegra uart driver\n");
	platform_driver_unregister(&tegra_uart_platform_driver);
	uart_unregister_driver(&tegra_uart_driver);
}

module_init(tegra_uart_init);
module_exit(tegra_uart_exit);

MODULE_ALIAS("platform:serial-tegra");
MODULE_DESCRIPTION("High speed UART driver for tegra chipset");
MODULE_AUTHOR("Laxman Dewangan <ldewangan@nvidia.com>");
MODULE_LICENSE("GPL v2");<|MERGE_RESOLUTION|>--- conflicted
+++ resolved
@@ -659,12 +659,7 @@
 		if (tup->uport.ignore_status_mask & UART_LSR_DR)
 			continue;
 
-<<<<<<< HEAD
-		if (tty)
-			tty_insert_flip_char(tty, ch, flag);
-=======
 		tty_insert_flip_char(port, ch, flag);
->>>>>>> ad8c735b
 	} while (1);
 }
 
