// SPDX-License-Identifier: GPL-2.0-only
/*
 * libata-acpi.c
 * Provides ACPI support for PATA/SATA.
 *
 * Copyright (C) 2006 Intel Corp.
 * Copyright (C) 2006 Randy Dunlap
 */

#include <linux/module.h>
#include <linux/ata.h>
#include <linux/delay.h>
#include <linux/device.h>
#include <linux/errno.h>
#include <linux/kernel.h>
#include <linux/acpi.h>
#include <linux/libata.h>
#include <linux/pci.h>
#include <linux/slab.h>
#include <linux/pm_runtime.h>
#include <scsi/scsi_device.h>
#include "libata.h"

unsigned int ata_acpi_gtf_filter = ATA_ACPI_FILTER_DEFAULT;
module_param_named(acpi_gtf_filter, ata_acpi_gtf_filter, int, 0644);
MODULE_PARM_DESC(acpi_gtf_filter, "filter mask for ACPI _GTF commands, set to filter out (0x1=set xfermode, 0x2=lock/freeze lock, 0x4=DIPM, 0x8=FPDMA non-zero offset, 0x10=FPDMA DMA Setup FIS auto-activate)");

#define NO_PORT_MULT		0xffff
#define SATA_ADR(root, pmp)	(((root) << 16) | (pmp))

#define REGS_PER_GTF		7
struct ata_acpi_gtf {
	u8	tf[REGS_PER_GTF];	/* regs. 0x1f1 - 0x1f7 */
} __packed;

static void ata_acpi_clear_gtf(struct ata_device *dev)
{
	kfree(dev->gtf_cache);
	dev->gtf_cache = NULL;
}

struct ata_acpi_hotplug_context {
	struct acpi_hotplug_context hp;
	union {
		struct ata_port *ap;
		struct ata_device *dev;
	} data;
};

#define ata_hotplug_data(context) (container_of((context), struct ata_acpi_hotplug_context, hp)->data)

/**
 * ata_dev_acpi_handle - provide the acpi_handle for an ata_device
 * @dev: the acpi_handle returned will correspond to this device
 *
 * Returns the acpi_handle for the ACPI namespace object corresponding to
 * the ata_device passed into the function, or NULL if no such object exists
 * or ACPI is disabled for this device due to consecutive errors.
 */
acpi_handle ata_dev_acpi_handle(struct ata_device *dev)
{
	return dev->flags & ATA_DFLAG_ACPI_DISABLED ?
			NULL : ACPI_HANDLE(&dev->tdev);
}

/* @ap and @dev are the same as ata_acpi_handle_hotplug() */
static void ata_acpi_detach_device(struct ata_port *ap, struct ata_device *dev)
{
	if (dev)
		dev->flags |= ATA_DFLAG_DETACH;
	else {
		struct ata_link *tlink;
		struct ata_device *tdev;

		ata_for_each_link(tlink, ap, EDGE)
			ata_for_each_dev(tdev, tlink, ALL)
				tdev->flags |= ATA_DFLAG_DETACH;
	}

	ata_port_schedule_eh(ap);
}

/**
 * ata_acpi_handle_hotplug - ACPI event handler backend
 * @ap: ATA port ACPI event occurred
 * @dev: ATA device ACPI event occurred (can be NULL)
 * @event: ACPI event which occurred
 *
 * All ACPI bay / device realted events end up in this function.  If
 * the event is port-wide @dev is NULL.  If the event is specific to a
 * device, @dev points to it.
 *
 * Hotplug (as opposed to unplug) notification is always handled as
 * port-wide while unplug only kills the target device on device-wide
 * event.
 *
 * LOCKING:
 * ACPI notify handler context.  May sleep.
 */
static void ata_acpi_handle_hotplug(struct ata_port *ap, struct ata_device *dev,
				    u32 event)
{
	struct ata_eh_info *ehi = &ap->link.eh_info;
	int wait = 0;
	unsigned long flags;

	spin_lock_irqsave(ap->lock, flags);
	/*
	 * When dock driver calls into the routine, it will always use
	 * ACPI_NOTIFY_BUS_CHECK/ACPI_NOTIFY_DEVICE_CHECK for add and
	 * ACPI_NOTIFY_EJECT_REQUEST for remove
	 */
	switch (event) {
	case ACPI_NOTIFY_BUS_CHECK:
	case ACPI_NOTIFY_DEVICE_CHECK:
		ata_ehi_push_desc(ehi, "ACPI event");

		ata_ehi_hotplugged(ehi);
		ata_port_freeze(ap);
		break;
	case ACPI_NOTIFY_EJECT_REQUEST:
		ata_ehi_push_desc(ehi, "ACPI event");

		ata_acpi_detach_device(ap, dev);
		wait = 1;
		break;
	}

	spin_unlock_irqrestore(ap->lock, flags);

	if (wait)
		ata_port_wait_eh(ap);
}

static int ata_acpi_dev_notify_dock(struct acpi_device *adev, u32 event)
{
	struct ata_device *dev = ata_hotplug_data(adev->hp).dev;
	ata_acpi_handle_hotplug(dev->link->ap, dev, event);
	return 0;
}

static int ata_acpi_ap_notify_dock(struct acpi_device *adev, u32 event)
{
	ata_acpi_handle_hotplug(ata_hotplug_data(adev->hp).ap, NULL, event);
	return 0;
}

static void ata_acpi_uevent(struct ata_port *ap, struct ata_device *dev,
	u32 event)
{
	struct kobject *kobj = NULL;
	char event_string[20];
	char *envp[] = { event_string, NULL };

	if (dev) {
		if (dev->sdev)
			kobj = &dev->sdev->sdev_gendev.kobj;
	} else
		kobj = &ap->dev->kobj;

	if (kobj) {
		snprintf(event_string, 20, "BAY_EVENT=%d", event);
		kobject_uevent_env(kobj, KOBJ_CHANGE, envp);
	}
}

static void ata_acpi_ap_uevent(struct acpi_device *adev, u32 event)
{
	ata_acpi_uevent(ata_hotplug_data(adev->hp).ap, NULL, event);
}

static void ata_acpi_dev_uevent(struct acpi_device *adev, u32 event)
{
	struct ata_device *dev = ata_hotplug_data(adev->hp).dev;
	ata_acpi_uevent(dev->link->ap, dev, event);
}

/* bind acpi handle to pata port */
void ata_acpi_bind_port(struct ata_port *ap)
{
	struct acpi_device *host_companion = ACPI_COMPANION(ap->host->dev);
	struct acpi_device *adev;
	struct ata_acpi_hotplug_context *context;

	if (libata_noacpi || ap->flags & ATA_FLAG_ACPI_SATA || !host_companion)
		return;

	acpi_preset_companion(&ap->tdev, host_companion, ap->port_no);

	if (ata_acpi_gtm(ap, &ap->__acpi_init_gtm) == 0)
		ap->pflags |= ATA_PFLAG_INIT_GTM_VALID;

	adev = ACPI_COMPANION(&ap->tdev);
	if (!adev || adev->hp)
		return;

	context = kzalloc(sizeof(*context), GFP_KERNEL);
	if (!context)
		return;

	context->data.ap = ap;
	acpi_initialize_hp_context(adev, &context->hp, ata_acpi_ap_notify_dock,
				   ata_acpi_ap_uevent);
}

void ata_acpi_bind_dev(struct ata_device *dev)
{
	struct ata_port *ap = dev->link->ap;
	struct acpi_device *port_companion = ACPI_COMPANION(&ap->tdev);
	struct acpi_device *host_companion = ACPI_COMPANION(ap->host->dev);
	struct acpi_device *parent, *adev;
	struct ata_acpi_hotplug_context *context;
	u64 adr;

	/*
	 * For both sata/pata devices, host companion device is required.
	 * For pata device, port companion device is also required.
	 */
	if (libata_noacpi || !host_companion ||
			(!(ap->flags & ATA_FLAG_ACPI_SATA) && !port_companion))
		return;

	if (ap->flags & ATA_FLAG_ACPI_SATA) {
		if (!sata_pmp_attached(ap))
			adr = SATA_ADR(ap->port_no, NO_PORT_MULT);
		else
			adr = SATA_ADR(ap->port_no, dev->link->pmp);
		parent = host_companion;
	} else {
		adr = dev->devno;
		parent = port_companion;
	}

	acpi_preset_companion(&dev->tdev, parent, adr);
	adev = ACPI_COMPANION(&dev->tdev);
	if (!adev || adev->hp)
		return;

	context = kzalloc(sizeof(*context), GFP_KERNEL);
	if (!context)
		return;

	context->data.dev = dev;
	acpi_initialize_hp_context(adev, &context->hp, ata_acpi_dev_notify_dock,
				   ata_acpi_dev_uevent);
}

/**
 * ata_acpi_dissociate - dissociate ATA host from ACPI objects
 * @host: target ATA host
 *
 * This function is called during driver detach after the whole host
 * is shut down.
 *
 * LOCKING:
 * EH context.
 */
void ata_acpi_dissociate(struct ata_host *host)
{
	int i;

	/* Restore initial _GTM values so that driver which attaches
	 * afterward can use them too.
	 */
	for (i = 0; i < host->n_ports; i++) {
		struct ata_port *ap = host->ports[i];
		const struct ata_acpi_gtm *gtm = ata_acpi_init_gtm(ap);

		if (ACPI_HANDLE(&ap->tdev) && gtm)
			ata_acpi_stm(ap, gtm);
	}
}

/**
 * ata_acpi_gtm - execute _GTM
 * @ap: target ATA port
 * @gtm: out parameter for _GTM result
 *
 * Evaluate _GTM and store the result in @gtm.
 *
 * LOCKING:
 * EH context.
 *
 * RETURNS:
 * 0 on success, -ENOENT if _GTM doesn't exist, -errno on failure.
 */
int ata_acpi_gtm(struct ata_port *ap, struct ata_acpi_gtm *gtm)
{
	struct acpi_buffer output = { .length = ACPI_ALLOCATE_BUFFER };
	union acpi_object *out_obj;
	acpi_status status;
	int rc = 0;
	acpi_handle handle = ACPI_HANDLE(&ap->tdev);

	if (!handle)
		return -EINVAL;

	status = acpi_evaluate_object(handle, "_GTM", NULL, &output);

	rc = -ENOENT;
	if (status == AE_NOT_FOUND)
		goto out_free;

	rc = -EINVAL;
	if (ACPI_FAILURE(status)) {
		ata_port_err(ap, "ACPI get timing mode failed (AE 0x%x)\n",
			     status);
		goto out_free;
	}

	out_obj = output.pointer;
	if (out_obj->type != ACPI_TYPE_BUFFER) {
		ata_port_warn(ap, "_GTM returned unexpected object type 0x%x\n",
			      out_obj->type);

		goto out_free;
	}

	if (out_obj->buffer.length != sizeof(struct ata_acpi_gtm)) {
		ata_port_err(ap, "_GTM returned invalid length %d\n",
			     out_obj->buffer.length);
		goto out_free;
	}

	memcpy(gtm, out_obj->buffer.pointer, sizeof(struct ata_acpi_gtm));
	rc = 0;
 out_free:
	kfree(output.pointer);
	return rc;
}

EXPORT_SYMBOL_GPL(ata_acpi_gtm);

/**
 * ata_acpi_stm - execute _STM
 * @ap: target ATA port
 * @stm: timing parameter to _STM
 *
 * Evaluate _STM with timing parameter @stm.
 *
 * LOCKING:
 * EH context.
 *
 * RETURNS:
 * 0 on success, -ENOENT if _STM doesn't exist, -errno on failure.
 */
int ata_acpi_stm(struct ata_port *ap, const struct ata_acpi_gtm *stm)
{
	acpi_status status;
	struct ata_acpi_gtm		stm_buf = *stm;
	struct acpi_object_list         input;
	union acpi_object               in_params[3];

	in_params[0].type = ACPI_TYPE_BUFFER;
	in_params[0].buffer.length = sizeof(struct ata_acpi_gtm);
	in_params[0].buffer.pointer = (u8 *)&stm_buf;
	/* Buffers for id may need byteswapping ? */
	in_params[1].type = ACPI_TYPE_BUFFER;
	in_params[1].buffer.length = 512;
	in_params[1].buffer.pointer = (u8 *)ap->link.device[0].id;
	in_params[2].type = ACPI_TYPE_BUFFER;
	in_params[2].buffer.length = 512;
	in_params[2].buffer.pointer = (u8 *)ap->link.device[1].id;

	input.count = 3;
	input.pointer = in_params;

	status = acpi_evaluate_object(ACPI_HANDLE(&ap->tdev), "_STM",
				      &input, NULL);

	if (status == AE_NOT_FOUND)
		return -ENOENT;
	if (ACPI_FAILURE(status)) {
		ata_port_err(ap, "ACPI set timing mode failed (status=0x%x)\n",
			     status);
		return -EINVAL;
	}
	return 0;
}

EXPORT_SYMBOL_GPL(ata_acpi_stm);

/**
 * ata_dev_get_GTF - get the drive bootup default taskfile settings
 * @dev: target ATA device
 * @gtf: output parameter for buffer containing _GTF taskfile arrays
 *
 * This applies to both PATA and SATA drives.
 *
 * The _GTF method has no input parameters.
 * It returns a variable number of register set values (registers
 * hex 1F1..1F7, taskfiles).
 * The <variable number> is not known in advance, so have ACPI-CA
 * allocate the buffer as needed and return it, then free it later.
 *
 * LOCKING:
 * EH context.
 *
 * RETURNS:
 * Number of taskfiles on success, 0 if _GTF doesn't exist.  -EINVAL
 * if _GTF is invalid.
 */
static int ata_dev_get_GTF(struct ata_device *dev, struct ata_acpi_gtf **gtf)
{
	acpi_status status;
	struct acpi_buffer output;
	union acpi_object *out_obj;
	int rc = 0;

	/* if _GTF is cached, use the cached value */
	if (dev->gtf_cache) {
		out_obj = dev->gtf_cache;
		goto done;
	}

	/* set up output buffer */
	output.length = ACPI_ALLOCATE_BUFFER;
	output.pointer = NULL;	/* ACPI-CA sets this; save/free it later */

	/* _GTF has no input parameters */
	status = acpi_evaluate_object(ata_dev_acpi_handle(dev), "_GTF", NULL,
				      &output);
	out_obj = dev->gtf_cache = output.pointer;

	if (ACPI_FAILURE(status)) {
		if (status != AE_NOT_FOUND) {
			ata_dev_warn(dev, "_GTF evaluation failed (AE 0x%x)\n",
				     status);
			rc = -EINVAL;
		}
		goto out_free;
	}

	if (!output.length || !output.pointer) {
		ata_dev_dbg(dev, "Run _GTF: length or ptr is NULL (0x%llx, 0x%p)\n",
			    (unsigned long long)output.length,
			    output.pointer);
		rc = -EINVAL;
		goto out_free;
	}

	if (out_obj->type != ACPI_TYPE_BUFFER) {
		ata_dev_warn(dev, "_GTF unexpected object type 0x%x\n",
			     out_obj->type);
		rc = -EINVAL;
		goto out_free;
	}

	if (out_obj->buffer.length % REGS_PER_GTF) {
		ata_dev_warn(dev, "unexpected _GTF length (%d)\n",
			     out_obj->buffer.length);
		rc = -EINVAL;
		goto out_free;
	}

 done:
	rc = out_obj->buffer.length / REGS_PER_GTF;
	if (gtf) {
		*gtf = (void *)out_obj->buffer.pointer;
		ata_dev_dbg(dev, "returning gtf=%p, gtf_count=%d\n",
			    *gtf, rc);
	}
	return rc;

 out_free:
	ata_acpi_clear_gtf(dev);
	return rc;
}

/**
 * ata_acpi_gtm_xfermask - determine xfermode from GTM parameter
 * @dev: target device
 * @gtm: GTM parameter to use
 *
 * Determine xfermask for @dev from @gtm.
 *
 * LOCKING:
 * None.
 *
 * RETURNS:
 * Determined xfermask.
 */
unsigned int ata_acpi_gtm_xfermask(struct ata_device *dev,
				   const struct ata_acpi_gtm *gtm)
{
	unsigned int xfer_mask = 0;
	unsigned int type;
	int unit;
	u8 mode;

	/* we always use the 0 slot for crap hardware */
	unit = dev->devno;
	if (!(gtm->flags & 0x10))
		unit = 0;

	/* PIO */
	mode = ata_timing_cycle2mode(ATA_SHIFT_PIO, gtm->drive[unit].pio);
	xfer_mask |= ata_xfer_mode2mask(mode);

	/* See if we have MWDMA or UDMA data. We don't bother with
	 * MWDMA if UDMA is available as this means the BIOS set UDMA
	 * and our error changedown if it works is UDMA to PIO anyway.
	 */
	if (!(gtm->flags & (1 << (2 * unit))))
		type = ATA_SHIFT_MWDMA;
	else
		type = ATA_SHIFT_UDMA;

	mode = ata_timing_cycle2mode(type, gtm->drive[unit].dma);
	xfer_mask |= ata_xfer_mode2mask(mode);

	return xfer_mask;
}
EXPORT_SYMBOL_GPL(ata_acpi_gtm_xfermask);

/**
 * ata_acpi_cbl_80wire		-	Check for 80 wire cable
 * @ap: Port to check
 * @gtm: GTM data to use
 *
 * Return 1 if the @gtm indicates the BIOS selected an 80wire mode.
 */
int ata_acpi_cbl_80wire(struct ata_port *ap, const struct ata_acpi_gtm *gtm)
{
	struct ata_device *dev;

	ata_for_each_dev(dev, &ap->link, ENABLED) {
		unsigned int xfer_mask, udma_mask;

		xfer_mask = ata_acpi_gtm_xfermask(dev, gtm);
		ata_unpack_xfermask(xfer_mask, NULL, NULL, &udma_mask);

		if (udma_mask & ~ATA_UDMA_MASK_40C)
			return 1;
	}

	return 0;
}
EXPORT_SYMBOL_GPL(ata_acpi_cbl_80wire);

static void ata_acpi_gtf_to_tf(struct ata_device *dev,
			       const struct ata_acpi_gtf *gtf,
			       struct ata_taskfile *tf)
{
	ata_tf_init(dev, tf);

	tf->flags |= ATA_TFLAG_ISADDR | ATA_TFLAG_DEVICE;
	tf->protocol = ATA_PROT_NODATA;
	tf->error   = gtf->tf[0];	/* 0x1f1 */
	tf->nsect   = gtf->tf[1];	/* 0x1f2 */
	tf->lbal    = gtf->tf[2];	/* 0x1f3 */
	tf->lbam    = gtf->tf[3];	/* 0x1f4 */
	tf->lbah    = gtf->tf[4];	/* 0x1f5 */
	tf->device  = gtf->tf[5];	/* 0x1f6 */
	tf->status  = gtf->tf[6];	/* 0x1f7 */
}

static int ata_acpi_filter_tf(struct ata_device *dev,
			      const struct ata_taskfile *tf,
			      const struct ata_taskfile *ptf)
{
	if (dev->gtf_filter & ATA_ACPI_FILTER_SETXFER) {
		/* libata doesn't use ACPI to configure transfer mode.
		 * It will only confuse device configuration.  Skip.
		 */
		if (tf->command == ATA_CMD_SET_FEATURES &&
		    tf->feature == SETFEATURES_XFER)
			return 1;
	}

	if (dev->gtf_filter & ATA_ACPI_FILTER_LOCK) {
		/* BIOS writers, sorry but we don't wanna lock
		 * features unless the user explicitly said so.
		 */

		/* DEVICE CONFIGURATION FREEZE LOCK */
		if (tf->command == ATA_CMD_CONF_OVERLAY &&
		    tf->feature == ATA_DCO_FREEZE_LOCK)
			return 1;

		/* SECURITY FREEZE LOCK */
		if (tf->command == ATA_CMD_SEC_FREEZE_LOCK)
			return 1;

		/* SET MAX LOCK and SET MAX FREEZE LOCK */
		if ((!ptf || ptf->command != ATA_CMD_READ_NATIVE_MAX) &&
		    tf->command == ATA_CMD_SET_MAX &&
		    (tf->feature == ATA_SET_MAX_LOCK ||
		     tf->feature == ATA_SET_MAX_FREEZE_LOCK))
			return 1;
	}

	if (tf->command == ATA_CMD_SET_FEATURES &&
	    tf->feature == SETFEATURES_SATA_ENABLE) {
		/* inhibit enabling DIPM */
		if (dev->gtf_filter & ATA_ACPI_FILTER_DIPM &&
		    tf->nsect == SATA_DIPM)
			return 1;

		/* inhibit FPDMA non-zero offset */
		if (dev->gtf_filter & ATA_ACPI_FILTER_FPDMA_OFFSET &&
		    (tf->nsect == SATA_FPDMA_OFFSET ||
		     tf->nsect == SATA_FPDMA_IN_ORDER))
			return 1;

		/* inhibit FPDMA auto activation */
		if (dev->gtf_filter & ATA_ACPI_FILTER_FPDMA_AA &&
		    tf->nsect == SATA_FPDMA_AA)
			return 1;
	}

	return 0;
}

/**
 * ata_acpi_run_tf - send taskfile registers to host controller
 * @dev: target ATA device
 * @gtf: raw ATA taskfile register set (0x1f1 - 0x1f7)
 * @prev_gtf: previous command
 *
 * Outputs ATA taskfile to standard ATA host controller.
 * Writes the control, feature, nsect, lbal, lbam, and lbah registers.
 * Optionally (ATA_TFLAG_LBA48) writes hob_feature, hob_nsect,
 * hob_lbal, hob_lbam, and hob_lbah.
 *
 * This function waits for idle (!BUSY and !DRQ) after writing
 * registers.  If the control register has a new value, this
 * function also waits for idle after writing control and before
 * writing the remaining registers.
 *
 * LOCKING:
 * EH context.
 *
 * RETURNS:
 * 1 if command is executed successfully.  0 if ignored, rejected or
 * filtered out, -errno on other errors.
 */
static int ata_acpi_run_tf(struct ata_device *dev,
			   const struct ata_acpi_gtf *gtf,
			   const struct ata_acpi_gtf *prev_gtf)
{
	struct ata_taskfile *pptf = NULL;
	struct ata_taskfile tf, ptf, rtf;
	unsigned int err_mask;
	const char *descr;
	int rc;

	if ((gtf->tf[0] == 0) && (gtf->tf[1] == 0) && (gtf->tf[2] == 0)
	    && (gtf->tf[3] == 0) && (gtf->tf[4] == 0) && (gtf->tf[5] == 0)
	    && (gtf->tf[6] == 0))
		return 0;

	ata_acpi_gtf_to_tf(dev, gtf, &tf);
	if (prev_gtf) {
		ata_acpi_gtf_to_tf(dev, prev_gtf, &ptf);
		pptf = &ptf;
	}

<<<<<<< HEAD
	descr = ata_get_cmd_descript(tf.command);
	if (!descr)
		descr = "unknown";
=======
	descr = ata_get_cmd_name(tf.command);
>>>>>>> d60c95ef

	if (!ata_acpi_filter_tf(dev, &tf, pptf)) {
		rtf = tf;
		err_mask = ata_exec_internal(dev, &rtf, NULL,
					     DMA_NONE, NULL, 0, 0);

		switch (err_mask) {
		case 0:
			ata_dev_dbg(dev,
				"ACPI cmd %02x/%02x:%02x:%02x:%02x:%02x:%02x"
				"(%s) succeeded\n",
				tf.command, tf.feature, tf.nsect, tf.lbal,
				tf.lbam, tf.lbah, tf.device, descr);
			rc = 1;
			break;

		case AC_ERR_DEV:
			ata_dev_info(dev,
				"ACPI cmd %02x/%02x:%02x:%02x:%02x:%02x:%02x"
				"(%s) rejected by device (Stat=0x%02x Err=0x%02x)",
				tf.command, tf.feature, tf.nsect, tf.lbal,
				tf.lbam, tf.lbah, tf.device, descr,
				rtf.status, rtf.error);
			rc = 0;
			break;

		default:
			ata_dev_err(dev,
				"ACPI cmd %02x/%02x:%02x:%02x:%02x:%02x:%02x"
				"(%s) failed (Emask=0x%x Stat=0x%02x Err=0x%02x)",
				tf.command, tf.feature, tf.nsect, tf.lbal,
				tf.lbam, tf.lbah, tf.device, descr,
				err_mask, rtf.status, rtf.error);
			rc = -EIO;
			break;
		}
	} else {
		ata_dev_info(dev,
			"ACPI cmd %02x/%02x:%02x:%02x:%02x:%02x:%02x"
			"(%s) filtered out\n",
			tf.command, tf.feature, tf.nsect, tf.lbal,
			tf.lbam, tf.lbah, tf.device, descr);
		rc = 0;
	}
	return rc;
}

/**
 * ata_acpi_exec_tfs - get then write drive taskfile settings
 * @dev: target ATA device
 * @nr_executed: out parameter for the number of executed commands
 *
 * Evaluate _GTF and execute returned taskfiles.
 *
 * LOCKING:
 * EH context.
 *
 * RETURNS:
 * Number of executed taskfiles on success, 0 if _GTF doesn't exist.
 * -errno on other errors.
 */
static int ata_acpi_exec_tfs(struct ata_device *dev, int *nr_executed)
{
	struct ata_acpi_gtf *gtf = NULL, *pgtf = NULL;
	int gtf_count, i, rc;

	/* get taskfiles */
	rc = ata_dev_get_GTF(dev, &gtf);
	if (rc < 0)
		return rc;
	gtf_count = rc;

	/* execute them */
	for (i = 0; i < gtf_count; i++, gtf++) {
		rc = ata_acpi_run_tf(dev, gtf, pgtf);
		if (rc < 0)
			break;
		if (rc) {
			(*nr_executed)++;
			pgtf = gtf;
		}
	}

	ata_acpi_clear_gtf(dev);

	if (rc < 0)
		return rc;
	return 0;
}

/**
 * ata_acpi_push_id - send Identify data to drive
 * @dev: target ATA device
 *
 * _SDD ACPI object: for SATA mode only
 * Must be after Identify (Packet) Device -- uses its data
 * ATM this function never returns a failure.  It is an optional
 * method and if it fails for whatever reason, we should still
 * just keep going.
 *
 * LOCKING:
 * EH context.
 *
 * RETURNS:
 * 0 on success, -ENOENT if _SDD doesn't exist, -errno on failure.
 */
static int ata_acpi_push_id(struct ata_device *dev)
{
	struct ata_port *ap = dev->link->ap;
	acpi_status status;
	struct acpi_object_list input;
	union acpi_object in_params[1];

	ata_dev_dbg(dev, "%s: ix = %d, port#: %d\n",
		    __func__, dev->devno, ap->port_no);

	/* Give the drive Identify data to the drive via the _SDD method */
	/* _SDD: set up input parameters */
	input.count = 1;
	input.pointer = in_params;
	in_params[0].type = ACPI_TYPE_BUFFER;
	in_params[0].buffer.length = sizeof(dev->id[0]) * ATA_ID_WORDS;
	in_params[0].buffer.pointer = (u8 *)dev->id;
	/* Output buffer: _SDD has no output */

	/* It's OK for _SDD to be missing too. */
	swap_buf_le16(dev->id, ATA_ID_WORDS);
	status = acpi_evaluate_object(ata_dev_acpi_handle(dev), "_SDD", &input,
				      NULL);
	swap_buf_le16(dev->id, ATA_ID_WORDS);

	if (status == AE_NOT_FOUND)
		return -ENOENT;

	if (ACPI_FAILURE(status)) {
		ata_dev_warn(dev, "ACPI _SDD failed (AE 0x%x)\n", status);
		return -EIO;
	}

	return 0;
}

/**
 * ata_acpi_on_resume - ATA ACPI hook called on resume
 * @ap: target ATA port
 *
 * This function is called when @ap is resumed - right after port
 * itself is resumed but before any EH action is taken.
 *
 * LOCKING:
 * EH context.
 */
void ata_acpi_on_resume(struct ata_port *ap)
{
	const struct ata_acpi_gtm *gtm = ata_acpi_init_gtm(ap);
	struct ata_device *dev;

	if (ACPI_HANDLE(&ap->tdev) && gtm) {
		/* _GTM valid */

		/* restore timing parameters */
		ata_acpi_stm(ap, gtm);

		/* _GTF should immediately follow _STM so that it can
		 * use values set by _STM.  Cache _GTF result and
		 * schedule _GTF.
		 */
		ata_for_each_dev(dev, &ap->link, ALL) {
			ata_acpi_clear_gtf(dev);
			if (ata_dev_enabled(dev) &&
			    ata_dev_acpi_handle(dev) &&
			    ata_dev_get_GTF(dev, NULL) >= 0)
				dev->flags |= ATA_DFLAG_ACPI_PENDING;
		}
	} else {
		/* SATA _GTF needs to be evaulated after _SDD and
		 * there's no reason to evaluate IDE _GTF early
		 * without _STM.  Clear cache and schedule _GTF.
		 */
		ata_for_each_dev(dev, &ap->link, ALL) {
			ata_acpi_clear_gtf(dev);
			if (ata_dev_enabled(dev))
				dev->flags |= ATA_DFLAG_ACPI_PENDING;
		}
	}
}

static int ata_acpi_choose_suspend_state(struct ata_device *dev, bool runtime)
{
	int d_max_in = ACPI_STATE_D3_COLD;
	if (!runtime)
		goto out;

	/*
	 * For ATAPI, runtime D3 cold is only allowed
	 * for ZPODD in zero power ready state
	 */
	if (dev->class == ATA_DEV_ATAPI &&
	    !(zpodd_dev_enabled(dev) && zpodd_zpready(dev)))
		d_max_in = ACPI_STATE_D3_HOT;

out:
	return acpi_pm_device_sleep_state(&dev->tdev, NULL, d_max_in);
}

static void sata_acpi_set_state(struct ata_port *ap, pm_message_t state)
{
	bool runtime = PMSG_IS_AUTO(state);
	struct ata_device *dev;
	acpi_handle handle;
	int acpi_state;

	ata_for_each_dev(dev, &ap->link, ENABLED) {
		handle = ata_dev_acpi_handle(dev);
		if (!handle)
			continue;

		if (!(state.event & PM_EVENT_RESUME)) {
			acpi_state = ata_acpi_choose_suspend_state(dev, runtime);
			if (acpi_state == ACPI_STATE_D0)
				continue;
			if (runtime && zpodd_dev_enabled(dev) &&
			    acpi_state == ACPI_STATE_D3_COLD)
				zpodd_enable_run_wake(dev);
			acpi_bus_set_power(handle, acpi_state);
		} else {
			if (runtime && zpodd_dev_enabled(dev))
				zpodd_disable_run_wake(dev);
			acpi_bus_set_power(handle, ACPI_STATE_D0);
		}
	}
}

/* ACPI spec requires _PS0 when IDE power on and _PS3 when power off */
static void pata_acpi_set_state(struct ata_port *ap, pm_message_t state)
{
	struct ata_device *dev;
	acpi_handle port_handle;

	port_handle = ACPI_HANDLE(&ap->tdev);
	if (!port_handle)
		return;

	/* channel first and then drives for power on and vica versa
	   for power off */
	if (state.event & PM_EVENT_RESUME)
		acpi_bus_set_power(port_handle, ACPI_STATE_D0);

	ata_for_each_dev(dev, &ap->link, ENABLED) {
		acpi_handle dev_handle = ata_dev_acpi_handle(dev);
		if (!dev_handle)
			continue;

		acpi_bus_set_power(dev_handle, state.event & PM_EVENT_RESUME ?
					ACPI_STATE_D0 : ACPI_STATE_D3_COLD);
	}

	if (!(state.event & PM_EVENT_RESUME))
		acpi_bus_set_power(port_handle, ACPI_STATE_D3_COLD);
}

/**
 * ata_acpi_set_state - set the port power state
 * @ap: target ATA port
 * @state: state, on/off
 *
 * This function sets a proper ACPI D state for the device on
 * system and runtime PM operations.
 */
void ata_acpi_set_state(struct ata_port *ap, pm_message_t state)
{
	if (ap->flags & ATA_FLAG_ACPI_SATA)
		sata_acpi_set_state(ap, state);
	else
		pata_acpi_set_state(ap, state);
}

/**
 * ata_acpi_on_devcfg - ATA ACPI hook called on device donfiguration
 * @dev: target ATA device
 *
 * This function is called when @dev is about to be configured.
 * IDENTIFY data might have been modified after this hook is run.
 *
 * LOCKING:
 * EH context.
 *
 * RETURNS:
 * Positive number if IDENTIFY data needs to be refreshed, 0 if not,
 * -errno on failure.
 */
int ata_acpi_on_devcfg(struct ata_device *dev)
{
	struct ata_port *ap = dev->link->ap;
	struct ata_eh_context *ehc = &ap->link.eh_context;
	int acpi_sata = ap->flags & ATA_FLAG_ACPI_SATA;
	int nr_executed = 0;
	int rc;

	if (!ata_dev_acpi_handle(dev))
		return 0;

	/* do we need to do _GTF? */
	if (!(dev->flags & ATA_DFLAG_ACPI_PENDING) &&
	    !(acpi_sata && (ehc->i.flags & ATA_EHI_DID_HARDRESET)))
		return 0;

	/* do _SDD if SATA */
	if (acpi_sata) {
		rc = ata_acpi_push_id(dev);
		if (rc && rc != -ENOENT)
			goto acpi_err;
	}

	/* do _GTF */
	rc = ata_acpi_exec_tfs(dev, &nr_executed);
	if (rc)
		goto acpi_err;

	dev->flags &= ~ATA_DFLAG_ACPI_PENDING;

	/* refresh IDENTIFY page if any _GTF command has been executed */
	if (nr_executed) {
		rc = ata_dev_reread_id(dev, 0);
		if (rc < 0) {
			ata_dev_err(dev,
				    "failed to IDENTIFY after ACPI commands\n");
			return rc;
		}
	}

	return 0;

 acpi_err:
	/* ignore evaluation failure if we can continue safely */
	if (rc == -EINVAL && !nr_executed && !(ap->pflags & ATA_PFLAG_FROZEN))
		return 0;

	/* fail and let EH retry once more for unknown IO errors */
	if (!(dev->flags & ATA_DFLAG_ACPI_FAILED)) {
		dev->flags |= ATA_DFLAG_ACPI_FAILED;
		return rc;
	}

	dev->flags |= ATA_DFLAG_ACPI_DISABLED;
	ata_dev_warn(dev, "ACPI: failed the second time, disabled\n");

	/* We can safely continue if no _GTF command has been executed
	 * and port is not frozen.
	 */
	if (!nr_executed && !(ap->pflags & ATA_PFLAG_FROZEN))
		return 0;

	return rc;
}

/**
 * ata_acpi_on_disable - ATA ACPI hook called when a device is disabled
 * @dev: target ATA device
 *
 * This function is called when @dev is about to be disabled.
 *
 * LOCKING:
 * EH context.
 */
void ata_acpi_on_disable(struct ata_device *dev)
{
	ata_acpi_clear_gtf(dev);
}<|MERGE_RESOLUTION|>--- conflicted
+++ resolved
@@ -656,13 +656,7 @@
 		pptf = &ptf;
 	}
 
-<<<<<<< HEAD
-	descr = ata_get_cmd_descript(tf.command);
-	if (!descr)
-		descr = "unknown";
-=======
 	descr = ata_get_cmd_name(tf.command);
->>>>>>> d60c95ef
 
 	if (!ata_acpi_filter_tf(dev, &tf, pptf)) {
 		rtf = tf;
