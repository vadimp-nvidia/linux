// SPDX-License-Identifier: GPL-2.0
/* Copyright(c) 2019 Intel Corporation. All rights rsvd. */
#include <linux/init.h>
#include <linux/kernel.h>
#include <linux/module.h>
#include <linux/pci.h>
#include <linux/device.h>
#include <linux/io-64-nonatomic-lo-hi.h>
#include <linux/dmaengine.h>
#include <uapi/linux/idxd.h>
#include "../dmaengine.h"
#include "registers.h"
#include "idxd.h"

static inline struct idxd_wq *to_idxd_wq(struct dma_chan *c)
{
	struct idxd_dma_chan *idxd_chan;

	idxd_chan = container_of(c, struct idxd_dma_chan, chan);
	return idxd_chan->wq;
}

void idxd_dma_complete_txd(struct idxd_desc *desc,
			   enum idxd_complete_type comp_type)
{
	struct dma_async_tx_descriptor *tx;
	struct dmaengine_result res;
	int complete = 1;

	if (desc->completion->status == DSA_COMP_SUCCESS)
		res.result = DMA_TRANS_NOERROR;
	else if (desc->completion->status)
		res.result = DMA_TRANS_WRITE_FAILED;
	else if (comp_type == IDXD_COMPLETE_ABORT)
		res.result = DMA_TRANS_ABORTED;
	else
		complete = 0;

	tx = &desc->txd;
	if (complete && tx->cookie) {
		dma_cookie_complete(tx);
		dma_descriptor_unmap(tx);
		dmaengine_desc_get_callback_invoke(tx, &res);
		tx->callback = NULL;
		tx->callback_result = NULL;
	}
}

static void op_flag_setup(unsigned long flags, u32 *desc_flags)
{
	*desc_flags = IDXD_OP_FLAG_CRAV | IDXD_OP_FLAG_RCR;
	if (flags & DMA_PREP_INTERRUPT)
		*desc_flags |= IDXD_OP_FLAG_RCI;
}

static inline void set_completion_address(struct idxd_desc *desc,
					  u64 *compl_addr)
{
		*compl_addr = desc->compl_dma;
}

static inline void idxd_prep_desc_common(struct idxd_wq *wq,
					 struct dsa_hw_desc *hw, char opcode,
					 u64 addr_f1, u64 addr_f2, u64 len,
					 u64 compl, u32 flags)
{
	hw->flags = flags;
	hw->opcode = opcode;
	hw->src_addr = addr_f1;
	hw->dst_addr = addr_f2;
	hw->xfer_size = len;
	/*
	 * For dedicated WQ, this field is ignored and HW will use the WQCFG.priv
	 * field instead. This field should be set to 1 for kernel descriptors.
	 */
	hw->priv = 1;
	hw->completion_addr = compl;
}

static struct dma_async_tx_descriptor *
idxd_dma_submit_memcpy(struct dma_chan *c, dma_addr_t dma_dest,
		       dma_addr_t dma_src, size_t len, unsigned long flags)
{
	struct idxd_wq *wq = to_idxd_wq(c);
	u32 desc_flags;
	struct idxd_device *idxd = wq->idxd;
	struct idxd_desc *desc;

	if (wq->state != IDXD_WQ_ENABLED)
		return NULL;

	if (len > idxd->max_xfer_bytes)
		return NULL;

	op_flag_setup(flags, &desc_flags);
	desc = idxd_alloc_desc(wq, IDXD_OP_BLOCK);
	if (IS_ERR(desc))
		return NULL;

	idxd_prep_desc_common(wq, desc->hw, DSA_OPCODE_MEMMOVE,
			      dma_src, dma_dest, len, desc->compl_dma,
			      desc_flags);

	desc->txd.flags = flags;

	return &desc->txd;
}

static int idxd_dma_alloc_chan_resources(struct dma_chan *chan)
{
	struct idxd_wq *wq = to_idxd_wq(chan);
	struct device *dev = &wq->idxd->pdev->dev;

	idxd_wq_get(wq);
	dev_dbg(dev, "%s: client_count: %d\n", __func__,
		idxd_wq_refcount(wq));
	return 0;
}

static void idxd_dma_free_chan_resources(struct dma_chan *chan)
{
	struct idxd_wq *wq = to_idxd_wq(chan);
	struct device *dev = &wq->idxd->pdev->dev;

	idxd_wq_put(wq);
	dev_dbg(dev, "%s: client_count: %d\n", __func__,
		idxd_wq_refcount(wq));
}

static enum dma_status idxd_dma_tx_status(struct dma_chan *dma_chan,
					  dma_cookie_t cookie,
					  struct dma_tx_state *txstate)
{
	return DMA_OUT_OF_ORDER;
}

/*
 * issue_pending() does not need to do anything since tx_submit() does the job
 * already.
 */
static void idxd_dma_issue_pending(struct dma_chan *dma_chan)
{
}

static dma_cookie_t idxd_dma_tx_submit(struct dma_async_tx_descriptor *tx)
{
	struct dma_chan *c = tx->chan;
	struct idxd_wq *wq = to_idxd_wq(c);
	dma_cookie_t cookie;
	int rc;
	struct idxd_desc *desc = container_of(tx, struct idxd_desc, txd);

	cookie = dma_cookie_assign(tx);

	rc = idxd_submit_desc(wq, desc);
	if (rc < 0)
		return rc;

	return cookie;
}

static void idxd_dma_release(struct dma_device *device)
{
	struct idxd_dma_dev *idxd_dma = container_of(device, struct idxd_dma_dev, dma);

	kfree(idxd_dma);
}

int idxd_register_dma_device(struct idxd_device *idxd)
{
	struct idxd_dma_dev *idxd_dma;
	struct dma_device *dma;
	struct device *dev = &idxd->pdev->dev;
	int rc;

	idxd_dma = kzalloc_node(sizeof(*idxd_dma), GFP_KERNEL, dev_to_node(dev));
	if (!idxd_dma)
		return -ENOMEM;

	dma = &idxd_dma->dma;
	INIT_LIST_HEAD(&dma->channels);
	dma->dev = dev;

	dma_cap_set(DMA_PRIVATE, dma->cap_mask);
	dma_cap_set(DMA_COMPLETION_NO_ORDER, dma->cap_mask);
	dma->device_release = idxd_dma_release;

	if (idxd->hw.opcap.bits[0] & IDXD_OPCAP_MEMMOVE) {
		dma_cap_set(DMA_MEMCPY, dma->cap_mask);
		dma->device_prep_dma_memcpy = idxd_dma_submit_memcpy;
	}

	dma->device_tx_status = idxd_dma_tx_status;
	dma->device_issue_pending = idxd_dma_issue_pending;
	dma->device_alloc_chan_resources = idxd_dma_alloc_chan_resources;
	dma->device_free_chan_resources = idxd_dma_free_chan_resources;

	rc = dma_async_device_register(dma);
	if (rc < 0) {
		kfree(idxd_dma);
		return rc;
	}

	idxd_dma->idxd = idxd;
	/*
	 * This pointer is protected by the refs taken by the dma_chan. It will remain valid
	 * as long as there are outstanding channels.
	 */
	idxd->idxd_dma = idxd_dma;
	return 0;
}

void idxd_unregister_dma_device(struct idxd_device *idxd)
{
	dma_async_device_unregister(&idxd->idxd_dma->dma);
}

int idxd_register_dma_channel(struct idxd_wq *wq)
{
	struct idxd_device *idxd = wq->idxd;
	struct dma_device *dma = &idxd->idxd_dma->dma;
	struct device *dev = &idxd->pdev->dev;
	struct idxd_dma_chan *idxd_chan;
	struct dma_chan *chan;
	int rc, i;

	idxd_chan = kzalloc_node(sizeof(*idxd_chan), GFP_KERNEL, dev_to_node(dev));
	if (!idxd_chan)
		return -ENOMEM;

	chan = &idxd_chan->chan;
	chan->device = dma;
	list_add_tail(&chan->device_node, &dma->channels);

	for (i = 0; i < wq->num_descs; i++) {
		struct idxd_desc *desc = wq->descs[i];

		dma_async_tx_descriptor_init(&desc->txd, chan);
		desc->txd.tx_submit = idxd_dma_tx_submit;
	}

	rc = dma_async_device_channel_register(dma, chan);
	if (rc < 0) {
		kfree(idxd_chan);
		return rc;
	}

	wq->idxd_chan = idxd_chan;
	idxd_chan->wq = wq;
<<<<<<< HEAD
	get_device(&wq->conf_dev);
=======
	get_device(wq_confdev(wq));
>>>>>>> 3b17187f

	return 0;
}

void idxd_unregister_dma_channel(struct idxd_wq *wq)
{
	struct idxd_dma_chan *idxd_chan = wq->idxd_chan;
	struct dma_chan *chan = &idxd_chan->chan;
	struct idxd_dma_dev *idxd_dma = wq->idxd->idxd_dma;

	dma_async_device_channel_unregister(&idxd_dma->dma, chan);
	list_del(&chan->device_node);
	kfree(wq->idxd_chan);
	wq->idxd_chan = NULL;
<<<<<<< HEAD
	put_device(&wq->conf_dev);
}
=======
	put_device(wq_confdev(wq));
}

static int idxd_dmaengine_drv_probe(struct idxd_dev *idxd_dev)
{
	struct device *dev = &idxd_dev->conf_dev;
	struct idxd_wq *wq = idxd_dev_to_wq(idxd_dev);
	struct idxd_device *idxd = wq->idxd;
	int rc;

	if (idxd->state != IDXD_DEV_ENABLED)
		return -ENXIO;

	mutex_lock(&wq->wq_lock);
	wq->type = IDXD_WQT_KERNEL;
	rc = __drv_enable_wq(wq);
	if (rc < 0) {
		dev_dbg(dev, "Enable wq %d failed: %d\n", wq->id, rc);
		rc = -ENXIO;
		goto err;
	}

	rc = idxd_wq_alloc_resources(wq);
	if (rc < 0) {
		idxd->cmd_status = IDXD_SCMD_WQ_RES_ALLOC_ERR;
		dev_dbg(dev, "WQ resource alloc failed\n");
		goto err_res_alloc;
	}

	rc = idxd_wq_init_percpu_ref(wq);
	if (rc < 0) {
		idxd->cmd_status = IDXD_SCMD_PERCPU_ERR;
		dev_dbg(dev, "percpu_ref setup failed\n");
		goto err_ref;
	}

	rc = idxd_register_dma_channel(wq);
	if (rc < 0) {
		idxd->cmd_status = IDXD_SCMD_DMA_CHAN_ERR;
		dev_dbg(dev, "Failed to register dma channel\n");
		goto err_dma;
	}

	idxd->cmd_status = 0;
	mutex_unlock(&wq->wq_lock);
	return 0;

err_dma:
	idxd_wq_quiesce(wq);
	percpu_ref_exit(&wq->wq_active);
err_ref:
	idxd_wq_free_resources(wq);
err_res_alloc:
	__drv_disable_wq(wq);
err:
	wq->type = IDXD_WQT_NONE;
	mutex_unlock(&wq->wq_lock);
	return rc;
}

static void idxd_dmaengine_drv_remove(struct idxd_dev *idxd_dev)
{
	struct idxd_wq *wq = idxd_dev_to_wq(idxd_dev);

	mutex_lock(&wq->wq_lock);
	idxd_wq_quiesce(wq);
	idxd_unregister_dma_channel(wq);
	idxd_wq_free_resources(wq);
	__drv_disable_wq(wq);
	percpu_ref_exit(&wq->wq_active);
	mutex_unlock(&wq->wq_lock);
}

static enum idxd_dev_type dev_types[] = {
	IDXD_DEV_WQ,
	IDXD_DEV_NONE,
};

struct idxd_device_driver idxd_dmaengine_drv = {
	.probe = idxd_dmaengine_drv_probe,
	.remove = idxd_dmaengine_drv_remove,
	.name = "dmaengine",
	.type = dev_types,
};
EXPORT_SYMBOL_GPL(idxd_dmaengine_drv);
>>>>>>> 3b17187f
<|MERGE_RESOLUTION|>--- conflicted
+++ resolved
@@ -247,11 +247,7 @@
 
 	wq->idxd_chan = idxd_chan;
 	idxd_chan->wq = wq;
-<<<<<<< HEAD
-	get_device(&wq->conf_dev);
-=======
 	get_device(wq_confdev(wq));
->>>>>>> 3b17187f
 
 	return 0;
 }
@@ -266,10 +262,6 @@
 	list_del(&chan->device_node);
 	kfree(wq->idxd_chan);
 	wq->idxd_chan = NULL;
-<<<<<<< HEAD
-	put_device(&wq->conf_dev);
-}
-=======
 	put_device(wq_confdev(wq));
 }
 
@@ -354,5 +346,4 @@
 	.name = "dmaengine",
 	.type = dev_types,
 };
-EXPORT_SYMBOL_GPL(idxd_dmaengine_drv);
->>>>>>> 3b17187f
+EXPORT_SYMBOL_GPL(idxd_dmaengine_drv);