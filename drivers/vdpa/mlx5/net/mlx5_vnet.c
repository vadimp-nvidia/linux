--- conflicted
+++ resolved
@@ -163,11 +163,6 @@
 	struct mlx5_flow_table *rxft;
 	bool setup;
 	u32 cur_num_vqs;
-<<<<<<< HEAD
-	struct notifier_block nb;
-	struct vdpa_callback config_cb;
-	struct mlx5_vdpa_wq_ent cvq_ent;
-=======
 	u32 rqt_size;
 	bool nb_registered;
 	struct notifier_block nb;
@@ -181,7 +176,6 @@
 	struct mlx5_flow_handle *ucast_rule;
 	struct mlx5_flow_handle *mcast_rule;
 	u64 macvlan;
->>>>>>> d60c95ef
 };
 
 static void free_resources(struct mlx5_vdpa_net *ndev);
@@ -895,11 +889,8 @@
 	MLX5_SET(virtio_q, vq_ctx, umem_3_id, mvq->umem3.id);
 	MLX5_SET(virtio_q, vq_ctx, umem_3_size, mvq->umem3.size);
 	MLX5_SET(virtio_q, vq_ctx, pd, ndev->mvdev.res.pdn);
-<<<<<<< HEAD
-=======
 	if (counters_supported(&ndev->mvdev))
 		MLX5_SET(virtio_q, vq_ctx, counter_set_id, mvq->counter_set_id);
->>>>>>> d60c95ef
 
 	err = mlx5_cmd_exec(ndev->mvdev.mdev, in, inlen, out, sizeof(out));
 	if (err)
@@ -1804,11 +1795,7 @@
 
 		newqps = mlx5vdpa16_to_cpu(mvdev, mq.virtqueue_pairs);
 		if (newqps < VIRTIO_NET_CTRL_MQ_VQ_PAIRS_MIN ||
-<<<<<<< HEAD
-		    newqps > mlx5_vdpa_max_qps(mvdev->max_vqs))
-=======
 		    newqps > ndev->rqt_size)
->>>>>>> d60c95ef
 			break;
 
 		if (ndev->cur_num_vqs == 2 * newqps) {
@@ -1889,10 +1876,10 @@
 		goto out;
 
 	if (!(ndev->mvdev.actual_features & BIT_ULL(VIRTIO_NET_F_CTRL_VQ)))
-		return;
+		goto out;
 
 	if (!cvq->ready)
-		return;
+		goto out;
 
 	while (true) {
 		err = vringh_getdesc_iotlb(&cvq->vring, &cvq->riov, &cvq->wiov, &cvq->head,
@@ -1930,11 +1917,6 @@
 		if (vringh_need_notify_iotlb(&cvq->vring))
 			vringh_notify(&cvq->vring);
 
-<<<<<<< HEAD
-		queue_work(mvdev->wq, &wqent->work);
-		break;
-	}
-=======
 		cvq->completed_desc++;
 		queue_work(mvdev->wq, &wqent->work);
 		break;
@@ -1942,7 +1924,6 @@
 
 out:
 	up_write(&ndev->reslock);
->>>>>>> d60c95ef
 }
 
 static void mlx5_vdpa_kick_vq(struct vdpa_device *vdev, u16 idx)
@@ -2191,17 +2172,6 @@
 	u64 mlx_vdpa_features = 0;
 	u16 dev_features;
 
-<<<<<<< HEAD
-	dev_features = MLX5_CAP_DEV_VDPA_EMULATION(mvdev->mdev, device_features_bits_mask);
-	ndev->mvdev.mlx_features |= mlx_to_vritio_features(dev_features);
-	if (MLX5_CAP_DEV_VDPA_EMULATION(mvdev->mdev, virtio_version_1_0))
-		ndev->mvdev.mlx_features |= BIT_ULL(VIRTIO_F_VERSION_1);
-	ndev->mvdev.mlx_features |= BIT_ULL(VIRTIO_F_ACCESS_PLATFORM);
-	ndev->mvdev.mlx_features |= BIT_ULL(VIRTIO_NET_F_CTRL_VQ);
-	ndev->mvdev.mlx_features |= BIT_ULL(VIRTIO_NET_F_CTRL_MAC_ADDR);
-	ndev->mvdev.mlx_features |= BIT_ULL(VIRTIO_NET_F_MQ);
-	ndev->mvdev.mlx_features |= BIT_ULL(VIRTIO_NET_F_STATUS);
-=======
 	dev_features = MLX5_CAP_DEV_VDPA_EMULATION(mdev, device_features_bits_mask);
 	mlx_vdpa_features |= mlx_to_vritio_features(dev_features);
 	if (MLX5_CAP_DEV_VDPA_EMULATION(mdev, virtio_version_1_0))
@@ -2221,7 +2191,6 @@
 {
 	struct mlx5_vdpa_dev *mvdev = to_mvdev(vdev);
 	struct mlx5_vdpa_net *ndev = to_mlx5_vdpa_ndev(mvdev);
->>>>>>> d60c95ef
 
 	print_features(mvdev, ndev->mvdev.mlx_features, false);
 	return ndev->mvdev.mlx_features;
@@ -2610,14 +2579,10 @@
 	clear_vqs_ready(ndev);
 	mlx5_vdpa_destroy_mr(&ndev->mvdev);
 	ndev->mvdev.status = 0;
-<<<<<<< HEAD
-	memset(ndev->event_cbs, 0, sizeof(ndev->event_cbs));
-=======
 	ndev->cur_num_vqs = 0;
 	ndev->mvdev.cvq.received_desc = 0;
 	ndev->mvdev.cvq.completed_desc = 0;
 	memset(ndev->event_cbs, 0, sizeof(*ndev->event_cbs) * (mvdev->max_vqs + 1));
->>>>>>> d60c95ef
 	ndev->mvdev.actual_features = 0;
 	init_group_to_asid_map(mvdev);
 	++mvdev->generation;
@@ -3030,11 +2995,7 @@
 	else
 		ndev->config.status &= cpu_to_mlx5vdpa16(mvdev, ~VIRTIO_NET_S_LINK_UP);
 
-<<<<<<< HEAD
-	if (ndev->config_cb.callback)
-=======
 	if (ndev->nb_registered && ndev->config_cb.callback)
->>>>>>> d60c95ef
 		ndev->config_cb.callback(ndev->config_cb.private);
 
 	kfree(wqent);
@@ -3068,9 +3029,6 @@
 	return ret;
 }
 
-<<<<<<< HEAD
-static int mlx5_vdpa_dev_add(struct vdpa_mgmt_dev *v_mdev, const char *name)
-=======
 static int config_func_mtu(struct mlx5_core_dev *mdev, u16 mtu)
 {
 	int inlen = MLX5_ST_SZ_BYTES(modify_nic_vport_context_in);
@@ -3095,7 +3053,6 @@
 
 static int mlx5_vdpa_dev_add(struct vdpa_mgmt_dev *v_mdev, const char *name,
 			     const struct vdpa_dev_set_config *add_config)
->>>>>>> d60c95ef
 {
 	struct mlx5_vdpa_mgmtdev *mgtdev = container_of(v_mdev, struct mlx5_vdpa_mgmtdev, mgtdev);
 	struct virtio_net_config *config;
@@ -3180,11 +3137,6 @@
 			goto err_alloc;
 	}
 
-	if (get_link_state(mvdev))
-		ndev->config.status |= cpu_to_mlx5vdpa16(mvdev, VIRTIO_NET_S_LINK_UP);
-	else
-		ndev->config.status &= cpu_to_mlx5vdpa16(mvdev, ~VIRTIO_NET_S_LINK_UP);
-
 	if (!is_zero_ether_addr(config->mac)) {
 		pfmdev = pci_get_drvdata(pci_physfn(mdev->pdev));
 		err = mlx5_mpfs_add_mac(pfmdev, config->mac);
@@ -3220,11 +3172,7 @@
 
 	ndev->nb.notifier_call = event_handler;
 	mlx5_notifier_register(mdev, &ndev->nb);
-<<<<<<< HEAD
-	ndev->cur_num_vqs = 2 * mlx5_vdpa_max_qps(max_vqs);
-=======
 	ndev->nb_registered = true;
->>>>>>> d60c95ef
 	mvdev->vdev.mdev = &mgtdev->mgtdev;
 	err = _vdpa_register_device(&mvdev->vdev, max_vqs + 1);
 	if (err)
@@ -3256,14 +3204,10 @@
 	struct mlx5_vdpa_net *ndev = to_mlx5_vdpa_ndev(mvdev);
 	struct workqueue_struct *wq;
 
-<<<<<<< HEAD
-	mlx5_notifier_unregister(mvdev->mdev, &ndev->nb);
-=======
 	if (ndev->nb_registered) {
 		ndev->nb_registered = false;
 		mlx5_notifier_unregister(mvdev->mdev, &ndev->nb);
 	}
->>>>>>> d60c95ef
 	wq = mvdev->wq;
 	mvdev->wq = NULL;
 	destroy_workqueue(wq);
