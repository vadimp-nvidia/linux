// SPDX-License-Identifier: GPL-2.0-only
/*
 * Intel IFC VF NIC driver for virtio dataplane offloading
 *
 * Copyright (C) 2020 Intel Corporation.
 *
 * Author: Zhu Lingshan <lingshan.zhu@intel.com>
 *
 */

#include <linux/interrupt.h>
#include <linux/module.h>
#include <linux/pci.h>
#include <linux/sysfs.h>
#include "ifcvf_base.h"

#define DRIVER_AUTHOR   "Intel Corporation"
#define IFCVF_DRIVER_NAME       "ifcvf"

static irqreturn_t ifcvf_config_changed(int irq, void *arg)
{
	struct ifcvf_hw *vf = arg;

	if (vf->config_cb.callback)
		return vf->config_cb.callback(vf->config_cb.private);

	return IRQ_HANDLED;
}

static irqreturn_t ifcvf_vq_intr_handler(int irq, void *arg)
{
	struct vring_info *vring = arg;

	if (vring->cb.callback)
		return vring->cb.callback(vring->cb.private);

	return IRQ_HANDLED;
}

static irqreturn_t ifcvf_vqs_reused_intr_handler(int irq, void *arg)
{
	struct ifcvf_hw *vf = arg;
	struct vring_info *vring;
	int i;

	for (i = 0; i < vf->nr_vring; i++) {
		vring = &vf->vring[i];
		if (vring->cb.callback)
			vring->cb.callback(vring->cb.private);
	}

	return IRQ_HANDLED;
}

static irqreturn_t ifcvf_dev_intr_handler(int irq, void *arg)
{
	struct ifcvf_hw *vf = arg;
	u8 isr;

	isr = vp_ioread8(vf->isr);
	if (isr & VIRTIO_PCI_ISR_CONFIG)
		ifcvf_config_changed(irq, arg);

	return ifcvf_vqs_reused_intr_handler(irq, arg);
}

static void ifcvf_free_irq_vectors(void *data)
{
	pci_free_irq_vectors(data);
}

static void ifcvf_free_per_vq_irq(struct ifcvf_adapter *adapter)
{
	struct pci_dev *pdev = adapter->pdev;
	struct ifcvf_hw *vf = &adapter->vf;
	int i;

	for (i = 0; i < vf->nr_vring; i++) {
		if (vf->vring[i].irq != -EINVAL) {
			devm_free_irq(&pdev->dev, vf->vring[i].irq, &vf->vring[i]);
			vf->vring[i].irq = -EINVAL;
		}
	}
}

static void ifcvf_free_vqs_reused_irq(struct ifcvf_adapter *adapter)
{
	struct pci_dev *pdev = adapter->pdev;
	struct ifcvf_hw *vf = &adapter->vf;

	if (vf->vqs_reused_irq != -EINVAL) {
		devm_free_irq(&pdev->dev, vf->vqs_reused_irq, vf);
		vf->vqs_reused_irq = -EINVAL;
	}

}

static void ifcvf_free_vq_irq(struct ifcvf_adapter *adapter)
{
	struct ifcvf_hw *vf = &adapter->vf;

	if (vf->msix_vector_status == MSIX_VECTOR_PER_VQ_AND_CONFIG)
		ifcvf_free_per_vq_irq(adapter);
	else
		ifcvf_free_vqs_reused_irq(adapter);
}

static void ifcvf_free_config_irq(struct ifcvf_adapter *adapter)
{
	struct pci_dev *pdev = adapter->pdev;
	struct ifcvf_hw *vf = &adapter->vf;

	if (vf->config_irq == -EINVAL)
		return;

	/* If the irq is shared by all vqs and the config interrupt,
	 * it is already freed in ifcvf_free_vq_irq, so here only
	 * need to free config irq when msix_vector_status != MSIX_VECTOR_DEV_SHARED
	 */
	if (vf->msix_vector_status != MSIX_VECTOR_DEV_SHARED) {
		devm_free_irq(&pdev->dev, vf->config_irq, vf);
		vf->config_irq = -EINVAL;
	}
}

static void ifcvf_free_irq(struct ifcvf_adapter *adapter)
{
	struct pci_dev *pdev = adapter->pdev;

	ifcvf_free_vq_irq(adapter);
	ifcvf_free_config_irq(adapter);
	ifcvf_free_irq_vectors(pdev);
}

/* ifcvf MSIX vectors allocator, this helper tries to allocate
 * vectors for all virtqueues and the config interrupt.
 * It returns the number of allocated vectors, negative
 * return value when fails.
 */
static int ifcvf_alloc_vectors(struct ifcvf_adapter *adapter)
{
	struct pci_dev *pdev = adapter->pdev;
	struct ifcvf_hw *vf = &adapter->vf;
	int max_intr, ret;

	/* all queues and config interrupt  */
	max_intr = vf->nr_vring + 1;
	ret = pci_alloc_irq_vectors(pdev, 1, max_intr, PCI_IRQ_MSIX | PCI_IRQ_AFFINITY);

	if (ret < 0) {
		IFCVF_ERR(pdev, "Failed to alloc IRQ vectors\n");
		return ret;
	}

	if (ret < max_intr)
		IFCVF_INFO(pdev,
			   "Requested %u vectors, however only %u allocated, lower performance\n",
			   max_intr, ret);

	return ret;
}

static int ifcvf_request_per_vq_irq(struct ifcvf_adapter *adapter)
{
	struct pci_dev *pdev = adapter->pdev;
	struct ifcvf_hw *vf = &adapter->vf;
	int i, vector, ret, irq;

	vf->vqs_reused_irq = -EINVAL;
	for (i = 0; i < vf->nr_vring; i++) {
		snprintf(vf->vring[i].msix_name, 256, "ifcvf[%s]-%d\n", pci_name(pdev), i);
		vector = i;
		irq = pci_irq_vector(pdev, vector);
		ret = devm_request_irq(&pdev->dev, irq,
				       ifcvf_vq_intr_handler, 0,
				       vf->vring[i].msix_name,
				       &vf->vring[i]);
		if (ret) {
			IFCVF_ERR(pdev, "Failed to request irq for vq %d\n", i);
			goto err;
		}

		vf->vring[i].irq = irq;
		ret = ifcvf_set_vq_vector(vf, i, vector);
		if (ret == VIRTIO_MSI_NO_VECTOR) {
			IFCVF_ERR(pdev, "No msix vector for vq %u\n", i);
			goto err;
		}
	}

	return 0;
err:
	ifcvf_free_irq(adapter);

	return -EFAULT;
}

static int ifcvf_request_vqs_reused_irq(struct ifcvf_adapter *adapter)
{
	struct pci_dev *pdev = adapter->pdev;
	struct ifcvf_hw *vf = &adapter->vf;
	int i, vector, ret, irq;

	vector = 0;
	snprintf(vf->vring[0].msix_name, 256, "ifcvf[%s]-vqs-reused-irq\n", pci_name(pdev));
	irq = pci_irq_vector(pdev, vector);
	ret = devm_request_irq(&pdev->dev, irq,
			       ifcvf_vqs_reused_intr_handler, 0,
			       vf->vring[0].msix_name, vf);
	if (ret) {
		IFCVF_ERR(pdev, "Failed to request reused irq for the device\n");
		goto err;
	}

	vf->vqs_reused_irq = irq;
	for (i = 0; i < vf->nr_vring; i++) {
		vf->vring[i].irq = -EINVAL;
		ret = ifcvf_set_vq_vector(vf, i, vector);
		if (ret == VIRTIO_MSI_NO_VECTOR) {
			IFCVF_ERR(pdev, "No msix vector for vq %u\n", i);
			goto err;
		}
	}

	return 0;
err:
	ifcvf_free_irq(adapter);

	return -EFAULT;
}

static int ifcvf_request_dev_irq(struct ifcvf_adapter *adapter)
{
	struct pci_dev *pdev = adapter->pdev;
	struct ifcvf_hw *vf = &adapter->vf;
	int i, vector, ret, irq;

	vector = 0;
	snprintf(vf->vring[0].msix_name, 256, "ifcvf[%s]-dev-irq\n", pci_name(pdev));
	irq = pci_irq_vector(pdev, vector);
	ret = devm_request_irq(&pdev->dev, irq,
			       ifcvf_dev_intr_handler, 0,
			       vf->vring[0].msix_name, vf);
	if (ret) {
		IFCVF_ERR(pdev, "Failed to request irq for the device\n");
		goto err;
	}

	vf->vqs_reused_irq = irq;
	for (i = 0; i < vf->nr_vring; i++) {
		vf->vring[i].irq = -EINVAL;
		ret = ifcvf_set_vq_vector(vf, i, vector);
		if (ret == VIRTIO_MSI_NO_VECTOR) {
			IFCVF_ERR(pdev, "No msix vector for vq %u\n", i);
			goto err;
		}
	}

	vf->config_irq = irq;
	ret = ifcvf_set_config_vector(vf, vector);
	if (ret == VIRTIO_MSI_NO_VECTOR) {
		IFCVF_ERR(pdev, "No msix vector for device config\n");
		goto err;
	}

	return 0;
err:
	ifcvf_free_irq(adapter);

	return -EFAULT;

}

static int ifcvf_request_vq_irq(struct ifcvf_adapter *adapter)
{
	struct ifcvf_hw *vf = &adapter->vf;
	int ret;

	if (vf->msix_vector_status == MSIX_VECTOR_PER_VQ_AND_CONFIG)
		ret = ifcvf_request_per_vq_irq(adapter);
	else
		ret = ifcvf_request_vqs_reused_irq(adapter);

	return ret;
}

static int ifcvf_request_config_irq(struct ifcvf_adapter *adapter)
{
	struct pci_dev *pdev = adapter->pdev;
	struct ifcvf_hw *vf = &adapter->vf;
	int config_vector, ret;

	if (vf->msix_vector_status == MSIX_VECTOR_PER_VQ_AND_CONFIG)
		config_vector = vf->nr_vring;
	else if (vf->msix_vector_status ==  MSIX_VECTOR_SHARED_VQ_AND_CONFIG)
		/* vector 0 for vqs and 1 for config interrupt */
		config_vector = 1;
	else if (vf->msix_vector_status == MSIX_VECTOR_DEV_SHARED)
		/* re-use the vqs vector */
		return 0;
	else
		return -EINVAL;

	snprintf(vf->config_msix_name, 256, "ifcvf[%s]-config\n",
		 pci_name(pdev));
	vf->config_irq = pci_irq_vector(pdev, config_vector);
	ret = devm_request_irq(&pdev->dev, vf->config_irq,
			       ifcvf_config_changed, 0,
			       vf->config_msix_name, vf);
	if (ret) {
		IFCVF_ERR(pdev, "Failed to request config irq\n");
		goto err;
	}

	ret = ifcvf_set_config_vector(vf, config_vector);
	if (ret == VIRTIO_MSI_NO_VECTOR) {
		IFCVF_ERR(pdev, "No msix vector for device config\n");
		goto err;
	}

	return 0;
err:
	ifcvf_free_irq(adapter);

	return -EFAULT;
}

static int ifcvf_request_irq(struct ifcvf_adapter *adapter)
{
	struct ifcvf_hw *vf = &adapter->vf;
	int nvectors, ret, max_intr;

	nvectors = ifcvf_alloc_vectors(adapter);
	if (nvectors <= 0)
		return -EFAULT;

	vf->msix_vector_status = MSIX_VECTOR_PER_VQ_AND_CONFIG;
	max_intr = vf->nr_vring + 1;
	if (nvectors < max_intr)
		vf->msix_vector_status = MSIX_VECTOR_SHARED_VQ_AND_CONFIG;

	if (nvectors == 1) {
		vf->msix_vector_status = MSIX_VECTOR_DEV_SHARED;
		ret = ifcvf_request_dev_irq(adapter);

		return ret;
	}

	ret = ifcvf_request_vq_irq(adapter);
	if (ret)
		return ret;

	ret = ifcvf_request_config_irq(adapter);

	if (ret)
		return ret;

	return 0;
}

static int ifcvf_start_datapath(void *private)
{
	struct ifcvf_hw *vf = ifcvf_private_to_vf(private);
	u8 status;
	int ret;

	ret = ifcvf_start_hw(vf);
	if (ret < 0) {
		status = ifcvf_get_status(vf);
		status |= VIRTIO_CONFIG_S_FAILED;
		ifcvf_set_status(vf, status);
	}

	return ret;
}

static int ifcvf_stop_datapath(void *private)
{
	struct ifcvf_hw *vf = ifcvf_private_to_vf(private);
	int i;

	for (i = 0; i < vf->nr_vring; i++)
		vf->vring[i].cb.callback = NULL;

	ifcvf_stop_hw(vf);

	return 0;
}

static void ifcvf_reset_vring(struct ifcvf_adapter *adapter)
{
	struct ifcvf_hw *vf = ifcvf_private_to_vf(adapter);
	int i;

	for (i = 0; i < vf->nr_vring; i++) {
		vf->vring[i].last_avail_idx = 0;
		vf->vring[i].desc = 0;
		vf->vring[i].avail = 0;
		vf->vring[i].used = 0;
		vf->vring[i].ready = 0;
		vf->vring[i].cb.callback = NULL;
		vf->vring[i].cb.private = NULL;
	}

	ifcvf_reset(vf);
}

static struct ifcvf_adapter *vdpa_to_adapter(struct vdpa_device *vdpa_dev)
{
	return container_of(vdpa_dev, struct ifcvf_adapter, vdpa);
}

static struct ifcvf_hw *vdpa_to_vf(struct vdpa_device *vdpa_dev)
{
	struct ifcvf_adapter *adapter = vdpa_to_adapter(vdpa_dev);

	return &adapter->vf;
}

static u64 ifcvf_vdpa_get_device_features(struct vdpa_device *vdpa_dev)
{
	struct ifcvf_adapter *adapter = vdpa_to_adapter(vdpa_dev);
	struct ifcvf_hw *vf = vdpa_to_vf(vdpa_dev);
	struct pci_dev *pdev = adapter->pdev;
	u32 type = vf->dev_type;
	u64 features;

	if (type == VIRTIO_ID_NET || type == VIRTIO_ID_BLOCK)
		features = ifcvf_get_features(vf);
	else {
		features = 0;
		IFCVF_ERR(pdev, "VIRTIO ID %u not supported\n", vf->dev_type);
	}

	return features;
}

static int ifcvf_vdpa_set_driver_features(struct vdpa_device *vdpa_dev, u64 features)
{
	struct ifcvf_hw *vf = vdpa_to_vf(vdpa_dev);
	int ret;

	ret = ifcvf_verify_min_features(vf, features);
	if (ret)
		return ret;

	vf->req_features = features;

	return 0;
}

static u64 ifcvf_vdpa_get_driver_features(struct vdpa_device *vdpa_dev)
{
	struct ifcvf_hw *vf = vdpa_to_vf(vdpa_dev);

	return vf->req_features;
}

static u8 ifcvf_vdpa_get_status(struct vdpa_device *vdpa_dev)
{
	struct ifcvf_hw *vf = vdpa_to_vf(vdpa_dev);

	return ifcvf_get_status(vf);
}

static void ifcvf_vdpa_set_status(struct vdpa_device *vdpa_dev, u8 status)
{
	struct ifcvf_adapter *adapter;
	struct ifcvf_hw *vf;
	u8 status_old;
	int ret;

	vf  = vdpa_to_vf(vdpa_dev);
	adapter = vdpa_to_adapter(vdpa_dev);
	status_old = ifcvf_get_status(vf);

	if (status_old == status)
		return;

	if ((status & VIRTIO_CONFIG_S_DRIVER_OK) &&
	    !(status_old & VIRTIO_CONFIG_S_DRIVER_OK)) {
		ret = ifcvf_request_irq(adapter);
		if (ret) {
			status = ifcvf_get_status(vf);
			status |= VIRTIO_CONFIG_S_FAILED;
			ifcvf_set_status(vf, status);
			return;
		}

		if (ifcvf_start_datapath(adapter) < 0)
			IFCVF_ERR(adapter->pdev,
				  "Failed to set ifcvf vdpa  status %u\n",
				  status);
	}

	ifcvf_set_status(vf, status);
}

static int ifcvf_vdpa_reset(struct vdpa_device *vdpa_dev)
{
	struct ifcvf_adapter *adapter;
	struct ifcvf_hw *vf;
	u8 status_old;

	vf  = vdpa_to_vf(vdpa_dev);
	adapter = vdpa_to_adapter(vdpa_dev);
	status_old = ifcvf_get_status(vf);

	if (status_old == 0)
		return 0;

	if (status_old & VIRTIO_CONFIG_S_DRIVER_OK) {
		ifcvf_stop_datapath(adapter);
		ifcvf_free_irq(adapter);
	}

	ifcvf_reset_vring(adapter);

	return 0;
}

static u16 ifcvf_vdpa_get_vq_num_max(struct vdpa_device *vdpa_dev)
{
	return IFCVF_QUEUE_MAX;
}

static int ifcvf_vdpa_get_vq_state(struct vdpa_device *vdpa_dev, u16 qid,
				   struct vdpa_vq_state *state)
{
	struct ifcvf_hw *vf = vdpa_to_vf(vdpa_dev);

	state->split.avail_index = ifcvf_get_vq_state(vf, qid);
	return 0;
}

static int ifcvf_vdpa_set_vq_state(struct vdpa_device *vdpa_dev, u16 qid,
				   const struct vdpa_vq_state *state)
{
	struct ifcvf_hw *vf = vdpa_to_vf(vdpa_dev);

	return ifcvf_set_vq_state(vf, qid, state->split.avail_index);
}

static void ifcvf_vdpa_set_vq_cb(struct vdpa_device *vdpa_dev, u16 qid,
				 struct vdpa_callback *cb)
{
	struct ifcvf_hw *vf = vdpa_to_vf(vdpa_dev);

	vf->vring[qid].cb = *cb;
}

static void ifcvf_vdpa_set_vq_ready(struct vdpa_device *vdpa_dev,
				    u16 qid, bool ready)
{
	struct ifcvf_hw *vf = vdpa_to_vf(vdpa_dev);

	vf->vring[qid].ready = ready;
}

static bool ifcvf_vdpa_get_vq_ready(struct vdpa_device *vdpa_dev, u16 qid)
{
	struct ifcvf_hw *vf = vdpa_to_vf(vdpa_dev);

	return vf->vring[qid].ready;
}

static void ifcvf_vdpa_set_vq_num(struct vdpa_device *vdpa_dev, u16 qid,
				  u32 num)
{
	struct ifcvf_hw *vf = vdpa_to_vf(vdpa_dev);

	vf->vring[qid].size = num;
}

static int ifcvf_vdpa_set_vq_address(struct vdpa_device *vdpa_dev, u16 qid,
				     u64 desc_area, u64 driver_area,
				     u64 device_area)
{
	struct ifcvf_hw *vf = vdpa_to_vf(vdpa_dev);

	vf->vring[qid].desc = desc_area;
	vf->vring[qid].avail = driver_area;
	vf->vring[qid].used = device_area;

	return 0;
}

static void ifcvf_vdpa_kick_vq(struct vdpa_device *vdpa_dev, u16 qid)
{
	struct ifcvf_hw *vf = vdpa_to_vf(vdpa_dev);

	ifcvf_notify_queue(vf, qid);
}

static u32 ifcvf_vdpa_get_generation(struct vdpa_device *vdpa_dev)
{
	struct ifcvf_hw *vf = vdpa_to_vf(vdpa_dev);

	return vp_ioread8(&vf->common_cfg->config_generation);
}

static u32 ifcvf_vdpa_get_device_id(struct vdpa_device *vdpa_dev)
{
	struct ifcvf_hw *vf = vdpa_to_vf(vdpa_dev);

	return vf->dev_type;
}

static u32 ifcvf_vdpa_get_vendor_id(struct vdpa_device *vdpa_dev)
{
	struct ifcvf_adapter *adapter = vdpa_to_adapter(vdpa_dev);
	struct pci_dev *pdev = adapter->pdev;

	return pdev->subsystem_vendor;
}

static u32 ifcvf_vdpa_get_vq_align(struct vdpa_device *vdpa_dev)
{
	return IFCVF_QUEUE_ALIGNMENT;
}

static size_t ifcvf_vdpa_get_config_size(struct vdpa_device *vdpa_dev)
{
	struct ifcvf_hw *vf = vdpa_to_vf(vdpa_dev);

	return  vf->config_size;
<<<<<<< HEAD
=======
}

static u32 ifcvf_vdpa_get_vq_group(struct vdpa_device *vdpa, u16 idx)
{
	return 0;
>>>>>>> d60c95ef
}

static void ifcvf_vdpa_get_config(struct vdpa_device *vdpa_dev,
				  unsigned int offset,
				  void *buf, unsigned int len)
{
	struct ifcvf_hw *vf = vdpa_to_vf(vdpa_dev);

	ifcvf_read_dev_config(vf, offset, buf, len);
}

static void ifcvf_vdpa_set_config(struct vdpa_device *vdpa_dev,
				  unsigned int offset, const void *buf,
				  unsigned int len)
{
	struct ifcvf_hw *vf = vdpa_to_vf(vdpa_dev);

	ifcvf_write_dev_config(vf, offset, buf, len);
}

static void ifcvf_vdpa_set_config_cb(struct vdpa_device *vdpa_dev,
				     struct vdpa_callback *cb)
{
	struct ifcvf_hw *vf = vdpa_to_vf(vdpa_dev);

	vf->config_cb.callback = cb->callback;
	vf->config_cb.private = cb->private;
}

static int ifcvf_vdpa_get_vq_irq(struct vdpa_device *vdpa_dev,
				 u16 qid)
{
	struct ifcvf_hw *vf = vdpa_to_vf(vdpa_dev);

	if (vf->vqs_reused_irq < 0)
		return vf->vring[qid].irq;
	else
		return -EINVAL;
}

static struct vdpa_notification_area ifcvf_get_vq_notification(struct vdpa_device *vdpa_dev,
							       u16 idx)
{
	struct ifcvf_hw *vf = vdpa_to_vf(vdpa_dev);
	struct vdpa_notification_area area;

	area.addr = vf->vring[idx].notify_pa;
	if (!vf->notify_off_multiplier)
		area.size = PAGE_SIZE;
	else
		area.size = vf->notify_off_multiplier;

	return area;
}

/*
 * IFCVF currently doesn't have on-chip IOMMU, so not
 * implemented set_map()/dma_map()/dma_unmap()
 */
static const struct vdpa_config_ops ifc_vdpa_ops = {
	.get_device_features = ifcvf_vdpa_get_device_features,
	.set_driver_features = ifcvf_vdpa_set_driver_features,
	.get_driver_features = ifcvf_vdpa_get_driver_features,
	.get_status	= ifcvf_vdpa_get_status,
	.set_status	= ifcvf_vdpa_set_status,
	.reset		= ifcvf_vdpa_reset,
	.get_vq_num_max	= ifcvf_vdpa_get_vq_num_max,
	.get_vq_state	= ifcvf_vdpa_get_vq_state,
	.set_vq_state	= ifcvf_vdpa_set_vq_state,
	.set_vq_cb	= ifcvf_vdpa_set_vq_cb,
	.set_vq_ready	= ifcvf_vdpa_set_vq_ready,
	.get_vq_ready	= ifcvf_vdpa_get_vq_ready,
	.set_vq_num	= ifcvf_vdpa_set_vq_num,
	.set_vq_address	= ifcvf_vdpa_set_vq_address,
	.get_vq_irq	= ifcvf_vdpa_get_vq_irq,
	.kick_vq	= ifcvf_vdpa_kick_vq,
	.get_generation	= ifcvf_vdpa_get_generation,
	.get_device_id	= ifcvf_vdpa_get_device_id,
	.get_vendor_id	= ifcvf_vdpa_get_vendor_id,
	.get_vq_align	= ifcvf_vdpa_get_vq_align,
	.get_vq_group	= ifcvf_vdpa_get_vq_group,
	.get_config_size	= ifcvf_vdpa_get_config_size,
	.get_config	= ifcvf_vdpa_get_config,
	.set_config	= ifcvf_vdpa_set_config,
	.set_config_cb  = ifcvf_vdpa_set_config_cb,
	.get_vq_notification = ifcvf_get_vq_notification,
};

static struct virtio_device_id id_table_net[] = {
	{VIRTIO_ID_NET, VIRTIO_DEV_ANY_ID},
	{0},
};

static struct virtio_device_id id_table_blk[] = {
	{VIRTIO_ID_BLOCK, VIRTIO_DEV_ANY_ID},
	{0},
};

static u32 get_dev_type(struct pci_dev *pdev)
{
	u32 dev_type;

	/* This drirver drives both modern virtio devices and transitional
	 * devices in modern mode.
	 * vDPA requires feature bit VIRTIO_F_ACCESS_PLATFORM,
	 * so legacy devices and transitional devices in legacy
	 * mode will not work for vDPA, this driver will not
	 * drive devices with legacy interface.
	 */

	if (pdev->device < 0x1040)
		dev_type =  pdev->subsystem_device;
	else
		dev_type =  pdev->device - 0x1040;

	return dev_type;
}

static int ifcvf_vdpa_dev_add(struct vdpa_mgmt_dev *mdev, const char *name,
			      const struct vdpa_dev_set_config *config)
{
	struct ifcvf_vdpa_mgmt_dev *ifcvf_mgmt_dev;
	struct ifcvf_adapter *adapter;
	struct vdpa_device *vdpa_dev;
	struct pci_dev *pdev;
	struct ifcvf_hw *vf;
	int ret;

	ifcvf_mgmt_dev = container_of(mdev, struct ifcvf_vdpa_mgmt_dev, mdev);
	if (!ifcvf_mgmt_dev->adapter)
		return -EOPNOTSUPP;

<<<<<<< HEAD
	pdev = ifcvf_mgmt_dev->pdev;
	dev = &pdev->dev;
	adapter = vdpa_alloc_device(struct ifcvf_adapter, vdpa,
				    dev, &ifc_vdpa_ops, name, false);
	if (IS_ERR(adapter)) {
		IFCVF_ERR(pdev, "Failed to allocate vDPA structure");
		return PTR_ERR(adapter);
	}

	ifcvf_mgmt_dev->adapter = adapter;

=======
	adapter = ifcvf_mgmt_dev->adapter;
>>>>>>> d60c95ef
	vf = &adapter->vf;
	pdev = adapter->pdev;
	vdpa_dev = &adapter->vdpa;

<<<<<<< HEAD
	ret = ifcvf_init_hw(vf, pdev);
	if (ret) {
		IFCVF_ERR(pdev, "Failed to init IFCVF hw\n");
		goto err;
	}

	for (i = 0; i < vf->nr_vring; i++)
		vf->vring[i].irq = -EINVAL;

	vf->hw_features = ifcvf_get_hw_features(vf);
	vf->config_size = ifcvf_get_config_size(vf);
=======
	if (name)
		ret = dev_set_name(&vdpa_dev->dev, "%s", name);
	else
		ret = dev_set_name(&vdpa_dev->dev, "vdpa%u", vdpa_dev->index);
>>>>>>> d60c95ef

	ret = _vdpa_register_device(&adapter->vdpa, vf->nr_vring);
	if (ret) {
		put_device(&adapter->vdpa.dev);
		IFCVF_ERR(pdev, "Failed to register to vDPA bus");
		return ret;
	}

	return 0;
}


static void ifcvf_vdpa_dev_del(struct vdpa_mgmt_dev *mdev, struct vdpa_device *dev)
{
	struct ifcvf_vdpa_mgmt_dev *ifcvf_mgmt_dev;

	ifcvf_mgmt_dev = container_of(mdev, struct ifcvf_vdpa_mgmt_dev, mdev);
	_vdpa_unregister_device(dev);
	ifcvf_mgmt_dev->adapter = NULL;
}

static const struct vdpa_mgmtdev_ops ifcvf_vdpa_mgmt_dev_ops = {
	.dev_add = ifcvf_vdpa_dev_add,
	.dev_del = ifcvf_vdpa_dev_del
};

static int ifcvf_probe(struct pci_dev *pdev, const struct pci_device_id *id)
{
	struct ifcvf_vdpa_mgmt_dev *ifcvf_mgmt_dev;
	struct device *dev = &pdev->dev;
	struct ifcvf_adapter *adapter;
	struct ifcvf_hw *vf;
	u32 dev_type;
	int ret, i;

	ret = pcim_enable_device(pdev);
	if (ret) {
		IFCVF_ERR(pdev, "Failed to enable device\n");
		return ret;
	}
	ret = pcim_iomap_regions(pdev, BIT(0) | BIT(2) | BIT(4),
				 IFCVF_DRIVER_NAME);
	if (ret) {
		IFCVF_ERR(pdev, "Failed to request MMIO region\n");
		return ret;
	}

	ret = dma_set_mask_and_coherent(dev, DMA_BIT_MASK(64));
	if (ret) {
		IFCVF_ERR(pdev, "No usable DMA configuration\n");
		return ret;
	}

	ret = devm_add_action_or_reset(dev, ifcvf_free_irq_vectors, pdev);
	if (ret) {
		IFCVF_ERR(pdev,
			  "Failed for adding devres for freeing irq vectors\n");
		return ret;
	}

	pci_set_master(pdev);

	adapter = vdpa_alloc_device(struct ifcvf_adapter, vdpa,
				    dev, &ifc_vdpa_ops, 1, 1, NULL, false);
	if (IS_ERR(adapter)) {
		IFCVF_ERR(pdev, "Failed to allocate vDPA structure");
		return PTR_ERR(adapter);
	}

	vf = &adapter->vf;
	vf->dev_type = get_dev_type(pdev);
	vf->base = pcim_iomap_table(pdev);

	adapter->pdev = pdev;
	adapter->vdpa.dma_dev = &pdev->dev;

	ret = ifcvf_init_hw(vf, pdev);
	if (ret) {
		IFCVF_ERR(pdev, "Failed to init IFCVF hw\n");
		return ret;
	}

	for (i = 0; i < vf->nr_vring; i++)
		vf->vring[i].irq = -EINVAL;

	vf->hw_features = ifcvf_get_hw_features(vf);
	vf->config_size = ifcvf_get_config_size(vf);

	ifcvf_mgmt_dev = kzalloc(sizeof(struct ifcvf_vdpa_mgmt_dev), GFP_KERNEL);
	if (!ifcvf_mgmt_dev) {
		IFCVF_ERR(pdev, "Failed to alloc memory for the vDPA management device\n");
		return -ENOMEM;
	}

	ifcvf_mgmt_dev->mdev.ops = &ifcvf_vdpa_mgmt_dev_ops;
	ifcvf_mgmt_dev->mdev.device = dev;
	ifcvf_mgmt_dev->adapter = adapter;

	dev_type = get_dev_type(pdev);
	switch (dev_type) {
	case VIRTIO_ID_NET:
		ifcvf_mgmt_dev->mdev.id_table = id_table_net;
		break;
	case VIRTIO_ID_BLOCK:
		ifcvf_mgmt_dev->mdev.id_table = id_table_blk;
		break;
	default:
		IFCVF_ERR(pdev, "VIRTIO ID %u not supported\n", dev_type);
		ret = -EOPNOTSUPP;
		goto err;
	}

	ifcvf_mgmt_dev->mdev.max_supported_vqs = vf->nr_vring;
	ifcvf_mgmt_dev->mdev.supported_features = vf->hw_features;

	adapter->vdpa.mdev = &ifcvf_mgmt_dev->mdev;


	ret = vdpa_mgmtdev_register(&ifcvf_mgmt_dev->mdev);
	if (ret) {
		IFCVF_ERR(pdev,
			  "Failed to initialize the management interfaces\n");
		goto err;
	}

	pci_set_drvdata(pdev, ifcvf_mgmt_dev);

	return 0;

err:
	kfree(ifcvf_mgmt_dev);
	return ret;
}

static void ifcvf_remove(struct pci_dev *pdev)
{
	struct ifcvf_vdpa_mgmt_dev *ifcvf_mgmt_dev;

	ifcvf_mgmt_dev = pci_get_drvdata(pdev);
	vdpa_mgmtdev_unregister(&ifcvf_mgmt_dev->mdev);
	kfree(ifcvf_mgmt_dev);
}

static struct pci_device_id ifcvf_pci_ids[] = {
	/* N3000 network device */
	{ PCI_DEVICE_SUB(PCI_VENDOR_ID_REDHAT_QUMRANET,
			 N3000_DEVICE_ID,
			 PCI_VENDOR_ID_INTEL,
			 N3000_SUBSYS_DEVICE_ID) },
	/* C5000X-PL network device */
	{ PCI_DEVICE_SUB(PCI_VENDOR_ID_REDHAT_QUMRANET,
			 VIRTIO_TRANS_ID_NET,
			 PCI_VENDOR_ID_INTEL,
			 VIRTIO_ID_NET) },
	/* C5000X-PL block device */
	{ PCI_DEVICE_SUB(PCI_VENDOR_ID_REDHAT_QUMRANET,
			 VIRTIO_TRANS_ID_BLOCK,
			 PCI_VENDOR_ID_INTEL,
			 VIRTIO_ID_BLOCK) },

	{ 0 },
};
MODULE_DEVICE_TABLE(pci, ifcvf_pci_ids);

static struct pci_driver ifcvf_driver = {
	.name     = IFCVF_DRIVER_NAME,
	.id_table = ifcvf_pci_ids,
	.probe    = ifcvf_probe,
	.remove   = ifcvf_remove,
};

module_pci_driver(ifcvf_driver);

MODULE_LICENSE("GPL v2");<|MERGE_RESOLUTION|>--- conflicted
+++ resolved
@@ -624,14 +624,11 @@
 	struct ifcvf_hw *vf = vdpa_to_vf(vdpa_dev);
 
 	return  vf->config_size;
-<<<<<<< HEAD
-=======
 }
 
 static u32 ifcvf_vdpa_get_vq_group(struct vdpa_device *vdpa, u16 idx)
 {
 	return 0;
->>>>>>> d60c95ef
 }
 
 static void ifcvf_vdpa_get_config(struct vdpa_device *vdpa_dev,
@@ -764,43 +761,15 @@
 	if (!ifcvf_mgmt_dev->adapter)
 		return -EOPNOTSUPP;
 
-<<<<<<< HEAD
-	pdev = ifcvf_mgmt_dev->pdev;
-	dev = &pdev->dev;
-	adapter = vdpa_alloc_device(struct ifcvf_adapter, vdpa,
-				    dev, &ifc_vdpa_ops, name, false);
-	if (IS_ERR(adapter)) {
-		IFCVF_ERR(pdev, "Failed to allocate vDPA structure");
-		return PTR_ERR(adapter);
-	}
-
-	ifcvf_mgmt_dev->adapter = adapter;
-
-=======
 	adapter = ifcvf_mgmt_dev->adapter;
->>>>>>> d60c95ef
 	vf = &adapter->vf;
 	pdev = adapter->pdev;
 	vdpa_dev = &adapter->vdpa;
 
-<<<<<<< HEAD
-	ret = ifcvf_init_hw(vf, pdev);
-	if (ret) {
-		IFCVF_ERR(pdev, "Failed to init IFCVF hw\n");
-		goto err;
-	}
-
-	for (i = 0; i < vf->nr_vring; i++)
-		vf->vring[i].irq = -EINVAL;
-
-	vf->hw_features = ifcvf_get_hw_features(vf);
-	vf->config_size = ifcvf_get_config_size(vf);
-=======
 	if (name)
 		ret = dev_set_name(&vdpa_dev->dev, "%s", name);
 	else
 		ret = dev_set_name(&vdpa_dev->dev, "vdpa%u", vdpa_dev->index);
->>>>>>> d60c95ef
 
 	ret = _vdpa_register_device(&adapter->vdpa, vf->nr_vring);
 	if (ret) {
