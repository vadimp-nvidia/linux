// SPDX-License-Identifier: GPL-2.0
/*
 * NVM Express device driver
 * Copyright (c) 2011-2014, Intel Corporation.
 */

#include <linux/blkdev.h>
#include <linux/blk-mq.h>
#include <linux/blk-integrity.h>
#include <linux/compat.h>
#include <linux/delay.h>
#include <linux/errno.h>
#include <linux/hdreg.h>
#include <linux/kernel.h>
#include <linux/module.h>
#include <linux/backing-dev.h>
#include <linux/slab.h>
#include <linux/types.h>
#include <linux/pr.h>
#include <linux/ptrace.h>
#include <linux/nvme_ioctl.h>
#include <linux/pm_qos.h>
#include <asm/unaligned.h>

#include "nvme.h"
#include "fabrics.h"
#include <linux/nvme-auth.h>

#define CREATE_TRACE_POINTS
#include "trace.h"

#define NVME_MINORS		(1U << MINORBITS)

struct nvme_ns_info {
	struct nvme_ns_ids ids;
	u32 nsid;
	__le32 anagrpid;
	bool is_shared;
	bool is_readonly;
	bool is_ready;
};

unsigned int admin_timeout = 60;
module_param(admin_timeout, uint, 0644);
MODULE_PARM_DESC(admin_timeout, "timeout in seconds for admin commands");
EXPORT_SYMBOL_GPL(admin_timeout);

unsigned int nvme_io_timeout = 30;
module_param_named(io_timeout, nvme_io_timeout, uint, 0644);
MODULE_PARM_DESC(io_timeout, "timeout in seconds for I/O");
EXPORT_SYMBOL_GPL(nvme_io_timeout);

static unsigned char shutdown_timeout = 5;
module_param(shutdown_timeout, byte, 0644);
MODULE_PARM_DESC(shutdown_timeout, "timeout in seconds for controller shutdown");

static u8 nvme_max_retries = 5;
module_param_named(max_retries, nvme_max_retries, byte, 0644);
MODULE_PARM_DESC(max_retries, "max number of retries a command may have");

static unsigned long default_ps_max_latency_us = 100000;
module_param(default_ps_max_latency_us, ulong, 0644);
MODULE_PARM_DESC(default_ps_max_latency_us,
		 "max power saving latency for new devices; use PM QOS to change per device");

static bool force_apst;
module_param(force_apst, bool, 0644);
MODULE_PARM_DESC(force_apst, "allow APST for newly enumerated devices even if quirked off");

static unsigned long apst_primary_timeout_ms = 100;
module_param(apst_primary_timeout_ms, ulong, 0644);
MODULE_PARM_DESC(apst_primary_timeout_ms,
	"primary APST timeout in ms");

static unsigned long apst_secondary_timeout_ms = 2000;
module_param(apst_secondary_timeout_ms, ulong, 0644);
MODULE_PARM_DESC(apst_secondary_timeout_ms,
	"secondary APST timeout in ms");

static unsigned long apst_primary_latency_tol_us = 15000;
module_param(apst_primary_latency_tol_us, ulong, 0644);
MODULE_PARM_DESC(apst_primary_latency_tol_us,
	"primary APST latency tolerance in us");

static unsigned long apst_secondary_latency_tol_us = 100000;
module_param(apst_secondary_latency_tol_us, ulong, 0644);
MODULE_PARM_DESC(apst_secondary_latency_tol_us,
	"secondary APST latency tolerance in us");

/*
 * nvme_wq - hosts nvme related works that are not reset or delete
 * nvme_reset_wq - hosts nvme reset works
 * nvme_delete_wq - hosts nvme delete works
 *
 * nvme_wq will host works such as scan, aen handling, fw activation,
 * keep-alive, periodic reconnects etc. nvme_reset_wq
 * runs reset works which also flush works hosted on nvme_wq for
 * serialization purposes. nvme_delete_wq host controller deletion
 * works which flush reset works for serialization.
 */
struct workqueue_struct *nvme_wq;
EXPORT_SYMBOL_GPL(nvme_wq);

struct workqueue_struct *nvme_reset_wq;
EXPORT_SYMBOL_GPL(nvme_reset_wq);

struct workqueue_struct *nvme_delete_wq;
EXPORT_SYMBOL_GPL(nvme_delete_wq);

static LIST_HEAD(nvme_subsystems);
static DEFINE_MUTEX(nvme_subsystems_lock);

static DEFINE_IDA(nvme_instance_ida);
static dev_t nvme_ctrl_base_chr_devt;
static struct class *nvme_class;
static struct class *nvme_subsys_class;

static DEFINE_IDA(nvme_ns_chr_minor_ida);
static dev_t nvme_ns_chr_devt;
static struct class *nvme_ns_chr_class;

static void nvme_put_subsystem(struct nvme_subsystem *subsys);
static void nvme_remove_invalid_namespaces(struct nvme_ctrl *ctrl,
					   unsigned nsid);
static void nvme_update_keep_alive(struct nvme_ctrl *ctrl,
				   struct nvme_command *cmd);

<<<<<<< HEAD
/*
 * Prepare a queue for teardown.
 *
 * This must forcibly unquiesce queues to avoid blocking dispatch, and only set
 * the capacity to 0 after that to avoid blocking dispatchers that may be
 * holding bd_butex.  This will end buffered writers dirtying pages that can't
 * be synced.
 */
static void nvme_set_queue_dying(struct nvme_ns *ns)
{
	if (test_and_set_bit(NVME_NS_DEAD, &ns->flags))
		return;

	blk_mark_disk_dead(ns->disk);
	blk_mq_unquiesce_queue(ns->queue);

	set_capacity_and_notify(ns->disk, 0);
}

=======
>>>>>>> d60c95ef
void nvme_queue_scan(struct nvme_ctrl *ctrl)
{
	/*
	 * Only new queue scan work when admin and IO queues are both alive
	 */
	if (ctrl->state == NVME_CTRL_LIVE && ctrl->tagset)
		queue_work(nvme_wq, &ctrl->scan_work);
}

/*
 * Use this function to proceed with scheduling reset_work for a controller
 * that had previously been set to the resetting state. This is intended for
 * code paths that can't be interrupted by other reset attempts. A hot removal
 * may prevent this from succeeding.
 */
int nvme_try_sched_reset(struct nvme_ctrl *ctrl)
{
	if (ctrl->state != NVME_CTRL_RESETTING)
		return -EBUSY;
	if (!queue_work(nvme_reset_wq, &ctrl->reset_work))
		return -EBUSY;
	return 0;
}
EXPORT_SYMBOL_GPL(nvme_try_sched_reset);

static void nvme_failfast_work(struct work_struct *work)
{
	struct nvme_ctrl *ctrl = container_of(to_delayed_work(work),
			struct nvme_ctrl, failfast_work);

	if (ctrl->state != NVME_CTRL_CONNECTING)
		return;

	set_bit(NVME_CTRL_FAILFAST_EXPIRED, &ctrl->flags);
	dev_info(ctrl->device, "failfast expired\n");
	nvme_kick_requeue_lists(ctrl);
}

static inline void nvme_start_failfast_work(struct nvme_ctrl *ctrl)
{
	if (!ctrl->opts || ctrl->opts->fast_io_fail_tmo == -1)
		return;

	schedule_delayed_work(&ctrl->failfast_work,
			      ctrl->opts->fast_io_fail_tmo * HZ);
}

static inline void nvme_stop_failfast_work(struct nvme_ctrl *ctrl)
{
	if (!ctrl->opts)
		return;

	cancel_delayed_work_sync(&ctrl->failfast_work);
	clear_bit(NVME_CTRL_FAILFAST_EXPIRED, &ctrl->flags);
}


int nvme_reset_ctrl(struct nvme_ctrl *ctrl)
{
	if (!nvme_change_ctrl_state(ctrl, NVME_CTRL_RESETTING))
		return -EBUSY;
	if (!queue_work(nvme_reset_wq, &ctrl->reset_work))
		return -EBUSY;
	return 0;
}
EXPORT_SYMBOL_GPL(nvme_reset_ctrl);

int nvme_reset_ctrl_sync(struct nvme_ctrl *ctrl)
{
	int ret;

	ret = nvme_reset_ctrl(ctrl);
	if (!ret) {
		flush_work(&ctrl->reset_work);
		if (ctrl->state != NVME_CTRL_LIVE)
			ret = -ENETRESET;
	}

	return ret;
}

static void nvme_do_delete_ctrl(struct nvme_ctrl *ctrl)
{
	dev_info(ctrl->device,
		 "Removing ctrl: NQN \"%s\"\n", nvmf_ctrl_subsysnqn(ctrl));

	flush_work(&ctrl->reset_work);
	nvme_stop_ctrl(ctrl);
	nvme_remove_namespaces(ctrl);
	ctrl->ops->delete_ctrl(ctrl);
	nvme_uninit_ctrl(ctrl);
}

static void nvme_delete_ctrl_work(struct work_struct *work)
{
	struct nvme_ctrl *ctrl =
		container_of(work, struct nvme_ctrl, delete_work);

	nvme_do_delete_ctrl(ctrl);
}

int nvme_delete_ctrl(struct nvme_ctrl *ctrl)
{
	if (!nvme_change_ctrl_state(ctrl, NVME_CTRL_DELETING))
		return -EBUSY;
	if (!queue_work(nvme_delete_wq, &ctrl->delete_work))
		return -EBUSY;
	return 0;
}
EXPORT_SYMBOL_GPL(nvme_delete_ctrl);

static void nvme_delete_ctrl_sync(struct nvme_ctrl *ctrl)
{
	/*
	 * Keep a reference until nvme_do_delete_ctrl() complete,
	 * since ->delete_ctrl can free the controller.
	 */
	nvme_get_ctrl(ctrl);
	if (nvme_change_ctrl_state(ctrl, NVME_CTRL_DELETING))
		nvme_do_delete_ctrl(ctrl);
	nvme_put_ctrl(ctrl);
}

static blk_status_t nvme_error_status(u16 status)
{
	switch (status & 0x7ff) {
	case NVME_SC_SUCCESS:
		return BLK_STS_OK;
	case NVME_SC_CAP_EXCEEDED:
		return BLK_STS_NOSPC;
	case NVME_SC_LBA_RANGE:
	case NVME_SC_CMD_INTERRUPTED:
	case NVME_SC_NS_NOT_READY:
		return BLK_STS_TARGET;
	case NVME_SC_BAD_ATTRIBUTES:
	case NVME_SC_ONCS_NOT_SUPPORTED:
	case NVME_SC_INVALID_OPCODE:
	case NVME_SC_INVALID_FIELD:
	case NVME_SC_INVALID_NS:
		return BLK_STS_NOTSUPP;
	case NVME_SC_WRITE_FAULT:
	case NVME_SC_READ_ERROR:
	case NVME_SC_UNWRITTEN_BLOCK:
	case NVME_SC_ACCESS_DENIED:
	case NVME_SC_READ_ONLY:
	case NVME_SC_COMPARE_FAILED:
		return BLK_STS_MEDIUM;
	case NVME_SC_GUARD_CHECK:
	case NVME_SC_APPTAG_CHECK:
	case NVME_SC_REFTAG_CHECK:
	case NVME_SC_INVALID_PI:
		return BLK_STS_PROTECTION;
	case NVME_SC_RESERVATION_CONFLICT:
		return BLK_STS_NEXUS;
	case NVME_SC_HOST_PATH_ERROR:
		return BLK_STS_TRANSPORT;
	case NVME_SC_ZONE_TOO_MANY_ACTIVE:
		return BLK_STS_ZONE_ACTIVE_RESOURCE;
	case NVME_SC_ZONE_TOO_MANY_OPEN:
		return BLK_STS_ZONE_OPEN_RESOURCE;
	default:
		return BLK_STS_IOERR;
	}
}

static void nvme_retry_req(struct request *req)
{
	unsigned long delay = 0;
	u16 crd;

	/* The mask and shift result must be <= 3 */
	crd = (nvme_req(req)->status & NVME_SC_CRD) >> 11;
	if (crd)
		delay = nvme_req(req)->ctrl->crdt[crd - 1] * 100;

	nvme_req(req)->retries++;
	blk_mq_requeue_request(req, false);
	blk_mq_delay_kick_requeue_list(req->q, delay);
}

static void nvme_log_error(struct request *req)
{
	struct nvme_ns *ns = req->q->queuedata;
	struct nvme_request *nr = nvme_req(req);

	if (ns) {
		pr_err_ratelimited("%s: %s(0x%x) @ LBA %llu, %llu blocks, %s (sct 0x%x / sc 0x%x) %s%s\n",
		       ns->disk ? ns->disk->disk_name : "?",
		       nvme_get_opcode_str(nr->cmd->common.opcode),
		       nr->cmd->common.opcode,
		       (unsigned long long)nvme_sect_to_lba(ns, blk_rq_pos(req)),
		       (unsigned long long)blk_rq_bytes(req) >> ns->lba_shift,
		       nvme_get_error_status_str(nr->status),
		       nr->status >> 8 & 7,	/* Status Code Type */
		       nr->status & 0xff,	/* Status Code */
		       nr->status & NVME_SC_MORE ? "MORE " : "",
		       nr->status & NVME_SC_DNR  ? "DNR "  : "");
		return;
	}

	pr_err_ratelimited("%s: %s(0x%x), %s (sct 0x%x / sc 0x%x) %s%s\n",
			   dev_name(nr->ctrl->device),
			   nvme_get_admin_opcode_str(nr->cmd->common.opcode),
			   nr->cmd->common.opcode,
			   nvme_get_error_status_str(nr->status),
			   nr->status >> 8 & 7,	/* Status Code Type */
			   nr->status & 0xff,	/* Status Code */
			   nr->status & NVME_SC_MORE ? "MORE " : "",
			   nr->status & NVME_SC_DNR  ? "DNR "  : "");
}

enum nvme_disposition {
	COMPLETE,
	RETRY,
	FAILOVER,
	AUTHENTICATE,
};

static inline enum nvme_disposition nvme_decide_disposition(struct request *req)
{
	if (likely(nvme_req(req)->status == 0))
		return COMPLETE;

	if ((nvme_req(req)->status & 0x7ff) == NVME_SC_AUTH_REQUIRED)
		return AUTHENTICATE;

	if (blk_noretry_request(req) ||
	    (nvme_req(req)->status & NVME_SC_DNR) ||
	    nvme_req(req)->retries >= nvme_max_retries)
		return COMPLETE;

	if (req->cmd_flags & REQ_NVME_MPATH) {
		if (nvme_is_path_error(nvme_req(req)->status) ||
		    blk_queue_dying(req->q))
			return FAILOVER;
	} else {
		if (blk_queue_dying(req->q))
			return COMPLETE;
	}

	return RETRY;
}

static inline void nvme_end_req_zoned(struct request *req)
{
	if (IS_ENABLED(CONFIG_BLK_DEV_ZONED) &&
	    req_op(req) == REQ_OP_ZONE_APPEND)
		req->__sector = nvme_lba_to_sect(req->q->queuedata,
			le64_to_cpu(nvme_req(req)->result.u64));
}

static inline void nvme_end_req(struct request *req)
{
	blk_status_t status = nvme_error_status(nvme_req(req)->status);

	if (unlikely(nvme_req(req)->status && !(req->rq_flags & RQF_QUIET)))
		nvme_log_error(req);
	nvme_end_req_zoned(req);
	nvme_trace_bio_complete(req);
	blk_mq_end_request(req, status);
}

void nvme_complete_rq(struct request *req)
{
	struct nvme_ctrl *ctrl = nvme_req(req)->ctrl;

	trace_nvme_complete_rq(req);
	nvme_cleanup_cmd(req);

	if (ctrl->kas)
		ctrl->comp_seen = true;

	switch (nvme_decide_disposition(req)) {
	case COMPLETE:
		nvme_end_req(req);
		return;
	case RETRY:
		nvme_retry_req(req);
		return;
	case FAILOVER:
		nvme_failover_req(req);
		return;
	case AUTHENTICATE:
#ifdef CONFIG_NVME_AUTH
		queue_work(nvme_wq, &ctrl->dhchap_auth_work);
		nvme_retry_req(req);
#else
		nvme_end_req(req);
#endif
		return;
	}
}
EXPORT_SYMBOL_GPL(nvme_complete_rq);

void nvme_complete_batch_req(struct request *req)
{
	trace_nvme_complete_rq(req);
	nvme_cleanup_cmd(req);
	nvme_end_req_zoned(req);
}
EXPORT_SYMBOL_GPL(nvme_complete_batch_req);

/*
 * Called to unwind from ->queue_rq on a failed command submission so that the
 * multipathing code gets called to potentially failover to another path.
 * The caller needs to unwind all transport specific resource allocations and
 * must return propagate the return value.
 */
blk_status_t nvme_host_path_error(struct request *req)
{
	nvme_req(req)->status = NVME_SC_HOST_PATH_ERROR;
	blk_mq_set_request_complete(req);
	nvme_complete_rq(req);
	return BLK_STS_OK;
}
EXPORT_SYMBOL_GPL(nvme_host_path_error);

bool nvme_cancel_request(struct request *req, void *data)
{
	dev_dbg_ratelimited(((struct nvme_ctrl *) data)->device,
				"Cancelling I/O %d", req->tag);

	/* don't abort one completed request */
	if (blk_mq_request_completed(req))
		return true;

	nvme_req(req)->status = NVME_SC_HOST_ABORTED_CMD;
	nvme_req(req)->flags |= NVME_REQ_CANCELLED;
	blk_mq_complete_request(req);
	return true;
}
EXPORT_SYMBOL_GPL(nvme_cancel_request);

void nvme_cancel_tagset(struct nvme_ctrl *ctrl)
{
	if (ctrl->tagset) {
		blk_mq_tagset_busy_iter(ctrl->tagset,
				nvme_cancel_request, ctrl);
		blk_mq_tagset_wait_completed_request(ctrl->tagset);
	}
}
EXPORT_SYMBOL_GPL(nvme_cancel_tagset);

void nvme_cancel_admin_tagset(struct nvme_ctrl *ctrl)
{
	if (ctrl->admin_tagset) {
		blk_mq_tagset_busy_iter(ctrl->admin_tagset,
				nvme_cancel_request, ctrl);
		blk_mq_tagset_wait_completed_request(ctrl->admin_tagset);
	}
}
EXPORT_SYMBOL_GPL(nvme_cancel_admin_tagset);

bool nvme_change_ctrl_state(struct nvme_ctrl *ctrl,
		enum nvme_ctrl_state new_state)
{
	enum nvme_ctrl_state old_state;
	unsigned long flags;
	bool changed = false;

	spin_lock_irqsave(&ctrl->lock, flags);

	old_state = ctrl->state;
	switch (new_state) {
	case NVME_CTRL_LIVE:
		switch (old_state) {
		case NVME_CTRL_NEW:
		case NVME_CTRL_RESETTING:
		case NVME_CTRL_CONNECTING:
			changed = true;
			fallthrough;
		default:
			break;
		}
		break;
	case NVME_CTRL_RESETTING:
		switch (old_state) {
		case NVME_CTRL_NEW:
		case NVME_CTRL_LIVE:
			changed = true;
			fallthrough;
		default:
			break;
		}
		break;
	case NVME_CTRL_CONNECTING:
		switch (old_state) {
		case NVME_CTRL_NEW:
		case NVME_CTRL_RESETTING:
			changed = true;
			fallthrough;
		default:
			break;
		}
		break;
	case NVME_CTRL_DELETING:
		switch (old_state) {
		case NVME_CTRL_LIVE:
		case NVME_CTRL_RESETTING:
		case NVME_CTRL_CONNECTING:
			changed = true;
			fallthrough;
		default:
			break;
		}
		break;
	case NVME_CTRL_DELETING_NOIO:
		switch (old_state) {
		case NVME_CTRL_DELETING:
		case NVME_CTRL_DEAD:
			changed = true;
			fallthrough;
		default:
			break;
		}
		break;
	case NVME_CTRL_DEAD:
		switch (old_state) {
		case NVME_CTRL_DELETING:
			changed = true;
			fallthrough;
		default:
			break;
		}
		break;
	default:
		break;
	}

	if (changed) {
		ctrl->state = new_state;
		wake_up_all(&ctrl->state_wq);
	}

	spin_unlock_irqrestore(&ctrl->lock, flags);
	if (!changed)
		return false;

	if (ctrl->state == NVME_CTRL_LIVE) {
		if (old_state == NVME_CTRL_CONNECTING)
			nvme_stop_failfast_work(ctrl);
		nvme_kick_requeue_lists(ctrl);
	} else if (ctrl->state == NVME_CTRL_CONNECTING &&
		old_state == NVME_CTRL_RESETTING) {
		nvme_start_failfast_work(ctrl);
	}
	return changed;
}
EXPORT_SYMBOL_GPL(nvme_change_ctrl_state);

/*
 * Returns true for sink states that can't ever transition back to live.
 */
static bool nvme_state_terminal(struct nvme_ctrl *ctrl)
{
	switch (ctrl->state) {
	case NVME_CTRL_NEW:
	case NVME_CTRL_LIVE:
	case NVME_CTRL_RESETTING:
	case NVME_CTRL_CONNECTING:
		return false;
	case NVME_CTRL_DELETING:
	case NVME_CTRL_DELETING_NOIO:
	case NVME_CTRL_DEAD:
		return true;
	default:
		WARN_ONCE(1, "Unhandled ctrl state:%d", ctrl->state);
		return true;
	}
}

/*
 * Waits for the controller state to be resetting, or returns false if it is
 * not possible to ever transition to that state.
 */
bool nvme_wait_reset(struct nvme_ctrl *ctrl)
{
	wait_event(ctrl->state_wq,
		   nvme_change_ctrl_state(ctrl, NVME_CTRL_RESETTING) ||
		   nvme_state_terminal(ctrl));
	return ctrl->state == NVME_CTRL_RESETTING;
}
EXPORT_SYMBOL_GPL(nvme_wait_reset);

static void nvme_free_ns_head(struct kref *ref)
{
	struct nvme_ns_head *head =
		container_of(ref, struct nvme_ns_head, ref);

	nvme_mpath_remove_disk(head);
	ida_free(&head->subsys->ns_ida, head->instance);
	cleanup_srcu_struct(&head->srcu);
	nvme_put_subsystem(head->subsys);
	kfree(head);
}

bool nvme_tryget_ns_head(struct nvme_ns_head *head)
{
	return kref_get_unless_zero(&head->ref);
}

void nvme_put_ns_head(struct nvme_ns_head *head)
{
	kref_put(&head->ref, nvme_free_ns_head);
}

static void nvme_free_ns(struct kref *kref)
{
	struct nvme_ns *ns = container_of(kref, struct nvme_ns, kref);

	put_disk(ns->disk);
	nvme_put_ns_head(ns->head);
	nvme_put_ctrl(ns->ctrl);
	kfree(ns);
}

static inline bool nvme_get_ns(struct nvme_ns *ns)
{
	return kref_get_unless_zero(&ns->kref);
}

void nvme_put_ns(struct nvme_ns *ns)
{
	kref_put(&ns->kref, nvme_free_ns);
}
EXPORT_SYMBOL_NS_GPL(nvme_put_ns, NVME_TARGET_PASSTHRU);

static inline void nvme_clear_nvme_request(struct request *req)
{
	nvme_req(req)->status = 0;
	nvme_req(req)->retries = 0;
	nvme_req(req)->flags = 0;
	req->rq_flags |= RQF_DONTPREP;
}

/* initialize a passthrough request */
void nvme_init_request(struct request *req, struct nvme_command *cmd)
{
	if (req->q->queuedata)
		req->timeout = NVME_IO_TIMEOUT;
	else /* no queuedata implies admin queue */
		req->timeout = NVME_ADMIN_TIMEOUT;

	/* passthru commands should let the driver set the SGL flags */
	cmd->common.flags &= ~NVME_CMD_SGL_ALL;

	req->cmd_flags |= REQ_FAILFAST_DRIVER;
	if (req->mq_hctx->type == HCTX_TYPE_POLL)
		req->cmd_flags |= REQ_POLLED;
	nvme_clear_nvme_request(req);
	req->rq_flags |= RQF_QUIET;
	memcpy(nvme_req(req)->cmd, cmd, sizeof(*cmd));
}
EXPORT_SYMBOL_GPL(nvme_init_request);

/*
 * For something we're not in a state to send to the device the default action
 * is to busy it and retry it after the controller state is recovered.  However,
 * if the controller is deleting or if anything is marked for failfast or
 * nvme multipath it is immediately failed.
 *
 * Note: commands used to initialize the controller will be marked for failfast.
 * Note: nvme cli/ioctl commands are marked for failfast.
 */
blk_status_t nvme_fail_nonready_command(struct nvme_ctrl *ctrl,
		struct request *rq)
{
	if (ctrl->state != NVME_CTRL_DELETING_NOIO &&
	    ctrl->state != NVME_CTRL_DELETING &&
	    ctrl->state != NVME_CTRL_DEAD &&
	    !test_bit(NVME_CTRL_FAILFAST_EXPIRED, &ctrl->flags) &&
	    !blk_noretry_request(rq) && !(rq->cmd_flags & REQ_NVME_MPATH))
		return BLK_STS_RESOURCE;
	return nvme_host_path_error(rq);
}
EXPORT_SYMBOL_GPL(nvme_fail_nonready_command);

bool __nvme_check_ready(struct nvme_ctrl *ctrl, struct request *rq,
		bool queue_live)
{
	struct nvme_request *req = nvme_req(rq);

	/*
	 * currently we have a problem sending passthru commands
	 * on the admin_q if the controller is not LIVE because we can't
	 * make sure that they are going out after the admin connect,
	 * controller enable and/or other commands in the initialization
	 * sequence. until the controller will be LIVE, fail with
	 * BLK_STS_RESOURCE so that they will be rescheduled.
	 */
	if (rq->q == ctrl->admin_q && (req->flags & NVME_REQ_USERCMD))
		return false;

	if (ctrl->ops->flags & NVME_F_FABRICS) {
		/*
		 * Only allow commands on a live queue, except for the connect
		 * command, which is require to set the queue live in the
		 * appropinquate states.
		 */
		switch (ctrl->state) {
		case NVME_CTRL_CONNECTING:
			if (blk_rq_is_passthrough(rq) && nvme_is_fabrics(req->cmd) &&
			    (req->cmd->fabrics.fctype == nvme_fabrics_type_connect ||
			     req->cmd->fabrics.fctype == nvme_fabrics_type_auth_send ||
			     req->cmd->fabrics.fctype == nvme_fabrics_type_auth_receive))
				return true;
			break;
		default:
			break;
		case NVME_CTRL_DEAD:
			return false;
		}
	}

	return queue_live;
}
EXPORT_SYMBOL_GPL(__nvme_check_ready);

static inline void nvme_setup_flush(struct nvme_ns *ns,
		struct nvme_command *cmnd)
{
	memset(cmnd, 0, sizeof(*cmnd));
	cmnd->common.opcode = nvme_cmd_flush;
	cmnd->common.nsid = cpu_to_le32(ns->head->ns_id);
}

static blk_status_t nvme_setup_discard(struct nvme_ns *ns, struct request *req,
		struct nvme_command *cmnd)
{
	unsigned short segments = blk_rq_nr_discard_segments(req), n = 0;
	struct nvme_dsm_range *range;
	struct bio *bio;

	/*
	 * Some devices do not consider the DSM 'Number of Ranges' field when
	 * determining how much data to DMA. Always allocate memory for maximum
	 * number of segments to prevent device reading beyond end of buffer.
	 */
	static const size_t alloc_size = sizeof(*range) * NVME_DSM_MAX_RANGES;

	range = kzalloc(alloc_size, GFP_ATOMIC | __GFP_NOWARN);
	if (!range) {
		/*
		 * If we fail allocation our range, fallback to the controller
		 * discard page. If that's also busy, it's safe to return
		 * busy, as we know we can make progress once that's freed.
		 */
		if (test_and_set_bit_lock(0, &ns->ctrl->discard_page_busy))
			return BLK_STS_RESOURCE;

		range = page_address(ns->ctrl->discard_page);
	}

	__rq_for_each_bio(bio, req) {
		u64 slba = nvme_sect_to_lba(ns, bio->bi_iter.bi_sector);
		u32 nlb = bio->bi_iter.bi_size >> ns->lba_shift;

		if (n < segments) {
			range[n].cattr = cpu_to_le32(0);
			range[n].nlb = cpu_to_le32(nlb);
			range[n].slba = cpu_to_le64(slba);
		}
		n++;
	}

	if (WARN_ON_ONCE(n != segments)) {
		if (virt_to_page(range) == ns->ctrl->discard_page)
			clear_bit_unlock(0, &ns->ctrl->discard_page_busy);
		else
			kfree(range);
		return BLK_STS_IOERR;
	}

	memset(cmnd, 0, sizeof(*cmnd));
	cmnd->dsm.opcode = nvme_cmd_dsm;
	cmnd->dsm.nsid = cpu_to_le32(ns->head->ns_id);
	cmnd->dsm.nr = cpu_to_le32(segments - 1);
	cmnd->dsm.attributes = cpu_to_le32(NVME_DSMGMT_AD);

	req->special_vec.bv_page = virt_to_page(range);
	req->special_vec.bv_offset = offset_in_page(range);
	req->special_vec.bv_len = alloc_size;
	req->rq_flags |= RQF_SPECIAL_PAYLOAD;

	return BLK_STS_OK;
}

static void nvme_set_ref_tag(struct nvme_ns *ns, struct nvme_command *cmnd,
			      struct request *req)
{
	u32 upper, lower;
	u64 ref48;

	/* both rw and write zeroes share the same reftag format */
	switch (ns->guard_type) {
	case NVME_NVM_NS_16B_GUARD:
		cmnd->rw.reftag = cpu_to_le32(t10_pi_ref_tag(req));
		break;
	case NVME_NVM_NS_64B_GUARD:
		ref48 = ext_pi_ref_tag(req);
		lower = lower_32_bits(ref48);
		upper = upper_32_bits(ref48);

		cmnd->rw.reftag = cpu_to_le32(lower);
		cmnd->rw.cdw3 = cpu_to_le32(upper);
		break;
	default:
		break;
	}
}

static inline blk_status_t nvme_setup_write_zeroes(struct nvme_ns *ns,
		struct request *req, struct nvme_command *cmnd)
{
	memset(cmnd, 0, sizeof(*cmnd));

	if (ns->ctrl->quirks & NVME_QUIRK_DEALLOCATE_ZEROES)
		return nvme_setup_discard(ns, req, cmnd);

	cmnd->write_zeroes.opcode = nvme_cmd_write_zeroes;
	cmnd->write_zeroes.nsid = cpu_to_le32(ns->head->ns_id);
	cmnd->write_zeroes.slba =
		cpu_to_le64(nvme_sect_to_lba(ns, blk_rq_pos(req)));
	cmnd->write_zeroes.length =
		cpu_to_le16((blk_rq_bytes(req) >> ns->lba_shift) - 1);

	if (nvme_ns_has_pi(ns)) {
		cmnd->write_zeroes.control = cpu_to_le16(NVME_RW_PRINFO_PRACT);

		switch (ns->pi_type) {
		case NVME_NS_DPS_PI_TYPE1:
		case NVME_NS_DPS_PI_TYPE2:
			nvme_set_ref_tag(ns, cmnd, req);
			break;
		}
	}

	return BLK_STS_OK;
}

static inline blk_status_t nvme_setup_rw(struct nvme_ns *ns,
		struct request *req, struct nvme_command *cmnd,
		enum nvme_opcode op)
{
	u16 control = 0;
	u32 dsmgmt = 0;

	if (req->cmd_flags & REQ_FUA)
		control |= NVME_RW_FUA;
	if (req->cmd_flags & (REQ_FAILFAST_DEV | REQ_RAHEAD))
		control |= NVME_RW_LR;

	if (req->cmd_flags & REQ_RAHEAD)
		dsmgmt |= NVME_RW_DSM_FREQ_PREFETCH;

	cmnd->rw.opcode = op;
	cmnd->rw.flags = 0;
	cmnd->rw.nsid = cpu_to_le32(ns->head->ns_id);
	cmnd->rw.cdw2 = 0;
	cmnd->rw.cdw3 = 0;
	cmnd->rw.metadata = 0;
	cmnd->rw.slba = cpu_to_le64(nvme_sect_to_lba(ns, blk_rq_pos(req)));
	cmnd->rw.length = cpu_to_le16((blk_rq_bytes(req) >> ns->lba_shift) - 1);
	cmnd->rw.reftag = 0;
	cmnd->rw.apptag = 0;
	cmnd->rw.appmask = 0;

	if (ns->ms) {
		/*
		 * If formated with metadata, the block layer always provides a
		 * metadata buffer if CONFIG_BLK_DEV_INTEGRITY is enabled.  Else
		 * we enable the PRACT bit for protection information or set the
		 * namespace capacity to zero to prevent any I/O.
		 */
		if (!blk_integrity_rq(req)) {
			if (WARN_ON_ONCE(!nvme_ns_has_pi(ns)))
				return BLK_STS_NOTSUPP;
			control |= NVME_RW_PRINFO_PRACT;
		}

		switch (ns->pi_type) {
		case NVME_NS_DPS_PI_TYPE3:
			control |= NVME_RW_PRINFO_PRCHK_GUARD;
			break;
		case NVME_NS_DPS_PI_TYPE1:
		case NVME_NS_DPS_PI_TYPE2:
			control |= NVME_RW_PRINFO_PRCHK_GUARD |
					NVME_RW_PRINFO_PRCHK_REF;
			if (op == nvme_cmd_zone_append)
				control |= NVME_RW_APPEND_PIREMAP;
			nvme_set_ref_tag(ns, cmnd, req);
			break;
		}
	}

	cmnd->rw.control = cpu_to_le16(control);
	cmnd->rw.dsmgmt = cpu_to_le32(dsmgmt);
	return 0;
}

void nvme_cleanup_cmd(struct request *req)
{
	if (req->rq_flags & RQF_SPECIAL_PAYLOAD) {
		struct nvme_ctrl *ctrl = nvme_req(req)->ctrl;

		if (req->special_vec.bv_page == ctrl->discard_page)
			clear_bit_unlock(0, &ctrl->discard_page_busy);
		else
			kfree(bvec_virt(&req->special_vec));
	}
}
EXPORT_SYMBOL_GPL(nvme_cleanup_cmd);

blk_status_t nvme_setup_cmd(struct nvme_ns *ns, struct request *req)
{
	struct nvme_command *cmd = nvme_req(req)->cmd;
	blk_status_t ret = BLK_STS_OK;

	if (!(req->rq_flags & RQF_DONTPREP))
		nvme_clear_nvme_request(req);

	switch (req_op(req)) {
	case REQ_OP_DRV_IN:
	case REQ_OP_DRV_OUT:
		/* these are setup prior to execution in nvme_init_request() */
		break;
	case REQ_OP_FLUSH:
		nvme_setup_flush(ns, cmd);
		break;
	case REQ_OP_ZONE_RESET_ALL:
	case REQ_OP_ZONE_RESET:
		ret = nvme_setup_zone_mgmt_send(ns, req, cmd, NVME_ZONE_RESET);
		break;
	case REQ_OP_ZONE_OPEN:
		ret = nvme_setup_zone_mgmt_send(ns, req, cmd, NVME_ZONE_OPEN);
		break;
	case REQ_OP_ZONE_CLOSE:
		ret = nvme_setup_zone_mgmt_send(ns, req, cmd, NVME_ZONE_CLOSE);
		break;
	case REQ_OP_ZONE_FINISH:
		ret = nvme_setup_zone_mgmt_send(ns, req, cmd, NVME_ZONE_FINISH);
		break;
	case REQ_OP_WRITE_ZEROES:
		ret = nvme_setup_write_zeroes(ns, req, cmd);
		break;
	case REQ_OP_DISCARD:
		ret = nvme_setup_discard(ns, req, cmd);
		break;
	case REQ_OP_READ:
		ret = nvme_setup_rw(ns, req, cmd, nvme_cmd_read);
		break;
	case REQ_OP_WRITE:
		ret = nvme_setup_rw(ns, req, cmd, nvme_cmd_write);
		break;
	case REQ_OP_ZONE_APPEND:
		ret = nvme_setup_rw(ns, req, cmd, nvme_cmd_zone_append);
		break;
	default:
		WARN_ON_ONCE(1);
		return BLK_STS_IOERR;
	}

	cmd->common.command_id = nvme_cid(req);
	trace_nvme_setup_cmd(req, cmd);
	return ret;
}
EXPORT_SYMBOL_GPL(nvme_setup_cmd);

/*
 * Return values:
 * 0:  success
 * >0: nvme controller's cqe status response
 * <0: kernel error in lieu of controller response
 */
static int nvme_execute_rq(struct request *rq, bool at_head)
{
	blk_status_t status;

	status = blk_execute_rq(rq, at_head);
	if (nvme_req(rq)->flags & NVME_REQ_CANCELLED)
		return -EINTR;
	if (nvme_req(rq)->status)
		return nvme_req(rq)->status;
	return blk_status_to_errno(status);
}

/*
 * Returns 0 on success.  If the result is negative, it's a Linux error code;
 * if the result is positive, it's an NVM Express status code
 */
int __nvme_submit_sync_cmd(struct request_queue *q, struct nvme_command *cmd,
		union nvme_result *result, void *buffer, unsigned bufflen,
		int qid, int at_head, blk_mq_req_flags_t flags)
{
	struct request *req;
	int ret;

	if (qid == NVME_QID_ANY)
		req = blk_mq_alloc_request(q, nvme_req_op(cmd), flags);
	else
		req = blk_mq_alloc_request_hctx(q, nvme_req_op(cmd), flags,
						qid - 1);

	if (IS_ERR(req))
		return PTR_ERR(req);
	nvme_init_request(req, cmd);

	if (buffer && bufflen) {
		ret = blk_rq_map_kern(q, req, buffer, bufflen, GFP_KERNEL);
		if (ret)
			goto out;
	}

	ret = nvme_execute_rq(req, at_head);
	if (result && ret >= 0)
		*result = nvme_req(req)->result;
 out:
	blk_mq_free_request(req);
	return ret;
}
EXPORT_SYMBOL_GPL(__nvme_submit_sync_cmd);

int nvme_submit_sync_cmd(struct request_queue *q, struct nvme_command *cmd,
		void *buffer, unsigned bufflen)
{
	return __nvme_submit_sync_cmd(q, cmd, NULL, buffer, bufflen,
			NVME_QID_ANY, 0, 0);
}
EXPORT_SYMBOL_GPL(nvme_submit_sync_cmd);

static u32 nvme_known_admin_effects(u8 opcode)
{
	switch (opcode) {
	case nvme_admin_format_nvm:
		return NVME_CMD_EFFECTS_LBCC | NVME_CMD_EFFECTS_NCC |
			NVME_CMD_EFFECTS_CSE_MASK;
	case nvme_admin_sanitize_nvm:
		return NVME_CMD_EFFECTS_LBCC | NVME_CMD_EFFECTS_CSE_MASK;
	default:
		break;
	}
	return 0;
}

static u32 nvme_known_nvm_effects(u8 opcode)
{
	switch (opcode) {
	case nvme_cmd_write:
	case nvme_cmd_write_zeroes:
	case nvme_cmd_write_uncor:
		 return NVME_CMD_EFFECTS_LBCC;
	default:
		return 0;
	}
}

u32 nvme_command_effects(struct nvme_ctrl *ctrl, struct nvme_ns *ns, u8 opcode)
{
	u32 effects = 0;

	if (ns) {
		if (ns->head->effects)
			effects = le32_to_cpu(ns->head->effects->iocs[opcode]);
		if (ns->head->ids.csi == NVME_CSI_NVM)
			effects |= nvme_known_nvm_effects(opcode);
		if (effects & ~(NVME_CMD_EFFECTS_CSUPP | NVME_CMD_EFFECTS_LBCC))
			dev_warn_once(ctrl->device,
				"IO command:%02x has unusual effects:%08x\n",
				opcode, effects);

		/*
		 * NVME_CMD_EFFECTS_CSE_MASK causes a freeze all I/O queues,
		 * which would deadlock when done on an I/O command.  Note that
		 * We already warn about an unusual effect above.
		 */
		effects &= ~NVME_CMD_EFFECTS_CSE_MASK;
	} else {
		if (ctrl->effects)
			effects = le32_to_cpu(ctrl->effects->acs[opcode]);
		effects |= nvme_known_admin_effects(opcode);
	}

	return effects;
}
EXPORT_SYMBOL_NS_GPL(nvme_command_effects, NVME_TARGET_PASSTHRU);

static u32 nvme_passthru_start(struct nvme_ctrl *ctrl, struct nvme_ns *ns,
			       u8 opcode)
{
	u32 effects = nvme_command_effects(ctrl, ns, opcode);

	/*
	 * For simplicity, IO to all namespaces is quiesced even if the command
	 * effects say only one namespace is affected.
	 */
	if (effects & NVME_CMD_EFFECTS_CSE_MASK) {
		mutex_lock(&ctrl->scan_lock);
		mutex_lock(&ctrl->subsys->lock);
		nvme_mpath_start_freeze(ctrl->subsys);
		nvme_mpath_wait_freeze(ctrl->subsys);
		nvme_start_freeze(ctrl);
		nvme_wait_freeze(ctrl);
	}
	return effects;
}

void nvme_passthru_end(struct nvme_ctrl *ctrl, u32 effects,
		       struct nvme_command *cmd, int status)
{
	if (effects & NVME_CMD_EFFECTS_CSE_MASK) {
		nvme_unfreeze(ctrl);
		nvme_mpath_unfreeze(ctrl->subsys);
		mutex_unlock(&ctrl->subsys->lock);
		nvme_remove_invalid_namespaces(ctrl, NVME_NSID_ALL);
		mutex_unlock(&ctrl->scan_lock);
	}
	if (effects & NVME_CMD_EFFECTS_CCC)
		nvme_init_ctrl_finish(ctrl);
	if (effects & (NVME_CMD_EFFECTS_NIC | NVME_CMD_EFFECTS_NCC)) {
		nvme_queue_scan(ctrl);
		flush_work(&ctrl->scan_work);
	}

	switch (cmd->common.opcode) {
	case nvme_admin_set_features:
		switch (le32_to_cpu(cmd->common.cdw10) & 0xFF) {
		case NVME_FEAT_KATO:
			/*
			 * Keep alive commands interval on the host should be
			 * updated when KATO is modified by Set Features
			 * commands.
			 */
			if (!status)
				nvme_update_keep_alive(ctrl, cmd);
			break;
		default:
			break;
		}
		break;
	default:
		break;
	}
}
EXPORT_SYMBOL_NS_GPL(nvme_passthru_end, NVME_TARGET_PASSTHRU);

int nvme_execute_passthru_rq(struct request *rq, u32 *effects)
{
	struct nvme_command *cmd = nvme_req(rq)->cmd;
	struct nvme_ctrl *ctrl = nvme_req(rq)->ctrl;
	struct nvme_ns *ns = rq->q->queuedata;

	*effects = nvme_passthru_start(ctrl, ns, cmd->common.opcode);
	return nvme_execute_rq(rq, false);
}
EXPORT_SYMBOL_NS_GPL(nvme_execute_passthru_rq, NVME_TARGET_PASSTHRU);

/*
 * Recommended frequency for KATO commands per NVMe 1.4 section 7.12.1:
 * 
 *   The host should send Keep Alive commands at half of the Keep Alive Timeout
 *   accounting for transport roundtrip times [..].
 */
static void nvme_queue_keep_alive_work(struct nvme_ctrl *ctrl)
{
	queue_delayed_work(nvme_wq, &ctrl->ka_work, ctrl->kato * HZ / 2);
}

static enum rq_end_io_ret nvme_keep_alive_end_io(struct request *rq,
						 blk_status_t status)
{
	struct nvme_ctrl *ctrl = rq->end_io_data;
	unsigned long flags;
	bool startka = false;

	blk_mq_free_request(rq);

	if (status) {
		dev_err(ctrl->device,
			"failed nvme_keep_alive_end_io error=%d\n",
				status);
		return RQ_END_IO_NONE;
	}

	ctrl->comp_seen = false;
	spin_lock_irqsave(&ctrl->lock, flags);
	if (ctrl->state == NVME_CTRL_LIVE ||
	    ctrl->state == NVME_CTRL_CONNECTING)
		startka = true;
	spin_unlock_irqrestore(&ctrl->lock, flags);
	if (startka)
		nvme_queue_keep_alive_work(ctrl);
	return RQ_END_IO_NONE;
}

static void nvme_keep_alive_work(struct work_struct *work)
{
	struct nvme_ctrl *ctrl = container_of(to_delayed_work(work),
			struct nvme_ctrl, ka_work);
	bool comp_seen = ctrl->comp_seen;
	struct request *rq;

	if ((ctrl->ctratt & NVME_CTRL_ATTR_TBKAS) && comp_seen) {
		dev_dbg(ctrl->device,
			"reschedule traffic based keep-alive timer\n");
		ctrl->comp_seen = false;
		nvme_queue_keep_alive_work(ctrl);
		return;
	}

	rq = blk_mq_alloc_request(ctrl->admin_q, nvme_req_op(&ctrl->ka_cmd),
				  BLK_MQ_REQ_RESERVED | BLK_MQ_REQ_NOWAIT);
	if (IS_ERR(rq)) {
		/* allocation failure, reset the controller */
		dev_err(ctrl->device, "keep-alive failed: %ld\n", PTR_ERR(rq));
		nvme_reset_ctrl(ctrl);
		return;
	}
	nvme_init_request(rq, &ctrl->ka_cmd);

	rq->timeout = ctrl->kato * HZ;
	rq->end_io = nvme_keep_alive_end_io;
	rq->end_io_data = ctrl;
	blk_execute_rq_nowait(rq, false);
}

static void nvme_start_keep_alive(struct nvme_ctrl *ctrl)
{
	if (unlikely(ctrl->kato == 0))
		return;

	nvme_queue_keep_alive_work(ctrl);
}

void nvme_stop_keep_alive(struct nvme_ctrl *ctrl)
{
	if (unlikely(ctrl->kato == 0))
		return;

	cancel_delayed_work_sync(&ctrl->ka_work);
}
EXPORT_SYMBOL_GPL(nvme_stop_keep_alive);

static void nvme_update_keep_alive(struct nvme_ctrl *ctrl,
				   struct nvme_command *cmd)
{
	unsigned int new_kato =
		DIV_ROUND_UP(le32_to_cpu(cmd->common.cdw11), 1000);

	dev_info(ctrl->device,
		 "keep alive interval updated from %u ms to %u ms\n",
		 ctrl->kato * 1000 / 2, new_kato * 1000 / 2);

	nvme_stop_keep_alive(ctrl);
	ctrl->kato = new_kato;
	nvme_start_keep_alive(ctrl);
}

/*
 * In NVMe 1.0 the CNS field was just a binary controller or namespace
 * flag, thus sending any new CNS opcodes has a big chance of not working.
 * Qemu unfortunately had that bug after reporting a 1.1 version compliance
 * (but not for any later version).
 */
static bool nvme_ctrl_limited_cns(struct nvme_ctrl *ctrl)
{
	if (ctrl->quirks & NVME_QUIRK_IDENTIFY_CNS)
		return ctrl->vs < NVME_VS(1, 2, 0);
	return ctrl->vs < NVME_VS(1, 1, 0);
}

static int nvme_identify_ctrl(struct nvme_ctrl *dev, struct nvme_id_ctrl **id)
{
	struct nvme_command c = { };
	int error;

	/* gcc-4.4.4 (at least) has issues with initializers and anon unions */
	c.identify.opcode = nvme_admin_identify;
	c.identify.cns = NVME_ID_CNS_CTRL;

	*id = kmalloc(sizeof(struct nvme_id_ctrl), GFP_KERNEL);
	if (!*id)
		return -ENOMEM;

	error = nvme_submit_sync_cmd(dev->admin_q, &c, *id,
			sizeof(struct nvme_id_ctrl));
	if (error)
		kfree(*id);
	return error;
}

static int nvme_process_ns_desc(struct nvme_ctrl *ctrl, struct nvme_ns_ids *ids,
		struct nvme_ns_id_desc *cur, bool *csi_seen)
{
	const char *warn_str = "ctrl returned bogus length:";
	void *data = cur;

	switch (cur->nidt) {
	case NVME_NIDT_EUI64:
		if (cur->nidl != NVME_NIDT_EUI64_LEN) {
			dev_warn(ctrl->device, "%s %d for NVME_NIDT_EUI64\n",
				 warn_str, cur->nidl);
			return -1;
		}
		if (ctrl->quirks & NVME_QUIRK_BOGUS_NID)
			return NVME_NIDT_EUI64_LEN;
		memcpy(ids->eui64, data + sizeof(*cur), NVME_NIDT_EUI64_LEN);
		return NVME_NIDT_EUI64_LEN;
	case NVME_NIDT_NGUID:
		if (cur->nidl != NVME_NIDT_NGUID_LEN) {
			dev_warn(ctrl->device, "%s %d for NVME_NIDT_NGUID\n",
				 warn_str, cur->nidl);
			return -1;
		}
		if (ctrl->quirks & NVME_QUIRK_BOGUS_NID)
			return NVME_NIDT_NGUID_LEN;
		memcpy(ids->nguid, data + sizeof(*cur), NVME_NIDT_NGUID_LEN);
		return NVME_NIDT_NGUID_LEN;
	case NVME_NIDT_UUID:
		if (cur->nidl != NVME_NIDT_UUID_LEN) {
			dev_warn(ctrl->device, "%s %d for NVME_NIDT_UUID\n",
				 warn_str, cur->nidl);
			return -1;
		}
		if (ctrl->quirks & NVME_QUIRK_BOGUS_NID)
			return NVME_NIDT_UUID_LEN;
		uuid_copy(&ids->uuid, data + sizeof(*cur));
		return NVME_NIDT_UUID_LEN;
	case NVME_NIDT_CSI:
		if (cur->nidl != NVME_NIDT_CSI_LEN) {
			dev_warn(ctrl->device, "%s %d for NVME_NIDT_CSI\n",
				 warn_str, cur->nidl);
			return -1;
		}
		memcpy(&ids->csi, data + sizeof(*cur), NVME_NIDT_CSI_LEN);
		*csi_seen = true;
		return NVME_NIDT_CSI_LEN;
	default:
		/* Skip unknown types */
		return cur->nidl;
	}
}

static int nvme_identify_ns_descs(struct nvme_ctrl *ctrl,
		struct nvme_ns_info *info)
{
	struct nvme_command c = { };
	bool csi_seen = false;
	int status, pos, len;
	void *data;

	if (ctrl->vs < NVME_VS(1, 3, 0) && !nvme_multi_css(ctrl))
		return 0;
	if (ctrl->quirks & NVME_QUIRK_NO_NS_DESC_LIST)
		return 0;

	c.identify.opcode = nvme_admin_identify;
	c.identify.nsid = cpu_to_le32(info->nsid);
	c.identify.cns = NVME_ID_CNS_NS_DESC_LIST;

	data = kzalloc(NVME_IDENTIFY_DATA_SIZE, GFP_KERNEL);
	if (!data)
		return -ENOMEM;

	status = nvme_submit_sync_cmd(ctrl->admin_q, &c, data,
				      NVME_IDENTIFY_DATA_SIZE);
	if (status) {
		dev_warn(ctrl->device,
			"Identify Descriptors failed (nsid=%u, status=0x%x)\n",
			info->nsid, status);
		goto free_data;
	}

	for (pos = 0; pos < NVME_IDENTIFY_DATA_SIZE; pos += len) {
		struct nvme_ns_id_desc *cur = data + pos;

		if (cur->nidl == 0)
			break;

		len = nvme_process_ns_desc(ctrl, &info->ids, cur, &csi_seen);
		if (len < 0)
			break;

		len += sizeof(*cur);
	}

	if (nvme_multi_css(ctrl) && !csi_seen) {
		dev_warn(ctrl->device, "Command set not reported for nsid:%d\n",
			 info->nsid);
		status = -EINVAL;
	}

free_data:
	kfree(data);
	return status;
}

static int nvme_identify_ns(struct nvme_ctrl *ctrl, unsigned nsid,
			struct nvme_id_ns **id)
{
	struct nvme_command c = { };
	int error;

	/* gcc-4.4.4 (at least) has issues with initializers and anon unions */
	c.identify.opcode = nvme_admin_identify;
	c.identify.nsid = cpu_to_le32(nsid);
	c.identify.cns = NVME_ID_CNS_NS;

	*id = kmalloc(sizeof(**id), GFP_KERNEL);
	if (!*id)
		return -ENOMEM;

	error = nvme_submit_sync_cmd(ctrl->admin_q, &c, *id, sizeof(**id));
	if (error) {
		dev_warn(ctrl->device, "Identify namespace failed (%d)\n", error);
		goto out_free_id;
	}

	error = NVME_SC_INVALID_NS | NVME_SC_DNR;
	if ((*id)->ncap == 0) /* namespace not allocated or attached */
		goto out_free_id;
<<<<<<< HEAD


	if (ctrl->quirks & NVME_QUIRK_BOGUS_NID) {
		dev_info(ctrl->device,
			 "Ignoring bogus Namespace Identifiers\n");
	} else {
		if (ctrl->vs >= NVME_VS(1, 1, 0) &&
		    !memchr_inv(ids->eui64, 0, sizeof(ids->eui64)))
			memcpy(ids->eui64, (*id)->eui64, sizeof(ids->eui64));
		if (ctrl->vs >= NVME_VS(1, 2, 0) &&
		    !memchr_inv(ids->nguid, 0, sizeof(ids->nguid)))
			memcpy(ids->nguid, (*id)->nguid, sizeof(ids->nguid));
	}

=======
>>>>>>> d60c95ef
	return 0;

out_free_id:
	kfree(*id);
	return error;
}

static int nvme_ns_info_from_identify(struct nvme_ctrl *ctrl,
		struct nvme_ns_info *info)
{
	struct nvme_ns_ids *ids = &info->ids;
	struct nvme_id_ns *id;
	int ret;

	ret = nvme_identify_ns(ctrl, info->nsid, &id);
	if (ret)
		return ret;
	info->anagrpid = id->anagrpid;
	info->is_shared = id->nmic & NVME_NS_NMIC_SHARED;
	info->is_readonly = id->nsattr & NVME_NS_ATTR_RO;
	info->is_ready = true;
	if (ctrl->quirks & NVME_QUIRK_BOGUS_NID) {
		dev_info(ctrl->device,
			 "Ignoring bogus Namespace Identifiers\n");
	} else {
		if (ctrl->vs >= NVME_VS(1, 1, 0) &&
		    !memchr_inv(ids->eui64, 0, sizeof(ids->eui64)))
			memcpy(ids->eui64, id->eui64, sizeof(ids->eui64));
		if (ctrl->vs >= NVME_VS(1, 2, 0) &&
		    !memchr_inv(ids->nguid, 0, sizeof(ids->nguid)))
			memcpy(ids->nguid, id->nguid, sizeof(ids->nguid));
	}
	kfree(id);
	return 0;
}

static int nvme_ns_info_from_id_cs_indep(struct nvme_ctrl *ctrl,
		struct nvme_ns_info *info)
{
	struct nvme_id_ns_cs_indep *id;
	struct nvme_command c = {
		.identify.opcode	= nvme_admin_identify,
		.identify.nsid		= cpu_to_le32(info->nsid),
		.identify.cns		= NVME_ID_CNS_NS_CS_INDEP,
	};
	int ret;

	id = kmalloc(sizeof(*id), GFP_KERNEL);
	if (!id)
		return -ENOMEM;

	ret = nvme_submit_sync_cmd(ctrl->admin_q, &c, id, sizeof(*id));
	if (!ret) {
		info->anagrpid = id->anagrpid;
		info->is_shared = id->nmic & NVME_NS_NMIC_SHARED;
		info->is_readonly = id->nsattr & NVME_NS_ATTR_RO;
		info->is_ready = id->nstat & NVME_NSTAT_NRDY;
	}
	kfree(id);
	return ret;
}

static int nvme_features(struct nvme_ctrl *dev, u8 op, unsigned int fid,
		unsigned int dword11, void *buffer, size_t buflen, u32 *result)
{
	union nvme_result res = { 0 };
	struct nvme_command c = { };
	int ret;

	c.features.opcode = op;
	c.features.fid = cpu_to_le32(fid);
	c.features.dword11 = cpu_to_le32(dword11);

	ret = __nvme_submit_sync_cmd(dev->admin_q, &c, &res,
			buffer, buflen, NVME_QID_ANY, 0, 0);
	if (ret >= 0 && result)
		*result = le32_to_cpu(res.u32);
	return ret;
}

int nvme_set_features(struct nvme_ctrl *dev, unsigned int fid,
		      unsigned int dword11, void *buffer, size_t buflen,
		      u32 *result)
{
	return nvme_features(dev, nvme_admin_set_features, fid, dword11, buffer,
			     buflen, result);
}
EXPORT_SYMBOL_GPL(nvme_set_features);

int nvme_get_features(struct nvme_ctrl *dev, unsigned int fid,
		      unsigned int dword11, void *buffer, size_t buflen,
		      u32 *result)
{
	return nvme_features(dev, nvme_admin_get_features, fid, dword11, buffer,
			     buflen, result);
}
EXPORT_SYMBOL_GPL(nvme_get_features);

int nvme_set_queue_count(struct nvme_ctrl *ctrl, int *count)
{
	u32 q_count = (*count - 1) | ((*count - 1) << 16);
	u32 result;
	int status, nr_io_queues;

	status = nvme_set_features(ctrl, NVME_FEAT_NUM_QUEUES, q_count, NULL, 0,
			&result);
	if (status < 0)
		return status;

	/*
	 * Degraded controllers might return an error when setting the queue
	 * count.  We still want to be able to bring them online and offer
	 * access to the admin queue, as that might be only way to fix them up.
	 */
	if (status > 0) {
		dev_err(ctrl->device, "Could not set queue count (%d)\n", status);
		*count = 0;
	} else {
		nr_io_queues = min(result & 0xffff, result >> 16) + 1;
		*count = min(*count, nr_io_queues);
	}

	return 0;
}
EXPORT_SYMBOL_GPL(nvme_set_queue_count);

#define NVME_AEN_SUPPORTED \
	(NVME_AEN_CFG_NS_ATTR | NVME_AEN_CFG_FW_ACT | \
	 NVME_AEN_CFG_ANA_CHANGE | NVME_AEN_CFG_DISC_CHANGE)

static void nvme_enable_aen(struct nvme_ctrl *ctrl)
{
	u32 result, supported_aens = ctrl->oaes & NVME_AEN_SUPPORTED;
	int status;

	if (!supported_aens)
		return;

	status = nvme_set_features(ctrl, NVME_FEAT_ASYNC_EVENT, supported_aens,
			NULL, 0, &result);
	if (status)
		dev_warn(ctrl->device, "Failed to configure AEN (cfg %x)\n",
			 supported_aens);

	queue_work(nvme_wq, &ctrl->async_event_work);
}

static int nvme_ns_open(struct nvme_ns *ns)
{

	/* should never be called due to GENHD_FL_HIDDEN */
	if (WARN_ON_ONCE(nvme_ns_head_multipath(ns->head)))
		goto fail;
	if (!nvme_get_ns(ns))
		goto fail;
	if (!try_module_get(ns->ctrl->ops->module))
		goto fail_put_ns;

	return 0;

fail_put_ns:
	nvme_put_ns(ns);
fail:
	return -ENXIO;
}

static void nvme_ns_release(struct nvme_ns *ns)
{

	module_put(ns->ctrl->ops->module);
	nvme_put_ns(ns);
}

static int nvme_open(struct block_device *bdev, fmode_t mode)
{
	return nvme_ns_open(bdev->bd_disk->private_data);
}

static void nvme_release(struct gendisk *disk, fmode_t mode)
{
	nvme_ns_release(disk->private_data);
}

int nvme_getgeo(struct block_device *bdev, struct hd_geometry *geo)
{
	/* some standard values */
	geo->heads = 1 << 6;
	geo->sectors = 1 << 5;
	geo->cylinders = get_capacity(bdev->bd_disk) >> 11;
	return 0;
}

#ifdef CONFIG_BLK_DEV_INTEGRITY
static void nvme_init_integrity(struct gendisk *disk, struct nvme_ns *ns,
				u32 max_integrity_segments)
{
	struct blk_integrity integrity = { };

	switch (ns->pi_type) {
	case NVME_NS_DPS_PI_TYPE3:
		switch (ns->guard_type) {
		case NVME_NVM_NS_16B_GUARD:
			integrity.profile = &t10_pi_type3_crc;
			integrity.tag_size = sizeof(u16) + sizeof(u32);
			integrity.flags |= BLK_INTEGRITY_DEVICE_CAPABLE;
			break;
		case NVME_NVM_NS_64B_GUARD:
			integrity.profile = &ext_pi_type3_crc64;
			integrity.tag_size = sizeof(u16) + 6;
			integrity.flags |= BLK_INTEGRITY_DEVICE_CAPABLE;
			break;
		default:
			integrity.profile = NULL;
			break;
		}
		break;
	case NVME_NS_DPS_PI_TYPE1:
	case NVME_NS_DPS_PI_TYPE2:
		switch (ns->guard_type) {
		case NVME_NVM_NS_16B_GUARD:
			integrity.profile = &t10_pi_type1_crc;
			integrity.tag_size = sizeof(u16);
			integrity.flags |= BLK_INTEGRITY_DEVICE_CAPABLE;
			break;
		case NVME_NVM_NS_64B_GUARD:
			integrity.profile = &ext_pi_type1_crc64;
			integrity.tag_size = sizeof(u16);
			integrity.flags |= BLK_INTEGRITY_DEVICE_CAPABLE;
			break;
		default:
			integrity.profile = NULL;
			break;
		}
		break;
	default:
		integrity.profile = NULL;
		break;
	}

	integrity.tuple_size = ns->ms;
	blk_integrity_register(disk, &integrity);
	blk_queue_max_integrity_segments(disk->queue, max_integrity_segments);
}
#else
static void nvme_init_integrity(struct gendisk *disk, struct nvme_ns *ns,
				u32 max_integrity_segments)
{
}
#endif /* CONFIG_BLK_DEV_INTEGRITY */

static void nvme_config_discard(struct gendisk *disk, struct nvme_ns *ns)
{
	struct nvme_ctrl *ctrl = ns->ctrl;
	struct request_queue *queue = disk->queue;
	u32 size = queue_logical_block_size(queue);

	if (ctrl->max_discard_sectors == 0) {
		blk_queue_max_discard_sectors(queue, 0);
		return;
	}

	BUILD_BUG_ON(PAGE_SIZE / sizeof(struct nvme_dsm_range) <
			NVME_DSM_MAX_RANGES);

	queue->limits.discard_granularity = size;

	/* If discard is already enabled, don't reset queue limits */
	if (queue->limits.max_discard_sectors)
		return;

	if (ctrl->dmrsl && ctrl->dmrsl <= nvme_sect_to_lba(ns, UINT_MAX))
		ctrl->max_discard_sectors = nvme_lba_to_sect(ns, ctrl->dmrsl);

	blk_queue_max_discard_sectors(queue, ctrl->max_discard_sectors);
	blk_queue_max_discard_segments(queue, ctrl->max_discard_segments);

	if (ctrl->quirks & NVME_QUIRK_DEALLOCATE_ZEROES)
		blk_queue_max_write_zeroes_sectors(queue, UINT_MAX);
}

static bool nvme_ns_ids_equal(struct nvme_ns_ids *a, struct nvme_ns_ids *b)
{
	return uuid_equal(&a->uuid, &b->uuid) &&
		memcmp(&a->nguid, &b->nguid, sizeof(a->nguid)) == 0 &&
		memcmp(&a->eui64, &b->eui64, sizeof(a->eui64)) == 0 &&
		a->csi == b->csi;
}

static int nvme_init_ms(struct nvme_ns *ns, struct nvme_id_ns *id)
{
	bool first = id->dps & NVME_NS_DPS_PI_FIRST;
	unsigned lbaf = nvme_lbaf_index(id->flbas);
	struct nvme_ctrl *ctrl = ns->ctrl;
	struct nvme_command c = { };
	struct nvme_id_ns_nvm *nvm;
	int ret = 0;
	u32 elbaf;

	ns->pi_size = 0;
	ns->ms = le16_to_cpu(id->lbaf[lbaf].ms);
	if (!(ctrl->ctratt & NVME_CTRL_ATTR_ELBAS)) {
		ns->pi_size = sizeof(struct t10_pi_tuple);
		ns->guard_type = NVME_NVM_NS_16B_GUARD;
		goto set_pi;
	}

	nvm = kzalloc(sizeof(*nvm), GFP_KERNEL);
	if (!nvm)
		return -ENOMEM;

	c.identify.opcode = nvme_admin_identify;
	c.identify.nsid = cpu_to_le32(ns->head->ns_id);
	c.identify.cns = NVME_ID_CNS_CS_NS;
	c.identify.csi = NVME_CSI_NVM;

	ret = nvme_submit_sync_cmd(ns->ctrl->admin_q, &c, nvm, sizeof(*nvm));
	if (ret)
		goto free_data;

	elbaf = le32_to_cpu(nvm->elbaf[lbaf]);

	/* no support for storage tag formats right now */
	if (nvme_elbaf_sts(elbaf))
		goto free_data;

	ns->guard_type = nvme_elbaf_guard_type(elbaf);
	switch (ns->guard_type) {
	case NVME_NVM_NS_64B_GUARD:
		ns->pi_size = sizeof(struct crc64_pi_tuple);
		break;
	case NVME_NVM_NS_16B_GUARD:
		ns->pi_size = sizeof(struct t10_pi_tuple);
		break;
	default:
		break;
	}

free_data:
	kfree(nvm);
set_pi:
	if (ns->pi_size && (first || ns->ms == ns->pi_size))
		ns->pi_type = id->dps & NVME_NS_DPS_PI_MASK;
	else
		ns->pi_type = 0;

	return ret;
}

static void nvme_configure_metadata(struct nvme_ns *ns, struct nvme_id_ns *id)
{
	struct nvme_ctrl *ctrl = ns->ctrl;

	if (nvme_init_ms(ns, id))
		return;

	ns->features &= ~(NVME_NS_METADATA_SUPPORTED | NVME_NS_EXT_LBAS);
	if (!ns->ms || !(ctrl->ops->flags & NVME_F_METADATA_SUPPORTED))
		return;

	if (ctrl->ops->flags & NVME_F_FABRICS) {
		/*
		 * The NVMe over Fabrics specification only supports metadata as
		 * part of the extended data LBA.  We rely on HCA/HBA support to
		 * remap the separate metadata buffer from the block layer.
		 */
		if (WARN_ON_ONCE(!(id->flbas & NVME_NS_FLBAS_META_EXT)))
			return;

		ns->features |= NVME_NS_EXT_LBAS;

		/*
		 * The current fabrics transport drivers support namespace
		 * metadata formats only if nvme_ns_has_pi() returns true.
		 * Suppress support for all other formats so the namespace will
		 * have a 0 capacity and not be usable through the block stack.
		 *
		 * Note, this check will need to be modified if any drivers
		 * gain the ability to use other metadata formats.
		 */
		if (ctrl->max_integrity_segments && nvme_ns_has_pi(ns))
			ns->features |= NVME_NS_METADATA_SUPPORTED;
	} else {
		/*
		 * For PCIe controllers, we can't easily remap the separate
		 * metadata buffer from the block layer and thus require a
		 * separate metadata buffer for block layer metadata/PI support.
		 * We allow extended LBAs for the passthrough interface, though.
		 */
		if (id->flbas & NVME_NS_FLBAS_META_EXT)
			ns->features |= NVME_NS_EXT_LBAS;
		else
			ns->features |= NVME_NS_METADATA_SUPPORTED;
	}
}

static void nvme_set_queue_limits(struct nvme_ctrl *ctrl,
		struct request_queue *q)
{
	bool vwc = ctrl->vwc & NVME_CTRL_VWC_PRESENT;

	if (ctrl->max_hw_sectors) {
		u32 max_segments =
			(ctrl->max_hw_sectors / (NVME_CTRL_PAGE_SIZE >> 9)) + 1;

		max_segments = min_not_zero(max_segments, ctrl->max_segments);
		blk_queue_max_hw_sectors(q, ctrl->max_hw_sectors);
		blk_queue_max_segments(q, min_t(u32, max_segments, USHRT_MAX));
	}
	blk_queue_virt_boundary(q, NVME_CTRL_PAGE_SIZE - 1);
	blk_queue_dma_alignment(q, 3);
	blk_queue_write_cache(q, vwc, vwc);
}

static void nvme_update_disk_info(struct gendisk *disk,
		struct nvme_ns *ns, struct nvme_id_ns *id)
{
	sector_t capacity = nvme_lba_to_sect(ns, le64_to_cpu(id->nsze));
	unsigned short bs = 1 << ns->lba_shift;
	u32 atomic_bs, phys_bs, io_opt = 0;

	/*
	 * The block layer can't support LBA sizes larger than the page size
	 * yet, so catch this early and don't allow block I/O.
	 */
	if (ns->lba_shift > PAGE_SHIFT) {
		capacity = 0;
		bs = (1 << 9);
	}

	blk_integrity_unregister(disk);

	atomic_bs = phys_bs = bs;
	if (id->nabo == 0) {
		/*
		 * Bit 1 indicates whether NAWUPF is defined for this namespace
		 * and whether it should be used instead of AWUPF. If NAWUPF ==
		 * 0 then AWUPF must be used instead.
		 */
		if (id->nsfeat & NVME_NS_FEAT_ATOMICS && id->nawupf)
			atomic_bs = (1 + le16_to_cpu(id->nawupf)) * bs;
		else
			atomic_bs = (1 + ns->ctrl->subsys->awupf) * bs;
	}

	if (id->nsfeat & NVME_NS_FEAT_IO_OPT) {
		/* NPWG = Namespace Preferred Write Granularity */
		phys_bs = bs * (1 + le16_to_cpu(id->npwg));
		/* NOWS = Namespace Optimal Write Size */
		io_opt = bs * (1 + le16_to_cpu(id->nows));
	}

	blk_queue_logical_block_size(disk->queue, bs);
	/*
	 * Linux filesystems assume writing a single physical block is
	 * an atomic operation. Hence limit the physical block size to the
	 * value of the Atomic Write Unit Power Fail parameter.
	 */
	blk_queue_physical_block_size(disk->queue, min(phys_bs, atomic_bs));
	blk_queue_io_min(disk->queue, phys_bs);
	blk_queue_io_opt(disk->queue, io_opt);

	/*
	 * Register a metadata profile for PI, or the plain non-integrity NVMe
	 * metadata masquerading as Type 0 if supported, otherwise reject block
	 * I/O to namespaces with metadata except when the namespace supports
	 * PI, as it can strip/insert in that case.
	 */
	if (ns->ms) {
		if (IS_ENABLED(CONFIG_BLK_DEV_INTEGRITY) &&
		    (ns->features & NVME_NS_METADATA_SUPPORTED))
			nvme_init_integrity(disk, ns,
					    ns->ctrl->max_integrity_segments);
		else if (!nvme_ns_has_pi(ns))
			capacity = 0;
	}

	set_capacity_and_notify(disk, capacity);

	nvme_config_discard(disk, ns);
	blk_queue_max_write_zeroes_sectors(disk->queue,
					   ns->ctrl->max_zeroes_sectors);
<<<<<<< HEAD
=======
}

static bool nvme_ns_is_readonly(struct nvme_ns *ns, struct nvme_ns_info *info)
{
	return info->is_readonly || test_bit(NVME_NS_FORCE_RO, &ns->flags);
>>>>>>> d60c95ef
}

static inline bool nvme_first_scan(struct gendisk *disk)
{
	/* nvme_alloc_ns() scans the disk prior to adding it */
	return !disk_live(disk);
}

static void nvme_set_chunk_sectors(struct nvme_ns *ns, struct nvme_id_ns *id)
{
	struct nvme_ctrl *ctrl = ns->ctrl;
	u32 iob;

	if ((ctrl->quirks & NVME_QUIRK_STRIPE_SIZE) &&
	    is_power_of_2(ctrl->max_hw_sectors))
		iob = ctrl->max_hw_sectors;
	else
		iob = nvme_lba_to_sect(ns, le16_to_cpu(id->noiob));

	if (!iob)
		return;

	if (!is_power_of_2(iob)) {
		if (nvme_first_scan(ns->disk))
			pr_warn("%s: ignoring unaligned IO boundary:%u\n",
				ns->disk->disk_name, iob);
		return;
	}

	if (blk_queue_is_zoned(ns->disk->queue)) {
		if (nvme_first_scan(ns->disk))
			pr_warn("%s: ignoring zoned namespace IO boundary\n",
				ns->disk->disk_name);
		return;
	}

	blk_queue_chunk_sectors(ns->queue, iob);
}

static int nvme_update_ns_info_generic(struct nvme_ns *ns,
		struct nvme_ns_info *info)
{
	blk_mq_freeze_queue(ns->disk->queue);
	nvme_set_queue_limits(ns->ctrl, ns->queue);
	set_disk_ro(ns->disk, nvme_ns_is_readonly(ns, info));
	blk_mq_unfreeze_queue(ns->disk->queue);

<<<<<<< HEAD
	nvme_configure_metadata(ns, id);
	nvme_set_chunk_sectors(ns, id);
	nvme_update_disk_info(ns->disk, ns, id);

	if (ns->head->ids.csi == NVME_CSI_ZNS) {
		ret = nvme_update_zone_info(ns, lbaf);
		if (ret) {
			blk_mq_unfreeze_queue(ns->disk->queue);
			goto out;
		}
	}

	set_disk_ro(ns->disk, (id->nsattr & NVME_NS_ATTR_RO) ||
		test_bit(NVME_NS_FORCE_RO, &ns->flags));
=======
	if (nvme_ns_head_multipath(ns->head)) {
		blk_mq_freeze_queue(ns->head->disk->queue);
		set_disk_ro(ns->head->disk, nvme_ns_is_readonly(ns, info));
		nvme_mpath_revalidate_paths(ns);
		blk_stack_limits(&ns->head->disk->queue->limits,
				 &ns->queue->limits, 0);
		ns->head->disk->flags |= GENHD_FL_HIDDEN;
		blk_mq_unfreeze_queue(ns->head->disk->queue);
	}

	/* Hide the block-interface for these devices */
	ns->disk->flags |= GENHD_FL_HIDDEN;
	set_bit(NVME_NS_READY, &ns->flags);

	return 0;
}

static int nvme_update_ns_info_block(struct nvme_ns *ns,
		struct nvme_ns_info *info)
{
	struct nvme_id_ns *id;
	unsigned lbaf;
	int ret;

	ret = nvme_identify_ns(ns->ctrl, info->nsid, &id);
	if (ret)
		return ret;

	blk_mq_freeze_queue(ns->disk->queue);
	lbaf = nvme_lbaf_index(id->flbas);
	ns->lba_shift = id->lbaf[lbaf].ds;
	nvme_set_queue_limits(ns->ctrl, ns->queue);

	nvme_configure_metadata(ns, id);
	nvme_set_chunk_sectors(ns, id);
	nvme_update_disk_info(ns->disk, ns, id);

	if (ns->head->ids.csi == NVME_CSI_ZNS) {
		ret = nvme_update_zone_info(ns, lbaf);
		if (ret) {
			blk_mq_unfreeze_queue(ns->disk->queue);
			goto out;
		}
	}

	set_disk_ro(ns->disk, nvme_ns_is_readonly(ns, info));
>>>>>>> d60c95ef
	set_bit(NVME_NS_READY, &ns->flags);
	blk_mq_unfreeze_queue(ns->disk->queue);

	if (blk_queue_is_zoned(ns->queue)) {
		ret = nvme_revalidate_zones(ns);
		if (ret && !nvme_first_scan(ns->disk))
			goto out;
	}

	if (nvme_ns_head_multipath(ns->head)) {
		blk_mq_freeze_queue(ns->head->disk->queue);
		nvme_update_disk_info(ns->head->disk, ns, id);
<<<<<<< HEAD
		set_disk_ro(ns->head->disk,
			    (id->nsattr & NVME_NS_ATTR_RO) ||
				    test_bit(NVME_NS_FORCE_RO, &ns->flags));
=======
		set_disk_ro(ns->head->disk, nvme_ns_is_readonly(ns, info));
>>>>>>> d60c95ef
		nvme_mpath_revalidate_paths(ns);
		blk_stack_limits(&ns->head->disk->queue->limits,
				 &ns->queue->limits, 0);
		disk_update_readahead(ns->head->disk);
		blk_mq_unfreeze_queue(ns->head->disk->queue);
	}

	ret = 0;
out:
	/*
	 * If probing fails due an unsupported feature, hide the block device,
	 * but still allow other access.
	 */
	if (ret == -ENODEV) {
		ns->disk->flags |= GENHD_FL_HIDDEN;
		set_bit(NVME_NS_READY, &ns->flags);
		ret = 0;
	}
	kfree(id);
	return ret;
}

static int nvme_update_ns_info(struct nvme_ns *ns, struct nvme_ns_info *info)
{
	switch (info->ids.csi) {
	case NVME_CSI_ZNS:
		if (!IS_ENABLED(CONFIG_BLK_DEV_ZONED)) {
			dev_info(ns->ctrl->device,
	"block device for nsid %u not supported without CONFIG_BLK_DEV_ZONED\n",
				info->nsid);
			return nvme_update_ns_info_generic(ns, info);
		}
		return nvme_update_ns_info_block(ns, info);
	case NVME_CSI_NVM:
		return nvme_update_ns_info_block(ns, info);
	default:
		dev_info(ns->ctrl->device,
			"block device for nsid %u not supported (csi %u)\n",
			info->nsid, info->ids.csi);
		return nvme_update_ns_info_generic(ns, info);
	}
}

static char nvme_pr_type(enum pr_type type)
{
	switch (type) {
	case PR_WRITE_EXCLUSIVE:
		return 1;
	case PR_EXCLUSIVE_ACCESS:
		return 2;
	case PR_WRITE_EXCLUSIVE_REG_ONLY:
		return 3;
	case PR_EXCLUSIVE_ACCESS_REG_ONLY:
		return 4;
	case PR_WRITE_EXCLUSIVE_ALL_REGS:
		return 5;
	case PR_EXCLUSIVE_ACCESS_ALL_REGS:
		return 6;
	default:
		return 0;
	}
}

static int nvme_send_ns_head_pr_command(struct block_device *bdev,
		struct nvme_command *c, u8 data[16])
{
	struct nvme_ns_head *head = bdev->bd_disk->private_data;
	int srcu_idx = srcu_read_lock(&head->srcu);
	struct nvme_ns *ns = nvme_find_path(head);
	int ret = -EWOULDBLOCK;

	if (ns) {
		c->common.nsid = cpu_to_le32(ns->head->ns_id);
		ret = nvme_submit_sync_cmd(ns->queue, c, data, 16);
	}
	srcu_read_unlock(&head->srcu, srcu_idx);
	return ret;
}
	
static int nvme_send_ns_pr_command(struct nvme_ns *ns, struct nvme_command *c,
		u8 data[16])
{
	c->common.nsid = cpu_to_le32(ns->head->ns_id);
	return nvme_submit_sync_cmd(ns->queue, c, data, 16);
}

static int nvme_pr_command(struct block_device *bdev, u32 cdw10,
				u64 key, u64 sa_key, u8 op)
{
	struct nvme_command c = { };
	u8 data[16] = { 0, };

	put_unaligned_le64(key, &data[0]);
	put_unaligned_le64(sa_key, &data[8]);

	c.common.opcode = op;
	c.common.cdw10 = cpu_to_le32(cdw10);

	if (IS_ENABLED(CONFIG_NVME_MULTIPATH) &&
	    bdev->bd_disk->fops == &nvme_ns_head_ops)
		return nvme_send_ns_head_pr_command(bdev, &c, data);
	return nvme_send_ns_pr_command(bdev->bd_disk->private_data, &c, data);
}

static int nvme_pr_register(struct block_device *bdev, u64 old,
		u64 new, unsigned flags)
{
	u32 cdw10;

	if (flags & ~PR_FL_IGNORE_KEY)
		return -EOPNOTSUPP;

	cdw10 = old ? 2 : 0;
	cdw10 |= (flags & PR_FL_IGNORE_KEY) ? 1 << 3 : 0;
	cdw10 |= (1 << 30) | (1 << 31); /* PTPL=1 */
	return nvme_pr_command(bdev, cdw10, old, new, nvme_cmd_resv_register);
}

static int nvme_pr_reserve(struct block_device *bdev, u64 key,
		enum pr_type type, unsigned flags)
{
	u32 cdw10;

	if (flags & ~PR_FL_IGNORE_KEY)
		return -EOPNOTSUPP;

	cdw10 = nvme_pr_type(type) << 8;
	cdw10 |= ((flags & PR_FL_IGNORE_KEY) ? 1 << 3 : 0);
	return nvme_pr_command(bdev, cdw10, key, 0, nvme_cmd_resv_acquire);
}

static int nvme_pr_preempt(struct block_device *bdev, u64 old, u64 new,
		enum pr_type type, bool abort)
{
	u32 cdw10 = nvme_pr_type(type) << 8 | (abort ? 2 : 1);

	return nvme_pr_command(bdev, cdw10, old, new, nvme_cmd_resv_acquire);
}

static int nvme_pr_clear(struct block_device *bdev, u64 key)
{
	u32 cdw10 = 1 | (key ? 0 : 1 << 3);

	return nvme_pr_command(bdev, cdw10, key, 0, nvme_cmd_resv_release);
}

static int nvme_pr_release(struct block_device *bdev, u64 key, enum pr_type type)
{
	u32 cdw10 = nvme_pr_type(type) << 8 | (key ? 0 : 1 << 3);

	return nvme_pr_command(bdev, cdw10, key, 0, nvme_cmd_resv_release);
}

const struct pr_ops nvme_pr_ops = {
	.pr_register	= nvme_pr_register,
	.pr_reserve	= nvme_pr_reserve,
	.pr_release	= nvme_pr_release,
	.pr_preempt	= nvme_pr_preempt,
	.pr_clear	= nvme_pr_clear,
};

#ifdef CONFIG_BLK_SED_OPAL
int nvme_sec_submit(void *data, u16 spsp, u8 secp, void *buffer, size_t len,
		bool send)
{
	struct nvme_ctrl *ctrl = data;
	struct nvme_command cmd = { };

	if (send)
		cmd.common.opcode = nvme_admin_security_send;
	else
		cmd.common.opcode = nvme_admin_security_recv;
	cmd.common.nsid = 0;
	cmd.common.cdw10 = cpu_to_le32(((u32)secp) << 24 | ((u32)spsp) << 8);
	cmd.common.cdw11 = cpu_to_le32(len);

	return __nvme_submit_sync_cmd(ctrl->admin_q, &cmd, NULL, buffer, len,
			NVME_QID_ANY, 1, 0);
}
EXPORT_SYMBOL_GPL(nvme_sec_submit);
#endif /* CONFIG_BLK_SED_OPAL */

#ifdef CONFIG_BLK_DEV_ZONED
static int nvme_report_zones(struct gendisk *disk, sector_t sector,
		unsigned int nr_zones, report_zones_cb cb, void *data)
{
	return nvme_ns_report_zones(disk->private_data, sector, nr_zones, cb,
			data);
}
#else
#define nvme_report_zones	NULL
#endif /* CONFIG_BLK_DEV_ZONED */

static const struct block_device_operations nvme_bdev_ops = {
	.owner		= THIS_MODULE,
	.ioctl		= nvme_ioctl,
	.compat_ioctl	= blkdev_compat_ptr_ioctl,
	.open		= nvme_open,
	.release	= nvme_release,
	.getgeo		= nvme_getgeo,
	.report_zones	= nvme_report_zones,
	.pr_ops		= &nvme_pr_ops,
};

static int nvme_wait_ready(struct nvme_ctrl *ctrl, u32 timeout, bool enabled)
{
	unsigned long timeout_jiffies = ((timeout + 1) * HZ / 2) + jiffies;
	u32 csts, bit = enabled ? NVME_CSTS_RDY : 0;
	int ret;

	while ((ret = ctrl->ops->reg_read32(ctrl, NVME_REG_CSTS, &csts)) == 0) {
		if (csts == ~0)
			return -ENODEV;
		if ((csts & NVME_CSTS_RDY) == bit)
			break;

		usleep_range(1000, 2000);
		if (fatal_signal_pending(current))
			return -EINTR;
		if (time_after(jiffies, timeout_jiffies)) {
			dev_err(ctrl->device,
				"Device not ready; aborting %s, CSTS=0x%x\n",
				enabled ? "initialisation" : "reset", csts);
			return -ENODEV;
		}
	}

	return ret;
}

/*
 * If the device has been passed off to us in an enabled state, just clear
 * the enabled bit.  The spec says we should set the 'shutdown notification
 * bits', but doing so may cause the device to complete commands to the
 * admin queue ... and we don't know what memory that might be pointing at!
 */
int nvme_disable_ctrl(struct nvme_ctrl *ctrl)
{
	int ret;

	ctrl->ctrl_config &= ~NVME_CC_SHN_MASK;
	ctrl->ctrl_config &= ~NVME_CC_ENABLE;

	ret = ctrl->ops->reg_write32(ctrl, NVME_REG_CC, ctrl->ctrl_config);
	if (ret)
		return ret;

	if (ctrl->quirks & NVME_QUIRK_DELAY_BEFORE_CHK_RDY)
		msleep(NVME_QUIRK_DELAY_AMOUNT);

	return nvme_wait_ready(ctrl, NVME_CAP_TIMEOUT(ctrl->cap), false);
}
EXPORT_SYMBOL_GPL(nvme_disable_ctrl);

int nvme_enable_ctrl(struct nvme_ctrl *ctrl)
{
	unsigned dev_page_min;
	u32 timeout;
	int ret;

	ret = ctrl->ops->reg_read64(ctrl, NVME_REG_CAP, &ctrl->cap);
	if (ret) {
		dev_err(ctrl->device, "Reading CAP failed (%d)\n", ret);
		return ret;
	}
	dev_page_min = NVME_CAP_MPSMIN(ctrl->cap) + 12;

	if (NVME_CTRL_PAGE_SHIFT < dev_page_min) {
		dev_err(ctrl->device,
			"Minimum device page size %u too large for host (%u)\n",
			1 << dev_page_min, 1 << NVME_CTRL_PAGE_SHIFT);
		return -ENODEV;
	}

	if (NVME_CAP_CSS(ctrl->cap) & NVME_CAP_CSS_CSI)
		ctrl->ctrl_config = NVME_CC_CSS_CSI;
	else
		ctrl->ctrl_config = NVME_CC_CSS_NVM;

	if (ctrl->cap & NVME_CAP_CRMS_CRWMS) {
		u32 crto;

		ret = ctrl->ops->reg_read32(ctrl, NVME_REG_CRTO, &crto);
		if (ret) {
			dev_err(ctrl->device, "Reading CRTO failed (%d)\n",
				ret);
			return ret;
		}

		if (ctrl->cap & NVME_CAP_CRMS_CRIMS) {
			ctrl->ctrl_config |= NVME_CC_CRIME;
			timeout = NVME_CRTO_CRIMT(crto);
		} else {
			timeout = NVME_CRTO_CRWMT(crto);
		}
	} else {
		timeout = NVME_CAP_TIMEOUT(ctrl->cap);
	}

	ctrl->ctrl_config |= (NVME_CTRL_PAGE_SHIFT - 12) << NVME_CC_MPS_SHIFT;
	ctrl->ctrl_config |= NVME_CC_AMS_RR | NVME_CC_SHN_NONE;
	ctrl->ctrl_config |= NVME_CC_IOSQES | NVME_CC_IOCQES;
	ret = ctrl->ops->reg_write32(ctrl, NVME_REG_CC, ctrl->ctrl_config);
	if (ret)
		return ret;

	/* Flush write to device (required if transport is PCI) */
	ret = ctrl->ops->reg_read32(ctrl, NVME_REG_CC, &ctrl->ctrl_config);
	if (ret)
		return ret;

	ctrl->ctrl_config |= NVME_CC_ENABLE;
	ret = ctrl->ops->reg_write32(ctrl, NVME_REG_CC, ctrl->ctrl_config);
	if (ret)
		return ret;
	return nvme_wait_ready(ctrl, timeout, true);
}
EXPORT_SYMBOL_GPL(nvme_enable_ctrl);

int nvme_shutdown_ctrl(struct nvme_ctrl *ctrl)
{
	unsigned long timeout = jiffies + (ctrl->shutdown_timeout * HZ);
	u32 csts;
	int ret;

	ctrl->ctrl_config &= ~NVME_CC_SHN_MASK;
	ctrl->ctrl_config |= NVME_CC_SHN_NORMAL;

	ret = ctrl->ops->reg_write32(ctrl, NVME_REG_CC, ctrl->ctrl_config);
	if (ret)
		return ret;

	while ((ret = ctrl->ops->reg_read32(ctrl, NVME_REG_CSTS, &csts)) == 0) {
		if ((csts & NVME_CSTS_SHST_MASK) == NVME_CSTS_SHST_CMPLT)
			break;

		msleep(100);
		if (fatal_signal_pending(current))
			return -EINTR;
		if (time_after(jiffies, timeout)) {
			dev_err(ctrl->device,
				"Device shutdown incomplete; abort shutdown\n");
			return -ENODEV;
		}
	}

	return ret;
}
EXPORT_SYMBOL_GPL(nvme_shutdown_ctrl);

static int nvme_configure_timestamp(struct nvme_ctrl *ctrl)
{
	__le64 ts;
	int ret;

	if (!(ctrl->oncs & NVME_CTRL_ONCS_TIMESTAMP))
		return 0;

	ts = cpu_to_le64(ktime_to_ms(ktime_get_real()));
	ret = nvme_set_features(ctrl, NVME_FEAT_TIMESTAMP, 0, &ts, sizeof(ts),
			NULL);
	if (ret)
		dev_warn_once(ctrl->device,
			"could not set timestamp (%d)\n", ret);
	return ret;
}

static int nvme_configure_host_options(struct nvme_ctrl *ctrl)
{
	struct nvme_feat_host_behavior *host;
	u8 acre = 0, lbafee = 0;
	int ret;

	/* Don't bother enabling the feature if retry delay is not reported */
	if (ctrl->crdt[0])
		acre = NVME_ENABLE_ACRE;
	if (ctrl->ctratt & NVME_CTRL_ATTR_ELBAS)
		lbafee = NVME_ENABLE_LBAFEE;

	if (!acre && !lbafee)
		return 0;

	host = kzalloc(sizeof(*host), GFP_KERNEL);
	if (!host)
		return 0;

	host->acre = acre;
	host->lbafee = lbafee;
	ret = nvme_set_features(ctrl, NVME_FEAT_HOST_BEHAVIOR, 0,
				host, sizeof(*host), NULL);
	kfree(host);
	return ret;
}

/*
 * The function checks whether the given total (exlat + enlat) latency of
 * a power state allows the latter to be used as an APST transition target.
 * It does so by comparing the latency to the primary and secondary latency
 * tolerances defined by module params. If there's a match, the corresponding
 * timeout value is returned and the matching tolerance index (1 or 2) is
 * reported.
 */
static bool nvme_apst_get_transition_time(u64 total_latency,
		u64 *transition_time, unsigned *last_index)
{
	if (total_latency <= apst_primary_latency_tol_us) {
		if (*last_index == 1)
			return false;
		*last_index = 1;
		*transition_time = apst_primary_timeout_ms;
		return true;
	}
	if (apst_secondary_timeout_ms &&
		total_latency <= apst_secondary_latency_tol_us) {
		if (*last_index <= 2)
			return false;
		*last_index = 2;
		*transition_time = apst_secondary_timeout_ms;
		return true;
	}
	return false;
}

/*
 * APST (Autonomous Power State Transition) lets us program a table of power
 * state transitions that the controller will perform automatically.
 *
 * Depending on module params, one of the two supported techniques will be used:
 *
 * - If the parameters provide explicit timeouts and tolerances, they will be
 *   used to build a table with up to 2 non-operational states to transition to.
 *   The default parameter values were selected based on the values used by
 *   Microsoft's and Intel's NVMe drivers. Yet, since we don't implement dynamic
 *   regeneration of the APST table in the event of switching between external
 *   and battery power, the timeouts and tolerances reflect a compromise
 *   between values used by Microsoft for AC and battery scenarios.
 * - If not, we'll configure the table with a simple heuristic: we are willing
 *   to spend at most 2% of the time transitioning between power states.
 *   Therefore, when running in any given state, we will enter the next
 *   lower-power non-operational state after waiting 50 * (enlat + exlat)
 *   microseconds, as long as that state's exit latency is under the requested
 *   maximum latency.
 *
 * We will not autonomously enter any non-operational state for which the total
 * latency exceeds ps_max_latency_us.
 *
 * Users can set ps_max_latency_us to zero to turn off APST.
 */
static int nvme_configure_apst(struct nvme_ctrl *ctrl)
{
	struct nvme_feat_auto_pst *table;
	unsigned apste = 0;
	u64 max_lat_us = 0;
	__le64 target = 0;
	int max_ps = -1;
	int state;
	int ret;
	unsigned last_lt_index = UINT_MAX;

	/*
	 * If APST isn't supported or if we haven't been initialized yet,
	 * then don't do anything.
	 */
	if (!ctrl->apsta)
		return 0;

	if (ctrl->npss > 31) {
		dev_warn(ctrl->device, "NPSS is invalid; not using APST\n");
		return 0;
	}

	table = kzalloc(sizeof(*table), GFP_KERNEL);
	if (!table)
		return 0;

	if (!ctrl->apst_enabled || ctrl->ps_max_latency_us == 0) {
		/* Turn off APST. */
		dev_dbg(ctrl->device, "APST disabled\n");
		goto done;
	}

	/*
	 * Walk through all states from lowest- to highest-power.
	 * According to the spec, lower-numbered states use more power.  NPSS,
	 * despite the name, is the index of the lowest-power state, not the
	 * number of states.
	 */
	for (state = (int)ctrl->npss; state >= 0; state--) {
		u64 total_latency_us, exit_latency_us, transition_ms;

		if (target)
			table->entries[state] = target;

		/*
		 * Don't allow transitions to the deepest state if it's quirked
		 * off.
		 */
		if (state == ctrl->npss &&
		    (ctrl->quirks & NVME_QUIRK_NO_DEEPEST_PS))
			continue;

		/*
		 * Is this state a useful non-operational state for higher-power
		 * states to autonomously transition to?
		 */
		if (!(ctrl->psd[state].flags & NVME_PS_FLAGS_NON_OP_STATE))
			continue;

		exit_latency_us = (u64)le32_to_cpu(ctrl->psd[state].exit_lat);
		if (exit_latency_us > ctrl->ps_max_latency_us)
			continue;

		total_latency_us = exit_latency_us +
			le32_to_cpu(ctrl->psd[state].entry_lat);

		/*
		 * This state is good. It can be used as the APST idle target
		 * for higher power states.
		 */
		if (apst_primary_timeout_ms && apst_primary_latency_tol_us) {
			if (!nvme_apst_get_transition_time(total_latency_us,
					&transition_ms, &last_lt_index))
				continue;
		} else {
			transition_ms = total_latency_us + 19;
			do_div(transition_ms, 20);
			if (transition_ms > (1 << 24) - 1)
				transition_ms = (1 << 24) - 1;
		}

		target = cpu_to_le64((state << 3) | (transition_ms << 8));
		if (max_ps == -1)
			max_ps = state;
		if (total_latency_us > max_lat_us)
			max_lat_us = total_latency_us;
	}

	if (max_ps == -1)
		dev_dbg(ctrl->device, "APST enabled but no non-operational states are available\n");
	else
		dev_dbg(ctrl->device, "APST enabled: max PS = %d, max round-trip latency = %lluus, table = %*phN\n",
			max_ps, max_lat_us, (int)sizeof(*table), table);
	apste = 1;

done:
	ret = nvme_set_features(ctrl, NVME_FEAT_AUTO_PST, apste,
				table, sizeof(*table), NULL);
	if (ret)
		dev_err(ctrl->device, "failed to set APST feature (%d)\n", ret);
	kfree(table);
	return ret;
}

static void nvme_set_latency_tolerance(struct device *dev, s32 val)
{
	struct nvme_ctrl *ctrl = dev_get_drvdata(dev);
	u64 latency;

	switch (val) {
	case PM_QOS_LATENCY_TOLERANCE_NO_CONSTRAINT:
	case PM_QOS_LATENCY_ANY:
		latency = U64_MAX;
		break;

	default:
		latency = val;
	}

	if (ctrl->ps_max_latency_us != latency) {
		ctrl->ps_max_latency_us = latency;
		if (ctrl->state == NVME_CTRL_LIVE)
			nvme_configure_apst(ctrl);
	}
}

struct nvme_core_quirk_entry {
	/*
	 * NVMe model and firmware strings are padded with spaces.  For
	 * simplicity, strings in the quirk table are padded with NULLs
	 * instead.
	 */
	u16 vid;
	const char *mn;
	const char *fr;
	unsigned long quirks;
};

static const struct nvme_core_quirk_entry core_quirks[] = {
	{
		/*
		 * This Toshiba device seems to die using any APST states.  See:
		 * https://bugs.launchpad.net/ubuntu/+source/linux/+bug/1678184/comments/11
		 */
		.vid = 0x1179,
		.mn = "THNSF5256GPUK TOSHIBA",
		.quirks = NVME_QUIRK_NO_APST,
	},
	{
		/*
		 * This LiteON CL1-3D*-Q11 firmware version has a race
		 * condition associated with actions related to suspend to idle
		 * LiteON has resolved the problem in future firmware
		 */
		.vid = 0x14a4,
		.fr = "22301111",
		.quirks = NVME_QUIRK_SIMPLE_SUSPEND,
	},
	{
		/*
		 * This Kioxia CD6-V Series / HPE PE8030 device times out and
		 * aborts I/O during any load, but more easily reproducible
		 * with discards (fstrim).
		 *
		 * The device is left in a state where it is also not possible
		 * to use "nvme set-feature" to disable APST, but booting with
		 * nvme_core.default_ps_max_latency=0 works.
		 */
		.vid = 0x1e0f,
		.mn = "KCD6XVUL6T40",
		.quirks = NVME_QUIRK_NO_APST,
	},
	{
		/*
		 * The external Samsung X5 SSD fails initialization without a
		 * delay before checking if it is ready and has a whole set of
		 * other problems.  To make this even more interesting, it
		 * shares the PCI ID with internal Samsung 970 Evo Plus that
		 * does not need or want these quirks.
		 */
		.vid = 0x144d,
		.mn = "Samsung Portable SSD X5",
		.quirks = NVME_QUIRK_DELAY_BEFORE_CHK_RDY |
			  NVME_QUIRK_NO_DEEPEST_PS |
			  NVME_QUIRK_IGNORE_DEV_SUBNQN,
	}
};

/* match is null-terminated but idstr is space-padded. */
static bool string_matches(const char *idstr, const char *match, size_t len)
{
	size_t matchlen;

	if (!match)
		return true;

	matchlen = strlen(match);
	WARN_ON_ONCE(matchlen > len);

	if (memcmp(idstr, match, matchlen))
		return false;

	for (; matchlen < len; matchlen++)
		if (idstr[matchlen] != ' ')
			return false;

	return true;
}

static bool quirk_matches(const struct nvme_id_ctrl *id,
			  const struct nvme_core_quirk_entry *q)
{
	return q->vid == le16_to_cpu(id->vid) &&
		string_matches(id->mn, q->mn, sizeof(id->mn)) &&
		string_matches(id->fr, q->fr, sizeof(id->fr));
}

static void nvme_init_subnqn(struct nvme_subsystem *subsys, struct nvme_ctrl *ctrl,
		struct nvme_id_ctrl *id)
{
	size_t nqnlen;
	int off;

	if(!(ctrl->quirks & NVME_QUIRK_IGNORE_DEV_SUBNQN)) {
		nqnlen = strnlen(id->subnqn, NVMF_NQN_SIZE);
		if (nqnlen > 0 && nqnlen < NVMF_NQN_SIZE) {
			strscpy(subsys->subnqn, id->subnqn, NVMF_NQN_SIZE);
			return;
		}

		if (ctrl->vs >= NVME_VS(1, 2, 1))
			dev_warn(ctrl->device, "missing or invalid SUBNQN field.\n");
	}

	/*
	 * Generate a "fake" NQN similar to the one in Section 4.5 of the NVMe
	 * Base Specification 2.0.  It is slightly different from the format
	 * specified there due to historic reasons, and we can't change it now.
	 */
	off = snprintf(subsys->subnqn, NVMF_NQN_SIZE,
			"nqn.2014.08.org.nvmexpress:%04x%04x",
			le16_to_cpu(id->vid), le16_to_cpu(id->ssvid));
	memcpy(subsys->subnqn + off, id->sn, sizeof(id->sn));
	off += sizeof(id->sn);
	memcpy(subsys->subnqn + off, id->mn, sizeof(id->mn));
	off += sizeof(id->mn);
	memset(subsys->subnqn + off, 0, sizeof(subsys->subnqn) - off);
}

static void nvme_release_subsystem(struct device *dev)
{
	struct nvme_subsystem *subsys =
		container_of(dev, struct nvme_subsystem, dev);

	if (subsys->instance >= 0)
		ida_free(&nvme_instance_ida, subsys->instance);
	kfree(subsys);
}

static void nvme_destroy_subsystem(struct kref *ref)
{
	struct nvme_subsystem *subsys =
			container_of(ref, struct nvme_subsystem, ref);

	mutex_lock(&nvme_subsystems_lock);
	list_del(&subsys->entry);
	mutex_unlock(&nvme_subsystems_lock);

	ida_destroy(&subsys->ns_ida);
	device_del(&subsys->dev);
	put_device(&subsys->dev);
}

static void nvme_put_subsystem(struct nvme_subsystem *subsys)
{
	kref_put(&subsys->ref, nvme_destroy_subsystem);
}

static struct nvme_subsystem *__nvme_find_get_subsystem(const char *subsysnqn)
{
	struct nvme_subsystem *subsys;

	lockdep_assert_held(&nvme_subsystems_lock);

	/*
	 * Fail matches for discovery subsystems. This results
	 * in each discovery controller bound to a unique subsystem.
	 * This avoids issues with validating controller values
	 * that can only be true when there is a single unique subsystem.
	 * There may be multiple and completely independent entities
	 * that provide discovery controllers.
	 */
	if (!strcmp(subsysnqn, NVME_DISC_SUBSYS_NAME))
		return NULL;

	list_for_each_entry(subsys, &nvme_subsystems, entry) {
		if (strcmp(subsys->subnqn, subsysnqn))
			continue;
		if (!kref_get_unless_zero(&subsys->ref))
			continue;
		return subsys;
	}

	return NULL;
}

#define SUBSYS_ATTR_RO(_name, _mode, _show)			\
	struct device_attribute subsys_attr_##_name = \
		__ATTR(_name, _mode, _show, NULL)

static ssize_t nvme_subsys_show_nqn(struct device *dev,
				    struct device_attribute *attr,
				    char *buf)
{
	struct nvme_subsystem *subsys =
		container_of(dev, struct nvme_subsystem, dev);

	return sysfs_emit(buf, "%s\n", subsys->subnqn);
}
static SUBSYS_ATTR_RO(subsysnqn, S_IRUGO, nvme_subsys_show_nqn);

static ssize_t nvme_subsys_show_type(struct device *dev,
				    struct device_attribute *attr,
				    char *buf)
{
	struct nvme_subsystem *subsys =
		container_of(dev, struct nvme_subsystem, dev);

	switch (subsys->subtype) {
	case NVME_NQN_DISC:
		return sysfs_emit(buf, "discovery\n");
	case NVME_NQN_NVME:
		return sysfs_emit(buf, "nvm\n");
	default:
		return sysfs_emit(buf, "reserved\n");
	}
}
static SUBSYS_ATTR_RO(subsystype, S_IRUGO, nvme_subsys_show_type);

#define nvme_subsys_show_str_function(field)				\
static ssize_t subsys_##field##_show(struct device *dev,		\
			    struct device_attribute *attr, char *buf)	\
{									\
	struct nvme_subsystem *subsys =					\
		container_of(dev, struct nvme_subsystem, dev);		\
	return sysfs_emit(buf, "%.*s\n",				\
			   (int)sizeof(subsys->field), subsys->field);	\
}									\
static SUBSYS_ATTR_RO(field, S_IRUGO, subsys_##field##_show);

nvme_subsys_show_str_function(model);
nvme_subsys_show_str_function(serial);
nvme_subsys_show_str_function(firmware_rev);

static struct attribute *nvme_subsys_attrs[] = {
	&subsys_attr_model.attr,
	&subsys_attr_serial.attr,
	&subsys_attr_firmware_rev.attr,
	&subsys_attr_subsysnqn.attr,
	&subsys_attr_subsystype.attr,
#ifdef CONFIG_NVME_MULTIPATH
	&subsys_attr_iopolicy.attr,
#endif
	NULL,
};

static const struct attribute_group nvme_subsys_attrs_group = {
	.attrs = nvme_subsys_attrs,
};

static const struct attribute_group *nvme_subsys_attrs_groups[] = {
	&nvme_subsys_attrs_group,
	NULL,
};

static inline bool nvme_discovery_ctrl(struct nvme_ctrl *ctrl)
{
	return ctrl->opts && ctrl->opts->discovery_nqn;
}

static bool nvme_validate_cntlid(struct nvme_subsystem *subsys,
		struct nvme_ctrl *ctrl, struct nvme_id_ctrl *id)
{
	struct nvme_ctrl *tmp;

	lockdep_assert_held(&nvme_subsystems_lock);

	list_for_each_entry(tmp, &subsys->ctrls, subsys_entry) {
		if (nvme_state_terminal(tmp))
			continue;

		if (tmp->cntlid == ctrl->cntlid) {
			dev_err(ctrl->device,
				"Duplicate cntlid %u with %s, subsys %s, rejecting\n",
				ctrl->cntlid, dev_name(tmp->device),
				subsys->subnqn);
			return false;
		}

		if ((id->cmic & NVME_CTRL_CMIC_MULTI_CTRL) ||
		    nvme_discovery_ctrl(ctrl))
			continue;

		dev_err(ctrl->device,
			"Subsystem does not support multiple controllers\n");
		return false;
	}

	return true;
}

static int nvme_init_subsystem(struct nvme_ctrl *ctrl, struct nvme_id_ctrl *id)
{
	struct nvme_subsystem *subsys, *found;
	int ret;

	subsys = kzalloc(sizeof(*subsys), GFP_KERNEL);
	if (!subsys)
		return -ENOMEM;

	subsys->instance = -1;
	mutex_init(&subsys->lock);
	kref_init(&subsys->ref);
	INIT_LIST_HEAD(&subsys->ctrls);
	INIT_LIST_HEAD(&subsys->nsheads);
	nvme_init_subnqn(subsys, ctrl, id);
	memcpy(subsys->serial, id->sn, sizeof(subsys->serial));
	memcpy(subsys->model, id->mn, sizeof(subsys->model));
	subsys->vendor_id = le16_to_cpu(id->vid);
	subsys->cmic = id->cmic;

	/* Versions prior to 1.4 don't necessarily report a valid type */
	if (id->cntrltype == NVME_CTRL_DISC ||
	    !strcmp(subsys->subnqn, NVME_DISC_SUBSYS_NAME))
		subsys->subtype = NVME_NQN_DISC;
	else
		subsys->subtype = NVME_NQN_NVME;

	if (nvme_discovery_ctrl(ctrl) && subsys->subtype != NVME_NQN_DISC) {
		dev_err(ctrl->device,
			"Subsystem %s is not a discovery controller",
			subsys->subnqn);
		kfree(subsys);
		return -EINVAL;
	}
	subsys->awupf = le16_to_cpu(id->awupf);
	nvme_mpath_default_iopolicy(subsys);

	subsys->dev.class = nvme_subsys_class;
	subsys->dev.release = nvme_release_subsystem;
	subsys->dev.groups = nvme_subsys_attrs_groups;
	dev_set_name(&subsys->dev, "nvme-subsys%d", ctrl->instance);
	device_initialize(&subsys->dev);

	mutex_lock(&nvme_subsystems_lock);
	found = __nvme_find_get_subsystem(subsys->subnqn);
	if (found) {
		put_device(&subsys->dev);
		subsys = found;

		if (!nvme_validate_cntlid(subsys, ctrl, id)) {
			ret = -EINVAL;
			goto out_put_subsystem;
		}
	} else {
		ret = device_add(&subsys->dev);
		if (ret) {
			dev_err(ctrl->device,
				"failed to register subsystem device.\n");
			put_device(&subsys->dev);
			goto out_unlock;
		}
		ida_init(&subsys->ns_ida);
		list_add_tail(&subsys->entry, &nvme_subsystems);
	}

	ret = sysfs_create_link(&subsys->dev.kobj, &ctrl->device->kobj,
				dev_name(ctrl->device));
	if (ret) {
		dev_err(ctrl->device,
			"failed to create sysfs link from subsystem.\n");
		goto out_put_subsystem;
	}

	if (!found)
		subsys->instance = ctrl->instance;
	ctrl->subsys = subsys;
	list_add_tail(&ctrl->subsys_entry, &subsys->ctrls);
	mutex_unlock(&nvme_subsystems_lock);
	return 0;

out_put_subsystem:
	nvme_put_subsystem(subsys);
out_unlock:
	mutex_unlock(&nvme_subsystems_lock);
	return ret;
}

int nvme_get_log(struct nvme_ctrl *ctrl, u32 nsid, u8 log_page, u8 lsp, u8 csi,
		void *log, size_t size, u64 offset)
{
	struct nvme_command c = { };
	u32 dwlen = nvme_bytes_to_numd(size);

	c.get_log_page.opcode = nvme_admin_get_log_page;
	c.get_log_page.nsid = cpu_to_le32(nsid);
	c.get_log_page.lid = log_page;
	c.get_log_page.lsp = lsp;
	c.get_log_page.numdl = cpu_to_le16(dwlen & ((1 << 16) - 1));
	c.get_log_page.numdu = cpu_to_le16(dwlen >> 16);
	c.get_log_page.lpol = cpu_to_le32(lower_32_bits(offset));
	c.get_log_page.lpou = cpu_to_le32(upper_32_bits(offset));
	c.get_log_page.csi = csi;

	return nvme_submit_sync_cmd(ctrl->admin_q, &c, log, size);
}

static int nvme_get_effects_log(struct nvme_ctrl *ctrl, u8 csi,
				struct nvme_effects_log **log)
{
	struct nvme_effects_log	*cel = xa_load(&ctrl->cels, csi);
	int ret;

	if (cel)
		goto out;

	cel = kzalloc(sizeof(*cel), GFP_KERNEL);
	if (!cel)
		return -ENOMEM;

	ret = nvme_get_log(ctrl, 0x00, NVME_LOG_CMD_EFFECTS, 0, csi,
			cel, sizeof(*cel), 0);
	if (ret) {
		kfree(cel);
		return ret;
	}

	xa_store(&ctrl->cels, csi, cel, GFP_KERNEL);
out:
	*log = cel;
	return 0;
}

static inline u32 nvme_mps_to_sectors(struct nvme_ctrl *ctrl, u32 units)
{
	u32 page_shift = NVME_CAP_MPSMIN(ctrl->cap) + 12, val;

	if (check_shl_overflow(1U, units + page_shift - 9, &val))
		return UINT_MAX;
	return val;
}

static int nvme_init_non_mdts_limits(struct nvme_ctrl *ctrl)
{
	struct nvme_command c = { };
	struct nvme_id_ctrl_nvm *id;
	int ret;

	if (ctrl->oncs & NVME_CTRL_ONCS_DSM) {
		ctrl->max_discard_sectors = UINT_MAX;
		ctrl->max_discard_segments = NVME_DSM_MAX_RANGES;
	} else {
		ctrl->max_discard_sectors = 0;
		ctrl->max_discard_segments = 0;
	}

	/*
	 * Even though NVMe spec explicitly states that MDTS is not applicable
	 * to the write-zeroes, we are cautious and limit the size to the
	 * controllers max_hw_sectors value, which is based on the MDTS field
	 * and possibly other limiting factors.
	 */
	if ((ctrl->oncs & NVME_CTRL_ONCS_WRITE_ZEROES) &&
	    !(ctrl->quirks & NVME_QUIRK_DISABLE_WRITE_ZEROES))
		ctrl->max_zeroes_sectors = ctrl->max_hw_sectors;
	else
		ctrl->max_zeroes_sectors = 0;

	if (nvme_ctrl_limited_cns(ctrl))
		return 0;

	id = kzalloc(sizeof(*id), GFP_KERNEL);
	if (!id)
		return -ENOMEM;

	c.identify.opcode = nvme_admin_identify;
	c.identify.cns = NVME_ID_CNS_CS_CTRL;
	c.identify.csi = NVME_CSI_NVM;

	ret = nvme_submit_sync_cmd(ctrl->admin_q, &c, id, sizeof(*id));
	if (ret)
		goto free_data;

	if (id->dmrl)
		ctrl->max_discard_segments = id->dmrl;
	ctrl->dmrsl = le32_to_cpu(id->dmrsl);
	if (id->wzsl)
		ctrl->max_zeroes_sectors = nvme_mps_to_sectors(ctrl, id->wzsl);

free_data:
	kfree(id);
	return ret;
}

static int nvme_init_identify(struct nvme_ctrl *ctrl)
{
	struct nvme_id_ctrl *id;
	u32 max_hw_sectors;
	bool prev_apst_enabled;
	int ret;

	ret = nvme_identify_ctrl(ctrl, &id);
	if (ret) {
		dev_err(ctrl->device, "Identify Controller failed (%d)\n", ret);
		return -EIO;
	}

	if (id->lpa & NVME_CTRL_LPA_CMD_EFFECTS_LOG) {
		ret = nvme_get_effects_log(ctrl, NVME_CSI_NVM, &ctrl->effects);
		if (ret < 0)
			goto out_free;
	}

	if (!(ctrl->ops->flags & NVME_F_FABRICS))
		ctrl->cntlid = le16_to_cpu(id->cntlid);

	if (!ctrl->identified) {
		unsigned int i;

		/*
		 * Check for quirks.  Quirk can depend on firmware version,
		 * so, in principle, the set of quirks present can change
		 * across a reset.  As a possible future enhancement, we
		 * could re-scan for quirks every time we reinitialize
		 * the device, but we'd have to make sure that the driver
		 * behaves intelligently if the quirks change.
		 */
		for (i = 0; i < ARRAY_SIZE(core_quirks); i++) {
			if (quirk_matches(id, &core_quirks[i]))
				ctrl->quirks |= core_quirks[i].quirks;
		}

		ret = nvme_init_subsystem(ctrl, id);
		if (ret)
			goto out_free;
	}
	memcpy(ctrl->subsys->firmware_rev, id->fr,
	       sizeof(ctrl->subsys->firmware_rev));

	if (force_apst && (ctrl->quirks & NVME_QUIRK_NO_DEEPEST_PS)) {
		dev_warn(ctrl->device, "forcibly allowing all power states due to nvme_core.force_apst -- use at your own risk\n");
		ctrl->quirks &= ~NVME_QUIRK_NO_DEEPEST_PS;
	}

	ctrl->crdt[0] = le16_to_cpu(id->crdt1);
	ctrl->crdt[1] = le16_to_cpu(id->crdt2);
	ctrl->crdt[2] = le16_to_cpu(id->crdt3);

	ctrl->oacs = le16_to_cpu(id->oacs);
	ctrl->oncs = le16_to_cpu(id->oncs);
	ctrl->mtfa = le16_to_cpu(id->mtfa);
	ctrl->oaes = le32_to_cpu(id->oaes);
	ctrl->wctemp = le16_to_cpu(id->wctemp);
	ctrl->cctemp = le16_to_cpu(id->cctemp);

	atomic_set(&ctrl->abort_limit, id->acl + 1);
	ctrl->vwc = id->vwc;
	if (id->mdts)
		max_hw_sectors = nvme_mps_to_sectors(ctrl, id->mdts);
	else
		max_hw_sectors = UINT_MAX;
	ctrl->max_hw_sectors =
		min_not_zero(ctrl->max_hw_sectors, max_hw_sectors);

	nvme_set_queue_limits(ctrl, ctrl->admin_q);
	ctrl->sgls = le32_to_cpu(id->sgls);
	ctrl->kas = le16_to_cpu(id->kas);
	ctrl->max_namespaces = le32_to_cpu(id->mnan);
	ctrl->ctratt = le32_to_cpu(id->ctratt);

	ctrl->cntrltype = id->cntrltype;
	ctrl->dctype = id->dctype;

	if (id->rtd3e) {
		/* us -> s */
		u32 transition_time = le32_to_cpu(id->rtd3e) / USEC_PER_SEC;

		ctrl->shutdown_timeout = clamp_t(unsigned int, transition_time,
						 shutdown_timeout, 60);

		if (ctrl->shutdown_timeout != shutdown_timeout)
			dev_info(ctrl->device,
				 "Shutdown timeout set to %u seconds\n",
				 ctrl->shutdown_timeout);
	} else
		ctrl->shutdown_timeout = shutdown_timeout;

	ctrl->npss = id->npss;
	ctrl->apsta = id->apsta;
	prev_apst_enabled = ctrl->apst_enabled;
	if (ctrl->quirks & NVME_QUIRK_NO_APST) {
		if (force_apst && id->apsta) {
			dev_warn(ctrl->device, "forcibly allowing APST due to nvme_core.force_apst -- use at your own risk\n");
			ctrl->apst_enabled = true;
		} else {
			ctrl->apst_enabled = false;
		}
	} else {
		ctrl->apst_enabled = id->apsta;
	}
	memcpy(ctrl->psd, id->psd, sizeof(ctrl->psd));

	if (ctrl->ops->flags & NVME_F_FABRICS) {
		ctrl->icdoff = le16_to_cpu(id->icdoff);
		ctrl->ioccsz = le32_to_cpu(id->ioccsz);
		ctrl->iorcsz = le32_to_cpu(id->iorcsz);
		ctrl->maxcmd = le16_to_cpu(id->maxcmd);

		/*
		 * In fabrics we need to verify the cntlid matches the
		 * admin connect
		 */
		if (ctrl->cntlid != le16_to_cpu(id->cntlid)) {
			dev_err(ctrl->device,
				"Mismatching cntlid: Connect %u vs Identify "
				"%u, rejecting\n",
				ctrl->cntlid, le16_to_cpu(id->cntlid));
			ret = -EINVAL;
			goto out_free;
		}

		if (!nvme_discovery_ctrl(ctrl) && !ctrl->kas) {
			dev_err(ctrl->device,
				"keep-alive support is mandatory for fabrics\n");
			ret = -EINVAL;
			goto out_free;
		}
	} else {
		ctrl->hmpre = le32_to_cpu(id->hmpre);
		ctrl->hmmin = le32_to_cpu(id->hmmin);
		ctrl->hmminds = le32_to_cpu(id->hmminds);
		ctrl->hmmaxd = le16_to_cpu(id->hmmaxd);
	}

	ret = nvme_mpath_init_identify(ctrl, id);
	if (ret < 0)
		goto out_free;

	if (ctrl->apst_enabled && !prev_apst_enabled)
		dev_pm_qos_expose_latency_tolerance(ctrl->device);
	else if (!ctrl->apst_enabled && prev_apst_enabled)
		dev_pm_qos_hide_latency_tolerance(ctrl->device);

out_free:
	kfree(id);
	return ret;
}

/*
 * Initialize the cached copies of the Identify data and various controller
 * register in our nvme_ctrl structure.  This should be called as soon as
 * the admin queue is fully up and running.
 */
int nvme_init_ctrl_finish(struct nvme_ctrl *ctrl)
{
	int ret;

	ret = ctrl->ops->reg_read32(ctrl, NVME_REG_VS, &ctrl->vs);
	if (ret) {
		dev_err(ctrl->device, "Reading VS failed (%d)\n", ret);
		return ret;
	}

	ctrl->sqsize = min_t(u16, NVME_CAP_MQES(ctrl->cap), ctrl->sqsize);

	if (ctrl->vs >= NVME_VS(1, 1, 0))
		ctrl->subsystem = NVME_CAP_NSSRC(ctrl->cap);

	ret = nvme_init_identify(ctrl);
	if (ret)
		return ret;

	ret = nvme_configure_apst(ctrl);
	if (ret < 0)
		return ret;

	ret = nvme_configure_timestamp(ctrl);
	if (ret < 0)
		return ret;

	ret = nvme_configure_host_options(ctrl);
	if (ret < 0)
		return ret;

	if (!ctrl->identified && !nvme_discovery_ctrl(ctrl)) {
		/*
		 * Do not return errors unless we are in a controller reset,
		 * the controller works perfectly fine without hwmon.
		 */
		ret = nvme_hwmon_init(ctrl);
		if (ret == -EINTR)
			return ret;
	}

	ctrl->identified = true;

	return 0;
}
EXPORT_SYMBOL_GPL(nvme_init_ctrl_finish);

static int nvme_dev_open(struct inode *inode, struct file *file)
{
	struct nvme_ctrl *ctrl =
		container_of(inode->i_cdev, struct nvme_ctrl, cdev);

	switch (ctrl->state) {
	case NVME_CTRL_LIVE:
		break;
	default:
		return -EWOULDBLOCK;
	}

	nvme_get_ctrl(ctrl);
	if (!try_module_get(ctrl->ops->module)) {
		nvme_put_ctrl(ctrl);
		return -EINVAL;
	}

	file->private_data = ctrl;
	return 0;
}

static int nvme_dev_release(struct inode *inode, struct file *file)
{
	struct nvme_ctrl *ctrl =
		container_of(inode->i_cdev, struct nvme_ctrl, cdev);

	module_put(ctrl->ops->module);
	nvme_put_ctrl(ctrl);
	return 0;
}

static const struct file_operations nvme_dev_fops = {
	.owner		= THIS_MODULE,
	.open		= nvme_dev_open,
	.release	= nvme_dev_release,
	.unlocked_ioctl	= nvme_dev_ioctl,
	.compat_ioctl	= compat_ptr_ioctl,
	.uring_cmd	= nvme_dev_uring_cmd,
};

static ssize_t nvme_sysfs_reset(struct device *dev,
				struct device_attribute *attr, const char *buf,
				size_t count)
{
	struct nvme_ctrl *ctrl = dev_get_drvdata(dev);
	int ret;

	ret = nvme_reset_ctrl_sync(ctrl);
	if (ret < 0)
		return ret;
	return count;
}
static DEVICE_ATTR(reset_controller, S_IWUSR, NULL, nvme_sysfs_reset);

static ssize_t nvme_sysfs_rescan(struct device *dev,
				struct device_attribute *attr, const char *buf,
				size_t count)
{
	struct nvme_ctrl *ctrl = dev_get_drvdata(dev);

	nvme_queue_scan(ctrl);
	return count;
}
static DEVICE_ATTR(rescan_controller, S_IWUSR, NULL, nvme_sysfs_rescan);

static inline struct nvme_ns_head *dev_to_ns_head(struct device *dev)
{
	struct gendisk *disk = dev_to_disk(dev);

	if (disk->fops == &nvme_bdev_ops)
		return nvme_get_ns_from_dev(dev)->head;
	else
		return disk->private_data;
}

static ssize_t wwid_show(struct device *dev, struct device_attribute *attr,
		char *buf)
{
	struct nvme_ns_head *head = dev_to_ns_head(dev);
	struct nvme_ns_ids *ids = &head->ids;
	struct nvme_subsystem *subsys = head->subsys;
	int serial_len = sizeof(subsys->serial);
	int model_len = sizeof(subsys->model);

	if (!uuid_is_null(&ids->uuid))
		return sysfs_emit(buf, "uuid.%pU\n", &ids->uuid);

	if (memchr_inv(ids->nguid, 0, sizeof(ids->nguid)))
		return sysfs_emit(buf, "eui.%16phN\n", ids->nguid);

	if (memchr_inv(ids->eui64, 0, sizeof(ids->eui64)))
		return sysfs_emit(buf, "eui.%8phN\n", ids->eui64);

	while (serial_len > 0 && (subsys->serial[serial_len - 1] == ' ' ||
				  subsys->serial[serial_len - 1] == '\0'))
		serial_len--;
	while (model_len > 0 && (subsys->model[model_len - 1] == ' ' ||
				 subsys->model[model_len - 1] == '\0'))
		model_len--;

	return sysfs_emit(buf, "nvme.%04x-%*phN-%*phN-%08x\n", subsys->vendor_id,
		serial_len, subsys->serial, model_len, subsys->model,
		head->ns_id);
}
static DEVICE_ATTR_RO(wwid);

static ssize_t nguid_show(struct device *dev, struct device_attribute *attr,
		char *buf)
{
	return sysfs_emit(buf, "%pU\n", dev_to_ns_head(dev)->ids.nguid);
}
static DEVICE_ATTR_RO(nguid);

static ssize_t uuid_show(struct device *dev, struct device_attribute *attr,
		char *buf)
{
	struct nvme_ns_ids *ids = &dev_to_ns_head(dev)->ids;

	/* For backward compatibility expose the NGUID to userspace if
	 * we have no UUID set
	 */
	if (uuid_is_null(&ids->uuid)) {
		dev_warn_ratelimited(dev,
			"No UUID available providing old NGUID\n");
		return sysfs_emit(buf, "%pU\n", ids->nguid);
	}
	return sysfs_emit(buf, "%pU\n", &ids->uuid);
}
static DEVICE_ATTR_RO(uuid);

static ssize_t eui_show(struct device *dev, struct device_attribute *attr,
		char *buf)
{
	return sysfs_emit(buf, "%8ph\n", dev_to_ns_head(dev)->ids.eui64);
}
static DEVICE_ATTR_RO(eui);

static ssize_t nsid_show(struct device *dev, struct device_attribute *attr,
		char *buf)
{
	return sysfs_emit(buf, "%d\n", dev_to_ns_head(dev)->ns_id);
}
static DEVICE_ATTR_RO(nsid);

static struct attribute *nvme_ns_id_attrs[] = {
	&dev_attr_wwid.attr,
	&dev_attr_uuid.attr,
	&dev_attr_nguid.attr,
	&dev_attr_eui.attr,
	&dev_attr_nsid.attr,
#ifdef CONFIG_NVME_MULTIPATH
	&dev_attr_ana_grpid.attr,
	&dev_attr_ana_state.attr,
#endif
	NULL,
};

static umode_t nvme_ns_id_attrs_are_visible(struct kobject *kobj,
		struct attribute *a, int n)
{
	struct device *dev = container_of(kobj, struct device, kobj);
	struct nvme_ns_ids *ids = &dev_to_ns_head(dev)->ids;

	if (a == &dev_attr_uuid.attr) {
		if (uuid_is_null(&ids->uuid) &&
		    !memchr_inv(ids->nguid, 0, sizeof(ids->nguid)))
			return 0;
	}
	if (a == &dev_attr_nguid.attr) {
		if (!memchr_inv(ids->nguid, 0, sizeof(ids->nguid)))
			return 0;
	}
	if (a == &dev_attr_eui.attr) {
		if (!memchr_inv(ids->eui64, 0, sizeof(ids->eui64)))
			return 0;
	}
#ifdef CONFIG_NVME_MULTIPATH
	if (a == &dev_attr_ana_grpid.attr || a == &dev_attr_ana_state.attr) {
		if (dev_to_disk(dev)->fops != &nvme_bdev_ops) /* per-path attr */
			return 0;
		if (!nvme_ctrl_use_ana(nvme_get_ns_from_dev(dev)->ctrl))
			return 0;
	}
#endif
	return a->mode;
}

static const struct attribute_group nvme_ns_id_attr_group = {
	.attrs		= nvme_ns_id_attrs,
	.is_visible	= nvme_ns_id_attrs_are_visible,
};

const struct attribute_group *nvme_ns_id_attr_groups[] = {
	&nvme_ns_id_attr_group,
	NULL,
};

#define nvme_show_str_function(field)						\
static ssize_t  field##_show(struct device *dev,				\
			    struct device_attribute *attr, char *buf)		\
{										\
        struct nvme_ctrl *ctrl = dev_get_drvdata(dev);				\
        return sysfs_emit(buf, "%.*s\n",					\
		(int)sizeof(ctrl->subsys->field), ctrl->subsys->field);		\
}										\
static DEVICE_ATTR(field, S_IRUGO, field##_show, NULL);

nvme_show_str_function(model);
nvme_show_str_function(serial);
nvme_show_str_function(firmware_rev);

#define nvme_show_int_function(field)						\
static ssize_t  field##_show(struct device *dev,				\
			    struct device_attribute *attr, char *buf)		\
{										\
        struct nvme_ctrl *ctrl = dev_get_drvdata(dev);				\
        return sysfs_emit(buf, "%d\n", ctrl->field);				\
}										\
static DEVICE_ATTR(field, S_IRUGO, field##_show, NULL);

nvme_show_int_function(cntlid);
nvme_show_int_function(numa_node);
nvme_show_int_function(queue_count);
nvme_show_int_function(sqsize);
nvme_show_int_function(kato);

static ssize_t nvme_sysfs_delete(struct device *dev,
				struct device_attribute *attr, const char *buf,
				size_t count)
{
	struct nvme_ctrl *ctrl = dev_get_drvdata(dev);

	if (device_remove_file_self(dev, attr))
		nvme_delete_ctrl_sync(ctrl);
	return count;
}
static DEVICE_ATTR(delete_controller, S_IWUSR, NULL, nvme_sysfs_delete);

static ssize_t nvme_sysfs_show_transport(struct device *dev,
					 struct device_attribute *attr,
					 char *buf)
{
	struct nvme_ctrl *ctrl = dev_get_drvdata(dev);

	return sysfs_emit(buf, "%s\n", ctrl->ops->name);
}
static DEVICE_ATTR(transport, S_IRUGO, nvme_sysfs_show_transport, NULL);

static ssize_t nvme_sysfs_show_state(struct device *dev,
				     struct device_attribute *attr,
				     char *buf)
{
	struct nvme_ctrl *ctrl = dev_get_drvdata(dev);
	static const char *const state_name[] = {
		[NVME_CTRL_NEW]		= "new",
		[NVME_CTRL_LIVE]	= "live",
		[NVME_CTRL_RESETTING]	= "resetting",
		[NVME_CTRL_CONNECTING]	= "connecting",
		[NVME_CTRL_DELETING]	= "deleting",
		[NVME_CTRL_DELETING_NOIO]= "deleting (no IO)",
		[NVME_CTRL_DEAD]	= "dead",
	};

	if ((unsigned)ctrl->state < ARRAY_SIZE(state_name) &&
	    state_name[ctrl->state])
		return sysfs_emit(buf, "%s\n", state_name[ctrl->state]);

	return sysfs_emit(buf, "unknown state\n");
}

static DEVICE_ATTR(state, S_IRUGO, nvme_sysfs_show_state, NULL);

static ssize_t nvme_sysfs_show_subsysnqn(struct device *dev,
					 struct device_attribute *attr,
					 char *buf)
{
	struct nvme_ctrl *ctrl = dev_get_drvdata(dev);

	return sysfs_emit(buf, "%s\n", ctrl->subsys->subnqn);
}
static DEVICE_ATTR(subsysnqn, S_IRUGO, nvme_sysfs_show_subsysnqn, NULL);

static ssize_t nvme_sysfs_show_hostnqn(struct device *dev,
					struct device_attribute *attr,
					char *buf)
{
	struct nvme_ctrl *ctrl = dev_get_drvdata(dev);

	return sysfs_emit(buf, "%s\n", ctrl->opts->host->nqn);
}
static DEVICE_ATTR(hostnqn, S_IRUGO, nvme_sysfs_show_hostnqn, NULL);

static ssize_t nvme_sysfs_show_hostid(struct device *dev,
					struct device_attribute *attr,
					char *buf)
{
	struct nvme_ctrl *ctrl = dev_get_drvdata(dev);

	return sysfs_emit(buf, "%pU\n", &ctrl->opts->host->id);
}
static DEVICE_ATTR(hostid, S_IRUGO, nvme_sysfs_show_hostid, NULL);

static ssize_t nvme_sysfs_show_address(struct device *dev,
					 struct device_attribute *attr,
					 char *buf)
{
	struct nvme_ctrl *ctrl = dev_get_drvdata(dev);

	return ctrl->ops->get_address(ctrl, buf, PAGE_SIZE);
}
static DEVICE_ATTR(address, S_IRUGO, nvme_sysfs_show_address, NULL);

static ssize_t nvme_ctrl_loss_tmo_show(struct device *dev,
		struct device_attribute *attr, char *buf)
{
	struct nvme_ctrl *ctrl = dev_get_drvdata(dev);
	struct nvmf_ctrl_options *opts = ctrl->opts;

	if (ctrl->opts->max_reconnects == -1)
		return sysfs_emit(buf, "off\n");
	return sysfs_emit(buf, "%d\n",
			  opts->max_reconnects * opts->reconnect_delay);
}

static ssize_t nvme_ctrl_loss_tmo_store(struct device *dev,
		struct device_attribute *attr, const char *buf, size_t count)
{
	struct nvme_ctrl *ctrl = dev_get_drvdata(dev);
	struct nvmf_ctrl_options *opts = ctrl->opts;
	int ctrl_loss_tmo, err;

	err = kstrtoint(buf, 10, &ctrl_loss_tmo);
	if (err)
		return -EINVAL;

	if (ctrl_loss_tmo < 0)
		opts->max_reconnects = -1;
	else
		opts->max_reconnects = DIV_ROUND_UP(ctrl_loss_tmo,
						opts->reconnect_delay);
	return count;
}
static DEVICE_ATTR(ctrl_loss_tmo, S_IRUGO | S_IWUSR,
	nvme_ctrl_loss_tmo_show, nvme_ctrl_loss_tmo_store);

static ssize_t nvme_ctrl_reconnect_delay_show(struct device *dev,
		struct device_attribute *attr, char *buf)
{
	struct nvme_ctrl *ctrl = dev_get_drvdata(dev);

	if (ctrl->opts->reconnect_delay == -1)
		return sysfs_emit(buf, "off\n");
	return sysfs_emit(buf, "%d\n", ctrl->opts->reconnect_delay);
}

static ssize_t nvme_ctrl_reconnect_delay_store(struct device *dev,
		struct device_attribute *attr, const char *buf, size_t count)
{
	struct nvme_ctrl *ctrl = dev_get_drvdata(dev);
	unsigned int v;
	int err;

	err = kstrtou32(buf, 10, &v);
	if (err)
		return err;

	ctrl->opts->reconnect_delay = v;
	return count;
}
static DEVICE_ATTR(reconnect_delay, S_IRUGO | S_IWUSR,
	nvme_ctrl_reconnect_delay_show, nvme_ctrl_reconnect_delay_store);

static ssize_t nvme_ctrl_fast_io_fail_tmo_show(struct device *dev,
		struct device_attribute *attr, char *buf)
{
	struct nvme_ctrl *ctrl = dev_get_drvdata(dev);

	if (ctrl->opts->fast_io_fail_tmo == -1)
		return sysfs_emit(buf, "off\n");
	return sysfs_emit(buf, "%d\n", ctrl->opts->fast_io_fail_tmo);
}

static ssize_t nvme_ctrl_fast_io_fail_tmo_store(struct device *dev,
		struct device_attribute *attr, const char *buf, size_t count)
{
	struct nvme_ctrl *ctrl = dev_get_drvdata(dev);
	struct nvmf_ctrl_options *opts = ctrl->opts;
	int fast_io_fail_tmo, err;

	err = kstrtoint(buf, 10, &fast_io_fail_tmo);
	if (err)
		return -EINVAL;

	if (fast_io_fail_tmo < 0)
		opts->fast_io_fail_tmo = -1;
	else
		opts->fast_io_fail_tmo = fast_io_fail_tmo;
	return count;
}
static DEVICE_ATTR(fast_io_fail_tmo, S_IRUGO | S_IWUSR,
	nvme_ctrl_fast_io_fail_tmo_show, nvme_ctrl_fast_io_fail_tmo_store);

static ssize_t cntrltype_show(struct device *dev,
			      struct device_attribute *attr, char *buf)
{
	static const char * const type[] = {
		[NVME_CTRL_IO] = "io\n",
		[NVME_CTRL_DISC] = "discovery\n",
		[NVME_CTRL_ADMIN] = "admin\n",
	};
	struct nvme_ctrl *ctrl = dev_get_drvdata(dev);

	if (ctrl->cntrltype > NVME_CTRL_ADMIN || !type[ctrl->cntrltype])
		return sysfs_emit(buf, "reserved\n");

	return sysfs_emit(buf, type[ctrl->cntrltype]);
}
static DEVICE_ATTR_RO(cntrltype);

static ssize_t dctype_show(struct device *dev,
			   struct device_attribute *attr, char *buf)
{
	static const char * const type[] = {
		[NVME_DCTYPE_NOT_REPORTED] = "none\n",
		[NVME_DCTYPE_DDC] = "ddc\n",
		[NVME_DCTYPE_CDC] = "cdc\n",
	};
	struct nvme_ctrl *ctrl = dev_get_drvdata(dev);

	if (ctrl->dctype > NVME_DCTYPE_CDC || !type[ctrl->dctype])
		return sysfs_emit(buf, "reserved\n");

	return sysfs_emit(buf, type[ctrl->dctype]);
}
static DEVICE_ATTR_RO(dctype);

#ifdef CONFIG_NVME_AUTH
static ssize_t nvme_ctrl_dhchap_secret_show(struct device *dev,
		struct device_attribute *attr, char *buf)
{
	struct nvme_ctrl *ctrl = dev_get_drvdata(dev);
	struct nvmf_ctrl_options *opts = ctrl->opts;

	if (!opts->dhchap_secret)
		return sysfs_emit(buf, "none\n");
	return sysfs_emit(buf, "%s\n", opts->dhchap_secret);
}

static ssize_t nvme_ctrl_dhchap_secret_store(struct device *dev,
		struct device_attribute *attr, const char *buf, size_t count)
{
	struct nvme_ctrl *ctrl = dev_get_drvdata(dev);
	struct nvmf_ctrl_options *opts = ctrl->opts;
	char *dhchap_secret;

	if (!ctrl->opts->dhchap_secret)
		return -EINVAL;
	if (count < 7)
		return -EINVAL;
	if (memcmp(buf, "DHHC-1:", 7))
		return -EINVAL;

	dhchap_secret = kzalloc(count + 1, GFP_KERNEL);
	if (!dhchap_secret)
		return -ENOMEM;
	memcpy(dhchap_secret, buf, count);
	nvme_auth_stop(ctrl);
	if (strcmp(dhchap_secret, opts->dhchap_secret)) {
		struct nvme_dhchap_key *key, *host_key;
		int ret;

		ret = nvme_auth_generate_key(dhchap_secret, &key);
		if (ret)
			return ret;
		kfree(opts->dhchap_secret);
		opts->dhchap_secret = dhchap_secret;
		host_key = ctrl->host_key;
		ctrl->host_key = key;
		nvme_auth_free_key(host_key);
		/* Key has changed; re-authentication with new key */
		nvme_auth_reset(ctrl);
	}
	/* Start re-authentication */
	dev_info(ctrl->device, "re-authenticating controller\n");
	queue_work(nvme_wq, &ctrl->dhchap_auth_work);

	return count;
}
static DEVICE_ATTR(dhchap_secret, S_IRUGO | S_IWUSR,
	nvme_ctrl_dhchap_secret_show, nvme_ctrl_dhchap_secret_store);

static ssize_t nvme_ctrl_dhchap_ctrl_secret_show(struct device *dev,
		struct device_attribute *attr, char *buf)
{
	struct nvme_ctrl *ctrl = dev_get_drvdata(dev);
	struct nvmf_ctrl_options *opts = ctrl->opts;

	if (!opts->dhchap_ctrl_secret)
		return sysfs_emit(buf, "none\n");
	return sysfs_emit(buf, "%s\n", opts->dhchap_ctrl_secret);
}

static ssize_t nvme_ctrl_dhchap_ctrl_secret_store(struct device *dev,
		struct device_attribute *attr, const char *buf, size_t count)
{
	struct nvme_ctrl *ctrl = dev_get_drvdata(dev);
	struct nvmf_ctrl_options *opts = ctrl->opts;
	char *dhchap_secret;

	if (!ctrl->opts->dhchap_ctrl_secret)
		return -EINVAL;
	if (count < 7)
		return -EINVAL;
	if (memcmp(buf, "DHHC-1:", 7))
		return -EINVAL;

	dhchap_secret = kzalloc(count + 1, GFP_KERNEL);
	if (!dhchap_secret)
		return -ENOMEM;
	memcpy(dhchap_secret, buf, count);
	nvme_auth_stop(ctrl);
	if (strcmp(dhchap_secret, opts->dhchap_ctrl_secret)) {
		struct nvme_dhchap_key *key, *ctrl_key;
		int ret;

		ret = nvme_auth_generate_key(dhchap_secret, &key);
		if (ret)
			return ret;
		kfree(opts->dhchap_ctrl_secret);
		opts->dhchap_ctrl_secret = dhchap_secret;
		ctrl_key = ctrl->ctrl_key;
		ctrl->ctrl_key = key;
		nvme_auth_free_key(ctrl_key);
		/* Key has changed; re-authentication with new key */
		nvme_auth_reset(ctrl);
	}
	/* Start re-authentication */
	dev_info(ctrl->device, "re-authenticating controller\n");
	queue_work(nvme_wq, &ctrl->dhchap_auth_work);

	return count;
}
static DEVICE_ATTR(dhchap_ctrl_secret, S_IRUGO | S_IWUSR,
	nvme_ctrl_dhchap_ctrl_secret_show, nvme_ctrl_dhchap_ctrl_secret_store);
#endif

static struct attribute *nvme_dev_attrs[] = {
	&dev_attr_reset_controller.attr,
	&dev_attr_rescan_controller.attr,
	&dev_attr_model.attr,
	&dev_attr_serial.attr,
	&dev_attr_firmware_rev.attr,
	&dev_attr_cntlid.attr,
	&dev_attr_delete_controller.attr,
	&dev_attr_transport.attr,
	&dev_attr_subsysnqn.attr,
	&dev_attr_address.attr,
	&dev_attr_state.attr,
	&dev_attr_numa_node.attr,
	&dev_attr_queue_count.attr,
	&dev_attr_sqsize.attr,
	&dev_attr_hostnqn.attr,
	&dev_attr_hostid.attr,
	&dev_attr_ctrl_loss_tmo.attr,
	&dev_attr_reconnect_delay.attr,
	&dev_attr_fast_io_fail_tmo.attr,
	&dev_attr_kato.attr,
	&dev_attr_cntrltype.attr,
	&dev_attr_dctype.attr,
#ifdef CONFIG_NVME_AUTH
	&dev_attr_dhchap_secret.attr,
	&dev_attr_dhchap_ctrl_secret.attr,
#endif
	NULL
};

static umode_t nvme_dev_attrs_are_visible(struct kobject *kobj,
		struct attribute *a, int n)
{
	struct device *dev = container_of(kobj, struct device, kobj);
	struct nvme_ctrl *ctrl = dev_get_drvdata(dev);

	if (a == &dev_attr_delete_controller.attr && !ctrl->ops->delete_ctrl)
		return 0;
	if (a == &dev_attr_address.attr && !ctrl->ops->get_address)
		return 0;
	if (a == &dev_attr_hostnqn.attr && !ctrl->opts)
		return 0;
	if (a == &dev_attr_hostid.attr && !ctrl->opts)
		return 0;
	if (a == &dev_attr_ctrl_loss_tmo.attr && !ctrl->opts)
		return 0;
	if (a == &dev_attr_reconnect_delay.attr && !ctrl->opts)
		return 0;
	if (a == &dev_attr_fast_io_fail_tmo.attr && !ctrl->opts)
		return 0;
#ifdef CONFIG_NVME_AUTH
	if (a == &dev_attr_dhchap_secret.attr && !ctrl->opts)
		return 0;
	if (a == &dev_attr_dhchap_ctrl_secret.attr && !ctrl->opts)
		return 0;
#endif

	return a->mode;
}

const struct attribute_group nvme_dev_attrs_group = {
	.attrs		= nvme_dev_attrs,
	.is_visible	= nvme_dev_attrs_are_visible,
};
EXPORT_SYMBOL_GPL(nvme_dev_attrs_group);

static const struct attribute_group *nvme_dev_attr_groups[] = {
	&nvme_dev_attrs_group,
	NULL,
};

static struct nvme_ns_head *nvme_find_ns_head(struct nvme_ctrl *ctrl,
		unsigned nsid)
{
	struct nvme_ns_head *h;

	lockdep_assert_held(&ctrl->subsys->lock);

	list_for_each_entry(h, &ctrl->subsys->nsheads, entry) {
		/*
		 * Private namespaces can share NSIDs under some conditions.
		 * In that case we can't use the same ns_head for namespaces
		 * with the same NSID.
		 */
		if (h->ns_id != nsid || !nvme_is_unique_nsid(ctrl, h))
			continue;
		if (!list_empty(&h->list) && nvme_tryget_ns_head(h))
			return h;
	}

	return NULL;
}

static int nvme_subsys_check_duplicate_ids(struct nvme_subsystem *subsys,
		struct nvme_ns_ids *ids)
{
	bool has_uuid = !uuid_is_null(&ids->uuid);
	bool has_nguid = memchr_inv(ids->nguid, 0, sizeof(ids->nguid));
	bool has_eui64 = memchr_inv(ids->eui64, 0, sizeof(ids->eui64));
	struct nvme_ns_head *h;

	lockdep_assert_held(&subsys->lock);

	list_for_each_entry(h, &subsys->nsheads, entry) {
		if (has_uuid && uuid_equal(&ids->uuid, &h->ids.uuid))
			return -EINVAL;
		if (has_nguid &&
		    memcmp(&ids->nguid, &h->ids.nguid, sizeof(ids->nguid)) == 0)
			return -EINVAL;
		if (has_eui64 &&
		    memcmp(&ids->eui64, &h->ids.eui64, sizeof(ids->eui64)) == 0)
			return -EINVAL;
	}

	return 0;
}

static void nvme_cdev_rel(struct device *dev)
{
	ida_free(&nvme_ns_chr_minor_ida, MINOR(dev->devt));
}

void nvme_cdev_del(struct cdev *cdev, struct device *cdev_device)
{
	cdev_device_del(cdev, cdev_device);
	put_device(cdev_device);
}

int nvme_cdev_add(struct cdev *cdev, struct device *cdev_device,
		const struct file_operations *fops, struct module *owner)
{
	int minor, ret;

	minor = ida_alloc(&nvme_ns_chr_minor_ida, GFP_KERNEL);
	if (minor < 0)
		return minor;
	cdev_device->devt = MKDEV(MAJOR(nvme_ns_chr_devt), minor);
	cdev_device->class = nvme_ns_chr_class;
	cdev_device->release = nvme_cdev_rel;
	device_initialize(cdev_device);
	cdev_init(cdev, fops);
	cdev->owner = owner;
	ret = cdev_device_add(cdev, cdev_device);
	if (ret)
		put_device(cdev_device);

	return ret;
}

static int nvme_ns_chr_open(struct inode *inode, struct file *file)
{
	return nvme_ns_open(container_of(inode->i_cdev, struct nvme_ns, cdev));
}

static int nvme_ns_chr_release(struct inode *inode, struct file *file)
{
	nvme_ns_release(container_of(inode->i_cdev, struct nvme_ns, cdev));
	return 0;
}

static const struct file_operations nvme_ns_chr_fops = {
	.owner		= THIS_MODULE,
	.open		= nvme_ns_chr_open,
	.release	= nvme_ns_chr_release,
	.unlocked_ioctl	= nvme_ns_chr_ioctl,
	.compat_ioctl	= compat_ptr_ioctl,
	.uring_cmd	= nvme_ns_chr_uring_cmd,
	.uring_cmd_iopoll = nvme_ns_chr_uring_cmd_iopoll,
};

static int nvme_add_ns_cdev(struct nvme_ns *ns)
{
	int ret;

	ns->cdev_device.parent = ns->ctrl->device;
	ret = dev_set_name(&ns->cdev_device, "ng%dn%d",
			   ns->ctrl->instance, ns->head->instance);
	if (ret)
		return ret;

	return nvme_cdev_add(&ns->cdev, &ns->cdev_device, &nvme_ns_chr_fops,
			     ns->ctrl->ops->module);
}

static struct nvme_ns_head *nvme_alloc_ns_head(struct nvme_ctrl *ctrl,
<<<<<<< HEAD
		unsigned nsid, struct nvme_ns_ids *ids, bool is_shared)
=======
		struct nvme_ns_info *info)
>>>>>>> d60c95ef
{
	struct nvme_ns_head *head;
	size_t size = sizeof(*head);
	int ret = -ENOMEM;

#ifdef CONFIG_NVME_MULTIPATH
	size += num_possible_nodes() * sizeof(struct nvme_ns *);
#endif

	head = kzalloc(size, GFP_KERNEL);
	if (!head)
		goto out;
	ret = ida_alloc_min(&ctrl->subsys->ns_ida, 1, GFP_KERNEL);
	if (ret < 0)
		goto out_free_head;
	head->instance = ret;
	INIT_LIST_HEAD(&head->list);
	ret = init_srcu_struct(&head->srcu);
	if (ret)
		goto out_ida_remove;
	head->subsys = ctrl->subsys;
<<<<<<< HEAD
	head->ns_id = nsid;
	head->ids = *ids;
	head->shared = is_shared;
=======
	head->ns_id = info->nsid;
	head->ids = info->ids;
	head->shared = info->is_shared;
>>>>>>> d60c95ef
	kref_init(&head->ref);

	if (head->ids.csi) {
		ret = nvme_get_effects_log(ctrl, head->ids.csi, &head->effects);
		if (ret)
			goto out_cleanup_srcu;
	} else
		head->effects = ctrl->effects;

	ret = nvme_mpath_alloc_disk(ctrl, head);
	if (ret)
		goto out_cleanup_srcu;

	list_add_tail(&head->entry, &ctrl->subsys->nsheads);

	kref_get(&ctrl->subsys->ref);

	return head;
out_cleanup_srcu:
	cleanup_srcu_struct(&head->srcu);
out_ida_remove:
	ida_free(&ctrl->subsys->ns_ida, head->instance);
out_free_head:
	kfree(head);
out:
	if (ret > 0)
		ret = blk_status_to_errno(nvme_error_status(ret));
	return ERR_PTR(ret);
}

static int nvme_global_check_duplicate_ids(struct nvme_subsystem *this,
		struct nvme_ns_ids *ids)
{
	struct nvme_subsystem *s;
	int ret = 0;

	/*
	 * Note that this check is racy as we try to avoid holding the global
	 * lock over the whole ns_head creation.  But it is only intended as
	 * a sanity check anyway.
	 */
	mutex_lock(&nvme_subsystems_lock);
	list_for_each_entry(s, &nvme_subsystems, entry) {
		if (s == this)
			continue;
		mutex_lock(&s->lock);
		ret = nvme_subsys_check_duplicate_ids(s, ids);
		mutex_unlock(&s->lock);
		if (ret)
			break;
	}
	mutex_unlock(&nvme_subsystems_lock);

	return ret;
}

static int nvme_init_ns_head(struct nvme_ns *ns, struct nvme_ns_info *info)
{
	struct nvme_ctrl *ctrl = ns->ctrl;
	struct nvme_ns_head *head = NULL;
	int ret;

	ret = nvme_global_check_duplicate_ids(ctrl->subsys, &info->ids);
	if (ret) {
		dev_err(ctrl->device,
			"globally duplicate IDs for nsid %d\n", info->nsid);
		nvme_print_device_info(ctrl);
		return ret;
	}

	mutex_lock(&ctrl->subsys->lock);
<<<<<<< HEAD
	head = nvme_find_ns_head(ctrl, nsid);
	if (!head) {
		ret = nvme_subsys_check_duplicate_ids(ctrl->subsys, ids);
		if (ret) {
			dev_err(ctrl->device,
				"duplicate IDs for nsid %d\n", nsid);
			goto out_unlock;
		}
		head = nvme_alloc_ns_head(ctrl, nsid, ids, is_shared);
=======
	head = nvme_find_ns_head(ctrl, info->nsid);
	if (!head) {
		ret = nvme_subsys_check_duplicate_ids(ctrl->subsys, &info->ids);
		if (ret) {
			dev_err(ctrl->device,
				"duplicate IDs in subsystem for nsid %d\n",
				info->nsid);
			goto out_unlock;
		}
		head = nvme_alloc_ns_head(ctrl, info);
>>>>>>> d60c95ef
		if (IS_ERR(head)) {
			ret = PTR_ERR(head);
			goto out_unlock;
		}
	} else {
		ret = -EINVAL;
		if (!info->is_shared || !head->shared) {
			dev_err(ctrl->device,
				"Duplicate unshared namespace %d\n",
				info->nsid);
			goto out_put_ns_head;
		}
		if (!nvme_ns_ids_equal(&head->ids, &info->ids)) {
			dev_err(ctrl->device,
				"IDs don't match for shared namespace %d\n",
					info->nsid);
			goto out_put_ns_head;
		}

		if (!multipath && !list_empty(&head->list)) {
			dev_warn(ctrl->device,
				"Found shared namespace %d, but multipathing not supported.\n",
				info->nsid);
			dev_warn_once(ctrl->device,
				"Support for shared namespaces without CONFIG_NVME_MULTIPATH is deprecated and will be removed in Linux 6.0\n.");
		}
	}

	list_add_tail_rcu(&ns->siblings, &head->list);
	ns->head = head;
	mutex_unlock(&ctrl->subsys->lock);
	return 0;

out_put_ns_head:
	nvme_put_ns_head(head);
out_unlock:
	mutex_unlock(&ctrl->subsys->lock);
	return ret;
}

struct nvme_ns *nvme_find_get_ns(struct nvme_ctrl *ctrl, unsigned nsid)
{
	struct nvme_ns *ns, *ret = NULL;

	down_read(&ctrl->namespaces_rwsem);
	list_for_each_entry(ns, &ctrl->namespaces, list) {
		if (ns->head->ns_id == nsid) {
			if (!nvme_get_ns(ns))
				continue;
			ret = ns;
			break;
		}
		if (ns->head->ns_id > nsid)
			break;
	}
	up_read(&ctrl->namespaces_rwsem);
	return ret;
}
EXPORT_SYMBOL_NS_GPL(nvme_find_get_ns, NVME_TARGET_PASSTHRU);

/*
 * Add the namespace to the controller list while keeping the list ordered.
 */
static void nvme_ns_add_to_ctrl_list(struct nvme_ns *ns)
{
	struct nvme_ns *tmp;

	list_for_each_entry_reverse(tmp, &ns->ctrl->namespaces, list) {
		if (tmp->head->ns_id < ns->head->ns_id) {
			list_add(&ns->list, &tmp->list);
			return;
		}
	}
	list_add(&ns->list, &ns->ctrl->namespaces);
}

static void nvme_alloc_ns(struct nvme_ctrl *ctrl, struct nvme_ns_info *info)
{
	struct nvme_ns *ns;
	struct gendisk *disk;
	int node = ctrl->numa_node;

	ns = kzalloc_node(sizeof(*ns), GFP_KERNEL, node);
	if (!ns)
		return;

	disk = blk_mq_alloc_disk(ctrl->tagset, ns);
	if (IS_ERR(disk))
		goto out_free_ns;
	disk->fops = &nvme_bdev_ops;
	disk->private_data = ns;

	ns->disk = disk;
	ns->queue = disk->queue;

	if (ctrl->opts && ctrl->opts->data_digest)
		blk_queue_flag_set(QUEUE_FLAG_STABLE_WRITES, ns->queue);

	blk_queue_flag_set(QUEUE_FLAG_NONROT, ns->queue);
	if (ctrl->ops->supports_pci_p2pdma &&
	    ctrl->ops->supports_pci_p2pdma(ctrl))
		blk_queue_flag_set(QUEUE_FLAG_PCI_P2PDMA, ns->queue);

	ns->ctrl = ctrl;
	kref_init(&ns->kref);

	if (nvme_init_ns_head(ns, info))
		goto out_cleanup_disk;

	/*
	 * If multipathing is enabled, the device name for all disks and not
	 * just those that represent shared namespaces needs to be based on the
	 * subsystem instance.  Using the controller instance for private
	 * namespaces could lead to naming collisions between shared and private
	 * namespaces if they don't use a common numbering scheme.
	 *
	 * If multipathing is not enabled, disk names must use the controller
	 * instance as shared namespaces will show up as multiple block
	 * devices.
	 */
	if (ns->head->disk) {
		sprintf(disk->disk_name, "nvme%dc%dn%d", ctrl->subsys->instance,
			ctrl->instance, ns->head->instance);
		disk->flags |= GENHD_FL_HIDDEN;
	} else if (multipath) {
		sprintf(disk->disk_name, "nvme%dn%d", ctrl->subsys->instance,
			ns->head->instance);
	} else {
		sprintf(disk->disk_name, "nvme%dn%d", ctrl->instance,
			ns->head->instance);
	}

	if (nvme_update_ns_info(ns, info))
		goto out_unlink_ns;

	down_write(&ctrl->namespaces_rwsem);
	nvme_ns_add_to_ctrl_list(ns);
	up_write(&ctrl->namespaces_rwsem);
	nvme_get_ctrl(ctrl);

	if (device_add_disk(ctrl->device, ns->disk, nvme_ns_id_attr_groups))
		goto out_cleanup_ns_from_list;

	if (!nvme_ns_head_multipath(ns->head))
		nvme_add_ns_cdev(ns);

	nvme_mpath_add_disk(ns, info->anagrpid);
	nvme_fault_inject_init(&ns->fault_inject, ns->disk->disk_name);

	return;

 out_cleanup_ns_from_list:
	nvme_put_ctrl(ctrl);
	down_write(&ctrl->namespaces_rwsem);
	list_del_init(&ns->list);
	up_write(&ctrl->namespaces_rwsem);
 out_unlink_ns:
	mutex_lock(&ctrl->subsys->lock);
	list_del_rcu(&ns->siblings);
	if (list_empty(&ns->head->list))
		list_del_init(&ns->head->entry);
	mutex_unlock(&ctrl->subsys->lock);
	nvme_put_ns_head(ns->head);
 out_cleanup_disk:
	put_disk(disk);
 out_free_ns:
	kfree(ns);
}

static void nvme_ns_remove(struct nvme_ns *ns)
{
	bool last_path = false;

	if (test_and_set_bit(NVME_NS_REMOVING, &ns->flags))
		return;

	clear_bit(NVME_NS_READY, &ns->flags);
	set_capacity(ns->disk, 0);
	nvme_fault_inject_fini(&ns->fault_inject);

	/*
	 * Ensure that !NVME_NS_READY is seen by other threads to prevent
	 * this ns going back into current_path.
	 */
	synchronize_srcu(&ns->head->srcu);

	/* wait for concurrent submissions */
	if (nvme_mpath_clear_current_path(ns))
		synchronize_srcu(&ns->head->srcu);

	mutex_lock(&ns->ctrl->subsys->lock);
	list_del_rcu(&ns->siblings);
	if (list_empty(&ns->head->list)) {
		list_del_init(&ns->head->entry);
		last_path = true;
	}
	mutex_unlock(&ns->ctrl->subsys->lock);

	/* guarantee not available in head->list */
	synchronize_srcu(&ns->head->srcu);
<<<<<<< HEAD

	/* wait for concurrent submissions */
	if (nvme_mpath_clear_current_path(ns))
		synchronize_srcu(&ns->head->srcu);
=======
>>>>>>> d60c95ef

	if (!nvme_ns_head_multipath(ns->head))
		nvme_cdev_del(&ns->cdev, &ns->cdev_device);
	del_gendisk(ns->disk);

	down_write(&ns->ctrl->namespaces_rwsem);
	list_del_init(&ns->list);
	up_write(&ns->ctrl->namespaces_rwsem);

	if (last_path)
		nvme_mpath_shutdown_disk(ns->head);
	nvme_put_ns(ns);
}

static void nvme_ns_remove_by_nsid(struct nvme_ctrl *ctrl, u32 nsid)
{
	struct nvme_ns *ns = nvme_find_get_ns(ctrl, nsid);

	if (ns) {
		nvme_ns_remove(ns);
		nvme_put_ns(ns);
	}
}

static void nvme_validate_ns(struct nvme_ns *ns, struct nvme_ns_info *info)
{
	int ret = NVME_SC_INVALID_NS | NVME_SC_DNR;

	if (test_bit(NVME_NS_DEAD, &ns->flags))
		goto out;

	ret = NVME_SC_INVALID_NS | NVME_SC_DNR;
	if (!nvme_ns_ids_equal(&ns->head->ids, &info->ids)) {
		dev_err(ns->ctrl->device,
			"identifiers changed for nsid %d\n", ns->head->ns_id);
		goto out;
	}

	ret = nvme_update_ns_info(ns, info);
out:
	/*
	 * Only remove the namespace if we got a fatal error back from the
	 * device, otherwise ignore the error and just move on.
	 *
	 * TODO: we should probably schedule a delayed retry here.
	 */
	if (ret > 0 && (ret & NVME_SC_DNR))
		nvme_ns_remove(ns);
}

static void nvme_scan_ns(struct nvme_ctrl *ctrl, unsigned nsid)
{
	struct nvme_ns_info info = { .nsid = nsid };
	struct nvme_ns *ns;

	if (nvme_identify_ns_descs(ctrl, &info))
		return;

	if (info.ids.csi != NVME_CSI_NVM && !nvme_multi_css(ctrl)) {
		dev_warn(ctrl->device,
			"command set not reported for nsid: %d\n", nsid);
		return;
	}

	/*
	 * If available try to use the Command Set Idependent Identify Namespace
	 * data structure to find all the generic information that is needed to
	 * set up a namespace.  If not fall back to the legacy version.
	 */
	if ((ctrl->cap & NVME_CAP_CRMS_CRIMS) ||
	    (info.ids.csi != NVME_CSI_NVM && info.ids.csi != NVME_CSI_ZNS)) {
		if (nvme_ns_info_from_id_cs_indep(ctrl, &info))
			return;
	} else {
		if (nvme_ns_info_from_identify(ctrl, &info))
			return;
	}

	/*
	 * Ignore the namespace if it is not ready. We will get an AEN once it
	 * becomes ready and restart the scan.
	 */
	if (!info.is_ready)
		return;

	ns = nvme_find_get_ns(ctrl, nsid);
	if (ns) {
		nvme_validate_ns(ns, &info);
		nvme_put_ns(ns);
	} else {
		nvme_alloc_ns(ctrl, &info);
	}
}

static void nvme_remove_invalid_namespaces(struct nvme_ctrl *ctrl,
					unsigned nsid)
{
	struct nvme_ns *ns, *next;
	LIST_HEAD(rm_list);

	down_write(&ctrl->namespaces_rwsem);
	list_for_each_entry_safe(ns, next, &ctrl->namespaces, list) {
		if (ns->head->ns_id > nsid || test_bit(NVME_NS_DEAD, &ns->flags))
			list_move_tail(&ns->list, &rm_list);
	}
	up_write(&ctrl->namespaces_rwsem);

	list_for_each_entry_safe(ns, next, &rm_list, list)
		nvme_ns_remove(ns);

}

static int nvme_scan_ns_list(struct nvme_ctrl *ctrl)
{
	const int nr_entries = NVME_IDENTIFY_DATA_SIZE / sizeof(__le32);
	__le32 *ns_list;
	u32 prev = 0;
	int ret = 0, i;

	if (nvme_ctrl_limited_cns(ctrl))
		return -EOPNOTSUPP;

	ns_list = kzalloc(NVME_IDENTIFY_DATA_SIZE, GFP_KERNEL);
	if (!ns_list)
		return -ENOMEM;

	for (;;) {
		struct nvme_command cmd = {
			.identify.opcode	= nvme_admin_identify,
			.identify.cns		= NVME_ID_CNS_NS_ACTIVE_LIST,
			.identify.nsid		= cpu_to_le32(prev),
		};

		ret = nvme_submit_sync_cmd(ctrl->admin_q, &cmd, ns_list,
					    NVME_IDENTIFY_DATA_SIZE);
		if (ret) {
			dev_warn(ctrl->device,
				"Identify NS List failed (status=0x%x)\n", ret);
			goto free;
		}

		for (i = 0; i < nr_entries; i++) {
			u32 nsid = le32_to_cpu(ns_list[i]);

			if (!nsid)	/* end of the list? */
				goto out;
			nvme_scan_ns(ctrl, nsid);
			while (++prev < nsid)
				nvme_ns_remove_by_nsid(ctrl, prev);
		}
	}
 out:
	nvme_remove_invalid_namespaces(ctrl, prev);
 free:
	kfree(ns_list);
	return ret;
}

static void nvme_scan_ns_sequential(struct nvme_ctrl *ctrl)
{
	struct nvme_id_ctrl *id;
	u32 nn, i;

	if (nvme_identify_ctrl(ctrl, &id))
		return;
	nn = le32_to_cpu(id->nn);
	kfree(id);

	for (i = 1; i <= nn; i++)
		nvme_scan_ns(ctrl, i);

	nvme_remove_invalid_namespaces(ctrl, nn);
}

static void nvme_clear_changed_ns_log(struct nvme_ctrl *ctrl)
{
	size_t log_size = NVME_MAX_CHANGED_NAMESPACES * sizeof(__le32);
	__le32 *log;
	int error;

	log = kzalloc(log_size, GFP_KERNEL);
	if (!log)
		return;

	/*
	 * We need to read the log to clear the AEN, but we don't want to rely
	 * on it for the changed namespace information as userspace could have
	 * raced with us in reading the log page, which could cause us to miss
	 * updates.
	 */
	error = nvme_get_log(ctrl, NVME_NSID_ALL, NVME_LOG_CHANGED_NS, 0,
			NVME_CSI_NVM, log, log_size, 0);
	if (error)
		dev_warn(ctrl->device,
			"reading changed ns log failed: %d\n", error);

	kfree(log);
}

static void nvme_scan_work(struct work_struct *work)
{
	struct nvme_ctrl *ctrl =
		container_of(work, struct nvme_ctrl, scan_work);
	int ret;

	/* No tagset on a live ctrl means IO queues could not created */
	if (ctrl->state != NVME_CTRL_LIVE || !ctrl->tagset)
		return;

	/*
	 * Identify controller limits can change at controller reset due to
	 * new firmware download, even though it is not common we cannot ignore
	 * such scenario. Controller's non-mdts limits are reported in the unit
	 * of logical blocks that is dependent on the format of attached
	 * namespace. Hence re-read the limits at the time of ns allocation.
	 */
	ret = nvme_init_non_mdts_limits(ctrl);
	if (ret < 0) {
		dev_warn(ctrl->device,
			"reading non-mdts-limits failed: %d\n", ret);
		return;
	}

	if (test_and_clear_bit(NVME_AER_NOTICE_NS_CHANGED, &ctrl->events)) {
		dev_info(ctrl->device, "rescanning namespaces.\n");
		nvme_clear_changed_ns_log(ctrl);
	}

	mutex_lock(&ctrl->scan_lock);
	if (nvme_scan_ns_list(ctrl) != 0)
		nvme_scan_ns_sequential(ctrl);
	mutex_unlock(&ctrl->scan_lock);
}

/*
 * This function iterates the namespace list unlocked to allow recovery from
 * controller failure. It is up to the caller to ensure the namespace list is
 * not modified by scan work while this function is executing.
 */
void nvme_remove_namespaces(struct nvme_ctrl *ctrl)
{
	struct nvme_ns *ns, *next;
	LIST_HEAD(ns_list);

	/*
	 * make sure to requeue I/O to all namespaces as these
	 * might result from the scan itself and must complete
	 * for the scan_work to make progress
	 */
	nvme_mpath_clear_ctrl_paths(ctrl);

	/* prevent racing with ns scanning */
	flush_work(&ctrl->scan_work);

	/*
	 * The dead states indicates the controller was not gracefully
	 * disconnected. In that case, we won't be able to flush any data while
	 * removing the namespaces' disks; fail all the queues now to avoid
	 * potentially having to clean up the failed sync later.
	 */
	if (ctrl->state == NVME_CTRL_DEAD)
		nvme_kill_queues(ctrl);

	/* this is a no-op when called from the controller reset handler */
	nvme_change_ctrl_state(ctrl, NVME_CTRL_DELETING_NOIO);

	down_write(&ctrl->namespaces_rwsem);
	list_splice_init(&ctrl->namespaces, &ns_list);
	up_write(&ctrl->namespaces_rwsem);

	list_for_each_entry_safe(ns, next, &ns_list, list)
		nvme_ns_remove(ns);
}
EXPORT_SYMBOL_GPL(nvme_remove_namespaces);

static int nvme_class_uevent(struct device *dev, struct kobj_uevent_env *env)
{
	struct nvme_ctrl *ctrl =
		container_of(dev, struct nvme_ctrl, ctrl_device);
	struct nvmf_ctrl_options *opts = ctrl->opts;
	int ret;

	ret = add_uevent_var(env, "NVME_TRTYPE=%s", ctrl->ops->name);
	if (ret)
		return ret;

	if (opts) {
		ret = add_uevent_var(env, "NVME_TRADDR=%s", opts->traddr);
		if (ret)
			return ret;

		ret = add_uevent_var(env, "NVME_TRSVCID=%s",
				opts->trsvcid ?: "none");
		if (ret)
			return ret;

		ret = add_uevent_var(env, "NVME_HOST_TRADDR=%s",
				opts->host_traddr ?: "none");
		if (ret)
			return ret;

		ret = add_uevent_var(env, "NVME_HOST_IFACE=%s",
				opts->host_iface ?: "none");
	}
	return ret;
}

static void nvme_change_uevent(struct nvme_ctrl *ctrl, char *envdata)
{
	char *envp[2] = { envdata, NULL };

	kobject_uevent_env(&ctrl->device->kobj, KOBJ_CHANGE, envp);
}

static void nvme_aen_uevent(struct nvme_ctrl *ctrl)
{
	char *envp[2] = { NULL, NULL };
	u32 aen_result = ctrl->aen_result;

	ctrl->aen_result = 0;
	if (!aen_result)
		return;

	envp[0] = kasprintf(GFP_KERNEL, "NVME_AEN=%#08x", aen_result);
	if (!envp[0])
		return;
	kobject_uevent_env(&ctrl->device->kobj, KOBJ_CHANGE, envp);
	kfree(envp[0]);
}

static void nvme_async_event_work(struct work_struct *work)
{
	struct nvme_ctrl *ctrl =
		container_of(work, struct nvme_ctrl, async_event_work);

	nvme_aen_uevent(ctrl);

	/*
	 * The transport drivers must guarantee AER submission here is safe by
	 * flushing ctrl async_event_work after changing the controller state
	 * from LIVE and before freeing the admin queue.
	*/
	if (ctrl->state == NVME_CTRL_LIVE)
		ctrl->ops->submit_async_event(ctrl);
}

static bool nvme_ctrl_pp_status(struct nvme_ctrl *ctrl)
{

	u32 csts;

	if (ctrl->ops->reg_read32(ctrl, NVME_REG_CSTS, &csts))
		return false;

	if (csts == ~0)
		return false;

	return ((ctrl->ctrl_config & NVME_CC_ENABLE) && (csts & NVME_CSTS_PP));
}

static void nvme_get_fw_slot_info(struct nvme_ctrl *ctrl)
{
	struct nvme_fw_slot_info_log *log;

	log = kmalloc(sizeof(*log), GFP_KERNEL);
	if (!log)
		return;

	if (nvme_get_log(ctrl, NVME_NSID_ALL, NVME_LOG_FW_SLOT, 0, NVME_CSI_NVM,
			log, sizeof(*log), 0))
		dev_warn(ctrl->device, "Get FW SLOT INFO log error\n");
	kfree(log);
}

static void nvme_fw_act_work(struct work_struct *work)
{
	struct nvme_ctrl *ctrl = container_of(work,
				struct nvme_ctrl, fw_act_work);
	unsigned long fw_act_timeout;

	if (ctrl->mtfa)
		fw_act_timeout = jiffies +
				msecs_to_jiffies(ctrl->mtfa * 100);
	else
		fw_act_timeout = jiffies +
				msecs_to_jiffies(admin_timeout * 1000);

	nvme_stop_queues(ctrl);
	while (nvme_ctrl_pp_status(ctrl)) {
		if (time_after(jiffies, fw_act_timeout)) {
			dev_warn(ctrl->device,
				"Fw activation timeout, reset controller\n");
			nvme_try_sched_reset(ctrl);
			return;
		}
		msleep(100);
	}

	if (!nvme_change_ctrl_state(ctrl, NVME_CTRL_LIVE))
		return;

	nvme_start_queues(ctrl);
	/* read FW slot information to clear the AER */
	nvme_get_fw_slot_info(ctrl);

	queue_work(nvme_wq, &ctrl->async_event_work);
}

static u32 nvme_aer_type(u32 result)
{
	return result & 0x7;
}

static u32 nvme_aer_subtype(u32 result)
{
	return (result & 0xff00) >> 8;
}

static bool nvme_handle_aen_notice(struct nvme_ctrl *ctrl, u32 result)
{
	u32 aer_notice_type = nvme_aer_subtype(result);
	bool requeue = true;

	trace_nvme_async_event(ctrl, aer_notice_type);

	switch (aer_notice_type) {
	case NVME_AER_NOTICE_NS_CHANGED:
		set_bit(NVME_AER_NOTICE_NS_CHANGED, &ctrl->events);
		nvme_queue_scan(ctrl);
		break;
	case NVME_AER_NOTICE_FW_ACT_STARTING:
		/*
		 * We are (ab)using the RESETTING state to prevent subsequent
		 * recovery actions from interfering with the controller's
		 * firmware activation.
		 */
		if (nvme_change_ctrl_state(ctrl, NVME_CTRL_RESETTING)) {
			nvme_auth_stop(ctrl);
			requeue = false;
			queue_work(nvme_wq, &ctrl->fw_act_work);
		}
		break;
#ifdef CONFIG_NVME_MULTIPATH
	case NVME_AER_NOTICE_ANA:
		if (!ctrl->ana_log_buf)
			break;
		queue_work(nvme_wq, &ctrl->ana_work);
		break;
#endif
	case NVME_AER_NOTICE_DISC_CHANGED:
		ctrl->aen_result = result;
		break;
	default:
		dev_warn(ctrl->device, "async event result %08x\n", result);
	}
	return requeue;
}

static void nvme_handle_aer_persistent_error(struct nvme_ctrl *ctrl)
{
	trace_nvme_async_event(ctrl, NVME_AER_ERROR);
	dev_warn(ctrl->device, "resetting controller due to AER\n");
	nvme_reset_ctrl(ctrl);
}

void nvme_complete_async_event(struct nvme_ctrl *ctrl, __le16 status,
		volatile union nvme_result *res)
{
	u32 result = le32_to_cpu(res->u32);
	u32 aer_type = nvme_aer_type(result);
	u32 aer_subtype = nvme_aer_subtype(result);
	bool requeue = true;

	if (le16_to_cpu(status) >> 1 != NVME_SC_SUCCESS)
		return;

	switch (aer_type) {
	case NVME_AER_NOTICE:
		requeue = nvme_handle_aen_notice(ctrl, result);
		break;
	case NVME_AER_ERROR:
		/*
		 * For a persistent internal error, don't run async_event_work
		 * to submit a new AER. The controller reset will do it.
		 */
		if (aer_subtype == NVME_AER_ERROR_PERSIST_INT_ERR) {
			nvme_handle_aer_persistent_error(ctrl);
			return;
		}
		fallthrough;
	case NVME_AER_SMART:
	case NVME_AER_CSS:
	case NVME_AER_VS:
		trace_nvme_async_event(ctrl, aer_type);
		ctrl->aen_result = result;
		break;
	default:
		break;
	}

	if (requeue)
		queue_work(nvme_wq, &ctrl->async_event_work);
}
EXPORT_SYMBOL_GPL(nvme_complete_async_event);

int nvme_alloc_admin_tag_set(struct nvme_ctrl *ctrl, struct blk_mq_tag_set *set,
		const struct blk_mq_ops *ops, unsigned int cmd_size)
{
	int ret;

	memset(set, 0, sizeof(*set));
	set->ops = ops;
	set->queue_depth = NVME_AQ_MQ_TAG_DEPTH;
	if (ctrl->ops->flags & NVME_F_FABRICS)
		set->reserved_tags = NVMF_RESERVED_TAGS;
	set->numa_node = ctrl->numa_node;
	set->flags = BLK_MQ_F_NO_SCHED;
	if (ctrl->ops->flags & NVME_F_BLOCKING)
		set->flags |= BLK_MQ_F_BLOCKING;
	set->cmd_size = cmd_size;
	set->driver_data = ctrl;
	set->nr_hw_queues = 1;
	set->timeout = NVME_ADMIN_TIMEOUT;
	ret = blk_mq_alloc_tag_set(set);
	if (ret)
		return ret;

	ctrl->admin_q = blk_mq_init_queue(set);
	if (IS_ERR(ctrl->admin_q)) {
		ret = PTR_ERR(ctrl->admin_q);
		goto out_free_tagset;
	}

	if (ctrl->ops->flags & NVME_F_FABRICS) {
		ctrl->fabrics_q = blk_mq_init_queue(set);
		if (IS_ERR(ctrl->fabrics_q)) {
			ret = PTR_ERR(ctrl->fabrics_q);
			goto out_cleanup_admin_q;
		}
	}

	ctrl->admin_tagset = set;
	return 0;

out_cleanup_admin_q:
	blk_mq_destroy_queue(ctrl->admin_q);
out_free_tagset:
	blk_mq_free_tag_set(ctrl->admin_tagset);
	return ret;
}
EXPORT_SYMBOL_GPL(nvme_alloc_admin_tag_set);

void nvme_remove_admin_tag_set(struct nvme_ctrl *ctrl)
{
	blk_mq_destroy_queue(ctrl->admin_q);
	if (ctrl->ops->flags & NVME_F_FABRICS)
		blk_mq_destroy_queue(ctrl->fabrics_q);
	blk_mq_free_tag_set(ctrl->admin_tagset);
}
EXPORT_SYMBOL_GPL(nvme_remove_admin_tag_set);

int nvme_alloc_io_tag_set(struct nvme_ctrl *ctrl, struct blk_mq_tag_set *set,
		const struct blk_mq_ops *ops, unsigned int nr_maps,
		unsigned int cmd_size)
{
	int ret;

	memset(set, 0, sizeof(*set));
	set->ops = ops;
	set->queue_depth = ctrl->sqsize + 1;
	set->reserved_tags = NVMF_RESERVED_TAGS;
	set->numa_node = ctrl->numa_node;
	set->flags = BLK_MQ_F_SHOULD_MERGE;
	if (ctrl->ops->flags & NVME_F_BLOCKING)
		set->flags |= BLK_MQ_F_BLOCKING;
	set->cmd_size = cmd_size,
	set->driver_data = ctrl;
	set->nr_hw_queues = ctrl->queue_count - 1;
	set->timeout = NVME_IO_TIMEOUT;
	set->nr_maps = nr_maps;
	ret = blk_mq_alloc_tag_set(set);
	if (ret)
		return ret;

	if (ctrl->ops->flags & NVME_F_FABRICS) {
		ctrl->connect_q = blk_mq_init_queue(set);
        	if (IS_ERR(ctrl->connect_q)) {
			ret = PTR_ERR(ctrl->connect_q);
			goto out_free_tag_set;
		}
	}

	ctrl->tagset = set;
	return 0;

out_free_tag_set:
	blk_mq_free_tag_set(set);
	return ret;
}
EXPORT_SYMBOL_GPL(nvme_alloc_io_tag_set);

void nvme_remove_io_tag_set(struct nvme_ctrl *ctrl)
{
	if (ctrl->ops->flags & NVME_F_FABRICS)
		blk_mq_destroy_queue(ctrl->connect_q);
	blk_mq_free_tag_set(ctrl->tagset);
}
EXPORT_SYMBOL_GPL(nvme_remove_io_tag_set);

void nvme_stop_ctrl(struct nvme_ctrl *ctrl)
{
	nvme_mpath_stop(ctrl);
	nvme_auth_stop(ctrl);
	nvme_stop_keep_alive(ctrl);
	nvme_stop_failfast_work(ctrl);
	flush_work(&ctrl->async_event_work);
	cancel_work_sync(&ctrl->fw_act_work);
	if (ctrl->ops->stop_ctrl)
		ctrl->ops->stop_ctrl(ctrl);
}
EXPORT_SYMBOL_GPL(nvme_stop_ctrl);

void nvme_start_ctrl(struct nvme_ctrl *ctrl)
{
	nvme_start_keep_alive(ctrl);

	nvme_enable_aen(ctrl);

	/*
	 * persistent discovery controllers need to send indication to userspace
	 * to re-read the discovery log page to learn about possible changes
	 * that were missed. We identify persistent discovery controllers by
	 * checking that they started once before, hence are reconnecting back.
	 */
	if (test_and_set_bit(NVME_CTRL_STARTED_ONCE, &ctrl->flags) &&
	    nvme_discovery_ctrl(ctrl))
		nvme_change_uevent(ctrl, "NVME_EVENT=rediscover");

	if (ctrl->queue_count > 1) {
		nvme_queue_scan(ctrl);
		nvme_start_queues(ctrl);
		nvme_mpath_update(ctrl);
	}

	nvme_change_uevent(ctrl, "NVME_EVENT=connected");
}
EXPORT_SYMBOL_GPL(nvme_start_ctrl);

void nvme_uninit_ctrl(struct nvme_ctrl *ctrl)
{
	nvme_hwmon_exit(ctrl);
	nvme_fault_inject_fini(&ctrl->fault_inject);
	dev_pm_qos_hide_latency_tolerance(ctrl->device);
	cdev_device_del(&ctrl->cdev, ctrl->device);
	nvme_put_ctrl(ctrl);
}
EXPORT_SYMBOL_GPL(nvme_uninit_ctrl);

static void nvme_free_cels(struct nvme_ctrl *ctrl)
{
	struct nvme_effects_log	*cel;
	unsigned long i;

	xa_for_each(&ctrl->cels, i, cel) {
		xa_erase(&ctrl->cels, i);
		kfree(cel);
	}

	xa_destroy(&ctrl->cels);
}

static void nvme_free_ctrl(struct device *dev)
{
	struct nvme_ctrl *ctrl =
		container_of(dev, struct nvme_ctrl, ctrl_device);
	struct nvme_subsystem *subsys = ctrl->subsys;

	if (!subsys || ctrl->instance != subsys->instance)
		ida_free(&nvme_instance_ida, ctrl->instance);

	nvme_free_cels(ctrl);
	nvme_mpath_uninit(ctrl);
	nvme_auth_stop(ctrl);
	nvme_auth_free(ctrl);
	__free_page(ctrl->discard_page);

	if (subsys) {
		mutex_lock(&nvme_subsystems_lock);
		list_del(&ctrl->subsys_entry);
		sysfs_remove_link(&subsys->dev.kobj, dev_name(ctrl->device));
		mutex_unlock(&nvme_subsystems_lock);
	}

	ctrl->ops->free_ctrl(ctrl);

	if (subsys)
		nvme_put_subsystem(subsys);
}

/*
 * Initialize a NVMe controller structures.  This needs to be called during
 * earliest initialization so that we have the initialized structured around
 * during probing.
 */
int nvme_init_ctrl(struct nvme_ctrl *ctrl, struct device *dev,
		const struct nvme_ctrl_ops *ops, unsigned long quirks)
{
	int ret;

	ctrl->state = NVME_CTRL_NEW;
	clear_bit(NVME_CTRL_FAILFAST_EXPIRED, &ctrl->flags);
	spin_lock_init(&ctrl->lock);
	mutex_init(&ctrl->scan_lock);
	INIT_LIST_HEAD(&ctrl->namespaces);
	xa_init(&ctrl->cels);
	init_rwsem(&ctrl->namespaces_rwsem);
	ctrl->dev = dev;
	ctrl->ops = ops;
	ctrl->quirks = quirks;
	ctrl->numa_node = NUMA_NO_NODE;
	INIT_WORK(&ctrl->scan_work, nvme_scan_work);
	INIT_WORK(&ctrl->async_event_work, nvme_async_event_work);
	INIT_WORK(&ctrl->fw_act_work, nvme_fw_act_work);
	INIT_WORK(&ctrl->delete_work, nvme_delete_ctrl_work);
	init_waitqueue_head(&ctrl->state_wq);

	INIT_DELAYED_WORK(&ctrl->ka_work, nvme_keep_alive_work);
	INIT_DELAYED_WORK(&ctrl->failfast_work, nvme_failfast_work);
	memset(&ctrl->ka_cmd, 0, sizeof(ctrl->ka_cmd));
	ctrl->ka_cmd.common.opcode = nvme_admin_keep_alive;

	BUILD_BUG_ON(NVME_DSM_MAX_RANGES * sizeof(struct nvme_dsm_range) >
			PAGE_SIZE);
	ctrl->discard_page = alloc_page(GFP_KERNEL);
	if (!ctrl->discard_page) {
		ret = -ENOMEM;
		goto out;
	}

	ret = ida_alloc(&nvme_instance_ida, GFP_KERNEL);
	if (ret < 0)
		goto out;
	ctrl->instance = ret;

	device_initialize(&ctrl->ctrl_device);
	ctrl->device = &ctrl->ctrl_device;
	ctrl->device->devt = MKDEV(MAJOR(nvme_ctrl_base_chr_devt),
			ctrl->instance);
	ctrl->device->class = nvme_class;
	ctrl->device->parent = ctrl->dev;
	if (ops->dev_attr_groups)
		ctrl->device->groups = ops->dev_attr_groups;
	else
		ctrl->device->groups = nvme_dev_attr_groups;
	ctrl->device->release = nvme_free_ctrl;
	dev_set_drvdata(ctrl->device, ctrl);
	ret = dev_set_name(ctrl->device, "nvme%d", ctrl->instance);
	if (ret)
		goto out_release_instance;

	nvme_get_ctrl(ctrl);
	cdev_init(&ctrl->cdev, &nvme_dev_fops);
	ctrl->cdev.owner = ops->module;
	ret = cdev_device_add(&ctrl->cdev, ctrl->device);
	if (ret)
		goto out_free_name;

	/*
	 * Initialize latency tolerance controls.  The sysfs files won't
	 * be visible to userspace unless the device actually supports APST.
	 */
	ctrl->device->power.set_latency_tolerance = nvme_set_latency_tolerance;
	dev_pm_qos_update_user_latency_tolerance(ctrl->device,
		min(default_ps_max_latency_us, (unsigned long)S32_MAX));

	nvme_fault_inject_init(&ctrl->fault_inject, dev_name(ctrl->device));
	nvme_mpath_init_ctrl(ctrl);
	nvme_auth_init_ctrl(ctrl);

	return 0;
out_free_name:
	nvme_put_ctrl(ctrl);
	kfree_const(ctrl->device->kobj.name);
out_release_instance:
	ida_free(&nvme_instance_ida, ctrl->instance);
out:
	if (ctrl->discard_page)
		__free_page(ctrl->discard_page);
	return ret;
}
EXPORT_SYMBOL_GPL(nvme_init_ctrl);

static void nvme_start_ns_queue(struct nvme_ns *ns)
{
	if (test_and_clear_bit(NVME_NS_STOPPED, &ns->flags))
		blk_mq_unquiesce_queue(ns->queue);
}

static void nvme_stop_ns_queue(struct nvme_ns *ns)
{
	if (!test_and_set_bit(NVME_NS_STOPPED, &ns->flags))
		blk_mq_quiesce_queue(ns->queue);
	else
		blk_mq_wait_quiesce_done(ns->queue);
}

/*
 * Prepare a queue for teardown.
 *
 * This must forcibly unquiesce queues to avoid blocking dispatch, and only set
 * the capacity to 0 after that to avoid blocking dispatchers that may be
 * holding bd_butex.  This will end buffered writers dirtying pages that can't
 * be synced.
 */
static void nvme_set_queue_dying(struct nvme_ns *ns)
{
	if (test_and_set_bit(NVME_NS_DEAD, &ns->flags))
		return;

	blk_mark_disk_dead(ns->disk);
	nvme_start_ns_queue(ns);

	set_capacity_and_notify(ns->disk, 0);
}

/**
 * nvme_kill_queues(): Ends all namespace queues
 * @ctrl: the dead controller that needs to end
 *
 * Call this function when the driver determines it is unable to get the
 * controller in a state capable of servicing IO.
 */
void nvme_kill_queues(struct nvme_ctrl *ctrl)
{
	struct nvme_ns *ns;

	down_read(&ctrl->namespaces_rwsem);

	/* Forcibly unquiesce queues to avoid blocking dispatch */
	if (ctrl->admin_q && !blk_queue_dying(ctrl->admin_q))
		nvme_start_admin_queue(ctrl);

	list_for_each_entry(ns, &ctrl->namespaces, list)
		nvme_set_queue_dying(ns);

	up_read(&ctrl->namespaces_rwsem);
}
EXPORT_SYMBOL_GPL(nvme_kill_queues);

void nvme_unfreeze(struct nvme_ctrl *ctrl)
{
	struct nvme_ns *ns;

	down_read(&ctrl->namespaces_rwsem);
	list_for_each_entry(ns, &ctrl->namespaces, list)
		blk_mq_unfreeze_queue(ns->queue);
	up_read(&ctrl->namespaces_rwsem);
}
EXPORT_SYMBOL_GPL(nvme_unfreeze);

int nvme_wait_freeze_timeout(struct nvme_ctrl *ctrl, long timeout)
{
	struct nvme_ns *ns;

	down_read(&ctrl->namespaces_rwsem);
	list_for_each_entry(ns, &ctrl->namespaces, list) {
		timeout = blk_mq_freeze_queue_wait_timeout(ns->queue, timeout);
		if (timeout <= 0)
			break;
	}
	up_read(&ctrl->namespaces_rwsem);
	return timeout;
}
EXPORT_SYMBOL_GPL(nvme_wait_freeze_timeout);

void nvme_wait_freeze(struct nvme_ctrl *ctrl)
{
	struct nvme_ns *ns;

	down_read(&ctrl->namespaces_rwsem);
	list_for_each_entry(ns, &ctrl->namespaces, list)
		blk_mq_freeze_queue_wait(ns->queue);
	up_read(&ctrl->namespaces_rwsem);
}
EXPORT_SYMBOL_GPL(nvme_wait_freeze);

void nvme_start_freeze(struct nvme_ctrl *ctrl)
{
	struct nvme_ns *ns;

	down_read(&ctrl->namespaces_rwsem);
	list_for_each_entry(ns, &ctrl->namespaces, list)
		blk_freeze_queue_start(ns->queue);
	up_read(&ctrl->namespaces_rwsem);
}
EXPORT_SYMBOL_GPL(nvme_start_freeze);

void nvme_stop_queues(struct nvme_ctrl *ctrl)
{
	struct nvme_ns *ns;

	down_read(&ctrl->namespaces_rwsem);
	list_for_each_entry(ns, &ctrl->namespaces, list)
		nvme_stop_ns_queue(ns);
	up_read(&ctrl->namespaces_rwsem);
}
EXPORT_SYMBOL_GPL(nvme_stop_queues);

void nvme_start_queues(struct nvme_ctrl *ctrl)
{
	struct nvme_ns *ns;

	down_read(&ctrl->namespaces_rwsem);
	list_for_each_entry(ns, &ctrl->namespaces, list)
		nvme_start_ns_queue(ns);
	up_read(&ctrl->namespaces_rwsem);
}
EXPORT_SYMBOL_GPL(nvme_start_queues);

void nvme_stop_admin_queue(struct nvme_ctrl *ctrl)
{
	if (!test_and_set_bit(NVME_CTRL_ADMIN_Q_STOPPED, &ctrl->flags))
		blk_mq_quiesce_queue(ctrl->admin_q);
	else
		blk_mq_wait_quiesce_done(ctrl->admin_q);
}
EXPORT_SYMBOL_GPL(nvme_stop_admin_queue);

void nvme_start_admin_queue(struct nvme_ctrl *ctrl)
{
	if (test_and_clear_bit(NVME_CTRL_ADMIN_Q_STOPPED, &ctrl->flags))
		blk_mq_unquiesce_queue(ctrl->admin_q);
}
EXPORT_SYMBOL_GPL(nvme_start_admin_queue);

void nvme_sync_io_queues(struct nvme_ctrl *ctrl)
{
	struct nvme_ns *ns;

	down_read(&ctrl->namespaces_rwsem);
	list_for_each_entry(ns, &ctrl->namespaces, list)
		blk_sync_queue(ns->queue);
	up_read(&ctrl->namespaces_rwsem);
}
EXPORT_SYMBOL_GPL(nvme_sync_io_queues);

void nvme_sync_queues(struct nvme_ctrl *ctrl)
{
	nvme_sync_io_queues(ctrl);
	if (ctrl->admin_q)
		blk_sync_queue(ctrl->admin_q);
}
EXPORT_SYMBOL_GPL(nvme_sync_queues);

struct nvme_ctrl *nvme_ctrl_from_file(struct file *file)
{
	if (file->f_op != &nvme_dev_fops)
		return NULL;
	return file->private_data;
}
EXPORT_SYMBOL_NS_GPL(nvme_ctrl_from_file, NVME_TARGET_PASSTHRU);

/*
 * Check we didn't inadvertently grow the command structure sizes:
 */
static inline void _nvme_check_size(void)
{
	BUILD_BUG_ON(sizeof(struct nvme_common_command) != 64);
	BUILD_BUG_ON(sizeof(struct nvme_rw_command) != 64);
	BUILD_BUG_ON(sizeof(struct nvme_identify) != 64);
	BUILD_BUG_ON(sizeof(struct nvme_features) != 64);
	BUILD_BUG_ON(sizeof(struct nvme_download_firmware) != 64);
	BUILD_BUG_ON(sizeof(struct nvme_format_cmd) != 64);
	BUILD_BUG_ON(sizeof(struct nvme_dsm_cmd) != 64);
	BUILD_BUG_ON(sizeof(struct nvme_write_zeroes_cmd) != 64);
	BUILD_BUG_ON(sizeof(struct nvme_abort_cmd) != 64);
	BUILD_BUG_ON(sizeof(struct nvme_get_log_page_command) != 64);
	BUILD_BUG_ON(sizeof(struct nvme_command) != 64);
	BUILD_BUG_ON(sizeof(struct nvme_id_ctrl) != NVME_IDENTIFY_DATA_SIZE);
	BUILD_BUG_ON(sizeof(struct nvme_id_ns) != NVME_IDENTIFY_DATA_SIZE);
	BUILD_BUG_ON(sizeof(struct nvme_id_ns_cs_indep) !=
			NVME_IDENTIFY_DATA_SIZE);
	BUILD_BUG_ON(sizeof(struct nvme_id_ns_zns) != NVME_IDENTIFY_DATA_SIZE);
	BUILD_BUG_ON(sizeof(struct nvme_id_ns_nvm) != NVME_IDENTIFY_DATA_SIZE);
	BUILD_BUG_ON(sizeof(struct nvme_id_ctrl_zns) != NVME_IDENTIFY_DATA_SIZE);
	BUILD_BUG_ON(sizeof(struct nvme_id_ctrl_nvm) != NVME_IDENTIFY_DATA_SIZE);
	BUILD_BUG_ON(sizeof(struct nvme_lba_range_type) != 64);
	BUILD_BUG_ON(sizeof(struct nvme_smart_log) != 512);
	BUILD_BUG_ON(sizeof(struct nvme_dbbuf) != 64);
	BUILD_BUG_ON(sizeof(struct nvme_directive_cmd) != 64);
	BUILD_BUG_ON(sizeof(struct nvme_feat_host_behavior) != 512);
}


static int __init nvme_core_init(void)
{
	int result = -ENOMEM;

	_nvme_check_size();

	nvme_wq = alloc_workqueue("nvme-wq",
			WQ_UNBOUND | WQ_MEM_RECLAIM | WQ_SYSFS, 0);
	if (!nvme_wq)
		goto out;

	nvme_reset_wq = alloc_workqueue("nvme-reset-wq",
			WQ_UNBOUND | WQ_MEM_RECLAIM | WQ_SYSFS, 0);
	if (!nvme_reset_wq)
		goto destroy_wq;

	nvme_delete_wq = alloc_workqueue("nvme-delete-wq",
			WQ_UNBOUND | WQ_MEM_RECLAIM | WQ_SYSFS, 0);
	if (!nvme_delete_wq)
		goto destroy_reset_wq;

	result = alloc_chrdev_region(&nvme_ctrl_base_chr_devt, 0,
			NVME_MINORS, "nvme");
	if (result < 0)
		goto destroy_delete_wq;

	nvme_class = class_create(THIS_MODULE, "nvme");
	if (IS_ERR(nvme_class)) {
		result = PTR_ERR(nvme_class);
		goto unregister_chrdev;
	}
	nvme_class->dev_uevent = nvme_class_uevent;

	nvme_subsys_class = class_create(THIS_MODULE, "nvme-subsystem");
	if (IS_ERR(nvme_subsys_class)) {
		result = PTR_ERR(nvme_subsys_class);
		goto destroy_class;
	}

	result = alloc_chrdev_region(&nvme_ns_chr_devt, 0, NVME_MINORS,
				     "nvme-generic");
	if (result < 0)
		goto destroy_subsys_class;

	nvme_ns_chr_class = class_create(THIS_MODULE, "nvme-generic");
	if (IS_ERR(nvme_ns_chr_class)) {
		result = PTR_ERR(nvme_ns_chr_class);
		goto unregister_generic_ns;
	}

	return 0;

unregister_generic_ns:
	unregister_chrdev_region(nvme_ns_chr_devt, NVME_MINORS);
destroy_subsys_class:
	class_destroy(nvme_subsys_class);
destroy_class:
	class_destroy(nvme_class);
unregister_chrdev:
	unregister_chrdev_region(nvme_ctrl_base_chr_devt, NVME_MINORS);
destroy_delete_wq:
	destroy_workqueue(nvme_delete_wq);
destroy_reset_wq:
	destroy_workqueue(nvme_reset_wq);
destroy_wq:
	destroy_workqueue(nvme_wq);
out:
	return result;
}

static void __exit nvme_core_exit(void)
{
	class_destroy(nvme_ns_chr_class);
	class_destroy(nvme_subsys_class);
	class_destroy(nvme_class);
	unregister_chrdev_region(nvme_ns_chr_devt, NVME_MINORS);
	unregister_chrdev_region(nvme_ctrl_base_chr_devt, NVME_MINORS);
	destroy_workqueue(nvme_delete_wq);
	destroy_workqueue(nvme_reset_wq);
	destroy_workqueue(nvme_wq);
	ida_destroy(&nvme_ns_chr_minor_ida);
	ida_destroy(&nvme_instance_ida);
}

MODULE_LICENSE("GPL");
MODULE_VERSION("1.0");
module_init(nvme_core_init);
module_exit(nvme_core_exit);<|MERGE_RESOLUTION|>--- conflicted
+++ resolved
@@ -125,28 +125,6 @@
 static void nvme_update_keep_alive(struct nvme_ctrl *ctrl,
 				   struct nvme_command *cmd);
 
-<<<<<<< HEAD
-/*
- * Prepare a queue for teardown.
- *
- * This must forcibly unquiesce queues to avoid blocking dispatch, and only set
- * the capacity to 0 after that to avoid blocking dispatchers that may be
- * holding bd_butex.  This will end buffered writers dirtying pages that can't
- * be synced.
- */
-static void nvme_set_queue_dying(struct nvme_ns *ns)
-{
-	if (test_and_set_bit(NVME_NS_DEAD, &ns->flags))
-		return;
-
-	blk_mark_disk_dead(ns->disk);
-	blk_mq_unquiesce_queue(ns->queue);
-
-	set_capacity_and_notify(ns->disk, 0);
-}
-
-=======
->>>>>>> d60c95ef
 void nvme_queue_scan(struct nvme_ctrl *ctrl)
 {
 	/*
@@ -1467,23 +1445,6 @@
 	error = NVME_SC_INVALID_NS | NVME_SC_DNR;
 	if ((*id)->ncap == 0) /* namespace not allocated or attached */
 		goto out_free_id;
-<<<<<<< HEAD
-
-
-	if (ctrl->quirks & NVME_QUIRK_BOGUS_NID) {
-		dev_info(ctrl->device,
-			 "Ignoring bogus Namespace Identifiers\n");
-	} else {
-		if (ctrl->vs >= NVME_VS(1, 1, 0) &&
-		    !memchr_inv(ids->eui64, 0, sizeof(ids->eui64)))
-			memcpy(ids->eui64, (*id)->eui64, sizeof(ids->eui64));
-		if (ctrl->vs >= NVME_VS(1, 2, 0) &&
-		    !memchr_inv(ids->nguid, 0, sizeof(ids->nguid)))
-			memcpy(ids->nguid, (*id)->nguid, sizeof(ids->nguid));
-	}
-
-=======
->>>>>>> d60c95ef
 	return 0;
 
 out_free_id:
@@ -1965,14 +1926,11 @@
 	nvme_config_discard(disk, ns);
 	blk_queue_max_write_zeroes_sectors(disk->queue,
 					   ns->ctrl->max_zeroes_sectors);
-<<<<<<< HEAD
-=======
 }
 
 static bool nvme_ns_is_readonly(struct nvme_ns *ns, struct nvme_ns_info *info)
 {
 	return info->is_readonly || test_bit(NVME_NS_FORCE_RO, &ns->flags);
->>>>>>> d60c95ef
 }
 
 static inline bool nvme_first_scan(struct gendisk *disk)
@@ -2020,22 +1978,6 @@
 	set_disk_ro(ns->disk, nvme_ns_is_readonly(ns, info));
 	blk_mq_unfreeze_queue(ns->disk->queue);
 
-<<<<<<< HEAD
-	nvme_configure_metadata(ns, id);
-	nvme_set_chunk_sectors(ns, id);
-	nvme_update_disk_info(ns->disk, ns, id);
-
-	if (ns->head->ids.csi == NVME_CSI_ZNS) {
-		ret = nvme_update_zone_info(ns, lbaf);
-		if (ret) {
-			blk_mq_unfreeze_queue(ns->disk->queue);
-			goto out;
-		}
-	}
-
-	set_disk_ro(ns->disk, (id->nsattr & NVME_NS_ATTR_RO) ||
-		test_bit(NVME_NS_FORCE_RO, &ns->flags));
-=======
 	if (nvme_ns_head_multipath(ns->head)) {
 		blk_mq_freeze_queue(ns->head->disk->queue);
 		set_disk_ro(ns->head->disk, nvme_ns_is_readonly(ns, info));
@@ -2082,7 +2024,6 @@
 	}
 
 	set_disk_ro(ns->disk, nvme_ns_is_readonly(ns, info));
->>>>>>> d60c95ef
 	set_bit(NVME_NS_READY, &ns->flags);
 	blk_mq_unfreeze_queue(ns->disk->queue);
 
@@ -2095,13 +2036,7 @@
 	if (nvme_ns_head_multipath(ns->head)) {
 		blk_mq_freeze_queue(ns->head->disk->queue);
 		nvme_update_disk_info(ns->head->disk, ns, id);
-<<<<<<< HEAD
-		set_disk_ro(ns->head->disk,
-			    (id->nsattr & NVME_NS_ATTR_RO) ||
-				    test_bit(NVME_NS_FORCE_RO, &ns->flags));
-=======
 		set_disk_ro(ns->head->disk, nvme_ns_is_readonly(ns, info));
->>>>>>> d60c95ef
 		nvme_mpath_revalidate_paths(ns);
 		blk_stack_limits(&ns->head->disk->queue->limits,
 				 &ns->queue->limits, 0);
@@ -4093,11 +4028,7 @@
 }
 
 static struct nvme_ns_head *nvme_alloc_ns_head(struct nvme_ctrl *ctrl,
-<<<<<<< HEAD
-		unsigned nsid, struct nvme_ns_ids *ids, bool is_shared)
-=======
 		struct nvme_ns_info *info)
->>>>>>> d60c95ef
 {
 	struct nvme_ns_head *head;
 	size_t size = sizeof(*head);
@@ -4119,15 +4050,9 @@
 	if (ret)
 		goto out_ida_remove;
 	head->subsys = ctrl->subsys;
-<<<<<<< HEAD
-	head->ns_id = nsid;
-	head->ids = *ids;
-	head->shared = is_shared;
-=======
 	head->ns_id = info->nsid;
 	head->ids = info->ids;
 	head->shared = info->is_shared;
->>>>>>> d60c95ef
 	kref_init(&head->ref);
 
 	if (head->ids.csi) {
@@ -4199,17 +4124,6 @@
 	}
 
 	mutex_lock(&ctrl->subsys->lock);
-<<<<<<< HEAD
-	head = nvme_find_ns_head(ctrl, nsid);
-	if (!head) {
-		ret = nvme_subsys_check_duplicate_ids(ctrl->subsys, ids);
-		if (ret) {
-			dev_err(ctrl->device,
-				"duplicate IDs for nsid %d\n", nsid);
-			goto out_unlock;
-		}
-		head = nvme_alloc_ns_head(ctrl, nsid, ids, is_shared);
-=======
 	head = nvme_find_ns_head(ctrl, info->nsid);
 	if (!head) {
 		ret = nvme_subsys_check_duplicate_ids(ctrl->subsys, &info->ids);
@@ -4220,7 +4134,6 @@
 			goto out_unlock;
 		}
 		head = nvme_alloc_ns_head(ctrl, info);
->>>>>>> d60c95ef
 		if (IS_ERR(head)) {
 			ret = PTR_ERR(head);
 			goto out_unlock;
@@ -4421,13 +4334,6 @@
 
 	/* guarantee not available in head->list */
 	synchronize_srcu(&ns->head->srcu);
-<<<<<<< HEAD
-
-	/* wait for concurrent submissions */
-	if (nvme_mpath_clear_current_path(ns))
-		synchronize_srcu(&ns->head->srcu);
-=======
->>>>>>> d60c95ef
 
 	if (!nvme_ns_head_multipath(ns->head))
 		nvme_cdev_del(&ns->cdev, &ns->cdev_device);
