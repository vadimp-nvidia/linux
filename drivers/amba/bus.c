--- conflicted
+++ resolved
@@ -540,177 +540,6 @@
 	kfree(d);
 }
 
-<<<<<<< HEAD
-static int amba_device_try_add(struct amba_device *dev, struct resource *parent)
-{
-	u32 size;
-	void __iomem *tmp;
-	int i, ret;
-
-	ret = request_resource(parent, &dev->res);
-	if (ret)
-		goto err_out;
-
-	/* Hard-coded primecell ID instead of plug-n-play */
-	if (dev->periphid != 0)
-		goto skip_probe;
-
-	/*
-	 * Dynamically calculate the size of the resource
-	 * and use this for iomap
-	 */
-	size = resource_size(&dev->res);
-	tmp = ioremap(dev->res.start, size);
-	if (!tmp) {
-		ret = -ENOMEM;
-		goto err_release;
-	}
-
-	ret = dev_pm_domain_attach(&dev->dev, true);
-	if (ret) {
-		iounmap(tmp);
-		goto err_release;
-	}
-
-	ret = amba_get_enable_pclk(dev);
-	if (ret == 0) {
-		u32 pid, cid;
-		struct reset_control *rstc;
-
-		/*
-		 * Find reset control(s) of the amba bus and de-assert them.
-		 */
-		rstc = of_reset_control_array_get_optional_shared(dev->dev.of_node);
-		if (IS_ERR(rstc)) {
-			ret = PTR_ERR(rstc);
-			if (ret != -EPROBE_DEFER)
-				dev_err(&dev->dev, "can't get reset: %d\n",
-					ret);
-			goto err_reset;
-		}
-		reset_control_deassert(rstc);
-		reset_control_put(rstc);
-
-		/*
-		 * Read pid and cid based on size of resource
-		 * they are located at end of region
-		 */
-		for (pid = 0, i = 0; i < 4; i++)
-			pid |= (readl(tmp + size - 0x20 + 4 * i) & 255) <<
-				(i * 8);
-		for (cid = 0, i = 0; i < 4; i++)
-			cid |= (readl(tmp + size - 0x10 + 4 * i) & 255) <<
-				(i * 8);
-
-		if (cid == CORESIGHT_CID) {
-			/* set the base to the start of the last 4k block */
-			void __iomem *csbase = tmp + size - 4096;
-
-			dev->uci.devarch =
-				readl(csbase + UCI_REG_DEVARCH_OFFSET);
-			dev->uci.devtype =
-				readl(csbase + UCI_REG_DEVTYPE_OFFSET) & 0xff;
-		}
-
-		amba_put_disable_pclk(dev);
-
-		if (cid == AMBA_CID || cid == CORESIGHT_CID) {
-			dev->periphid = pid;
-			dev->cid = cid;
-		}
-
-		if (!dev->periphid)
-			ret = -ENODEV;
-	}
-
-	iounmap(tmp);
-	dev_pm_domain_detach(&dev->dev, true);
-
-	if (ret)
-		goto err_release;
-
- skip_probe:
-	ret = device_add(&dev->dev);
-	if (ret)
-		goto err_release;
-
-	if (dev->irq[0])
-		ret = device_create_file(&dev->dev, &dev_attr_irq0);
-	if (ret == 0 && dev->irq[1])
-		ret = device_create_file(&dev->dev, &dev_attr_irq1);
-	if (ret == 0)
-		return ret;
-
-	device_unregister(&dev->dev);
-
- err_release:
-	release_resource(&dev->res);
- err_out:
-	return ret;
-
- err_reset:
-	amba_put_disable_pclk(dev);
-	iounmap(tmp);
-	dev_pm_domain_detach(&dev->dev, true);
-	goto err_release;
-}
-
-/*
- * Registration of AMBA device require reading its pid and cid registers.
- * To do this, the device must be turned on (if it is a part of power domain)
- * and have clocks enabled. However in some cases those resources might not be
- * yet available. Returning EPROBE_DEFER is not a solution in such case,
- * because callers don't handle this special error code. Instead such devices
- * are added to the special list and their registration is retried from
- * periodic worker, until all resources are available and registration succeeds.
- */
-struct deferred_device {
-	struct amba_device *dev;
-	struct resource *parent;
-	struct list_head node;
-};
-
-static LIST_HEAD(deferred_devices);
-static DEFINE_MUTEX(deferred_devices_lock);
-
-static void amba_deferred_retry_func(struct work_struct *dummy);
-static DECLARE_DELAYED_WORK(deferred_retry_work, amba_deferred_retry_func);
-
-#define DEFERRED_DEVICE_TIMEOUT (msecs_to_jiffies(5 * 1000))
-
-static int amba_deferred_retry(void)
-{
-	struct deferred_device *ddev, *tmp;
-
-	mutex_lock(&deferred_devices_lock);
-
-	list_for_each_entry_safe(ddev, tmp, &deferred_devices, node) {
-		int ret = amba_device_try_add(ddev->dev, ddev->parent);
-
-		if (ret == -EPROBE_DEFER)
-			continue;
-
-		list_del_init(&ddev->node);
-		kfree(ddev);
-	}
-
-	mutex_unlock(&deferred_devices_lock);
-
-	return 0;
-}
-late_initcall(amba_deferred_retry);
-
-static void amba_deferred_retry_func(struct work_struct *dummy)
-{
-	amba_deferred_retry();
-
-	if (!list_empty(&deferred_devices))
-		schedule_delayed_work(&deferred_retry_work,
-				      DEFERRED_DEVICE_TIMEOUT);
-}
-
-=======
->>>>>>> d60c95ef
 /**
  *	amba_device_add - add a previously allocated AMBA device structure
  *	@dev: AMBA device allocated by amba_device_alloc
