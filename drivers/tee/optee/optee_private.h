/* SPDX-License-Identifier: GPL-2.0-only */
/*
 * Copyright (c) 2015-2021, Linaro Limited
 */

#ifndef OPTEE_PRIVATE_H
#define OPTEE_PRIVATE_H

#include <linux/arm-smccc.h>
#include <linux/rhashtable.h>
#include <linux/semaphore.h>
#include <linux/tee_drv.h>
#include <linux/types.h>
#include "optee_msg.h"

#define DRIVER_NAME "optee"

#define OPTEE_MAX_ARG_SIZE	1024

/* Some Global Platform error codes used in this driver */
#define TEEC_SUCCESS			0x00000000
#define TEEC_ERROR_BAD_PARAMETERS	0xFFFF0006
#define TEEC_ERROR_NOT_SUPPORTED	0xFFFF000A
#define TEEC_ERROR_COMMUNICATION	0xFFFF000E
#define TEEC_ERROR_OUT_OF_MEMORY	0xFFFF000C
#define TEEC_ERROR_BUSY			0xFFFF000D
#define TEEC_ERROR_SHORT_BUFFER		0xFFFF0010

#define TEEC_ORIGIN_COMMS		0x00000002

/*
 * This value should be larger than the number threads in secure world to
 * meet the need from secure world. The number of threads in secure world
 * are usually not even close to 255 so we should be safe for now.
 */
#define OPTEE_DEFAULT_MAX_NOTIF_VALUE	255

typedef void (optee_invoke_fn)(unsigned long, unsigned long, unsigned long,
				unsigned long, unsigned long, unsigned long,
				unsigned long, unsigned long,
				struct arm_smccc_res *);

struct optee_call_waiter {
	struct list_head list_node;
	struct completion c;
};

struct optee_call_queue {
	/* Serializes access to this struct */
	struct mutex mutex;
	struct list_head waiters;
};

struct optee_notif {
	u_int max_key;
	/* Serializes access to the elements below in this struct */
	spinlock_t lock;
	struct list_head db;
	u_long *bitmap;
};

#define OPTEE_SHM_ARG_ALLOC_PRIV	BIT(0)
#define OPTEE_SHM_ARG_SHARED		BIT(1)
struct optee_shm_arg_entry;
struct optee_shm_arg_cache {
	u32 flags;
	/* Serializes access to this struct */
	struct mutex mutex;
	struct list_head shm_args;
};

/**
 * struct optee_supp - supplicant synchronization struct
 * @ctx			the context of current connected supplicant.
 *			if !NULL the supplicant device is available for use,
 *			else busy
 * @mutex:		held while accessing content of this struct
 * @req_id:		current request id if supplicant is doing synchronous
 *			communication, else -1
 * @reqs:		queued request not yet retrieved by supplicant
 * @idr:		IDR holding all requests currently being processed
 *			by supplicant
 * @reqs_c:		completion used by supplicant when waiting for a
 *			request to be queued.
 */
struct optee_supp {
	/* Serializes access to this struct */
	struct mutex mutex;
	struct tee_context *ctx;

	int req_id;
	struct list_head reqs;
	struct idr idr;
	struct completion reqs_c;
};

struct optee_smc {
	optee_invoke_fn *invoke_fn;
	void *memremaped_shm;
	u32 sec_caps;
	unsigned int notif_irq;
};

/**
 * struct optee_ffa_data -  FFA communication struct
 * @ffa_dev		FFA device, contains the destination id, the id of
 *			OP-TEE in secure world
 * @ffa_ops		FFA operations
 * @mutex		Serializes access to @global_ids
 * @global_ids		FF-A shared memory global handle translation
 */
struct optee_ffa {
	struct ffa_device *ffa_dev;
	/* Serializes access to @global_ids */
	struct mutex mutex;
	struct rhashtable global_ids;
};

struct optee;

/**
 * struct optee_ops - OP-TEE driver internal operations
 * @do_call_with_arg:	enters OP-TEE in secure world
 * @to_msg_param:	converts from struct tee_param to OPTEE_MSG parameters
 * @from_msg_param:	converts from OPTEE_MSG parameters to struct tee_param
 *
 * These OPs are only supposed to be used internally in the OP-TEE driver
 * as a way of abstracting the different methogs of entering OP-TEE in
 * secure world.
 */
struct optee_ops {
	int (*do_call_with_arg)(struct tee_context *ctx,
				struct tee_shm *shm_arg, u_int offs);
	int (*to_msg_param)(struct optee *optee,
			    struct optee_msg_param *msg_params,
			    size_t num_params, const struct tee_param *params);
	int (*from_msg_param)(struct optee *optee, struct tee_param *params,
			      size_t num_params,
			      const struct optee_msg_param *msg_params);
};

/**
 * struct optee - main service struct
 * @supp_teedev:	supplicant device
 * @teedev:		client device
<<<<<<< HEAD
 * @ctx:		driver internal TEE context
 * @invoke_fn:		function to issue smc or hvc
=======
 * @ops:		internal callbacks for different ways to reach secure
 *			world
 * @ctx:		driver internal TEE context
 * @smc:		specific to SMC ABI
 * @ffa:		specific to FF-A ABI
>>>>>>> d60c95ef
 * @call_queue:		queue of threads waiting to call @invoke_fn
 * @notif:		notification synchronization struct
 * @supp:		supplicant synchronization struct for RPC to supplicant
 * @pool:		shared memory pool
 * @rpc_param_count:	If > 0 number of RPC parameters to make room for
 * @scan_bus_done	flag if device registation was already done.
 * @scan_bus_wq		workqueue to scan optee bus and register optee drivers
 * @scan_bus_work	workq to scan optee bus and register optee drivers
 */
struct optee {
	struct tee_device *supp_teedev;
	struct tee_device *teedev;
<<<<<<< HEAD
	optee_invoke_fn *invoke_fn;
	struct tee_context *ctx;
=======
	const struct optee_ops *ops;
	struct tee_context *ctx;
	union {
		struct optee_smc smc;
		struct optee_ffa ffa;
	};
	struct optee_shm_arg_cache shm_arg_cache;
>>>>>>> d60c95ef
	struct optee_call_queue call_queue;
	struct optee_notif notif;
	struct optee_supp supp;
	struct tee_shm_pool *pool;
	unsigned int rpc_param_count;
	bool   scan_bus_done;
	struct workqueue_struct *scan_bus_wq;
	struct work_struct scan_bus_work;
};

struct optee_session {
	struct list_head list_node;
	u32 session_id;
};

struct optee_context_data {
	/* Serializes access to this struct */
	struct mutex mutex;
	struct list_head sess_list;
};

struct optee_rpc_param {
	u32	a0;
	u32	a1;
	u32	a2;
	u32	a3;
	u32	a4;
	u32	a5;
	u32	a6;
	u32	a7;
};

/* Holds context that is preserved during one STD call */
struct optee_call_ctx {
	/* information about pages list used in last allocation */
	void *pages_list;
	size_t num_entries;
};

int optee_notif_init(struct optee *optee, u_int max_key);
void optee_notif_uninit(struct optee *optee);
int optee_notif_wait(struct optee *optee, u_int key);
int optee_notif_send(struct optee *optee, u_int key);

u32 optee_supp_thrd_req(struct tee_context *ctx, u32 func, size_t num_params,
			struct tee_param *param);

int optee_supp_read(struct tee_context *ctx, void __user *buf, size_t len);
int optee_supp_write(struct tee_context *ctx, void __user *buf, size_t len);
void optee_supp_init(struct optee_supp *supp);
void optee_supp_uninit(struct optee_supp *supp);
void optee_supp_release(struct optee_supp *supp);

int optee_supp_recv(struct tee_context *ctx, u32 *func, u32 *num_params,
		    struct tee_param *param);
int optee_supp_send(struct tee_context *ctx, u32 ret, u32 num_params,
		    struct tee_param *param);

int optee_open_session(struct tee_context *ctx,
		       struct tee_ioctl_open_session_arg *arg,
		       struct tee_param *param);
int optee_close_session_helper(struct tee_context *ctx, u32 session);
int optee_close_session(struct tee_context *ctx, u32 session);
int optee_invoke_func(struct tee_context *ctx, struct tee_ioctl_invoke_arg *arg,
		      struct tee_param *param);
int optee_cancel_req(struct tee_context *ctx, u32 cancel_id, u32 session);

#define PTA_CMD_GET_DEVICES		0x0
#define PTA_CMD_GET_DEVICES_SUPP	0x1
int optee_enumerate_devices(u32 func);
void optee_unregister_devices(void);

int optee_pool_op_alloc_helper(struct tee_shm_pool *pool, struct tee_shm *shm,
			       size_t size, size_t align,
			       int (*shm_register)(struct tee_context *ctx,
						   struct tee_shm *shm,
						   struct page **pages,
						   size_t num_pages,
						   unsigned long start));
void optee_pool_op_free_helper(struct tee_shm_pool *pool, struct tee_shm *shm,
			       int (*shm_unregister)(struct tee_context *ctx,
						     struct tee_shm *shm));


void optee_remove_common(struct optee *optee);
int optee_open(struct tee_context *ctx, bool cap_memref_null);
void optee_release(struct tee_context *ctx);
void optee_release_supp(struct tee_context *ctx);

static inline void optee_from_msg_param_value(struct tee_param *p, u32 attr,
					      const struct optee_msg_param *mp)
{
	p->attr = TEE_IOCTL_PARAM_ATTR_TYPE_VALUE_INPUT +
		  attr - OPTEE_MSG_ATTR_TYPE_VALUE_INPUT;
	p->u.value.a = mp->u.value.a;
	p->u.value.b = mp->u.value.b;
	p->u.value.c = mp->u.value.c;
}

static inline void optee_to_msg_param_value(struct optee_msg_param *mp,
					    const struct tee_param *p)
{
	mp->attr = OPTEE_MSG_ATTR_TYPE_VALUE_INPUT + p->attr -
		   TEE_IOCTL_PARAM_ATTR_TYPE_VALUE_INPUT;
	mp->u.value.a = p->u.value.a;
	mp->u.value.b = p->u.value.b;
	mp->u.value.c = p->u.value.c;
}

void optee_cq_wait_init(struct optee_call_queue *cq,
			struct optee_call_waiter *w);
void optee_cq_wait_for_completion(struct optee_call_queue *cq,
				  struct optee_call_waiter *w);
void optee_cq_wait_final(struct optee_call_queue *cq,
			 struct optee_call_waiter *w);
int optee_check_mem_type(unsigned long start, size_t num_pages);

void optee_shm_arg_cache_init(struct optee *optee, u32 flags);
void optee_shm_arg_cache_uninit(struct optee *optee);
struct optee_msg_arg *optee_get_msg_arg(struct tee_context *ctx,
					size_t num_params,
					struct optee_shm_arg_entry **entry,
					struct tee_shm **shm_ret,
					u_int *offs);
void optee_free_msg_arg(struct tee_context *ctx,
			struct optee_shm_arg_entry *entry, u_int offs);
size_t optee_msg_arg_size(size_t rpc_param_count);


struct tee_shm *optee_rpc_cmd_alloc_suppl(struct tee_context *ctx, size_t sz);
void optee_rpc_cmd_free_suppl(struct tee_context *ctx, struct tee_shm *shm);
void optee_rpc_cmd(struct tee_context *ctx, struct optee *optee,
		   struct optee_msg_arg *arg);

/*
 * Small helpers
 */

static inline void *reg_pair_to_ptr(u32 reg0, u32 reg1)
{
	return (void *)(unsigned long)(((u64)reg0 << 32) | reg1);
}

static inline void reg_pair_from_64(u32 *reg0, u32 *reg1, u64 val)
{
	*reg0 = val >> 32;
	*reg1 = val;
}

/* Registration of the ABIs */
int optee_smc_abi_register(void);
void optee_smc_abi_unregister(void);
int optee_ffa_abi_register(void);
void optee_ffa_abi_unregister(void);

#endif /*OPTEE_PRIVATE_H*/<|MERGE_RESOLUTION|>--- conflicted
+++ resolved
@@ -143,16 +143,11 @@
  * struct optee - main service struct
  * @supp_teedev:	supplicant device
  * @teedev:		client device
-<<<<<<< HEAD
- * @ctx:		driver internal TEE context
- * @invoke_fn:		function to issue smc or hvc
-=======
  * @ops:		internal callbacks for different ways to reach secure
  *			world
  * @ctx:		driver internal TEE context
  * @smc:		specific to SMC ABI
  * @ffa:		specific to FF-A ABI
->>>>>>> d60c95ef
  * @call_queue:		queue of threads waiting to call @invoke_fn
  * @notif:		notification synchronization struct
  * @supp:		supplicant synchronization struct for RPC to supplicant
@@ -165,10 +160,6 @@
 struct optee {
 	struct tee_device *supp_teedev;
 	struct tee_device *teedev;
-<<<<<<< HEAD
-	optee_invoke_fn *invoke_fn;
-	struct tee_context *ctx;
-=======
 	const struct optee_ops *ops;
 	struct tee_context *ctx;
 	union {
@@ -176,7 +167,6 @@
 		struct optee_ffa ffa;
 	};
 	struct optee_shm_arg_cache shm_arg_cache;
->>>>>>> d60c95ef
 	struct optee_call_queue call_queue;
 	struct optee_notif notif;
 	struct optee_supp supp;
