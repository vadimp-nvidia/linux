--- conflicted
+++ resolved
@@ -21,10 +21,7 @@
 #define RTL_CHIP_8723CS_VF	4
 #define RTL_CHIP_8723CS_XX	5
 #define RTL_EPATCH_SIGNATURE	"Realtech"
-<<<<<<< HEAD
-=======
 #define RTL_EPATCH_SIGNATURE_V2	"RTBTCore"
->>>>>>> 160f4124
 #define RTL_ROM_LMP_8703B	0x8703
 #define RTL_ROM_LMP_8723A	0x1200
 #define RTL_ROM_LMP_8723B	0x8723
@@ -972,11 +969,7 @@
 	struct hci_rp_read_local_version *resp;
 	char cfg_name[40];
 	u16 hci_rev, lmp_subver;
-<<<<<<< HEAD
-	u8 hci_ver, chip_type = 0;
-=======
 	u8 hci_ver, lmp_ver, chip_type = 0;
->>>>>>> 160f4124
 	int ret;
 	u16 opcode;
 	u8 cmd[2];
@@ -1026,11 +1019,8 @@
 	lmp_ver    = resp->lmp_ver;
 	lmp_subver = le16_to_cpu(resp->lmp_subver);
 
-<<<<<<< HEAD
-=======
 	kfree_skb(skb);
 
->>>>>>> 160f4124
 	if (rtl_has_chip_type(lmp_subver)) {
 		ret = rtl_read_chip_type(hdev, &chip_type);
 		if (ret)
@@ -1074,30 +1064,7 @@
 		 */
 		msleep(200);
 
-<<<<<<< HEAD
-		/* Read the local version again. Expect to have the vanilla
-		 * version as cold boot.
-		 */
-		skb = btrtl_read_local_version(hdev);
-		if (IS_ERR(skb)) {
-			ret = PTR_ERR(skb);
-			goto err_free;
-		}
-
-		resp = (struct hci_rp_read_local_version *)skb->data;
-		rtl_dev_info(hdev, "examining hci_ver=%02x hci_rev=%04x lmp_ver=%02x lmp_subver=%04x",
-			     resp->hci_ver, resp->hci_rev,
-			     resp->lmp_ver, resp->lmp_subver);
-
-		hci_ver = resp->hci_ver;
-		hci_rev = le16_to_cpu(resp->hci_rev);
-		lmp_subver = le16_to_cpu(resp->lmp_subver);
-
-		btrtl_dev->ic_info = btrtl_match_ic(lmp_subver, hci_rev, hci_ver,
-						    hdev->bus, chip_type);
-=======
 		goto check_version;
->>>>>>> 160f4124
 	}
 
 	if (!btrtl_dev->ic_info) {
