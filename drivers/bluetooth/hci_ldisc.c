--- conflicted
+++ resolved
@@ -821,11 +821,7 @@
 
 static struct tty_ldisc_ops hci_uart_ldisc = {
 	.owner		= THIS_MODULE,
-<<<<<<< HEAD
-	.magic		= TTY_LDISC_MAGIC,
-=======
 	.num		= N_HCI,
->>>>>>> 3b17187f
 	.name		= "n_hci",
 	.open		= hci_uart_tty_open,
 	.close		= hci_uart_tty_close,
@@ -845,11 +841,7 @@
 	BT_INFO("HCI UART driver ver %s", VERSION);
 
 	/* Register the tty discipline */
-<<<<<<< HEAD
-	err = tty_register_ldisc(N_HCI, &hci_uart_ldisc);
-=======
 	err = tty_register_ldisc(&hci_uart_ldisc);
->>>>>>> 3b17187f
 	if (err) {
 		BT_ERR("HCI line discipline registration failed. (%d)", err);
 		return err;
