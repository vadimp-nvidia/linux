--- conflicted
+++ resolved
@@ -918,14 +918,7 @@
 	struct iov_iter in_iter, prot_iter, data_iter;
 	u64 tag;
 	u32 exp_data_len, data_direction;
-<<<<<<< HEAD
-	unsigned int out = 0, in = 0;
-	int head, ret, prot_bytes, c = 0;
-	size_t req_size, rsp_size = sizeof(struct virtio_scsi_cmd_resp);
-	size_t out_size, in_size;
-=======
 	int ret, prot_bytes, c = 0;
->>>>>>> f7688b48
 	u16 lun;
 	u8 task_attr;
 	bool t10_pi = vhost_has_feature(vq, VIRTIO_SCSI_F_T10_PI);
@@ -946,38 +939,10 @@
 	vhost_disable_notify(&vs->dev, vq);
 
 	do {
-<<<<<<< HEAD
-		head = vhost_get_vq_desc(vq, vq->iov,
-					 ARRAY_SIZE(vq->iov), &out, &in,
-					 NULL, NULL);
-		pr_debug("vhost_get_vq_desc: head: %d, out: %u in: %u\n",
-			 head, out, in);
-		/* On error, stop handling until the next kick. */
-		if (unlikely(head < 0))
-			break;
-		/* Nothing new?  Wait for eventfd to tell us they refilled. */
-		if (head == vq->num) {
-			if (unlikely(vhost_enable_notify(&vs->dev, vq))) {
-				vhost_disable_notify(&vs->dev, vq);
-				continue;
-			}
-			break;
-		}
-		/*
-		 * Check for a sane response buffer so we can report early
-		 * errors back to the guest.
-		 */
-		if (unlikely(vq->iov[out].iov_len < rsp_size)) {
-			vq_err(vq, "Expecting at least virtio_scsi_cmd_resp"
-				" size, got %zu bytes\n", vq->iov[out].iov_len);
-			break;
-		}
-=======
 		ret = vhost_scsi_get_desc(vs, vq, &vc);
 		if (ret)
 			goto err;
 
->>>>>>> f7688b48
 		/*
 		 * Setup pointers and values based upon different virtio-scsi
 		 * request header if T10_PI is enabled in KVM guest.
@@ -1141,8 +1106,6 @@
 		 */
 		INIT_WORK(&cmd->work, vhost_scsi_submission_work);
 		queue_work(vhost_scsi_workqueue, &cmd->work);
-<<<<<<< HEAD
-=======
 		ret = 0;
 err:
 		/*
@@ -1307,7 +1270,6 @@
 			break;
 		else if (ret == -EIO)
 			vhost_scsi_send_bad_target(vs, vq, vc.head, vc.out);
->>>>>>> f7688b48
 	} while (likely(!vhost_exceeds_weight(vq, ++c, 0)));
 out:
 	mutex_unlock(&vq->mutex);
