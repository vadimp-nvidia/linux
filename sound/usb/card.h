/* SPDX-License-Identifier: GPL-2.0 */
#ifndef __USBAUDIO_CARD_H
#define __USBAUDIO_CARD_H

#define MAX_NR_RATES	1024
#define MAX_PACKS	6		/* per URB */
#define MAX_PACKS_HS	(MAX_PACKS * 8)	/* in high speed mode */
#define MAX_URBS	12
#define SYNC_URBS	4	/* always four urbs for sync */
#define MAX_QUEUE	18	/* try not to exceed this queue length, in ms */

struct audioformat {
	struct list_head list;
	u64 formats;			/* ALSA format bits */
	unsigned int channels;		/* # channels */
	unsigned int fmt_type;		/* USB audio format type (1-3) */
	unsigned int fmt_bits;		/* number of significant bits */
	unsigned int frame_size;	/* samples per frame for non-audio */
	unsigned char iface;		/* interface number */
	unsigned char altsetting;	/* corresponding alternate setting */
	unsigned char ep_idx;		/* endpoint array index */
	unsigned char altset_idx;	/* array index of alternate setting */
	unsigned char attributes;	/* corresponding attributes of cs endpoint */
	unsigned char endpoint;		/* endpoint */
	unsigned char ep_attr;		/* endpoint attributes */
	bool implicit_fb;		/* implicit feedback endpoint */
	unsigned char sync_ep;		/* sync endpoint number */
	unsigned char sync_iface;	/* sync EP interface */
	unsigned char sync_altsetting;	/* sync EP alternate setting */
	unsigned char sync_ep_idx;	/* sync EP array index */
	unsigned char datainterval;	/* log_2 of data packet interval */
	unsigned char protocol;		/* UAC_VERSION_1/2/3 */
	unsigned int maxpacksize;	/* max. packet size */
	unsigned int rates;		/* rate bitmasks */
	unsigned int rate_min, rate_max;	/* min/max rates */
	unsigned int nr_rates;		/* number of rate table entries */
	unsigned int *rate_table;	/* rate table */
	unsigned char clock;		/* associated clock */
	struct snd_pcm_chmap_elem *chmap; /* (optional) channel map */
	bool dsd_dop;			/* add DOP headers in case of DSD samples */
	bool dsd_bitrev;		/* reverse the bits of each DSD sample */
	bool dsd_raw;			/* altsetting is raw DSD */
};

struct snd_usb_substream;
struct snd_usb_iface_ref;
struct snd_usb_clock_ref;
struct snd_usb_endpoint;
struct snd_usb_power_domain;

struct snd_urb_ctx {
	struct urb *urb;
	unsigned int buffer_size;	/* size of data buffer, if data URB */
	struct snd_usb_substream *subs;
	struct snd_usb_endpoint *ep;
	int index;	/* index for urb array */
	int packets;	/* number of packets per urb */
	int queued;	/* queued data bytes by this urb */
	int packet_size[MAX_PACKS_HS]; /* size of packets for next submission */
	struct list_head ready_list;
};

struct snd_usb_endpoint {
	struct snd_usb_audio *chip;
	struct snd_usb_iface_ref *iface_ref;
	struct snd_usb_clock_ref *clock_ref;

	int opened;		/* open refcount; protect with chip->mutex */
	atomic_t running;	/* running status */
	int ep_num;		/* the referenced endpoint number */
	int type;		/* SND_USB_ENDPOINT_TYPE_* */

	unsigned char iface;		/* interface number */
	unsigned char altsetting;	/* corresponding alternate setting */
	unsigned char ep_idx;		/* endpoint array index */

	atomic_t state;		/* running state */

	int (*prepare_data_urb) (struct snd_usb_substream *subs,
				 struct urb *urb,
				 bool in_stream_lock);
	void (*retire_data_urb) (struct snd_usb_substream *subs,
				 struct urb *urb);

	struct snd_usb_substream *data_subs;
	struct snd_usb_endpoint *sync_source;
	struct snd_usb_endpoint *sync_sink;

	struct snd_urb_ctx urb[MAX_URBS];

	struct snd_usb_packet_info {
		uint32_t packet_size[MAX_PACKS_HS];
		int packets;
	} next_packet[MAX_URBS];
	unsigned int next_packet_head;	/* ring buffer offset to read */
	unsigned int next_packet_queued; /* queued items in the ring buffer */
	struct list_head ready_playback_urbs; /* playback URB FIFO for implicit fb */

	unsigned int nurbs;		/* # urbs */
	unsigned long active_mask;	/* bitmask of active urbs */
	unsigned long unlink_mask;	/* bitmask of unlinked urbs */
	atomic_t submitted_urbs;	/* currently submitted urbs */
	char *syncbuf;			/* sync buffer for all sync URBs */
	dma_addr_t sync_dma;		/* DMA address of syncbuf */

	unsigned int pipe;		/* the data i/o pipe */
	unsigned int packsize[2];	/* small/large packet sizes in samples */
	unsigned int sample_rem;	/* remainder from division fs/pps */
	unsigned int sample_accum;	/* sample accumulator */
	unsigned int pps;		/* packets per second */
	unsigned int freqn;		/* nominal sampling rate in fs/fps in Q16.16 format */
	unsigned int freqm;		/* momentary sampling rate in fs/fps in Q16.16 format */
	int	   freqshift;		/* how much to shift the feedback value to get Q16.16 */
	unsigned int freqmax;		/* maximum sampling rate, used for buffer management */
	unsigned int phase;		/* phase accumulator */
	unsigned int maxpacksize;	/* max packet size in bytes */
	unsigned int maxframesize;      /* max packet size in frames */
	unsigned int max_urb_frames;	/* max URB size in frames */
	unsigned int curpacksize;	/* current packet size in bytes (for capture) */
	unsigned int curframesize;      /* current packet size in frames (for capture) */
	unsigned int syncmaxsize;	/* sync endpoint packet size */
	unsigned int fill_max:1;	/* fill max packet size always */
	unsigned int tenor_fb_quirk:1;	/* corrupted feedback data */
	unsigned int datainterval;      /* log_2 of data packet interval */
	unsigned int syncinterval;	/* P for adaptive mode, 0 otherwise */
	unsigned char silence_value;
	unsigned int stride;
	int skip_packets;		/* quirks for devices to ignore the first n packets
					   in a stream */
	bool implicit_fb_sync;		/* syncs with implicit feedback */
	bool lowlatency_playback;	/* low-latency playback mode */
<<<<<<< HEAD
	bool need_setup;		/* (re-)need for configure? */
=======
	bool need_setup;		/* (re-)need for hw_params? */
	bool need_prepare;		/* (re-)need for prepare? */
	bool fixed_rate;		/* skip rate setup */
>>>>>>> d60c95ef

	/* for hw constraints */
	const struct audioformat *cur_audiofmt;
	unsigned int cur_rate;
	snd_pcm_format_t cur_format;
	unsigned int cur_channels;
	unsigned int cur_frame_bytes;
	unsigned int cur_period_frames;
	unsigned int cur_period_bytes;
	unsigned int cur_buffer_periods;
	unsigned char cur_clock;

	spinlock_t lock;
	struct list_head list;
};

struct media_ctl;

struct snd_usb_substream {
	struct snd_usb_stream *stream;
	struct usb_device *dev;
	struct snd_pcm_substream *pcm_substream;
	int direction;	/* playback or capture */
	int endpoint;	/* assigned endpoint */
	const struct audioformat *cur_audiofmt;	/* current audioformat pointer (for hw_params callback) */
	struct snd_usb_power_domain *str_pd;	/* UAC3 Power Domain for streaming path */
	unsigned int channels_max;	/* max channels in the all audiofmts */
	unsigned int txfr_quirk:1;	/* allow sub-frame alignment */
	unsigned int tx_length_quirk:1;	/* add length specifier to transfers */
	unsigned int fmt_type;		/* USB audio format type (1-3) */
	unsigned int pkt_offset_adj;	/* Bytes to drop from beginning of packets (for non-compliant devices) */
	unsigned int stream_offset_adj;	/* Bytes to drop from beginning of stream (for non-compliant devices) */

	unsigned int running: 1;	/* running status */
	unsigned int period_elapsed_pending;	/* delay period handling */

	unsigned int buffer_bytes;	/* buffer size in bytes */
	unsigned int inflight_bytes;	/* in-flight data bytes on buffer (for playback) */
	unsigned int hwptr_done;	/* processed byte position in the buffer */
	unsigned int transfer_done;	/* processed frames since last period update */
	unsigned int frame_limit;	/* limits number of packets in URB */

	/* data and sync endpoints for this stream */
	unsigned int ep_num;		/* the endpoint number */
	struct snd_usb_endpoint *data_endpoint;
	struct snd_usb_endpoint *sync_endpoint;
	unsigned long flags;
	unsigned int speed;		/* USB_SPEED_XXX */

	u64 formats;			/* format bitmasks (all or'ed) */
	unsigned int num_formats;		/* number of supported audio formats (list) */
	struct list_head fmt_list;	/* format list */
	spinlock_t lock;

	unsigned int last_frame_number;	/* stored frame number */

	struct {
		int marker;
		int channel;
		int byte_idx;
	} dsd_dop;

	bool trigger_tstamp_pending_update; /* trigger timestamp being updated from initial estimate */
	bool lowlatency_playback;	/* low-latency playback mode */
	struct media_ctl *media_ctl;
};

struct snd_usb_stream {
	struct snd_usb_audio *chip;
	struct snd_pcm *pcm;
	int pcm_index;
	unsigned int fmt_type;		/* USB audio format type (1-3) */
	struct snd_usb_substream substream[2];
	struct list_head list;
};

#endif /* __USBAUDIO_CARD_H */<|MERGE_RESOLUTION|>--- conflicted
+++ resolved
@@ -129,13 +129,9 @@
 					   in a stream */
 	bool implicit_fb_sync;		/* syncs with implicit feedback */
 	bool lowlatency_playback;	/* low-latency playback mode */
-<<<<<<< HEAD
-	bool need_setup;		/* (re-)need for configure? */
-=======
 	bool need_setup;		/* (re-)need for hw_params? */
 	bool need_prepare;		/* (re-)need for prepare? */
 	bool fixed_rate;		/* skip rate setup */
->>>>>>> d60c95ef
 
 	/* for hw constraints */
 	const struct audioformat *cur_audiofmt;
@@ -146,7 +142,6 @@
 	unsigned int cur_period_frames;
 	unsigned int cur_period_bytes;
 	unsigned int cur_buffer_periods;
-	unsigned char cur_clock;
 
 	spinlock_t lock;
 	struct list_head list;
