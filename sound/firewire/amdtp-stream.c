// SPDX-License-Identifier: GPL-2.0-only
/*
 * Audio and Music Data Transmission Protocol (IEC 61883-6) streams
 * with Common Isochronous Packet (IEC 61883-1) headers
 *
 * Copyright (c) Clemens Ladisch <clemens@ladisch.de>
 */

#include <linux/device.h>
#include <linux/err.h>
#include <linux/firewire.h>
#include <linux/module.h>
#include <linux/slab.h>
#include <sound/pcm.h>
#include <sound/pcm_params.h>
#include "amdtp-stream.h"

#define TICKS_PER_CYCLE		3072
#define CYCLES_PER_SECOND	8000
#define TICKS_PER_SECOND	(TICKS_PER_CYCLE * CYCLES_PER_SECOND)

/* Always support Linux tracing subsystem. */
#define CREATE_TRACE_POINTS
#include "amdtp-stream-trace.h"

#define TRANSFER_DELAY_TICKS	0x2e00 /* 479.17 microseconds */

/* isochronous header parameters */
#define ISO_DATA_LENGTH_SHIFT	16
#define TAG_NO_CIP_HEADER	0
#define TAG_CIP			1

/* common isochronous packet header parameters */
#define CIP_EOH_SHIFT		31
#define CIP_EOH			(1u << CIP_EOH_SHIFT)
#define CIP_EOH_MASK		0x80000000
#define CIP_SID_SHIFT		24
#define CIP_SID_MASK		0x3f000000
#define CIP_DBS_MASK		0x00ff0000
#define CIP_DBS_SHIFT		16
#define CIP_SPH_MASK		0x00000400
#define CIP_SPH_SHIFT		10
#define CIP_DBC_MASK		0x000000ff
#define CIP_FMT_SHIFT		24
#define CIP_FMT_MASK		0x3f000000
#define CIP_FDF_MASK		0x00ff0000
#define CIP_FDF_SHIFT		16
#define CIP_SYT_MASK		0x0000ffff
#define CIP_SYT_NO_INFO		0xffff

/* Audio and Music transfer protocol specific parameters */
#define CIP_FMT_AM		0x10
#define AMDTP_FDF_NO_DATA	0xff

/* TODO: make these configurable */
#define INTERRUPT_INTERVAL	16
#define QUEUE_LENGTH		48

// For iso header, tstamp and 2 CIP header.
#define IR_CTX_HEADER_SIZE_CIP		16
// For iso header and tstamp.
#define IR_CTX_HEADER_SIZE_NO_CIP	8
#define HEADER_TSTAMP_MASK	0x0000ffff

#define IT_PKT_HEADER_SIZE_CIP		8 // For 2 CIP header.
#define IT_PKT_HEADER_SIZE_NO_CIP	0 // Nothing.

static void pcm_period_tasklet(unsigned long data);

/**
 * amdtp_stream_init - initialize an AMDTP stream structure
 * @s: the AMDTP stream to initialize
 * @unit: the target of the stream
 * @dir: the direction of stream
 * @flags: the packet transmission method to use
 * @fmt: the value of fmt field in CIP header
 * @process_ctx_payloads: callback handler to process payloads of isoc context
 * @protocol_size: the size to allocate newly for protocol
 */
int amdtp_stream_init(struct amdtp_stream *s, struct fw_unit *unit,
		      enum amdtp_stream_direction dir, enum cip_flags flags,
		      unsigned int fmt,
		      amdtp_stream_process_ctx_payloads_t process_ctx_payloads,
		      unsigned int protocol_size)
{
	if (process_ctx_payloads == NULL)
		return -EINVAL;

	s->protocol = kzalloc(protocol_size, GFP_KERNEL);
	if (!s->protocol)
		return -ENOMEM;

	s->unit = unit;
	s->direction = dir;
	s->flags = flags;
	s->context = ERR_PTR(-1);
	mutex_init(&s->mutex);
	tasklet_init(&s->period_tasklet, pcm_period_tasklet, (unsigned long)s);
	s->packet_index = 0;

	init_waitqueue_head(&s->callback_wait);
	s->callbacked = false;

	s->fmt = fmt;
	s->process_ctx_payloads = process_ctx_payloads;

	if (dir == AMDTP_OUT_STREAM)
		s->ctx_data.rx.syt_override = -1;

	return 0;
}
EXPORT_SYMBOL(amdtp_stream_init);

/**
 * amdtp_stream_destroy - free stream resources
 * @s: the AMDTP stream to destroy
 */
void amdtp_stream_destroy(struct amdtp_stream *s)
{
	/* Not initialized. */
	if (s->protocol == NULL)
		return;

	WARN_ON(amdtp_stream_running(s));
	kfree(s->protocol);
	mutex_destroy(&s->mutex);
}
EXPORT_SYMBOL(amdtp_stream_destroy);

const unsigned int amdtp_syt_intervals[CIP_SFC_COUNT] = {
	[CIP_SFC_32000]  =  8,
	[CIP_SFC_44100]  =  8,
	[CIP_SFC_48000]  =  8,
	[CIP_SFC_88200]  = 16,
	[CIP_SFC_96000]  = 16,
	[CIP_SFC_176400] = 32,
	[CIP_SFC_192000] = 32,
};
EXPORT_SYMBOL(amdtp_syt_intervals);

const unsigned int amdtp_rate_table[CIP_SFC_COUNT] = {
	[CIP_SFC_32000]  =  32000,
	[CIP_SFC_44100]  =  44100,
	[CIP_SFC_48000]  =  48000,
	[CIP_SFC_88200]  =  88200,
	[CIP_SFC_96000]  =  96000,
	[CIP_SFC_176400] = 176400,
	[CIP_SFC_192000] = 192000,
};
EXPORT_SYMBOL(amdtp_rate_table);

static int apply_constraint_to_size(struct snd_pcm_hw_params *params,
				    struct snd_pcm_hw_rule *rule)
{
	struct snd_interval *s = hw_param_interval(params, rule->var);
	const struct snd_interval *r =
		hw_param_interval_c(params, SNDRV_PCM_HW_PARAM_RATE);
	struct snd_interval t = {0};
	unsigned int step = 0;
	int i;

	for (i = 0; i < CIP_SFC_COUNT; ++i) {
		if (snd_interval_test(r, amdtp_rate_table[i]))
			step = max(step, amdtp_syt_intervals[i]);
	}

	t.min = roundup(s->min, step);
	t.max = rounddown(s->max, step);
	t.integer = 1;

	return snd_interval_refine(s, &t);
}

/**
 * amdtp_stream_add_pcm_hw_constraints - add hw constraints for PCM substream
 * @s:		the AMDTP stream, which must be initialized.
 * @runtime:	the PCM substream runtime
 */
int amdtp_stream_add_pcm_hw_constraints(struct amdtp_stream *s,
					struct snd_pcm_runtime *runtime)
{
	struct snd_pcm_hardware *hw = &runtime->hw;
	int err;

	hw->info = SNDRV_PCM_INFO_BATCH |
		   SNDRV_PCM_INFO_BLOCK_TRANSFER |
		   SNDRV_PCM_INFO_INTERLEAVED |
		   SNDRV_PCM_INFO_JOINT_DUPLEX |
		   SNDRV_PCM_INFO_MMAP |
		   SNDRV_PCM_INFO_MMAP_VALID;

	/* SNDRV_PCM_INFO_BATCH */
	hw->periods_min = 2;
	hw->periods_max = UINT_MAX;

	/* bytes for a frame */
	hw->period_bytes_min = 4 * hw->channels_max;

	/* Just to prevent from allocating much pages. */
	hw->period_bytes_max = hw->period_bytes_min * 2048;
	hw->buffer_bytes_max = hw->period_bytes_max * hw->periods_min;

	/*
	 * Currently firewire-lib processes 16 packets in one software
	 * interrupt callback. This equals to 2msec but actually the
	 * interval of the interrupts has a jitter.
	 * Additionally, even if adding a constraint to fit period size to
	 * 2msec, actual calculated frames per period doesn't equal to 2msec,
	 * depending on sampling rate.
	 * Anyway, the interval to call snd_pcm_period_elapsed() cannot 2msec.
	 * Here let us use 5msec for safe period interrupt.
	 */
	err = snd_pcm_hw_constraint_minmax(runtime,
					   SNDRV_PCM_HW_PARAM_PERIOD_TIME,
					   5000, UINT_MAX);
	if (err < 0)
		goto end;

	/* Non-Blocking stream has no more constraints */
	if (!(s->flags & CIP_BLOCKING))
		goto end;

	/*
	 * One AMDTP packet can include some frames. In blocking mode, the
	 * number equals to SYT_INTERVAL. So the number is 8, 16 or 32,
	 * depending on its sampling rate. For accurate period interrupt, it's
	 * preferrable to align period/buffer sizes to current SYT_INTERVAL.
	 */
	err = snd_pcm_hw_rule_add(runtime, 0, SNDRV_PCM_HW_PARAM_PERIOD_SIZE,
				  apply_constraint_to_size, NULL,
				  SNDRV_PCM_HW_PARAM_PERIOD_SIZE,
				  SNDRV_PCM_HW_PARAM_RATE, -1);
	if (err < 0)
		goto end;
	err = snd_pcm_hw_rule_add(runtime, 0, SNDRV_PCM_HW_PARAM_BUFFER_SIZE,
				  apply_constraint_to_size, NULL,
				  SNDRV_PCM_HW_PARAM_BUFFER_SIZE,
				  SNDRV_PCM_HW_PARAM_RATE, -1);
	if (err < 0)
		goto end;
end:
	return err;
}
EXPORT_SYMBOL(amdtp_stream_add_pcm_hw_constraints);

/**
 * amdtp_stream_set_parameters - set stream parameters
 * @s: the AMDTP stream to configure
 * @rate: the sample rate
 * @data_block_quadlets: the size of a data block in quadlet unit
 *
 * The parameters must be set before the stream is started, and must not be
 * changed while the stream is running.
 */
int amdtp_stream_set_parameters(struct amdtp_stream *s, unsigned int rate,
				unsigned int data_block_quadlets)
{
	unsigned int sfc;

	for (sfc = 0; sfc < ARRAY_SIZE(amdtp_rate_table); ++sfc) {
		if (amdtp_rate_table[sfc] == rate)
			break;
	}
	if (sfc == ARRAY_SIZE(amdtp_rate_table))
		return -EINVAL;

	s->sfc = sfc;
	s->data_block_quadlets = data_block_quadlets;
	s->syt_interval = amdtp_syt_intervals[sfc];

	// default buffering in the device.
	if (s->direction == AMDTP_OUT_STREAM) {
		s->ctx_data.rx.transfer_delay =
					TRANSFER_DELAY_TICKS - TICKS_PER_CYCLE;

		if (s->flags & CIP_BLOCKING) {
			// additional buffering needed to adjust for no-data
			// packets.
			s->ctx_data.rx.transfer_delay +=
				TICKS_PER_SECOND * s->syt_interval / rate;
		}
	}

	return 0;
}
EXPORT_SYMBOL(amdtp_stream_set_parameters);

/**
 * amdtp_stream_get_max_payload - get the stream's packet size
 * @s: the AMDTP stream
 *
 * This function must not be called before the stream has been configured
 * with amdtp_stream_set_parameters().
 */
unsigned int amdtp_stream_get_max_payload(struct amdtp_stream *s)
{
	unsigned int multiplier = 1;
	unsigned int cip_header_size = 0;

	if (s->flags & CIP_JUMBO_PAYLOAD)
		multiplier = 5;
	if (!(s->flags & CIP_NO_HEADER))
		cip_header_size = sizeof(__be32) * 2;

	return cip_header_size +
		s->syt_interval * s->data_block_quadlets * sizeof(__be32) * multiplier;
}
EXPORT_SYMBOL(amdtp_stream_get_max_payload);

/**
 * amdtp_stream_pcm_prepare - prepare PCM device for running
 * @s: the AMDTP stream
 *
 * This function should be called from the PCM device's .prepare callback.
 */
void amdtp_stream_pcm_prepare(struct amdtp_stream *s)
{
	tasklet_kill(&s->period_tasklet);
	s->pcm_buffer_pointer = 0;
	s->pcm_period_pointer = 0;
}
EXPORT_SYMBOL(amdtp_stream_pcm_prepare);

static unsigned int calculate_data_blocks(struct amdtp_stream *s,
					  unsigned int syt)
{
	unsigned int phase, data_blocks;

	/* Blocking mode. */
	if (s->flags & CIP_BLOCKING) {
		/* This module generate empty packet for 'no data'. */
		if (syt == CIP_SYT_NO_INFO)
			data_blocks = 0;
		else
			data_blocks = s->syt_interval;
	/* Non-blocking mode. */
	} else {
		if (!cip_sfc_is_base_44100(s->sfc)) {
			// Sample_rate / 8000 is an integer, and precomputed.
			data_blocks = s->ctx_data.rx.data_block_state;
		} else {
			phase = s->ctx_data.rx.data_block_state;

		/*
		 * This calculates the number of data blocks per packet so that
		 * 1) the overall rate is correct and exactly synchronized to
		 *    the bus clock, and
		 * 2) packets with a rounded-up number of blocks occur as early
		 *    as possible in the sequence (to prevent underruns of the
		 *    device's buffer).
		 */
			if (s->sfc == CIP_SFC_44100)
				/* 6 6 5 6 5 6 5 ... */
				data_blocks = 5 + ((phase & 1) ^
						   (phase == 0 || phase >= 40));
			else
				/* 12 11 11 11 11 ... or 23 22 22 22 22 ... */
				data_blocks = 11 * (s->sfc >> 1) + (phase == 0);
			if (++phase >= (80 >> (s->sfc >> 1)))
				phase = 0;
			s->ctx_data.rx.data_block_state = phase;
		}
	}

	return data_blocks;
}

static unsigned int calculate_syt(struct amdtp_stream *s,
				  unsigned int cycle)
{
	unsigned int syt_offset, phase, index, syt;

	if (s->ctx_data.rx.last_syt_offset < TICKS_PER_CYCLE) {
		if (!cip_sfc_is_base_44100(s->sfc))
			syt_offset = s->ctx_data.rx.last_syt_offset +
				     s->ctx_data.rx.syt_offset_state;
		else {
		/*
		 * The time, in ticks, of the n'th SYT_INTERVAL sample is:
		 *   n * SYT_INTERVAL * 24576000 / sample_rate
		 * Modulo TICKS_PER_CYCLE, the difference between successive
		 * elements is about 1386.23.  Rounding the results of this
		 * formula to the SYT precision results in a sequence of
		 * differences that begins with:
		 *   1386 1386 1387 1386 1386 1386 1387 1386 1386 1386 1387 ...
		 * This code generates _exactly_ the same sequence.
		 */
			phase = s->ctx_data.rx.syt_offset_state;
			index = phase % 13;
			syt_offset = s->ctx_data.rx.last_syt_offset;
			syt_offset += 1386 + ((index && !(index & 3)) ||
					      phase == 146);
			if (++phase >= 147)
				phase = 0;
			s->ctx_data.rx.syt_offset_state = phase;
		}
	} else
		syt_offset = s->ctx_data.rx.last_syt_offset - TICKS_PER_CYCLE;
	s->ctx_data.rx.last_syt_offset = syt_offset;

	if (syt_offset < TICKS_PER_CYCLE) {
		syt_offset += s->ctx_data.rx.transfer_delay;
		syt = (cycle + syt_offset / TICKS_PER_CYCLE) << 12;
		syt += syt_offset % TICKS_PER_CYCLE;

		return syt & CIP_SYT_MASK;
	} else {
		return CIP_SYT_NO_INFO;
	}
}

static void update_pcm_pointers(struct amdtp_stream *s,
				struct snd_pcm_substream *pcm,
				unsigned int frames)
{
	unsigned int ptr;

	ptr = s->pcm_buffer_pointer + frames;
	if (ptr >= pcm->runtime->buffer_size)
		ptr -= pcm->runtime->buffer_size;
	WRITE_ONCE(s->pcm_buffer_pointer, ptr);

	s->pcm_period_pointer += frames;
	if (s->pcm_period_pointer >= pcm->runtime->period_size) {
		s->pcm_period_pointer -= pcm->runtime->period_size;
		tasklet_hi_schedule(&s->period_tasklet);
	}
}

static void pcm_period_tasklet(unsigned long data)
{
	struct amdtp_stream *s = (void *)data;
	struct snd_pcm_substream *pcm = READ_ONCE(s->pcm);

	if (pcm)
		snd_pcm_period_elapsed(pcm);
}

static int queue_packet(struct amdtp_stream *s, struct fw_iso_packet *params)
{
	int err;

	params->interrupt = IS_ALIGNED(s->packet_index + 1, INTERRUPT_INTERVAL);
	params->tag = s->tag;
	params->sy = 0;

	err = fw_iso_context_queue(s->context, params, &s->buffer.iso_buffer,
				   s->buffer.packets[s->packet_index].offset);
	if (err < 0) {
		dev_err(&s->unit->device, "queueing error: %d\n", err);
		goto end;
	}

	if (++s->packet_index >= QUEUE_LENGTH)
		s->packet_index = 0;
end:
	return err;
}

static inline int queue_out_packet(struct amdtp_stream *s,
				   struct fw_iso_packet *params)
{
	params->skip =
		!!(params->header_length == 0 && params->payload_length == 0);
	return queue_packet(s, params);
}

static inline int queue_in_packet(struct amdtp_stream *s,
				  struct fw_iso_packet *params)
{
	// Queue one packet for IR context.
	params->header_length = s->ctx_data.tx.ctx_header_size;
	params->payload_length = s->ctx_data.tx.max_ctx_payload_length;
	params->skip = false;
	return queue_packet(s, params);
}

static void generate_cip_header(struct amdtp_stream *s, __be32 cip_header[2],
			unsigned int data_block_counter, unsigned int syt)
{
	cip_header[0] = cpu_to_be32(READ_ONCE(s->source_node_id_field) |
				(s->data_block_quadlets << CIP_DBS_SHIFT) |
				((s->sph << CIP_SPH_SHIFT) & CIP_SPH_MASK) |
				data_block_counter);
	cip_header[1] = cpu_to_be32(CIP_EOH |
			((s->fmt << CIP_FMT_SHIFT) & CIP_FMT_MASK) |
			((s->ctx_data.rx.fdf << CIP_FDF_SHIFT) & CIP_FDF_MASK) |
			(syt & CIP_SYT_MASK));
}

static void build_it_pkt_header(struct amdtp_stream *s, unsigned int cycle,
				struct fw_iso_packet *params,
				unsigned int data_blocks,
				unsigned int data_block_counter,
				unsigned int syt, unsigned int index)
{
	unsigned int payload_length;
	__be32 *cip_header;

	payload_length = data_blocks * sizeof(__be32) * s->data_block_quadlets;
	params->payload_length = payload_length;

	if (!(s->flags & CIP_NO_HEADER)) {
		cip_header = (__be32 *)params->header;
		generate_cip_header(s, cip_header, data_block_counter, syt);
		params->header_length = 2 * sizeof(__be32);
		payload_length += params->header_length;
	} else {
		cip_header = NULL;
	}

	trace_amdtp_packet(s, cycle, cip_header, payload_length, data_blocks,
			   data_block_counter, index);
}

static int check_cip_header(struct amdtp_stream *s, const __be32 *buf,
			    unsigned int payload_length,
			    unsigned int *data_blocks,
			    unsigned int *data_block_counter, unsigned int *syt)
{
	u32 cip_header[2];
	unsigned int sph;
	unsigned int fmt;
	unsigned int fdf;
	unsigned int dbc;
	bool lost;

	cip_header[0] = be32_to_cpu(buf[0]);
	cip_header[1] = be32_to_cpu(buf[1]);

	/*
	 * This module supports 'Two-quadlet CIP header with SYT field'.
	 * For convenience, also check FMT field is AM824 or not.
	 */
	if ((((cip_header[0] & CIP_EOH_MASK) == CIP_EOH) ||
	     ((cip_header[1] & CIP_EOH_MASK) != CIP_EOH)) &&
	    (!(s->flags & CIP_HEADER_WITHOUT_EOH))) {
		dev_info_ratelimited(&s->unit->device,
				"Invalid CIP header for AMDTP: %08X:%08X\n",
				cip_header[0], cip_header[1]);
		return -EAGAIN;
	}

	/* Check valid protocol or not. */
	sph = (cip_header[0] & CIP_SPH_MASK) >> CIP_SPH_SHIFT;
	fmt = (cip_header[1] & CIP_FMT_MASK) >> CIP_FMT_SHIFT;
	if (sph != s->sph || fmt != s->fmt) {
		dev_info_ratelimited(&s->unit->device,
				     "Detect unexpected protocol: %08x %08x\n",
				     cip_header[0], cip_header[1]);
		return -EAGAIN;
	}

	/* Calculate data blocks */
	fdf = (cip_header[1] & CIP_FDF_MASK) >> CIP_FDF_SHIFT;
	if (payload_length < sizeof(__be32) * 2 ||
	    (fmt == CIP_FMT_AM && fdf == AMDTP_FDF_NO_DATA)) {
		*data_blocks = 0;
	} else {
		unsigned int data_block_quadlets =
				(cip_header[0] & CIP_DBS_MASK) >> CIP_DBS_SHIFT;
		/* avoid division by zero */
		if (data_block_quadlets == 0) {
			dev_err(&s->unit->device,
				"Detect invalid value in dbs field: %08X\n",
				cip_header[0]);
			return -EPROTO;
		}
		if (s->flags & CIP_WRONG_DBS)
			data_block_quadlets = s->data_block_quadlets;

		*data_blocks = (payload_length / sizeof(__be32) - 2) /
							data_block_quadlets;
	}

	/* Check data block counter continuity */
	dbc = cip_header[0] & CIP_DBC_MASK;
	if (*data_blocks == 0 && (s->flags & CIP_EMPTY_HAS_WRONG_DBC) &&
	    *data_block_counter != UINT_MAX)
		dbc = *data_block_counter;

	if ((dbc == 0x00 && (s->flags & CIP_SKIP_DBC_ZERO_CHECK)) ||
	    *data_block_counter == UINT_MAX) {
		lost = false;
	} else if (!(s->flags & CIP_DBC_IS_END_EVENT)) {
		lost = dbc != *data_block_counter;
	} else {
		unsigned int dbc_interval;

		if (*data_blocks > 0 && s->ctx_data.tx.dbc_interval > 0)
			dbc_interval = s->ctx_data.tx.dbc_interval;
		else
			dbc_interval = *data_blocks;

		lost = dbc != ((*data_block_counter + dbc_interval) & 0xff);
	}

	if (lost) {
		dev_err(&s->unit->device,
			"Detect discontinuity of CIP: %02X %02X\n",
			*data_block_counter, dbc);
		return -EIO;
	}

	*data_block_counter = dbc;

	*syt = cip_header[1] & CIP_SYT_MASK;

	return 0;
}

<<<<<<< HEAD
static int handle_in_packet_without_header(struct amdtp_stream *s,
			unsigned int payload_length, unsigned int cycle,
			unsigned int index)
{
	__be32 *buffer;
	unsigned int payload_quadlets;
	unsigned int data_blocks;
	struct snd_pcm_substream *pcm;
	unsigned int pcm_frames;

	buffer = s->buffer.packets[s->packet_index].buffer;
	payload_quadlets = payload_length / 4;
	data_blocks = payload_quadlets / s->data_block_quadlets;

	trace_in_packet_without_header(s, cycle, payload_quadlets, data_blocks,
				       index);

	pcm_frames = s->process_data_blocks(s, buffer, data_blocks, NULL);
	s->data_block_counter = (s->data_block_counter + data_blocks) & 0xff;
=======
static int parse_ir_ctx_header(struct amdtp_stream *s, unsigned int cycle,
			       const __be32 *ctx_header,
			       unsigned int *payload_length,
			       unsigned int *data_blocks,
			       unsigned int *data_block_counter,
			       unsigned int *syt, unsigned int index)
{
	const __be32 *cip_header;
	int err;
>>>>>>> f7688b48

	*payload_length = be32_to_cpu(ctx_header[0]) >> ISO_DATA_LENGTH_SHIFT;
	if (*payload_length > s->ctx_data.tx.ctx_header_size +
					s->ctx_data.tx.max_ctx_payload_length) {
		dev_err(&s->unit->device,
			"Detect jumbo payload: %04x %04x\n",
			*payload_length, s->ctx_data.tx.max_ctx_payload_length);
		return -EIO;
	}

	if (!(s->flags & CIP_NO_HEADER)) {
		cip_header = ctx_header + 2;
		err = check_cip_header(s, cip_header, *payload_length,
				       data_blocks, data_block_counter, syt);
		if (err < 0)
			return err;
	} else {
		cip_header = NULL;
		err = 0;
		*data_blocks = *payload_length / sizeof(__be32) /
			       s->data_block_quadlets;
		*syt = 0;

		if (*data_block_counter == UINT_MAX)
			*data_block_counter = 0;
	}

	trace_amdtp_packet(s, cycle, cip_header, *payload_length, *data_blocks,
			   *data_block_counter, index);

	return err;
}

// In CYCLE_TIMER register of IEEE 1394, 7 bits are used to represent second. On
// the other hand, in DMA descriptors of 1394 OHCI, 3 bits are used to represent
// it. Thus, via Linux firewire subsystem, we can get the 3 bits for second.
static inline u32 compute_cycle_count(__be32 ctx_header_tstamp)
{
	u32 tstamp = be32_to_cpu(ctx_header_tstamp) & HEADER_TSTAMP_MASK;
	return (((tstamp >> 13) & 0x07) * 8000) + (tstamp & 0x1fff);
}

static inline u32 increment_cycle_count(u32 cycle, unsigned int addend)
{
	cycle += addend;
	if (cycle >= 8 * CYCLES_PER_SECOND)
		cycle -= 8 * CYCLES_PER_SECOND;
	return cycle;
}

// Align to actual cycle count for the packet which is going to be scheduled.
// This module queued the same number of isochronous cycle as QUEUE_LENGTH to
// skip isochronous cycle, therefore it's OK to just increment the cycle by
// QUEUE_LENGTH for scheduled cycle.
static inline u32 compute_it_cycle(const __be32 ctx_header_tstamp)
{
	u32 cycle = compute_cycle_count(ctx_header_tstamp);
	return increment_cycle_count(cycle, QUEUE_LENGTH);
}

static int generate_device_pkt_descs(struct amdtp_stream *s,
				     struct pkt_desc *descs,
				     const __be32 *ctx_header,
				     unsigned int packets)
{
	unsigned int dbc = s->data_block_counter;
	int i;
	int err;

	for (i = 0; i < packets; ++i) {
		struct pkt_desc *desc = descs + i;
		unsigned int index = (s->packet_index + i) % QUEUE_LENGTH;
		unsigned int cycle;
		unsigned int payload_length;
		unsigned int data_blocks;
		unsigned int syt;

		cycle = compute_cycle_count(ctx_header[1]);

		err = parse_ir_ctx_header(s, cycle, ctx_header, &payload_length,
					  &data_blocks, &dbc, &syt, i);
		if (err < 0)
			return err;

		desc->cycle = cycle;
		desc->syt = syt;
		desc->data_blocks = data_blocks;
		desc->data_block_counter = dbc;
		desc->ctx_payload = s->buffer.packets[index].buffer;

		if (!(s->flags & CIP_DBC_IS_END_EVENT))
			dbc = (dbc + desc->data_blocks) & 0xff;

		ctx_header +=
			s->ctx_data.tx.ctx_header_size / sizeof(*ctx_header);
	}

	s->data_block_counter = dbc;

	return 0;
}

static void generate_ideal_pkt_descs(struct amdtp_stream *s,
				     struct pkt_desc *descs,
				     const __be32 *ctx_header,
				     unsigned int packets)
{
	unsigned int dbc = s->data_block_counter;
	int i;

	for (i = 0; i < packets; ++i) {
		struct pkt_desc *desc = descs + i;
		unsigned int index = (s->packet_index + i) % QUEUE_LENGTH;

		desc->cycle = compute_it_cycle(*ctx_header);
		desc->syt = calculate_syt(s, desc->cycle);
		desc->data_blocks = calculate_data_blocks(s, desc->syt);

		if (s->flags & CIP_DBC_IS_END_EVENT)
			dbc = (dbc + desc->data_blocks) & 0xff;

		desc->data_block_counter = dbc;

		if (!(s->flags & CIP_DBC_IS_END_EVENT))
			dbc = (dbc + desc->data_blocks) & 0xff;

		desc->ctx_payload = s->buffer.packets[index].buffer;

		++ctx_header;
	}

	s->data_block_counter = dbc;
}

static inline void cancel_stream(struct amdtp_stream *s)
{
	s->packet_index = -1;
	if (in_interrupt())
		amdtp_stream_pcm_abort(s);
	WRITE_ONCE(s->pcm_buffer_pointer, SNDRV_PCM_POS_XRUN);
}

static void process_ctx_payloads(struct amdtp_stream *s,
				 const struct pkt_desc *descs,
				 unsigned int packets)
{
	struct snd_pcm_substream *pcm;
	unsigned int pcm_frames;

	pcm = READ_ONCE(s->pcm);
	pcm_frames = s->process_ctx_payloads(s, descs, packets, pcm);
	if (pcm)
		update_pcm_pointers(s, pcm, pcm_frames);
}

static void out_stream_callback(struct fw_iso_context *context, u32 tstamp,
				size_t header_length, void *header,
				void *private_data)
{
	struct amdtp_stream *s = private_data;
	const __be32 *ctx_header = header;
	unsigned int packets = header_length / sizeof(*ctx_header);
	int i;

	if (s->packet_index < 0)
		return;

	generate_ideal_pkt_descs(s, s->pkt_descs, ctx_header, packets);

	process_ctx_payloads(s, s->pkt_descs, packets);

	for (i = 0; i < packets; ++i) {
		const struct pkt_desc *desc = s->pkt_descs + i;
		unsigned int syt;
		struct {
			struct fw_iso_packet params;
			__be32 header[IT_PKT_HEADER_SIZE_CIP / sizeof(__be32)];
		} template = { {0}, {0} };

		if (s->ctx_data.rx.syt_override < 0)
			syt = desc->syt;
		else
			syt = s->ctx_data.rx.syt_override;

		build_it_pkt_header(s, desc->cycle, &template.params,
				    desc->data_blocks, desc->data_block_counter,
				    syt, i);

		if (queue_out_packet(s, &template.params) < 0) {
			cancel_stream(s);
			return;
		}
	}

	fw_iso_context_queue_flush(s->context);
}

static void in_stream_callback(struct fw_iso_context *context, u32 tstamp,
			       size_t header_length, void *header,
			       void *private_data)
{
	struct amdtp_stream *s = private_data;
	unsigned int packets;
	__be32 *ctx_header = header;
	int i;
	int err;

	if (s->packet_index < 0)
		return;

	// The number of packets in buffer.
	packets = header_length / s->ctx_data.tx.ctx_header_size;

	err = generate_device_pkt_descs(s, s->pkt_descs, ctx_header, packets);
	if (err < 0) {
		if (err != -EAGAIN) {
			cancel_stream(s);
			return;
		}
	} else {
		process_ctx_payloads(s, s->pkt_descs, packets);
	}

	for (i = 0; i < packets; ++i) {
		struct fw_iso_packet params = {0};

		if (queue_in_packet(s, &params) < 0) {
			cancel_stream(s);
			return;
		}
	}

	fw_iso_context_queue_flush(s->context);
}

/* this is executed one time */
static void amdtp_stream_first_callback(struct fw_iso_context *context,
					u32 tstamp, size_t header_length,
					void *header, void *private_data)
{
	struct amdtp_stream *s = private_data;
	const __be32 *ctx_header = header;
	u32 cycle;

	/*
	 * For in-stream, first packet has come.
	 * For out-stream, prepared to transmit first packet
	 */
	s->callbacked = true;
	wake_up(&s->callback_wait);

	if (s->direction == AMDTP_IN_STREAM) {
		cycle = compute_cycle_count(ctx_header[1]);

		context->callback.sc = in_stream_callback;
	} else {
		cycle = compute_it_cycle(*ctx_header);

		context->callback.sc = out_stream_callback;
	}

	s->start_cycle = cycle;

	context->callback.sc(context, tstamp, header_length, header, s);
}

/**
 * amdtp_stream_start - start transferring packets
 * @s: the AMDTP stream to start
 * @channel: the isochronous channel on the bus
 * @speed: firewire speed code
 *
 * The stream cannot be started until it has been configured with
 * amdtp_stream_set_parameters() and it must be started before any PCM or MIDI
 * device can be started.
 */
static int amdtp_stream_start(struct amdtp_stream *s, int channel, int speed)
{
	static const struct {
		unsigned int data_block;
		unsigned int syt_offset;
	} *entry, initial_state[] = {
		[CIP_SFC_32000]  = {  4, 3072 },
		[CIP_SFC_48000]  = {  6, 1024 },
		[CIP_SFC_96000]  = { 12, 1024 },
		[CIP_SFC_192000] = { 24, 1024 },
		[CIP_SFC_44100]  = {  0,   67 },
		[CIP_SFC_88200]  = {  0,   67 },
		[CIP_SFC_176400] = {  0,   67 },
	};
	unsigned int ctx_header_size;
	unsigned int max_ctx_payload_size;
	enum dma_data_direction dir;
	int type, tag, err;

	mutex_lock(&s->mutex);

	if (WARN_ON(amdtp_stream_running(s) ||
		    (s->data_block_quadlets < 1))) {
		err = -EBADFD;
		goto err_unlock;
	}

	if (s->direction == AMDTP_IN_STREAM) {
		s->data_block_counter = UINT_MAX;
	} else {
		entry = &initial_state[s->sfc];

		s->data_block_counter = 0;
		s->ctx_data.rx.data_block_state = entry->data_block;
		s->ctx_data.rx.syt_offset_state = entry->syt_offset;
		s->ctx_data.rx.last_syt_offset = TICKS_PER_CYCLE;
	}

	/* initialize packet buffer */
	if (s->direction == AMDTP_IN_STREAM) {
		dir = DMA_FROM_DEVICE;
		type = FW_ISO_CONTEXT_RECEIVE;
		if (!(s->flags & CIP_NO_HEADER))
			ctx_header_size = IR_CTX_HEADER_SIZE_CIP;
		else
			ctx_header_size = IR_CTX_HEADER_SIZE_NO_CIP;

		max_ctx_payload_size = amdtp_stream_get_max_payload(s) -
				       ctx_header_size;
	} else {
		dir = DMA_TO_DEVICE;
		type = FW_ISO_CONTEXT_TRANSMIT;
		ctx_header_size = 0;	// No effect for IT context.

		max_ctx_payload_size = amdtp_stream_get_max_payload(s);
		if (!(s->flags & CIP_NO_HEADER))
			max_ctx_payload_size -= IT_PKT_HEADER_SIZE_CIP;
	}

	err = iso_packets_buffer_init(&s->buffer, s->unit, QUEUE_LENGTH,
				      max_ctx_payload_size, dir);
	if (err < 0)
		goto err_unlock;

	s->context = fw_iso_context_create(fw_parent_device(s->unit)->card,
					  type, channel, speed, ctx_header_size,
					  amdtp_stream_first_callback, s);
	if (IS_ERR(s->context)) {
		err = PTR_ERR(s->context);
		if (err == -EBUSY)
			dev_err(&s->unit->device,
				"no free stream on this controller\n");
		goto err_buffer;
	}

	amdtp_stream_update(s);

	if (s->direction == AMDTP_IN_STREAM) {
		s->ctx_data.tx.max_ctx_payload_length = max_ctx_payload_size;
		s->ctx_data.tx.ctx_header_size = ctx_header_size;
	}

	if (s->flags & CIP_NO_HEADER)
		s->tag = TAG_NO_CIP_HEADER;
	else
		s->tag = TAG_CIP;

	s->pkt_descs = kcalloc(INTERRUPT_INTERVAL, sizeof(*s->pkt_descs),
			       GFP_KERNEL);
	if (!s->pkt_descs) {
		err = -ENOMEM;
		goto err_context;
	}

	s->packet_index = 0;
	do {
		struct fw_iso_packet params;
		if (s->direction == AMDTP_IN_STREAM) {
			err = queue_in_packet(s, &params);
		} else {
			params.header_length = 0;
			params.payload_length = 0;
			err = queue_out_packet(s, &params);
		}
		if (err < 0)
			goto err_pkt_descs;
	} while (s->packet_index > 0);

	/* NOTE: TAG1 matches CIP. This just affects in stream. */
	tag = FW_ISO_CONTEXT_MATCH_TAG1;
	if ((s->flags & CIP_EMPTY_WITH_TAG0) || (s->flags & CIP_NO_HEADER))
		tag |= FW_ISO_CONTEXT_MATCH_TAG0;

	s->callbacked = false;
	err = fw_iso_context_start(s->context, -1, 0, tag);
	if (err < 0)
		goto err_pkt_descs;

	mutex_unlock(&s->mutex);

	return 0;
err_pkt_descs:
	kfree(s->pkt_descs);
err_context:
	fw_iso_context_destroy(s->context);
	s->context = ERR_PTR(-1);
err_buffer:
	iso_packets_buffer_destroy(&s->buffer, s->unit);
err_unlock:
	mutex_unlock(&s->mutex);

	return err;
}

/**
 * amdtp_stream_pcm_pointer - get the PCM buffer position
 * @s: the AMDTP stream that transports the PCM data
 *
 * Returns the current buffer position, in frames.
 */
unsigned long amdtp_stream_pcm_pointer(struct amdtp_stream *s)
{
	/*
	 * This function is called in software IRQ context of period_tasklet or
	 * process context.
	 *
	 * When the software IRQ context was scheduled by software IRQ context
	 * of IR/IT contexts, queued packets were already handled. Therefore,
	 * no need to flush the queue in buffer anymore.
	 *
	 * When the process context reach here, some packets will be already
	 * queued in the buffer. These packets should be handled immediately
	 * to keep better granularity of PCM pointer.
	 *
	 * Later, the process context will sometimes schedules software IRQ
	 * context of the period_tasklet. Then, no need to flush the queue by
	 * the same reason as described for IR/IT contexts.
	 */
	if (!in_interrupt() && amdtp_stream_running(s))
		fw_iso_context_flush_completions(s->context);

	return READ_ONCE(s->pcm_buffer_pointer);
}
EXPORT_SYMBOL(amdtp_stream_pcm_pointer);

/**
 * amdtp_stream_pcm_ack - acknowledge queued PCM frames
 * @s: the AMDTP stream that transfers the PCM frames
 *
 * Returns zero always.
 */
int amdtp_stream_pcm_ack(struct amdtp_stream *s)
{
	/*
	 * Process isochronous packets for recent isochronous cycle to handle
	 * queued PCM frames.
	 */
	if (amdtp_stream_running(s))
		fw_iso_context_flush_completions(s->context);

	return 0;
}
EXPORT_SYMBOL(amdtp_stream_pcm_ack);

/**
 * amdtp_stream_update - update the stream after a bus reset
 * @s: the AMDTP stream
 */
void amdtp_stream_update(struct amdtp_stream *s)
{
	/* Precomputing. */
	WRITE_ONCE(s->source_node_id_field,
                   (fw_parent_device(s->unit)->card->node_id << CIP_SID_SHIFT) & CIP_SID_MASK);
}
EXPORT_SYMBOL(amdtp_stream_update);

/**
 * amdtp_stream_stop - stop sending packets
 * @s: the AMDTP stream to stop
 *
 * All PCM and MIDI devices of the stream must be stopped before the stream
 * itself can be stopped.
 */
static void amdtp_stream_stop(struct amdtp_stream *s)
{
	mutex_lock(&s->mutex);

	if (!amdtp_stream_running(s)) {
		mutex_unlock(&s->mutex);
		return;
	}

	tasklet_kill(&s->period_tasklet);
	fw_iso_context_stop(s->context);
	fw_iso_context_destroy(s->context);
	s->context = ERR_PTR(-1);
	iso_packets_buffer_destroy(&s->buffer, s->unit);
	kfree(s->pkt_descs);

	s->callbacked = false;

	mutex_unlock(&s->mutex);
}

/**
 * amdtp_stream_pcm_abort - abort the running PCM device
 * @s: the AMDTP stream about to be stopped
 *
 * If the isochronous stream needs to be stopped asynchronously, call this
 * function first to stop the PCM device.
 */
void amdtp_stream_pcm_abort(struct amdtp_stream *s)
{
	struct snd_pcm_substream *pcm;

	pcm = READ_ONCE(s->pcm);
	if (pcm)
		snd_pcm_stop_xrun(pcm);
}
EXPORT_SYMBOL(amdtp_stream_pcm_abort);

/**
 * amdtp_domain_init - initialize an AMDTP domain structure
 * @d: the AMDTP domain to initialize.
 */
int amdtp_domain_init(struct amdtp_domain *d)
{
	INIT_LIST_HEAD(&d->streams);

	return 0;
}
EXPORT_SYMBOL_GPL(amdtp_domain_init);

/**
 * amdtp_domain_destroy - destroy an AMDTP domain structure
 * @d: the AMDTP domain to destroy.
 */
void amdtp_domain_destroy(struct amdtp_domain *d)
{
	// At present nothing to do.
	return;
}
EXPORT_SYMBOL_GPL(amdtp_domain_destroy);

/**
 * amdtp_domain_add_stream - register isoc context into the domain.
 * @d: the AMDTP domain.
 * @s: the AMDTP stream.
 * @channel: the isochronous channel on the bus.
 * @speed: firewire speed code.
 */
int amdtp_domain_add_stream(struct amdtp_domain *d, struct amdtp_stream *s,
			    int channel, int speed)
{
	struct amdtp_stream *tmp;

	list_for_each_entry(tmp, &d->streams, list) {
		if (s == tmp)
			return -EBUSY;
	}

	list_add(&s->list, &d->streams);

	s->channel = channel;
	s->speed = speed;

	return 0;
}
EXPORT_SYMBOL_GPL(amdtp_domain_add_stream);

/**
 * amdtp_domain_start - start sending packets for isoc context in the domain.
 * @d: the AMDTP domain.
 */
int amdtp_domain_start(struct amdtp_domain *d)
{
	struct amdtp_stream *s;
	int err = 0;

	list_for_each_entry(s, &d->streams, list) {
		err = amdtp_stream_start(s, s->channel, s->speed);
		if (err < 0)
			break;
	}

	if (err < 0) {
		list_for_each_entry(s, &d->streams, list)
			amdtp_stream_stop(s);
	}

	return err;
}
EXPORT_SYMBOL_GPL(amdtp_domain_start);

/**
 * amdtp_domain_stop - stop sending packets for isoc context in the same domain.
 * @d: the AMDTP domain to which the isoc contexts belong.
 */
void amdtp_domain_stop(struct amdtp_domain *d)
{
	struct amdtp_stream *s, *next;

	list_for_each_entry_safe(s, next, &d->streams, list) {
		list_del(&s->list);

		amdtp_stream_stop(s);
	}
}
EXPORT_SYMBOL_GPL(amdtp_domain_stop);<|MERGE_RESOLUTION|>--- conflicted
+++ resolved
@@ -609,27 +609,6 @@
 	return 0;
 }
 
-<<<<<<< HEAD
-static int handle_in_packet_without_header(struct amdtp_stream *s,
-			unsigned int payload_length, unsigned int cycle,
-			unsigned int index)
-{
-	__be32 *buffer;
-	unsigned int payload_quadlets;
-	unsigned int data_blocks;
-	struct snd_pcm_substream *pcm;
-	unsigned int pcm_frames;
-
-	buffer = s->buffer.packets[s->packet_index].buffer;
-	payload_quadlets = payload_length / 4;
-	data_blocks = payload_quadlets / s->data_block_quadlets;
-
-	trace_in_packet_without_header(s, cycle, payload_quadlets, data_blocks,
-				       index);
-
-	pcm_frames = s->process_data_blocks(s, buffer, data_blocks, NULL);
-	s->data_block_counter = (s->data_block_counter + data_blocks) & 0xff;
-=======
 static int parse_ir_ctx_header(struct amdtp_stream *s, unsigned int cycle,
 			       const __be32 *ctx_header,
 			       unsigned int *payload_length,
@@ -639,7 +618,6 @@
 {
 	const __be32 *cip_header;
 	int err;
->>>>>>> f7688b48
 
 	*payload_length = be32_to_cpu(ctx_header[0]) >> ISO_DATA_LENGTH_SHIFT;
 	if (*payload_length > s->ctx_data.tx.ctx_header_size +
