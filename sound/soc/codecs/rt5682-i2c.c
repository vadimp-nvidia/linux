// SPDX-License-Identifier: GPL-2.0-only
//
// rt5682.c  --  RT5682 ALSA SoC audio component driver
//
// Copyright 2018 Realtek Semiconductor Corp.
// Author: Bard Liao <bardliao@realtek.com>
//

#include <linux/module.h>
#include <linux/moduleparam.h>
#include <linux/init.h>
#include <linux/delay.h>
#include <linux/pm.h>
#include <linux/pm_runtime.h>
#include <linux/i2c.h>
#include <linux/platform_device.h>
#include <linux/spi/spi.h>
#include <linux/acpi.h>
#include <linux/gpio.h>
#include <linux/of_gpio.h>
#include <linux/mutex.h>
#include <sound/core.h>
#include <sound/pcm.h>
#include <sound/pcm_params.h>
#include <sound/jack.h>
#include <sound/soc.h>
#include <sound/soc-dapm.h>
#include <sound/initval.h>
#include <sound/tlv.h>
#include <sound/rt5682.h>

#include "rl6231.h"
#include "rt5682.h"

static const struct rt5682_platform_data i2s_default_platform_data = {
	.dmic1_data_pin = RT5682_DMIC1_DATA_GPIO2,
	.dmic1_clk_pin = RT5682_DMIC1_CLK_GPIO3,
	.jd_src = RT5682_JD1,
	.btndet_delay = 16,
	.dai_clk_names[RT5682_DAI_WCLK_IDX] = "rt5682-dai-wclk",
	.dai_clk_names[RT5682_DAI_BCLK_IDX] = "rt5682-dai-bclk",
};

static const struct regmap_config rt5682_regmap = {
	.reg_bits = 16,
	.val_bits = 16,
	.max_register = RT5682_I2C_MODE,
	.volatile_reg = rt5682_volatile_register,
	.readable_reg = rt5682_readable_register,
	.cache_type = REGCACHE_RBTREE,
	.reg_defaults = rt5682_reg,
	.num_reg_defaults = RT5682_REG_NUM,
	.use_single_read = true,
	.use_single_write = true,
};

static void rt5682_jd_check_handler(struct work_struct *work)
{
	struct rt5682_priv *rt5682 = container_of(work, struct rt5682_priv,
		jd_check_work.work);

	if (snd_soc_component_read(rt5682->component, RT5682_AJD1_CTRL) & RT5682_JDH_RS_MASK)
		/* jack out */
		mod_delayed_work(system_power_efficient_wq,
				 &rt5682->jack_detect_work, 0);
	else
		schedule_delayed_work(&rt5682->jd_check_work, 500);
}

static irqreturn_t rt5682_irq(int irq, void *data)
{
	struct rt5682_priv *rt5682 = data;

	mod_delayed_work(system_power_efficient_wq,
		&rt5682->jack_detect_work, msecs_to_jiffies(rt5682->irq_work_delay_time));

	return IRQ_HANDLED;
}

static struct snd_soc_dai_driver rt5682_dai[] = {
	{
		.name = "rt5682-aif1",
		.id = RT5682_AIF1,
		.playback = {
			.stream_name = "AIF1 Playback",
			.channels_min = 1,
			.channels_max = 2,
			.rates = RT5682_STEREO_RATES,
			.formats = RT5682_FORMATS,
		},
		.capture = {
			.stream_name = "AIF1 Capture",
			.channels_min = 1,
			.channels_max = 2,
			.rates = RT5682_STEREO_RATES,
			.formats = RT5682_FORMATS,
		},
		.ops = &rt5682_aif1_dai_ops,
	},
	{
		.name = "rt5682-aif2",
		.id = RT5682_AIF2,
		.capture = {
			.stream_name = "AIF2 Capture",
			.channels_min = 1,
			.channels_max = 2,
			.rates = RT5682_STEREO_RATES,
			.formats = RT5682_FORMATS,
		},
		.ops = &rt5682_aif2_dai_ops,
	},
};

static void rt5682_i2c_disable_regulators(void *data)
{
	struct rt5682_priv *rt5682 = data;

	regulator_bulk_disable(ARRAY_SIZE(rt5682->supplies), rt5682->supplies);
}

static int rt5682_i2c_probe(struct i2c_client *i2c)
{
	struct rt5682_platform_data *pdata = dev_get_platdata(&i2c->dev);
	struct rt5682_priv *rt5682;
	int i, ret;
	unsigned int val;

	rt5682 = devm_kzalloc(&i2c->dev, sizeof(struct rt5682_priv),
		GFP_KERNEL);
	if (!rt5682)
		return -ENOMEM;

	i2c_set_clientdata(i2c, rt5682);

	rt5682->i2c_dev = &i2c->dev;

	rt5682->pdata = i2s_default_platform_data;

	if (pdata)
		rt5682->pdata = *pdata;
	else
		rt5682_parse_dt(rt5682, &i2c->dev);

	rt5682->regmap = devm_regmap_init_i2c(i2c, &rt5682_regmap);
	if (IS_ERR(rt5682->regmap)) {
		ret = PTR_ERR(rt5682->regmap);
		dev_err(&i2c->dev, "Failed to allocate register map: %d\n",
			ret);
		return ret;
	}

	for (i = 0; i < ARRAY_SIZE(rt5682->supplies); i++)
		rt5682->supplies[i].supply = rt5682_supply_names[i];

	ret = devm_regulator_bulk_get(&i2c->dev, ARRAY_SIZE(rt5682->supplies),
				      rt5682->supplies);
	if (ret) {
		dev_err(&i2c->dev, "Failed to request supplies: %d\n", ret);
		return ret;
	}

	ret = devm_add_action_or_reset(&i2c->dev, rt5682_i2c_disable_regulators,
				       rt5682);
	if (ret)
		return ret;

	ret = regulator_bulk_enable(ARRAY_SIZE(rt5682->supplies),
				    rt5682->supplies);
	if (ret) {
		dev_err(&i2c->dev, "Failed to enable supplies: %d\n", ret);
		return ret;
	}

	if (gpio_is_valid(rt5682->pdata.ldo1_en)) {
		if (devm_gpio_request_one(&i2c->dev, rt5682->pdata.ldo1_en,
					  GPIOF_OUT_INIT_HIGH, "rt5682"))
			dev_err(&i2c->dev, "Fail gpio_request gpio_ldo\n");
	}

	/* Sleep for 300 ms miniumum */
	usleep_range(300000, 350000);

	regmap_write(rt5682->regmap, RT5682_I2C_MODE, 0x1);
	usleep_range(10000, 15000);

	regmap_read(rt5682->regmap, RT5682_DEVICE_ID, &val);
	if (val != DEVICE_ID) {
		dev_err(&i2c->dev,
			"Device with ID register %x is not rt5682\n", val);
		return -ENODEV;
	}

	mutex_init(&rt5682->calibrate_mutex);
	rt5682_calibrate(rt5682);

	rt5682_apply_patch_list(rt5682, &i2c->dev);

	regmap_write(rt5682->regmap, RT5682_DEPOP_1, 0x0000);

	/* DMIC pin*/
	if (rt5682->pdata.dmic1_data_pin != RT5682_DMIC1_NULL) {
		switch (rt5682->pdata.dmic1_data_pin) {
		case RT5682_DMIC1_DATA_GPIO2: /* share with LRCK2 */
			regmap_update_bits(rt5682->regmap, RT5682_DMIC_CTRL_1,
				RT5682_DMIC_1_DP_MASK, RT5682_DMIC_1_DP_GPIO2);
			regmap_update_bits(rt5682->regmap, RT5682_GPIO_CTRL_1,
				RT5682_GP2_PIN_MASK, RT5682_GP2_PIN_DMIC_SDA);
			break;

		case RT5682_DMIC1_DATA_GPIO5: /* share with DACDAT1 */
			regmap_update_bits(rt5682->regmap, RT5682_DMIC_CTRL_1,
				RT5682_DMIC_1_DP_MASK, RT5682_DMIC_1_DP_GPIO5);
			regmap_update_bits(rt5682->regmap, RT5682_GPIO_CTRL_1,
				RT5682_GP5_PIN_MASK, RT5682_GP5_PIN_DMIC_SDA);
			break;

		default:
			dev_warn(&i2c->dev, "invalid DMIC_DAT pin\n");
			break;
		}

		switch (rt5682->pdata.dmic1_clk_pin) {
		case RT5682_DMIC1_CLK_GPIO1: /* share with IRQ */
			regmap_update_bits(rt5682->regmap, RT5682_GPIO_CTRL_1,
				RT5682_GP1_PIN_MASK, RT5682_GP1_PIN_DMIC_CLK);
			break;

		case RT5682_DMIC1_CLK_GPIO3: /* share with BCLK2 */
			regmap_update_bits(rt5682->regmap, RT5682_GPIO_CTRL_1,
				RT5682_GP3_PIN_MASK, RT5682_GP3_PIN_DMIC_CLK);
			if (rt5682->pdata.dmic_clk_driving_high)
				regmap_update_bits(rt5682->regmap,
					RT5682_PAD_DRIVING_CTRL,
					RT5682_PAD_DRV_GP3_MASK,
					2 << RT5682_PAD_DRV_GP3_SFT);
			break;

		default:
			dev_warn(&i2c->dev, "invalid DMIC_CLK pin\n");
			break;
		}
	}

	regmap_update_bits(rt5682->regmap, RT5682_PWR_ANLG_1,
		RT5682_LDO1_DVO_MASK | RT5682_HP_DRIVER_MASK,
		RT5682_LDO1_DVO_12 | RT5682_HP_DRIVER_5X);
	regmap_write(rt5682->regmap, RT5682_MICBIAS_2, 0x0080);
	regmap_update_bits(rt5682->regmap, RT5682_GPIO_CTRL_1,
		RT5682_GP4_PIN_MASK | RT5682_GP5_PIN_MASK,
		RT5682_GP4_PIN_ADCDAT1 | RT5682_GP5_PIN_DACDAT1);
	regmap_write(rt5682->regmap, RT5682_TEST_MODE_CTRL_1, 0x0000);
	regmap_update_bits(rt5682->regmap, RT5682_BIAS_CUR_CTRL_8,
		RT5682_HPA_CP_BIAS_CTRL_MASK, RT5682_HPA_CP_BIAS_3UA);
	regmap_update_bits(rt5682->regmap, RT5682_CHARGE_PUMP_1,
		RT5682_CP_CLK_HP_MASK, RT5682_CP_CLK_HP_300KHZ);
	regmap_update_bits(rt5682->regmap, RT5682_HP_CHARGE_PUMP_1,
		RT5682_PM_HP_MASK, RT5682_PM_HP_HV);
	regmap_update_bits(rt5682->regmap, RT5682_DMIC_CTRL_1,
		RT5682_FIFO_CLK_DIV_MASK, RT5682_FIFO_CLK_DIV_2);

	INIT_DELAYED_WORK(&rt5682->jack_detect_work,
		rt5682_jack_detect_handler);
	INIT_DELAYED_WORK(&rt5682->jd_check_work,
		rt5682_jd_check_handler);

	if (i2c->irq) {
		ret = devm_request_threaded_irq(&i2c->dev, i2c->irq, NULL,
			rt5682_irq, IRQF_TRIGGER_RISING | IRQF_TRIGGER_FALLING
			| IRQF_ONESHOT, "rt5682", rt5682);
		if (ret)
			dev_err(&i2c->dev, "Failed to reguest IRQ: %d\n", ret);
	}

#ifdef CONFIG_COMMON_CLK
	/* Check if MCLK provided */
<<<<<<< HEAD
	rt5682->mclk = devm_clk_get(&i2c->dev, "mclk");
	if (IS_ERR(rt5682->mclk)) {
		if (PTR_ERR(rt5682->mclk) != -ENOENT) {
			ret = PTR_ERR(rt5682->mclk);
			return ret;
		}
		rt5682->mclk = NULL;
	}
=======
	rt5682->mclk = devm_clk_get_optional(&i2c->dev, "mclk");
	if (IS_ERR(rt5682->mclk))
		return PTR_ERR(rt5682->mclk);
>>>>>>> d60c95ef

	/* Register CCF DAI clock control */
	ret = rt5682_register_dai_clks(rt5682);
	if (ret)
		return ret;

	/* Initial setup for CCF */
	rt5682->lrck[RT5682_AIF1] = 48000;
#endif

	return devm_snd_soc_register_component(&i2c->dev,
					       &rt5682_soc_component_dev,
					       rt5682_dai, ARRAY_SIZE(rt5682_dai));
}

static void rt5682_i2c_shutdown(struct i2c_client *client)
{
	struct rt5682_priv *rt5682 = i2c_get_clientdata(client);

	disable_irq(client->irq);
	cancel_delayed_work_sync(&rt5682->jack_detect_work);
	cancel_delayed_work_sync(&rt5682->jd_check_work);

	rt5682_reset(rt5682);
}

static void rt5682_i2c_remove(struct i2c_client *client)
{
	rt5682_i2c_shutdown(client);
}

static const struct of_device_id rt5682_of_match[] = {
	{.compatible = "realtek,rt5682i"},
	{},
};
MODULE_DEVICE_TABLE(of, rt5682_of_match);

static const struct acpi_device_id rt5682_acpi_match[] = {
	{"10EC5682", 0,},
	{},
};
MODULE_DEVICE_TABLE(acpi, rt5682_acpi_match);

static const struct i2c_device_id rt5682_i2c_id[] = {
	{"rt5682", 0},
	{}
};
MODULE_DEVICE_TABLE(i2c, rt5682_i2c_id);

static struct i2c_driver rt5682_i2c_driver = {
	.driver = {
		.name = "rt5682",
		.of_match_table = rt5682_of_match,
		.acpi_match_table = rt5682_acpi_match,
		.probe_type = PROBE_PREFER_ASYNCHRONOUS,
	},
	.probe_new = rt5682_i2c_probe,
	.remove = rt5682_i2c_remove,
	.shutdown = rt5682_i2c_shutdown,
	.id_table = rt5682_i2c_id,
};
module_i2c_driver(rt5682_i2c_driver);

MODULE_DESCRIPTION("ASoC RT5682 driver");
MODULE_AUTHOR("Bard Liao <bardliao@realtek.com>");
MODULE_LICENSE("GPL v2");<|MERGE_RESOLUTION|>--- conflicted
+++ resolved
@@ -273,20 +273,9 @@
 
 #ifdef CONFIG_COMMON_CLK
 	/* Check if MCLK provided */
-<<<<<<< HEAD
-	rt5682->mclk = devm_clk_get(&i2c->dev, "mclk");
-	if (IS_ERR(rt5682->mclk)) {
-		if (PTR_ERR(rt5682->mclk) != -ENOENT) {
-			ret = PTR_ERR(rt5682->mclk);
-			return ret;
-		}
-		rt5682->mclk = NULL;
-	}
-=======
 	rt5682->mclk = devm_clk_get_optional(&i2c->dev, "mclk");
 	if (IS_ERR(rt5682->mclk))
 		return PTR_ERR(rt5682->mclk);
->>>>>>> d60c95ef
 
 	/* Register CCF DAI clock control */
 	ret = rt5682_register_dai_clks(rt5682);
