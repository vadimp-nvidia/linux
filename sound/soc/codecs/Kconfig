--- conflicted
+++ resolved
@@ -1582,10 +1582,7 @@
 config SND_SOC_WCD938X_SDW
 	tristate "WCD9380/WCD9385 Codec - SDW"
 	select SND_SOC_WCD938X
-<<<<<<< HEAD
-=======
 	select SND_SOC_WCD_MBHC
->>>>>>> 3b17187f
 	select REGMAP_IRQ
 	depends on SOUNDWIRE
 	select REGMAP_SOUNDWIRE
