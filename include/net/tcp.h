--- conflicted
+++ resolved
@@ -292,8 +292,6 @@
 	return false;
 }
 
-<<<<<<< HEAD
-=======
 static inline void tcp_wmem_free_skb(struct sock *sk, struct sk_buff *skb)
 {
 	sk_wmem_queued_add(sk, -skb->truesize);
@@ -304,7 +302,6 @@
 	__kfree_skb(skb);
 }
 
->>>>>>> d60c95ef
 void sk_forced_mem_schedule(struct sock *sk, int size);
 
 bool tcp_check_oom(struct sock *sk, int shift);
