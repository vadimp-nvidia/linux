--- conflicted
+++ resolved
@@ -253,15 +253,6 @@
 }
 
 /* flags for neigh_update() */
-<<<<<<< HEAD
-#define NEIGH_UPDATE_F_OVERRIDE			0x00000001
-#define NEIGH_UPDATE_F_WEAK_OVERRIDE		0x00000002
-#define NEIGH_UPDATE_F_OVERRIDE_ISROUTER	0x00000004
-#define NEIGH_UPDATE_F_USE			0x10000000
-#define NEIGH_UPDATE_F_EXT_LEARNED		0x20000000
-#define NEIGH_UPDATE_F_ISROUTER			0x40000000
-#define NEIGH_UPDATE_F_ADMIN			0x80000000
-=======
 #define NEIGH_UPDATE_F_OVERRIDE			BIT(0)
 #define NEIGH_UPDATE_F_WEAK_OVERRIDE		BIT(1)
 #define NEIGH_UPDATE_F_OVERRIDE_ISROUTER	BIT(2)
@@ -277,7 +268,6 @@
 #define NTF_EXT_MASK		(NTF_EXT_MANAGED)
 
 #define NTF_MANAGED		(NTF_EXT_MANAGED << NTF_EXT_SHIFT)
->>>>>>> 92b4b594
 
 extern const struct nla_policy nda_policy[];
 
