--- conflicted
+++ resolved
@@ -1471,7 +1471,6 @@
 {
 	struct hci_cb *cb;
 	__u8 encrypt;
-<<<<<<< HEAD
 
 	if (conn->state == BT_CONFIG) {
 		if (!status)
@@ -1482,18 +1481,6 @@
 		return;
 	}
 
-=======
-
-	if (conn->state == BT_CONFIG) {
-		if (!status)
-			conn->state = BT_CONNECTED;
-
-		hci_connect_cfm(conn, status);
-		hci_conn_drop(conn);
-		return;
-	}
-
->>>>>>> d1988041
 	if (!test_bit(HCI_CONN_ENCRYPT, &conn->flags))
 		encrypt = 0x00;
 	else if (test_bit(HCI_CONN_AES_CCM, &conn->flags))
