/* SPDX-License-Identifier: GPL-2.0 */
/*
 * Meson8b clock tree IDs
 */

#ifndef __MESON8B_CLKC_H
#define __MESON8B_CLKC_H

#define CLKID_UNUSED		0
#define CLKID_XTAL		1
#define CLKID_PLL_FIXED		2
#define CLKID_PLL_VID		3
#define CLKID_PLL_SYS		4
#define CLKID_FCLK_DIV2		5
#define CLKID_FCLK_DIV3		6
#define CLKID_FCLK_DIV4		7
#define CLKID_FCLK_DIV5		8
#define CLKID_FCLK_DIV7		9
#define CLKID_CLK81		10
#define CLKID_MALI		11
#define CLKID_CPUCLK		12
#define CLKID_ZERO		13
#define CLKID_MPEG_SEL		14
#define CLKID_MPEG_DIV		15
#define CLKID_DDR		16
#define CLKID_DOS		17
#define CLKID_ISA		18
#define CLKID_PL301		19
#define CLKID_PERIPHS		20
#define CLKID_SPICC		21
#define CLKID_I2C		22
#define CLKID_SAR_ADC		23
#define CLKID_SMART_CARD	24
#define CLKID_RNG0		25
#define CLKID_UART0		26
#define CLKID_SDHC		27
#define CLKID_STREAM		28
#define CLKID_ASYNC_FIFO	29
#define CLKID_SDIO		30
#define CLKID_ABUF		31
#define CLKID_HIU_IFACE		32
#define CLKID_ASSIST_MISC	33
#define CLKID_SPI		34
#define CLKID_I2S_SPDIF		35
#define CLKID_ETH		36
#define CLKID_DEMUX		37
#define CLKID_AIU_GLUE		38
#define CLKID_IEC958		39
#define CLKID_I2S_OUT		40
#define CLKID_AMCLK		41
#define CLKID_AIFIFO2		42
#define CLKID_MIXER		43
#define CLKID_MIXER_IFACE	44
#define CLKID_ADC		45
#define CLKID_BLKMV		46
#define CLKID_AIU		47
#define CLKID_UART1		48
#define CLKID_G2D		49
#define CLKID_USB0		50
#define CLKID_USB1		51
#define CLKID_RESET		52
#define CLKID_NAND		53
#define CLKID_DOS_PARSER	54
#define CLKID_USB		55
#define CLKID_VDIN1		56
#define CLKID_AHB_ARB0		57
#define CLKID_EFUSE		58
#define CLKID_BOOT_ROM		59
#define CLKID_AHB_DATA_BUS	60
#define CLKID_AHB_CTRL_BUS	61
#define CLKID_HDMI_INTR_SYNC	62
#define CLKID_HDMI_PCLK		63
#define CLKID_USB1_DDR_BRIDGE	64
#define CLKID_USB0_DDR_BRIDGE	65
#define CLKID_MMC_PCLK		66
#define CLKID_DVIN		67
#define CLKID_UART2		68
#define CLKID_SANA		69
#define CLKID_VPU_INTR		70
#define CLKID_SEC_AHB_AHB3_BRIDGE	71
#define CLKID_CLK81_A9		72
#define CLKID_VCLK2_VENCI0	73
#define CLKID_VCLK2_VENCI1	74
#define CLKID_VCLK2_VENCP0	75
#define CLKID_VCLK2_VENCP1	76
#define CLKID_GCLK_VENCI_INT	77
#define CLKID_GCLK_VENCP_INT	78
#define CLKID_DAC_CLK		79
#define CLKID_AOCLK_GATE	80
#define CLKID_IEC958_GATE	81
#define CLKID_ENC480P		82
#define CLKID_RNG1		83
#define CLKID_GCLK_VENCL_INT	84
#define CLKID_VCLK2_VENCLMCC	85
#define CLKID_VCLK2_VENCL	86
#define CLKID_VCLK2_OTHER	87
#define CLKID_EDP		88
#define CLKID_AO_MEDIA_CPU	89
#define CLKID_AO_AHB_SRAM	90
#define CLKID_AO_AHB_BUS	91
#define CLKID_AO_IFACE		92
#define CLKID_MPLL0		93
#define CLKID_MPLL1		94
#define CLKID_MPLL2		95
#define CLKID_NAND_CLK		112
<<<<<<< HEAD
#define CLKID_ABP		124
=======
>>>>>>> 0ecfebd2
#define CLKID_APB		124
#define CLKID_PERIPH		126
#define CLKID_AXI		128
#define CLKID_L2_DRAM		130
<<<<<<< HEAD
=======
#define CLKID_VPU		190
#define CLKID_VDEC_1		196
#define CLKID_VDEC_HCODEC	199
#define CLKID_VDEC_2		202
#define CLKID_VDEC_HEVC		206
>>>>>>> 0ecfebd2

#endif /* __MESON8B_CLKC_H */<|MERGE_RESOLUTION|>--- conflicted
+++ resolved
@@ -103,21 +103,14 @@
 #define CLKID_MPLL1		94
 #define CLKID_MPLL2		95
 #define CLKID_NAND_CLK		112
-<<<<<<< HEAD
-#define CLKID_ABP		124
-=======
->>>>>>> 0ecfebd2
 #define CLKID_APB		124
 #define CLKID_PERIPH		126
 #define CLKID_AXI		128
 #define CLKID_L2_DRAM		130
-<<<<<<< HEAD
-=======
 #define CLKID_VPU		190
 #define CLKID_VDEC_1		196
 #define CLKID_VDEC_HCODEC	199
 #define CLKID_VDEC_2		202
 #define CLKID_VDEC_HEVC		206
->>>>>>> 0ecfebd2
 
 #endif /* __MESON8B_CLKC_H */