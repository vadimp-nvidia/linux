/* SPDX-License-Identifier: GPL-2.0-only */
/* Copyright (c) 2011-2014 PLUMgrid, http://plumgrid.com
 */
#ifndef _LINUX_BPF_VERIFIER_H
#define _LINUX_BPF_VERIFIER_H 1

#include <linux/bpf.h> /* for enum bpf_reg_type */
#include <linux/btf.h> /* for struct btf and btf_id() */
#include <linux/filter.h> /* for MAX_BPF_STACK */
#include <linux/tnum.h>

/* Maximum variable offset umax_value permitted when resolving memory accesses.
 * In practice this is far bigger than any realistic pointer offset; this limit
 * ensures that umax_value + (int)off + (int)size cannot overflow a u64.
 */
#define BPF_MAX_VAR_OFF	(1 << 29)
/* Maximum variable size permitted for ARG_CONST_SIZE[_OR_ZERO].  This ensures
 * that converting umax_value to int cannot overflow.
 */
#define BPF_MAX_VAR_SIZ	(1 << 29)
/* size of type_str_buf in bpf_verifier. */
#define TYPE_STR_BUF_LEN 64

/* Liveness marks, used for registers and spilled-regs (in stack slots).
 * Read marks propagate upwards until they find a write mark; they record that
 * "one of this state's descendants read this reg" (and therefore the reg is
 * relevant for states_equal() checks).
 * Write marks collect downwards and do not propagate; they record that "the
 * straight-line code that reached this state (from its parent) wrote this reg"
 * (and therefore that reads propagated from this state or its descendants
 * should not propagate to its parent).
 * A state with a write mark can receive read marks; it just won't propagate
 * them to its parent, since the write mark is a property, not of the state,
 * but of the link between it and its parent.  See mark_reg_read() and
 * mark_stack_slot_read() in kernel/bpf/verifier.c.
 */
enum bpf_reg_liveness {
	REG_LIVE_NONE = 0, /* reg hasn't been read or written this branch */
	REG_LIVE_READ32 = 0x1, /* reg was read, so we're sensitive to initial value */
	REG_LIVE_READ64 = 0x2, /* likewise, but full 64-bit content matters */
	REG_LIVE_READ = REG_LIVE_READ32 | REG_LIVE_READ64,
	REG_LIVE_WRITTEN = 0x4, /* reg was written first, screening off later reads */
	REG_LIVE_DONE = 0x8, /* liveness won't be updating this register anymore */
};

struct bpf_reg_state {
	/* Ordering of fields matters.  See states_equal() */
	enum bpf_reg_type type;
	/* Fixed part of pointer offset, pointer types only */
	s32 off;
	union {
		/* valid when type == PTR_TO_PACKET */
		int range;

		/* valid when type == CONST_PTR_TO_MAP | PTR_TO_MAP_VALUE |
		 *   PTR_TO_MAP_VALUE_OR_NULL
		 */
		struct {
			struct bpf_map *map_ptr;
			/* To distinguish map lookups from outer map
			 * the map_uid is non-zero for registers
			 * pointing to inner maps.
			 */
			u32 map_uid;
		};

		/* for PTR_TO_BTF_ID */
		struct {
			struct btf *btf;
			u32 btf_id;
		};

		u32 mem_size; /* for PTR_TO_MEM | PTR_TO_MEM_OR_NULL */

		/* For dynptr stack slots */
		struct {
			enum bpf_dynptr_type type;
			/* A dynptr is 16 bytes so it takes up 2 stack slots.
			 * We need to track which slot is the first slot
			 * to protect against cases where the user may try to
			 * pass in an address starting at the second slot of the
			 * dynptr.
			 */
			bool first_slot;
		} dynptr;

		/* Max size from any of the above. */
		struct {
			unsigned long raw1;
			unsigned long raw2;
		} raw;

		u32 subprogno; /* for PTR_TO_FUNC */
	};
	/* For PTR_TO_PACKET, used to find other pointers with the same variable
	 * offset, so they can share range knowledge.
	 * For PTR_TO_MAP_VALUE_OR_NULL this is used to share which map value we
	 * came from, when one is tested for != NULL.
	 * For PTR_TO_MEM_OR_NULL this is used to identify memory allocation
	 * for the purpose of tracking that it's freed.
	 * For PTR_TO_SOCKET this is used to share which pointers retain the
	 * same reference to the socket, to determine proper reference freeing.
	 * For stack slots that are dynptrs, this is used to track references to
	 * the dynptr to determine proper reference freeing.
	 */
	u32 id;
	/* PTR_TO_SOCKET and PTR_TO_TCP_SOCK could be a ptr returned
	 * from a pointer-cast helper, bpf_sk_fullsock() and
	 * bpf_tcp_sock().
	 *
	 * Consider the following where "sk" is a reference counted
	 * pointer returned from "sk = bpf_sk_lookup_tcp();":
	 *
	 * 1: sk = bpf_sk_lookup_tcp();
	 * 2: if (!sk) { return 0; }
	 * 3: fullsock = bpf_sk_fullsock(sk);
	 * 4: if (!fullsock) { bpf_sk_release(sk); return 0; }
	 * 5: tp = bpf_tcp_sock(fullsock);
	 * 6: if (!tp) { bpf_sk_release(sk); return 0; }
	 * 7: bpf_sk_release(sk);
	 * 8: snd_cwnd = tp->snd_cwnd;  // verifier will complain
	 *
	 * After bpf_sk_release(sk) at line 7, both "fullsock" ptr and
	 * "tp" ptr should be invalidated also.  In order to do that,
	 * the reg holding "fullsock" and "sk" need to remember
	 * the original refcounted ptr id (i.e. sk_reg->id) in ref_obj_id
	 * such that the verifier can reset all regs which have
	 * ref_obj_id matching the sk_reg->id.
	 *
	 * sk_reg->ref_obj_id is set to sk_reg->id at line 1.
	 * sk_reg->id will stay as NULL-marking purpose only.
	 * After NULL-marking is done, sk_reg->id can be reset to 0.
	 *
	 * After "fullsock = bpf_sk_fullsock(sk);" at line 3,
	 * fullsock_reg->ref_obj_id is set to sk_reg->ref_obj_id.
	 *
	 * After "tp = bpf_tcp_sock(fullsock);" at line 5,
	 * tp_reg->ref_obj_id is set to fullsock_reg->ref_obj_id
	 * which is the same as sk_reg->ref_obj_id.
	 *
	 * From the verifier perspective, if sk, fullsock and tp
	 * are not NULL, they are the same ptr with different
	 * reg->type.  In particular, bpf_sk_release(tp) is also
	 * allowed and has the same effect as bpf_sk_release(sk).
	 */
	u32 ref_obj_id;
	/* For scalar types (SCALAR_VALUE), this represents our knowledge of
	 * the actual value.
	 * For pointer types, this represents the variable part of the offset
	 * from the pointed-to object, and is shared with all bpf_reg_states
	 * with the same id as us.
	 */
	struct tnum var_off;
	/* Used to determine if any memory access using this register will
	 * result in a bad access.
	 * These refer to the same value as var_off, not necessarily the actual
	 * contents of the register.
	 */
	s64 smin_value; /* minimum possible (s64)value */
	s64 smax_value; /* maximum possible (s64)value */
	u64 umin_value; /* minimum possible (u64)value */
	u64 umax_value; /* maximum possible (u64)value */
	s32 s32_min_value; /* minimum possible (s32)value */
	s32 s32_max_value; /* maximum possible (s32)value */
	u32 u32_min_value; /* minimum possible (u32)value */
	u32 u32_max_value; /* maximum possible (u32)value */
	/* parentage chain for liveness checking */
	struct bpf_reg_state *parent;
	/* Inside the callee two registers can be both PTR_TO_STACK like
	 * R1=fp-8 and R2=fp-8, but one of them points to this function stack
	 * while another to the caller's stack. To differentiate them 'frameno'
	 * is used which is an index in bpf_verifier_state->frame[] array
	 * pointing to bpf_func_state.
	 */
	u32 frameno;
	/* Tracks subreg definition. The stored value is the insn_idx of the
	 * writing insn. This is safe because subreg_def is used before any insn
	 * patching which only happens after main verification finished.
	 */
	s32 subreg_def;
	enum bpf_reg_liveness live;
	/* if (!precise && SCALAR_VALUE) min/max/tnum don't affect safety */
	bool precise;
};

enum bpf_stack_slot_type {
	STACK_INVALID,    /* nothing was stored in this stack slot */
	STACK_SPILL,      /* register spilled into stack */
	STACK_MISC,	  /* BPF program wrote some data into this slot */
	STACK_ZERO,	  /* BPF program wrote constant zero */
	/* A dynptr is stored in this stack slot. The type of dynptr
	 * is stored in bpf_stack_state->spilled_ptr.dynptr.type
	 */
	STACK_DYNPTR,
};

#define BPF_REG_SIZE 8	/* size of eBPF register in bytes */
#define BPF_DYNPTR_SIZE		sizeof(struct bpf_dynptr_kern)
#define BPF_DYNPTR_NR_SLOTS		(BPF_DYNPTR_SIZE / BPF_REG_SIZE)

struct bpf_stack_state {
	struct bpf_reg_state spilled_ptr;
	u8 slot_type[BPF_REG_SIZE];
};

struct bpf_reference_state {
	/* Track each reference created with a unique id, even if the same
	 * instruction creates the reference multiple times (eg, via CALL).
	 */
	int id;
	/* Instruction where the allocation of this reference occurred. This
	 * is used purely to inform the user of a reference leak.
	 */
	int insn_idx;
	/* There can be a case like:
	 * main (frame 0)
	 *  cb (frame 1)
	 *   func (frame 3)
	 *    cb (frame 4)
	 * Hence for frame 4, if callback_ref just stored boolean, it would be
	 * impossible to distinguish nested callback refs. Hence store the
	 * frameno and compare that to callback_ref in check_reference_leak when
	 * exiting a callback function.
	 */
	int callback_ref;
};

/* state of the program:
 * type of all registers and stack info
 */
struct bpf_func_state {
	struct bpf_reg_state regs[MAX_BPF_REG];
	/* index of call instruction that called into this func */
	int callsite;
	/* stack frame number of this function state from pov of
	 * enclosing bpf_verifier_state.
	 * 0 = main function, 1 = first callee.
	 */
	u32 frameno;
	/* subprog number == index within subprog_info
	 * zero == main subprog
	 */
	u32 subprogno;
	/* Every bpf_timer_start will increment async_entry_cnt.
	 * It's used to distinguish:
	 * void foo(void) { for(;;); }
	 * void foo(void) { bpf_timer_set_callback(,foo); }
	 */
	u32 async_entry_cnt;
	bool in_callback_fn;
	struct tnum callback_ret_range;
	bool in_async_callback_fn;

	/* The following fields should be last. See copy_func_state() */
	int acquired_refs;
	struct bpf_reference_state *refs;
	int allocated_stack;
	struct bpf_stack_state *stack;
};

struct bpf_idx_pair {
	u32 prev_idx;
	u32 idx;
};

struct bpf_id_pair {
	u32 old;
	u32 cur;
};

/* Maximum number of register states that can exist at once */
#define BPF_ID_MAP_SIZE (MAX_BPF_REG + MAX_BPF_STACK / BPF_REG_SIZE)
#define MAX_CALL_FRAMES 8
struct bpf_verifier_state {
	/* call stack tracking */
	struct bpf_func_state *frame[MAX_CALL_FRAMES];
	struct bpf_verifier_state *parent;
	/*
	 * 'branches' field is the number of branches left to explore:
	 * 0 - all possible paths from this state reached bpf_exit or
	 * were safely pruned
	 * 1 - at least one path is being explored.
	 * This state hasn't reached bpf_exit
	 * 2 - at least two paths are being explored.
	 * This state is an immediate parent of two children.
	 * One is fallthrough branch with branches==1 and another
	 * state is pushed into stack (to be explored later) also with
	 * branches==1. The parent of this state has branches==1.
	 * The verifier state tree connected via 'parent' pointer looks like:
	 * 1
	 * 1
	 * 2 -> 1 (first 'if' pushed into stack)
	 * 1
	 * 2 -> 1 (second 'if' pushed into stack)
	 * 1
	 * 1
	 * 1 bpf_exit.
	 *
	 * Once do_check() reaches bpf_exit, it calls update_branch_counts()
	 * and the verifier state tree will look:
	 * 1
	 * 1
	 * 2 -> 1 (first 'if' pushed into stack)
	 * 1
	 * 1 -> 1 (second 'if' pushed into stack)
	 * 0
	 * 0
	 * 0 bpf_exit.
	 * After pop_stack() the do_check() will resume at second 'if'.
	 *
	 * If is_state_visited() sees a state with branches > 0 it means
	 * there is a loop. If such state is exactly equal to the current state
	 * it's an infinite loop. Note states_equal() checks for states
	 * equivalency, so two states being 'states_equal' does not mean
	 * infinite loop. The exact comparison is provided by
	 * states_maybe_looping() function. It's a stronger pre-check and
	 * much faster than states_equal().
	 *
	 * This algorithm may not find all possible infinite loops or
	 * loop iteration count may be too high.
	 * In such cases BPF_COMPLEXITY_LIMIT_INSNS limit kicks in.
	 */
	u32 branches;
	u32 insn_idx;
	u32 curframe;
	u32 active_spin_lock;
	bool speculative;

	/* first and last insn idx of this verifier state */
	u32 first_insn_idx;
	u32 last_insn_idx;
	/* jmp history recorded from first to last.
	 * backtracking is using it to go from last to first.
	 * For most states jmp_history_cnt is [0-3].
	 * For loops can go up to ~40.
	 */
	struct bpf_idx_pair *jmp_history;
	u32 jmp_history_cnt;
};

#define bpf_get_spilled_reg(slot, frame)				\
	(((slot < frame->allocated_stack / BPF_REG_SIZE) &&		\
	  (frame->stack[slot].slot_type[0] == STACK_SPILL))		\
	 ? &frame->stack[slot].spilled_ptr : NULL)

/* Iterate over 'frame', setting 'reg' to either NULL or a spilled register. */
#define bpf_for_each_spilled_reg(iter, frame, reg)			\
	for (iter = 0, reg = bpf_get_spilled_reg(iter, frame);		\
	     iter < frame->allocated_stack / BPF_REG_SIZE;		\
	     iter++, reg = bpf_get_spilled_reg(iter, frame))

/* Invoke __expr over regsiters in __vst, setting __state and __reg */
#define bpf_for_each_reg_in_vstate(__vst, __state, __reg, __expr)   \
	({                                                               \
		struct bpf_verifier_state *___vstate = __vst;            \
		int ___i, ___j;                                          \
		for (___i = 0; ___i <= ___vstate->curframe; ___i++) {    \
			struct bpf_reg_state *___regs;                   \
			__state = ___vstate->frame[___i];                \
			___regs = __state->regs;                         \
			for (___j = 0; ___j < MAX_BPF_REG; ___j++) {     \
				__reg = &___regs[___j];                  \
				(void)(__expr);                          \
			}                                                \
			bpf_for_each_spilled_reg(___j, __state, __reg) { \
				if (!__reg)                              \
					continue;                        \
				(void)(__expr);                          \
			}                                                \
		}                                                        \
	})

/* linked list of verifier states used to prune search */
struct bpf_verifier_state_list {
	struct bpf_verifier_state state;
	struct bpf_verifier_state_list *next;
	int miss_cnt, hit_cnt;
};

struct bpf_loop_inline_state {
	unsigned int initialized:1; /* set to true upon first entry */
	unsigned int fit_for_inline:1; /* true if callback function is the same
					* at each call and flags are always zero
					*/
	u32 callback_subprogno; /* valid when fit_for_inline is true */
};

/* Possible states for alu_state member. */
#define BPF_ALU_SANITIZE_SRC		(1U << 0)
#define BPF_ALU_SANITIZE_DST		(1U << 1)
#define BPF_ALU_NEG_VALUE		(1U << 2)
#define BPF_ALU_NON_POINTER		(1U << 3)
#define BPF_ALU_IMMEDIATE		(1U << 4)
#define BPF_ALU_SANITIZE		(BPF_ALU_SANITIZE_SRC | \
					 BPF_ALU_SANITIZE_DST)

struct bpf_insn_aux_data {
	union {
		enum bpf_reg_type ptr_type;	/* pointer type for load/store insns */
		unsigned long map_ptr_state;	/* pointer/poison value for maps */
		s32 call_imm;			/* saved imm field of call insn */
		u32 alu_limit;			/* limit for add/sub register with pointer */
		struct {
			u32 map_index;		/* index into used_maps[] */
			u32 map_off;		/* offset from value base address */
		};
		struct {
			enum bpf_reg_type reg_type;	/* type of pseudo_btf_id */
			union {
				struct {
					struct btf *btf;
					u32 btf_id;	/* btf_id for struct typed var */
				};
				u32 mem_size;	/* mem_size for non-struct typed var */
			};
		} btf_var;
		/* if instruction is a call to bpf_loop this field tracks
		 * the state of the relevant registers to make decision about inlining
		 */
		struct bpf_loop_inline_state loop_inline_state;
	};
	u64 map_key_state; /* constant (32 bit) key tracking for maps */
	int ctx_field_size; /* the ctx field size for load insn, maybe 0 */
	u32 seen; /* this insn was processed by the verifier at env->pass_cnt */
	bool sanitize_stack_spill; /* subject to Spectre v4 sanitation */
	bool zext_dst; /* this insn zero extends dst reg */
	u8 alu_state; /* used in combination with alu_limit */

	/* below fields are initialized once */
	unsigned int orig_idx; /* original instruction index */
	bool prune_point;
};

#define MAX_USED_MAPS 64 /* max number of maps accessed by one eBPF program */
#define MAX_USED_BTFS 64 /* max number of BTFs accessed by one BPF program */

#define BPF_VERIFIER_TMP_LOG_SIZE	1024

struct bpf_verifier_log {
	u32 level;
	char kbuf[BPF_VERIFIER_TMP_LOG_SIZE];
	char __user *ubuf;
	u32 len_used;
	u32 len_total;
};

static inline bool bpf_verifier_log_full(const struct bpf_verifier_log *log)
{
	return log->len_used >= log->len_total - 1;
}

#define BPF_LOG_LEVEL1	1
#define BPF_LOG_LEVEL2	2
#define BPF_LOG_STATS	4
#define BPF_LOG_LEVEL	(BPF_LOG_LEVEL1 | BPF_LOG_LEVEL2)
#define BPF_LOG_MASK	(BPF_LOG_LEVEL | BPF_LOG_STATS)
#define BPF_LOG_KERNEL	(BPF_LOG_MASK + 1) /* kernel internal flag */
#define BPF_LOG_MIN_ALIGNMENT 8U
#define BPF_LOG_ALIGNMENT 40U

static inline bool bpf_verifier_log_needed(const struct bpf_verifier_log *log)
{
	return log &&
		((log->level && log->ubuf && !bpf_verifier_log_full(log)) ||
		 log->level == BPF_LOG_KERNEL);
}

static inline bool
bpf_verifier_log_attr_valid(const struct bpf_verifier_log *log)
{
	return log->len_total >= 128 && log->len_total <= UINT_MAX >> 2 &&
	       log->level && log->ubuf && !(log->level & ~BPF_LOG_MASK);
}

#define BPF_MAX_SUBPROGS 256

struct bpf_subprog_info {
	/* 'start' has to be the first field otherwise find_subprog() won't work */
	u32 start; /* insn idx of function entry point */
	u32 linfo_idx; /* The idx to the main_prog->aux->linfo */
	u16 stack_depth; /* max. stack depth used by this function */
	bool has_tail_call;
	bool tail_call_reachable;
	bool has_ld_abs;
	bool is_async_cb;
};

/* single container for all structs
 * one verifier_env per bpf_check() call
 */
struct bpf_verifier_env {
	u32 insn_idx;
	u32 prev_insn_idx;
	struct bpf_prog *prog;		/* eBPF program being verified */
	const struct bpf_verifier_ops *ops;
	struct bpf_verifier_stack_elem *head; /* stack of verifier states to be processed */
	int stack_size;			/* number of states to be processed */
	bool strict_alignment;		/* perform strict pointer alignment checks */
	bool test_state_freq;		/* test verifier with different pruning frequency */
	struct bpf_verifier_state *cur_state; /* current verifier state */
	struct bpf_verifier_state_list **explored_states; /* search pruning optimization */
	struct bpf_verifier_state_list *free_list;
	struct bpf_map *used_maps[MAX_USED_MAPS]; /* array of map's used by eBPF program */
	struct btf_mod_pair used_btfs[MAX_USED_BTFS]; /* array of BTF's used by BPF program */
	u32 used_map_cnt;		/* number of used maps */
	u32 used_btf_cnt;		/* number of used BTF objects */
	u32 id_gen;			/* used to generate unique reg IDs */
	bool explore_alu_limits;
	bool allow_ptr_leaks;
	bool allow_uninit_stack;
	bool allow_ptr_to_map_access;
	bool bpf_capable;
	bool bypass_spec_v1;
	bool bypass_spec_v4;
	bool seen_direct_write;
	struct bpf_insn_aux_data *insn_aux_data; /* array of per-insn state */
	const struct bpf_line_info *prev_linfo;
	struct bpf_verifier_log log;
	struct bpf_subprog_info subprog_info[BPF_MAX_SUBPROGS + 1];
	struct bpf_id_pair idmap_scratch[BPF_ID_MAP_SIZE];
	struct {
		int *insn_state;
		int *insn_stack;
		int cur_stack;
	} cfg;
	u32 pass_cnt; /* number of times do_check() was called */
	u32 subprog_cnt;
	/* number of instructions analyzed by the verifier */
	u32 prev_insn_processed, insn_processed;
	/* number of jmps, calls, exits analyzed so far */
	u32 prev_jmps_processed, jmps_processed;
	/* total verification time */
	u64 verification_time;
	/* maximum number of verifier states kept in 'branching' instructions */
	u32 max_states_per_insn;
	/* total number of allocated verifier states */
	u32 total_states;
	/* some states are freed during program analysis.
	 * this is peak number of states. this number dominates kernel
	 * memory consumption during verification
	 */
	u32 peak_states;
	/* longest register parentage chain walked for liveness marking */
	u32 longest_mark_read_walk;
	bpfptr_t fd_array;
<<<<<<< HEAD
=======

	/* bit mask to keep track of whether a register has been accessed
	 * since the last time the function state was printed
	 */
	u32 scratched_regs;
	/* Same as scratched_regs but for stack slots */
	u64 scratched_stack_slots;
	u32 prev_log_len, prev_insn_print_len;
>>>>>>> d60c95ef
	/* buffer used in reg_type_str() to generate reg_type string */
	char type_str_buf[TYPE_STR_BUF_LEN];
};

__printf(2, 0) void bpf_verifier_vlog(struct bpf_verifier_log *log,
				      const char *fmt, va_list args);
__printf(2, 3) void bpf_verifier_log_write(struct bpf_verifier_env *env,
					   const char *fmt, ...);
__printf(2, 3) void bpf_log(struct bpf_verifier_log *log,
			    const char *fmt, ...);

static inline struct bpf_func_state *cur_func(struct bpf_verifier_env *env)
{
	struct bpf_verifier_state *cur = env->cur_state;

	return cur->frame[cur->curframe];
}

static inline struct bpf_reg_state *cur_regs(struct bpf_verifier_env *env)
{
	return cur_func(env)->regs;
}

int bpf_prog_offload_verifier_prep(struct bpf_prog *prog);
int bpf_prog_offload_verify_insn(struct bpf_verifier_env *env,
				 int insn_idx, int prev_insn_idx);
int bpf_prog_offload_finalize(struct bpf_verifier_env *env);
void
bpf_prog_offload_replace_insn(struct bpf_verifier_env *env, u32 off,
			      struct bpf_insn *insn);
void
bpf_prog_offload_remove_insns(struct bpf_verifier_env *env, u32 off, u32 cnt);

int check_ptr_off_reg(struct bpf_verifier_env *env,
		      const struct bpf_reg_state *reg, int regno);
int check_func_arg_reg_off(struct bpf_verifier_env *env,
			   const struct bpf_reg_state *reg, int regno,
			   enum bpf_arg_type arg_type);
int check_kfunc_mem_size_reg(struct bpf_verifier_env *env, struct bpf_reg_state *reg,
			     u32 regno);
int check_mem_reg(struct bpf_verifier_env *env, struct bpf_reg_state *reg,
		   u32 regno, u32 mem_size);
bool is_dynptr_reg_valid_init(struct bpf_verifier_env *env,
			      struct bpf_reg_state *reg);
bool is_dynptr_type_expected(struct bpf_verifier_env *env,
			     struct bpf_reg_state *reg,
			     enum bpf_arg_type arg_type);

/* this lives here instead of in bpf.h because it needs to dereference tgt_prog */
static inline u64 bpf_trampoline_compute_key(const struct bpf_prog *tgt_prog,
					     struct btf *btf, u32 btf_id)
{
	if (tgt_prog)
		return ((u64)tgt_prog->aux->id << 32) | btf_id;
	else
		return ((u64)btf_obj_id(btf) << 32) | 0x80000000 | btf_id;
}

/* unpack the IDs from the key as constructed above */
static inline void bpf_trampoline_unpack_key(u64 key, u32 *obj_id, u32 *btf_id)
{
	if (obj_id)
		*obj_id = key >> 32;
	if (btf_id)
		*btf_id = key & 0x7FFFFFFF;
}

int bpf_check_attach_target(struct bpf_verifier_log *log,
			    const struct bpf_prog *prog,
			    const struct bpf_prog *tgt_prog,
			    u32 btf_id,
			    struct bpf_attach_target_info *tgt_info);
void bpf_free_kfunc_btf_tab(struct bpf_kfunc_btf_tab *tab);

int mark_chain_precision(struct bpf_verifier_env *env, int regno);

#define BPF_BASE_TYPE_MASK	GENMASK(BPF_BASE_TYPE_BITS - 1, 0)

/* extract base type from bpf_{arg, return, reg}_type. */
static inline u32 base_type(u32 type)
{
	return type & BPF_BASE_TYPE_MASK;
}

/* extract flags from an extended type. See bpf_type_flag in bpf.h. */
static inline u32 type_flag(u32 type)
{
	return type & ~BPF_BASE_TYPE_MASK;
}

/* only use after check_attach_btf_id() */
static inline enum bpf_prog_type resolve_prog_type(const struct bpf_prog *prog)
{
	return prog->type == BPF_PROG_TYPE_EXT ?
		prog->aux->dst_prog->type : prog->type;
}

#define BPF_BASE_TYPE_MASK	GENMASK(BPF_BASE_TYPE_BITS - 1, 0)

/* extract base type from bpf_{arg, return, reg}_type. */
static inline u32 base_type(u32 type)
{
	return type & BPF_BASE_TYPE_MASK;
}

/* extract flags from an extended type. See bpf_type_flag in bpf.h. */
static inline u32 type_flag(u32 type)
{
	return type & ~BPF_BASE_TYPE_MASK;
}

#endif /* _LINUX_BPF_VERIFIER_H */<|MERGE_RESOLUTION|>--- conflicted
+++ resolved
@@ -543,8 +543,6 @@
 	/* longest register parentage chain walked for liveness marking */
 	u32 longest_mark_read_walk;
 	bpfptr_t fd_array;
-<<<<<<< HEAD
-=======
 
 	/* bit mask to keep track of whether a register has been accessed
 	 * since the last time the function state was printed
@@ -553,7 +551,6 @@
 	/* Same as scratched_regs but for stack slots */
 	u64 scratched_stack_slots;
 	u32 prev_log_len, prev_insn_print_len;
->>>>>>> d60c95ef
 	/* buffer used in reg_type_str() to generate reg_type string */
 	char type_str_buf[TYPE_STR_BUF_LEN];
 };
@@ -651,18 +648,4 @@
 		prog->aux->dst_prog->type : prog->type;
 }
 
-#define BPF_BASE_TYPE_MASK	GENMASK(BPF_BASE_TYPE_BITS - 1, 0)
-
-/* extract base type from bpf_{arg, return, reg}_type. */
-static inline u32 base_type(u32 type)
-{
-	return type & BPF_BASE_TYPE_MASK;
-}
-
-/* extract flags from an extended type. See bpf_type_flag in bpf.h. */
-static inline u32 type_flag(u32 type)
-{
-	return type & ~BPF_BASE_TYPE_MASK;
-}
-
 #endif /* _LINUX_BPF_VERIFIER_H */