/* SPDX-License-Identifier: GPL-2.0 */
/*
 * Internals of the DMA direct mapping implementation.  Only for use by the
 * DMA mapping code and IOMMU drivers.
 */
#ifndef _LINUX_DMA_DIRECT_H
#define _LINUX_DMA_DIRECT_H 1

#include <linux/dma-mapping.h>
#include <linux/dma-map-ops.h>
#include <linux/memblock.h> /* for min_low_pfn */
#include <linux/mem_encrypt.h>
#include <linux/swiotlb.h>

extern unsigned int zone_dma_bits;

/*
 * Record the mapping of CPU physical to DMA addresses for a given region.
 */
struct bus_dma_region {
	phys_addr_t	cpu_start;
	dma_addr_t	dma_start;
	u64		size;
	u64		offset;
};

static inline dma_addr_t translate_phys_to_dma(struct device *dev,
		phys_addr_t paddr)
{
	const struct bus_dma_region *m;

	for (m = dev->dma_range_map; m->size; m++)
		if (paddr >= m->cpu_start && paddr - m->cpu_start < m->size)
			return (dma_addr_t)paddr - m->offset;

	/* make sure dma_capable fails when no translation is available */
	return DMA_MAPPING_ERROR;
}

static inline phys_addr_t translate_dma_to_phys(struct device *dev,
		dma_addr_t dma_addr)
{
	const struct bus_dma_region *m;

	for (m = dev->dma_range_map; m->size; m++)
		if (dma_addr >= m->dma_start && dma_addr - m->dma_start < m->size)
			return (phys_addr_t)dma_addr + m->offset;

	return (phys_addr_t)-1;
}

#ifdef CONFIG_ARCH_HAS_PHYS_TO_DMA
#include <asm/dma-direct.h>
#ifndef phys_to_dma_unencrypted
#define phys_to_dma_unencrypted		phys_to_dma
#endif
#else
static inline dma_addr_t phys_to_dma_unencrypted(struct device *dev,
		phys_addr_t paddr)
{
	if (dev->dma_range_map)
		return translate_phys_to_dma(dev, paddr);
	return paddr;
}

/*
 * If memory encryption is supported, phys_to_dma will set the memory encryption
 * bit in the DMA address, and dma_to_phys will clear it.
 * phys_to_dma_unencrypted is for use on special unencrypted memory like swiotlb
 * buffers.
 */
static inline dma_addr_t phys_to_dma(struct device *dev, phys_addr_t paddr)
{
	return __sme_set(phys_to_dma_unencrypted(dev, paddr));
}

static inline phys_addr_t dma_to_phys(struct device *dev, dma_addr_t dma_addr)
{
	phys_addr_t paddr;

	if (dev->dma_range_map)
		paddr = translate_dma_to_phys(dev, dma_addr);
	else
		paddr = dma_addr;

	return __sme_clr(paddr);
}
#endif /* !CONFIG_ARCH_HAS_PHYS_TO_DMA */

#ifdef CONFIG_ARCH_HAS_FORCE_DMA_UNENCRYPTED
bool force_dma_unencrypted(struct device *dev);
#else
static inline bool force_dma_unencrypted(struct device *dev)
{
	return false;
}
#endif /* CONFIG_ARCH_HAS_FORCE_DMA_UNENCRYPTED */

static inline bool dma_capable(struct device *dev, dma_addr_t addr, size_t size,
		bool is_ram)
{
	dma_addr_t end = addr + size - 1;

<<<<<<< HEAD
=======
	if (addr == DMA_MAPPING_ERROR)
		return false;
>>>>>>> d1988041
	if (is_ram && !IS_ENABLED(CONFIG_ARCH_DMA_ADDR_T_64BIT) &&
	    min(addr, end) < phys_to_dma(dev, PFN_PHYS(min_low_pfn)))
		return false;

	return end <= min_not_zero(*dev->dma_mask, dev->bus_dma_limit);
}

u64 dma_direct_get_required_mask(struct device *dev);
void *dma_direct_alloc(struct device *dev, size_t size, dma_addr_t *dma_handle,
		gfp_t gfp, unsigned long attrs);
void dma_direct_free(struct device *dev, size_t size, void *cpu_addr,
		dma_addr_t dma_addr, unsigned long attrs);
struct page *dma_direct_alloc_pages(struct device *dev, size_t size,
		dma_addr_t *dma_handle, enum dma_data_direction dir, gfp_t gfp);
void dma_direct_free_pages(struct device *dev, size_t size,
		struct page *page, dma_addr_t dma_addr,
		enum dma_data_direction dir);
int dma_direct_supported(struct device *dev, u64 mask);
dma_addr_t dma_direct_map_resource(struct device *dev, phys_addr_t paddr,
		size_t size, enum dma_data_direction dir, unsigned long attrs);

#endif /* _LINUX_DMA_DIRECT_H */<|MERGE_RESOLUTION|>--- conflicted
+++ resolved
@@ -101,11 +101,8 @@
 {
 	dma_addr_t end = addr + size - 1;
 
-<<<<<<< HEAD
-=======
 	if (addr == DMA_MAPPING_ERROR)
 		return false;
->>>>>>> d1988041
 	if (is_ram && !IS_ENABLED(CONFIG_ARCH_DMA_ADDR_T_64BIT) &&
 	    min(addr, end) < phys_to_dma(dev, PFN_PHYS(min_low_pfn)))
 		return false;
