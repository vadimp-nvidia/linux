/* SPDX-License-Identifier: GPL-2.0 */
/*
 * include/linux/memory.h - generic memory definition
 *
 * This is mainly for topological representation. We define the
 * basic "struct memory_block" here, which can be embedded in per-arch
 * definitions or NUMA information.
 *
 * Basic handling of the devices is done in drivers/base/memory.c
 * and system devices are handled in drivers/base/sys.c.
 *
 * Memory block are exported via sysfs in the class/memory/devices/
 * directory.
 *
 */
#ifndef _LINUX_MEMORY_H_
#define _LINUX_MEMORY_H_

#include <linux/node.h>
#include <linux/compiler.h>
#include <linux/mutex.h>
#include <linux/notifier.h>

#define MIN_MEMORY_BLOCK_SIZE     (1UL << SECTION_SIZE_BITS)

/**
 * struct memory_group - a logical group of memory blocks
 * @nid: The node id for all memory blocks inside the memory group.
 * @blocks: List of all memory blocks belonging to this memory group.
 * @present_kernel_pages: Present (online) memory outside ZONE_MOVABLE of this
 *			  memory group.
 * @present_movable_pages: Present (online) memory in ZONE_MOVABLE of this
 *			   memory group.
 * @is_dynamic: The memory group type: static vs. dynamic
 * @s.max_pages: Valid with &memory_group.is_dynamic == false. The maximum
 *		 number of pages we'll have in this static memory group.
 * @d.unit_pages: Valid with &memory_group.is_dynamic == true. Unit in pages
 *		  in which memory is added/removed in this dynamic memory group.
 *		  This granularity defines the alignment of a unit in physical
 *		  address space; it has to be at least as big as a single
 *		  memory block.
 *
 * A memory group logically groups memory blocks; each memory block
 * belongs to at most one memory group. A memory group corresponds to
 * a memory device, such as a DIMM or a NUMA node, which spans multiple
 * memory blocks and might even span multiple non-contiguous physical memory
 * ranges.
 *
 * Modification of members after registration is serialized by memory
 * hot(un)plug code.
 */
struct memory_group {
	int nid;
	struct list_head memory_blocks;
	unsigned long present_kernel_pages;
	unsigned long present_movable_pages;
	bool is_dynamic;
	union {
		struct {
			unsigned long max_pages;
		} s;
		struct {
			unsigned long unit_pages;
		} d;
	};
};

struct memory_block {
	unsigned long start_section_nr;
	unsigned long state;		/* serialized by the dev->lock */
	int online_type;		/* for passing data to online routine */
	int nid;			/* NID for this memory block */
	struct device dev;
<<<<<<< HEAD
=======
	/*
	 * Number of vmemmap pages. These pages
	 * lay at the beginning of the memory block.
	 */
	unsigned long nr_vmemmap_pages;
	struct memory_group *group;	/* group (if any) for this block */
	struct list_head group_next;	/* next block inside memory group */
>>>>>>> 3b17187f
};

int arch_get_memory_phys_device(unsigned long start_pfn);
unsigned long memory_block_size_bytes(void);
int set_memory_block_size_order(unsigned int order);

/* These states are exposed to userspace as text strings in sysfs */
#define	MEM_ONLINE		(1<<0) /* exposed to userspace */
#define	MEM_GOING_OFFLINE	(1<<1) /* exposed to userspace */
#define	MEM_OFFLINE		(1<<2) /* exposed to userspace */
#define	MEM_GOING_ONLINE	(1<<3)
#define	MEM_CANCEL_ONLINE	(1<<4)
#define	MEM_CANCEL_OFFLINE	(1<<5)

struct memory_notify {
	unsigned long start_pfn;
	unsigned long nr_pages;
	int status_change_nid_normal;
	int status_change_nid_high;
	int status_change_nid;
};

struct notifier_block;
struct mem_section;

/*
 * Priorities for the hotplug memory callback routines (stored in decreasing
 * order in the callback chain)
 */
#define SLAB_CALLBACK_PRI       1
#define IPC_CALLBACK_PRI        10

#ifndef CONFIG_MEMORY_HOTPLUG_SPARSE
static inline void memory_dev_init(void)
{
	return;
}
static inline int register_memory_notifier(struct notifier_block *nb)
{
	return 0;
}
static inline void unregister_memory_notifier(struct notifier_block *nb)
{
}
static inline int memory_notify(unsigned long val, void *v)
{
	return 0;
}
#else
extern int register_memory_notifier(struct notifier_block *nb);
extern void unregister_memory_notifier(struct notifier_block *nb);
int create_memory_block_devices(unsigned long start, unsigned long size,
				unsigned long vmemmap_pages,
				struct memory_group *group);
void remove_memory_block_devices(unsigned long start, unsigned long size);
extern void memory_dev_init(void);
extern int memory_notify(unsigned long val, void *v);
extern struct memory_block *find_memory_block(unsigned long section_nr);
typedef int (*walk_memory_blocks_func_t)(struct memory_block *, void *);
extern int walk_memory_blocks(unsigned long start, unsigned long size,
			      void *arg, walk_memory_blocks_func_t func);
extern int for_each_memory_block(void *arg, walk_memory_blocks_func_t func);
#define CONFIG_MEM_BLOCK_SIZE	(PAGES_PER_SECTION<<PAGE_SHIFT)

extern int memory_group_register_static(int nid, unsigned long max_pages);
extern int memory_group_register_dynamic(int nid, unsigned long unit_pages);
extern int memory_group_unregister(int mgid);
struct memory_group *memory_group_find_by_id(int mgid);
typedef int (*walk_memory_groups_func_t)(struct memory_group *, void *);
int walk_dynamic_memory_groups(int nid, walk_memory_groups_func_t func,
			       struct memory_group *excluded, void *arg);
#endif /* CONFIG_MEMORY_HOTPLUG_SPARSE */

#ifdef CONFIG_MEMORY_HOTPLUG
#define hotplug_memory_notifier(fn, pri) ({		\
	static __meminitdata struct notifier_block fn##_mem_nb =\
		{ .notifier_call = fn, .priority = pri };\
	register_memory_notifier(&fn##_mem_nb);			\
})
#define register_hotmemory_notifier(nb)		register_memory_notifier(nb)
#define unregister_hotmemory_notifier(nb) 	unregister_memory_notifier(nb)
#else
static inline int hotplug_memory_notifier(notifier_fn_t fn, int pri)
{
	return 0;
}
/* These aren't inline functions due to a GCC bug. */
#define register_hotmemory_notifier(nb)    ({ (void)(nb); 0; })
#define unregister_hotmemory_notifier(nb)  ({ (void)(nb); })
#endif

/*
 * Kernel text modification mutex, used for code patching. Users of this lock
 * can sleep.
 */
extern struct mutex text_mutex;

#endif /* _LINUX_MEMORY_H_ */<|MERGE_RESOLUTION|>--- conflicted
+++ resolved
@@ -71,8 +71,6 @@
 	int online_type;		/* for passing data to online routine */
 	int nid;			/* NID for this memory block */
 	struct device dev;
-<<<<<<< HEAD
-=======
 	/*
 	 * Number of vmemmap pages. These pages
 	 * lay at the beginning of the memory block.
@@ -80,7 +78,6 @@
 	unsigned long nr_vmemmap_pages;
 	struct memory_group *group;	/* group (if any) for this block */
 	struct list_head group_next;	/* next block inside memory group */
->>>>>>> 3b17187f
 };
 
 int arch_get_memory_phys_device(unsigned long start_pfn);
