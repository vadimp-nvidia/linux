--- conflicted
+++ resolved
@@ -19,14 +19,10 @@
 #include <linux/module.h>
 #include <linux/kallsyms.h>
 #include <linux/capability.h>
-<<<<<<< HEAD
-#include <linux/percpu-refcount.h>
-=======
 #include <linux/sched/mm.h>
 #include <linux/slab.h>
 #include <linux/percpu-refcount.h>
 #include <linux/bpfptr.h>
->>>>>>> 3b17187f
 
 struct bpf_verifier_env;
 struct bpf_verifier_log;
@@ -582,13 +578,10 @@
  * programs only. Should not be used with normal calls and indirect calls.
  */
 #define BPF_TRAMP_F_SKIP_FRAME		BIT(2)
-<<<<<<< HEAD
-=======
 /* Store IP address of the caller on the trampoline stack,
  * so it's available for trampoline's programs.
  */
 #define BPF_TRAMP_F_IP_ARG		BIT(3)
->>>>>>> 3b17187f
 /* Return the return value of fentry prog. Only used by bpf_struct_ops. */
 #define BPF_TRAMP_F_RET_FENTRY_RET	BIT(4)
 
@@ -630,13 +623,8 @@
 /* these two functions are called from generated trampoline */
 u64 notrace __bpf_prog_enter(struct bpf_prog *prog);
 void notrace __bpf_prog_exit(struct bpf_prog *prog, u64 start);
-<<<<<<< HEAD
-void notrace __bpf_prog_enter_sleepable(void);
-void notrace __bpf_prog_exit_sleepable(void);
-=======
 u64 notrace __bpf_prog_enter_sleepable(struct bpf_prog *prog);
 void notrace __bpf_prog_exit_sleepable(struct bpf_prog *prog, u64 start);
->>>>>>> 3b17187f
 void notrace __bpf_tramp_enter(struct bpf_tramp_image *tr);
 void notrace __bpf_tramp_exit(struct bpf_tramp_image *tr);
 
@@ -693,10 +681,7 @@
 	/* Executable image of trampoline */
 	struct bpf_tramp_image *cur_image;
 	u64 selector;
-<<<<<<< HEAD
-=======
 	struct module *mod;
->>>>>>> 3b17187f
 };
 
 struct bpf_attach_target_info {
@@ -1165,36 +1150,6 @@
 			u64 bpf_cookie,
 			struct bpf_prog_array **new_array);
 
-<<<<<<< HEAD
-#define __BPF_PROG_RUN_ARRAY(array, ctx, func, check_non_null, set_cg_storage) \
-	({						\
-		struct bpf_prog_array_item *_item;	\
-		struct bpf_prog *_prog;			\
-		struct bpf_prog_array *_array;		\
-		u32 _ret = 1;				\
-		migrate_disable();			\
-		rcu_read_lock();			\
-		_array = rcu_dereference(array);	\
-		if (unlikely(check_non_null && !_array))\
-			goto _out;			\
-		_item = &_array->items[0];		\
-		while ((_prog = READ_ONCE(_item->prog))) {		\
-			if (!set_cg_storage) {			\
-				_ret &= func(_prog, ctx);	\
-			} else {				\
-				if (unlikely(bpf_cgroup_storage_set(_item->cgroup_storage)))	\
-					break;			\
-				_ret &= func(_prog, ctx);	\
-				bpf_cgroup_storage_unset();	\
-			}				\
-			_item++;			\
-		}					\
-_out:							\
-		rcu_read_unlock();			\
-		migrate_enable();			\
-		_ret;					\
-	 })
-=======
 struct bpf_run_ctx {};
 
 struct bpf_cg_run_ctx {
@@ -1319,7 +1274,6 @@
 	migrate_enable();
 	return ret;
 }
->>>>>>> 3b17187f
 
 /* To be used by __cgroup_bpf_run_filter_skb for EGRESS BPF progs
  * so BPF programs can request cwr for TCP packets.
@@ -1345,35 +1299,11 @@
  */
 #define BPF_PROG_CGROUP_INET_EGRESS_RUN_ARRAY(array, ctx, func)		\
 	({						\
-<<<<<<< HEAD
-		struct bpf_prog_array_item *_item;	\
-		struct bpf_prog *_prog;			\
-		struct bpf_prog_array *_array;		\
-		u32 ret;				\
-		u32 _ret = 1;				\
-		u32 _cn = 0;				\
-		migrate_disable();			\
-		rcu_read_lock();			\
-		_array = rcu_dereference(array);	\
-		_item = &_array->items[0];		\
-		while ((_prog = READ_ONCE(_item->prog))) {		\
-			if (unlikely(bpf_cgroup_storage_set(_item->cgroup_storage)))	\
-				break;			\
-			ret = func(_prog, ctx);		\
-			bpf_cgroup_storage_unset();	\
-			_ret &= (ret & 1);		\
-			_cn |= (ret & 2);		\
-			_item++;			\
-		}					\
-		rcu_read_unlock();			\
-		migrate_enable();			\
-=======
 		u32 _flags = 0;				\
 		bool _cn;				\
 		u32 _ret;				\
 		_ret = BPF_PROG_RUN_ARRAY_CG_FLAGS(array, ctx, func, &_flags); \
 		_cn = _flags & BPF_RET_SET_CN;		\
->>>>>>> 3b17187f
 		if (_ret)				\
 			_ret = (_cn ? NET_XMIT_CN : NET_XMIT_SUCCESS);	\
 		else					\
@@ -1381,15 +1311,6 @@
 		_ret;					\
 	})
 
-<<<<<<< HEAD
-#define BPF_PROG_RUN_ARRAY(array, ctx, func)		\
-	__BPF_PROG_RUN_ARRAY(array, ctx, func, false, true)
-
-#define BPF_PROG_RUN_ARRAY_CHECK(array, ctx, func)	\
-	__BPF_PROG_RUN_ARRAY(array, ctx, func, true, false)
-
-=======
->>>>>>> 3b17187f
 #ifdef CONFIG_BPF_SYSCALL
 DECLARE_PER_CPU(int, bpf_prog_active);
 extern struct mutex bpf_stats_enabled_mutex;
@@ -1451,11 +1372,6 @@
 void bpf_prog_inc(struct bpf_prog *prog);
 struct bpf_prog * __must_check bpf_prog_inc_not_zero(struct bpf_prog *prog);
 void bpf_prog_put(struct bpf_prog *prog);
-<<<<<<< HEAD
-int __bpf_prog_charge(struct user_struct *user, u32 pages);
-void __bpf_prog_uncharge(struct user_struct *user, u32 pages);
-=======
->>>>>>> 3b17187f
 
 void bpf_prog_free_id(struct bpf_prog *prog, bool do_idr_lock);
 void bpf_map_free_id(struct bpf_map *map, bool do_idr_lock);
@@ -1664,12 +1580,7 @@
 }
 
 /* verify correctness of eBPF program */
-<<<<<<< HEAD
-int bpf_check(struct bpf_prog **fp, union bpf_attr *attr,
-	      union bpf_attr __user *uattr);
-=======
 int bpf_check(struct bpf_prog **fp, union bpf_attr *attr, bpfptr_t uattr);
->>>>>>> 3b17187f
 
 #ifndef CONFIG_BPF_JIT_ALWAYS_ON
 void bpf_patch_call_args(struct bpf_insn *insn, u32 stack_depth);
