--- conflicted
+++ resolved
@@ -236,8 +236,6 @@
 	struct work_struct work;
 	struct mutex freeze_mutex;
 	atomic64_t writecnt;
-<<<<<<< HEAD
-=======
 	/* 'Ownership' of program-containing map is claimed by the first program
 	 * that is going to use this map or by the first program which FD is
 	 * stored in the map to make sure that all callers and callees have the
@@ -251,7 +249,6 @@
 	} owner;
 	bool bypass_spec_v1;
 	bool frozen; /* write-once; write-protected by freeze_mutex */
->>>>>>> d60c95ef
 };
 
 static inline bool map_value_has_spin_lock(const struct bpf_map *map)
@@ -275,8 +272,6 @@
 		memset(dst + map->spin_lock_off, 0, sizeof(struct bpf_spin_lock));
 	if (unlikely(map_value_has_timer(map)))
 		memset(dst + map->timer_off, 0, sizeof(struct bpf_timer));
-<<<<<<< HEAD
-=======
 	if (unlikely(map_value_has_kptrs(map))) {
 		struct bpf_map_value_off *tab = map->kptr_off_tab;
 		int i;
@@ -323,7 +318,6 @@
 		curr_off = next_off + map->off_arr->field_sz[i];
 	}
 	memcpy(dst + curr_off, src + curr_off, map->value_size - curr_off);
->>>>>>> d60c95ef
 }
 
 static inline void copy_map_value(struct bpf_map *map, void *dst, void *src)
@@ -341,19 +335,9 @@
 	u32 curr_off = 0;
 	int i;
 
-<<<<<<< HEAD
-	if (unlikely(map_value_has_spin_lock(map))) {
-		s_off = map->spin_lock_off;
-		s_sz = sizeof(struct bpf_spin_lock);
-	}
-	if (unlikely(map_value_has_timer(map))) {
-		t_off = map->timer_off;
-		t_sz = sizeof(struct bpf_timer);
-=======
 	if (likely(!map->off_arr)) {
 		memset(dst, 0, map->value_size);
 		return;
->>>>>>> d60c95ef
 	}
 
 	for (i = 0; i < map->off_arr->cnt; i++) {
@@ -436,11 +420,6 @@
 	 */
 	MEM_RDONLY		= BIT(1 + BPF_BASE_TYPE_BITS),
 
-<<<<<<< HEAD
-	__BPF_TYPE_LAST_FLAG	= MEM_RDONLY,
-};
-
-=======
 	/* MEM was "allocated" from a different helper, and cannot be mixed
 	 * with regular non-MEM_ALLOC'ed MEM types.
 	 */
@@ -485,7 +464,6 @@
 
 #define DYNPTR_TYPE_FLAG_MASK	(DYNPTR_TYPE_LOCAL | DYNPTR_TYPE_RINGBUF)
 
->>>>>>> d60c95ef
 /* Max number of base types. */
 #define BPF_BASE_TYPE_LIMIT	(1UL << BPF_BASE_TYPE_BITS)
 
@@ -502,22 +480,11 @@
 	ARG_CONST_MAP_PTR,	/* const argument used as pointer to bpf_map */
 	ARG_PTR_TO_MAP_KEY,	/* pointer to stack used as map key */
 	ARG_PTR_TO_MAP_VALUE,	/* pointer to stack used as map value */
-<<<<<<< HEAD
-	ARG_PTR_TO_UNINIT_MAP_VALUE,	/* pointer to valid memory used to store a map value */
-=======
->>>>>>> d60c95ef
 
 	/* Used to prototype bpf_memcmp() and other functions that access data
 	 * on eBPF program stack
 	 */
 	ARG_PTR_TO_MEM,		/* pointer to valid memory (stack, packet, map value) */
-<<<<<<< HEAD
-	ARG_PTR_TO_UNINIT_MEM,	/* pointer to memory does not need to be initialized,
-				 * helper function must fill all bytes or clear
-				 * them in error case.
-				 */
-=======
->>>>>>> d60c95ef
 
 	ARG_CONST_SIZE,		/* number of bytes accessed from memory */
 	ARG_CONST_SIZE_OR_ZERO,	/* number of bytes accessed from memory or 0 */
@@ -549,8 +516,6 @@
 	ARG_PTR_TO_SOCKET_OR_NULL	= PTR_MAYBE_NULL | ARG_PTR_TO_SOCKET,
 	ARG_PTR_TO_ALLOC_MEM_OR_NULL	= PTR_MAYBE_NULL | ARG_PTR_TO_ALLOC_MEM,
 	ARG_PTR_TO_STACK_OR_NULL	= PTR_MAYBE_NULL | ARG_PTR_TO_STACK,
-<<<<<<< HEAD
-=======
 	ARG_PTR_TO_BTF_ID_OR_NULL	= PTR_MAYBE_NULL | ARG_PTR_TO_BTF_ID,
 	/* pointer to memory does not need to be initialized, helper function must fill
 	 * all bytes or clear them in error case.
@@ -558,7 +523,6 @@
 	ARG_PTR_TO_UNINIT_MEM		= MEM_UNINIT | ARG_PTR_TO_MEM,
 	/* Pointer to valid memory of size known at compile time. */
 	ARG_PTR_TO_FIXED_SIZE_MEM	= MEM_FIXED_SIZE | ARG_PTR_TO_MEM,
->>>>>>> d60c95ef
 
 	/* This must be the last entry. Its purpose is to ensure the enum is
 	 * wide enough to hold the higher bits reserved for bpf_type_flag.
@@ -585,12 +549,8 @@
 	RET_PTR_TO_SOCKET_OR_NULL	= PTR_MAYBE_NULL | RET_PTR_TO_SOCKET,
 	RET_PTR_TO_TCP_SOCK_OR_NULL	= PTR_MAYBE_NULL | RET_PTR_TO_TCP_SOCK,
 	RET_PTR_TO_SOCK_COMMON_OR_NULL	= PTR_MAYBE_NULL | RET_PTR_TO_SOCK_COMMON,
-<<<<<<< HEAD
-	RET_PTR_TO_ALLOC_MEM_OR_NULL	= PTR_MAYBE_NULL | RET_PTR_TO_ALLOC_MEM,
-=======
 	RET_PTR_TO_ALLOC_MEM_OR_NULL	= PTR_MAYBE_NULL | MEM_ALLOC | RET_PTR_TO_ALLOC_MEM,
 	RET_PTR_TO_DYNPTR_MEM_OR_NULL	= PTR_MAYBE_NULL | RET_PTR_TO_ALLOC_MEM,
->>>>>>> d60c95ef
 	RET_PTR_TO_BTF_ID_OR_NULL	= PTR_MAYBE_NULL | RET_PTR_TO_BTF_ID,
 
 	/* This must be the last entry. Its purpose is to ensure the enum is
@@ -696,13 +656,8 @@
 	 */
 	PTR_TO_MEM,		 /* reg points to valid memory region */
 	PTR_TO_BUF,		 /* reg points to a read/write buffer */
-<<<<<<< HEAD
-	PTR_TO_PERCPU_BTF_ID,	 /* reg points to a percpu kernel variable */
-	PTR_TO_FUNC,		 /* reg points to a bpf program function */
-=======
 	PTR_TO_FUNC,		 /* reg points to a bpf program function */
 	PTR_TO_DYNPTR,		 /* reg points to a dynptr */
->>>>>>> d60c95ef
 	__BPF_REG_TYPE_MAX,
 
 	/* Extended reg_types. */
@@ -1019,9 +974,6 @@
 struct bpf_trampoline *bpf_trampoline_get(u64 key,
 					  struct bpf_attach_target_info *tgt_info);
 void bpf_trampoline_put(struct bpf_trampoline *tr);
-<<<<<<< HEAD
-int arch_prepare_bpf_dispatcher(void *image, s64 *funcs, int num_funcs);
-=======
 int arch_prepare_bpf_dispatcher(void *image, void *buf, s64 *funcs, int num_funcs);
 
 /*
@@ -1051,7 +1003,6 @@
 #define __BPF_DISPATCHER_UPDATE(_d, _new)
 #endif
 
->>>>>>> d60c95ef
 #define BPF_DISPATCHER_INIT(_name) {				\
 	.mutex = __MUTEX_INITIALIZER(_name.mutex),		\
 	.func = &_name##_func,					\
@@ -2128,8 +2079,6 @@
 const struct btf_func_model *
 bpf_jit_find_kfunc_model(const struct bpf_prog *prog,
 			 const struct bpf_insn *insn);
-<<<<<<< HEAD
-=======
 struct bpf_core_ctx {
 	struct bpf_verifier_log *log;
 	const struct btf *btf;
@@ -2137,15 +2086,12 @@
 
 int bpf_core_apply(struct bpf_core_ctx *ctx, const struct bpf_core_relo *relo,
 		   int relo_idx, void *insn);
->>>>>>> d60c95ef
 
 static inline bool unprivileged_ebpf_enabled(void)
 {
 	return !sysctl_unprivileged_bpf_disabled;
 }
 
-<<<<<<< HEAD
-=======
 /* Not all bpf prog type has the bpf_ctx.
  * For the bpf prog type that has initialized the bpf_ctx,
  * this function can be used to decide if a kernel function
@@ -2157,7 +2103,6 @@
 }
 
 void notrace bpf_prog_inc_misses_counter(struct bpf_prog *prog);
->>>>>>> d60c95ef
 #else /* !CONFIG_BPF_SYSCALL */
 static inline struct bpf_prog *bpf_prog_get(u32 ufd)
 {
@@ -2376,8 +2321,6 @@
 	return false;
 }
 
-<<<<<<< HEAD
-=======
 static inline bool has_current_bpf_ctx(void)
 {
 	return false;
@@ -2386,7 +2329,6 @@
 static inline void bpf_prog_inc_misses_counter(struct bpf_prog *prog)
 {
 }
->>>>>>> d60c95ef
 #endif /* CONFIG_BPF_SYSCALL */
 
 void __bpf_free_used_btfs(struct bpf_prog_aux *aux,
