/* SPDX-License-Identifier: GPL-2.0 */
#ifndef _LINUX_FS_H
#define _LINUX_FS_H

#include <linux/linkage.h>
#include <linux/wait_bit.h>
#include <linux/kdev_t.h>
#include <linux/dcache.h>
#include <linux/path.h>
#include <linux/stat.h>
#include <linux/cache.h>
#include <linux/list.h>
#include <linux/list_lru.h>
#include <linux/llist.h>
#include <linux/radix-tree.h>
#include <linux/xarray.h>
#include <linux/rbtree.h>
#include <linux/init.h>
#include <linux/pid.h>
#include <linux/bug.h>
#include <linux/mutex.h>
#include <linux/rwsem.h>
#include <linux/mm_types.h>
#include <linux/capability.h>
#include <linux/semaphore.h>
#include <linux/fcntl.h>
#include <linux/rculist_bl.h>
#include <linux/atomic.h>
#include <linux/shrinker.h>
#include <linux/migrate_mode.h>
#include <linux/uidgid.h>
#include <linux/lockdep.h>
#include <linux/percpu-rwsem.h>
#include <linux/workqueue.h>
#include <linux/delayed_call.h>
#include <linux/uuid.h>
#include <linux/errseq.h>
#include <linux/ioprio.h>
#include <linux/fs_types.h>
#include <linux/build_bug.h>
#include <linux/stddef.h>

#include <asm/byteorder.h>
#include <uapi/linux/fs.h>

struct backing_dev_info;
struct bdi_writeback;
struct bio;
struct export_operations;
struct fiemap_extent_info;
struct hd_geometry;
struct iovec;
struct kiocb;
struct kobject;
struct pipe_inode_info;
struct poll_table_struct;
struct kstatfs;
struct vm_area_struct;
struct vfsmount;
struct cred;
struct swap_info_struct;
struct seq_file;
struct workqueue_struct;
struct iov_iter;
struct fscrypt_info;
struct fscrypt_operations;
struct fsverity_info;
struct fsverity_operations;
struct fs_context;
struct fs_parameter_spec;

extern void __init inode_init(void);
extern void __init inode_init_early(void);
extern void __init files_init(void);
extern void __init files_maxfiles_init(void);

extern struct files_stat_struct files_stat;
extern unsigned long get_max_files(void);
extern unsigned int sysctl_nr_open;
extern struct inodes_stat_t inodes_stat;
extern int leases_enable, lease_break_time;
extern int sysctl_protected_symlinks;
extern int sysctl_protected_hardlinks;
extern int sysctl_protected_fifos;
extern int sysctl_protected_regular;

typedef __kernel_rwf_t rwf_t;

struct buffer_head;
typedef int (get_block_t)(struct inode *inode, sector_t iblock,
			struct buffer_head *bh_result, int create);
typedef int (dio_iodone_t)(struct kiocb *iocb, loff_t offset,
			ssize_t bytes, void *private);

#define MAY_EXEC		0x00000001
#define MAY_WRITE		0x00000002
#define MAY_READ		0x00000004
#define MAY_APPEND		0x00000008
#define MAY_ACCESS		0x00000010
#define MAY_OPEN		0x00000020
#define MAY_CHDIR		0x00000040
/* called from RCU mode, don't block */
#define MAY_NOT_BLOCK		0x00000080

/*
 * flags in file.f_mode.  Note that FMODE_READ and FMODE_WRITE must correspond
 * to O_WRONLY and O_RDWR via the strange trick in do_dentry_open()
 */

/* file is open for reading */
#define FMODE_READ		((__force fmode_t)0x1)
/* file is open for writing */
#define FMODE_WRITE		((__force fmode_t)0x2)
/* file is seekable */
#define FMODE_LSEEK		((__force fmode_t)0x4)
/* file can be accessed using pread */
#define FMODE_PREAD		((__force fmode_t)0x8)
/* file can be accessed using pwrite */
#define FMODE_PWRITE		((__force fmode_t)0x10)
/* File is opened for execution with sys_execve / sys_uselib */
#define FMODE_EXEC		((__force fmode_t)0x20)
/* File is opened with O_NDELAY (only set for block devices) */
#define FMODE_NDELAY		((__force fmode_t)0x40)
/* File is opened with O_EXCL (only set for block devices) */
#define FMODE_EXCL		((__force fmode_t)0x80)
/* File is opened using open(.., 3, ..) and is writeable only for ioctls
   (specialy hack for floppy.c) */
#define FMODE_WRITE_IOCTL	((__force fmode_t)0x100)
/* 32bit hashes as llseek() offset (for directories) */
#define FMODE_32BITHASH         ((__force fmode_t)0x200)
/* 64bit hashes as llseek() offset (for directories) */
#define FMODE_64BITHASH         ((__force fmode_t)0x400)

/*
 * Don't update ctime and mtime.
 *
 * Currently a special hack for the XFS open_by_handle ioctl, but we'll
 * hopefully graduate it to a proper O_CMTIME flag supported by open(2) soon.
 */
#define FMODE_NOCMTIME		((__force fmode_t)0x800)

/* Expect random access pattern */
#define FMODE_RANDOM		((__force fmode_t)0x1000)

/* File is huge (eg. /dev/kmem): treat loff_t as unsigned */
#define FMODE_UNSIGNED_OFFSET	((__force fmode_t)0x2000)

/* File is opened with O_PATH; almost nothing can be done with it */
#define FMODE_PATH		((__force fmode_t)0x4000)

/* File needs atomic accesses to f_pos */
#define FMODE_ATOMIC_POS	((__force fmode_t)0x8000)
/* Write access to underlying fs */
#define FMODE_WRITER		((__force fmode_t)0x10000)
/* Has read method(s) */
#define FMODE_CAN_READ          ((__force fmode_t)0x20000)
/* Has write method(s) */
#define FMODE_CAN_WRITE         ((__force fmode_t)0x40000)

#define FMODE_OPENED		((__force fmode_t)0x80000)
#define FMODE_CREATED		((__force fmode_t)0x100000)

/* File is stream-like */
#define FMODE_STREAM		((__force fmode_t)0x200000)

/* File was opened by fanotify and shouldn't generate fanotify events */
#define FMODE_NONOTIFY		((__force fmode_t)0x4000000)

/* File is capable of returning -EAGAIN if I/O will block */
#define FMODE_NOWAIT		((__force fmode_t)0x8000000)

/* File represents mount that needs unmounting */
#define FMODE_NEED_UNMOUNT	((__force fmode_t)0x10000000)

/* File does not contribute to nr_files count */
#define FMODE_NOACCOUNT		((__force fmode_t)0x20000000)

/* File supports async buffered reads */
#define FMODE_BUF_RASYNC	((__force fmode_t)0x40000000)

/*
 * Attribute flags.  These should be or-ed together to figure out what
 * has been changed!
 */
#define ATTR_MODE	(1 << 0)
#define ATTR_UID	(1 << 1)
#define ATTR_GID	(1 << 2)
#define ATTR_SIZE	(1 << 3)
#define ATTR_ATIME	(1 << 4)
#define ATTR_MTIME	(1 << 5)
#define ATTR_CTIME	(1 << 6)
#define ATTR_ATIME_SET	(1 << 7)
#define ATTR_MTIME_SET	(1 << 8)
#define ATTR_FORCE	(1 << 9) /* Not a change, but a change it */
#define ATTR_KILL_SUID	(1 << 11)
#define ATTR_KILL_SGID	(1 << 12)
#define ATTR_FILE	(1 << 13)
#define ATTR_KILL_PRIV	(1 << 14)
#define ATTR_OPEN	(1 << 15) /* Truncating from open(O_TRUNC) */
#define ATTR_TIMES_SET	(1 << 16)
#define ATTR_TOUCH	(1 << 17)

/*
 * Whiteout is represented by a char device.  The following constants define the
 * mode and device number to use.
 */
#define WHITEOUT_MODE 0
#define WHITEOUT_DEV 0

/*
 * This is the Inode Attributes structure, used for notify_change().  It
 * uses the above definitions as flags, to know which values have changed.
 * Also, in this manner, a Filesystem can look at only the values it cares
 * about.  Basically, these are the attributes that the VFS layer can
 * request to change from the FS layer.
 *
 * Derek Atkins <warlord@MIT.EDU> 94-10-20
 */
struct iattr {
	unsigned int	ia_valid;
	umode_t		ia_mode;
	kuid_t		ia_uid;
	kgid_t		ia_gid;
	loff_t		ia_size;
	struct timespec64 ia_atime;
	struct timespec64 ia_mtime;
	struct timespec64 ia_ctime;

	/*
	 * Not an attribute, but an auxiliary info for filesystems wanting to
	 * implement an ftruncate() like method.  NOTE: filesystem should
	 * check for (ia_valid & ATTR_FILE), and not for (ia_file != NULL).
	 */
	struct file	*ia_file;
};

/*
 * Includes for diskquotas.
 */
#include <linux/quota.h>

/*
 * Maximum number of layers of fs stack.  Needs to be limited to
 * prevent kernel stack overflow
 */
#define FILESYSTEM_MAX_STACK_DEPTH 2

/** 
 * enum positive_aop_returns - aop return codes with specific semantics
 *
 * @AOP_WRITEPAGE_ACTIVATE: Informs the caller that page writeback has
 * 			    completed, that the page is still locked, and
 * 			    should be considered active.  The VM uses this hint
 * 			    to return the page to the active list -- it won't
 * 			    be a candidate for writeback again in the near
 * 			    future.  Other callers must be careful to unlock
 * 			    the page if they get this return.  Returned by
 * 			    writepage(); 
 *
 * @AOP_TRUNCATED_PAGE: The AOP method that was handed a locked page has
 *  			unlocked it and the page might have been truncated.
 *  			The caller should back up to acquiring a new page and
 *  			trying again.  The aop will be taking reasonable
 *  			precautions not to livelock.  If the caller held a page
 *  			reference, it should drop it before retrying.  Returned
 *  			by readpage().
 *
 * address_space_operation functions return these large constants to indicate
 * special semantics to the caller.  These are much larger than the bytes in a
 * page to allow for functions that return the number of bytes operated on in a
 * given page.
 */

enum positive_aop_returns {
	AOP_WRITEPAGE_ACTIVATE	= 0x80000,
	AOP_TRUNCATED_PAGE	= 0x80001,
};

#define AOP_FLAG_CONT_EXPAND		0x0001 /* called from cont_expand */
#define AOP_FLAG_NOFS			0x0002 /* used by filesystem to direct
						* helper code (eg buffer layer)
						* to clear GFP_FS from alloc */

/*
 * oh the beauties of C type declarations.
 */
struct page;
struct address_space;
struct writeback_control;
struct readahead_control;

/*
 * Write life time hint values.
 * Stored in struct inode as u8.
 */
enum rw_hint {
	WRITE_LIFE_NOT_SET	= 0,
	WRITE_LIFE_NONE		= RWH_WRITE_LIFE_NONE,
	WRITE_LIFE_SHORT	= RWH_WRITE_LIFE_SHORT,
	WRITE_LIFE_MEDIUM	= RWH_WRITE_LIFE_MEDIUM,
	WRITE_LIFE_LONG		= RWH_WRITE_LIFE_LONG,
	WRITE_LIFE_EXTREME	= RWH_WRITE_LIFE_EXTREME,
};

/* Match RWF_* bits to IOCB bits */
#define IOCB_HIPRI		(__force int) RWF_HIPRI
#define IOCB_DSYNC		(__force int) RWF_DSYNC
#define IOCB_SYNC		(__force int) RWF_SYNC
#define IOCB_NOWAIT		(__force int) RWF_NOWAIT
#define IOCB_APPEND		(__force int) RWF_APPEND

/* non-RWF related bits - start at 16 */
#define IOCB_EVENTFD		(1 << 16)
#define IOCB_DIRECT		(1 << 17)
#define IOCB_WRITE		(1 << 18)
/* iocb->ki_waitq is valid */
#define IOCB_WAITQ		(1 << 19)
#define IOCB_NOIO		(1 << 20)

struct kiocb {
	struct file		*ki_filp;

	/* The 'ki_filp' pointer is shared in a union for aio */
	randomized_struct_fields_start

	loff_t			ki_pos;
	void (*ki_complete)(struct kiocb *iocb, long ret, long ret2);
	void			*private;
	int			ki_flags;
	u16			ki_hint;
	u16			ki_ioprio; /* See linux/ioprio.h */
	union {
		unsigned int		ki_cookie; /* for ->iopoll */
		struct wait_page_queue	*ki_waitq; /* for async buffered IO */
	};

	randomized_struct_fields_end
};

static inline bool is_sync_kiocb(struct kiocb *kiocb)
{
	return kiocb->ki_complete == NULL;
}

/*
 * "descriptor" for what we're up to with a read.
 * This allows us to use the same read code yet
 * have multiple different users of the data that
 * we read from a file.
 *
 * The simplest case just copies the data to user
 * mode.
 */
typedef struct {
	size_t written;
	size_t count;
	union {
		char __user *buf;
		void *data;
	} arg;
	int error;
} read_descriptor_t;

typedef int (*read_actor_t)(read_descriptor_t *, struct page *,
		unsigned long, unsigned long);

struct address_space_operations {
	int (*writepage)(struct page *page, struct writeback_control *wbc);
	int (*readpage)(struct file *, struct page *);

	/* Write back some dirty pages from this mapping. */
	int (*writepages)(struct address_space *, struct writeback_control *);

	/* Set a page dirty.  Return true if this dirtied it */
	int (*set_page_dirty)(struct page *page);

	/*
	 * Reads in the requested pages. Unlike ->readpage(), this is
	 * PURELY used for read-ahead!.
	 */
	int (*readpages)(struct file *filp, struct address_space *mapping,
			struct list_head *pages, unsigned nr_pages);
	void (*readahead)(struct readahead_control *);

	int (*write_begin)(struct file *, struct address_space *mapping,
				loff_t pos, unsigned len, unsigned flags,
				struct page **pagep, void **fsdata);
	int (*write_end)(struct file *, struct address_space *mapping,
				loff_t pos, unsigned len, unsigned copied,
				struct page *page, void *fsdata);

	/* Unfortunately this kludge is needed for FIBMAP. Don't use it */
	sector_t (*bmap)(struct address_space *, sector_t);
	void (*invalidatepage) (struct page *, unsigned int, unsigned int);
	int (*releasepage) (struct page *, gfp_t);
	void (*freepage)(struct page *);
	ssize_t (*direct_IO)(struct kiocb *, struct iov_iter *iter);
	/*
	 * migrate the contents of a page to the specified target. If
	 * migrate_mode is MIGRATE_ASYNC, it must not block.
	 */
	int (*migratepage) (struct address_space *,
			struct page *, struct page *, enum migrate_mode);
	bool (*isolate_page)(struct page *, isolate_mode_t);
	void (*putback_page)(struct page *);
	int (*launder_page) (struct page *);
	int (*is_partially_uptodate) (struct page *, unsigned long,
					unsigned long);
	void (*is_dirty_writeback) (struct page *, bool *, bool *);
	int (*error_remove_page)(struct address_space *, struct page *);

	/* swapfile support */
	int (*swap_activate)(struct swap_info_struct *sis, struct file *file,
				sector_t *span);
	void (*swap_deactivate)(struct file *file);
};

extern const struct address_space_operations empty_aops;

/*
 * pagecache_write_begin/pagecache_write_end must be used by general code
 * to write into the pagecache.
 */
int pagecache_write_begin(struct file *, struct address_space *mapping,
				loff_t pos, unsigned len, unsigned flags,
				struct page **pagep, void **fsdata);

int pagecache_write_end(struct file *, struct address_space *mapping,
				loff_t pos, unsigned len, unsigned copied,
				struct page *page, void *fsdata);

/**
 * struct address_space - Contents of a cacheable, mappable object.
 * @host: Owner, either the inode or the block_device.
 * @i_pages: Cached pages.
 * @gfp_mask: Memory allocation flags to use for allocating pages.
 * @i_mmap_writable: Number of VM_SHARED mappings.
 * @nr_thps: Number of THPs in the pagecache (non-shmem only).
 * @i_mmap: Tree of private and shared mappings.
 * @i_mmap_rwsem: Protects @i_mmap and @i_mmap_writable.
 * @nrpages: Number of page entries, protected by the i_pages lock.
 * @nrexceptional: Shadow or DAX entries, protected by the i_pages lock.
 * @writeback_index: Writeback starts here.
 * @a_ops: Methods.
 * @flags: Error bits and flags (AS_*).
 * @wb_err: The most recent error which has occurred.
 * @private_lock: For use by the owner of the address_space.
 * @private_list: For use by the owner of the address_space.
 * @private_data: For use by the owner of the address_space.
 */
struct address_space {
	struct inode		*host;
	struct xarray		i_pages;
	gfp_t			gfp_mask;
	atomic_t		i_mmap_writable;
#ifdef CONFIG_READ_ONLY_THP_FOR_FS
	/* number of thp, only for non-shmem files */
	atomic_t		nr_thps;
#endif
	struct rb_root_cached	i_mmap;
	struct rw_semaphore	i_mmap_rwsem;
	unsigned long		nrpages;
	unsigned long		nrexceptional;
	pgoff_t			writeback_index;
	const struct address_space_operations *a_ops;
	unsigned long		flags;
	errseq_t		wb_err;
	spinlock_t		private_lock;
	struct list_head	private_list;
	void			*private_data;
} __attribute__((aligned(sizeof(long)))) __randomize_layout;
	/*
	 * On most architectures that alignment is already the case; but
	 * must be enforced here for CRIS, to let the least significant bit
	 * of struct page's "mapping" pointer be used for PAGE_MAPPING_ANON.
	 */

/* XArray tags, for tagging dirty and writeback pages in the pagecache. */
#define PAGECACHE_TAG_DIRTY	XA_MARK_0
#define PAGECACHE_TAG_WRITEBACK	XA_MARK_1
#define PAGECACHE_TAG_TOWRITE	XA_MARK_2

/*
 * Returns true if any of the pages in the mapping are marked with the tag.
 */
static inline bool mapping_tagged(struct address_space *mapping, xa_mark_t tag)
{
	return xa_marked(&mapping->i_pages, tag);
}

static inline void i_mmap_lock_write(struct address_space *mapping)
{
	down_write(&mapping->i_mmap_rwsem);
}

static inline int i_mmap_trylock_write(struct address_space *mapping)
{
	return down_write_trylock(&mapping->i_mmap_rwsem);
}

static inline void i_mmap_unlock_write(struct address_space *mapping)
{
	up_write(&mapping->i_mmap_rwsem);
}

static inline void i_mmap_lock_read(struct address_space *mapping)
{
	down_read(&mapping->i_mmap_rwsem);
}

static inline void i_mmap_unlock_read(struct address_space *mapping)
{
	up_read(&mapping->i_mmap_rwsem);
}

static inline void i_mmap_assert_locked(struct address_space *mapping)
{
	lockdep_assert_held(&mapping->i_mmap_rwsem);
}

static inline void i_mmap_assert_write_locked(struct address_space *mapping)
{
	lockdep_assert_held_write(&mapping->i_mmap_rwsem);
}

/*
 * Might pages of this file be mapped into userspace?
 */
static inline int mapping_mapped(struct address_space *mapping)
{
	return	!RB_EMPTY_ROOT(&mapping->i_mmap.rb_root);
}

/*
 * Might pages of this file have been modified in userspace?
 * Note that i_mmap_writable counts all VM_SHARED vmas: do_mmap
 * marks vma as VM_SHARED if it is shared, and the file was opened for
 * writing i.e. vma may be mprotected writable even if now readonly.
 *
 * If i_mmap_writable is negative, no new writable mappings are allowed. You
 * can only deny writable mappings, if none exists right now.
 */
static inline int mapping_writably_mapped(struct address_space *mapping)
{
	return atomic_read(&mapping->i_mmap_writable) > 0;
}

static inline int mapping_map_writable(struct address_space *mapping)
{
	return atomic_inc_unless_negative(&mapping->i_mmap_writable) ?
		0 : -EPERM;
}

static inline void mapping_unmap_writable(struct address_space *mapping)
{
	atomic_dec(&mapping->i_mmap_writable);
}

static inline int mapping_deny_writable(struct address_space *mapping)
{
	return atomic_dec_unless_positive(&mapping->i_mmap_writable) ?
		0 : -EBUSY;
}

static inline void mapping_allow_writable(struct address_space *mapping)
{
	atomic_inc(&mapping->i_mmap_writable);
}

/*
 * Use sequence counter to get consistent i_size on 32-bit processors.
 */
#if BITS_PER_LONG==32 && defined(CONFIG_SMP)
#include <linux/seqlock.h>
#define __NEED_I_SIZE_ORDERED
#define i_size_ordered_init(inode) seqcount_init(&inode->i_size_seqcount)
#else
#define i_size_ordered_init(inode) do { } while (0)
#endif

struct posix_acl;
#define ACL_NOT_CACHED ((void *)(-1))
#define ACL_DONT_CACHE ((void *)(-3))

static inline struct posix_acl *
uncached_acl_sentinel(struct task_struct *task)
{
	return (void *)task + 1;
}

static inline bool
is_uncached_acl(struct posix_acl *acl)
{
	return (long)acl & 1;
}

#define IOP_FASTPERM	0x0001
#define IOP_LOOKUP	0x0002
#define IOP_NOFOLLOW	0x0004
#define IOP_XATTR	0x0008
#define IOP_DEFAULT_READLINK	0x0010

struct fsnotify_mark_connector;

/*
 * Keep mostly read-only and often accessed (especially for
 * the RCU path lookup and 'stat' data) fields at the beginning
 * of the 'struct inode'
 */
struct inode {
	umode_t			i_mode;
	unsigned short		i_opflags;
	kuid_t			i_uid;
	kgid_t			i_gid;
	unsigned int		i_flags;

#ifdef CONFIG_FS_POSIX_ACL
	struct posix_acl	*i_acl;
	struct posix_acl	*i_default_acl;
#endif

	const struct inode_operations	*i_op;
	struct super_block	*i_sb;
	struct address_space	*i_mapping;

#ifdef CONFIG_SECURITY
	void			*i_security;
#endif

	/* Stat data, not accessed from path walking */
	unsigned long		i_ino;
	/*
	 * Filesystems may only read i_nlink directly.  They shall use the
	 * following functions for modification:
	 *
	 *    (set|clear|inc|drop)_nlink
	 *    inode_(inc|dec)_link_count
	 */
	union {
		const unsigned int i_nlink;
		unsigned int __i_nlink;
	};
	dev_t			i_rdev;
	loff_t			i_size;
	struct timespec64	i_atime;
	struct timespec64	i_mtime;
	struct timespec64	i_ctime;
	spinlock_t		i_lock;	/* i_blocks, i_bytes, maybe i_size */
	unsigned short          i_bytes;
	u8			i_blkbits;
	u8			i_write_hint;
	blkcnt_t		i_blocks;

#ifdef __NEED_I_SIZE_ORDERED
	seqcount_t		i_size_seqcount;
#endif

	/* Misc */
	unsigned long		i_state;
	struct rw_semaphore	i_rwsem;

	unsigned long		dirtied_when;	/* jiffies of first dirtying */
	unsigned long		dirtied_time_when;

	struct hlist_node	i_hash;
	struct list_head	i_io_list;	/* backing dev IO list */
#ifdef CONFIG_CGROUP_WRITEBACK
	struct bdi_writeback	*i_wb;		/* the associated cgroup wb */

	/* foreign inode detection, see wbc_detach_inode() */
	int			i_wb_frn_winner;
	u16			i_wb_frn_avg_time;
	u16			i_wb_frn_history;
#endif
	struct list_head	i_lru;		/* inode LRU list */
	struct list_head	i_sb_list;
	struct list_head	i_wb_list;	/* backing dev writeback list */
	union {
		struct hlist_head	i_dentry;
		struct rcu_head		i_rcu;
	};
	atomic64_t		i_version;
	atomic64_t		i_sequence; /* see futex */
	atomic_t		i_count;
	atomic_t		i_dio_count;
	atomic_t		i_writecount;
#if defined(CONFIG_IMA) || defined(CONFIG_FILE_LOCKING)
	atomic_t		i_readcount; /* struct files open RO */
#endif
	union {
		const struct file_operations	*i_fop;	/* former ->i_op->default_file_ops */
		void (*free_inode)(struct inode *);
	};
	struct file_lock_context	*i_flctx;
	struct address_space	i_data;
	struct list_head	i_devices;
	union {
		struct pipe_inode_info	*i_pipe;
		struct block_device	*i_bdev;
		struct cdev		*i_cdev;
		char			*i_link;
		unsigned		i_dir_seq;
	};

	__u32			i_generation;

#ifdef CONFIG_FSNOTIFY
	__u32			i_fsnotify_mask; /* all events this inode cares about */
	struct fsnotify_mark_connector __rcu	*i_fsnotify_marks;
#endif

#ifdef CONFIG_FS_ENCRYPTION
	struct fscrypt_info	*i_crypt_info;
#endif

#ifdef CONFIG_FS_VERITY
	struct fsverity_info	*i_verity_info;
#endif

	void			*i_private; /* fs or device private pointer */
} __randomize_layout;

struct timespec64 timestamp_truncate(struct timespec64 t, struct inode *inode);

static inline unsigned int i_blocksize(const struct inode *node)
{
	return (1 << node->i_blkbits);
}

static inline int inode_unhashed(struct inode *inode)
{
	return hlist_unhashed(&inode->i_hash);
}

/*
 * __mark_inode_dirty expects inodes to be hashed.  Since we don't
 * want special inodes in the fileset inode space, we make them
 * appear hashed, but do not put on any lists.  hlist_del()
 * will work fine and require no locking.
 */
static inline void inode_fake_hash(struct inode *inode)
{
	hlist_add_fake(&inode->i_hash);
}

/*
 * inode->i_mutex nesting subclasses for the lock validator:
 *
 * 0: the object of the current VFS operation
 * 1: parent
 * 2: child/target
 * 3: xattr
 * 4: second non-directory
 * 5: second parent (when locking independent directories in rename)
 *
 * I_MUTEX_NONDIR2 is for certain operations (such as rename) which lock two
 * non-directories at once.
 *
 * The locking order between these classes is
 * parent[2] -> child -> grandchild -> normal -> xattr -> second non-directory
 */
enum inode_i_mutex_lock_class
{
	I_MUTEX_NORMAL,
	I_MUTEX_PARENT,
	I_MUTEX_CHILD,
	I_MUTEX_XATTR,
	I_MUTEX_NONDIR2,
	I_MUTEX_PARENT2,
};

static inline void inode_lock(struct inode *inode)
{
	down_write(&inode->i_rwsem);
}

static inline void inode_unlock(struct inode *inode)
{
	up_write(&inode->i_rwsem);
}

static inline void inode_lock_shared(struct inode *inode)
{
	down_read(&inode->i_rwsem);
}

static inline void inode_unlock_shared(struct inode *inode)
{
	up_read(&inode->i_rwsem);
}

static inline int inode_trylock(struct inode *inode)
{
	return down_write_trylock(&inode->i_rwsem);
}

static inline int inode_trylock_shared(struct inode *inode)
{
	return down_read_trylock(&inode->i_rwsem);
}

static inline int inode_is_locked(struct inode *inode)
{
	return rwsem_is_locked(&inode->i_rwsem);
}

static inline void inode_lock_nested(struct inode *inode, unsigned subclass)
{
	down_write_nested(&inode->i_rwsem, subclass);
}

static inline void inode_lock_shared_nested(struct inode *inode, unsigned subclass)
{
	down_read_nested(&inode->i_rwsem, subclass);
}

void lock_two_nondirectories(struct inode *, struct inode*);
void unlock_two_nondirectories(struct inode *, struct inode*);

/*
 * NOTE: in a 32bit arch with a preemptable kernel and
 * an UP compile the i_size_read/write must be atomic
 * with respect to the local cpu (unlike with preempt disabled),
 * but they don't need to be atomic with respect to other cpus like in
 * true SMP (so they need either to either locally disable irq around
 * the read or for example on x86 they can be still implemented as a
 * cmpxchg8b without the need of the lock prefix). For SMP compiles
 * and 64bit archs it makes no difference if preempt is enabled or not.
 */
static inline loff_t i_size_read(const struct inode *inode)
{
#if BITS_PER_LONG==32 && defined(CONFIG_SMP)
	loff_t i_size;
	unsigned int seq;

	do {
		seq = read_seqcount_begin(&inode->i_size_seqcount);
		i_size = inode->i_size;
	} while (read_seqcount_retry(&inode->i_size_seqcount, seq));
	return i_size;
#elif BITS_PER_LONG==32 && defined(CONFIG_PREEMPTION)
	loff_t i_size;

	preempt_disable();
	i_size = inode->i_size;
	preempt_enable();
	return i_size;
#else
	return inode->i_size;
#endif
}

/*
 * NOTE: unlike i_size_read(), i_size_write() does need locking around it
 * (normally i_mutex), otherwise on 32bit/SMP an update of i_size_seqcount
 * can be lost, resulting in subsequent i_size_read() calls spinning forever.
 */
static inline void i_size_write(struct inode *inode, loff_t i_size)
{
#if BITS_PER_LONG==32 && defined(CONFIG_SMP)
	preempt_disable();
	write_seqcount_begin(&inode->i_size_seqcount);
	inode->i_size = i_size;
	write_seqcount_end(&inode->i_size_seqcount);
	preempt_enable();
#elif BITS_PER_LONG==32 && defined(CONFIG_PREEMPTION)
	preempt_disable();
	inode->i_size = i_size;
	preempt_enable();
#else
	inode->i_size = i_size;
#endif
}

static inline unsigned iminor(const struct inode *inode)
{
	return MINOR(inode->i_rdev);
}

static inline unsigned imajor(const struct inode *inode)
{
	return MAJOR(inode->i_rdev);
}

struct fown_struct {
	rwlock_t lock;          /* protects pid, uid, euid fields */
	struct pid *pid;	/* pid or -pgrp where SIGIO should be sent */
	enum pid_type pid_type;	/* Kind of process group SIGIO should be sent to */
	kuid_t uid, euid;	/* uid/euid of process setting the owner */
	int signum;		/* posix.1b rt signal to be delivered on IO */
};

/*
 * Track a single file's readahead state
 */
struct file_ra_state {
	pgoff_t start;			/* where readahead started */
	unsigned int size;		/* # of readahead pages */
	unsigned int async_size;	/* do asynchronous readahead when
					   there are only # of pages ahead */

	unsigned int ra_pages;		/* Maximum readahead window */
	unsigned int mmap_miss;		/* Cache miss stat for mmap accesses */
	loff_t prev_pos;		/* Cache last read() position */
};

/*
 * Check if @index falls in the readahead windows.
 */
static inline int ra_has_index(struct file_ra_state *ra, pgoff_t index)
{
	return (index >= ra->start &&
		index <  ra->start + ra->size);
}

struct file {
	union {
		struct llist_node	fu_llist;
		struct rcu_head 	fu_rcuhead;
	} f_u;
	struct path		f_path;
	struct inode		*f_inode;	/* cached value */
	const struct file_operations	*f_op;

	/*
	 * Protects f_ep_links, f_flags.
	 * Must not be taken from IRQ context.
	 */
	spinlock_t		f_lock;
	enum rw_hint		f_write_hint;
	atomic_long_t		f_count;
	unsigned int 		f_flags;
	fmode_t			f_mode;
	struct mutex		f_pos_lock;
	loff_t			f_pos;
	struct fown_struct	f_owner;
	const struct cred	*f_cred;
	struct file_ra_state	f_ra;

	u64			f_version;
#ifdef CONFIG_SECURITY
	void			*f_security;
#endif
	/* needed for tty driver, and maybe others */
	void			*private_data;

#ifdef CONFIG_EPOLL
	/* Used by fs/eventpoll.c to link all the hooks to this file */
	struct list_head	f_ep_links;
	struct list_head	f_tfile_llink;
#endif /* #ifdef CONFIG_EPOLL */
	struct address_space	*f_mapping;
	errseq_t		f_wb_err;
	errseq_t		f_sb_err; /* for syncfs */
} __randomize_layout
  __attribute__((aligned(4)));	/* lest something weird decides that 2 is OK */

struct file_handle {
	__u32 handle_bytes;
	int handle_type;
	/* file identifier */
	unsigned char f_handle[];
};

static inline struct file *get_file(struct file *f)
{
	atomic_long_inc(&f->f_count);
	return f;
}
#define get_file_rcu_many(x, cnt)	\
	atomic_long_add_unless(&(x)->f_count, (cnt), 0)
#define get_file_rcu(x) get_file_rcu_many((x), 1)
#define file_count(x)	atomic_long_read(&(x)->f_count)

#define	MAX_NON_LFS	((1UL<<31) - 1)

/* Page cache limit. The filesystems should put that into their s_maxbytes 
   limits, otherwise bad things can happen in VM. */ 
#if BITS_PER_LONG==32
#define MAX_LFS_FILESIZE	((loff_t)ULONG_MAX << PAGE_SHIFT)
#elif BITS_PER_LONG==64
#define MAX_LFS_FILESIZE 	((loff_t)LLONG_MAX)
#endif

#define FL_POSIX	1
#define FL_FLOCK	2
#define FL_DELEG	4	/* NFSv4 delegation */
#define FL_ACCESS	8	/* not trying to lock, just looking */
#define FL_EXISTS	16	/* when unlocking, test for existence */
#define FL_LEASE	32	/* lease held on this file */
#define FL_CLOSE	64	/* unlock on close */
#define FL_SLEEP	128	/* A blocking lock */
#define FL_DOWNGRADE_PENDING	256 /* Lease is being downgraded */
#define FL_UNLOCK_PENDING	512 /* Lease is being broken */
#define FL_OFDLCK	1024	/* lock is "owned" by struct file */
#define FL_LAYOUT	2048	/* outstanding pNFS layout */

#define FL_CLOSE_POSIX (FL_POSIX | FL_CLOSE)

/*
 * Special return value from posix_lock_file() and vfs_lock_file() for
 * asynchronous locking.
 */
#define FILE_LOCK_DEFERRED 1

/* legacy typedef, should eventually be removed */
typedef void *fl_owner_t;

struct file_lock;

struct file_lock_operations {
	void (*fl_copy_lock)(struct file_lock *, struct file_lock *);
	void (*fl_release_private)(struct file_lock *);
};

struct lock_manager_operations {
	fl_owner_t (*lm_get_owner)(fl_owner_t);
	void (*lm_put_owner)(fl_owner_t);
	void (*lm_notify)(struct file_lock *);	/* unblock callback */
	int (*lm_grant)(struct file_lock *, int);
	bool (*lm_break)(struct file_lock *);
	int (*lm_change)(struct file_lock *, int, struct list_head *);
	void (*lm_setup)(struct file_lock *, void **);
	bool (*lm_breaker_owns_lease)(struct file_lock *);
};

struct lock_manager {
	struct list_head list;
	/*
	 * NFSv4 and up also want opens blocked during the grace period;
	 * NLM doesn't care:
	 */
	bool block_opens;
};

struct net;
void locks_start_grace(struct net *, struct lock_manager *);
void locks_end_grace(struct lock_manager *);
bool locks_in_grace(struct net *);
bool opens_in_grace(struct net *);

/* that will die - we need it for nfs_lock_info */
#include <linux/nfs_fs_i.h>

/*
 * struct file_lock represents a generic "file lock". It's used to represent
 * POSIX byte range locks, BSD (flock) locks, and leases. It's important to
 * note that the same struct is used to represent both a request for a lock and
 * the lock itself, but the same object is never used for both.
 *
 * FIXME: should we create a separate "struct lock_request" to help distinguish
 * these two uses?
 *
 * The varous i_flctx lists are ordered by:
 *
 * 1) lock owner
 * 2) lock range start
 * 3) lock range end
 *
 * Obviously, the last two criteria only matter for POSIX locks.
 */
struct file_lock {
	struct file_lock *fl_blocker;	/* The lock, that is blocking us */
	struct list_head fl_list;	/* link into file_lock_context */
	struct hlist_node fl_link;	/* node in global lists */
	struct list_head fl_blocked_requests;	/* list of requests with
						 * ->fl_blocker pointing here
						 */
	struct list_head fl_blocked_member;	/* node in
						 * ->fl_blocker->fl_blocked_requests
						 */
	fl_owner_t fl_owner;
	unsigned int fl_flags;
	unsigned char fl_type;
	unsigned int fl_pid;
	int fl_link_cpu;		/* what cpu's list is this on? */
	wait_queue_head_t fl_wait;
	struct file *fl_file;
	loff_t fl_start;
	loff_t fl_end;

	struct fasync_struct *	fl_fasync; /* for lease break notifications */
	/* for lease breaks: */
	unsigned long fl_break_time;
	unsigned long fl_downgrade_time;

	const struct file_lock_operations *fl_ops;	/* Callbacks for filesystems */
	const struct lock_manager_operations *fl_lmops;	/* Callbacks for lockmanagers */
	union {
		struct nfs_lock_info	nfs_fl;
		struct nfs4_lock_info	nfs4_fl;
		struct {
			struct list_head link;	/* link in AFS vnode's pending_locks list */
			int state;		/* state of grant or error if -ve */
			unsigned int	debug_id;
		} afs;
	} fl_u;
} __randomize_layout;

struct file_lock_context {
	spinlock_t		flc_lock;
	struct list_head	flc_flock;
	struct list_head	flc_posix;
	struct list_head	flc_lease;
};

/* The following constant reflects the upper bound of the file/locking space */
#ifndef OFFSET_MAX
#define INT_LIMIT(x)	(~((x)1 << (sizeof(x)*8 - 1)))
#define OFFSET_MAX	INT_LIMIT(loff_t)
#define OFFT_OFFSET_MAX	INT_LIMIT(off_t)
#endif

extern void send_sigio(struct fown_struct *fown, int fd, int band);

#define locks_inode(f) file_inode(f)

#ifdef CONFIG_FILE_LOCKING
extern int fcntl_getlk(struct file *, unsigned int, struct flock *);
extern int fcntl_setlk(unsigned int, struct file *, unsigned int,
			struct flock *);

#if BITS_PER_LONG == 32
extern int fcntl_getlk64(struct file *, unsigned int, struct flock64 *);
extern int fcntl_setlk64(unsigned int, struct file *, unsigned int,
			struct flock64 *);
#endif

extern int fcntl_setlease(unsigned int fd, struct file *filp, long arg);
extern int fcntl_getlease(struct file *filp);

/* fs/locks.c */
void locks_free_lock_context(struct inode *inode);
void locks_free_lock(struct file_lock *fl);
extern void locks_init_lock(struct file_lock *);
extern struct file_lock * locks_alloc_lock(void);
extern void locks_copy_lock(struct file_lock *, struct file_lock *);
extern void locks_copy_conflock(struct file_lock *, struct file_lock *);
extern void locks_remove_posix(struct file *, fl_owner_t);
extern void locks_remove_file(struct file *);
extern void locks_release_private(struct file_lock *);
extern void posix_test_lock(struct file *, struct file_lock *);
extern int posix_lock_file(struct file *, struct file_lock *, struct file_lock *);
extern int locks_delete_block(struct file_lock *);
extern int vfs_test_lock(struct file *, struct file_lock *);
extern int vfs_lock_file(struct file *, unsigned int, struct file_lock *, struct file_lock *);
extern int vfs_cancel_lock(struct file *filp, struct file_lock *fl);
extern int locks_lock_inode_wait(struct inode *inode, struct file_lock *fl);
extern int __break_lease(struct inode *inode, unsigned int flags, unsigned int type);
extern void lease_get_mtime(struct inode *, struct timespec64 *time);
extern int generic_setlease(struct file *, long, struct file_lock **, void **priv);
extern int vfs_setlease(struct file *, long, struct file_lock **, void **);
extern int lease_modify(struct file_lock *, int, struct list_head *);

struct notifier_block;
extern int lease_register_notifier(struct notifier_block *);
extern void lease_unregister_notifier(struct notifier_block *);

struct files_struct;
extern void show_fd_locks(struct seq_file *f,
			 struct file *filp, struct files_struct *files);
#else /* !CONFIG_FILE_LOCKING */
static inline int fcntl_getlk(struct file *file, unsigned int cmd,
			      struct flock __user *user)
{
	return -EINVAL;
}

static inline int fcntl_setlk(unsigned int fd, struct file *file,
			      unsigned int cmd, struct flock __user *user)
{
	return -EACCES;
}

#if BITS_PER_LONG == 32
static inline int fcntl_getlk64(struct file *file, unsigned int cmd,
				struct flock64 __user *user)
{
	return -EINVAL;
}

static inline int fcntl_setlk64(unsigned int fd, struct file *file,
				unsigned int cmd, struct flock64 __user *user)
{
	return -EACCES;
}
#endif
static inline int fcntl_setlease(unsigned int fd, struct file *filp, long arg)
{
	return -EINVAL;
}

static inline int fcntl_getlease(struct file *filp)
{
	return F_UNLCK;
}

static inline void
locks_free_lock_context(struct inode *inode)
{
}

static inline void locks_init_lock(struct file_lock *fl)
{
	return;
}

static inline void locks_copy_conflock(struct file_lock *new, struct file_lock *fl)
{
	return;
}

static inline void locks_copy_lock(struct file_lock *new, struct file_lock *fl)
{
	return;
}

static inline void locks_remove_posix(struct file *filp, fl_owner_t owner)
{
	return;
}

static inline void locks_remove_file(struct file *filp)
{
	return;
}

static inline void posix_test_lock(struct file *filp, struct file_lock *fl)
{
	return;
}

static inline int posix_lock_file(struct file *filp, struct file_lock *fl,
				  struct file_lock *conflock)
{
	return -ENOLCK;
}

static inline int locks_delete_block(struct file_lock *waiter)
{
	return -ENOENT;
}

static inline int vfs_test_lock(struct file *filp, struct file_lock *fl)
{
	return 0;
}

static inline int vfs_lock_file(struct file *filp, unsigned int cmd,
				struct file_lock *fl, struct file_lock *conf)
{
	return -ENOLCK;
}

static inline int vfs_cancel_lock(struct file *filp, struct file_lock *fl)
{
	return 0;
}

static inline int locks_lock_inode_wait(struct inode *inode, struct file_lock *fl)
{
	return -ENOLCK;
}

static inline int __break_lease(struct inode *inode, unsigned int mode, unsigned int type)
{
	return 0;
}

static inline void lease_get_mtime(struct inode *inode,
				   struct timespec64 *time)
{
	return;
}

static inline int generic_setlease(struct file *filp, long arg,
				    struct file_lock **flp, void **priv)
{
	return -EINVAL;
}

static inline int vfs_setlease(struct file *filp, long arg,
			       struct file_lock **lease, void **priv)
{
	return -EINVAL;
}

static inline int lease_modify(struct file_lock *fl, int arg,
			       struct list_head *dispose)
{
	return -EINVAL;
}

struct files_struct;
static inline void show_fd_locks(struct seq_file *f,
			struct file *filp, struct files_struct *files) {}
#endif /* !CONFIG_FILE_LOCKING */

static inline struct inode *file_inode(const struct file *f)
{
	return f->f_inode;
}

static inline struct dentry *file_dentry(const struct file *file)
{
	return d_real(file->f_path.dentry, file_inode(file));
}

static inline int locks_lock_file_wait(struct file *filp, struct file_lock *fl)
{
	return locks_lock_inode_wait(locks_inode(filp), fl);
}

struct fasync_struct {
	rwlock_t		fa_lock;
	int			magic;
	int			fa_fd;
	struct fasync_struct	*fa_next; /* singly linked list */
	struct file		*fa_file;
	struct rcu_head		fa_rcu;
};

#define FASYNC_MAGIC 0x4601

/* SMP safe fasync helpers: */
extern int fasync_helper(int, struct file *, int, struct fasync_struct **);
extern struct fasync_struct *fasync_insert_entry(int, struct file *, struct fasync_struct **, struct fasync_struct *);
extern int fasync_remove_entry(struct file *, struct fasync_struct **);
extern struct fasync_struct *fasync_alloc(void);
extern void fasync_free(struct fasync_struct *);

/* can be called from interrupts */
extern void kill_fasync(struct fasync_struct **, int, int);

extern void __f_setown(struct file *filp, struct pid *, enum pid_type, int force);
extern int f_setown(struct file *filp, unsigned long arg, int force);
extern void f_delown(struct file *filp);
extern pid_t f_getown(struct file *filp);
extern int send_sigurg(struct fown_struct *fown);

/*
 * sb->s_flags.  Note that these mirror the equivalent MS_* flags where
 * represented in both.
 */
#define SB_RDONLY	 1	/* Mount read-only */
#define SB_NOSUID	 2	/* Ignore suid and sgid bits */
#define SB_NODEV	 4	/* Disallow access to device special files */
#define SB_NOEXEC	 8	/* Disallow program execution */
#define SB_SYNCHRONOUS	16	/* Writes are synced at once */
#define SB_MANDLOCK	64	/* Allow mandatory locks on an FS */
#define SB_DIRSYNC	128	/* Directory modifications are synchronous */
#define SB_NOATIME	1024	/* Do not update access times. */
#define SB_NODIRATIME	2048	/* Do not update directory access times */
#define SB_SILENT	32768
#define SB_POSIXACL	(1<<16)	/* VFS does not apply the umask */
#define SB_INLINECRYPT	(1<<17)	/* Use blk-crypto for encrypted files */
#define SB_KERNMOUNT	(1<<22) /* this is a kern_mount call */
#define SB_I_VERSION	(1<<23) /* Update inode I_version field */
#define SB_LAZYTIME	(1<<25) /* Update the on-disk [acm]times lazily */

/* These sb flags are internal to the kernel */
#define SB_SUBMOUNT     (1<<26)
#define SB_FORCE    	(1<<27)
#define SB_NOSEC	(1<<28)
#define SB_BORN		(1<<29)
#define SB_ACTIVE	(1<<30)
#define SB_NOUSER	(1<<31)

/* These flags relate to encoding and casefolding */
#define SB_ENC_STRICT_MODE_FL	(1 << 0)

#define sb_has_strict_encoding(sb) \
	(sb->s_encoding_flags & SB_ENC_STRICT_MODE_FL)

/*
 *	Umount options
 */

#define MNT_FORCE	0x00000001	/* Attempt to forcibily umount */
#define MNT_DETACH	0x00000002	/* Just detach from the tree */
#define MNT_EXPIRE	0x00000004	/* Mark for expiry */
#define UMOUNT_NOFOLLOW	0x00000008	/* Don't follow symlink on umount */
#define UMOUNT_UNUSED	0x80000000	/* Flag guaranteed to be unused */

/* sb->s_iflags */
#define SB_I_CGROUPWB	0x00000001	/* cgroup-aware writeback enabled */
#define SB_I_NOEXEC	0x00000002	/* Ignore executables on this fs */
#define SB_I_NODEV	0x00000004	/* Ignore devices on this fs */
#define SB_I_STABLE_WRITES 0x00000008	/* don't modify blks until WB is done */

/* sb->s_iflags to limit user namespace mounts */
#define SB_I_USERNS_VISIBLE		0x00000010 /* fstype already mounted */
#define SB_I_IMA_UNVERIFIABLE_SIGNATURE	0x00000020
#define SB_I_UNTRUSTED_MOUNTER		0x00000040

#define SB_I_SKIP_SYNC	0x00000100	/* Skip superblock at global sync */

/* Possible states of 'frozen' field */
enum {
	SB_UNFROZEN = 0,		/* FS is unfrozen */
	SB_FREEZE_WRITE	= 1,		/* Writes, dir ops, ioctls frozen */
	SB_FREEZE_PAGEFAULT = 2,	/* Page faults stopped as well */
	SB_FREEZE_FS = 3,		/* For internal FS use (e.g. to stop
					 * internal threads if needed) */
	SB_FREEZE_COMPLETE = 4,		/* ->freeze_fs finished successfully */
};

#define SB_FREEZE_LEVELS (SB_FREEZE_COMPLETE - 1)

struct sb_writers {
	int				frozen;		/* Is sb frozen? */
	wait_queue_head_t		wait_unfrozen;	/* for get_super_thawed() */
	struct percpu_rw_semaphore	rw_sem[SB_FREEZE_LEVELS];
};

struct super_block {
	struct list_head	s_list;		/* Keep this first */
	dev_t			s_dev;		/* search index; _not_ kdev_t */
	unsigned char		s_blocksize_bits;
	unsigned long		s_blocksize;
	loff_t			s_maxbytes;	/* Max file size */
	struct file_system_type	*s_type;
	const struct super_operations	*s_op;
	const struct dquot_operations	*dq_op;
	const struct quotactl_ops	*s_qcop;
	const struct export_operations *s_export_op;
	unsigned long		s_flags;
	unsigned long		s_iflags;	/* internal SB_I_* flags */
	unsigned long		s_magic;
	struct dentry		*s_root;
	struct rw_semaphore	s_umount;
	int			s_count;
	atomic_t		s_active;
#ifdef CONFIG_SECURITY
	void                    *s_security;
#endif
	const struct xattr_handler **s_xattr;
#ifdef CONFIG_FS_ENCRYPTION
	const struct fscrypt_operations	*s_cop;
	struct key		*s_master_keys; /* master crypto keys in use */
#endif
#ifdef CONFIG_FS_VERITY
	const struct fsverity_operations *s_vop;
#endif
#ifdef CONFIG_UNICODE
	struct unicode_map *s_encoding;
	__u16 s_encoding_flags;
#endif
	struct hlist_bl_head	s_roots;	/* alternate root dentries for NFS */
	struct list_head	s_mounts;	/* list of mounts; _not_ for fs use */
	struct block_device	*s_bdev;
	struct backing_dev_info *s_bdi;
	struct mtd_info		*s_mtd;
	struct hlist_node	s_instances;
	unsigned int		s_quota_types;	/* Bitmask of supported quota types */
	struct quota_info	s_dquot;	/* Diskquota specific options */

	struct sb_writers	s_writers;

	/*
	 * Keep s_fs_info, s_time_gran, s_fsnotify_mask, and
	 * s_fsnotify_marks together for cache efficiency. They are frequently
	 * accessed and rarely modified.
	 */
	void			*s_fs_info;	/* Filesystem private info */

	/* Granularity of c/m/atime in ns (cannot be worse than a second) */
	u32			s_time_gran;
	/* Time limits for c/m/atime in seconds */
	time64_t		   s_time_min;
	time64_t		   s_time_max;
#ifdef CONFIG_FSNOTIFY
	__u32			s_fsnotify_mask;
	struct fsnotify_mark_connector __rcu	*s_fsnotify_marks;
#endif

	char			s_id[32];	/* Informational name */
	uuid_t			s_uuid;		/* UUID */

	unsigned int		s_max_links;
	fmode_t			s_mode;

	/*
	 * The next field is for VFS *only*. No filesystems have any business
	 * even looking at it. You had been warned.
	 */
	struct mutex s_vfs_rename_mutex;	/* Kludge */

	/*
	 * Filesystem subtype.  If non-empty the filesystem type field
	 * in /proc/mounts will be "type.subtype"
	 */
	const char *s_subtype;

	const struct dentry_operations *s_d_op; /* default d_op for dentries */

	/*
	 * Saved pool identifier for cleancache (-1 means none)
	 */
	int cleancache_poolid;

	struct shrinker s_shrink;	/* per-sb shrinker handle */

	/* Number of inodes with nlink == 0 but still referenced */
	atomic_long_t s_remove_count;

	/* Pending fsnotify inode refs */
	atomic_long_t s_fsnotify_inode_refs;

	/* Being remounted read-only */
	int s_readonly_remount;

	/* per-sb errseq_t for reporting writeback errors via syncfs */
	errseq_t s_wb_err;

	/* AIO completions deferred from interrupt context */
	struct workqueue_struct *s_dio_done_wq;
	struct hlist_head s_pins;

	/*
	 * Owning user namespace and default context in which to
	 * interpret filesystem uids, gids, quotas, device nodes,
	 * xattrs and security labels.
	 */
	struct user_namespace *s_user_ns;

	/*
	 * The list_lru structure is essentially just a pointer to a table
	 * of per-node lru lists, each of which has its own spinlock.
	 * There is no need to put them into separate cachelines.
	 */
	struct list_lru		s_dentry_lru;
	struct list_lru		s_inode_lru;
	struct rcu_head		rcu;
	struct work_struct	destroy_work;

	struct mutex		s_sync_lock;	/* sync serialisation lock */

	/*
	 * Indicates how deep in a filesystem stack this SB is
	 */
	int s_stack_depth;

	/* s_inode_list_lock protects s_inodes */
	spinlock_t		s_inode_list_lock ____cacheline_aligned_in_smp;
	struct list_head	s_inodes;	/* all inodes */

	spinlock_t		s_inode_wblist_lock;
	struct list_head	s_inodes_wb;	/* writeback inodes */
} __randomize_layout;

/* Helper functions so that in most cases filesystems will
 * not need to deal directly with kuid_t and kgid_t and can
 * instead deal with the raw numeric values that are stored
 * in the filesystem.
 */
static inline uid_t i_uid_read(const struct inode *inode)
{
	return from_kuid(inode->i_sb->s_user_ns, inode->i_uid);
}

static inline gid_t i_gid_read(const struct inode *inode)
{
	return from_kgid(inode->i_sb->s_user_ns, inode->i_gid);
}

static inline void i_uid_write(struct inode *inode, uid_t uid)
{
	inode->i_uid = make_kuid(inode->i_sb->s_user_ns, uid);
}

static inline void i_gid_write(struct inode *inode, gid_t gid)
{
	inode->i_gid = make_kgid(inode->i_sb->s_user_ns, gid);
}

extern struct timespec64 current_time(struct inode *inode);

/*
 * Snapshotting support.
 */

/*
 * These are internal functions, please use sb_start_{write,pagefault,intwrite}
 * instead.
 */
static inline void __sb_end_write(struct super_block *sb, int level)
{
	percpu_up_read(sb->s_writers.rw_sem + level-1);
}

static inline void __sb_start_write(struct super_block *sb, int level)
{
	percpu_down_read(sb->s_writers.rw_sem + level - 1);
}

static inline bool __sb_start_write_trylock(struct super_block *sb, int level)
{
	return percpu_down_read_trylock(sb->s_writers.rw_sem + level - 1);
}

#define __sb_writers_acquired(sb, lev)	\
	percpu_rwsem_acquire(&(sb)->s_writers.rw_sem[(lev)-1], 1, _THIS_IP_)
#define __sb_writers_release(sb, lev)	\
	percpu_rwsem_release(&(sb)->s_writers.rw_sem[(lev)-1], 1, _THIS_IP_)

/**
 * sb_end_write - drop write access to a superblock
 * @sb: the super we wrote to
 *
 * Decrement number of writers to the filesystem. Wake up possible waiters
 * wanting to freeze the filesystem.
 */
static inline void sb_end_write(struct super_block *sb)
{
	__sb_end_write(sb, SB_FREEZE_WRITE);
}

/**
 * sb_end_pagefault - drop write access to a superblock from a page fault
 * @sb: the super we wrote to
 *
 * Decrement number of processes handling write page fault to the filesystem.
 * Wake up possible waiters wanting to freeze the filesystem.
 */
static inline void sb_end_pagefault(struct super_block *sb)
{
	__sb_end_write(sb, SB_FREEZE_PAGEFAULT);
}

/**
 * sb_end_intwrite - drop write access to a superblock for internal fs purposes
 * @sb: the super we wrote to
 *
 * Decrement fs-internal number of writers to the filesystem.  Wake up possible
 * waiters wanting to freeze the filesystem.
 */
static inline void sb_end_intwrite(struct super_block *sb)
{
	__sb_end_write(sb, SB_FREEZE_FS);
}

/**
 * sb_start_write - get write access to a superblock
 * @sb: the super we write to
 *
 * When a process wants to write data or metadata to a file system (i.e. dirty
 * a page or an inode), it should embed the operation in a sb_start_write() -
 * sb_end_write() pair to get exclusion against file system freezing. This
 * function increments number of writers preventing freezing. If the file
 * system is already frozen, the function waits until the file system is
 * thawed.
 *
 * Since freeze protection behaves as a lock, users have to preserve
 * ordering of freeze protection and other filesystem locks. Generally,
 * freeze protection should be the outermost lock. In particular, we have:
 *
 * sb_start_write
 *   -> i_mutex			(write path, truncate, directory ops, ...)
 *   -> s_umount		(freeze_super, thaw_super)
 */
static inline void sb_start_write(struct super_block *sb)
{
	__sb_start_write(sb, SB_FREEZE_WRITE);
}

static inline bool sb_start_write_trylock(struct super_block *sb)
{
	return __sb_start_write_trylock(sb, SB_FREEZE_WRITE);
}

/**
 * sb_start_pagefault - get write access to a superblock from a page fault
 * @sb: the super we write to
 *
 * When a process starts handling write page fault, it should embed the
 * operation into sb_start_pagefault() - sb_end_pagefault() pair to get
 * exclusion against file system freezing. This is needed since the page fault
 * is going to dirty a page. This function increments number of running page
 * faults preventing freezing. If the file system is already frozen, the
 * function waits until the file system is thawed.
 *
 * Since page fault freeze protection behaves as a lock, users have to preserve
 * ordering of freeze protection and other filesystem locks. It is advised to
 * put sb_start_pagefault() close to mmap_lock in lock ordering. Page fault
 * handling code implies lock dependency:
 *
 * mmap_lock
 *   -> sb_start_pagefault
 */
static inline void sb_start_pagefault(struct super_block *sb)
{
	__sb_start_write(sb, SB_FREEZE_PAGEFAULT);
}

/*
 * sb_start_intwrite - get write access to a superblock for internal fs purposes
 * @sb: the super we write to
 *
 * This is the third level of protection against filesystem freezing. It is
 * free for use by a filesystem. The only requirement is that it must rank
 * below sb_start_pagefault.
 *
 * For example filesystem can call sb_start_intwrite() when starting a
 * transaction which somewhat eases handling of freezing for internal sources
 * of filesystem changes (internal fs threads, discarding preallocation on file
 * close, etc.).
 */
static inline void sb_start_intwrite(struct super_block *sb)
{
	__sb_start_write(sb, SB_FREEZE_FS);
}

static inline bool sb_start_intwrite_trylock(struct super_block *sb)
{
	return __sb_start_write_trylock(sb, SB_FREEZE_FS);
}


extern bool inode_owner_or_capable(const struct inode *inode);

/*
 * VFS helper functions..
 */
extern int vfs_create(struct inode *, struct dentry *, umode_t, bool);
extern int vfs_mkdir(struct inode *, struct dentry *, umode_t);
extern int vfs_mknod(struct inode *, struct dentry *, umode_t, dev_t);
extern int vfs_symlink(struct inode *, struct dentry *, const char *);
extern int vfs_link(struct dentry *, struct inode *, struct dentry *, struct inode **);
extern int vfs_rmdir(struct inode *, struct dentry *);
extern int vfs_unlink(struct inode *, struct dentry *, struct inode **);
extern int vfs_rename(struct inode *, struct dentry *, struct inode *, struct dentry *, struct inode **, unsigned int);

static inline int vfs_whiteout(struct inode *dir, struct dentry *dentry)
{
	return vfs_mknod(dir, dentry, S_IFCHR | WHITEOUT_MODE, WHITEOUT_DEV);
}

extern struct dentry *vfs_tmpfile(struct dentry *dentry, umode_t mode,
				  int open_flag);

int vfs_mkobj(struct dentry *, umode_t,
		int (*f)(struct dentry *, umode_t, void *),
		void *);

int vfs_fchown(struct file *file, uid_t user, gid_t group);
int vfs_fchmod(struct file *file, umode_t mode);
int vfs_utimes(const struct path *path, struct timespec64 *times);

extern long vfs_ioctl(struct file *file, unsigned int cmd, unsigned long arg);

#ifdef CONFIG_COMPAT
extern long compat_ptr_ioctl(struct file *file, unsigned int cmd,
					unsigned long arg);
#else
#define compat_ptr_ioctl NULL
#endif

/*
 * VFS file helper functions.
 */
extern void inode_init_owner(struct inode *inode, const struct inode *dir,
			umode_t mode);
extern bool may_open_dev(const struct path *path);

/*
 * This is the "filldir" function type, used by readdir() to let
 * the kernel specify what kind of dirent layout it wants to have.
 * This allows the kernel to read directories into kernel space or
 * to have different dirent layouts depending on the binary type.
 */
struct dir_context;
typedef int (*filldir_t)(struct dir_context *, const char *, int, loff_t, u64,
			 unsigned);

struct dir_context {
	filldir_t actor;
	loff_t pos;
};

/*
 * These flags let !MMU mmap() govern direct device mapping vs immediate
 * copying more easily for MAP_PRIVATE, especially for ROM filesystems.
 *
 * NOMMU_MAP_COPY:	Copy can be mapped (MAP_PRIVATE)
 * NOMMU_MAP_DIRECT:	Can be mapped directly (MAP_SHARED)
 * NOMMU_MAP_READ:	Can be mapped for reading
 * NOMMU_MAP_WRITE:	Can be mapped for writing
 * NOMMU_MAP_EXEC:	Can be mapped for execution
 */
#define NOMMU_MAP_COPY		0x00000001
#define NOMMU_MAP_DIRECT	0x00000008
#define NOMMU_MAP_READ		VM_MAYREAD
#define NOMMU_MAP_WRITE		VM_MAYWRITE
#define NOMMU_MAP_EXEC		VM_MAYEXEC

#define NOMMU_VMFLAGS \
	(NOMMU_MAP_READ | NOMMU_MAP_WRITE | NOMMU_MAP_EXEC)

/*
 * These flags control the behavior of the remap_file_range function pointer.
 * If it is called with len == 0 that means "remap to end of source file".
 * See Documentation/filesystems/vfs.rst for more details about this call.
 *
 * REMAP_FILE_DEDUP: only remap if contents identical (i.e. deduplicate)
 * REMAP_FILE_CAN_SHORTEN: caller can handle a shortened request
 */
#define REMAP_FILE_DEDUP		(1 << 0)
#define REMAP_FILE_CAN_SHORTEN		(1 << 1)

/*
 * These flags signal that the caller is ok with altering various aspects of
 * the behavior of the remap operation.  The changes must be made by the
 * implementation; the vfs remap helper functions can take advantage of them.
 * Flags in this category exist to preserve the quirky behavior of the hoisted
 * btrfs clone/dedupe ioctls.
 */
#define REMAP_FILE_ADVISORY		(REMAP_FILE_CAN_SHORTEN)

struct iov_iter;

struct file_operations {
	struct module *owner;
	loff_t (*llseek) (struct file *, loff_t, int);
	ssize_t (*read) (struct file *, char __user *, size_t, loff_t *);
	ssize_t (*write) (struct file *, const char __user *, size_t, loff_t *);
	ssize_t (*read_iter) (struct kiocb *, struct iov_iter *);
	ssize_t (*write_iter) (struct kiocb *, struct iov_iter *);
	int (*iopoll)(struct kiocb *kiocb, bool spin);
	int (*iterate) (struct file *, struct dir_context *);
	int (*iterate_shared) (struct file *, struct dir_context *);
	__poll_t (*poll) (struct file *, struct poll_table_struct *);
	long (*unlocked_ioctl) (struct file *, unsigned int, unsigned long);
	long (*compat_ioctl) (struct file *, unsigned int, unsigned long);
	int (*mmap) (struct file *, struct vm_area_struct *);
	unsigned long mmap_supported_flags;
	int (*open) (struct inode *, struct file *);
	int (*flush) (struct file *, fl_owner_t id);
	int (*release) (struct inode *, struct file *);
	int (*fsync) (struct file *, loff_t, loff_t, int datasync);
	int (*fasync) (int, struct file *, int);
	int (*lock) (struct file *, int, struct file_lock *);
	ssize_t (*sendpage) (struct file *, struct page *, int, size_t, loff_t *, int);
	unsigned long (*get_unmapped_area)(struct file *, unsigned long, unsigned long, unsigned long, unsigned long);
	int (*check_flags)(int);
	int (*flock) (struct file *, int, struct file_lock *);
	ssize_t (*splice_write)(struct pipe_inode_info *, struct file *, loff_t *, size_t, unsigned int);
	ssize_t (*splice_read)(struct file *, loff_t *, struct pipe_inode_info *, size_t, unsigned int);
	int (*setlease)(struct file *, long, struct file_lock **, void **);
	long (*fallocate)(struct file *file, int mode, loff_t offset,
			  loff_t len);
	void (*show_fdinfo)(struct seq_file *m, struct file *f);
#ifndef CONFIG_MMU
	unsigned (*mmap_capabilities)(struct file *);
#endif
	ssize_t (*copy_file_range)(struct file *, loff_t, struct file *,
			loff_t, size_t, unsigned int);
	loff_t (*remap_file_range)(struct file *file_in, loff_t pos_in,
				   struct file *file_out, loff_t pos_out,
				   loff_t len, unsigned int remap_flags);
	int (*fadvise)(struct file *, loff_t, loff_t, int);
} __randomize_layout;

struct inode_operations {
	struct dentry * (*lookup) (struct inode *,struct dentry *, unsigned int);
	const char * (*get_link) (struct dentry *, struct inode *, struct delayed_call *);
	int (*permission) (struct inode *, int);
	struct posix_acl * (*get_acl)(struct inode *, int);

	int (*readlink) (struct dentry *, char __user *,int);

	int (*create) (struct inode *,struct dentry *, umode_t, bool);
	int (*link) (struct dentry *,struct inode *,struct dentry *);
	int (*unlink) (struct inode *,struct dentry *);
	int (*symlink) (struct inode *,struct dentry *,const char *);
	int (*mkdir) (struct inode *,struct dentry *,umode_t);
	int (*rmdir) (struct inode *,struct dentry *);
	int (*mknod) (struct inode *,struct dentry *,umode_t,dev_t);
	int (*rename) (struct inode *, struct dentry *,
			struct inode *, struct dentry *, unsigned int);
	int (*setattr) (struct dentry *, struct iattr *);
	int (*getattr) (const struct path *, struct kstat *, u32, unsigned int);
	ssize_t (*listxattr) (struct dentry *, char *, size_t);
	int (*fiemap)(struct inode *, struct fiemap_extent_info *, u64 start,
		      u64 len);
	int (*update_time)(struct inode *, struct timespec64 *, int);
	int (*atomic_open)(struct inode *, struct dentry *,
			   struct file *, unsigned open_flag,
			   umode_t create_mode);
	int (*tmpfile) (struct inode *, struct dentry *, umode_t);
	int (*set_acl)(struct inode *, struct posix_acl *, int);
} ____cacheline_aligned;

static inline ssize_t call_read_iter(struct file *file, struct kiocb *kio,
				     struct iov_iter *iter)
{
	return file->f_op->read_iter(kio, iter);
}

static inline ssize_t call_write_iter(struct file *file, struct kiocb *kio,
				      struct iov_iter *iter)
{
	return file->f_op->write_iter(kio, iter);
}

static inline int call_mmap(struct file *file, struct vm_area_struct *vma)
{
	return file->f_op->mmap(file, vma);
}

extern ssize_t vfs_read(struct file *, char __user *, size_t, loff_t *);
extern ssize_t vfs_write(struct file *, const char __user *, size_t, loff_t *);
extern ssize_t vfs_copy_file_range(struct file *, loff_t , struct file *,
				   loff_t, size_t, unsigned int);
extern ssize_t generic_copy_file_range(struct file *file_in, loff_t pos_in,
				       struct file *file_out, loff_t pos_out,
				       size_t len, unsigned int flags);
extern int generic_remap_file_range_prep(struct file *file_in, loff_t pos_in,
					 struct file *file_out, loff_t pos_out,
					 loff_t *count,
					 unsigned int remap_flags);
extern loff_t do_clone_file_range(struct file *file_in, loff_t pos_in,
				  struct file *file_out, loff_t pos_out,
				  loff_t len, unsigned int remap_flags);
extern loff_t vfs_clone_file_range(struct file *file_in, loff_t pos_in,
				   struct file *file_out, loff_t pos_out,
				   loff_t len, unsigned int remap_flags);
extern int vfs_dedupe_file_range(struct file *file,
				 struct file_dedupe_range *same);
extern loff_t vfs_dedupe_file_range_one(struct file *src_file, loff_t src_pos,
					struct file *dst_file, loff_t dst_pos,
					loff_t len, unsigned int remap_flags);


struct super_operations {
   	struct inode *(*alloc_inode)(struct super_block *sb);
	void (*destroy_inode)(struct inode *);
	void (*free_inode)(struct inode *);

   	void (*dirty_inode) (struct inode *, int flags);
	int (*write_inode) (struct inode *, struct writeback_control *wbc);
	int (*drop_inode) (struct inode *);
	void (*evict_inode) (struct inode *);
	void (*put_super) (struct super_block *);
	int (*sync_fs)(struct super_block *sb, int wait);
	int (*freeze_super) (struct super_block *);
	int (*freeze_fs) (struct super_block *);
	int (*thaw_super) (struct super_block *);
	int (*unfreeze_fs) (struct super_block *);
	int (*statfs) (struct dentry *, struct kstatfs *);
	int (*remount_fs) (struct super_block *, int *, char *);
	void (*umount_begin) (struct super_block *);

	int (*show_options)(struct seq_file *, struct dentry *);
	int (*show_devname)(struct seq_file *, struct dentry *);
	int (*show_path)(struct seq_file *, struct dentry *);
	int (*show_stats)(struct seq_file *, struct dentry *);
#ifdef CONFIG_QUOTA
	ssize_t (*quota_read)(struct super_block *, int, char *, size_t, loff_t);
	ssize_t (*quota_write)(struct super_block *, int, const char *, size_t, loff_t);
	struct dquot **(*get_dquots)(struct inode *);
#endif
	int (*bdev_try_to_free_page)(struct super_block*, struct page*, gfp_t);
	long (*nr_cached_objects)(struct super_block *,
				  struct shrink_control *);
	long (*free_cached_objects)(struct super_block *,
				    struct shrink_control *);
};

/*
 * Inode flags - they have no relation to superblock flags now
 */
#define S_SYNC		(1 << 0)  /* Writes are synced at once */
#define S_NOATIME	(1 << 1)  /* Do not update access times */
#define S_APPEND	(1 << 2)  /* Append-only file */
#define S_IMMUTABLE	(1 << 3)  /* Immutable file */
#define S_DEAD		(1 << 4)  /* removed, but still open directory */
#define S_NOQUOTA	(1 << 5)  /* Inode is not counted to quota */
#define S_DIRSYNC	(1 << 6)  /* Directory modifications are synchronous */
#define S_NOCMTIME	(1 << 7)  /* Do not update file c/mtime */
#define S_SWAPFILE	(1 << 8)  /* Do not truncate: swapon got its bmaps */
#define S_PRIVATE	(1 << 9)  /* Inode is fs-internal */
#define S_IMA		(1 << 10) /* Inode has an associated IMA struct */
#define S_AUTOMOUNT	(1 << 11) /* Automount/referral quasi-directory */
#define S_NOSEC		(1 << 12) /* no suid or xattr security attributes */
#ifdef CONFIG_FS_DAX
#define S_DAX		(1 << 13) /* Direct Access, avoiding the page cache */
#else
#define S_DAX		0	  /* Make all the DAX code disappear */
#endif
#define S_ENCRYPTED	(1 << 14) /* Encrypted file (using fs/crypto/) */
#define S_CASEFOLD	(1 << 15) /* Casefolded file */
#define S_VERITY	(1 << 16) /* Verity file (using fs/verity/) */

/*
 * Note that nosuid etc flags are inode-specific: setting some file-system
 * flags just means all the inodes inherit those flags by default. It might be
 * possible to override it selectively if you really wanted to with some
 * ioctl() that is not currently implemented.
 *
 * Exception: SB_RDONLY is always applied to the entire file system.
 *
 * Unfortunately, it is possible to change a filesystems flags with it mounted
 * with files in use.  This means that all of the inodes will not have their
 * i_flags updated.  Hence, i_flags no longer inherit the superblock mount
 * flags, so these have to be checked separately. -- rmk@arm.uk.linux.org
 */
#define __IS_FLG(inode, flg)	((inode)->i_sb->s_flags & (flg))

static inline bool sb_rdonly(const struct super_block *sb) { return sb->s_flags & SB_RDONLY; }
#define IS_RDONLY(inode)	sb_rdonly((inode)->i_sb)
#define IS_SYNC(inode)		(__IS_FLG(inode, SB_SYNCHRONOUS) || \
					((inode)->i_flags & S_SYNC))
#define IS_DIRSYNC(inode)	(__IS_FLG(inode, SB_SYNCHRONOUS|SB_DIRSYNC) || \
					((inode)->i_flags & (S_SYNC|S_DIRSYNC)))
#define IS_MANDLOCK(inode)	__IS_FLG(inode, SB_MANDLOCK)
#define IS_NOATIME(inode)	__IS_FLG(inode, SB_RDONLY|SB_NOATIME)
#define IS_I_VERSION(inode)	__IS_FLG(inode, SB_I_VERSION)

#define IS_NOQUOTA(inode)	((inode)->i_flags & S_NOQUOTA)
#define IS_APPEND(inode)	((inode)->i_flags & S_APPEND)
#define IS_IMMUTABLE(inode)	((inode)->i_flags & S_IMMUTABLE)
#define IS_POSIXACL(inode)	__IS_FLG(inode, SB_POSIXACL)

#define IS_DEADDIR(inode)	((inode)->i_flags & S_DEAD)
#define IS_NOCMTIME(inode)	((inode)->i_flags & S_NOCMTIME)
#define IS_SWAPFILE(inode)	((inode)->i_flags & S_SWAPFILE)
#define IS_PRIVATE(inode)	((inode)->i_flags & S_PRIVATE)
#define IS_IMA(inode)		((inode)->i_flags & S_IMA)
#define IS_AUTOMOUNT(inode)	((inode)->i_flags & S_AUTOMOUNT)
#define IS_NOSEC(inode)		((inode)->i_flags & S_NOSEC)
#define IS_DAX(inode)		((inode)->i_flags & S_DAX)
#define IS_ENCRYPTED(inode)	((inode)->i_flags & S_ENCRYPTED)
#define IS_CASEFOLDED(inode)	((inode)->i_flags & S_CASEFOLD)
#define IS_VERITY(inode)	((inode)->i_flags & S_VERITY)

#define IS_WHITEOUT(inode)	(S_ISCHR(inode->i_mode) && \
				 (inode)->i_rdev == WHITEOUT_DEV)

static inline bool HAS_UNMAPPED_ID(struct inode *inode)
{
	return !uid_valid(inode->i_uid) || !gid_valid(inode->i_gid);
}

static inline enum rw_hint file_write_hint(struct file *file)
{
	if (file->f_write_hint != WRITE_LIFE_NOT_SET)
		return file->f_write_hint;

	return file_inode(file)->i_write_hint;
}

static inline int iocb_flags(struct file *file);

static inline u16 ki_hint_validate(enum rw_hint hint)
{
	typeof(((struct kiocb *)0)->ki_hint) max_hint = -1;

	if (hint <= max_hint)
		return hint;
	return 0;
}

static inline void init_sync_kiocb(struct kiocb *kiocb, struct file *filp)
{
	*kiocb = (struct kiocb) {
		.ki_filp = filp,
		.ki_flags = iocb_flags(filp),
		.ki_hint = ki_hint_validate(file_write_hint(filp)),
		.ki_ioprio = get_current_ioprio(),
	};
}

static inline void kiocb_clone(struct kiocb *kiocb, struct kiocb *kiocb_src,
			       struct file *filp)
{
	*kiocb = (struct kiocb) {
		.ki_filp = filp,
		.ki_flags = kiocb_src->ki_flags,
		.ki_hint = kiocb_src->ki_hint,
		.ki_ioprio = kiocb_src->ki_ioprio,
		.ki_pos = kiocb_src->ki_pos,
	};
}

/*
 * Inode state bits.  Protected by inode->i_lock
 *
 * Three bits determine the dirty state of the inode, I_DIRTY_SYNC,
 * I_DIRTY_DATASYNC and I_DIRTY_PAGES.
 *
 * Four bits define the lifetime of an inode.  Initially, inodes are I_NEW,
 * until that flag is cleared.  I_WILL_FREE, I_FREEING and I_CLEAR are set at
 * various stages of removing an inode.
 *
 * Two bits are used for locking and completion notification, I_NEW and I_SYNC.
 *
 * I_DIRTY_SYNC		Inode is dirty, but doesn't have to be written on
 *			fdatasync().  i_atime is the usual cause.
 * I_DIRTY_DATASYNC	Data-related inode changes pending. We keep track of
 *			these changes separately from I_DIRTY_SYNC so that we
 *			don't have to write inode on fdatasync() when only
 *			mtime has changed in it.
 * I_DIRTY_PAGES	Inode has dirty pages.  Inode itself may be clean.
 * I_NEW		Serves as both a mutex and completion notification.
 *			New inodes set I_NEW.  If two processes both create
 *			the same inode, one of them will release its inode and
 *			wait for I_NEW to be released before returning.
 *			Inodes in I_WILL_FREE, I_FREEING or I_CLEAR state can
 *			also cause waiting on I_NEW, without I_NEW actually
 *			being set.  find_inode() uses this to prevent returning
 *			nearly-dead inodes.
 * I_WILL_FREE		Must be set when calling write_inode_now() if i_count
 *			is zero.  I_FREEING must be set when I_WILL_FREE is
 *			cleared.
 * I_FREEING		Set when inode is about to be freed but still has dirty
 *			pages or buffers attached or the inode itself is still
 *			dirty.
 * I_CLEAR		Added by clear_inode().  In this state the inode is
 *			clean and can be destroyed.  Inode keeps I_FREEING.
 *
 *			Inodes that are I_WILL_FREE, I_FREEING or I_CLEAR are
 *			prohibited for many purposes.  iget() must wait for
 *			the inode to be completely released, then create it
 *			anew.  Other functions will just ignore such inodes,
 *			if appropriate.  I_NEW is used for waiting.
 *
 * I_SYNC		Writeback of inode is running. The bit is set during
 *			data writeback, and cleared with a wakeup on the bit
 *			address once it is done. The bit is also used to pin
 *			the inode in memory for flusher thread.
 *
 * I_REFERENCED		Marks the inode as recently references on the LRU list.
 *
 * I_DIO_WAKEUP		Never set.  Only used as a key for wait_on_bit().
 *
 * I_WB_SWITCH		Cgroup bdi_writeback switching in progress.  Used to
 *			synchronize competing switching instances and to tell
 *			wb stat updates to grab the i_pages lock.  See
 *			inode_switch_wbs_work_fn() for details.
 *
 * I_OVL_INUSE		Used by overlayfs to get exclusive ownership on upper
 *			and work dirs among overlayfs mounts.
 *
 * I_CREATING		New object's inode in the middle of setting up.
 *
 * I_DONTCACHE		Evict inode as soon as it is not used anymore.
 *
 * I_SYNC_QUEUED	Inode is queued in b_io or b_more_io writeback lists.
 *			Used to detect that mark_inode_dirty() should not move
 * 			inode between dirty lists.
 *
 * Q: What is the difference between I_WILL_FREE and I_FREEING?
 */
#define I_DIRTY_SYNC		(1 << 0)
#define I_DIRTY_DATASYNC	(1 << 1)
#define I_DIRTY_PAGES		(1 << 2)
#define __I_NEW			3
#define I_NEW			(1 << __I_NEW)
#define I_WILL_FREE		(1 << 4)
#define I_FREEING		(1 << 5)
#define I_CLEAR			(1 << 6)
#define __I_SYNC		7
#define I_SYNC			(1 << __I_SYNC)
#define I_REFERENCED		(1 << 8)
#define __I_DIO_WAKEUP		9
#define I_DIO_WAKEUP		(1 << __I_DIO_WAKEUP)
#define I_LINKABLE		(1 << 10)
#define I_DIRTY_TIME		(1 << 11)
#define I_WB_SWITCH		(1 << 13)
#define I_OVL_INUSE		(1 << 14)
#define I_CREATING		(1 << 15)
#define I_DONTCACHE		(1 << 16)
#define I_SYNC_QUEUED		(1 << 17)

#define I_DIRTY_INODE (I_DIRTY_SYNC | I_DIRTY_DATASYNC)
#define I_DIRTY (I_DIRTY_INODE | I_DIRTY_PAGES)
#define I_DIRTY_ALL (I_DIRTY | I_DIRTY_TIME)

extern void __mark_inode_dirty(struct inode *, int);
static inline void mark_inode_dirty(struct inode *inode)
{
	__mark_inode_dirty(inode, I_DIRTY);
}

static inline void mark_inode_dirty_sync(struct inode *inode)
{
	__mark_inode_dirty(inode, I_DIRTY_SYNC);
}

extern void inc_nlink(struct inode *inode);
extern void drop_nlink(struct inode *inode);
extern void clear_nlink(struct inode *inode);
extern void set_nlink(struct inode *inode, unsigned int nlink);

static inline void inode_inc_link_count(struct inode *inode)
{
	inc_nlink(inode);
	mark_inode_dirty(inode);
}

static inline void inode_dec_link_count(struct inode *inode)
{
	drop_nlink(inode);
	mark_inode_dirty(inode);
}

enum file_time_flags {
	S_ATIME = 1,
	S_MTIME = 2,
	S_CTIME = 4,
	S_VERSION = 8,
};

extern bool atime_needs_update(const struct path *, struct inode *);
extern void touch_atime(const struct path *);
static inline void file_accessed(struct file *file)
{
	if (!(file->f_flags & O_NOATIME))
		touch_atime(&file->f_path);
}

extern int file_modified(struct file *file);

int sync_inode(struct inode *inode, struct writeback_control *wbc);
int sync_inode_metadata(struct inode *inode, int wait);

struct file_system_type {
	const char *name;
	int fs_flags;
#define FS_REQUIRES_DEV		1 
#define FS_BINARY_MOUNTDATA	2
#define FS_HAS_SUBTYPE		4
#define FS_USERNS_MOUNT		8	/* Can be mounted by userns root */
#define FS_DISALLOW_NOTIFY_PERM	16	/* Disable fanotify permission events */
#define FS_THP_SUPPORT		8192	/* Remove once all fs converted */
#define FS_RENAME_DOES_D_MOVE	32768	/* FS will handle d_move() during rename() internally. */
	int (*init_fs_context)(struct fs_context *);
	const struct fs_parameter_spec *parameters;
	struct dentry *(*mount) (struct file_system_type *, int,
		       const char *, void *);
	void (*kill_sb) (struct super_block *);
	struct module *owner;
	struct file_system_type * next;
	struct hlist_head fs_supers;

	struct lock_class_key s_lock_key;
	struct lock_class_key s_umount_key;
	struct lock_class_key s_vfs_rename_key;
	struct lock_class_key s_writers_key[SB_FREEZE_LEVELS];

	struct lock_class_key i_lock_key;
	struct lock_class_key i_mutex_key;
	struct lock_class_key i_mutex_dir_key;
};

#define MODULE_ALIAS_FS(NAME) MODULE_ALIAS("fs-" NAME)

extern struct dentry *mount_bdev(struct file_system_type *fs_type,
	int flags, const char *dev_name, void *data,
	int (*fill_super)(struct super_block *, void *, int));
extern struct dentry *mount_single(struct file_system_type *fs_type,
	int flags, void *data,
	int (*fill_super)(struct super_block *, void *, int));
extern struct dentry *mount_nodev(struct file_system_type *fs_type,
	int flags, void *data,
	int (*fill_super)(struct super_block *, void *, int));
extern struct dentry *mount_subtree(struct vfsmount *mnt, const char *path);
void generic_shutdown_super(struct super_block *sb);
void kill_block_super(struct super_block *sb);
void kill_anon_super(struct super_block *sb);
void kill_litter_super(struct super_block *sb);
void deactivate_super(struct super_block *sb);
void deactivate_locked_super(struct super_block *sb);
int set_anon_super(struct super_block *s, void *data);
int set_anon_super_fc(struct super_block *s, struct fs_context *fc);
int get_anon_bdev(dev_t *);
void free_anon_bdev(dev_t);
struct super_block *sget_fc(struct fs_context *fc,
			    int (*test)(struct super_block *, struct fs_context *),
			    int (*set)(struct super_block *, struct fs_context *));
struct super_block *sget(struct file_system_type *type,
			int (*test)(struct super_block *,void *),
			int (*set)(struct super_block *,void *),
			int flags, void *data);

/* Alas, no aliases. Too much hassle with bringing module.h everywhere */
#define fops_get(fops) \
	(((fops) && try_module_get((fops)->owner) ? (fops) : NULL))
#define fops_put(fops) \
	do { if (fops) module_put((fops)->owner); } while(0)
/*
 * This one is to be used *ONLY* from ->open() instances.
 * fops must be non-NULL, pinned down *and* module dependencies
 * should be sufficient to pin the caller down as well.
 */
#define replace_fops(f, fops) \
	do {	\
		struct file *__file = (f); \
		fops_put(__file->f_op); \
		BUG_ON(!(__file->f_op = (fops))); \
	} while(0)

extern int register_filesystem(struct file_system_type *);
extern int unregister_filesystem(struct file_system_type *);
extern struct vfsmount *kern_mount(struct file_system_type *);
extern void kern_unmount(struct vfsmount *mnt);
extern int may_umount_tree(struct vfsmount *);
extern int may_umount(struct vfsmount *);
extern long do_mount(const char *, const char __user *,
		     const char *, unsigned long, void *);
extern struct vfsmount *collect_mounts(const struct path *);
extern void drop_collected_mounts(struct vfsmount *);
extern int iterate_mounts(int (*)(struct vfsmount *, void *), void *,
			  struct vfsmount *);
extern int vfs_statfs(const struct path *, struct kstatfs *);
extern int user_statfs(const char __user *, struct kstatfs *);
extern int fd_statfs(int, struct kstatfs *);
extern int freeze_super(struct super_block *super);
extern int thaw_super(struct super_block *super);
extern bool our_mnt(struct vfsmount *mnt);
extern __printf(2, 3)
int super_setup_bdi_name(struct super_block *sb, char *fmt, ...);
extern int super_setup_bdi(struct super_block *sb);

extern int current_umask(void);

extern void ihold(struct inode * inode);
extern void iput(struct inode *);
extern int generic_update_time(struct inode *, struct timespec64 *, int);

/* /sys/fs */
extern struct kobject *fs_kobj;

#define MAX_RW_COUNT (INT_MAX & PAGE_MASK)

#ifdef CONFIG_MANDATORY_FILE_LOCKING
extern int locks_mandatory_locked(struct file *);
extern int locks_mandatory_area(struct inode *, struct file *, loff_t, loff_t, unsigned char);

/*
 * Candidates for mandatory locking have the setgid bit set
 * but no group execute bit -  an otherwise meaningless combination.
 */

static inline int __mandatory_lock(struct inode *ino)
{
	return (ino->i_mode & (S_ISGID | S_IXGRP)) == S_ISGID;
}

/*
 * ... and these candidates should be on SB_MANDLOCK mounted fs,
 * otherwise these will be advisory locks
 */

static inline int mandatory_lock(struct inode *ino)
{
	return IS_MANDLOCK(ino) && __mandatory_lock(ino);
}

static inline int locks_verify_locked(struct file *file)
{
	if (mandatory_lock(locks_inode(file)))
		return locks_mandatory_locked(file);
	return 0;
}

static inline int locks_verify_truncate(struct inode *inode,
				    struct file *f,
				    loff_t size)
{
	if (!inode->i_flctx || !mandatory_lock(inode))
		return 0;

	if (size < inode->i_size) {
		return locks_mandatory_area(inode, f, size, inode->i_size - 1,
				F_WRLCK);
	} else {
		return locks_mandatory_area(inode, f, inode->i_size, size - 1,
				F_WRLCK);
	}
}

#else /* !CONFIG_MANDATORY_FILE_LOCKING */

static inline int locks_mandatory_locked(struct file *file)
{
	return 0;
}

static inline int locks_mandatory_area(struct inode *inode, struct file *filp,
                                       loff_t start, loff_t end, unsigned char type)
{
	return 0;
}

static inline int __mandatory_lock(struct inode *inode)
{
	return 0;
}

static inline int mandatory_lock(struct inode *inode)
{
	return 0;
}

static inline int locks_verify_locked(struct file *file)
{
	return 0;
}

static inline int locks_verify_truncate(struct inode *inode, struct file *filp,
					size_t size)
{
	return 0;
}

#endif /* CONFIG_MANDATORY_FILE_LOCKING */


#ifdef CONFIG_FILE_LOCKING
static inline int break_lease(struct inode *inode, unsigned int mode)
{
	/*
	 * Since this check is lockless, we must ensure that any refcounts
	 * taken are done before checking i_flctx->flc_lease. Otherwise, we
	 * could end up racing with tasks trying to set a new lease on this
	 * file.
	 */
	smp_mb();
	if (inode->i_flctx && !list_empty_careful(&inode->i_flctx->flc_lease))
		return __break_lease(inode, mode, FL_LEASE);
	return 0;
}

static inline int break_deleg(struct inode *inode, unsigned int mode)
{
	/*
	 * Since this check is lockless, we must ensure that any refcounts
	 * taken are done before checking i_flctx->flc_lease. Otherwise, we
	 * could end up racing with tasks trying to set a new lease on this
	 * file.
	 */
	smp_mb();
	if (inode->i_flctx && !list_empty_careful(&inode->i_flctx->flc_lease))
		return __break_lease(inode, mode, FL_DELEG);
	return 0;
}

static inline int try_break_deleg(struct inode *inode, struct inode **delegated_inode)
{
	int ret;

	ret = break_deleg(inode, O_WRONLY|O_NONBLOCK);
	if (ret == -EWOULDBLOCK && delegated_inode) {
		*delegated_inode = inode;
		ihold(inode);
	}
	return ret;
}

static inline int break_deleg_wait(struct inode **delegated_inode)
{
	int ret;

	ret = break_deleg(*delegated_inode, O_WRONLY);
	iput(*delegated_inode);
	*delegated_inode = NULL;
	return ret;
}

static inline int break_layout(struct inode *inode, bool wait)
{
	smp_mb();
	if (inode->i_flctx && !list_empty_careful(&inode->i_flctx->flc_lease))
		return __break_lease(inode,
				wait ? O_WRONLY : O_WRONLY | O_NONBLOCK,
				FL_LAYOUT);
	return 0;
}

#else /* !CONFIG_FILE_LOCKING */
static inline int break_lease(struct inode *inode, unsigned int mode)
{
	return 0;
}

static inline int break_deleg(struct inode *inode, unsigned int mode)
{
	return 0;
}

static inline int try_break_deleg(struct inode *inode, struct inode **delegated_inode)
{
	return 0;
}

static inline int break_deleg_wait(struct inode **delegated_inode)
{
	BUG();
	return 0;
}

static inline int break_layout(struct inode *inode, bool wait)
{
	return 0;
}

#endif /* CONFIG_FILE_LOCKING */

/* fs/open.c */
struct audit_names;
struct filename {
	const char		*name;	/* pointer to actual string */
	const __user char	*uptr;	/* original userland pointer */
	int			refcnt;
	struct audit_names	*aname;
	const char		iname[];
};
static_assert(offsetof(struct filename, iname) % sizeof(long) == 0);

extern long vfs_truncate(const struct path *, loff_t);
extern int do_truncate(struct dentry *, loff_t start, unsigned int time_attrs,
		       struct file *filp);
extern int vfs_fallocate(struct file *file, int mode, loff_t offset,
			loff_t len);
extern long do_sys_open(int dfd, const char __user *filename, int flags,
			umode_t mode);
extern struct file *file_open_name(struct filename *, int, umode_t);
extern struct file *filp_open(const char *, int, umode_t);
extern struct file *file_open_root(struct dentry *, struct vfsmount *,
				   const char *, int, umode_t);
extern struct file * dentry_open(const struct path *, int, const struct cred *);
extern struct file * open_with_fake_path(const struct path *, int,
					 struct inode*, const struct cred *);
static inline struct file *file_clone_open(struct file *file)
{
	return dentry_open(&file->f_path, file->f_flags, file->f_cred);
}
extern int filp_close(struct file *, fl_owner_t id);

extern struct filename *getname_flags(const char __user *, int, int *);
extern struct filename *getname(const char __user *);
extern struct filename *getname_kernel(const char *);
extern void putname(struct filename *name);

extern int finish_open(struct file *file, struct dentry *dentry,
			int (*open)(struct inode *, struct file *));
extern int finish_no_open(struct file *file, struct dentry *dentry);

/* fs/dcache.c */
extern void __init vfs_caches_init_early(void);
extern void __init vfs_caches_init(void);

extern struct kmem_cache *names_cachep;

#define __getname()		kmem_cache_alloc(names_cachep, GFP_KERNEL)
#define __putname(name)		kmem_cache_free(names_cachep, (void *)(name))

extern struct super_block *blockdev_superblock;
static inline bool sb_is_blkdev_sb(struct super_block *sb)
{
	return IS_ENABLED(CONFIG_BLOCK) && sb == blockdev_superblock;
}

void emergency_thaw_all(void);
extern int sync_filesystem(struct super_block *);
extern const struct file_operations def_blk_fops;
extern const struct file_operations def_chr_fops;

/* fs/char_dev.c */
#define CHRDEV_MAJOR_MAX 512
/* Marks the bottom of the first segment of free char majors */
#define CHRDEV_MAJOR_DYN_END 234
/* Marks the top and bottom of the second segment of free char majors */
#define CHRDEV_MAJOR_DYN_EXT_START 511
#define CHRDEV_MAJOR_DYN_EXT_END 384

extern int alloc_chrdev_region(dev_t *, unsigned, unsigned, const char *);
extern int register_chrdev_region(dev_t, unsigned, const char *);
extern int __register_chrdev(unsigned int major, unsigned int baseminor,
			     unsigned int count, const char *name,
			     const struct file_operations *fops);
extern void __unregister_chrdev(unsigned int major, unsigned int baseminor,
				unsigned int count, const char *name);
extern void unregister_chrdev_region(dev_t, unsigned);
extern void chrdev_show(struct seq_file *,off_t);

static inline int register_chrdev(unsigned int major, const char *name,
				  const struct file_operations *fops)
{
	return __register_chrdev(major, 0, 256, name, fops);
}

static inline void unregister_chrdev(unsigned int major, const char *name)
{
	__unregister_chrdev(major, 0, 256, name);
}

extern void init_special_inode(struct inode *, umode_t, dev_t);

/* Invalid inode operations -- fs/bad_inode.c */
extern void make_bad_inode(struct inode *);
extern bool is_bad_inode(struct inode *);

unsigned long invalidate_mapping_pages(struct address_space *mapping,
					pgoff_t start, pgoff_t end);

void invalidate_mapping_pagevec(struct address_space *mapping,
				pgoff_t start, pgoff_t end,
				unsigned long *nr_pagevec);

static inline void invalidate_remote_inode(struct inode *inode)
{
	if (S_ISREG(inode->i_mode) || S_ISDIR(inode->i_mode) ||
	    S_ISLNK(inode->i_mode))
		invalidate_mapping_pages(inode->i_mapping, 0, -1);
}
extern int invalidate_inode_pages2(struct address_space *mapping);
extern int invalidate_inode_pages2_range(struct address_space *mapping,
					 pgoff_t start, pgoff_t end);
extern int write_inode_now(struct inode *, int);
extern int filemap_fdatawrite(struct address_space *);
extern int filemap_flush(struct address_space *);
extern int filemap_fdatawait_keep_errors(struct address_space *mapping);
extern int filemap_fdatawait_range(struct address_space *, loff_t lstart,
				   loff_t lend);
extern int filemap_fdatawait_range_keep_errors(struct address_space *mapping,
		loff_t start_byte, loff_t end_byte);

static inline int filemap_fdatawait(struct address_space *mapping)
{
	return filemap_fdatawait_range(mapping, 0, LLONG_MAX);
}

extern bool filemap_range_has_page(struct address_space *, loff_t lstart,
				  loff_t lend);
extern int filemap_write_and_wait_range(struct address_space *mapping,
				        loff_t lstart, loff_t lend);
extern int __filemap_fdatawrite_range(struct address_space *mapping,
				loff_t start, loff_t end, int sync_mode);
extern int filemap_fdatawrite_range(struct address_space *mapping,
				loff_t start, loff_t end);
extern int filemap_check_errors(struct address_space *mapping);
extern void __filemap_set_wb_err(struct address_space *mapping, int err);

static inline int filemap_write_and_wait(struct address_space *mapping)
{
	return filemap_write_and_wait_range(mapping, 0, LLONG_MAX);
}

extern int __must_check file_fdatawait_range(struct file *file, loff_t lstart,
						loff_t lend);
extern int __must_check file_check_and_advance_wb_err(struct file *file);
extern int __must_check file_write_and_wait_range(struct file *file,
						loff_t start, loff_t end);

static inline int file_write_and_wait(struct file *file)
{
	return file_write_and_wait_range(file, 0, LLONG_MAX);
}

/**
 * filemap_set_wb_err - set a writeback error on an address_space
 * @mapping: mapping in which to set writeback error
 * @err: error to be set in mapping
 *
 * When writeback fails in some way, we must record that error so that
 * userspace can be informed when fsync and the like are called.  We endeavor
 * to report errors on any file that was open at the time of the error.  Some
 * internal callers also need to know when writeback errors have occurred.
 *
 * When a writeback error occurs, most filesystems will want to call
 * filemap_set_wb_err to record the error in the mapping so that it will be
 * automatically reported whenever fsync is called on the file.
 */
static inline void filemap_set_wb_err(struct address_space *mapping, int err)
{
	/* Fastpath for common case of no error */
	if (unlikely(err))
		__filemap_set_wb_err(mapping, err);
}

/**
 * filemap_check_wb_err - has an error occurred since the mark was sampled?
 * @mapping: mapping to check for writeback errors
 * @since: previously-sampled errseq_t
 *
 * Grab the errseq_t value from the mapping, and see if it has changed "since"
 * the given value was sampled.
 *
 * If it has then report the latest error set, otherwise return 0.
 */
static inline int filemap_check_wb_err(struct address_space *mapping,
					errseq_t since)
{
	return errseq_check(&mapping->wb_err, since);
}

/**
 * filemap_sample_wb_err - sample the current errseq_t to test for later errors
 * @mapping: mapping to be sampled
 *
 * Writeback errors are always reported relative to a particular sample point
 * in the past. This function provides those sample points.
 */
static inline errseq_t filemap_sample_wb_err(struct address_space *mapping)
{
	return errseq_sample(&mapping->wb_err);
}

/**
 * file_sample_sb_err - sample the current errseq_t to test for later errors
 * @file: file pointer to be sampled
 *
 * Grab the most current superblock-level errseq_t value for the given
 * struct file.
 */
static inline errseq_t file_sample_sb_err(struct file *file)
{
	return errseq_sample(&file->f_path.dentry->d_sb->s_wb_err);
}

extern int vfs_fsync_range(struct file *file, loff_t start, loff_t end,
			   int datasync);
extern int vfs_fsync(struct file *file, int datasync);

extern int sync_file_range(struct file *file, loff_t offset, loff_t nbytes,
				unsigned int flags);

/*
 * Sync the bytes written if this was a synchronous write.  Expect ki_pos
 * to already be updated for the write, and will return either the amount
 * of bytes passed in, or an error if syncing the file failed.
 */
static inline ssize_t generic_write_sync(struct kiocb *iocb, ssize_t count)
{
	if (iocb->ki_flags & IOCB_DSYNC) {
		int ret = vfs_fsync_range(iocb->ki_filp,
				iocb->ki_pos - count, iocb->ki_pos - 1,
				(iocb->ki_flags & IOCB_SYNC) ? 0 : 1);
		if (ret)
			return ret;
	}

	return count;
}

extern void emergency_sync(void);
extern void emergency_remount(void);

#ifdef CONFIG_BLOCK
extern int bmap(struct inode *inode, sector_t *block);
#else
static inline int bmap(struct inode *inode,  sector_t *block)
{
	return -EINVAL;
}
#endif

extern int notify_change(struct dentry *, struct iattr *, struct inode **);
extern int inode_permission(struct inode *, int);
extern int generic_permission(struct inode *, int);
extern int __check_sticky(struct inode *dir, struct inode *inode);

static inline bool execute_ok(struct inode *inode)
{
	return (inode->i_mode & S_IXUGO) || S_ISDIR(inode->i_mode);
}

static inline void file_start_write(struct file *file)
{
	if (!S_ISREG(file_inode(file)->i_mode))
		return;
	sb_start_write(file_inode(file)->i_sb);
}

static inline bool file_start_write_trylock(struct file *file)
{
	if (!S_ISREG(file_inode(file)->i_mode))
		return true;
	return sb_start_write_trylock(file_inode(file)->i_sb);
}

static inline void file_end_write(struct file *file)
{
	if (!S_ISREG(file_inode(file)->i_mode))
		return;
	__sb_end_write(file_inode(file)->i_sb, SB_FREEZE_WRITE);
}

/*
 * get_write_access() gets write permission for a file.
 * put_write_access() releases this write permission.
 * This is used for regular files.
 * We cannot support write (and maybe mmap read-write shared) accesses and
 * MAP_DENYWRITE mmappings simultaneously. The i_writecount field of an inode
 * can have the following values:
 * 0: no writers, no VM_DENYWRITE mappings
 * < 0: (-i_writecount) vm_area_structs with VM_DENYWRITE set exist
 * > 0: (i_writecount) users are writing to the file.
 *
 * Normally we operate on that counter with atomic_{inc,dec} and it's safe
 * except for the cases where we don't hold i_writecount yet. Then we need to
 * use {get,deny}_write_access() - these functions check the sign and refuse
 * to do the change if sign is wrong.
 */
static inline int get_write_access(struct inode *inode)
{
	return atomic_inc_unless_negative(&inode->i_writecount) ? 0 : -ETXTBSY;
}
static inline int deny_write_access(struct file *file)
{
	struct inode *inode = file_inode(file);
	return atomic_dec_unless_positive(&inode->i_writecount) ? 0 : -ETXTBSY;
}
static inline void put_write_access(struct inode * inode)
{
	atomic_dec(&inode->i_writecount);
}
static inline void allow_write_access(struct file *file)
{
	if (file)
		atomic_inc(&file_inode(file)->i_writecount);
}
static inline bool inode_is_open_for_write(const struct inode *inode)
{
	return atomic_read(&inode->i_writecount) > 0;
}

#if defined(CONFIG_IMA) || defined(CONFIG_FILE_LOCKING)
static inline void i_readcount_dec(struct inode *inode)
{
	BUG_ON(!atomic_read(&inode->i_readcount));
	atomic_dec(&inode->i_readcount);
}
static inline void i_readcount_inc(struct inode *inode)
{
	atomic_inc(&inode->i_readcount);
}
#else
static inline void i_readcount_dec(struct inode *inode)
{
	return;
}
static inline void i_readcount_inc(struct inode *inode)
{
	return;
}
#endif
extern int do_pipe_flags(int *, int);

<<<<<<< HEAD
#define __kernel_read_file_id(id) \
	id(UNKNOWN, unknown)		\
	id(FIRMWARE, firmware)		\
	id(MODULE, kernel-module)		\
	id(KEXEC_IMAGE, kexec-image)		\
	id(KEXEC_INITRAMFS, kexec-initramfs)	\
	id(POLICY, security-policy)		\
	id(X509_CERTIFICATE, x509-certificate)	\
	id(MAX_ID, )

#define __fid_enumify(ENUM, dummy) READING_ ## ENUM,
#define __fid_stringify(dummy, str) #str,

enum kernel_read_file_id {
	__kernel_read_file_id(__fid_enumify)
};

static const char * const kernel_read_file_str[] = {
	__kernel_read_file_id(__fid_stringify)
};

static inline const char *kernel_read_file_id_str(enum kernel_read_file_id id)
{
	if ((unsigned)id >= READING_MAX_ID)
		return kernel_read_file_str[READING_UNKNOWN];

	return kernel_read_file_str[id];
}

extern int kernel_read_file(struct file *, void **, loff_t *, loff_t,
			    enum kernel_read_file_id);
extern int kernel_read_file_from_path(const char *, void **, loff_t *, loff_t,
				      enum kernel_read_file_id);
extern int kernel_read_file_from_path_initns(const char *, void **, loff_t *, loff_t,
					     enum kernel_read_file_id);
extern int kernel_read_file_from_fd(int, void **, loff_t *, loff_t,
				    enum kernel_read_file_id);
=======
>>>>>>> d1988041
extern ssize_t kernel_read(struct file *, void *, size_t, loff_t *);
ssize_t __kernel_read(struct file *file, void *buf, size_t count, loff_t *pos);
extern ssize_t kernel_write(struct file *, const void *, size_t, loff_t *);
extern ssize_t __kernel_write(struct file *, const void *, size_t, loff_t *);
extern struct file * open_exec(const char *);
 
/* fs/dcache.c -- generic fs support functions */
extern bool is_subdir(struct dentry *, struct dentry *);
extern bool path_is_under(const struct path *, const struct path *);

extern char *file_path(struct file *, char *, int);

#include <linux/err.h>

/* needed for stackable file system support */
extern loff_t default_llseek(struct file *file, loff_t offset, int whence);

extern loff_t vfs_llseek(struct file *file, loff_t offset, int whence);

extern int inode_init_always(struct super_block *, struct inode *);
extern void inode_init_once(struct inode *);
extern void address_space_init_once(struct address_space *mapping);
extern struct inode * igrab(struct inode *);
extern ino_t iunique(struct super_block *, ino_t);
extern int inode_needs_sync(struct inode *inode);
extern int generic_delete_inode(struct inode *inode);
static inline int generic_drop_inode(struct inode *inode)
{
	return !inode->i_nlink || inode_unhashed(inode) ||
		(inode->i_state & I_DONTCACHE);
}
extern void d_mark_dontcache(struct inode *inode);

extern struct inode *ilookup5_nowait(struct super_block *sb,
		unsigned long hashval, int (*test)(struct inode *, void *),
		void *data);
extern struct inode *ilookup5(struct super_block *sb, unsigned long hashval,
		int (*test)(struct inode *, void *), void *data);
extern struct inode *ilookup(struct super_block *sb, unsigned long ino);

extern struct inode *inode_insert5(struct inode *inode, unsigned long hashval,
		int (*test)(struct inode *, void *),
		int (*set)(struct inode *, void *),
		void *data);
extern struct inode * iget5_locked(struct super_block *, unsigned long, int (*test)(struct inode *, void *), int (*set)(struct inode *, void *), void *);
extern struct inode * iget_locked(struct super_block *, unsigned long);
extern struct inode *find_inode_nowait(struct super_block *,
				       unsigned long,
				       int (*match)(struct inode *,
						    unsigned long, void *),
				       void *data);
extern struct inode *find_inode_rcu(struct super_block *, unsigned long,
				    int (*)(struct inode *, void *), void *);
extern struct inode *find_inode_by_ino_rcu(struct super_block *, unsigned long);
extern int insert_inode_locked4(struct inode *, unsigned long, int (*test)(struct inode *, void *), void *);
extern int insert_inode_locked(struct inode *);
#ifdef CONFIG_DEBUG_LOCK_ALLOC
extern void lockdep_annotate_inode_mutex_key(struct inode *inode);
#else
static inline void lockdep_annotate_inode_mutex_key(struct inode *inode) { };
#endif
extern void unlock_new_inode(struct inode *);
extern void discard_new_inode(struct inode *);
extern unsigned int get_next_ino(void);
extern void evict_inodes(struct super_block *sb);

/*
 * Userspace may rely on the the inode number being non-zero. For example, glibc
 * simply ignores files with zero i_ino in unlink() and other places.
 *
 * As an additional complication, if userspace was compiled with
 * _FILE_OFFSET_BITS=32 on a 64-bit kernel we'll only end up reading out the
 * lower 32 bits, so we need to check that those aren't zero explicitly. With
 * _FILE_OFFSET_BITS=64, this may cause some harmless false-negatives, but
 * better safe than sorry.
 */
static inline bool is_zero_ino(ino_t ino)
{
	return (u32)ino == 0;
}

extern void __iget(struct inode * inode);
extern void iget_failed(struct inode *);
extern void clear_inode(struct inode *);
extern void __destroy_inode(struct inode *);
extern struct inode *new_inode_pseudo(struct super_block *sb);
extern struct inode *new_inode(struct super_block *sb);
extern void free_inode_nonrcu(struct inode *inode);
extern int should_remove_suid(struct dentry *);
extern int file_remove_privs(struct file *);

extern void __insert_inode_hash(struct inode *, unsigned long hashval);
static inline void insert_inode_hash(struct inode *inode)
{
	__insert_inode_hash(inode, inode->i_ino);
}

extern void __remove_inode_hash(struct inode *);
static inline void remove_inode_hash(struct inode *inode)
{
	if (!inode_unhashed(inode) && !hlist_fake(&inode->i_hash))
		__remove_inode_hash(inode);
}

extern void inode_sb_list_add(struct inode *inode);

extern int sb_set_blocksize(struct super_block *, int);
extern int sb_min_blocksize(struct super_block *, int);

extern int generic_file_mmap(struct file *, struct vm_area_struct *);
extern int generic_file_readonly_mmap(struct file *, struct vm_area_struct *);
extern ssize_t generic_write_checks(struct kiocb *, struct iov_iter *);
extern int generic_write_check_limits(struct file *file, loff_t pos,
		loff_t *count);
extern int generic_file_rw_checks(struct file *file_in, struct file *file_out);
extern ssize_t generic_file_buffered_read(struct kiocb *iocb,
		struct iov_iter *to, ssize_t already_read);
extern ssize_t generic_file_read_iter(struct kiocb *, struct iov_iter *);
extern ssize_t __generic_file_write_iter(struct kiocb *, struct iov_iter *);
extern ssize_t generic_file_write_iter(struct kiocb *, struct iov_iter *);
extern ssize_t generic_file_direct_write(struct kiocb *, struct iov_iter *);
extern ssize_t generic_perform_write(struct file *, struct iov_iter *, loff_t);

ssize_t vfs_iter_read(struct file *file, struct iov_iter *iter, loff_t *ppos,
		rwf_t flags);
ssize_t vfs_iter_write(struct file *file, struct iov_iter *iter, loff_t *ppos,
		rwf_t flags);
ssize_t vfs_iocb_iter_read(struct file *file, struct kiocb *iocb,
			   struct iov_iter *iter);
ssize_t vfs_iocb_iter_write(struct file *file, struct kiocb *iocb,
			    struct iov_iter *iter);

/* fs/block_dev.c */
extern ssize_t blkdev_read_iter(struct kiocb *iocb, struct iov_iter *to);
extern ssize_t blkdev_write_iter(struct kiocb *iocb, struct iov_iter *from);
extern int blkdev_fsync(struct file *filp, loff_t start, loff_t end,
			int datasync);
extern void block_sync_page(struct page *page);

/* fs/splice.c */
extern ssize_t generic_file_splice_read(struct file *, loff_t *,
		struct pipe_inode_info *, size_t, unsigned int);
extern ssize_t iter_file_splice_write(struct pipe_inode_info *,
		struct file *, loff_t *, size_t, unsigned int);
extern ssize_t generic_splice_sendpage(struct pipe_inode_info *pipe,
		struct file *out, loff_t *, size_t len, unsigned int flags);
extern long do_splice_direct(struct file *in, loff_t *ppos, struct file *out,
		loff_t *opos, size_t len, unsigned int flags);


extern void
file_ra_state_init(struct file_ra_state *ra, struct address_space *mapping);
extern loff_t noop_llseek(struct file *file, loff_t offset, int whence);
extern loff_t no_llseek(struct file *file, loff_t offset, int whence);
extern loff_t vfs_setpos(struct file *file, loff_t offset, loff_t maxsize);
extern loff_t generic_file_llseek(struct file *file, loff_t offset, int whence);
extern loff_t generic_file_llseek_size(struct file *file, loff_t offset,
		int whence, loff_t maxsize, loff_t eof);
extern loff_t fixed_size_llseek(struct file *file, loff_t offset,
		int whence, loff_t size);
extern loff_t no_seek_end_llseek_size(struct file *, loff_t, int, loff_t);
extern loff_t no_seek_end_llseek(struct file *, loff_t, int);
extern int generic_file_open(struct inode * inode, struct file * filp);
extern int nonseekable_open(struct inode * inode, struct file * filp);
extern int stream_open(struct inode * inode, struct file * filp);

#ifdef CONFIG_BLOCK
typedef void (dio_submit_t)(struct bio *bio, struct inode *inode,
			    loff_t file_offset);

enum {
	/* need locking between buffered and direct access */
	DIO_LOCKING	= 0x01,

	/* filesystem does not support filling holes */
	DIO_SKIP_HOLES	= 0x02,
};

ssize_t __blockdev_direct_IO(struct kiocb *iocb, struct inode *inode,
			     struct block_device *bdev, struct iov_iter *iter,
			     get_block_t get_block,
			     dio_iodone_t end_io, dio_submit_t submit_io,
			     int flags);

static inline ssize_t blockdev_direct_IO(struct kiocb *iocb,
					 struct inode *inode,
					 struct iov_iter *iter,
					 get_block_t get_block)
{
	return __blockdev_direct_IO(iocb, inode, inode->i_sb->s_bdev, iter,
			get_block, NULL, NULL, DIO_LOCKING | DIO_SKIP_HOLES);
}
#endif

void inode_dio_wait(struct inode *inode);

/*
 * inode_dio_begin - signal start of a direct I/O requests
 * @inode: inode the direct I/O happens on
 *
 * This is called once we've finished processing a direct I/O request,
 * and is used to wake up callers waiting for direct I/O to be quiesced.
 */
static inline void inode_dio_begin(struct inode *inode)
{
	atomic_inc(&inode->i_dio_count);
}

/*
 * inode_dio_end - signal finish of a direct I/O requests
 * @inode: inode the direct I/O happens on
 *
 * This is called once we've finished processing a direct I/O request,
 * and is used to wake up callers waiting for direct I/O to be quiesced.
 */
static inline void inode_dio_end(struct inode *inode)
{
	if (atomic_dec_and_test(&inode->i_dio_count))
		wake_up_bit(&inode->i_state, __I_DIO_WAKEUP);
}

/*
 * Warn about a page cache invalidation failure diring a direct I/O write.
 */
void dio_warn_stale_pagecache(struct file *filp);

extern void inode_set_flags(struct inode *inode, unsigned int flags,
			    unsigned int mask);

extern const struct file_operations generic_ro_fops;

#define special_file(m) (S_ISCHR(m)||S_ISBLK(m)||S_ISFIFO(m)||S_ISSOCK(m))

extern int readlink_copy(char __user *, int, const char *);
extern int page_readlink(struct dentry *, char __user *, int);
extern const char *page_get_link(struct dentry *, struct inode *,
				 struct delayed_call *);
extern void page_put_link(void *);
extern int __page_symlink(struct inode *inode, const char *symname, int len,
		int nofs);
extern int page_symlink(struct inode *inode, const char *symname, int len);
extern const struct inode_operations page_symlink_inode_operations;
extern void kfree_link(void *);
extern void generic_fillattr(struct inode *, struct kstat *);
extern int vfs_getattr_nosec(const struct path *, struct kstat *, u32, unsigned int);
extern int vfs_getattr(const struct path *, struct kstat *, u32, unsigned int);
void __inode_add_bytes(struct inode *inode, loff_t bytes);
void inode_add_bytes(struct inode *inode, loff_t bytes);
void __inode_sub_bytes(struct inode *inode, loff_t bytes);
void inode_sub_bytes(struct inode *inode, loff_t bytes);
static inline loff_t __inode_get_bytes(struct inode *inode)
{
	return (((loff_t)inode->i_blocks) << 9) + inode->i_bytes;
}
loff_t inode_get_bytes(struct inode *inode);
void inode_set_bytes(struct inode *inode, loff_t bytes);
const char *simple_get_link(struct dentry *, struct inode *,
			    struct delayed_call *);
extern const struct inode_operations simple_symlink_inode_operations;

extern int iterate_dir(struct file *, struct dir_context *);

int vfs_fstatat(int dfd, const char __user *filename, struct kstat *stat,
		int flags);
int vfs_fstat(int fd, struct kstat *stat);

static inline int vfs_stat(const char __user *filename, struct kstat *stat)
{
	return vfs_fstatat(AT_FDCWD, filename, stat, 0);
}
static inline int vfs_lstat(const char __user *name, struct kstat *stat)
{
	return vfs_fstatat(AT_FDCWD, name, stat, AT_SYMLINK_NOFOLLOW);
}

extern const char *vfs_get_link(struct dentry *, struct delayed_call *);
extern int vfs_readlink(struct dentry *, char __user *, int);

extern struct file_system_type *get_filesystem(struct file_system_type *fs);
extern void put_filesystem(struct file_system_type *fs);
extern struct file_system_type *get_fs_type(const char *name);
extern struct super_block *get_super(struct block_device *);
extern struct super_block *get_super_thawed(struct block_device *);
extern struct super_block *get_super_exclusive_thawed(struct block_device *bdev);
extern struct super_block *get_active_super(struct block_device *bdev);
extern void drop_super(struct super_block *sb);
extern void drop_super_exclusive(struct super_block *sb);
extern void iterate_supers(void (*)(struct super_block *, void *), void *);
extern void iterate_supers_type(struct file_system_type *,
			        void (*)(struct super_block *, void *), void *);

extern int dcache_dir_open(struct inode *, struct file *);
extern int dcache_dir_close(struct inode *, struct file *);
extern loff_t dcache_dir_lseek(struct file *, loff_t, int);
extern int dcache_readdir(struct file *, struct dir_context *);
extern int simple_setattr(struct dentry *, struct iattr *);
extern int simple_getattr(const struct path *, struct kstat *, u32, unsigned int);
extern int simple_statfs(struct dentry *, struct kstatfs *);
extern int simple_open(struct inode *inode, struct file *file);
extern int simple_link(struct dentry *, struct inode *, struct dentry *);
extern int simple_unlink(struct inode *, struct dentry *);
extern int simple_rmdir(struct inode *, struct dentry *);
extern int simple_rename(struct inode *, struct dentry *,
			 struct inode *, struct dentry *, unsigned int);
extern void simple_recursive_removal(struct dentry *,
                              void (*callback)(struct dentry *));
extern int noop_fsync(struct file *, loff_t, loff_t, int);
extern int noop_set_page_dirty(struct page *page);
extern void noop_invalidatepage(struct page *page, unsigned int offset,
		unsigned int length);
extern ssize_t noop_direct_IO(struct kiocb *iocb, struct iov_iter *iter);
extern int simple_empty(struct dentry *);
extern int simple_readpage(struct file *file, struct page *page);
extern int simple_write_begin(struct file *file, struct address_space *mapping,
			loff_t pos, unsigned len, unsigned flags,
			struct page **pagep, void **fsdata);
extern int simple_write_end(struct file *file, struct address_space *mapping,
			loff_t pos, unsigned len, unsigned copied,
			struct page *page, void *fsdata);
extern int always_delete_dentry(const struct dentry *);
extern struct inode *alloc_anon_inode(struct super_block *);
extern int simple_nosetlease(struct file *, long, struct file_lock **, void **);
extern const struct dentry_operations simple_dentry_operations;

extern struct dentry *simple_lookup(struct inode *, struct dentry *, unsigned int flags);
extern ssize_t generic_read_dir(struct file *, char __user *, size_t, loff_t *);
extern const struct file_operations simple_dir_operations;
extern const struct inode_operations simple_dir_inode_operations;
extern void make_empty_dir_inode(struct inode *inode);
extern bool is_empty_dir_inode(struct inode *inode);
struct tree_descr { const char *name; const struct file_operations *ops; int mode; };
struct dentry *d_alloc_name(struct dentry *, const char *);
extern int simple_fill_super(struct super_block *, unsigned long,
			     const struct tree_descr *);
extern int simple_pin_fs(struct file_system_type *, struct vfsmount **mount, int *count);
extern void simple_release_fs(struct vfsmount **mount, int *count);

extern ssize_t simple_read_from_buffer(void __user *to, size_t count,
			loff_t *ppos, const void *from, size_t available);
extern ssize_t simple_write_to_buffer(void *to, size_t available, loff_t *ppos,
		const void __user *from, size_t count);

extern int __generic_file_fsync(struct file *, loff_t, loff_t, int);
extern int generic_file_fsync(struct file *, loff_t, loff_t, int);

extern int generic_check_addressable(unsigned, u64);

#ifdef CONFIG_UNICODE
extern int generic_ci_d_hash(const struct dentry *dentry, struct qstr *str);
extern int generic_ci_d_compare(const struct dentry *dentry, unsigned int len,
				const char *str, const struct qstr *name);
#endif

#ifdef CONFIG_MIGRATION
extern int buffer_migrate_page(struct address_space *,
				struct page *, struct page *,
				enum migrate_mode);
extern int buffer_migrate_page_norefs(struct address_space *,
				struct page *, struct page *,
				enum migrate_mode);
#else
#define buffer_migrate_page NULL
#define buffer_migrate_page_norefs NULL
#endif

extern int setattr_prepare(struct dentry *, struct iattr *);
extern int inode_newsize_ok(const struct inode *, loff_t offset);
extern void setattr_copy(struct inode *inode, const struct iattr *attr);

extern int file_update_time(struct file *file);

static inline bool vma_is_dax(const struct vm_area_struct *vma)
{
	return vma->vm_file && IS_DAX(vma->vm_file->f_mapping->host);
}

static inline bool vma_is_fsdax(struct vm_area_struct *vma)
{
	struct inode *inode;

	if (!vma->vm_file)
		return false;
	if (!vma_is_dax(vma))
		return false;
	inode = file_inode(vma->vm_file);
	if (S_ISCHR(inode->i_mode))
		return false; /* device-dax */
	return true;
}

static inline int iocb_flags(struct file *file)
{
	int res = 0;
	if (file->f_flags & O_APPEND)
		res |= IOCB_APPEND;
	if (file->f_flags & O_DIRECT)
		res |= IOCB_DIRECT;
	if ((file->f_flags & O_DSYNC) || IS_SYNC(file->f_mapping->host))
		res |= IOCB_DSYNC;
	if (file->f_flags & __O_SYNC)
		res |= IOCB_SYNC;
	return res;
}

static inline int kiocb_set_rw_flags(struct kiocb *ki, rwf_t flags)
{
	int kiocb_flags = 0;

	/* make sure there's no overlap between RWF and private IOCB flags */
	BUILD_BUG_ON((__force int) RWF_SUPPORTED & IOCB_EVENTFD);

	if (!flags)
		return 0;
	if (unlikely(flags & ~RWF_SUPPORTED))
		return -EOPNOTSUPP;

	if (flags & RWF_NOWAIT) {
		if (!(ki->ki_filp->f_mode & FMODE_NOWAIT))
			return -EOPNOTSUPP;
		kiocb_flags |= IOCB_NOIO;
	}
	kiocb_flags |= (__force int) (flags & RWF_SUPPORTED);
	if (flags & RWF_SYNC)
		kiocb_flags |= IOCB_DSYNC;

	ki->ki_flags |= kiocb_flags;
	return 0;
}

static inline ino_t parent_ino(struct dentry *dentry)
{
	ino_t res;

	/*
	 * Don't strictly need d_lock here? If the parent ino could change
	 * then surely we'd have a deeper race in the caller?
	 */
	spin_lock(&dentry->d_lock);
	res = dentry->d_parent->d_inode->i_ino;
	spin_unlock(&dentry->d_lock);
	return res;
}

/* Transaction based IO helpers */

/*
 * An argresp is stored in an allocated page and holds the
 * size of the argument or response, along with its content
 */
struct simple_transaction_argresp {
	ssize_t size;
	char data[];
};

#define SIMPLE_TRANSACTION_LIMIT (PAGE_SIZE - sizeof(struct simple_transaction_argresp))

char *simple_transaction_get(struct file *file, const char __user *buf,
				size_t size);
ssize_t simple_transaction_read(struct file *file, char __user *buf,
				size_t size, loff_t *pos);
int simple_transaction_release(struct inode *inode, struct file *file);

void simple_transaction_set(struct file *file, size_t n);

/*
 * simple attribute files
 *
 * These attributes behave similar to those in sysfs:
 *
 * Writing to an attribute immediately sets a value, an open file can be
 * written to multiple times.
 *
 * Reading from an attribute creates a buffer from the value that might get
 * read with multiple read calls. When the attribute has been read
 * completely, no further read calls are possible until the file is opened
 * again.
 *
 * All attributes contain a text representation of a numeric value
 * that are accessed with the get() and set() functions.
 */
#define DEFINE_SIMPLE_ATTRIBUTE(__fops, __get, __set, __fmt)		\
static int __fops ## _open(struct inode *inode, struct file *file)	\
{									\
	__simple_attr_check_format(__fmt, 0ull);			\
	return simple_attr_open(inode, file, __get, __set, __fmt);	\
}									\
static const struct file_operations __fops = {				\
	.owner	 = THIS_MODULE,						\
	.open	 = __fops ## _open,					\
	.release = simple_attr_release,					\
	.read	 = simple_attr_read,					\
	.write	 = simple_attr_write,					\
	.llseek	 = generic_file_llseek,					\
}

static inline __printf(1, 2)
void __simple_attr_check_format(const char *fmt, ...)
{
	/* don't do anything, just let the compiler check the arguments; */
}

int simple_attr_open(struct inode *inode, struct file *file,
		     int (*get)(void *, u64 *), int (*set)(void *, u64),
		     const char *fmt);
int simple_attr_release(struct inode *inode, struct file *file);
ssize_t simple_attr_read(struct file *file, char __user *buf,
			 size_t len, loff_t *ppos);
ssize_t simple_attr_write(struct file *file, const char __user *buf,
			  size_t len, loff_t *ppos);

struct ctl_table;
int proc_nr_files(struct ctl_table *table, int write,
		  void *buffer, size_t *lenp, loff_t *ppos);
int proc_nr_dentry(struct ctl_table *table, int write,
		  void *buffer, size_t *lenp, loff_t *ppos);
int proc_nr_inodes(struct ctl_table *table, int write,
		   void *buffer, size_t *lenp, loff_t *ppos);
int __init get_filesystem_list(char *buf);

#define __FMODE_EXEC		((__force int) FMODE_EXEC)
#define __FMODE_NONOTIFY	((__force int) FMODE_NONOTIFY)

#define ACC_MODE(x) ("\004\002\006\006"[(x)&O_ACCMODE])
#define OPEN_FMODE(flag) ((__force fmode_t)(((flag + 1) & O_ACCMODE) | \
					    (flag & __FMODE_NONOTIFY)))

static inline bool is_sxid(umode_t mode)
{
	return (mode & S_ISUID) || ((mode & S_ISGID) && (mode & S_IXGRP));
}

static inline int check_sticky(struct inode *dir, struct inode *inode)
{
	if (!(dir->i_mode & S_ISVTX))
		return 0;

	return __check_sticky(dir, inode);
}

static inline void inode_has_no_xattr(struct inode *inode)
{
	if (!is_sxid(inode->i_mode) && (inode->i_sb->s_flags & SB_NOSEC))
		inode->i_flags |= S_NOSEC;
}

static inline bool is_root_inode(struct inode *inode)
{
	return inode == inode->i_sb->s_root->d_inode;
}

static inline bool dir_emit(struct dir_context *ctx,
			    const char *name, int namelen,
			    u64 ino, unsigned type)
{
	return ctx->actor(ctx, name, namelen, ctx->pos, ino, type) == 0;
}
static inline bool dir_emit_dot(struct file *file, struct dir_context *ctx)
{
	return ctx->actor(ctx, ".", 1, ctx->pos,
			  file->f_path.dentry->d_inode->i_ino, DT_DIR) == 0;
}
static inline bool dir_emit_dotdot(struct file *file, struct dir_context *ctx)
{
	return ctx->actor(ctx, "..", 2, ctx->pos,
			  parent_ino(file->f_path.dentry), DT_DIR) == 0;
}
static inline bool dir_emit_dots(struct file *file, struct dir_context *ctx)
{
	if (ctx->pos == 0) {
		if (!dir_emit_dot(file, ctx))
			return false;
		ctx->pos = 1;
	}
	if (ctx->pos == 1) {
		if (!dir_emit_dotdot(file, ctx))
			return false;
		ctx->pos = 2;
	}
	return true;
}
static inline bool dir_relax(struct inode *inode)
{
	inode_unlock(inode);
	inode_lock(inode);
	return !IS_DEADDIR(inode);
}

static inline bool dir_relax_shared(struct inode *inode)
{
	inode_unlock_shared(inode);
	inode_lock_shared(inode);
	return !IS_DEADDIR(inode);
}

extern bool path_noexec(const struct path *path);
extern void inode_nohighmem(struct inode *inode);

/* mm/fadvise.c */
extern int vfs_fadvise(struct file *file, loff_t offset, loff_t len,
		       int advice);
extern int generic_fadvise(struct file *file, loff_t offset, loff_t len,
			   int advice);

int vfs_ioc_setflags_prepare(struct inode *inode, unsigned int oldflags,
			     unsigned int flags);

int vfs_ioc_fssetxattr_check(struct inode *inode, const struct fsxattr *old_fa,
			     struct fsxattr *fa);

static inline void simple_fill_fsxattr(struct fsxattr *fa, __u32 xflags)
{
	memset(fa, 0, sizeof(*fa));
	fa->fsx_xflags = xflags;
}

/*
 * Flush file data before changing attributes.  Caller must hold any locks
 * required to prevent further writes to this file until we're done setting
 * flags.
 */
static inline int inode_drain_writes(struct inode *inode)
{
	inode_dio_wait(inode);
	return filemap_write_and_wait(inode->i_mapping);
}

#endif /* _LINUX_FS_H */<|MERGE_RESOLUTION|>--- conflicted
+++ resolved
@@ -2850,46 +2850,6 @@
 #endif
 extern int do_pipe_flags(int *, int);
 
-<<<<<<< HEAD
-#define __kernel_read_file_id(id) \
-	id(UNKNOWN, unknown)		\
-	id(FIRMWARE, firmware)		\
-	id(MODULE, kernel-module)		\
-	id(KEXEC_IMAGE, kexec-image)		\
-	id(KEXEC_INITRAMFS, kexec-initramfs)	\
-	id(POLICY, security-policy)		\
-	id(X509_CERTIFICATE, x509-certificate)	\
-	id(MAX_ID, )
-
-#define __fid_enumify(ENUM, dummy) READING_ ## ENUM,
-#define __fid_stringify(dummy, str) #str,
-
-enum kernel_read_file_id {
-	__kernel_read_file_id(__fid_enumify)
-};
-
-static const char * const kernel_read_file_str[] = {
-	__kernel_read_file_id(__fid_stringify)
-};
-
-static inline const char *kernel_read_file_id_str(enum kernel_read_file_id id)
-{
-	if ((unsigned)id >= READING_MAX_ID)
-		return kernel_read_file_str[READING_UNKNOWN];
-
-	return kernel_read_file_str[id];
-}
-
-extern int kernel_read_file(struct file *, void **, loff_t *, loff_t,
-			    enum kernel_read_file_id);
-extern int kernel_read_file_from_path(const char *, void **, loff_t *, loff_t,
-				      enum kernel_read_file_id);
-extern int kernel_read_file_from_path_initns(const char *, void **, loff_t *, loff_t,
-					     enum kernel_read_file_id);
-extern int kernel_read_file_from_fd(int, void **, loff_t *, loff_t,
-				    enum kernel_read_file_id);
-=======
->>>>>>> d1988041
 extern ssize_t kernel_read(struct file *, void *, size_t, loff_t *);
 ssize_t __kernel_read(struct file *file, void *buf, size_t count, loff_t *pos);
 extern ssize_t kernel_write(struct file *, const void *, size_t, loff_t *);
