--- conflicted
+++ resolved
@@ -24,7 +24,6 @@
 #include <linux/atomic.h>
 #include <linux/kthread.h>
 #include <linux/fs.h>
-#include <linux/blk-mq.h>
 
 #define FC_APPID_LEN              129
 
@@ -199,193 +198,6 @@
 	} while (blkcg);
 }
 
-<<<<<<< HEAD
-/**
- * blkg_path - format cgroup path of blkg
- * @blkg: blkg of interest
- * @buf: target buffer
- * @buflen: target buffer length
- *
- * Format the path of the cgroup of @blkg into @buf.
- */
-static inline int blkg_path(struct blkcg_gq *blkg, char *buf, int buflen)
-{
-	return cgroup_path(blkg->blkcg->css.cgroup, buf, buflen);
-}
-
-/**
- * blkg_get - get a blkg reference
- * @blkg: blkg to get
- *
- * The caller should be holding an existing reference.
- */
-static inline void blkg_get(struct blkcg_gq *blkg)
-{
-	percpu_ref_get(&blkg->refcnt);
-}
-
-/**
- * blkg_tryget - try and get a blkg reference
- * @blkg: blkg to get
- *
- * This is for use when doing an RCU lookup of the blkg.  We may be in the midst
- * of freeing this blkg, so we can only use it if the refcnt is not zero.
- */
-static inline bool blkg_tryget(struct blkcg_gq *blkg)
-{
-	return blkg && percpu_ref_tryget(&blkg->refcnt);
-}
-
-/**
- * blkg_put - put a blkg reference
- * @blkg: blkg to put
- */
-static inline void blkg_put(struct blkcg_gq *blkg)
-{
-	percpu_ref_put(&blkg->refcnt);
-}
-
-/**
- * blkg_for_each_descendant_pre - pre-order walk of a blkg's descendants
- * @d_blkg: loop cursor pointing to the current descendant
- * @pos_css: used for iteration
- * @p_blkg: target blkg to walk descendants of
- *
- * Walk @c_blkg through the descendants of @p_blkg.  Must be used with RCU
- * read locked.  If called under either blkcg or queue lock, the iteration
- * is guaranteed to include all and only online blkgs.  The caller may
- * update @pos_css by calling css_rightmost_descendant() to skip subtree.
- * @p_blkg is included in the iteration and the first node to be visited.
- */
-#define blkg_for_each_descendant_pre(d_blkg, pos_css, p_blkg)		\
-	css_for_each_descendant_pre((pos_css), &(p_blkg)->blkcg->css)	\
-		if (((d_blkg) = __blkg_lookup(css_to_blkcg(pos_css),	\
-					      (p_blkg)->q, false)))
-
-/**
- * blkg_for_each_descendant_post - post-order walk of a blkg's descendants
- * @d_blkg: loop cursor pointing to the current descendant
- * @pos_css: used for iteration
- * @p_blkg: target blkg to walk descendants of
- *
- * Similar to blkg_for_each_descendant_pre() but performs post-order
- * traversal instead.  Synchronization rules are the same.  @p_blkg is
- * included in the iteration and the last node to be visited.
- */
-#define blkg_for_each_descendant_post(d_blkg, pos_css, p_blkg)		\
-	css_for_each_descendant_post((pos_css), &(p_blkg)->blkcg->css)	\
-		if (((d_blkg) = __blkg_lookup(css_to_blkcg(pos_css),	\
-					      (p_blkg)->q, false)))
-
-bool __blkcg_punt_bio_submit(struct bio *bio);
-
-static inline bool blkcg_punt_bio_submit(struct bio *bio)
-{
-	if (bio->bi_opf & REQ_CGROUP_PUNT)
-		return __blkcg_punt_bio_submit(bio);
-	else
-		return false;
-}
-
-static inline void blkcg_bio_issue_init(struct bio *bio)
-{
-	bio_issue_init(&bio->bi_issue, bio_sectors(bio));
-}
-
-static inline void blkcg_use_delay(struct blkcg_gq *blkg)
-{
-	if (WARN_ON_ONCE(atomic_read(&blkg->use_delay) < 0))
-		return;
-	if (atomic_add_return(1, &blkg->use_delay) == 1)
-		atomic_inc(&blkg->blkcg->css.cgroup->congestion_count);
-}
-
-static inline int blkcg_unuse_delay(struct blkcg_gq *blkg)
-{
-	int old = atomic_read(&blkg->use_delay);
-
-	if (WARN_ON_ONCE(old < 0))
-		return 0;
-	if (old == 0)
-		return 0;
-
-	/*
-	 * We do this song and dance because we can race with somebody else
-	 * adding or removing delay.  If we just did an atomic_dec we'd end up
-	 * negative and we'd already be in trouble.  We need to subtract 1 and
-	 * then check to see if we were the last delay so we can drop the
-	 * congestion count on the cgroup.
-	 */
-	while (old) {
-		int cur = atomic_cmpxchg(&blkg->use_delay, old, old - 1);
-		if (cur == old)
-			break;
-		old = cur;
-	}
-
-	if (old == 0)
-		return 0;
-	if (old == 1)
-		atomic_dec(&blkg->blkcg->css.cgroup->congestion_count);
-	return 1;
-}
-
-/**
- * blkcg_set_delay - Enable allocator delay mechanism with the specified delay amount
- * @blkg: target blkg
- * @delay: delay duration in nsecs
- *
- * When enabled with this function, the delay is not decayed and must be
- * explicitly cleared with blkcg_clear_delay(). Must not be mixed with
- * blkcg_[un]use_delay() and blkcg_add_delay() usages.
- */
-static inline void blkcg_set_delay(struct blkcg_gq *blkg, u64 delay)
-{
-	int old = atomic_read(&blkg->use_delay);
-
-	/* We only want 1 person setting the congestion count for this blkg. */
-	if (!old && atomic_cmpxchg(&blkg->use_delay, old, -1) == old)
-		atomic_inc(&blkg->blkcg->css.cgroup->congestion_count);
-
-	atomic64_set(&blkg->delay_nsec, delay);
-}
-
-/**
- * blkcg_clear_delay - Disable allocator delay mechanism
- * @blkg: target blkg
- *
- * Disable use_delay mechanism. See blkcg_set_delay().
- */
-static inline void blkcg_clear_delay(struct blkcg_gq *blkg)
-{
-	int old = atomic_read(&blkg->use_delay);
-
-	/* We only want 1 person clearing the congestion count for this blkg. */
-	if (old && atomic_cmpxchg(&blkg->use_delay, old, 0) == old)
-		atomic_dec(&blkg->blkcg->css.cgroup->congestion_count);
-}
-
-/**
- * blk_cgroup_mergeable - Determine whether to allow or disallow merges
- * @rq: request to merge into
- * @bio: bio to merge
- *
- * @bio and @rq should belong to the same cgroup and their issue_as_root should
- * match. The latter is necessary as we don't want to throttle e.g. a metadata
- * update because it happens to be next to a regular IO.
- */
-static inline bool blk_cgroup_mergeable(struct request *rq, struct bio *bio)
-{
-	return rq->bio->bi_blkg == bio->bi_blkg &&
-		bio_issue_as_root_blkg(rq->bio) == bio_issue_as_root_blkg(bio);
-}
-
-void blk_cgroup_bio_start(struct bio *bio);
-void blkcg_add_delay(struct blkcg_gq *blkg, u64 now, u64 delta);
-void blkcg_schedule_throttle(struct request_queue *q, bool use_memdelay);
-void blkcg_maybe_throttle_current(void);
-=======
->>>>>>> 3a82f341
 #else	/* CONFIG_BLK_CGROUP */
 
 struct blkcg {
@@ -404,25 +216,6 @@
 static inline struct blkcg *bio_blkcg(struct bio *bio) { return NULL; }
 #endif /* CONFIG_BLOCK */
 
-<<<<<<< HEAD
-static inline struct blkg_policy_data *blkg_to_pd(struct blkcg_gq *blkg,
-						  struct blkcg_policy *pol) { return NULL; }
-static inline struct blkcg_gq *pd_to_blkg(struct blkg_policy_data *pd) { return NULL; }
-static inline char *blkg_path(struct blkcg_gq *blkg) { return NULL; }
-static inline void blkg_get(struct blkcg_gq *blkg) { }
-static inline void blkg_put(struct blkcg_gq *blkg) { }
-
-static inline bool blkcg_punt_bio_submit(struct bio *bio) { return false; }
-static inline void blkcg_bio_issue_init(struct bio *bio) { }
-static inline void blk_cgroup_bio_start(struct bio *bio) { }
-static inline bool blk_cgroup_mergeable(struct request *rq, struct bio *bio) { return true; }
-
-#define blk_queue_for_each_rl(rl, q)	\
-	for ((rl) = &(q)->root_rl; (rl); (rl) = NULL)
-
-#endif	/* CONFIG_BLOCK */
-=======
->>>>>>> 3a82f341
 #endif	/* CONFIG_BLK_CGROUP */
 
 #ifdef CONFIG_BLK_CGROUP_FC_APPID
