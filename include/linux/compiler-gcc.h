--- conflicted
+++ resolved
@@ -142,12 +142,9 @@
 #define __diag_GCC_8(s)
 #endif
 
-<<<<<<< HEAD
-=======
 #define __diag_ignore_all(option, comment) \
 	__diag_GCC(8, ignore, option)
 
->>>>>>> d60c95ef
 /*
  * Prior to 9.1, -Wno-alloc-size-larger-than (and therefore the "alloc_size"
  * attribute) do not work, and must be disabled.
