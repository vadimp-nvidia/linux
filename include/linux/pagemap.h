/* SPDX-License-Identifier: GPL-2.0 */
#ifndef _LINUX_PAGEMAP_H
#define _LINUX_PAGEMAP_H

/*
 * Copyright 1995 Linus Torvalds
 */
#include <linux/mm.h>
#include <linux/fs.h>
#include <linux/list.h>
#include <linux/highmem.h>
#include <linux/compiler.h>
#include <linux/uaccess.h>
#include <linux/gfp.h>
#include <linux/bitops.h>
#include <linux/hardirq.h> /* for in_interrupt() */
#include <linux/hugetlb_inline.h>

struct folio_batch;

unsigned long invalidate_mapping_pages(struct address_space *mapping,
					pgoff_t start, pgoff_t end);

static inline void invalidate_remote_inode(struct inode *inode)
{
	if (S_ISREG(inode->i_mode) || S_ISDIR(inode->i_mode) ||
	    S_ISLNK(inode->i_mode))
		invalidate_mapping_pages(inode->i_mapping, 0, -1);
}
int invalidate_inode_pages2(struct address_space *mapping);
int invalidate_inode_pages2_range(struct address_space *mapping,
		pgoff_t start, pgoff_t end);
int write_inode_now(struct inode *, int sync);
int filemap_fdatawrite(struct address_space *);
int filemap_flush(struct address_space *);
int filemap_fdatawait_keep_errors(struct address_space *mapping);
int filemap_fdatawait_range(struct address_space *, loff_t lstart, loff_t lend);
int filemap_fdatawait_range_keep_errors(struct address_space *mapping,
		loff_t start_byte, loff_t end_byte);

static inline int filemap_fdatawait(struct address_space *mapping)
{
	return filemap_fdatawait_range(mapping, 0, LLONG_MAX);
}

bool filemap_range_has_page(struct address_space *, loff_t lstart, loff_t lend);
int filemap_write_and_wait_range(struct address_space *mapping,
		loff_t lstart, loff_t lend);
int __filemap_fdatawrite_range(struct address_space *mapping,
		loff_t start, loff_t end, int sync_mode);
int filemap_fdatawrite_range(struct address_space *mapping,
		loff_t start, loff_t end);
int filemap_check_errors(struct address_space *mapping);
void __filemap_set_wb_err(struct address_space *mapping, int err);
int filemap_fdatawrite_wbc(struct address_space *mapping,
			   struct writeback_control *wbc);

static inline int filemap_write_and_wait(struct address_space *mapping)
{
	return filemap_write_and_wait_range(mapping, 0, LLONG_MAX);
}

/**
 * filemap_set_wb_err - set a writeback error on an address_space
 * @mapping: mapping in which to set writeback error
 * @err: error to be set in mapping
 *
 * When writeback fails in some way, we must record that error so that
 * userspace can be informed when fsync and the like are called.  We endeavor
 * to report errors on any file that was open at the time of the error.  Some
 * internal callers also need to know when writeback errors have occurred.
 *
 * When a writeback error occurs, most filesystems will want to call
 * filemap_set_wb_err to record the error in the mapping so that it will be
 * automatically reported whenever fsync is called on the file.
 */
static inline void filemap_set_wb_err(struct address_space *mapping, int err)
{
	/* Fastpath for common case of no error */
	if (unlikely(err))
		__filemap_set_wb_err(mapping, err);
}

/**
 * filemap_check_wb_err - has an error occurred since the mark was sampled?
 * @mapping: mapping to check for writeback errors
 * @since: previously-sampled errseq_t
 *
 * Grab the errseq_t value from the mapping, and see if it has changed "since"
 * the given value was sampled.
 *
 * If it has then report the latest error set, otherwise return 0.
 */
static inline int filemap_check_wb_err(struct address_space *mapping,
					errseq_t since)
{
	return errseq_check(&mapping->wb_err, since);
}

/**
 * filemap_sample_wb_err - sample the current errseq_t to test for later errors
 * @mapping: mapping to be sampled
 *
 * Writeback errors are always reported relative to a particular sample point
 * in the past. This function provides those sample points.
 */
static inline errseq_t filemap_sample_wb_err(struct address_space *mapping)
{
	return errseq_sample(&mapping->wb_err);
}

/**
 * file_sample_sb_err - sample the current errseq_t to test for later errors
 * @file: file pointer to be sampled
 *
 * Grab the most current superblock-level errseq_t value for the given
 * struct file.
 */
static inline errseq_t file_sample_sb_err(struct file *file)
{
	return errseq_sample(&file->f_path.dentry->d_sb->s_wb_err);
}

/*
 * Flush file data before changing attributes.  Caller must hold any locks
 * required to prevent further writes to this file until we're done setting
 * flags.
 */
static inline int inode_drain_writes(struct inode *inode)
{
	inode_dio_wait(inode);
	return filemap_write_and_wait(inode->i_mapping);
}

static inline bool mapping_empty(struct address_space *mapping)
{
	return xa_empty(&mapping->i_pages);
}

/*
 * mapping_shrinkable - test if page cache state allows inode reclaim
 * @mapping: the page cache mapping
 *
 * This checks the mapping's cache state for the pupose of inode
 * reclaim and LRU management.
 *
 * The caller is expected to hold the i_lock, but is not required to
 * hold the i_pages lock, which usually protects cache state. That's
 * because the i_lock and the list_lru lock that protect the inode and
 * its LRU state don't nest inside the irq-safe i_pages lock.
 *
 * Cache deletions are performed under the i_lock, which ensures that
 * when an inode goes empty, it will reliably get queued on the LRU.
 *
 * Cache additions do not acquire the i_lock and may race with this
 * check, in which case we'll report the inode as shrinkable when it
 * has cache pages. This is okay: the shrinker also checks the
 * refcount and the referenced bit, which will be elevated or set in
 * the process of adding new cache pages to an inode.
 */
static inline bool mapping_shrinkable(struct address_space *mapping)
{
	void *head;

	/*
	 * On highmem systems, there could be lowmem pressure from the
	 * inodes before there is highmem pressure from the page
	 * cache. Make inodes shrinkable regardless of cache state.
	 */
	if (IS_ENABLED(CONFIG_HIGHMEM))
		return true;

	/* Cache completely empty? Shrink away. */
	head = rcu_access_pointer(mapping->i_pages.xa_head);
	if (!head)
		return true;

	/*
	 * The xarray stores single offset-0 entries directly in the
	 * head pointer, which allows non-resident page cache entries
	 * to escape the shadow shrinker's list of xarray nodes. The
	 * inode shrinker needs to pick them up under memory pressure.
	 */
	if (!xa_is_node(head) && xa_is_value(head))
		return true;

	return false;
}

/*
 * Bits in mapping->flags.
 */
enum mapping_flags {
	AS_EIO		= 0,	/* IO error on async write */
	AS_ENOSPC	= 1,	/* ENOSPC on async write */
	AS_MM_ALL_LOCKS	= 2,	/* under mm_take_all_locks() */
	AS_UNEVICTABLE	= 3,	/* e.g., ramdisk, SHM_LOCK */
	AS_EXITING	= 4, 	/* final truncate in progress */
	/* writeback related tags are not used */
	AS_NO_WRITEBACK_TAGS = 5,
	AS_LARGE_FOLIO_SUPPORT = 6,
};

/**
 * mapping_set_error - record a writeback error in the address_space
 * @mapping: the mapping in which an error should be set
 * @error: the error to set in the mapping
 *
 * When writeback fails in some way, we must record that error so that
 * userspace can be informed when fsync and the like are called.  We endeavor
 * to report errors on any file that was open at the time of the error.  Some
 * internal callers also need to know when writeback errors have occurred.
 *
 * When a writeback error occurs, most filesystems will want to call
 * mapping_set_error to record the error in the mapping so that it can be
 * reported when the application calls fsync(2).
 */
static inline void mapping_set_error(struct address_space *mapping, int error)
{
	if (likely(!error))
		return;

	/* Record in wb_err for checkers using errseq_t based tracking */
	__filemap_set_wb_err(mapping, error);

	/* Record it in superblock */
	if (mapping->host)
		errseq_set(&mapping->host->i_sb->s_wb_err, error);

	/* Record it in flags for now, for legacy callers */
	if (error == -ENOSPC)
		set_bit(AS_ENOSPC, &mapping->flags);
	else
		set_bit(AS_EIO, &mapping->flags);
}

static inline void mapping_set_unevictable(struct address_space *mapping)
{
	set_bit(AS_UNEVICTABLE, &mapping->flags);
}

static inline void mapping_clear_unevictable(struct address_space *mapping)
{
	clear_bit(AS_UNEVICTABLE, &mapping->flags);
}

static inline bool mapping_unevictable(struct address_space *mapping)
{
	return mapping && test_bit(AS_UNEVICTABLE, &mapping->flags);
}

static inline void mapping_set_exiting(struct address_space *mapping)
{
	set_bit(AS_EXITING, &mapping->flags);
}

static inline int mapping_exiting(struct address_space *mapping)
{
	return test_bit(AS_EXITING, &mapping->flags);
}

static inline void mapping_set_no_writeback_tags(struct address_space *mapping)
{
	set_bit(AS_NO_WRITEBACK_TAGS, &mapping->flags);
}

static inline int mapping_use_writeback_tags(struct address_space *mapping)
{
	return !test_bit(AS_NO_WRITEBACK_TAGS, &mapping->flags);
}

static inline gfp_t mapping_gfp_mask(struct address_space * mapping)
{
	return mapping->gfp_mask;
}

/* Restricts the given gfp_mask to what the mapping allows. */
static inline gfp_t mapping_gfp_constraint(struct address_space *mapping,
		gfp_t gfp_mask)
{
	return mapping_gfp_mask(mapping) & gfp_mask;
}

/*
 * This is non-atomic.  Only to be used before the mapping is activated.
 * Probably needs a barrier...
 */
static inline void mapping_set_gfp_mask(struct address_space *m, gfp_t mask)
{
	m->gfp_mask = mask;
}

/**
 * mapping_set_large_folios() - Indicate the file supports large folios.
 * @mapping: The file.
 *
 * The filesystem should call this function in its inode constructor to
 * indicate that the VFS can use large folios to cache the contents of
 * the file.
 *
 * Context: This should not be called while the inode is active as it
 * is non-atomic.
 */
static inline void mapping_set_large_folios(struct address_space *mapping)
{
	__set_bit(AS_LARGE_FOLIO_SUPPORT, &mapping->flags);
}

/*
 * Large folio support currently depends on THP.  These dependencies are
 * being worked on but are not yet fixed.
 */
static inline bool mapping_large_folio_support(struct address_space *mapping)
{
	return IS_ENABLED(CONFIG_TRANSPARENT_HUGEPAGE) &&
		test_bit(AS_LARGE_FOLIO_SUPPORT, &mapping->flags);
}

static inline int filemap_nr_thps(struct address_space *mapping)
{
#ifdef CONFIG_READ_ONLY_THP_FOR_FS
	return atomic_read(&mapping->nr_thps);
#else
	return 0;
#endif
}

static inline void filemap_nr_thps_inc(struct address_space *mapping)
{
#ifdef CONFIG_READ_ONLY_THP_FOR_FS
	if (!mapping_large_folio_support(mapping))
		atomic_inc(&mapping->nr_thps);
#else
	WARN_ON_ONCE(mapping_large_folio_support(mapping) == 0);
#endif
}

static inline void filemap_nr_thps_dec(struct address_space *mapping)
{
#ifdef CONFIG_READ_ONLY_THP_FOR_FS
	if (!mapping_large_folio_support(mapping))
		atomic_dec(&mapping->nr_thps);
#else
	WARN_ON_ONCE(mapping_large_folio_support(mapping) == 0);
#endif
}

struct address_space *page_mapping(struct page *);
struct address_space *folio_mapping(struct folio *);
struct address_space *swapcache_mapping(struct folio *);

/**
 * folio_file_mapping - Find the mapping this folio belongs to.
 * @folio: The folio.
 *
 * For folios which are in the page cache, return the mapping that this
 * page belongs to.  Folios in the swap cache return the mapping of the
 * swap file or swap device where the data is stored.  This is different
 * from the mapping returned by folio_mapping().  The only reason to
 * use it is if, like NFS, you return 0 from ->activate_swapfile.
 *
 * Do not call this for folios which aren't in the page cache or swap cache.
 */
static inline struct address_space *folio_file_mapping(struct folio *folio)
{
	if (unlikely(folio_test_swapcache(folio)))
		return swapcache_mapping(folio);

	return folio->mapping;
}

static inline struct address_space *page_file_mapping(struct page *page)
{
	return folio_file_mapping(page_folio(page));
}

/*
 * For file cache pages, return the address_space, otherwise return NULL
 */
static inline struct address_space *page_mapping_file(struct page *page)
{
	struct folio *folio = page_folio(page);

	if (unlikely(folio_test_swapcache(folio)))
		return NULL;
	return folio_mapping(folio);
}

/**
 * folio_inode - Get the host inode for this folio.
 * @folio: The folio.
 *
 * For folios which are in the page cache, return the inode that this folio
 * belongs to.
 *
 * Do not call this for folios which aren't in the page cache.
 */
static inline struct inode *folio_inode(struct folio *folio)
{
	return folio->mapping->host;
}

/**
 * folio_attach_private - Attach private data to a folio.
 * @folio: Folio to attach data to.
 * @data: Data to attach to folio.
 *
 * Attaching private data to a folio increments the page's reference count.
 * The data must be detached before the folio will be freed.
 */
static inline void folio_attach_private(struct folio *folio, void *data)
{
	folio_get(folio);
	folio->private = data;
	folio_set_private(folio);
}

/**
 * folio_change_private - Change private data on a folio.
 * @folio: Folio to change the data on.
 * @data: Data to set on the folio.
 *
 * Change the private data attached to a folio and return the old
 * data.  The page must previously have had data attached and the data
 * must be detached before the folio will be freed.
 *
 * Return: Data that was previously attached to the folio.
 */
static inline void *folio_change_private(struct folio *folio, void *data)
{
	void *old = folio_get_private(folio);

	folio->private = data;
	return old;
}

/**
 * folio_detach_private - Detach private data from a folio.
 * @folio: Folio to detach data from.
 *
 * Removes the data that was previously attached to the folio and decrements
 * the refcount on the page.
 *
 * Return: Data that was attached to the folio.
 */
static inline void *folio_detach_private(struct folio *folio)
{
	void *data = folio_get_private(folio);

	if (!folio_test_private(folio))
		return NULL;
	folio_clear_private(folio);
	folio->private = NULL;
	folio_put(folio);

	return data;
}

static inline void attach_page_private(struct page *page, void *data)
{
	folio_attach_private(page_folio(page), data);
}

static inline void *detach_page_private(struct page *page)
{
	return folio_detach_private(page_folio(page));
}

#ifdef CONFIG_NUMA
struct folio *filemap_alloc_folio(gfp_t gfp, unsigned int order);
#else
static inline struct folio *filemap_alloc_folio(gfp_t gfp, unsigned int order)
{
	return folio_alloc(gfp, order);
}
#endif

static inline struct page *__page_cache_alloc(gfp_t gfp)
{
	return &filemap_alloc_folio(gfp, 0)->page;
}

static inline struct page *page_cache_alloc(struct address_space *x)
{
	return __page_cache_alloc(mapping_gfp_mask(x));
}

static inline gfp_t readahead_gfp_mask(struct address_space *x)
{
	return mapping_gfp_mask(x) | __GFP_NORETRY | __GFP_NOWARN;
}

typedef int filler_t(struct file *, struct folio *);

pgoff_t page_cache_next_miss(struct address_space *mapping,
			     pgoff_t index, unsigned long max_scan);
pgoff_t page_cache_prev_miss(struct address_space *mapping,
			     pgoff_t index, unsigned long max_scan);

#define FGP_ACCESSED		0x00000001
#define FGP_LOCK		0x00000002
#define FGP_CREAT		0x00000004
#define FGP_WRITE		0x00000008
#define FGP_NOFS		0x00000010
#define FGP_NOWAIT		0x00000020
#define FGP_FOR_MMAP		0x00000040
#define FGP_HEAD		0x00000080
#define FGP_ENTRY		0x00000100
#define FGP_STABLE		0x00000200

struct folio *__filemap_get_folio(struct address_space *mapping, pgoff_t index,
		int fgp_flags, gfp_t gfp);
struct page *pagecache_get_page(struct address_space *mapping, pgoff_t index,
		int fgp_flags, gfp_t gfp);

/**
 * filemap_get_folio - Find and get a folio.
 * @mapping: The address_space to search.
 * @index: The page index.
 *
 * Looks up the page cache entry at @mapping & @index.  If a folio is
 * present, it is returned with an increased refcount.
 *
 * Otherwise, %NULL is returned.
 */
static inline struct folio *filemap_get_folio(struct address_space *mapping,
					pgoff_t index)
{
	return __filemap_get_folio(mapping, index, 0, 0);
}

/**
 * filemap_lock_folio - Find and lock a folio.
 * @mapping: The address_space to search.
 * @index: The page index.
 *
 * Looks up the page cache entry at @mapping & @index.  If a folio is
 * present, it is returned locked with an increased refcount.
 *
 * Context: May sleep.
 * Return: A folio or %NULL if there is no folio in the cache for this
 * index.  Will not return a shadow, swap or DAX entry.
 */
static inline struct folio *filemap_lock_folio(struct address_space *mapping,
					pgoff_t index)
{
	return __filemap_get_folio(mapping, index, FGP_LOCK, 0);
}

/**
 * find_get_page - find and get a page reference
 * @mapping: the address_space to search
 * @offset: the page index
 *
 * Looks up the page cache slot at @mapping & @offset.  If there is a
 * page cache page, it is returned with an increased refcount.
 *
 * Otherwise, %NULL is returned.
 */
static inline struct page *find_get_page(struct address_space *mapping,
					pgoff_t offset)
{
	return pagecache_get_page(mapping, offset, 0, 0);
}

static inline struct page *find_get_page_flags(struct address_space *mapping,
					pgoff_t offset, int fgp_flags)
{
	return pagecache_get_page(mapping, offset, fgp_flags, 0);
}

/**
 * find_lock_page - locate, pin and lock a pagecache page
 * @mapping: the address_space to search
 * @index: the page index
 *
 * Looks up the page cache entry at @mapping & @index.  If there is a
 * page cache page, it is returned locked and with an increased
 * refcount.
 *
 * Context: May sleep.
 * Return: A struct page or %NULL if there is no page in the cache for this
 * index.
 */
static inline struct page *find_lock_page(struct address_space *mapping,
					pgoff_t index)
{
	return pagecache_get_page(mapping, index, FGP_LOCK, 0);
}

/**
 * find_or_create_page - locate or add a pagecache page
 * @mapping: the page's address_space
 * @index: the page's index into the mapping
 * @gfp_mask: page allocation mode
 *
 * Looks up the page cache slot at @mapping & @offset.  If there is a
 * page cache page, it is returned locked and with an increased
 * refcount.
 *
 * If the page is not present, a new page is allocated using @gfp_mask
 * and added to the page cache and the VM's LRU list.  The page is
 * returned locked and with an increased refcount.
 *
 * On memory exhaustion, %NULL is returned.
 *
 * find_or_create_page() may sleep, even if @gfp_flags specifies an
 * atomic allocation!
 */
static inline struct page *find_or_create_page(struct address_space *mapping,
					pgoff_t index, gfp_t gfp_mask)
{
	return pagecache_get_page(mapping, index,
					FGP_LOCK|FGP_ACCESSED|FGP_CREAT,
					gfp_mask);
}

/**
 * grab_cache_page_nowait - returns locked page at given index in given cache
 * @mapping: target address_space
 * @index: the page index
 *
 * Same as grab_cache_page(), but do not wait if the page is unavailable.
 * This is intended for speculative data generators, where the data can
 * be regenerated if the page couldn't be grabbed.  This routine should
 * be safe to call while holding the lock for another page.
 *
 * Clear __GFP_FS when allocating the page to avoid recursion into the fs
 * and deadlock against the caller's locked page.
 */
static inline struct page *grab_cache_page_nowait(struct address_space *mapping,
				pgoff_t index)
{
	return pagecache_get_page(mapping, index,
			FGP_LOCK|FGP_CREAT|FGP_NOFS|FGP_NOWAIT,
			mapping_gfp_mask(mapping));
}

#define swapcache_index(folio)	__page_file_index(&(folio)->page)

/**
 * folio_index - File index of a folio.
 * @folio: The folio.
 *
 * For a folio which is either in the page cache or the swap cache,
 * return its index within the address_space it belongs to.  If you know
 * the page is definitely in the page cache, you can look at the folio's
 * index directly.
 *
 * Return: The index (offset in units of pages) of a folio in its file.
 */
static inline pgoff_t folio_index(struct folio *folio)
{
        if (unlikely(folio_test_swapcache(folio)))
                return swapcache_index(folio);
        return folio->index;
}

/**
 * folio_next_index - Get the index of the next folio.
 * @folio: The current folio.
 *
 * Return: The index of the folio which follows this folio in the file.
 */
static inline pgoff_t folio_next_index(struct folio *folio)
{
	return folio->index + folio_nr_pages(folio);
}

/**
 * folio_file_page - The page for a particular index.
 * @folio: The folio which contains this index.
 * @index: The index we want to look up.
 *
 * Sometimes after looking up a folio in the page cache, we need to
 * obtain the specific page for an index (eg a page fault).
 *
 * Return: The page containing the file data for this index.
 */
static inline struct page *folio_file_page(struct folio *folio, pgoff_t index)
{
	/* HugeTLBfs indexes the page cache in units of hpage_size */
	if (folio_test_hugetlb(folio))
		return &folio->page;
	return folio_page(folio, index & (folio_nr_pages(folio) - 1));
}

/**
 * folio_contains - Does this folio contain this index?
 * @folio: The folio.
 * @index: The page index within the file.
 *
 * Context: The caller should have the page locked in order to prevent
 * (eg) shmem from moving the page between the page cache and swap cache
 * and changing its index in the middle of the operation.
 * Return: true or false.
 */
static inline bool folio_contains(struct folio *folio, pgoff_t index)
{
	/* HugeTLBfs indexes the page cache in units of hpage_size */
	if (folio_test_hugetlb(folio))
		return folio->index == index;
	return index - folio_index(folio) < folio_nr_pages(folio);
}

/*
 * Given the page we found in the page cache, return the page corresponding
 * to this index in the file
 */
static inline struct page *find_subpage(struct page *head, pgoff_t index)
{
	/* HugeTLBfs wants the head page regardless */
	if (PageHuge(head))
		return head;

	return head + (index & (thp_nr_pages(head) - 1));
}

unsigned filemap_get_folios(struct address_space *mapping, pgoff_t *start,
		pgoff_t end, struct folio_batch *fbatch);
unsigned filemap_get_folios_contig(struct address_space *mapping,
		pgoff_t *start, pgoff_t end, struct folio_batch *fbatch);
unsigned find_get_pages_range_tag(struct address_space *mapping, pgoff_t *index,
			pgoff_t end, xa_mark_t tag, unsigned int nr_pages,
			struct page **pages);
static inline unsigned find_get_pages_tag(struct address_space *mapping,
			pgoff_t *index, xa_mark_t tag, unsigned int nr_pages,
			struct page **pages)
{
	return find_get_pages_range_tag(mapping, index, (pgoff_t)-1, tag,
					nr_pages, pages);
}

struct page *grab_cache_page_write_begin(struct address_space *mapping,
			pgoff_t index);

/*
 * Returns locked page at given index in given cache, creating it if needed.
 */
static inline struct page *grab_cache_page(struct address_space *mapping,
								pgoff_t index)
{
	return find_or_create_page(mapping, index, mapping_gfp_mask(mapping));
}

struct folio *read_cache_folio(struct address_space *, pgoff_t index,
		filler_t *filler, struct file *file);
struct page *read_cache_page(struct address_space *, pgoff_t index,
		filler_t *filler, struct file *file);
extern struct page * read_cache_page_gfp(struct address_space *mapping,
				pgoff_t index, gfp_t gfp_mask);

static inline struct page *read_mapping_page(struct address_space *mapping,
				pgoff_t index, struct file *file)
{
	return read_cache_page(mapping, index, NULL, file);
}

static inline struct folio *read_mapping_folio(struct address_space *mapping,
				pgoff_t index, struct file *file)
{
	return read_cache_folio(mapping, index, NULL, file);
}

/*
 * Get index of the page within radix-tree (but not for hugetlb pages).
 * (TODO: remove once hugetlb pages will have ->index in PAGE_SIZE)
 */
static inline pgoff_t page_to_index(struct page *page)
{
	struct page *head;

	if (likely(!PageTransTail(page)))
		return page->index;

	head = compound_head(page);
	/*
	 *  We don't initialize ->index for tail pages: calculate based on
	 *  head page
	 */
	return head->index + page - head;
}

extern pgoff_t hugetlb_basepage_index(struct page *page);

/*
 * Get the offset in PAGE_SIZE (even for hugetlb pages).
 * (TODO: hugetlb pages should have ->index in PAGE_SIZE)
 */
static inline pgoff_t page_to_pgoff(struct page *page)
{
	if (unlikely(PageHuge(page)))
		return hugetlb_basepage_index(page);
	return page_to_index(page);
}

/*
 * Return byte-offset into filesystem object for page.
 */
static inline loff_t page_offset(struct page *page)
{
	return ((loff_t)page->index) << PAGE_SHIFT;
}

static inline loff_t page_file_offset(struct page *page)
{
	return ((loff_t)page_index(page)) << PAGE_SHIFT;
}

/**
 * folio_pos - Returns the byte position of this folio in its file.
 * @folio: The folio.
 */
static inline loff_t folio_pos(struct folio *folio)
{
	return page_offset(&folio->page);
}

/**
 * folio_file_pos - Returns the byte position of this folio in its file.
 * @folio: The folio.
 *
 * This differs from folio_pos() for folios which belong to a swap file.
 * NFS is the only filesystem today which needs to use folio_file_pos().
 */
static inline loff_t folio_file_pos(struct folio *folio)
{
	return page_file_offset(&folio->page);
}

/*
 * Get the offset in PAGE_SIZE (even for hugetlb folios).
 * (TODO: hugetlb folios should have ->index in PAGE_SIZE)
 */
static inline pgoff_t folio_pgoff(struct folio *folio)
{
	if (unlikely(folio_test_hugetlb(folio)))
		return hugetlb_basepage_index(&folio->page);
	return folio->index;
}

extern pgoff_t linear_hugepage_index(struct vm_area_struct *vma,
				     unsigned long address);

static inline pgoff_t linear_page_index(struct vm_area_struct *vma,
					unsigned long address)
{
	pgoff_t pgoff;
	if (unlikely(is_vm_hugetlb_page(vma)))
		return linear_hugepage_index(vma, address);
	pgoff = (address - vma->vm_start) >> PAGE_SHIFT;
	pgoff += vma->vm_pgoff;
	return pgoff;
}

struct wait_page_key {
	struct folio *folio;
	int bit_nr;
	int page_match;
};

struct wait_page_queue {
	struct folio *folio;
	int bit_nr;
	wait_queue_entry_t wait;
};

static inline bool wake_page_match(struct wait_page_queue *wait_page,
				  struct wait_page_key *key)
{
	if (wait_page->folio != key->folio)
	       return false;
	key->page_match = 1;

	if (wait_page->bit_nr != key->bit_nr)
		return false;

	return true;
}

void __folio_lock(struct folio *folio);
int __folio_lock_killable(struct folio *folio);
bool __folio_lock_or_retry(struct folio *folio, struct mm_struct *mm,
				unsigned int flags);
void unlock_page(struct page *page);
void folio_unlock(struct folio *folio);

/**
 * folio_trylock() - Attempt to lock a folio.
 * @folio: The folio to attempt to lock.
 *
 * Sometimes it is undesirable to wait for a folio to be unlocked (eg
 * when the locks are being taken in the wrong order, or if making
 * progress through a batch of folios is more important than processing
 * them in order).  Usually folio_lock() is the correct function to call.
 *
 * Context: Any context.
 * Return: Whether the lock was successfully acquired.
 */
static inline bool folio_trylock(struct folio *folio)
{
	return likely(!test_and_set_bit_lock(PG_locked, folio_flags(folio, 0)));
}

/*
 * Return true if the page was successfully locked
 */
static inline int trylock_page(struct page *page)
{
	return folio_trylock(page_folio(page));
}

/**
 * folio_lock() - Lock this folio.
 * @folio: The folio to lock.
 *
 * The folio lock protects against many things, probably more than it
 * should.  It is primarily held while a folio is being brought uptodate,
 * either from its backing file or from swap.  It is also held while a
 * folio is being truncated from its address_space, so holding the lock
 * is sufficient to keep folio->mapping stable.
 *
 * The folio lock is also held while write() is modifying the page to
 * provide POSIX atomicity guarantees (as long as the write does not
 * cross a page boundary).  Other modifications to the data in the folio
 * do not hold the folio lock and can race with writes, eg DMA and stores
 * to mapped pages.
 *
 * Context: May sleep.  If you need to acquire the locks of two or
 * more folios, they must be in order of ascending index, if they are
 * in the same address_space.  If they are in different address_spaces,
 * acquire the lock of the folio which belongs to the address_space which
 * has the lowest address in memory first.
 */
static inline void folio_lock(struct folio *folio)
{
	might_sleep();
	if (!folio_trylock(folio))
		__folio_lock(folio);
}

/**
 * lock_page() - Lock the folio containing this page.
 * @page: The page to lock.
 *
 * See folio_lock() for a description of what the lock protects.
 * This is a legacy function and new code should probably use folio_lock()
 * instead.
 *
 * Context: May sleep.  Pages in the same folio share a lock, so do not
 * attempt to lock two pages which share a folio.
 */
static inline void lock_page(struct page *page)
{
	struct folio *folio;
	might_sleep();

	folio = page_folio(page);
	if (!folio_trylock(folio))
		__folio_lock(folio);
}

/**
 * folio_lock_killable() - Lock this folio, interruptible by a fatal signal.
 * @folio: The folio to lock.
 *
 * Attempts to lock the folio, like folio_lock(), except that the sleep
 * to acquire the lock is interruptible by a fatal signal.
 *
 * Context: May sleep; see folio_lock().
 * Return: 0 if the lock was acquired; -EINTR if a fatal signal was received.
 */
static inline int folio_lock_killable(struct folio *folio)
{
	might_sleep();
	if (!folio_trylock(folio))
		return __folio_lock_killable(folio);
	return 0;
}

/*
 * lock_page_killable is like lock_page but can be interrupted by fatal
 * signals.  It returns 0 if it locked the page and -EINTR if it was
 * killed while waiting.
 */
static inline int lock_page_killable(struct page *page)
{
	return folio_lock_killable(page_folio(page));
}

/*
 * folio_lock_or_retry - Lock the folio, unless this would block and the
 * caller indicated that it can handle a retry.
 *
 * Return value and mmap_lock implications depend on flags; see
 * __folio_lock_or_retry().
 */
static inline bool folio_lock_or_retry(struct folio *folio,
		struct mm_struct *mm, unsigned int flags)
{
	might_sleep();
	return folio_trylock(folio) || __folio_lock_or_retry(folio, mm, flags);
}

/*
 * This is exported only for folio_wait_locked/folio_wait_writeback, etc.,
 * and should not be used directly.
 */
void folio_wait_bit(struct folio *folio, int bit_nr);
int folio_wait_bit_killable(struct folio *folio, int bit_nr);

/* 
 * Wait for a folio to be unlocked.
 *
 * This must be called with the caller "holding" the folio,
 * ie with increased folio reference count so that the folio won't
 * go away during the wait.
 */
static inline void folio_wait_locked(struct folio *folio)
{
	if (folio_test_locked(folio))
		folio_wait_bit(folio, PG_locked);
}

static inline int folio_wait_locked_killable(struct folio *folio)
{
	if (!folio_test_locked(folio))
		return 0;
	return folio_wait_bit_killable(folio, PG_locked);
}

static inline void wait_on_page_locked(struct page *page)
{
	folio_wait_locked(page_folio(page));
}

static inline int wait_on_page_locked_killable(struct page *page)
{
	return folio_wait_locked_killable(page_folio(page));
}

void wait_on_page_writeback(struct page *page);
void folio_wait_writeback(struct folio *folio);
int folio_wait_writeback_killable(struct folio *folio);
void end_page_writeback(struct page *page);
void folio_end_writeback(struct folio *folio);
void wait_for_stable_page(struct page *page);
void folio_wait_stable(struct folio *folio);
void __folio_mark_dirty(struct folio *folio, struct address_space *, int warn);
static inline void __set_page_dirty(struct page *page,
		struct address_space *mapping, int warn)
{
	__folio_mark_dirty(page_folio(page), mapping, warn);
}
void folio_account_cleaned(struct folio *folio, struct bdi_writeback *wb);
void __folio_cancel_dirty(struct folio *folio);
static inline void folio_cancel_dirty(struct folio *folio)
{
	/* Avoid atomic ops, locking, etc. when not actually needed. */
	if (folio_test_dirty(folio))
		__folio_cancel_dirty(folio);
}
bool folio_clear_dirty_for_io(struct folio *folio);
bool clear_page_dirty_for_io(struct page *page);
void folio_invalidate(struct folio *folio, size_t offset, size_t length);
int __must_check folio_write_one(struct folio *folio);
static inline int __must_check write_one_page(struct page *page)
{
	return folio_write_one(page_folio(page));
}

int __set_page_dirty_nobuffers(struct page *page);
bool noop_dirty_folio(struct address_space *mapping, struct folio *folio);

#ifdef CONFIG_MIGRATION
int filemap_migrate_folio(struct address_space *mapping, struct folio *dst,
		struct folio *src, enum migrate_mode mode);
#else
#define filemap_migrate_folio NULL
#endif
void page_endio(struct page *page, bool is_write, int err);

void folio_end_private_2(struct folio *folio);
void folio_wait_private_2(struct folio *folio);
int folio_wait_private_2_killable(struct folio *folio);

/*
 * Add an arbitrary waiter to a page's wait queue
 */
void folio_add_wait_queue(struct folio *folio, wait_queue_entry_t *waiter);

/*
 * Fault in userspace address range.
 */
size_t fault_in_writeable(char __user *uaddr, size_t size);
<<<<<<< HEAD
size_t fault_in_safe_writeable(const char __user *uaddr, size_t size);
size_t fault_in_readable(const char __user *uaddr, size_t size);

int add_to_page_cache_locked(struct page *page, struct address_space *mapping,
				pgoff_t index, gfp_t gfp_mask);
=======
size_t fault_in_subpage_writeable(char __user *uaddr, size_t size);
size_t fault_in_safe_writeable(const char __user *uaddr, size_t size);
size_t fault_in_readable(const char __user *uaddr, size_t size);

>>>>>>> d60c95ef
int add_to_page_cache_lru(struct page *page, struct address_space *mapping,
		pgoff_t index, gfp_t gfp);
int filemap_add_folio(struct address_space *mapping, struct folio *folio,
		pgoff_t index, gfp_t gfp);
void filemap_remove_folio(struct folio *folio);
void delete_from_page_cache(struct page *page);
void __filemap_remove_folio(struct folio *folio, void *shadow);
void replace_page_cache_page(struct page *old, struct page *new);
void delete_from_page_cache_batch(struct address_space *mapping,
				  struct folio_batch *fbatch);
int try_to_release_page(struct page *page, gfp_t gfp);
bool filemap_release_folio(struct folio *folio, gfp_t gfp);
loff_t mapping_seek_hole_data(struct address_space *, loff_t start, loff_t end,
		int whence);

/* Must be non-static for BPF error injection */
int __filemap_add_folio(struct address_space *mapping, struct folio *folio,
		pgoff_t index, gfp_t gfp, void **shadowp);

bool filemap_range_has_writeback(struct address_space *mapping,
				 loff_t start_byte, loff_t end_byte);

/**
 * filemap_range_needs_writeback - check if range potentially needs writeback
 * @mapping:           address space within which to check
 * @start_byte:        offset in bytes where the range starts
 * @end_byte:          offset in bytes where the range ends (inclusive)
 *
 * Find at least one page in the range supplied, usually used to check if
 * direct writing in this range will trigger a writeback. Used by O_DIRECT
 * read/write with IOCB_NOWAIT, to see if the caller needs to do
 * filemap_write_and_wait_range() before proceeding.
 *
 * Return: %true if the caller should do filemap_write_and_wait_range() before
 * doing O_DIRECT to a page in this range, %false otherwise.
 */
static inline bool filemap_range_needs_writeback(struct address_space *mapping,
						 loff_t start_byte,
						 loff_t end_byte)
{
	if (!mapping->nrpages)
		return false;
	if (!mapping_tagged(mapping, PAGECACHE_TAG_DIRTY) &&
	    !mapping_tagged(mapping, PAGECACHE_TAG_WRITEBACK))
		return false;
	return filemap_range_has_writeback(mapping, start_byte, end_byte);
}

/**
 * struct readahead_control - Describes a readahead request.
 *
 * A readahead request is for consecutive pages.  Filesystems which
 * implement the ->readahead method should call readahead_page() or
 * readahead_page_batch() in a loop and attempt to start I/O against
 * each page in the request.
 *
 * Most of the fields in this struct are private and should be accessed
 * by the functions below.
 *
 * @file: The file, used primarily by network filesystems for authentication.
 *	  May be NULL if invoked internally by the filesystem.
 * @mapping: Readahead this filesystem object.
 * @ra: File readahead state.  May be NULL.
 */
struct readahead_control {
	struct file *file;
	struct address_space *mapping;
	struct file_ra_state *ra;
/* private: use the readahead_* accessors instead */
	pgoff_t _index;
	unsigned int _nr_pages;
	unsigned int _batch_count;
	bool _workingset;
	unsigned long _pflags;
};

#define DEFINE_READAHEAD(ractl, f, r, m, i)				\
	struct readahead_control ractl = {				\
		.file = f,						\
		.mapping = m,						\
		.ra = r,						\
		._index = i,						\
	}

#define VM_READAHEAD_PAGES	(SZ_128K / PAGE_SIZE)

void page_cache_ra_unbounded(struct readahead_control *,
		unsigned long nr_to_read, unsigned long lookahead_count);
void page_cache_sync_ra(struct readahead_control *, unsigned long req_count);
void page_cache_async_ra(struct readahead_control *, struct folio *,
		unsigned long req_count);
void readahead_expand(struct readahead_control *ractl,
		      loff_t new_start, size_t new_len);

/**
 * page_cache_sync_readahead - generic file readahead
 * @mapping: address_space which holds the pagecache and I/O vectors
 * @ra: file_ra_state which holds the readahead state
 * @file: Used by the filesystem for authentication.
 * @index: Index of first page to be read.
 * @req_count: Total number of pages being read by the caller.
 *
 * page_cache_sync_readahead() should be called when a cache miss happened:
 * it will submit the read.  The readahead logic may decide to piggyback more
 * pages onto the read request if access patterns suggest it will improve
 * performance.
 */
static inline
void page_cache_sync_readahead(struct address_space *mapping,
		struct file_ra_state *ra, struct file *file, pgoff_t index,
		unsigned long req_count)
{
	DEFINE_READAHEAD(ractl, file, ra, mapping, index);
	page_cache_sync_ra(&ractl, req_count);
}

/**
 * page_cache_async_readahead - file readahead for marked pages
 * @mapping: address_space which holds the pagecache and I/O vectors
 * @ra: file_ra_state which holds the readahead state
 * @file: Used by the filesystem for authentication.
 * @folio: The folio at @index which triggered the readahead call.
 * @index: Index of first page to be read.
 * @req_count: Total number of pages being read by the caller.
 *
 * page_cache_async_readahead() should be called when a page is used which
 * is marked as PageReadahead; this is a marker to suggest that the application
 * has used up enough of the readahead window that we should start pulling in
 * more pages.
 */
static inline
void page_cache_async_readahead(struct address_space *mapping,
		struct file_ra_state *ra, struct file *file,
		struct folio *folio, pgoff_t index, unsigned long req_count)
{
	DEFINE_READAHEAD(ractl, file, ra, mapping, index);
	page_cache_async_ra(&ractl, folio, req_count);
}

static inline struct folio *__readahead_folio(struct readahead_control *ractl)
{
	struct folio *folio;

	BUG_ON(ractl->_batch_count > ractl->_nr_pages);
	ractl->_nr_pages -= ractl->_batch_count;
	ractl->_index += ractl->_batch_count;

	if (!ractl->_nr_pages) {
		ractl->_batch_count = 0;
		return NULL;
	}

	folio = xa_load(&ractl->mapping->i_pages, ractl->_index);
	VM_BUG_ON_FOLIO(!folio_test_locked(folio), folio);
	ractl->_batch_count = folio_nr_pages(folio);

	return folio;
}

/**
 * readahead_page - Get the next page to read.
 * @ractl: The current readahead request.
 *
 * Context: The page is locked and has an elevated refcount.  The caller
 * should decreases the refcount once the page has been submitted for I/O
 * and unlock the page once all I/O to that page has completed.
 * Return: A pointer to the next page, or %NULL if we are done.
 */
static inline struct page *readahead_page(struct readahead_control *ractl)
{
	struct folio *folio = __readahead_folio(ractl);

	return &folio->page;
}

/**
 * readahead_folio - Get the next folio to read.
 * @ractl: The current readahead request.
 *
 * Context: The folio is locked.  The caller should unlock the folio once
 * all I/O to that folio has completed.
 * Return: A pointer to the next folio, or %NULL if we are done.
 */
static inline struct folio *readahead_folio(struct readahead_control *ractl)
{
	struct folio *folio = __readahead_folio(ractl);

	if (folio)
		folio_put(folio);
	return folio;
}

static inline unsigned int __readahead_batch(struct readahead_control *rac,
		struct page **array, unsigned int array_sz)
{
	unsigned int i = 0;
	XA_STATE(xas, &rac->mapping->i_pages, 0);
	struct page *page;

	BUG_ON(rac->_batch_count > rac->_nr_pages);
	rac->_nr_pages -= rac->_batch_count;
	rac->_index += rac->_batch_count;
	rac->_batch_count = 0;

	xas_set(&xas, rac->_index);
	rcu_read_lock();
	xas_for_each(&xas, page, rac->_index + rac->_nr_pages - 1) {
		if (xas_retry(&xas, page))
			continue;
		VM_BUG_ON_PAGE(!PageLocked(page), page);
		VM_BUG_ON_PAGE(PageTail(page), page);
		array[i++] = page;
		rac->_batch_count += thp_nr_pages(page);
		if (i == array_sz)
			break;
	}
	rcu_read_unlock();

	return i;
}

/**
 * readahead_page_batch - Get a batch of pages to read.
 * @rac: The current readahead request.
 * @array: An array of pointers to struct page.
 *
 * Context: The pages are locked and have an elevated refcount.  The caller
 * should decreases the refcount once the page has been submitted for I/O
 * and unlock the page once all I/O to that page has completed.
 * Return: The number of pages placed in the array.  0 indicates the request
 * is complete.
 */
#define readahead_page_batch(rac, array)				\
	__readahead_batch(rac, array, ARRAY_SIZE(array))

/**
 * readahead_pos - The byte offset into the file of this readahead request.
 * @rac: The readahead request.
 */
static inline loff_t readahead_pos(struct readahead_control *rac)
{
	return (loff_t)rac->_index * PAGE_SIZE;
}

/**
 * readahead_length - The number of bytes in this readahead request.
 * @rac: The readahead request.
 */
static inline size_t readahead_length(struct readahead_control *rac)
{
	return rac->_nr_pages * PAGE_SIZE;
}

/**
 * readahead_index - The index of the first page in this readahead request.
 * @rac: The readahead request.
 */
static inline pgoff_t readahead_index(struct readahead_control *rac)
{
	return rac->_index;
}

/**
 * readahead_count - The number of pages in this readahead request.
 * @rac: The readahead request.
 */
static inline unsigned int readahead_count(struct readahead_control *rac)
{
	return rac->_nr_pages;
}

/**
 * readahead_batch_length - The number of bytes in the current batch.
 * @rac: The readahead request.
 */
static inline size_t readahead_batch_length(struct readahead_control *rac)
{
	return rac->_batch_count * PAGE_SIZE;
}

static inline unsigned long dir_pages(struct inode *inode)
{
	return (unsigned long)(inode->i_size + PAGE_SIZE - 1) >>
			       PAGE_SHIFT;
}

/**
 * folio_mkwrite_check_truncate - check if folio was truncated
 * @folio: the folio to check
 * @inode: the inode to check the folio against
 *
 * Return: the number of bytes in the folio up to EOF,
 * or -EFAULT if the folio was truncated.
 */
static inline ssize_t folio_mkwrite_check_truncate(struct folio *folio,
					      struct inode *inode)
{
	loff_t size = i_size_read(inode);
	pgoff_t index = size >> PAGE_SHIFT;
	size_t offset = offset_in_folio(folio, size);

	if (!folio->mapping)
		return -EFAULT;

	/* folio is wholly inside EOF */
	if (folio_next_index(folio) - 1 < index)
		return folio_size(folio);
	/* folio is wholly past EOF */
	if (folio->index > index || !offset)
		return -EFAULT;
	/* folio is partially inside EOF */
	return offset;
}

/**
 * page_mkwrite_check_truncate - check if page was truncated
 * @page: the page to check
 * @inode: the inode to check the page against
 *
 * Returns the number of bytes in the page up to EOF,
 * or -EFAULT if the page was truncated.
 */
static inline int page_mkwrite_check_truncate(struct page *page,
					      struct inode *inode)
{
	loff_t size = i_size_read(inode);
	pgoff_t index = size >> PAGE_SHIFT;
	int offset = offset_in_page(size);

	if (page->mapping != inode->i_mapping)
		return -EFAULT;

	/* page is wholly inside EOF */
	if (page->index < index)
		return PAGE_SIZE;
	/* page is wholly past EOF */
	if (page->index > index || !offset)
		return -EFAULT;
	/* page is partially inside EOF */
	return offset;
}

/**
 * i_blocks_per_folio - How many blocks fit in this folio.
 * @inode: The inode which contains the blocks.
 * @folio: The folio.
 *
 * If the block size is larger than the size of this folio, return zero.
 *
 * Context: The caller should hold a refcount on the folio to prevent it
 * from being split.
 * Return: The number of filesystem blocks covered by this folio.
 */
static inline
unsigned int i_blocks_per_folio(struct inode *inode, struct folio *folio)
{
	return folio_size(folio) >> inode->i_blkbits;
}

static inline
unsigned int i_blocks_per_page(struct inode *inode, struct page *page)
{
	return i_blocks_per_folio(inode, page_folio(page));
}
#endif /* _LINUX_PAGEMAP_H */<|MERGE_RESOLUTION|>--- conflicted
+++ resolved
@@ -1093,18 +1093,10 @@
  * Fault in userspace address range.
  */
 size_t fault_in_writeable(char __user *uaddr, size_t size);
-<<<<<<< HEAD
-size_t fault_in_safe_writeable(const char __user *uaddr, size_t size);
-size_t fault_in_readable(const char __user *uaddr, size_t size);
-
-int add_to_page_cache_locked(struct page *page, struct address_space *mapping,
-				pgoff_t index, gfp_t gfp_mask);
-=======
 size_t fault_in_subpage_writeable(char __user *uaddr, size_t size);
 size_t fault_in_safe_writeable(const char __user *uaddr, size_t size);
 size_t fault_in_readable(const char __user *uaddr, size_t size);
 
->>>>>>> d60c95ef
 int add_to_page_cache_lru(struct page *page, struct address_space *mapping,
 		pgoff_t index, gfp_t gfp);
 int filemap_add_folio(struct address_space *mapping, struct folio *folio,
