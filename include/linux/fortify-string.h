/* SPDX-License-Identifier: GPL-2.0 */
#ifndef _LINUX_FORTIFY_STRING_H_
#define _LINUX_FORTIFY_STRING_H_

#include <linux/bug.h>
#include <linux/const.h>
#include <linux/limits.h>

#define __FORTIFY_INLINE extern __always_inline __gnu_inline __overloadable
#define __RENAME(x) __asm__(#x)

void fortify_panic(const char *name) __noreturn __cold;
void __read_overflow(void) __compiletime_error("detected read beyond size of object (1st parameter)");
void __read_overflow2(void) __compiletime_error("detected read beyond size of object (2nd parameter)");
void __read_overflow2_field(size_t avail, size_t wanted) __compiletime_warning("detected read beyond size of field (2nd parameter); maybe use struct_group()?");
void __write_overflow(void) __compiletime_error("detected write beyond size of object (1st parameter)");
void __write_overflow_field(size_t avail, size_t wanted) __compiletime_warning("detected write beyond size of field (1st parameter); maybe use struct_group()?");

#define __compiletime_strlen(p)					\
({								\
	char *__p = (char *)(p);				\
	size_t __ret = SIZE_MAX;				\
<<<<<<< HEAD
	size_t __p_size = __builtin_object_size(p, 1);		\
=======
	size_t __p_size = __member_size(p);			\
>>>>>>> 2cb8e624
	if (__p_size != SIZE_MAX &&				\
	    __builtin_constant_p(*__p)) {			\
		size_t __p_len = __p_size - 1;			\
		if (__builtin_constant_p(__p[__p_len]) &&	\
		    __p[__p_len] == '\0')			\
			__ret = __builtin_strlen(__p);		\
	}							\
	__ret;							\
})

#if defined(CONFIG_KASAN_GENERIC) || defined(CONFIG_KASAN_SW_TAGS)
extern void *__underlying_memchr(const void *p, int c, __kernel_size_t size) __RENAME(memchr);
extern int __underlying_memcmp(const void *p, const void *q, __kernel_size_t size) __RENAME(memcmp);
extern void *__underlying_memcpy(void *p, const void *q, __kernel_size_t size) __RENAME(memcpy);
extern void *__underlying_memmove(void *p, const void *q, __kernel_size_t size) __RENAME(memmove);
extern void *__underlying_memset(void *p, int c, __kernel_size_t size) __RENAME(memset);
extern char *__underlying_strcat(char *p, const char *q) __RENAME(strcat);
extern char *__underlying_strcpy(char *p, const char *q) __RENAME(strcpy);
extern __kernel_size_t __underlying_strlen(const char *p) __RENAME(strlen);
extern char *__underlying_strncat(char *p, const char *q, __kernel_size_t count) __RENAME(strncat);
extern char *__underlying_strncpy(char *p, const char *q, __kernel_size_t size) __RENAME(strncpy);
#else

#if defined(__SANITIZE_MEMORY__)
/*
 * For KMSAN builds all memcpy/memset/memmove calls should be replaced by the
 * corresponding __msan_XXX functions.
 */
#include <linux/kmsan_string.h>
#define __underlying_memcpy	__msan_memcpy
#define __underlying_memmove	__msan_memmove
#define __underlying_memset	__msan_memset
#else
#define __underlying_memcpy	__builtin_memcpy
#define __underlying_memmove	__builtin_memmove
#define __underlying_memset	__builtin_memset
#endif

#define __underlying_memchr	__builtin_memchr
#define __underlying_memcmp	__builtin_memcmp
#define __underlying_strcat	__builtin_strcat
#define __underlying_strcpy	__builtin_strcpy
#define __underlying_strlen	__builtin_strlen
#define __underlying_strncat	__builtin_strncat
#define __underlying_strncpy	__builtin_strncpy
#endif

/**
 * unsafe_memcpy - memcpy implementation with no FORTIFY bounds checking
 *
 * @dst: Destination memory address to write to
 * @src: Source memory address to read from
 * @bytes: How many bytes to write to @dst from @src
 * @justification: Free-form text or comment describing why the use is needed
 *
 * This should be used for corner cases where the compiler cannot do the
 * right thing, or during transitions between APIs, etc. It should be used
 * very rarely, and includes a place for justification detailing where bounds
 * checking has happened, and why existing solutions cannot be employed.
 */
#define unsafe_memcpy(dst, src, bytes, justification)		\
	__underlying_memcpy(dst, src, bytes)

/*
 * Clang's use of __builtin_*object_size() within inlines needs hinting via
 * __pass_*object_size(). The preference is to only ever use type 1 (member
 * size, rather than struct size), but there remain some stragglers using
 * type 0 that will be converted in the future.
 */
#define POS			__pass_object_size(1)
#define POS0			__pass_object_size(0)
#define __struct_size(p)	__builtin_object_size(p, 0)
#define __member_size(p)	__builtin_object_size(p, 1)

#define __compiletime_lessthan(bounds, length)	(	\
	__builtin_constant_p((bounds) < (length)) &&	\
	(bounds) < (length)				\
)

/**
 * strncpy - Copy a string to memory with non-guaranteed NUL padding
 *
 * @p: pointer to destination of copy
 * @q: pointer to NUL-terminated source string to copy
 * @size: bytes to write at @p
 *
 * If strlen(@q) >= @size, the copy of @q will stop after @size bytes,
 * and @p will NOT be NUL-terminated
 *
 * If strlen(@q) < @size, following the copy of @q, trailing NUL bytes
 * will be written to @p until @size total bytes have been written.
 *
 * Do not use this function. While FORTIFY_SOURCE tries to avoid
 * over-reads of @q, it cannot defend against writing unterminated
 * results to @p. Using strncpy() remains ambiguous and fragile.
 * Instead, please choose an alternative, so that the expectation
 * of @p's contents is unambiguous:
 *
 * +--------------------+-----------------+------------+
 * | @p needs to be:    | padded to @size | not padded |
 * +====================+=================+============+
 * |     NUL-terminated | strscpy_pad()   | strscpy()  |
 * +--------------------+-----------------+------------+
 * | not NUL-terminated | strtomem_pad()  | strtomem() |
 * +--------------------+-----------------+------------+
 *
 * Note strscpy*()'s differing return values for detecting truncation,
 * and strtomem*()'s expectation that the destination is marked with
 * __nonstring when it is a character array.
 *
 */
__FORTIFY_INLINE __diagnose_as(__builtin_strncpy, 1, 2, 3)
char *strncpy(char * const POS p, const char *q, __kernel_size_t size)
{
	size_t p_size = __member_size(p);

	if (__compiletime_lessthan(p_size, size))
		__write_overflow();
	if (p_size < size)
		fortify_panic(__func__);
	return __underlying_strncpy(p, q, size);
}

__FORTIFY_INLINE __diagnose_as(__builtin_strcat, 1, 2)
char *strcat(char * const POS p, const char *q)
{
	size_t p_size = __member_size(p);

	if (p_size == SIZE_MAX)
		return __underlying_strcat(p, q);
	if (strlcat(p, q, p_size) >= p_size)
		fortify_panic(__func__);
	return p;
}

extern __kernel_size_t __real_strnlen(const char *, __kernel_size_t) __RENAME(strnlen);
__FORTIFY_INLINE __kernel_size_t strnlen(const char * const POS p, __kernel_size_t maxlen)
{
	size_t p_size = __member_size(p);
	size_t p_len = __compiletime_strlen(p);
	size_t ret;

	/* We can take compile-time actions when maxlen is const. */
	if (__builtin_constant_p(maxlen) && p_len != SIZE_MAX) {
		/* If p is const, we can use its compile-time-known len. */
		if (maxlen >= p_size)
			return p_len;
	}

	/* Do not check characters beyond the end of p. */
	ret = __real_strnlen(p, maxlen < p_size ? maxlen : p_size);
	if (p_size <= ret && maxlen != ret)
		fortify_panic(__func__);
	return ret;
}

/*
 * Defined after fortified strnlen to reuse it. However, it must still be
 * possible for strlen() to be used on compile-time strings for use in
 * static initializers (i.e. as a constant expression).
 */
#define strlen(p)							\
	__builtin_choose_expr(__is_constexpr(__builtin_strlen(p)),	\
		__builtin_strlen(p), __fortify_strlen(p))
__FORTIFY_INLINE __diagnose_as(__builtin_strlen, 1)
__kernel_size_t __fortify_strlen(const char * const POS p)
{
	__kernel_size_t ret;
	size_t p_size = __member_size(p);

	/* Give up if we don't know how large p is. */
	if (p_size == SIZE_MAX)
		return __underlying_strlen(p);
	ret = strnlen(p, p_size);
	if (p_size <= ret)
		fortify_panic(__func__);
	return ret;
}

/* defined after fortified strlen to reuse it */
extern size_t __real_strlcpy(char *, const char *, size_t) __RENAME(strlcpy);
__FORTIFY_INLINE size_t strlcpy(char * const POS p, const char * const POS q, size_t size)
{
	size_t p_size = __member_size(p);
	size_t q_size = __member_size(q);
	size_t q_len;	/* Full count of source string length. */
	size_t len;	/* Count of characters going into destination. */

	if (p_size == SIZE_MAX && q_size == SIZE_MAX)
		return __real_strlcpy(p, q, size);
	q_len = strlen(q);
	len = (q_len >= size) ? size - 1 : q_len;
	if (__builtin_constant_p(size) && __builtin_constant_p(q_len) && size) {
		/* Write size is always larger than destination. */
		if (len >= p_size)
			__write_overflow();
	}
	if (size) {
		if (len >= p_size)
			fortify_panic(__func__);
		__underlying_memcpy(p, q, len);
		p[len] = '\0';
	}
	return q_len;
}

/* defined after fortified strnlen to reuse it */
extern ssize_t __real_strscpy(char *, const char *, size_t) __RENAME(strscpy);
__FORTIFY_INLINE ssize_t strscpy(char * const POS p, const char * const POS q, size_t size)
{
	size_t len;
	/* Use string size rather than possible enclosing struct size. */
	size_t p_size = __member_size(p);
	size_t q_size = __member_size(q);

	/* If we cannot get size of p and q default to call strscpy. */
	if (p_size == SIZE_MAX && q_size == SIZE_MAX)
		return __real_strscpy(p, q, size);

	/*
	 * If size can be known at compile time and is greater than
	 * p_size, generate a compile time write overflow error.
	 */
	if (__compiletime_lessthan(p_size, size))
		__write_overflow();

	/*
	 * This call protects from read overflow, because len will default to q
	 * length if it smaller than size.
	 */
	len = strnlen(q, size);
	/*
	 * If len equals size, we will copy only size bytes which leads to
	 * -E2BIG being returned.
	 * Otherwise we will copy len + 1 because of the final '\O'.
	 */
	len = len == size ? size : len + 1;

	/*
	 * Generate a runtime write overflow error if len is greater than
	 * p_size.
	 */
	if (len > p_size)
		fortify_panic(__func__);

	/*
	 * We can now safely call vanilla strscpy because we are protected from:
	 * 1. Read overflow thanks to call to strnlen().
	 * 2. Write overflow thanks to above ifs.
	 */
	return __real_strscpy(p, q, len);
}

/* defined after fortified strlen and strnlen to reuse them */
__FORTIFY_INLINE __diagnose_as(__builtin_strncat, 1, 2, 3)
char *strncat(char * const POS p, const char * const POS q, __kernel_size_t count)
{
	size_t p_len, copy_len;
	size_t p_size = __member_size(p);
	size_t q_size = __member_size(q);

	if (p_size == SIZE_MAX && q_size == SIZE_MAX)
		return __underlying_strncat(p, q, count);
	p_len = strlen(p);
	copy_len = strnlen(q, count);
	if (p_size < p_len + copy_len + 1)
		fortify_panic(__func__);
	__underlying_memcpy(p + p_len, q, copy_len);
	p[p_len + copy_len] = '\0';
	return p;
}

__FORTIFY_INLINE void fortify_memset_chk(__kernel_size_t size,
					 const size_t p_size,
					 const size_t p_size_field)
{
	if (__builtin_constant_p(size)) {
		/*
		 * Length argument is a constant expression, so we
		 * can perform compile-time bounds checking where
		 * buffer sizes are also known at compile time.
		 */

		/* Error when size is larger than enclosing struct. */
		if (__compiletime_lessthan(p_size_field, p_size) &&
		    __compiletime_lessthan(p_size, size))
			__write_overflow();

		/* Warn when write size is larger than dest field. */
		if (__compiletime_lessthan(p_size_field, size))
			__write_overflow_field(p_size_field, size);
	}
	/*
	 * At this point, length argument may not be a constant expression,
	 * so run-time bounds checking can be done where buffer sizes are
	 * known. (This is not an "else" because the above checks may only
	 * be compile-time warnings, and we want to still warn for run-time
	 * overflows.)
	 */

	/*
	 * Always stop accesses beyond the struct that contains the
	 * field, when the buffer's remaining size is known.
	 * (The SIZE_MAX test is to optimize away checks where the buffer
	 * lengths are unknown.)
	 */
	if (p_size != SIZE_MAX && p_size < size)
		fortify_panic("memset");
}

#define __fortify_memset_chk(p, c, size, p_size, p_size_field) ({	\
	size_t __fortify_size = (size_t)(size);				\
	fortify_memset_chk(__fortify_size, p_size, p_size_field),	\
	__underlying_memset(p, c, __fortify_size);			\
})

/*
 * __struct_size() vs __member_size() must be captured here to avoid
 * evaluating argument side-effects further into the macro layers.
 */
#ifndef CONFIG_KMSAN
#define memset(p, c, s) __fortify_memset_chk(p, c, s,			\
		__struct_size(p), __member_size(p))
#endif

/*
 * To make sure the compiler can enforce protection against buffer overflows,
 * memcpy(), memmove(), and memset() must not be used beyond individual
 * struct members. If you need to copy across multiple members, please use
 * struct_group() to create a named mirror of an anonymous struct union.
 * (e.g. see struct sk_buff.) Read overflow checking is currently only
 * done when a write overflow is also present, or when building with W=1.
 *
 * Mitigation coverage matrix
 *					Bounds checking at:
 *					+-------+-------+-------+-------+
 *					| Compile time  |   Run time    |
 * memcpy() argument sizes:		| write | read  | write | read  |
 *        dest     source   length      +-------+-------+-------+-------+
 * memcpy(known,   known,   constant)	|   y   |   y   |  n/a  |  n/a  |
 * memcpy(known,   unknown, constant)	|   y   |   n   |  n/a  |   V   |
 * memcpy(known,   known,   dynamic)	|   n   |   n   |   B   |   B   |
 * memcpy(known,   unknown, dynamic)	|   n   |   n   |   B   |   V   |
 * memcpy(unknown, known,   constant)	|   n   |   y   |   V   |  n/a  |
 * memcpy(unknown, unknown, constant)	|   n   |   n   |   V   |   V   |
 * memcpy(unknown, known,   dynamic)	|   n   |   n   |   V   |   B   |
 * memcpy(unknown, unknown, dynamic)	|   n   |   n   |   V   |   V   |
 *					+-------+-------+-------+-------+
 *
 * y = perform deterministic compile-time bounds checking
 * n = cannot perform deterministic compile-time bounds checking
 * n/a = no run-time bounds checking needed since compile-time deterministic
 * B = can perform run-time bounds checking (currently unimplemented)
 * V = vulnerable to run-time overflow (will need refactoring to solve)
 *
 */
__FORTIFY_INLINE bool fortify_memcpy_chk(__kernel_size_t size,
					 const size_t p_size,
					 const size_t q_size,
					 const size_t p_size_field,
					 const size_t q_size_field,
					 const char *func)
{
	if (__builtin_constant_p(size)) {
		/*
		 * Length argument is a constant expression, so we
		 * can perform compile-time bounds checking where
		 * buffer sizes are also known at compile time.
		 */

		/* Error when size is larger than enclosing struct. */
		if (__compiletime_lessthan(p_size_field, p_size) &&
		    __compiletime_lessthan(p_size, size))
			__write_overflow();
		if (__compiletime_lessthan(q_size_field, q_size) &&
		    __compiletime_lessthan(q_size, size))
			__read_overflow2();

		/* Warn when write size argument larger than dest field. */
		if (__compiletime_lessthan(p_size_field, size))
			__write_overflow_field(p_size_field, size);
		/*
		 * Warn for source field over-read when building with W=1
		 * or when an over-write happened, so both can be fixed at
		 * the same time.
		 */
		if ((IS_ENABLED(KBUILD_EXTRA_WARN1) ||
		     __compiletime_lessthan(p_size_field, size)) &&
		    __compiletime_lessthan(q_size_field, size))
			__read_overflow2_field(q_size_field, size);
	}
	/*
	 * At this point, length argument may not be a constant expression,
	 * so run-time bounds checking can be done where buffer sizes are
	 * known. (This is not an "else" because the above checks may only
	 * be compile-time warnings, and we want to still warn for run-time
	 * overflows.)
	 */

	/*
	 * Always stop accesses beyond the struct that contains the
	 * field, when the buffer's remaining size is known.
	 * (The SIZE_MAX test is to optimize away checks where the buffer
	 * lengths are unknown.)
	 */
	if ((p_size != SIZE_MAX && p_size < size) ||
	    (q_size != SIZE_MAX && q_size < size))
		fortify_panic(func);

	/*
	 * Warn when writing beyond destination field size.
	 *
	 * We must ignore p_size_field == 0 for existing 0-element
	 * fake flexible arrays, until they are all converted to
	 * proper flexible arrays.
	 *
	 * The implementation of __builtin_*object_size() behaves
	 * like sizeof() when not directly referencing a flexible
	 * array member, which means there will be many bounds checks
	 * that will appear at run-time, without a way for them to be
	 * detected at compile-time (as can be done when the destination
	 * is specifically the flexible array member).
	 * https://gcc.gnu.org/bugzilla/show_bug.cgi?id=101832
	 */
	if (p_size_field != 0 && p_size_field != SIZE_MAX &&
	    p_size != p_size_field && p_size_field < size)
		return true;

	return false;
}

#define __fortify_memcpy_chk(p, q, size, p_size, q_size,		\
			     p_size_field, q_size_field, op) ({		\
	const size_t __fortify_size = (size_t)(size);			\
	const size_t __p_size = (p_size);				\
	const size_t __q_size = (q_size);				\
	const size_t __p_size_field = (p_size_field);			\
	const size_t __q_size_field = (q_size_field);			\
	WARN_ONCE(fortify_memcpy_chk(__fortify_size, __p_size,		\
				     __q_size, __p_size_field,		\
				     __q_size_field, #op),		\
		  #op ": detected field-spanning write (size %zu) of single %s (size %zu)\n", \
		  __fortify_size,					\
		  "field \"" #p "\" at " __FILE__ ":" __stringify(__LINE__), \
		  __p_size_field);					\
	__underlying_##op(p, q, __fortify_size);			\
})

/*
 * Notes about compile-time buffer size detection:
 *
 * With these types...
 *
 *	struct middle {
 *		u16 a;
 *		u8 middle_buf[16];
 *		int b;
 *	};
 *	struct end {
 *		u16 a;
 *		u8 end_buf[16];
 *	};
 *	struct flex {
 *		int a;
 *		u8 flex_buf[];
 *	};
 *
 *	void func(TYPE *ptr) { ... }
 *
 * Cases where destination size cannot be currently detected:
 * - the size of ptr's object (seemingly by design, gcc & clang fail):
 *	__builtin_object_size(ptr, 1) == SIZE_MAX
 * - the size of flexible arrays in ptr's obj (by design, dynamic size):
 *	__builtin_object_size(ptr->flex_buf, 1) == SIZE_MAX
 * - the size of ANY array at the end of ptr's obj (gcc and clang bug):
 *	__builtin_object_size(ptr->end_buf, 1) == SIZE_MAX
 *	https://gcc.gnu.org/bugzilla/show_bug.cgi?id=101836
 *
 * Cases where destination size is currently detected:
 * - the size of non-array members within ptr's object:
 *	__builtin_object_size(ptr->a, 1) == 2
 * - the size of non-flexible-array in the middle of ptr's obj:
 *	__builtin_object_size(ptr->middle_buf, 1) == 16
 *
 */

/*
 * __struct_size() vs __member_size() must be captured here to avoid
 * evaluating argument side-effects further into the macro layers.
 */
#define memcpy(p, q, s)  __fortify_memcpy_chk(p, q, s,			\
		__struct_size(p), __struct_size(q),			\
		__member_size(p), __member_size(q),			\
		memcpy)
#define memmove(p, q, s)  __fortify_memcpy_chk(p, q, s,			\
		__struct_size(p), __struct_size(q),			\
		__member_size(p), __member_size(q),			\
		memmove)

extern void *__real_memscan(void *, int, __kernel_size_t) __RENAME(memscan);
__FORTIFY_INLINE void *memscan(void * const POS0 p, int c, __kernel_size_t size)
{
	size_t p_size = __struct_size(p);

	if (__compiletime_lessthan(p_size, size))
		__read_overflow();
	if (p_size < size)
		fortify_panic(__func__);
	return __real_memscan(p, c, size);
}

__FORTIFY_INLINE __diagnose_as(__builtin_memcmp, 1, 2, 3)
int memcmp(const void * const POS0 p, const void * const POS0 q, __kernel_size_t size)
{
	size_t p_size = __struct_size(p);
	size_t q_size = __struct_size(q);

	if (__builtin_constant_p(size)) {
		if (__compiletime_lessthan(p_size, size))
			__read_overflow();
		if (__compiletime_lessthan(q_size, size))
			__read_overflow2();
	}
	if (p_size < size || q_size < size)
		fortify_panic(__func__);
	return __underlying_memcmp(p, q, size);
}

__FORTIFY_INLINE __diagnose_as(__builtin_memchr, 1, 2, 3)
void *memchr(const void * const POS0 p, int c, __kernel_size_t size)
{
	size_t p_size = __struct_size(p);

	if (__compiletime_lessthan(p_size, size))
		__read_overflow();
	if (p_size < size)
		fortify_panic(__func__);
	return __underlying_memchr(p, c, size);
}

void *__real_memchr_inv(const void *s, int c, size_t n) __RENAME(memchr_inv);
__FORTIFY_INLINE void *memchr_inv(const void * const POS0 p, int c, size_t size)
{
	size_t p_size = __struct_size(p);

	if (__compiletime_lessthan(p_size, size))
		__read_overflow();
	if (p_size < size)
		fortify_panic(__func__);
	return __real_memchr_inv(p, c, size);
}

extern void *__real_kmemdup(const void *src, size_t len, gfp_t gfp) __RENAME(kmemdup);
__FORTIFY_INLINE void *kmemdup(const void * const POS0 p, size_t size, gfp_t gfp)
{
	size_t p_size = __struct_size(p);

	if (__compiletime_lessthan(p_size, size))
		__read_overflow();
	if (p_size < size)
		fortify_panic(__func__);
	return __real_kmemdup(p, size, gfp);
}

/* Defined after fortified strlen to reuse it. */
__FORTIFY_INLINE __diagnose_as(__builtin_strcpy, 1, 2)
char *strcpy(char * const POS p, const char * const POS q)
{
	size_t p_size = __member_size(p);
	size_t q_size = __member_size(q);
	size_t size;

	/* If neither buffer size is known, immediately give up. */
<<<<<<< HEAD
	if (p_size == SIZE_MAX && q_size == SIZE_MAX)
=======
	if (__builtin_constant_p(p_size) &&
	    __builtin_constant_p(q_size) &&
	    p_size == SIZE_MAX && q_size == SIZE_MAX)
>>>>>>> 2cb8e624
		return __underlying_strcpy(p, q);
	size = strlen(q) + 1;
	/* Compile-time check for const size overflow. */
	if (__compiletime_lessthan(p_size, size))
		__write_overflow();
	/* Run-time check for dynamic size overflow. */
	if (p_size < size)
		fortify_panic(__func__);
	__underlying_memcpy(p, q, size);
	return p;
}

/* Don't use these outside the FORITFY_SOURCE implementation */
#undef __underlying_memchr
#undef __underlying_memcmp
#undef __underlying_strcat
#undef __underlying_strcpy
#undef __underlying_strlen
#undef __underlying_strncat
#undef __underlying_strncpy

#undef POS
#undef POS0

#endif /* _LINUX_FORTIFY_STRING_H_ */<|MERGE_RESOLUTION|>--- conflicted
+++ resolved
@@ -20,11 +20,7 @@
 ({								\
 	char *__p = (char *)(p);				\
 	size_t __ret = SIZE_MAX;				\
-<<<<<<< HEAD
-	size_t __p_size = __builtin_object_size(p, 1);		\
-=======
 	size_t __p_size = __member_size(p);			\
->>>>>>> 2cb8e624
 	if (__p_size != SIZE_MAX &&				\
 	    __builtin_constant_p(*__p)) {			\
 		size_t __p_len = __p_size - 1;			\
@@ -598,13 +594,9 @@
 	size_t size;
 
 	/* If neither buffer size is known, immediately give up. */
-<<<<<<< HEAD
-	if (p_size == SIZE_MAX && q_size == SIZE_MAX)
-=======
 	if (__builtin_constant_p(p_size) &&
 	    __builtin_constant_p(q_size) &&
 	    p_size == SIZE_MAX && q_size == SIZE_MAX)
->>>>>>> 2cb8e624
 		return __underlying_strcpy(p, q);
 	size = strlen(q) + 1;
 	/* Compile-time check for const size overflow. */
