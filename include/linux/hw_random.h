--- conflicted
+++ resolved
@@ -61,10 +61,7 @@
 /** Unregister a Hardware Random Number Generator driver. */
 extern void hwrng_unregister(struct hwrng *rng);
 extern void devm_hwrng_unregister(struct device *dve, struct hwrng *rng);
-<<<<<<< HEAD
-=======
 
 extern long hwrng_msleep(struct hwrng *rng, unsigned int msecs);
->>>>>>> d60c95ef
 
 #endif /* LINUX_HWRANDOM_H_ */