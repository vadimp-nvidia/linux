--- conflicted
+++ resolved
@@ -2123,11 +2123,7 @@
 			 */
 			err = 0;
 		}
-<<<<<<< HEAD
-		up_read(&mm->mmap_sem);
-=======
 		mmap_read_unlock(mm);
->>>>>>> d1988041
 		/*
 		 * In case of failure, the page was not really empty, so we
 		 * need to continue. Otherwise we're done.
