// SPDX-License-Identifier: GPL-2.0-only
/*
 *  mm/userfaultfd.c
 *
 *  Copyright (C) 2015  Red Hat, Inc.
 */

#include <linux/mm.h>
#include <linux/sched/signal.h>
#include <linux/pagemap.h>
#include <linux/rmap.h>
#include <linux/swap.h>
#include <linux/swapops.h>
#include <linux/userfaultfd_k.h>
#include <linux/mmu_notifier.h>
#include <linux/hugetlb.h>
#include <linux/shmem_fs.h>
#include <asm/tlbflush.h>
#include <asm/tlb.h>
#include "internal.h"

static __always_inline
struct vm_area_struct *find_dst_vma(struct mm_struct *dst_mm,
				    unsigned long dst_start,
				    unsigned long len)
{
	/*
	 * Make sure that the dst range is both valid and fully within a
	 * single existing vma.
	 */
	struct vm_area_struct *dst_vma;

	dst_vma = find_vma(dst_mm, dst_start);
	if (!dst_vma)
		return NULL;

	if (dst_start < dst_vma->vm_start ||
	    dst_start + len > dst_vma->vm_end)
		return NULL;

	/*
	 * Check the vma is registered in uffd, this is required to
	 * enforce the VM_MAYWRITE check done at uffd registration
	 * time.
	 */
	if (!dst_vma->vm_userfaultfd_ctx.ctx)
		return NULL;

	return dst_vma;
}

/*
 * Install PTEs, to map dst_addr (within dst_vma) to page.
 *
 * This function handles both MCOPY_ATOMIC_NORMAL and _CONTINUE for both shmem
 * and anon, and for both shared and private VMAs.
 */
int mfill_atomic_install_pte(struct mm_struct *dst_mm, pmd_t *dst_pmd,
			     struct vm_area_struct *dst_vma,
			     unsigned long dst_addr, struct page *page,
			     bool newly_allocated, bool wp_copy)
{
	int ret;
	pte_t _dst_pte, *dst_pte;
	bool writable = dst_vma->vm_flags & VM_WRITE;
	bool vm_shared = dst_vma->vm_flags & VM_SHARED;
	bool page_in_cache = page_mapping(page);
	spinlock_t *ptl;
	struct inode *inode;
	pgoff_t offset, max_off;

	_dst_pte = mk_pte(page, dst_vma->vm_page_prot);
	_dst_pte = pte_mkdirty(_dst_pte);
	if (page_in_cache && !vm_shared)
		writable = false;

	/*
	 * Always mark a PTE as write-protected when needed, regardless of
	 * VM_WRITE, which the user might change.
	 */
	if (wp_copy) {
		_dst_pte = pte_mkuffd_wp(_dst_pte);
		writable = false;
	}

	if (writable)
		_dst_pte = pte_mkwrite(_dst_pte);
	else
		/*
		 * We need this to make sure write bit removed; as mk_pte()
		 * could return a pte with write bit set.
		 */
		_dst_pte = pte_wrprotect(_dst_pte);

	dst_pte = pte_offset_map_lock(dst_mm, dst_pmd, dst_addr, &ptl);

	if (vma_is_shmem(dst_vma)) {
		/* serialize against truncate with the page table lock */
		inode = dst_vma->vm_file->f_inode;
		offset = linear_page_index(dst_vma, dst_addr);
		max_off = DIV_ROUND_UP(i_size_read(inode), PAGE_SIZE);
		ret = -EFAULT;
		if (unlikely(offset >= max_off))
			goto out_unlock;
	}

	ret = -EEXIST;
	/*
	 * We allow to overwrite a pte marker: consider when both MISSING|WP
	 * registered, we firstly wr-protect a none pte which has no page cache
	 * page backing it, then access the page.
	 */
	if (!pte_none_mostly(*dst_pte))
		goto out_unlock;

	if (page_in_cache) {
		/* Usually, cache pages are already added to LRU */
		if (newly_allocated)
			lru_cache_add(page);
		page_add_file_rmap(page, dst_vma, false);
	} else {
		page_add_new_anon_rmap(page, dst_vma, dst_addr);
		lru_cache_add_inactive_or_unevictable(page, dst_vma);
	}

	/*
	 * Must happen after rmap, as mm_counter() checks mapping (via
	 * PageAnon()), which is set by __page_set_anon_rmap().
	 */
	inc_mm_counter(dst_mm, mm_counter(page));

	set_pte_at(dst_mm, dst_addr, dst_pte, _dst_pte);

	/* No need to invalidate - it was non-present before */
	update_mmu_cache(dst_vma, dst_addr, dst_pte);
	ret = 0;
out_unlock:
	pte_unmap_unlock(dst_pte, ptl);
	return ret;
}

static int mcopy_atomic_pte(struct mm_struct *dst_mm,
			    pmd_t *dst_pmd,
			    struct vm_area_struct *dst_vma,
			    unsigned long dst_addr,
			    unsigned long src_addr,
			    struct page **pagep,
			    bool wp_copy)
{
	void *page_kaddr;
	int ret;
	struct page *page;

	if (!*pagep) {
		ret = -ENOMEM;
		page = alloc_page_vma(GFP_HIGHUSER_MOVABLE, dst_vma, dst_addr);
		if (!page)
			goto out;

		page_kaddr = kmap_local_page(page);
		/*
		 * The read mmap_lock is held here.  Despite the
		 * mmap_lock being read recursive a deadlock is still
		 * possible if a writer has taken a lock.  For example:
		 *
		 * process A thread 1 takes read lock on own mmap_lock
		 * process A thread 2 calls mmap, blocks taking write lock
		 * process B thread 1 takes page fault, read lock on own mmap lock
		 * process B thread 2 calls mmap, blocks taking write lock
		 * process A thread 1 blocks taking read lock on process B
		 * process B thread 1 blocks taking read lock on process A
		 *
		 * Disable page faults to prevent potential deadlock
		 * and retry the copy outside the mmap_lock.
		 */
		pagefault_disable();
		ret = copy_from_user(page_kaddr,
				     (const void __user *) src_addr,
				     PAGE_SIZE);
		pagefault_enable();
		kunmap_local(page_kaddr);

		/* fallback to copy_from_user outside mmap_lock */
		if (unlikely(ret)) {
			ret = -ENOENT;
			*pagep = page;
			/* don't free the page */
			goto out;
		}

		flush_dcache_page(page);
	} else {
		page = *pagep;
		*pagep = NULL;
	}

	/*
	 * The memory barrier inside __SetPageUptodate makes sure that
	 * preceding stores to the page contents become visible before
	 * the set_pte_at() write.
	 */
	__SetPageUptodate(page);

	ret = -ENOMEM;
	if (mem_cgroup_charge(page_folio(page), dst_mm, GFP_KERNEL))
		goto out_release;

	ret = mfill_atomic_install_pte(dst_mm, dst_pmd, dst_vma, dst_addr,
				       page, true, wp_copy);
	if (ret)
		goto out_release;
out:
	return ret;
out_release:
	put_page(page);
	goto out;
}

static int mfill_zeropage_pte(struct mm_struct *dst_mm,
			      pmd_t *dst_pmd,
			      struct vm_area_struct *dst_vma,
			      unsigned long dst_addr)
{
	pte_t _dst_pte, *dst_pte;
	spinlock_t *ptl;
	int ret;
	pgoff_t offset, max_off;
	struct inode *inode;

	_dst_pte = pte_mkspecial(pfn_pte(my_zero_pfn(dst_addr),
					 dst_vma->vm_page_prot));
	dst_pte = pte_offset_map_lock(dst_mm, dst_pmd, dst_addr, &ptl);
	if (dst_vma->vm_file) {
		/* the shmem MAP_PRIVATE case requires checking the i_size */
		inode = dst_vma->vm_file->f_inode;
		offset = linear_page_index(dst_vma, dst_addr);
		max_off = DIV_ROUND_UP(i_size_read(inode), PAGE_SIZE);
		ret = -EFAULT;
		if (unlikely(offset >= max_off))
			goto out_unlock;
	}
	ret = -EEXIST;
	if (!pte_none(*dst_pte))
		goto out_unlock;
	set_pte_at(dst_mm, dst_addr, dst_pte, _dst_pte);
	/* No need to invalidate - it was non-present before */
	update_mmu_cache(dst_vma, dst_addr, dst_pte);
	ret = 0;
out_unlock:
	pte_unmap_unlock(dst_pte, ptl);
	return ret;
}

/* Handles UFFDIO_CONTINUE for all shmem VMAs (shared or private). */
static int mcontinue_atomic_pte(struct mm_struct *dst_mm,
				pmd_t *dst_pmd,
				struct vm_area_struct *dst_vma,
				unsigned long dst_addr,
				bool wp_copy)
{
	struct inode *inode = file_inode(dst_vma->vm_file);
	pgoff_t pgoff = linear_page_index(dst_vma, dst_addr);
	struct folio *folio;
	struct page *page;
	int ret;

<<<<<<< HEAD
	ret = shmem_getpage(inode, pgoff, &page, SGP_NOALLOC);
	/* Our caller expects us to return -EFAULT if we failed to find page. */
=======
	ret = shmem_get_folio(inode, pgoff, &folio, SGP_NOALLOC);
	/* Our caller expects us to return -EFAULT if we failed to find folio */
>>>>>>> d60c95ef
	if (ret == -ENOENT)
		ret = -EFAULT;
	if (ret)
		goto out;
	if (!folio) {
		ret = -EFAULT;
		goto out;
	}

<<<<<<< HEAD
=======
	page = folio_file_page(folio, pgoff);
>>>>>>> d60c95ef
	if (PageHWPoison(page)) {
		ret = -EIO;
		goto out_release;
	}

	ret = mfill_atomic_install_pte(dst_mm, dst_pmd, dst_vma, dst_addr,
				       page, false, wp_copy);
	if (ret)
		goto out_release;

	folio_unlock(folio);
	ret = 0;
out:
	return ret;
out_release:
	folio_unlock(folio);
	folio_put(folio);
	goto out;
}

static pmd_t *mm_alloc_pmd(struct mm_struct *mm, unsigned long address)
{
	pgd_t *pgd;
	p4d_t *p4d;
	pud_t *pud;

	pgd = pgd_offset(mm, address);
	p4d = p4d_alloc(mm, pgd, address);
	if (!p4d)
		return NULL;
	pud = pud_alloc(mm, p4d, address);
	if (!pud)
		return NULL;
	/*
	 * Note that we didn't run this because the pmd was
	 * missing, the *pmd may be already established and in
	 * turn it may also be a trans_huge_pmd.
	 */
	return pmd_alloc(mm, pud, address);
}

#ifdef CONFIG_HUGETLB_PAGE
/*
 * __mcopy_atomic processing for HUGETLB vmas.  Note that this routine is
 * called with mmap_lock held, it will release mmap_lock before returning.
 */
static __always_inline ssize_t __mcopy_atomic_hugetlb(struct mm_struct *dst_mm,
					      struct vm_area_struct *dst_vma,
					      unsigned long dst_start,
					      unsigned long src_start,
					      unsigned long len,
					      enum mcopy_atomic_mode mode,
					      bool wp_copy)
{
	int vm_shared = dst_vma->vm_flags & VM_SHARED;
	ssize_t err;
	pte_t *dst_pte;
	unsigned long src_addr, dst_addr;
	long copied;
	struct page *page;
	unsigned long vma_hpagesize;
	pgoff_t idx;
	u32 hash;
	struct address_space *mapping;

	/*
	 * There is no default zero huge page for all huge page sizes as
	 * supported by hugetlb.  A PMD_SIZE huge pages may exist as used
	 * by THP.  Since we can not reliably insert a zero page, this
	 * feature is not supported.
	 */
	if (mode == MCOPY_ATOMIC_ZEROPAGE) {
		mmap_read_unlock(dst_mm);
		return -EINVAL;
	}

	src_addr = src_start;
	dst_addr = dst_start;
	copied = 0;
	page = NULL;
	vma_hpagesize = vma_kernel_pagesize(dst_vma);

	/*
	 * Validate alignment based on huge page size
	 */
	err = -EINVAL;
	if (dst_start & (vma_hpagesize - 1) || len & (vma_hpagesize - 1))
		goto out_unlock;

retry:
	/*
	 * On routine entry dst_vma is set.  If we had to drop mmap_lock and
	 * retry, dst_vma will be set to NULL and we must lookup again.
	 */
	if (!dst_vma) {
		err = -ENOENT;
		dst_vma = find_dst_vma(dst_mm, dst_start, len);
		if (!dst_vma || !is_vm_hugetlb_page(dst_vma))
			goto out_unlock;

		err = -EINVAL;
		if (vma_hpagesize != vma_kernel_pagesize(dst_vma))
			goto out_unlock;

		vm_shared = dst_vma->vm_flags & VM_SHARED;
	}

	/*
	 * If not shared, ensure the dst_vma has a anon_vma.
	 */
	err = -ENOMEM;
	if (!vm_shared) {
		if (unlikely(anon_vma_prepare(dst_vma)))
			goto out_unlock;
	}

	while (src_addr < src_start + len) {
		BUG_ON(dst_addr >= dst_start + len);

		/*
		 * Serialize via vma_lock and hugetlb_fault_mutex.
		 * vma_lock ensures the dst_pte remains valid even
		 * in the case of shared pmds.  fault mutex prevents
		 * races with other faulting threads.
		 */
		idx = linear_page_index(dst_vma, dst_addr);
		mapping = dst_vma->vm_file->f_mapping;
		hash = hugetlb_fault_mutex_hash(mapping, idx);
		mutex_lock(&hugetlb_fault_mutex_table[hash]);
		hugetlb_vma_lock_read(dst_vma);

		err = -ENOMEM;
		dst_pte = huge_pte_alloc(dst_mm, dst_vma, dst_addr, vma_hpagesize);
		if (!dst_pte) {
			hugetlb_vma_unlock_read(dst_vma);
			mutex_unlock(&hugetlb_fault_mutex_table[hash]);
			goto out_unlock;
		}

		if (mode != MCOPY_ATOMIC_CONTINUE &&
		    !huge_pte_none_mostly(huge_ptep_get(dst_pte))) {
			err = -EEXIST;
			hugetlb_vma_unlock_read(dst_vma);
			mutex_unlock(&hugetlb_fault_mutex_table[hash]);
			goto out_unlock;
		}

		err = hugetlb_mcopy_atomic_pte(dst_mm, dst_pte, dst_vma,
					       dst_addr, src_addr, mode, &page,
					       wp_copy);

		hugetlb_vma_unlock_read(dst_vma);
		mutex_unlock(&hugetlb_fault_mutex_table[hash]);

		cond_resched();

		if (unlikely(err == -ENOENT)) {
			mmap_read_unlock(dst_mm);
			BUG_ON(!page);

			err = copy_huge_page_from_user(page,
						(const void __user *)src_addr,
						vma_hpagesize / PAGE_SIZE,
						true);
			if (unlikely(err)) {
				err = -EFAULT;
				goto out;
			}
			mmap_read_lock(dst_mm);

			dst_vma = NULL;
			goto retry;
		} else
			BUG_ON(page);

		if (!err) {
			dst_addr += vma_hpagesize;
			src_addr += vma_hpagesize;
			copied += vma_hpagesize;

			if (fatal_signal_pending(current))
				err = -EINTR;
		}
		if (err)
			break;
	}

out_unlock:
	mmap_read_unlock(dst_mm);
out:
	if (page)
		put_page(page);
	BUG_ON(copied < 0);
	BUG_ON(err > 0);
	BUG_ON(!copied && !err);
	return copied ? copied : err;
}
#else /* !CONFIG_HUGETLB_PAGE */
/* fail at build time if gcc attempts to use this */
extern ssize_t __mcopy_atomic_hugetlb(struct mm_struct *dst_mm,
				      struct vm_area_struct *dst_vma,
				      unsigned long dst_start,
				      unsigned long src_start,
				      unsigned long len,
				      enum mcopy_atomic_mode mode,
				      bool wp_copy);
#endif /* CONFIG_HUGETLB_PAGE */

static __always_inline ssize_t mfill_atomic_pte(struct mm_struct *dst_mm,
						pmd_t *dst_pmd,
						struct vm_area_struct *dst_vma,
						unsigned long dst_addr,
						unsigned long src_addr,
						struct page **page,
						enum mcopy_atomic_mode mode,
						bool wp_copy)
{
	ssize_t err;

	if (mode == MCOPY_ATOMIC_CONTINUE) {
		return mcontinue_atomic_pte(dst_mm, dst_pmd, dst_vma, dst_addr,
					    wp_copy);
	}

	/*
	 * The normal page fault path for a shmem will invoke the
	 * fault, fill the hole in the file and COW it right away. The
	 * result generates plain anonymous memory. So when we are
	 * asked to fill an hole in a MAP_PRIVATE shmem mapping, we'll
	 * generate anonymous memory directly without actually filling
	 * the hole. For the MAP_PRIVATE case the robustness check
	 * only happens in the pagetable (to verify it's still none)
	 * and not in the radix tree.
	 */
	if (!(dst_vma->vm_flags & VM_SHARED)) {
		if (mode == MCOPY_ATOMIC_NORMAL)
			err = mcopy_atomic_pte(dst_mm, dst_pmd, dst_vma,
					       dst_addr, src_addr, page,
					       wp_copy);
		else
			err = mfill_zeropage_pte(dst_mm, dst_pmd,
						 dst_vma, dst_addr);
	} else {
		err = shmem_mfill_atomic_pte(dst_mm, dst_pmd, dst_vma,
					     dst_addr, src_addr,
					     mode != MCOPY_ATOMIC_NORMAL,
					     wp_copy, page);
	}

	return err;
}

static __always_inline ssize_t __mcopy_atomic(struct mm_struct *dst_mm,
					      unsigned long dst_start,
					      unsigned long src_start,
					      unsigned long len,
					      enum mcopy_atomic_mode mcopy_mode,
					      atomic_t *mmap_changing,
					      __u64 mode)
{
	struct vm_area_struct *dst_vma;
	ssize_t err;
	pmd_t *dst_pmd;
	unsigned long src_addr, dst_addr;
	long copied;
	struct page *page;
	bool wp_copy;

	/*
	 * Sanitize the command parameters:
	 */
	BUG_ON(dst_start & ~PAGE_MASK);
	BUG_ON(len & ~PAGE_MASK);

	/* Does the address range wrap, or is the span zero-sized? */
	BUG_ON(src_start + len <= src_start);
	BUG_ON(dst_start + len <= dst_start);

	src_addr = src_start;
	dst_addr = dst_start;
	copied = 0;
	page = NULL;
retry:
	mmap_read_lock(dst_mm);

	/*
	 * If memory mappings are changing because of non-cooperative
	 * operation (e.g. mremap) running in parallel, bail out and
	 * request the user to retry later
	 */
	err = -EAGAIN;
	if (mmap_changing && atomic_read(mmap_changing))
		goto out_unlock;

	/*
	 * Make sure the vma is not shared, that the dst range is
	 * both valid and fully within a single existing vma.
	 */
	err = -ENOENT;
	dst_vma = find_dst_vma(dst_mm, dst_start, len);
	if (!dst_vma)
		goto out_unlock;

	err = -EINVAL;
	/*
	 * shmem_zero_setup is invoked in mmap for MAP_ANONYMOUS|MAP_SHARED but
	 * it will overwrite vm_ops, so vma_is_anonymous must return false.
	 */
	if (WARN_ON_ONCE(vma_is_anonymous(dst_vma) &&
	    dst_vma->vm_flags & VM_SHARED))
		goto out_unlock;

	/*
	 * validate 'mode' now that we know the dst_vma: don't allow
	 * a wrprotect copy if the userfaultfd didn't register as WP.
	 */
	wp_copy = mode & UFFDIO_COPY_MODE_WP;
	if (wp_copy && !(dst_vma->vm_flags & VM_UFFD_WP))
		goto out_unlock;

	/*
	 * If this is a HUGETLB vma, pass off to appropriate routine
	 */
	if (is_vm_hugetlb_page(dst_vma))
		return  __mcopy_atomic_hugetlb(dst_mm, dst_vma, dst_start,
					       src_start, len, mcopy_mode,
					       wp_copy);

	if (!vma_is_anonymous(dst_vma) && !vma_is_shmem(dst_vma))
		goto out_unlock;
	if (!vma_is_shmem(dst_vma) && mcopy_mode == MCOPY_ATOMIC_CONTINUE)
		goto out_unlock;

	/*
	 * Ensure the dst_vma has a anon_vma or this page
	 * would get a NULL anon_vma when moved in the
	 * dst_vma.
	 */
	err = -ENOMEM;
	if (!(dst_vma->vm_flags & VM_SHARED) &&
	    unlikely(anon_vma_prepare(dst_vma)))
		goto out_unlock;

	while (src_addr < src_start + len) {
		pmd_t dst_pmdval;

		BUG_ON(dst_addr >= dst_start + len);

		dst_pmd = mm_alloc_pmd(dst_mm, dst_addr);
		if (unlikely(!dst_pmd)) {
			err = -ENOMEM;
			break;
		}

		dst_pmdval = pmd_read_atomic(dst_pmd);
		/*
		 * If the dst_pmd is mapped as THP don't
		 * override it and just be strict.
		 */
		if (unlikely(pmd_trans_huge(dst_pmdval))) {
			err = -EEXIST;
			break;
		}
		if (unlikely(pmd_none(dst_pmdval)) &&
		    unlikely(__pte_alloc(dst_mm, dst_pmd))) {
			err = -ENOMEM;
			break;
		}
		/* If an huge pmd materialized from under us fail */
		if (unlikely(pmd_trans_huge(*dst_pmd))) {
			err = -EFAULT;
			break;
		}

		BUG_ON(pmd_none(*dst_pmd));
		BUG_ON(pmd_trans_huge(*dst_pmd));

		err = mfill_atomic_pte(dst_mm, dst_pmd, dst_vma, dst_addr,
				       src_addr, &page, mcopy_mode, wp_copy);
		cond_resched();

		if (unlikely(err == -ENOENT)) {
			void *page_kaddr;

			mmap_read_unlock(dst_mm);
			BUG_ON(!page);

			page_kaddr = kmap_local_page(page);
			err = copy_from_user(page_kaddr,
					     (const void __user *) src_addr,
					     PAGE_SIZE);
			kunmap_local(page_kaddr);
			if (unlikely(err)) {
				err = -EFAULT;
				goto out;
			}
			flush_dcache_page(page);
			goto retry;
		} else
			BUG_ON(page);

		if (!err) {
			dst_addr += PAGE_SIZE;
			src_addr += PAGE_SIZE;
			copied += PAGE_SIZE;

			if (fatal_signal_pending(current))
				err = -EINTR;
		}
		if (err)
			break;
	}

out_unlock:
	mmap_read_unlock(dst_mm);
out:
	if (page)
		put_page(page);
	BUG_ON(copied < 0);
	BUG_ON(err > 0);
	BUG_ON(!copied && !err);
	return copied ? copied : err;
}

ssize_t mcopy_atomic(struct mm_struct *dst_mm, unsigned long dst_start,
		     unsigned long src_start, unsigned long len,
		     atomic_t *mmap_changing, __u64 mode)
{
	return __mcopy_atomic(dst_mm, dst_start, src_start, len,
			      MCOPY_ATOMIC_NORMAL, mmap_changing, mode);
}

ssize_t mfill_zeropage(struct mm_struct *dst_mm, unsigned long start,
		       unsigned long len, atomic_t *mmap_changing)
{
	return __mcopy_atomic(dst_mm, start, 0, len, MCOPY_ATOMIC_ZEROPAGE,
			      mmap_changing, 0);
}

ssize_t mcopy_continue(struct mm_struct *dst_mm, unsigned long start,
		       unsigned long len, atomic_t *mmap_changing)
{
	return __mcopy_atomic(dst_mm, start, 0, len, MCOPY_ATOMIC_CONTINUE,
			      mmap_changing, 0);
}

void uffd_wp_range(struct mm_struct *dst_mm, struct vm_area_struct *dst_vma,
		   unsigned long start, unsigned long len, bool enable_wp)
{
	struct mmu_gather tlb;
	pgprot_t newprot;

	if (enable_wp)
		newprot = vm_get_page_prot(dst_vma->vm_flags & ~(VM_WRITE));
	else
		newprot = vm_get_page_prot(dst_vma->vm_flags);

	tlb_gather_mmu(&tlb, dst_mm);
	change_protection(&tlb, dst_vma, start, start + len, newprot,
			  enable_wp ? MM_CP_UFFD_WP : MM_CP_UFFD_WP_RESOLVE);
	tlb_finish_mmu(&tlb);
}

int mwriteprotect_range(struct mm_struct *dst_mm, unsigned long start,
			unsigned long len, bool enable_wp,
			atomic_t *mmap_changing)
{
	struct vm_area_struct *dst_vma;
	unsigned long page_mask;
	int err;

	/*
	 * Sanitize the command parameters:
	 */
	BUG_ON(start & ~PAGE_MASK);
	BUG_ON(len & ~PAGE_MASK);

	/* Does the address range wrap, or is the span zero-sized? */
	BUG_ON(start + len <= start);

	mmap_read_lock(dst_mm);

	/*
	 * If memory mappings are changing because of non-cooperative
	 * operation (e.g. mremap) running in parallel, bail out and
	 * request the user to retry later
	 */
	err = -EAGAIN;
	if (mmap_changing && atomic_read(mmap_changing))
		goto out_unlock;

	err = -ENOENT;
	dst_vma = find_dst_vma(dst_mm, start, len);

	if (!dst_vma)
		goto out_unlock;
	if (!userfaultfd_wp(dst_vma))
		goto out_unlock;
	if (!vma_can_userfault(dst_vma, dst_vma->vm_flags))
		goto out_unlock;

	if (is_vm_hugetlb_page(dst_vma)) {
		err = -EINVAL;
		page_mask = vma_kernel_pagesize(dst_vma) - 1;
		if ((start & page_mask) || (len & page_mask))
			goto out_unlock;
	}

	uffd_wp_range(dst_mm, dst_vma, start, len, enable_wp);

	err = 0;
out_unlock:
	mmap_read_unlock(dst_mm);
	return err;
}<|MERGE_RESOLUTION|>--- conflicted
+++ resolved
@@ -264,13 +264,8 @@
 	struct page *page;
 	int ret;
 
-<<<<<<< HEAD
-	ret = shmem_getpage(inode, pgoff, &page, SGP_NOALLOC);
-	/* Our caller expects us to return -EFAULT if we failed to find page. */
-=======
 	ret = shmem_get_folio(inode, pgoff, &folio, SGP_NOALLOC);
 	/* Our caller expects us to return -EFAULT if we failed to find folio */
->>>>>>> d60c95ef
 	if (ret == -ENOENT)
 		ret = -EFAULT;
 	if (ret)
@@ -280,10 +275,7 @@
 		goto out;
 	}
 
-<<<<<<< HEAD
-=======
 	page = folio_file_page(folio, pgoff);
->>>>>>> d60c95ef
 	if (PageHWPoison(page)) {
 		ret = -EIO;
 		goto out_release;
