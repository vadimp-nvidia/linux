// SPDX-License-Identifier: GPL-2.0-only
/*
 * mm/mmap.c
 *
 * Written by obz.
 *
 * Address space accounting code	<alan@lxorguk.ukuu.org.uk>
 */

#define pr_fmt(fmt) KBUILD_MODNAME ": " fmt

#include <linux/kernel.h>
#include <linux/slab.h>
#include <linux/backing-dev.h>
#include <linux/mm.h>
#include <linux/mm_inline.h>
#include <linux/shm.h>
#include <linux/mman.h>
#include <linux/pagemap.h>
#include <linux/swap.h>
#include <linux/syscalls.h>
#include <linux/capability.h>
#include <linux/init.h>
#include <linux/file.h>
#include <linux/fs.h>
#include <linux/personality.h>
#include <linux/security.h>
#include <linux/hugetlb.h>
#include <linux/shmem_fs.h>
#include <linux/profile.h>
#include <linux/export.h>
#include <linux/mount.h>
#include <linux/mempolicy.h>
#include <linux/rmap.h>
#include <linux/mmu_notifier.h>
#include <linux/mmdebug.h>
#include <linux/perf_event.h>
#include <linux/audit.h>
#include <linux/khugepaged.h>
#include <linux/uprobes.h>
#include <linux/notifier.h>
#include <linux/memory.h>
#include <linux/printk.h>
#include <linux/userfaultfd_k.h>
#include <linux/moduleparam.h>
#include <linux/pkeys.h>
#include <linux/oom.h>
#include <linux/sched/mm.h>

#include <linux/uaccess.h>
#include <asm/cacheflush.h>
#include <asm/tlb.h>
#include <asm/mmu_context.h>

#define CREATE_TRACE_POINTS
#include <trace/events/mmap.h>

#include "internal.h"

#ifndef arch_mmap_check
#define arch_mmap_check(addr, len, flags)	(0)
#endif

#ifdef CONFIG_HAVE_ARCH_MMAP_RND_BITS
const int mmap_rnd_bits_min = CONFIG_ARCH_MMAP_RND_BITS_MIN;
const int mmap_rnd_bits_max = CONFIG_ARCH_MMAP_RND_BITS_MAX;
int mmap_rnd_bits __read_mostly = CONFIG_ARCH_MMAP_RND_BITS;
#endif
#ifdef CONFIG_HAVE_ARCH_MMAP_RND_COMPAT_BITS
const int mmap_rnd_compat_bits_min = CONFIG_ARCH_MMAP_RND_COMPAT_BITS_MIN;
const int mmap_rnd_compat_bits_max = CONFIG_ARCH_MMAP_RND_COMPAT_BITS_MAX;
int mmap_rnd_compat_bits __read_mostly = CONFIG_ARCH_MMAP_RND_COMPAT_BITS;
#endif

static bool ignore_rlimit_data;
core_param(ignore_rlimit_data, ignore_rlimit_data, bool, 0644);

static void unmap_region(struct mm_struct *mm, struct maple_tree *mt,
		struct vm_area_struct *vma, struct vm_area_struct *prev,
		struct vm_area_struct *next, unsigned long start,
		unsigned long end, bool mm_wr_locked);

static pgprot_t vm_pgprot_modify(pgprot_t oldprot, unsigned long vm_flags)
{
	return pgprot_modify(oldprot, vm_get_page_prot(vm_flags));
}

/* Update vma->vm_page_prot to reflect vma->vm_flags. */
void vma_set_page_prot(struct vm_area_struct *vma)
{
	unsigned long vm_flags = vma->vm_flags;
	pgprot_t vm_page_prot;

	vm_page_prot = vm_pgprot_modify(vma->vm_page_prot, vm_flags);
	if (vma_wants_writenotify(vma, vm_page_prot)) {
		vm_flags &= ~VM_SHARED;
		vm_page_prot = vm_pgprot_modify(vm_page_prot, vm_flags);
	}
	/* remove_protection_ptes reads vma->vm_page_prot without mmap_lock */
	WRITE_ONCE(vma->vm_page_prot, vm_page_prot);
}

/*
 * Requires inode->i_mapping->i_mmap_rwsem
 */
static void __remove_shared_vm_struct(struct vm_area_struct *vma,
		struct file *file, struct address_space *mapping)
{
	if (vma->vm_flags & VM_SHARED)
		mapping_unmap_writable(mapping);

	flush_dcache_mmap_lock(mapping);
	vma_interval_tree_remove(vma, &mapping->i_mmap);
	flush_dcache_mmap_unlock(mapping);
}

/*
 * Unlink a file-based vm structure from its interval tree, to hide
 * vma from rmap and vmtruncate before freeing its page tables.
 */
void unlink_file_vma(struct vm_area_struct *vma)
{
	struct file *file = vma->vm_file;

	if (file) {
		struct address_space *mapping = file->f_mapping;
		i_mmap_lock_write(mapping);
		__remove_shared_vm_struct(vma, file, mapping);
		i_mmap_unlock_write(mapping);
	}
}

/*
 * Close a vm structure and free it.
 */
static void remove_vma(struct vm_area_struct *vma)
{
	might_sleep();
	if (vma->vm_ops && vma->vm_ops->close)
		vma->vm_ops->close(vma);
	if (vma->vm_file)
		fput(vma->vm_file);
	mpol_put(vma_policy(vma));
	vm_area_free(vma);
}

static inline struct vm_area_struct *vma_prev_limit(struct vma_iterator *vmi,
						    unsigned long min)
{
	return mas_prev(&vmi->mas, min);
}

static inline int vma_iter_clear_gfp(struct vma_iterator *vmi,
			unsigned long start, unsigned long end, gfp_t gfp)
{
	vmi->mas.index = start;
	vmi->mas.last = end - 1;
	mas_store_gfp(&vmi->mas, NULL, gfp);
	if (unlikely(mas_is_err(&vmi->mas)))
		return -ENOMEM;

	return 0;
}

/*
 * check_brk_limits() - Use platform specific check of range & verify mlock
 * limits.
 * @addr: The address to check
 * @len: The size of increase.
 *
 * Return: 0 on success.
 */
static int check_brk_limits(unsigned long addr, unsigned long len)
{
	unsigned long mapped_addr;

	mapped_addr = get_unmapped_area(NULL, addr, len, 0, MAP_FIXED);
	if (IS_ERR_VALUE(mapped_addr))
		return mapped_addr;

	return mlock_future_check(current->mm, current->mm->def_flags, len);
}
static int do_brk_flags(struct vma_iterator *vmi, struct vm_area_struct *brkvma,
		unsigned long addr, unsigned long request, unsigned long flags);
SYSCALL_DEFINE1(brk, unsigned long, brk)
{
	unsigned long newbrk, oldbrk, origbrk;
	struct mm_struct *mm = current->mm;
	struct vm_area_struct *brkvma, *next = NULL;
	unsigned long min_brk;
	bool populate;
	bool downgraded = false;
	LIST_HEAD(uf);
	struct vma_iterator vmi;

	if (mmap_write_lock_killable(mm))
		return -EINTR;

	origbrk = mm->brk;

#ifdef CONFIG_COMPAT_BRK
	/*
	 * CONFIG_COMPAT_BRK can still be overridden by setting
	 * randomize_va_space to 2, which will still cause mm->start_brk
	 * to be arbitrarily shifted
	 */
	if (current->brk_randomized)
		min_brk = mm->start_brk;
	else
		min_brk = mm->end_data;
#else
	min_brk = mm->start_brk;
#endif
	if (brk < min_brk)
		goto out;

	/*
	 * Check against rlimit here. If this check is done later after the test
	 * of oldbrk with newbrk then it can escape the test and let the data
	 * segment grow beyond its set limit the in case where the limit is
	 * not page aligned -Ram Gupta
	 */
	if (check_data_rlimit(rlimit(RLIMIT_DATA), brk, mm->start_brk,
			      mm->end_data, mm->start_data))
		goto out;

	newbrk = PAGE_ALIGN(brk);
	oldbrk = PAGE_ALIGN(mm->brk);
	if (oldbrk == newbrk) {
		mm->brk = brk;
		goto success;
	}

	/*
	 * Always allow shrinking brk.
	 * do_vma_munmap() may downgrade mmap_lock to read.
	 */
	if (brk <= mm->brk) {
		int ret;

		/* Search one past newbrk */
		vma_iter_init(&vmi, mm, newbrk);
		brkvma = vma_find(&vmi, oldbrk);
		if (!brkvma || brkvma->vm_start >= oldbrk)
			goto out; /* mapping intersects with an existing non-brk vma. */
		/*
		 * mm->brk must be protected by write mmap_lock.
		 * do_vma_munmap() may downgrade the lock,  so update it
		 * before calling do_vma_munmap().
		 */
		mm->brk = brk;
		ret = do_vma_munmap(&vmi, brkvma, newbrk, oldbrk, &uf, true);
		if (ret == 1)  {
			downgraded = true;
			goto success;
		} else if (!ret)
			goto success;

		mm->brk = origbrk;
		goto out;
	}

	if (check_brk_limits(oldbrk, newbrk - oldbrk))
		goto out;

	/*
	 * Only check if the next VMA is within the stack_guard_gap of the
	 * expansion area
	 */
	vma_iter_init(&vmi, mm, oldbrk);
	next = vma_find(&vmi, newbrk + PAGE_SIZE + stack_guard_gap);
	if (next && newbrk + PAGE_SIZE > vm_start_gap(next))
		goto out;

	brkvma = vma_prev_limit(&vmi, mm->start_brk);
	/* Ok, looks good - let it rip. */
	if (do_brk_flags(&vmi, brkvma, oldbrk, newbrk - oldbrk, 0) < 0)
		goto out;

	mm->brk = brk;

success:
	populate = newbrk > oldbrk && (mm->def_flags & VM_LOCKED) != 0;
	if (downgraded)
		mmap_read_unlock(mm);
	else
		mmap_write_unlock(mm);
	userfaultfd_unmap_complete(mm, &uf);
	if (populate)
		mm_populate(oldbrk, newbrk - oldbrk);
	return brk;

out:
	mmap_write_unlock(mm);
	return origbrk;
}

#if defined(CONFIG_DEBUG_VM_MAPLE_TREE)
extern void mt_validate(struct maple_tree *mt);
extern void mt_dump(const struct maple_tree *mt);

/* Validate the maple tree */
static void validate_mm_mt(struct mm_struct *mm)
{
	struct maple_tree *mt = &mm->mm_mt;
	struct vm_area_struct *vma_mt;

	MA_STATE(mas, mt, 0, 0);

	mt_validate(&mm->mm_mt);
	mas_for_each(&mas, vma_mt, ULONG_MAX) {
		if ((vma_mt->vm_start != mas.index) ||
		    (vma_mt->vm_end - 1 != mas.last)) {
			pr_emerg("issue in %s\n", current->comm);
			dump_stack();
			dump_vma(vma_mt);
			pr_emerg("mt piv: %p %lu - %lu\n", vma_mt,
				 mas.index, mas.last);
			pr_emerg("mt vma: %p %lu - %lu\n", vma_mt,
				 vma_mt->vm_start, vma_mt->vm_end);

			mt_dump(mas.tree);
			if (vma_mt->vm_end != mas.last + 1) {
				pr_err("vma: %p vma_mt %lu-%lu\tmt %lu-%lu\n",
						mm, vma_mt->vm_start, vma_mt->vm_end,
						mas.index, mas.last);
				mt_dump(mas.tree);
			}
			VM_BUG_ON_MM(vma_mt->vm_end != mas.last + 1, mm);
			if (vma_mt->vm_start != mas.index) {
				pr_err("vma: %p vma_mt %p %lu - %lu doesn't match\n",
						mm, vma_mt, vma_mt->vm_start, vma_mt->vm_end);
				mt_dump(mas.tree);
			}
			VM_BUG_ON_MM(vma_mt->vm_start != mas.index, mm);
		}
	}
}

static void validate_mm(struct mm_struct *mm)
{
	int bug = 0;
	int i = 0;
	struct vm_area_struct *vma;
	MA_STATE(mas, &mm->mm_mt, 0, 0);

	validate_mm_mt(mm);

	mas_for_each(&mas, vma, ULONG_MAX) {
#ifdef CONFIG_DEBUG_VM_RB
		struct anon_vma *anon_vma = vma->anon_vma;
		struct anon_vma_chain *avc;

		if (anon_vma) {
			anon_vma_lock_read(anon_vma);
			list_for_each_entry(avc, &vma->anon_vma_chain, same_vma)
				anon_vma_interval_tree_verify(avc);
			anon_vma_unlock_read(anon_vma);
		}
#endif
		i++;
	}
	if (i != mm->map_count) {
		pr_emerg("map_count %d mas_for_each %d\n", mm->map_count, i);
		bug = 1;
	}
	VM_BUG_ON_MM(bug, mm);
}

#else /* !CONFIG_DEBUG_VM_MAPLE_TREE */
#define validate_mm_mt(root) do { } while (0)
#define validate_mm(mm) do { } while (0)
#endif /* CONFIG_DEBUG_VM_MAPLE_TREE */

/*
 * vma has some anon_vma assigned, and is already inserted on that
 * anon_vma's interval trees.
 *
 * Before updating the vma's vm_start / vm_end / vm_pgoff fields, the
 * vma must be removed from the anon_vma's interval trees using
 * anon_vma_interval_tree_pre_update_vma().
 *
 * After the update, the vma will be reinserted using
 * anon_vma_interval_tree_post_update_vma().
 *
 * The entire update must be protected by exclusive mmap_lock and by
 * the root anon_vma's mutex.
 */
static inline void
anon_vma_interval_tree_pre_update_vma(struct vm_area_struct *vma)
{
	struct anon_vma_chain *avc;

	list_for_each_entry(avc, &vma->anon_vma_chain, same_vma)
		anon_vma_interval_tree_remove(avc, &avc->anon_vma->rb_root);
}

static inline void
anon_vma_interval_tree_post_update_vma(struct vm_area_struct *vma)
{
	struct anon_vma_chain *avc;

	list_for_each_entry(avc, &vma->anon_vma_chain, same_vma)
		anon_vma_interval_tree_insert(avc, &avc->anon_vma->rb_root);
}

static unsigned long count_vma_pages_range(struct mm_struct *mm,
		unsigned long addr, unsigned long end)
{
	VMA_ITERATOR(vmi, mm, addr);
	struct vm_area_struct *vma;
	unsigned long nr_pages = 0;

	for_each_vma_range(vmi, vma, end) {
		unsigned long vm_start = max(addr, vma->vm_start);
		unsigned long vm_end = min(end, vma->vm_end);

		nr_pages += PHYS_PFN(vm_end - vm_start);
	}

	return nr_pages;
}

static void __vma_link_file(struct vm_area_struct *vma,
			    struct address_space *mapping)
{
	if (vma->vm_flags & VM_SHARED)
		mapping_allow_writable(mapping);

	flush_dcache_mmap_lock(mapping);
	vma_interval_tree_insert(vma, &mapping->i_mmap);
	flush_dcache_mmap_unlock(mapping);
}

static int vma_link(struct mm_struct *mm, struct vm_area_struct *vma)
{
	VMA_ITERATOR(vmi, mm, 0);
	struct address_space *mapping = NULL;

	if (vma_iter_prealloc(&vmi))
		return -ENOMEM;

	if (vma->vm_file) {
		mapping = vma->vm_file->f_mapping;
		i_mmap_lock_write(mapping);
	}

	vma_iter_store(&vmi, vma);

	if (mapping) {
		__vma_link_file(vma, mapping);
		i_mmap_unlock_write(mapping);
	}

	mm->map_count++;
	validate_mm(mm);
	return 0;
}

/*
 * init_multi_vma_prep() - Initializer for struct vma_prepare
 * @vp: The vma_prepare struct
 * @vma: The vma that will be altered once locked
 * @next: The next vma if it is to be adjusted
 * @remove: The first vma to be removed
 * @remove2: The second vma to be removed
 */
static inline void init_multi_vma_prep(struct vma_prepare *vp,
		struct vm_area_struct *vma, struct vm_area_struct *next,
		struct vm_area_struct *remove, struct vm_area_struct *remove2)
{
	memset(vp, 0, sizeof(struct vma_prepare));
	vp->vma = vma;
	vp->anon_vma = vma->anon_vma;
	vp->remove = remove;
	vp->remove2 = remove2;
	vp->adj_next = next;
	if (!vp->anon_vma && next)
		vp->anon_vma = next->anon_vma;

	vp->file = vma->vm_file;
	if (vp->file)
		vp->mapping = vma->vm_file->f_mapping;

}

/*
 * init_vma_prep() - Initializer wrapper for vma_prepare struct
 * @vp: The vma_prepare struct
 * @vma: The vma that will be altered once locked
 */
static inline void init_vma_prep(struct vma_prepare *vp,
				 struct vm_area_struct *vma)
{
	init_multi_vma_prep(vp, vma, NULL, NULL, NULL);
}


/*
 * vma_prepare() - Helper function for handling locking VMAs prior to altering
 * @vp: The initialized vma_prepare struct
 */
static inline void vma_prepare(struct vma_prepare *vp)
{
	if (vp->file) {
		uprobe_munmap(vp->vma, vp->vma->vm_start, vp->vma->vm_end);

		if (vp->adj_next)
			uprobe_munmap(vp->adj_next, vp->adj_next->vm_start,
				      vp->adj_next->vm_end);

		i_mmap_lock_write(vp->mapping);
		if (vp->insert && vp->insert->vm_file) {
			/*
			 * Put into interval tree now, so instantiated pages
			 * are visible to arm/parisc __flush_dcache_page
			 * throughout; but we cannot insert into address
			 * space until vma start or end is updated.
			 */
			__vma_link_file(vp->insert,
					vp->insert->vm_file->f_mapping);
		}
	}

	if (vp->anon_vma) {
		anon_vma_lock_write(vp->anon_vma);
		anon_vma_interval_tree_pre_update_vma(vp->vma);
		if (vp->adj_next)
			anon_vma_interval_tree_pre_update_vma(vp->adj_next);
	}

	if (vp->file) {
		flush_dcache_mmap_lock(vp->mapping);
		vma_interval_tree_remove(vp->vma, &vp->mapping->i_mmap);
		if (vp->adj_next)
			vma_interval_tree_remove(vp->adj_next,
						 &vp->mapping->i_mmap);
	}

}

/*
 * vma_complete- Helper function for handling the unlocking after altering VMAs,
 * or for inserting a VMA.
 *
 * @vp: The vma_prepare struct
 * @vmi: The vma iterator
 * @mm: The mm_struct
 */
static inline void vma_complete(struct vma_prepare *vp,
				struct vma_iterator *vmi, struct mm_struct *mm)
{
	if (vp->file) {
		if (vp->adj_next)
			vma_interval_tree_insert(vp->adj_next,
						 &vp->mapping->i_mmap);
		vma_interval_tree_insert(vp->vma, &vp->mapping->i_mmap);
		flush_dcache_mmap_unlock(vp->mapping);
	}

	if (vp->remove && vp->file) {
		__remove_shared_vm_struct(vp->remove, vp->file, vp->mapping);
		if (vp->remove2)
			__remove_shared_vm_struct(vp->remove2, vp->file,
						  vp->mapping);
	} else if (vp->insert) {
		/*
		 * split_vma has split insert from vma, and needs
		 * us to insert it before dropping the locks
		 * (it may either follow vma or precede it).
		 */
		vma_iter_store(vmi, vp->insert);
		mm->map_count++;
	}

	if (vp->anon_vma) {
		anon_vma_interval_tree_post_update_vma(vp->vma);
		if (vp->adj_next)
			anon_vma_interval_tree_post_update_vma(vp->adj_next);
		anon_vma_unlock_write(vp->anon_vma);
	}

	if (vp->file) {
		i_mmap_unlock_write(vp->mapping);
		uprobe_mmap(vp->vma);

		if (vp->adj_next)
			uprobe_mmap(vp->adj_next);
	}

	if (vp->remove) {
again:
		if (vp->file) {
			uprobe_munmap(vp->remove, vp->remove->vm_start,
				      vp->remove->vm_end);
			fput(vp->file);
		}
		if (vp->remove->anon_vma)
			anon_vma_merge(vp->vma, vp->remove);
		mm->map_count--;
		mpol_put(vma_policy(vp->remove));
		if (!vp->remove2)
			WARN_ON_ONCE(vp->vma->vm_end < vp->remove->vm_end);
		vm_area_free(vp->remove);

		/*
		 * In mprotect's case 6 (see comments on vma_merge),
		 * we must remove the one after next as well.
		 */
		if (vp->remove2) {
			vp->remove = vp->remove2;
			vp->remove2 = NULL;
			goto again;
		}
	}
	if (vp->insert && vp->file)
		uprobe_mmap(vp->insert);
}

/*
 * dup_anon_vma() - Helper function to duplicate anon_vma
 * @dst: The destination VMA
 * @src: The source VMA
 *
 * Returns: 0 on success.
 */
static inline int dup_anon_vma(struct vm_area_struct *dst,
			       struct vm_area_struct *src)
{
	/*
	 * Easily overlooked: when mprotect shifts the boundary, make sure the
	 * expanding vma has anon_vma set if the shrinking vma had, to cover any
	 * anon pages imported.
	 */
	if (src->anon_vma && !dst->anon_vma) {
		dst->anon_vma = src->anon_vma;
		return anon_vma_clone(dst, src);
	}

	return 0;
}

/*
 * vma_expand - Expand an existing VMA
 *
 * @vmi: The vma iterator
 * @vma: The vma to expand
 * @start: The start of the vma
 * @end: The exclusive end of the vma
 * @pgoff: The page offset of vma
 * @next: The current of next vma.
 *
 * Expand @vma to @start and @end.  Can expand off the start and end.  Will
 * expand over @next if it's different from @vma and @end == @next->vm_end.
 * Checking if the @vma can expand and merge with @next needs to be handled by
 * the caller.
 *
 * Returns: 0 on success
 */
int vma_expand(struct vma_iterator *vmi, struct vm_area_struct *vma,
	       unsigned long start, unsigned long end, pgoff_t pgoff,
	       struct vm_area_struct *next)
{
	bool remove_next = false;
	struct vma_prepare vp;

	if (next && (vma != next) && (end == next->vm_end)) {
		int ret;

		remove_next = true;
		ret = dup_anon_vma(vma, next);
		if (ret)
			return ret;
	}

	init_multi_vma_prep(&vp, vma, NULL, remove_next ? next : NULL, NULL);
	/* Not merging but overwriting any part of next is not handled. */
	VM_WARN_ON(next && !vp.remove &&
		  next != vma && end > next->vm_start);
	/* Only handles expanding */
	VM_WARN_ON(vma->vm_start < start || vma->vm_end > end);

	if (vma_iter_prealloc(vmi))
		goto nomem;

	vma_adjust_trans_huge(vma, start, end, 0);
	/* VMA iterator points to previous, so set to start if necessary */
	if (vma_iter_addr(vmi) != start)
		vma_iter_set(vmi, start);

	vma_prepare(&vp);
	vma->vm_start = start;
	vma->vm_end = end;
	vma->vm_pgoff = pgoff;
	/* Note: mas must be pointing to the expanding VMA */
	vma_iter_store(vmi, vma);

	vma_complete(&vp, vmi, vma->vm_mm);
	validate_mm(vma->vm_mm);
	return 0;

nomem:
	return -ENOMEM;
}

/*
 * vma_shrink() - Reduce an existing VMAs memory area
 * @vmi: The vma iterator
 * @vma: The VMA to modify
 * @start: The new start
 * @end: The new end
 *
 * Returns: 0 on success, -ENOMEM otherwise
 */
int vma_shrink(struct vma_iterator *vmi, struct vm_area_struct *vma,
	       unsigned long start, unsigned long end, pgoff_t pgoff)
{
	struct vma_prepare vp;

	WARN_ON((vma->vm_start != start) && (vma->vm_end != end));

	if (vma_iter_prealloc(vmi))
		return -ENOMEM;

	init_vma_prep(&vp, vma);
	vma_adjust_trans_huge(vma, start, end, 0);
	vma_prepare(&vp);

	if (vma->vm_start < start)
		vma_iter_clear(vmi, vma->vm_start, start);

	if (vma->vm_end > end)
		vma_iter_clear(vmi, end, vma->vm_end);

	vma->vm_start = start;
	vma->vm_end = end;
	vma->vm_pgoff = pgoff;
	vma_complete(&vp, vmi, vma->vm_mm);
	validate_mm(vma->vm_mm);
	return 0;
}

/*
 * If the vma has a ->close operation then the driver probably needs to release
 * per-vma resources, so we don't attempt to merge those.
 */
static inline int is_mergeable_vma(struct vm_area_struct *vma,
				   struct file *file, unsigned long vm_flags,
				   struct vm_userfaultfd_ctx vm_userfaultfd_ctx,
				   struct anon_vma_name *anon_name)
{
	/*
	 * VM_SOFTDIRTY should not prevent from VMA merging, if we
	 * match the flags but dirty bit -- the caller should mark
	 * merged VMA as dirty. If dirty bit won't be excluded from
	 * comparison, we increase pressure on the memory system forcing
	 * the kernel to generate new VMAs when old one could be
	 * extended instead.
	 */
	if ((vma->vm_flags ^ vm_flags) & ~VM_SOFTDIRTY)
		return 0;
	if (vma->vm_file != file)
		return 0;
	if (vma->vm_ops && vma->vm_ops->close)
		return 0;
	if (!is_mergeable_vm_userfaultfd_ctx(vma, vm_userfaultfd_ctx))
		return 0;
	if (!anon_vma_name_eq(anon_vma_name(vma), anon_name))
		return 0;
	return 1;
}

static inline int is_mergeable_anon_vma(struct anon_vma *anon_vma1,
					struct anon_vma *anon_vma2,
					struct vm_area_struct *vma)
{
	/*
	 * The list_is_singular() test is to avoid merging VMA cloned from
	 * parents. This can improve scalability caused by anon_vma lock.
	 */
	if ((!anon_vma1 || !anon_vma2) && (!vma ||
		list_is_singular(&vma->anon_vma_chain)))
		return 1;
	return anon_vma1 == anon_vma2;
}

/*
 * Return true if we can merge this (vm_flags,anon_vma,file,vm_pgoff)
 * in front of (at a lower virtual address and file offset than) the vma.
 *
 * We cannot merge two vmas if they have differently assigned (non-NULL)
 * anon_vmas, nor if same anon_vma is assigned but offsets incompatible.
 *
 * We don't check here for the merged mmap wrapping around the end of pagecache
 * indices (16TB on ia32) because do_mmap() does not permit mmap's which
 * wrap, nor mmaps which cover the final page at index -1UL.
 */
static int
can_vma_merge_before(struct vm_area_struct *vma, unsigned long vm_flags,
		     struct anon_vma *anon_vma, struct file *file,
		     pgoff_t vm_pgoff,
		     struct vm_userfaultfd_ctx vm_userfaultfd_ctx,
		     struct anon_vma_name *anon_name)
{
	if (is_mergeable_vma(vma, file, vm_flags, vm_userfaultfd_ctx, anon_name) &&
	    is_mergeable_anon_vma(anon_vma, vma->anon_vma, vma)) {
		if (vma->vm_pgoff == vm_pgoff)
			return 1;
	}
	return 0;
}

/*
 * Return true if we can merge this (vm_flags,anon_vma,file,vm_pgoff)
 * beyond (at a higher virtual address and file offset than) the vma.
 *
 * We cannot merge two vmas if they have differently assigned (non-NULL)
 * anon_vmas, nor if same anon_vma is assigned but offsets incompatible.
 */
static int
can_vma_merge_after(struct vm_area_struct *vma, unsigned long vm_flags,
		    struct anon_vma *anon_vma, struct file *file,
		    pgoff_t vm_pgoff,
		    struct vm_userfaultfd_ctx vm_userfaultfd_ctx,
		    struct anon_vma_name *anon_name)
{
	if (is_mergeable_vma(vma, file, vm_flags, vm_userfaultfd_ctx, anon_name) &&
	    is_mergeable_anon_vma(anon_vma, vma->anon_vma, vma)) {
		pgoff_t vm_pglen;
		vm_pglen = vma_pages(vma);
		if (vma->vm_pgoff + vm_pglen == vm_pgoff)
			return 1;
	}
	return 0;
}

/*
 * Given a mapping request (addr,end,vm_flags,file,pgoff,anon_name),
 * figure out whether that can be merged with its predecessor or its
 * successor.  Or both (it neatly fills a hole).
 *
 * In most cases - when called for mmap, brk or mremap - [addr,end) is
 * certain not to be mapped by the time vma_merge is called; but when
 * called for mprotect, it is certain to be already mapped (either at
 * an offset within prev, or at the start of next), and the flags of
 * this area are about to be changed to vm_flags - and the no-change
 * case has already been eliminated.
 *
 * The following mprotect cases have to be considered, where AAAA is
 * the area passed down from mprotect_fixup, never extending beyond one
 * vma, PPPPPP is the prev vma specified, and NNNNNN the next vma after:
 *
 *     AAAA             AAAA                   AAAA
 *    PPPPPPNNNNNN    PPPPPPNNNNNN       PPPPPPNNNNNN
 *    cannot merge    might become       might become
 *                    PPNNNNNNNNNN       PPPPPPPPPPNN
 *    mmap, brk or    case 4 below       case 5 below
 *    mremap move:
 *                        AAAA               AAAA
 *                    PPPP    NNNN       PPPPNNNNXXXX
 *                    might become       might become
 *                    PPPPPPPPPPPP 1 or  PPPPPPPPPPPP 6 or
 *                    PPPPPPPPNNNN 2 or  PPPPPPPPXXXX 7 or
 *                    PPPPNNNNNNNN 3     PPPPXXXXXXXX 8
 *
 * It is important for case 8 that the vma NNNN overlapping the
 * region AAAA is never going to extended over XXXX. Instead XXXX must
 * be extended in region AAAA and NNNN must be removed. This way in
 * all cases where vma_merge succeeds, the moment vma_merge drops the
 * rmap_locks, the properties of the merged vma will be already
 * correct for the whole merged range. Some of those properties like
 * vm_page_prot/vm_flags may be accessed by rmap_walks and they must
 * be correct for the whole merged range immediately after the
 * rmap_locks are released. Otherwise if XXXX would be removed and
 * NNNN would be extended over the XXXX range, remove_migration_ptes
 * or other rmap walkers (if working on addresses beyond the "end"
 * parameter) may establish ptes with the wrong permissions of NNNN
 * instead of the right permissions of XXXX.
 *
 * In the code below:
 * PPPP is represented by *prev
 * NNNN is represented by *mid (and possibly equal to *next)
 * XXXX is represented by *next or not represented at all.
 * AAAA is not represented - it will be merged or the function will return NULL
 */
struct vm_area_struct *vma_merge(struct vma_iterator *vmi, struct mm_struct *mm,
			struct vm_area_struct *prev, unsigned long addr,
			unsigned long end, unsigned long vm_flags,
			struct anon_vma *anon_vma, struct file *file,
			pgoff_t pgoff, struct mempolicy *policy,
			struct vm_userfaultfd_ctx vm_userfaultfd_ctx,
			struct anon_vma_name *anon_name)
{
	pgoff_t pglen = (end - addr) >> PAGE_SHIFT;
	pgoff_t vma_pgoff;
	struct vm_area_struct *mid, *next, *res = NULL;
	struct vm_area_struct *vma, *adjust, *remove, *remove2;
	int err = -1;
	bool merge_prev = false;
	bool merge_next = false;
	bool vma_expanded = false;
	struct vma_prepare vp;
	unsigned long vma_end = end;
	long adj_next = 0;
	unsigned long vma_start = addr;

	validate_mm(mm);
	/*
	 * We later require that vma->vm_flags == vm_flags,
	 * so this tests vma->vm_flags & VM_SPECIAL, too.
	 */
	if (vm_flags & VM_SPECIAL)
		return NULL;

	next = find_vma(mm, prev ? prev->vm_end : 0);
	mid = next;
	if (next && next->vm_end == end)		/* cases 6, 7, 8 */
		next = find_vma(mm, next->vm_end);

	/* verify some invariant that must be enforced by the caller */
	VM_WARN_ON(prev && addr <= prev->vm_start);
	VM_WARN_ON(mid && end > mid->vm_end);
	VM_WARN_ON(addr >= end);

	if (prev) {
		res = prev;
		vma = prev;
		vma_start = prev->vm_start;
		vma_pgoff = prev->vm_pgoff;
		/* Can we merge the predecessor? */
		if (prev->vm_end == addr && mpol_equal(vma_policy(prev), policy)
		    && can_vma_merge_after(prev, vm_flags, anon_vma, file,
				   pgoff, vm_userfaultfd_ctx, anon_name)) {
			merge_prev = true;
			vma_prev(vmi);
		}
	}
	/* Can we merge the successor? */
	if (next && end == next->vm_start &&
			mpol_equal(policy, vma_policy(next)) &&
			can_vma_merge_before(next, vm_flags,
					     anon_vma, file, pgoff+pglen,
					     vm_userfaultfd_ctx, anon_name)) {
		merge_next = true;
	}

	remove = remove2 = adjust = NULL;
	/* Can we merge both the predecessor and the successor? */
	if (merge_prev && merge_next &&
	    is_mergeable_anon_vma(prev->anon_vma, next->anon_vma, NULL)) {
		remove = mid;				/* case 1 */
		vma_end = next->vm_end;
		err = dup_anon_vma(res, remove);
		if (mid != next) {			/* case 6 */
			remove2 = next;
			if (!remove->anon_vma)
				err = dup_anon_vma(res, remove2);
		}
	} else if (merge_prev) {
		err = 0;				/* case 2 */
		if (mid && end > mid->vm_start) {
			err = dup_anon_vma(res, mid);
			if (end == mid->vm_end) {	/* case 7 */
				remove = mid;
			} else {			/* case 5 */
				adjust = mid;
				adj_next = (end - mid->vm_start);
			}
		}
	} else if (merge_next) {
		res = next;
		if (prev && addr < prev->vm_end) {	/* case 4 */
			vma_end = addr;
			adjust = mid;
			adj_next = -(vma->vm_end - addr);
			err = dup_anon_vma(adjust, prev);
		} else {
			vma = next;			/* case 3 */
			vma_start = addr;
			vma_end = next->vm_end;
			vma_pgoff = next->vm_pgoff - pglen;
			err = 0;
			if (mid != next) {		/* case 8 */
				remove = mid;
				err = dup_anon_vma(res, remove);
			}
		}
	}

	/* Cannot merge or error in anon_vma clone */
	if (err)
		return NULL;

	if (vma_iter_prealloc(vmi))
		return NULL;

	vma_adjust_trans_huge(vma, vma_start, vma_end, adj_next);
	init_multi_vma_prep(&vp, vma, adjust, remove, remove2);
	VM_WARN_ON(vp.anon_vma && adjust && adjust->anon_vma &&
		   vp.anon_vma != adjust->anon_vma);

	vma_prepare(&vp);
	if (vma_start < vma->vm_start || vma_end > vma->vm_end)
		vma_expanded = true;

	vma->vm_start = vma_start;
	vma->vm_end = vma_end;
	vma->vm_pgoff = vma_pgoff;

	if (vma_expanded)
		vma_iter_store(vmi, vma);

	if (adj_next) {
		adjust->vm_start += adj_next;
		adjust->vm_pgoff += adj_next >> PAGE_SHIFT;
		if (adj_next < 0) {
			WARN_ON(vma_expanded);
			vma_iter_store(vmi, next);
		}
	}

	vma_complete(&vp, vmi, mm);
	vma_iter_free(vmi);
	validate_mm(mm);
	khugepaged_enter_vma(res, vm_flags);

	return res;
}

/*
 * Rough compatibility check to quickly see if it's even worth looking
 * at sharing an anon_vma.
 *
 * They need to have the same vm_file, and the flags can only differ
 * in things that mprotect may change.
 *
 * NOTE! The fact that we share an anon_vma doesn't _have_ to mean that
 * we can merge the two vma's. For example, we refuse to merge a vma if
 * there is a vm_ops->close() function, because that indicates that the
 * driver is doing some kind of reference counting. But that doesn't
 * really matter for the anon_vma sharing case.
 */
static int anon_vma_compatible(struct vm_area_struct *a, struct vm_area_struct *b)
{
	return a->vm_end == b->vm_start &&
		mpol_equal(vma_policy(a), vma_policy(b)) &&
		a->vm_file == b->vm_file &&
		!((a->vm_flags ^ b->vm_flags) & ~(VM_ACCESS_FLAGS | VM_SOFTDIRTY)) &&
		b->vm_pgoff == a->vm_pgoff + ((b->vm_start - a->vm_start) >> PAGE_SHIFT);
}

/*
 * Do some basic sanity checking to see if we can re-use the anon_vma
 * from 'old'. The 'a'/'b' vma's are in VM order - one of them will be
 * the same as 'old', the other will be the new one that is trying
 * to share the anon_vma.
 *
 * NOTE! This runs with mmap_lock held for reading, so it is possible that
 * the anon_vma of 'old' is concurrently in the process of being set up
 * by another page fault trying to merge _that_. But that's ok: if it
 * is being set up, that automatically means that it will be a singleton
 * acceptable for merging, so we can do all of this optimistically. But
 * we do that READ_ONCE() to make sure that we never re-load the pointer.
 *
 * IOW: that the "list_is_singular()" test on the anon_vma_chain only
 * matters for the 'stable anon_vma' case (ie the thing we want to avoid
 * is to return an anon_vma that is "complex" due to having gone through
 * a fork).
 *
 * We also make sure that the two vma's are compatible (adjacent,
 * and with the same memory policies). That's all stable, even with just
 * a read lock on the mmap_lock.
 */
static struct anon_vma *reusable_anon_vma(struct vm_area_struct *old, struct vm_area_struct *a, struct vm_area_struct *b)
{
	if (anon_vma_compatible(a, b)) {
		struct anon_vma *anon_vma = READ_ONCE(old->anon_vma);

		if (anon_vma && list_is_singular(&old->anon_vma_chain))
			return anon_vma;
	}
	return NULL;
}

/*
 * find_mergeable_anon_vma is used by anon_vma_prepare, to check
 * neighbouring vmas for a suitable anon_vma, before it goes off
 * to allocate a new anon_vma.  It checks because a repetitive
 * sequence of mprotects and faults may otherwise lead to distinct
 * anon_vmas being allocated, preventing vma merge in subsequent
 * mprotect.
 */
struct anon_vma *find_mergeable_anon_vma(struct vm_area_struct *vma)
{
	MA_STATE(mas, &vma->vm_mm->mm_mt, vma->vm_end, vma->vm_end);
	struct anon_vma *anon_vma = NULL;
	struct vm_area_struct *prev, *next;

	/* Try next first. */
	next = mas_walk(&mas);
	if (next) {
		anon_vma = reusable_anon_vma(next, vma, next);
		if (anon_vma)
			return anon_vma;
	}

	prev = mas_prev(&mas, 0);
	VM_BUG_ON_VMA(prev != vma, vma);
	prev = mas_prev(&mas, 0);
	/* Try prev next. */
	if (prev)
		anon_vma = reusable_anon_vma(prev, prev, vma);

	/*
	 * We might reach here with anon_vma == NULL if we can't find
	 * any reusable anon_vma.
	 * There's no absolute need to look only at touching neighbours:
	 * we could search further afield for "compatible" anon_vmas.
	 * But it would probably just be a waste of time searching,
	 * or lead to too many vmas hanging off the same anon_vma.
	 * We're trying to allow mprotect remerging later on,
	 * not trying to minimize memory used for anon_vmas.
	 */
	return anon_vma;
}

/*
 * If a hint addr is less than mmap_min_addr change hint to be as
 * low as possible but still greater than mmap_min_addr
 */
static inline unsigned long round_hint_to_min(unsigned long hint)
{
	hint &= PAGE_MASK;
	if (((void *)hint != NULL) &&
	    (hint < mmap_min_addr))
		return PAGE_ALIGN(mmap_min_addr);
	return hint;
}

int mlock_future_check(struct mm_struct *mm, unsigned long flags,
		       unsigned long len)
{
	unsigned long locked, lock_limit;

	/*  mlock MCL_FUTURE? */
	if (flags & VM_LOCKED) {
		locked = len >> PAGE_SHIFT;
		locked += mm->locked_vm;
		lock_limit = rlimit(RLIMIT_MEMLOCK);
		lock_limit >>= PAGE_SHIFT;
		if (locked > lock_limit && !capable(CAP_IPC_LOCK))
			return -EAGAIN;
	}
	return 0;
}

static inline u64 file_mmap_size_max(struct file *file, struct inode *inode)
{
	if (S_ISREG(inode->i_mode))
		return MAX_LFS_FILESIZE;

	if (S_ISBLK(inode->i_mode))
		return MAX_LFS_FILESIZE;

	if (S_ISSOCK(inode->i_mode))
		return MAX_LFS_FILESIZE;

	/* Special "we do even unsigned file positions" case */
	if (file->f_mode & FMODE_UNSIGNED_OFFSET)
		return 0;

	/* Yes, random drivers might want more. But I'm tired of buggy drivers */
	return ULONG_MAX;
}

static inline bool file_mmap_ok(struct file *file, struct inode *inode,
				unsigned long pgoff, unsigned long len)
{
	u64 maxsize = file_mmap_size_max(file, inode);

	if (maxsize && len > maxsize)
		return false;
	maxsize -= len;
	if (pgoff > maxsize >> PAGE_SHIFT)
		return false;
	return true;
}

/*
 * The caller must write-lock current->mm->mmap_lock.
 */
unsigned long do_mmap(struct file *file, unsigned long addr,
			unsigned long len, unsigned long prot,
			unsigned long flags, unsigned long pgoff,
			unsigned long *populate, struct list_head *uf)
{
	struct mm_struct *mm = current->mm;
	vm_flags_t vm_flags;
	int pkey = 0;

	validate_mm(mm);
	*populate = 0;

	if (!len)
		return -EINVAL;

	/*
	 * Does the application expect PROT_READ to imply PROT_EXEC?
	 *
	 * (the exception is when the underlying filesystem is noexec
	 *  mounted, in which case we dont add PROT_EXEC.)
	 */
	if ((prot & PROT_READ) && (current->personality & READ_IMPLIES_EXEC))
		if (!(file && path_noexec(&file->f_path)))
			prot |= PROT_EXEC;

	/* force arch specific MAP_FIXED handling in get_unmapped_area */
	if (flags & MAP_FIXED_NOREPLACE)
		flags |= MAP_FIXED;

	if (!(flags & MAP_FIXED))
		addr = round_hint_to_min(addr);

	/* Careful about overflows.. */
	len = PAGE_ALIGN(len);
	if (!len)
		return -ENOMEM;

	/* offset overflow? */
	if ((pgoff + (len >> PAGE_SHIFT)) < pgoff)
		return -EOVERFLOW;

	/* Too many mappings? */
	if (mm->map_count > sysctl_max_map_count)
		return -ENOMEM;

	/* Obtain the address to map to. we verify (or select) it and ensure
	 * that it represents a valid section of the address space.
	 */
	addr = get_unmapped_area(file, addr, len, pgoff, flags);
	if (IS_ERR_VALUE(addr))
		return addr;

	if (flags & MAP_FIXED_NOREPLACE) {
		if (find_vma_intersection(mm, addr, addr + len))
			return -EEXIST;
	}

	if (prot == PROT_EXEC) {
		pkey = execute_only_pkey(mm);
		if (pkey < 0)
			pkey = 0;
	}

	/* Do simple checking here so the lower-level routines won't have
	 * to. we assume access permissions have been handled by the open
	 * of the memory object, so we don't do any here.
	 */
	vm_flags = calc_vm_prot_bits(prot, pkey) | calc_vm_flag_bits(flags) |
			mm->def_flags | VM_MAYREAD | VM_MAYWRITE | VM_MAYEXEC;

	if (flags & MAP_LOCKED)
		if (!can_do_mlock())
			return -EPERM;

	if (mlock_future_check(mm, vm_flags, len))
		return -EAGAIN;

	if (file) {
		struct inode *inode = file_inode(file);
		unsigned long flags_mask;

		if (!file_mmap_ok(file, inode, pgoff, len))
			return -EOVERFLOW;

		flags_mask = LEGACY_MAP_MASK | file->f_op->mmap_supported_flags;

		switch (flags & MAP_TYPE) {
		case MAP_SHARED:
			/*
			 * Force use of MAP_SHARED_VALIDATE with non-legacy
			 * flags. E.g. MAP_SYNC is dangerous to use with
			 * MAP_SHARED as you don't know which consistency model
			 * you will get. We silently ignore unsupported flags
			 * with MAP_SHARED to preserve backward compatibility.
			 */
			flags &= LEGACY_MAP_MASK;
			fallthrough;
		case MAP_SHARED_VALIDATE:
			if (flags & ~flags_mask)
				return -EOPNOTSUPP;
			if (prot & PROT_WRITE) {
				if (!(file->f_mode & FMODE_WRITE))
					return -EACCES;
				if (IS_SWAPFILE(file->f_mapping->host))
					return -ETXTBSY;
			}

			/*
			 * Make sure we don't allow writing to an append-only
			 * file..
			 */
			if (IS_APPEND(inode) && (file->f_mode & FMODE_WRITE))
				return -EACCES;

			vm_flags |= VM_SHARED | VM_MAYSHARE;
			if (!(file->f_mode & FMODE_WRITE))
				vm_flags &= ~(VM_MAYWRITE | VM_SHARED);
			fallthrough;
		case MAP_PRIVATE:
			if (!(file->f_mode & FMODE_READ))
				return -EACCES;
			if (path_noexec(&file->f_path)) {
				if (vm_flags & VM_EXEC)
					return -EPERM;
				vm_flags &= ~VM_MAYEXEC;
			}

			if (!file->f_op->mmap)
				return -ENODEV;
			if (vm_flags & (VM_GROWSDOWN|VM_GROWSUP))
				return -EINVAL;
			break;

		default:
			return -EINVAL;
		}
	} else {
		switch (flags & MAP_TYPE) {
		case MAP_SHARED:
			if (vm_flags & (VM_GROWSDOWN|VM_GROWSUP))
				return -EINVAL;
			/*
			 * Ignore pgoff.
			 */
			pgoff = 0;
			vm_flags |= VM_SHARED | VM_MAYSHARE;
			break;
		case MAP_PRIVATE:
			/*
			 * Set pgoff according to addr for anon_vma.
			 */
			pgoff = addr >> PAGE_SHIFT;
			break;
		default:
			return -EINVAL;
		}
	}

	/*
	 * Set 'VM_NORESERVE' if we should not account for the
	 * memory use of this mapping.
	 */
	if (flags & MAP_NORESERVE) {
		/* We honor MAP_NORESERVE if allowed to overcommit */
		if (sysctl_overcommit_memory != OVERCOMMIT_NEVER)
			vm_flags |= VM_NORESERVE;

		/* hugetlb applies strict overcommit unless MAP_NORESERVE */
		if (file && is_file_hugepages(file))
			vm_flags |= VM_NORESERVE;
	}

	addr = mmap_region(file, addr, len, vm_flags, pgoff, uf);
	if (!IS_ERR_VALUE(addr) &&
	    ((vm_flags & VM_LOCKED) ||
	     (flags & (MAP_POPULATE | MAP_NONBLOCK)) == MAP_POPULATE))
		*populate = len;
	return addr;
}

unsigned long ksys_mmap_pgoff(unsigned long addr, unsigned long len,
			      unsigned long prot, unsigned long flags,
			      unsigned long fd, unsigned long pgoff)
{
	struct file *file = NULL;
	unsigned long retval;

	if (!(flags & MAP_ANONYMOUS)) {
		audit_mmap_fd(fd, flags);
		file = fget(fd);
		if (!file)
			return -EBADF;
		if (is_file_hugepages(file)) {
			len = ALIGN(len, huge_page_size(hstate_file(file)));
		} else if (unlikely(flags & MAP_HUGETLB)) {
			retval = -EINVAL;
			goto out_fput;
		}
	} else if (flags & MAP_HUGETLB) {
		struct hstate *hs;

		hs = hstate_sizelog((flags >> MAP_HUGE_SHIFT) & MAP_HUGE_MASK);
		if (!hs)
			return -EINVAL;

		len = ALIGN(len, huge_page_size(hs));
		/*
		 * VM_NORESERVE is used because the reservations will be
		 * taken when vm_ops->mmap() is called
		 */
		file = hugetlb_file_setup(HUGETLB_ANON_FILE, len,
				VM_NORESERVE,
				HUGETLB_ANONHUGE_INODE,
				(flags >> MAP_HUGE_SHIFT) & MAP_HUGE_MASK);
		if (IS_ERR(file))
			return PTR_ERR(file);
	}

	retval = vm_mmap_pgoff(file, addr, len, prot, flags, pgoff);
out_fput:
	if (file)
		fput(file);
	return retval;
}

SYSCALL_DEFINE6(mmap_pgoff, unsigned long, addr, unsigned long, len,
		unsigned long, prot, unsigned long, flags,
		unsigned long, fd, unsigned long, pgoff)
{
	return ksys_mmap_pgoff(addr, len, prot, flags, fd, pgoff);
}

#ifdef __ARCH_WANT_SYS_OLD_MMAP
struct mmap_arg_struct {
	unsigned long addr;
	unsigned long len;
	unsigned long prot;
	unsigned long flags;
	unsigned long fd;
	unsigned long offset;
};

SYSCALL_DEFINE1(old_mmap, struct mmap_arg_struct __user *, arg)
{
	struct mmap_arg_struct a;

	if (copy_from_user(&a, arg, sizeof(a)))
		return -EFAULT;
	if (offset_in_page(a.offset))
		return -EINVAL;

	return ksys_mmap_pgoff(a.addr, a.len, a.prot, a.flags, a.fd,
			       a.offset >> PAGE_SHIFT);
}
#endif /* __ARCH_WANT_SYS_OLD_MMAP */

/*
 * Some shared mappings will want the pages marked read-only
 * to track write events. If so, we'll downgrade vm_page_prot
 * to the private version (using protection_map[] without the
 * VM_SHARED bit).
 */
int vma_wants_writenotify(struct vm_area_struct *vma, pgprot_t vm_page_prot)
{
	vm_flags_t vm_flags = vma->vm_flags;
	const struct vm_operations_struct *vm_ops = vma->vm_ops;

	/* If it was private or non-writable, the write bit is already clear */
	if ((vm_flags & (VM_WRITE|VM_SHARED)) != ((VM_WRITE|VM_SHARED)))
		return 0;

	/* The backer wishes to know when pages are first written to? */
	if (vm_ops && (vm_ops->page_mkwrite || vm_ops->pfn_mkwrite))
		return 1;

	/* The open routine did something to the protections that pgprot_modify
	 * won't preserve? */
	if (pgprot_val(vm_page_prot) !=
	    pgprot_val(vm_pgprot_modify(vm_page_prot, vm_flags)))
		return 0;

	/*
	 * Do we need to track softdirty? hugetlb does not support softdirty
	 * tracking yet.
	 */
	if (vma_soft_dirty_enabled(vma) && !is_vm_hugetlb_page(vma))
		return 1;

	/* Do we need write faults for uffd-wp tracking? */
	if (userfaultfd_wp(vma))
		return 1;

	/* Specialty mapping? */
	if (vm_flags & VM_PFNMAP)
		return 0;

	/* Can the mapping track the dirty pages? */
	return vma->vm_file && vma->vm_file->f_mapping &&
		mapping_can_writeback(vma->vm_file->f_mapping);
}

/*
 * We account for memory if it's a private writeable mapping,
 * not hugepages and VM_NORESERVE wasn't set.
 */
static inline int accountable_mapping(struct file *file, vm_flags_t vm_flags)
{
	/*
	 * hugetlb has its own accounting separate from the core VM
	 * VM_HUGETLB may not be set yet so we cannot check for that flag.
	 */
	if (file && is_file_hugepages(file))
		return 0;

	return (vm_flags & (VM_NORESERVE | VM_SHARED | VM_WRITE)) == VM_WRITE;
}

/**
 * unmapped_area() - Find an area between the low_limit and the high_limit with
 * the correct alignment and offset, all from @info. Note: current->mm is used
 * for the search.
 *
 * @info: The unmapped area information including the range [low_limit -
 * high_limit), the alignment offset and mask.
 *
 * Return: A memory address or -ENOMEM.
 */
static unsigned long unmapped_area(struct vm_unmapped_area_info *info)
{
	unsigned long length, gap, low_limit;
	struct vm_area_struct *tmp;

	MA_STATE(mas, &current->mm->mm_mt, 0, 0);

	/* Adjust search length to account for worst case alignment overhead */
	length = info->length + info->align_mask;
	if (length < info->length)
		return -ENOMEM;

	low_limit = info->low_limit;
retry:
	if (mas_empty_area(&mas, low_limit, info->high_limit - 1, length))
		return -ENOMEM;

	gap = mas.index;
	gap += (info->align_offset - gap) & info->align_mask;
	tmp = mas_next(&mas, ULONG_MAX);
	if (tmp && (tmp->vm_flags & VM_GROWSDOWN)) { /* Avoid prev check if possible */
		if (vm_start_gap(tmp) < gap + length - 1) {
			low_limit = tmp->vm_end;
			mas_reset(&mas);
			goto retry;
		}
	} else {
		tmp = mas_prev(&mas, 0);
		if (tmp && vm_end_gap(tmp) > gap) {
			low_limit = vm_end_gap(tmp);
			mas_reset(&mas);
			goto retry;
		}
	}

	return gap;
}

/**
 * unmapped_area_topdown() - Find an area between the low_limit and the
 * high_limit with the correct alignment and offset at the highest available
 * address, all from @info. Note: current->mm is used for the search.
 *
 * @info: The unmapped area information including the range [low_limit -
 * high_limit), the alignment offset and mask.
 *
 * Return: A memory address or -ENOMEM.
 */
static unsigned long unmapped_area_topdown(struct vm_unmapped_area_info *info)
{
	unsigned long length, gap, high_limit, gap_end;
	struct vm_area_struct *tmp;

	MA_STATE(mas, &current->mm->mm_mt, 0, 0);
	/* Adjust search length to account for worst case alignment overhead */
	length = info->length + info->align_mask;
	if (length < info->length)
		return -ENOMEM;

	high_limit = info->high_limit;
retry:
	if (mas_empty_area_rev(&mas, info->low_limit, high_limit - 1,
				length))
		return -ENOMEM;

	gap = mas.last + 1 - info->length;
	gap -= (gap - info->align_offset) & info->align_mask;
	gap_end = mas.last;
	tmp = mas_next(&mas, ULONG_MAX);
	if (tmp && (tmp->vm_flags & VM_GROWSDOWN)) { /* Avoid prev check if possible */
		if (vm_start_gap(tmp) <= gap_end) {
			high_limit = vm_start_gap(tmp);
			mas_reset(&mas);
			goto retry;
		}
	} else {
		tmp = mas_prev(&mas, 0);
		if (tmp && vm_end_gap(tmp) > gap) {
			high_limit = tmp->vm_start;
			mas_reset(&mas);
			goto retry;
		}
	}

	return gap;
}

/*
 * Search for an unmapped address range.
 *
 * We are looking for a range that:
 * - does not intersect with any VMA;
 * - is contained within the [low_limit, high_limit) interval;
 * - is at least the desired size.
 * - satisfies (begin_addr & align_mask) == (align_offset & align_mask)
 */
unsigned long vm_unmapped_area(struct vm_unmapped_area_info *info)
{
	unsigned long addr;

	if (info->flags & VM_UNMAPPED_AREA_TOPDOWN)
		addr = unmapped_area_topdown(info);
	else
		addr = unmapped_area(info);

	trace_vm_unmapped_area(addr, info);
	return addr;
}

/* Get an address range which is currently unmapped.
 * For shmat() with addr=0.
 *
 * Ugly calling convention alert:
 * Return value with the low bits set means error value,
 * ie
 *	if (ret & ~PAGE_MASK)
 *		error = ret;
 *
 * This function "knows" that -ENOMEM has the bits set.
 */
unsigned long
generic_get_unmapped_area(struct file *filp, unsigned long addr,
			  unsigned long len, unsigned long pgoff,
			  unsigned long flags)
{
	struct mm_struct *mm = current->mm;
	struct vm_area_struct *vma, *prev;
	struct vm_unmapped_area_info info;
	const unsigned long mmap_end = arch_get_mmap_end(addr, len, flags);

	if (len > mmap_end - mmap_min_addr)
		return -ENOMEM;

	if (flags & MAP_FIXED)
		return addr;

	if (addr) {
		addr = PAGE_ALIGN(addr);
		vma = find_vma_prev(mm, addr, &prev);
		if (mmap_end - len >= addr && addr >= mmap_min_addr &&
		    (!vma || addr + len <= vm_start_gap(vma)) &&
		    (!prev || addr >= vm_end_gap(prev)))
			return addr;
	}

	info.flags = 0;
	info.length = len;
	info.low_limit = mm->mmap_base;
	info.high_limit = mmap_end;
	info.align_mask = 0;
	info.align_offset = 0;
	return vm_unmapped_area(&info);
}

#ifndef HAVE_ARCH_UNMAPPED_AREA
unsigned long
arch_get_unmapped_area(struct file *filp, unsigned long addr,
		       unsigned long len, unsigned long pgoff,
		       unsigned long flags)
{
	return generic_get_unmapped_area(filp, addr, len, pgoff, flags);
}
#endif

/*
 * This mmap-allocator allocates new areas top-down from below the
 * stack's low limit (the base):
 */
unsigned long
generic_get_unmapped_area_topdown(struct file *filp, unsigned long addr,
				  unsigned long len, unsigned long pgoff,
				  unsigned long flags)
{
	struct vm_area_struct *vma, *prev;
	struct mm_struct *mm = current->mm;
	struct vm_unmapped_area_info info;
	const unsigned long mmap_end = arch_get_mmap_end(addr, len, flags);

	/* requested length too big for entire address space */
	if (len > mmap_end - mmap_min_addr)
		return -ENOMEM;

	if (flags & MAP_FIXED)
		return addr;

	/* requesting a specific address */
	if (addr) {
		addr = PAGE_ALIGN(addr);
		vma = find_vma_prev(mm, addr, &prev);
		if (mmap_end - len >= addr && addr >= mmap_min_addr &&
				(!vma || addr + len <= vm_start_gap(vma)) &&
				(!prev || addr >= vm_end_gap(prev)))
			return addr;
	}

	info.flags = VM_UNMAPPED_AREA_TOPDOWN;
	info.length = len;
	info.low_limit = max(PAGE_SIZE, mmap_min_addr);
	info.high_limit = arch_get_mmap_base(addr, mm->mmap_base);
	info.align_mask = 0;
	info.align_offset = 0;
	addr = vm_unmapped_area(&info);

	/*
	 * A failed mmap() very likely causes application failure,
	 * so fall back to the bottom-up function here. This scenario
	 * can happen with large stack limits and large mmap()
	 * allocations.
	 */
	if (offset_in_page(addr)) {
		VM_BUG_ON(addr != -ENOMEM);
		info.flags = 0;
		info.low_limit = TASK_UNMAPPED_BASE;
		info.high_limit = mmap_end;
		addr = vm_unmapped_area(&info);
	}

	return addr;
}

#ifndef HAVE_ARCH_UNMAPPED_AREA_TOPDOWN
unsigned long
arch_get_unmapped_area_topdown(struct file *filp, unsigned long addr,
			       unsigned long len, unsigned long pgoff,
			       unsigned long flags)
{
	return generic_get_unmapped_area_topdown(filp, addr, len, pgoff, flags);
}
#endif

unsigned long
get_unmapped_area(struct file *file, unsigned long addr, unsigned long len,
		unsigned long pgoff, unsigned long flags)
{
	unsigned long (*get_area)(struct file *, unsigned long,
				  unsigned long, unsigned long, unsigned long);

	unsigned long error = arch_mmap_check(addr, len, flags);
	if (error)
		return error;

	/* Careful about overflows.. */
	if (len > TASK_SIZE)
		return -ENOMEM;

	get_area = current->mm->get_unmapped_area;
	if (file) {
		if (file->f_op->get_unmapped_area)
			get_area = file->f_op->get_unmapped_area;
	} else if (flags & MAP_SHARED) {
		/*
		 * mmap_region() will call shmem_zero_setup() to create a file,
		 * so use shmem's get_unmapped_area in case it can be huge.
		 * do_mmap() will clear pgoff, so match alignment.
		 */
		pgoff = 0;
		get_area = shmem_get_unmapped_area;
	}

	addr = get_area(file, addr, len, pgoff, flags);
	if (IS_ERR_VALUE(addr))
		return addr;

	if (addr > TASK_SIZE - len)
		return -ENOMEM;
	if (offset_in_page(addr))
		return -EINVAL;

	error = security_mmap_addr(addr);
	return error ? error : addr;
}

EXPORT_SYMBOL(get_unmapped_area);

/**
 * find_vma_intersection() - Look up the first VMA which intersects the interval
 * @mm: The process address space.
 * @start_addr: The inclusive start user address.
 * @end_addr: The exclusive end user address.
 *
 * Returns: The first VMA within the provided range, %NULL otherwise.  Assumes
 * start_addr < end_addr.
 */
struct vm_area_struct *find_vma_intersection(struct mm_struct *mm,
					     unsigned long start_addr,
					     unsigned long end_addr)
{
	unsigned long index = start_addr;

	mmap_assert_locked(mm);
	return mt_find(&mm->mm_mt, &index, end_addr - 1);
}
EXPORT_SYMBOL(find_vma_intersection);

/**
 * find_vma() - Find the VMA for a given address, or the next VMA.
 * @mm: The mm_struct to check
 * @addr: The address
 *
 * Returns: The VMA associated with addr, or the next VMA.
 * May return %NULL in the case of no VMA at addr or above.
 */
struct vm_area_struct *find_vma(struct mm_struct *mm, unsigned long addr)
{
	unsigned long index = addr;

	mmap_assert_locked(mm);
	return mt_find(&mm->mm_mt, &index, ULONG_MAX);
}
EXPORT_SYMBOL(find_vma);

/**
 * find_vma_prev() - Find the VMA for a given address, or the next vma and
 * set %pprev to the previous VMA, if any.
 * @mm: The mm_struct to check
 * @addr: The address
 * @pprev: The pointer to set to the previous VMA
 *
 * Note that RCU lock is missing here since the external mmap_lock() is used
 * instead.
 *
 * Returns: The VMA associated with @addr, or the next vma.
 * May return %NULL in the case of no vma at addr or above.
 */
struct vm_area_struct *
find_vma_prev(struct mm_struct *mm, unsigned long addr,
			struct vm_area_struct **pprev)
{
	struct vm_area_struct *vma;
	MA_STATE(mas, &mm->mm_mt, addr, addr);

	vma = mas_walk(&mas);
	*pprev = mas_prev(&mas, 0);
	if (!vma)
		vma = mas_next(&mas, ULONG_MAX);
	return vma;
}

/*
 * Verify that the stack growth is acceptable and
 * update accounting. This is shared with both the
 * grow-up and grow-down cases.
 */
static int acct_stack_growth(struct vm_area_struct *vma,
			     unsigned long size, unsigned long grow)
{
	struct mm_struct *mm = vma->vm_mm;
	unsigned long new_start;

	/* address space limit tests */
	if (!may_expand_vm(mm, vma->vm_flags, grow))
		return -ENOMEM;

	/* Stack limit test */
	if (size > rlimit(RLIMIT_STACK))
		return -ENOMEM;

	/* mlock limit tests */
	if (mlock_future_check(mm, vma->vm_flags, grow << PAGE_SHIFT))
		return -ENOMEM;

	/* Check to ensure the stack will not grow into a hugetlb-only region */
	new_start = (vma->vm_flags & VM_GROWSUP) ? vma->vm_start :
			vma->vm_end - size;
	if (is_hugepage_only_range(vma->vm_mm, new_start, size))
		return -EFAULT;

	/*
	 * Overcommit..  This must be the final test, as it will
	 * update security statistics.
	 */
	if (security_vm_enough_memory_mm(mm, grow))
		return -ENOMEM;

	return 0;
}

#if defined(CONFIG_STACK_GROWSUP) || defined(CONFIG_IA64)
/*
 * PA-RISC uses this for its stack; IA64 for its Register Backing Store.
 * vma is the last one with address > vma->vm_end.  Have to extend vma.
 */
int expand_upwards(struct vm_area_struct *vma, unsigned long address)
{
	struct mm_struct *mm = vma->vm_mm;
	struct vm_area_struct *next;
	unsigned long gap_addr;
	int error = 0;
	MA_STATE(mas, &mm->mm_mt, 0, 0);

	if (!(vma->vm_flags & VM_GROWSUP))
		return -EFAULT;

	/* Guard against exceeding limits of the address space. */
	address &= PAGE_MASK;
	if (address >= (TASK_SIZE & PAGE_MASK))
		return -ENOMEM;
	address += PAGE_SIZE;

	/* Enforce stack_guard_gap */
	gap_addr = address + stack_guard_gap;

	/* Guard against overflow */
	if (gap_addr < address || gap_addr > TASK_SIZE)
		gap_addr = TASK_SIZE;

	next = find_vma_intersection(mm, vma->vm_end, gap_addr);
	if (next && vma_is_accessible(next)) {
		if (!(next->vm_flags & VM_GROWSUP))
			return -ENOMEM;
		/* Check that both stack segments have the same anon_vma? */
	}

	if (mas_preallocate(&mas, GFP_KERNEL))
		return -ENOMEM;

	/* We must make sure the anon_vma is allocated. */
	if (unlikely(anon_vma_prepare(vma))) {
		mas_destroy(&mas);
		return -ENOMEM;
	}

	/*
	 * vma->vm_start/vm_end cannot change under us because the caller
	 * is required to hold the mmap_lock in read mode.  We need the
	 * anon_vma lock to serialize against concurrent expand_stacks.
	 */
	anon_vma_lock_write(vma->anon_vma);

	/* Somebody else might have raced and expanded it already */
	if (address > vma->vm_end) {
		unsigned long size, grow;

		size = address - vma->vm_start;
		grow = (address - vma->vm_end) >> PAGE_SHIFT;

		error = -ENOMEM;
		if (vma->vm_pgoff + (size >> PAGE_SHIFT) >= vma->vm_pgoff) {
			error = acct_stack_growth(vma, size, grow);
			if (!error) {
				/*
				 * We only hold a shared mmap_lock lock here, so
				 * we need to protect against concurrent vma
				 * expansions.  anon_vma_lock_write() doesn't
				 * help here, as we don't guarantee that all
				 * growable vmas in a mm share the same root
				 * anon vma.  So, we reuse mm->page_table_lock
				 * to guard against concurrent vma expansions.
				 */
				spin_lock(&mm->page_table_lock);
				if (vma->vm_flags & VM_LOCKED)
					mm->locked_vm += grow;
				vm_stat_account(mm, vma->vm_flags, grow);
				anon_vma_interval_tree_pre_update_vma(vma);
				vma->vm_end = address;
				/* Overwrite old entry in mtree. */
				mas_set_range(&mas, vma->vm_start, address - 1);
				mas_store_prealloc(&mas, vma);
				anon_vma_interval_tree_post_update_vma(vma);
				spin_unlock(&mm->page_table_lock);

				perf_event_mmap(vma);
			}
		}
	}
	anon_vma_unlock_write(vma->anon_vma);
	khugepaged_enter_vma(vma, vma->vm_flags);
	mas_destroy(&mas);
	return error;
}
#endif /* CONFIG_STACK_GROWSUP || CONFIG_IA64 */

/*
 * vma is the first one with address < vma->vm_start.  Have to extend vma.
 */
int expand_downwards(struct vm_area_struct *vma, unsigned long address)
{
	struct mm_struct *mm = vma->vm_mm;
	MA_STATE(mas, &mm->mm_mt, vma->vm_start, vma->vm_start);
	struct vm_area_struct *prev;
	int error = 0;

	address &= PAGE_MASK;
	if (address < mmap_min_addr)
		return -EPERM;

	/* Enforce stack_guard_gap */
	prev = mas_prev(&mas, 0);
	/* Check that both stack segments have the same anon_vma? */
	if (prev && !(prev->vm_flags & VM_GROWSDOWN) &&
			vma_is_accessible(prev)) {
		if (address - prev->vm_end < stack_guard_gap)
			return -ENOMEM;
	}

	if (mas_preallocate(&mas, GFP_KERNEL))
		return -ENOMEM;

	/* We must make sure the anon_vma is allocated. */
	if (unlikely(anon_vma_prepare(vma))) {
		mas_destroy(&mas);
		return -ENOMEM;
	}

	/*
	 * vma->vm_start/vm_end cannot change under us because the caller
	 * is required to hold the mmap_lock in read mode.  We need the
	 * anon_vma lock to serialize against concurrent expand_stacks.
	 */
	anon_vma_lock_write(vma->anon_vma);

	/* Somebody else might have raced and expanded it already */
	if (address < vma->vm_start) {
		unsigned long size, grow;

		size = vma->vm_end - address;
		grow = (vma->vm_start - address) >> PAGE_SHIFT;

		error = -ENOMEM;
		if (grow <= vma->vm_pgoff) {
			error = acct_stack_growth(vma, size, grow);
			if (!error) {
				/*
				 * We only hold a shared mmap_lock lock here, so
				 * we need to protect against concurrent vma
				 * expansions.  anon_vma_lock_write() doesn't
				 * help here, as we don't guarantee that all
				 * growable vmas in a mm share the same root
				 * anon vma.  So, we reuse mm->page_table_lock
				 * to guard against concurrent vma expansions.
				 */
				spin_lock(&mm->page_table_lock);
				if (vma->vm_flags & VM_LOCKED)
					mm->locked_vm += grow;
				vm_stat_account(mm, vma->vm_flags, grow);
				anon_vma_interval_tree_pre_update_vma(vma);
				vma->vm_start = address;
				vma->vm_pgoff -= grow;
				/* Overwrite old entry in mtree. */
				mas_set_range(&mas, address, vma->vm_end - 1);
				mas_store_prealloc(&mas, vma);
				anon_vma_interval_tree_post_update_vma(vma);
				spin_unlock(&mm->page_table_lock);

				perf_event_mmap(vma);
			}
		}
	}
	anon_vma_unlock_write(vma->anon_vma);
	khugepaged_enter_vma(vma, vma->vm_flags);
	mas_destroy(&mas);
	return error;
}

/* enforced gap between the expanding stack and other mappings. */
unsigned long stack_guard_gap = 256UL<<PAGE_SHIFT;

static int __init cmdline_parse_stack_guard_gap(char *p)
{
	unsigned long val;
	char *endptr;

	val = simple_strtoul(p, &endptr, 10);
	if (!*endptr)
		stack_guard_gap = val << PAGE_SHIFT;

	return 1;
}
__setup("stack_guard_gap=", cmdline_parse_stack_guard_gap);

#ifdef CONFIG_STACK_GROWSUP
int expand_stack(struct vm_area_struct *vma, unsigned long address)
{
	return expand_upwards(vma, address);
}

struct vm_area_struct *
find_extend_vma(struct mm_struct *mm, unsigned long addr)
{
	struct vm_area_struct *vma, *prev;

	addr &= PAGE_MASK;
	vma = find_vma_prev(mm, addr, &prev);
	if (vma && (vma->vm_start <= addr))
		return vma;
	if (!prev || expand_stack(prev, addr))
		return NULL;
	if (prev->vm_flags & VM_LOCKED)
		populate_vma_page_range(prev, addr, prev->vm_end, NULL);
	return prev;
}
#else
int expand_stack(struct vm_area_struct *vma, unsigned long address)
{
	return expand_downwards(vma, address);
}

struct vm_area_struct *
find_extend_vma(struct mm_struct *mm, unsigned long addr)
{
	struct vm_area_struct *vma;
	unsigned long start;

	addr &= PAGE_MASK;
	vma = find_vma(mm, addr);
	if (!vma)
		return NULL;
	if (vma->vm_start <= addr)
		return vma;
	if (!(vma->vm_flags & VM_GROWSDOWN))
		return NULL;
	start = vma->vm_start;
	if (expand_stack(vma, addr))
		return NULL;
	if (vma->vm_flags & VM_LOCKED)
		populate_vma_page_range(vma, addr, start, NULL);
	return vma;
}
#endif

EXPORT_SYMBOL_GPL(find_extend_vma);

/*
 * Ok - we have the memory areas we should free on a maple tree so release them,
 * and do the vma updates.
 *
 * Called with the mm semaphore held.
 */
static inline void remove_mt(struct mm_struct *mm, struct ma_state *mas)
{
	unsigned long nr_accounted = 0;
	struct vm_area_struct *vma;

	/* Update high watermark before we lower total_vm */
	update_hiwater_vm(mm);
	mas_for_each(mas, vma, ULONG_MAX) {
		long nrpages = vma_pages(vma);

		if (vma->vm_flags & VM_ACCOUNT)
			nr_accounted += nrpages;
		vm_stat_account(mm, vma->vm_flags, -nrpages);
		remove_vma(vma);
	}
	vm_unacct_memory(nr_accounted);
	validate_mm(mm);
}

/*
 * Get rid of page table information in the indicated region.
 *
 * Called with the mm semaphore held.
 */
static void unmap_region(struct mm_struct *mm, struct maple_tree *mt,
		struct vm_area_struct *vma, struct vm_area_struct *prev,
		struct vm_area_struct *next,
		unsigned long start, unsigned long end, bool mm_wr_locked)
{
	struct mmu_gather tlb;

	lru_add_drain();
	tlb_gather_mmu(&tlb, mm);
	update_hiwater_rss(mm);
	unmap_vmas(&tlb, mt, vma, start, end, mm_wr_locked);
	free_pgtables(&tlb, mt, vma, prev ? prev->vm_end : FIRST_USER_ADDRESS,
				 next ? next->vm_start : USER_PGTABLES_CEILING);
	tlb_finish_mmu(&tlb);
}

/*
 * __split_vma() bypasses sysctl_max_map_count checking.  We use this where it
 * has already been checked or doesn't make sense to fail.
 * VMA Iterator will point to the end VMA.
 */
int __split_vma(struct vma_iterator *vmi, struct vm_area_struct *vma,
		unsigned long addr, int new_below)
{
	struct vma_prepare vp;
	struct vm_area_struct *new;
	int err;

	validate_mm_mt(vma->vm_mm);

	WARN_ON(vma->vm_start >= addr);
	WARN_ON(vma->vm_end <= addr);

	if (vma->vm_ops && vma->vm_ops->may_split) {
		err = vma->vm_ops->may_split(vma, addr);
		if (err)
			return err;
	}

	new = vm_area_dup(vma);
	if (!new)
		return -ENOMEM;

	err = -ENOMEM;
	if (vma_iter_prealloc(vmi))
		goto out_free_vma;

	if (new_below) {
		new->vm_end = addr;
	} else {
		new->vm_start = addr;
		new->vm_pgoff += ((addr - vma->vm_start) >> PAGE_SHIFT);
	}

	err = vma_dup_policy(vma, new);
	if (err)
		goto out_free_vmi;

	err = anon_vma_clone(new, vma);
	if (err)
		goto out_free_mpol;

	if (new->vm_file)
		get_file(new->vm_file);

	if (new->vm_ops && new->vm_ops->open)
		new->vm_ops->open(new);

	vma_adjust_trans_huge(vma, vma->vm_start, addr, 0);
	init_vma_prep(&vp, vma);
	vp.insert = new;
	vma_prepare(&vp);

	if (new_below) {
		vma->vm_start = addr;
		vma->vm_pgoff += (addr - new->vm_start) >> PAGE_SHIFT;
	} else {
		vma->vm_end = addr;
	}

	/* vma_complete stores the new vma */
	vma_complete(&vp, vmi, vma->vm_mm);

	/* Success. */
	if (new_below)
		vma_next(vmi);
	validate_mm_mt(vma->vm_mm);
	return 0;

out_free_mpol:
	mpol_put(vma_policy(new));
out_free_vmi:
	vma_iter_free(vmi);
out_free_vma:
	vm_area_free(new);
	validate_mm_mt(vma->vm_mm);
	return err;
}

/*
 * Split a vma into two pieces at address 'addr', a new vma is allocated
 * either for the first part or the tail.
 */
int split_vma(struct vma_iterator *vmi, struct vm_area_struct *vma,
	      unsigned long addr, int new_below)
{
	if (vma->vm_mm->map_count >= sysctl_max_map_count)
		return -ENOMEM;

	return __split_vma(vmi, vma, addr, new_below);
}

static inline int munmap_sidetree(struct vm_area_struct *vma,
				   struct ma_state *mas_detach)
{
	mas_set_range(mas_detach, vma->vm_start, vma->vm_end - 1);
	if (mas_store_gfp(mas_detach, vma, GFP_KERNEL))
		return -ENOMEM;

	if (vma->vm_flags & VM_LOCKED)
		vma->vm_mm->locked_vm -= vma_pages(vma);

	return 0;
}

/*
 * do_vmi_align_munmap() - munmap the aligned region from @start to @end.
 * @vmi: The vma iterator
 * @vma: The starting vm_area_struct
 * @mm: The mm_struct
 * @start: The aligned start address to munmap.
 * @end: The aligned end address to munmap.
 * @uf: The userfaultfd list_head
 * @downgrade: Set to true to attempt a write downgrade of the mmap_lock
 *
 * If @downgrade is true, check return code for potential release of the lock.
 */
static int
do_vmi_align_munmap(struct vma_iterator *vmi, struct vm_area_struct *vma,
		    struct mm_struct *mm, unsigned long start,
		    unsigned long end, struct list_head *uf, bool downgrade)
{
	struct vm_area_struct *prev, *next = NULL;
	struct maple_tree mt_detach;
	int count = 0;
	int error = -ENOMEM;
	MA_STATE(mas_detach, &mt_detach, 0, 0);
<<<<<<< HEAD
	mt_init_flags(&mt_detach, mas->tree->ma_flags & MT_FLAGS_LOCK_MASK);
=======
	mt_init_flags(&mt_detach, vmi->mas.tree->ma_flags & MT_FLAGS_LOCK_MASK);
>>>>>>> 5729a900
	mt_set_external_lock(&mt_detach, &mm->mmap_lock);

	/*
	 * If we need to split any vma, do it now to save pain later.
	 *
	 * Note: mremap's move_vma VM_ACCOUNT handling assumes a partially
	 * unmapped vm_area_struct will remain in use: so lower split_vma
	 * places tmp vma above, and higher split_vma places tmp vma below.
	 */

	/* Does it split the first one? */
	if (start > vma->vm_start) {

		/*
		 * Make sure that map_count on return from munmap() will
		 * not exceed its limit; but let map_count go just above
		 * its limit temporarily, to help free resources as expected.
		 */
		if (end < vma->vm_end && mm->map_count >= sysctl_max_map_count)
			goto map_count_exceeded;

		error = __split_vma(vmi, vma, start, 0);
		if (error)
			goto start_split_failed;

		vma = vma_iter_load(vmi);
	}

	prev = vma_prev(vmi);
	if (unlikely((!prev)))
		vma_iter_set(vmi, start);

	/*
	 * Detach a range of VMAs from the mm. Using next as a temp variable as
	 * it is always overwritten.
	 */
	for_each_vma_range(*vmi, next, end) {
		/* Does it split the end? */
		if (next->vm_end > end) {
			error = __split_vma(vmi, next, end, 0);
			if (error)
				goto end_split_failed;
		}
		error = munmap_sidetree(next, &mas_detach);
		if (error)
			goto munmap_sidetree_failed;

		count++;
#ifdef CONFIG_DEBUG_VM_MAPLE_TREE
		BUG_ON(next->vm_start < start);
		BUG_ON(next->vm_start > end);
#endif
	}

	next = vma_next(vmi);
	if (unlikely(uf)) {
		/*
		 * If userfaultfd_unmap_prep returns an error the vmas
		 * will remain split, but userland will get a
		 * highly unexpected error anyway. This is no
		 * different than the case where the first of the two
		 * __split_vma fails, but we don't undo the first
		 * split, despite we could. This is unlikely enough
		 * failure that it's not worth optimizing it for.
		 */
		error = userfaultfd_unmap_prep(mm, start, end, uf);

		if (error)
			goto userfaultfd_error;
	}

#if defined(CONFIG_DEBUG_VM_MAPLE_TREE)
	/* Make sure no VMAs are about to be lost. */
	{
		MA_STATE(test, &mt_detach, start, end - 1);
		struct vm_area_struct *vma_mas, *vma_test;
		int test_count = 0;

		vma_iter_set(vmi, start);
		rcu_read_lock();
		vma_test = mas_find(&test, end - 1);
		for_each_vma_range(*vmi, vma_mas, end) {
			BUG_ON(vma_mas != vma_test);
			test_count++;
			vma_test = mas_next(&test, end - 1);
		}
		rcu_read_unlock();
		BUG_ON(count != test_count);
	}
#endif
	/* Point of no return */
	vma_iter_set(vmi, start);
	if (vma_iter_clear_gfp(vmi, start, end, GFP_KERNEL))
		return -ENOMEM;

	mm->map_count -= count;
	/*
	 * Do not downgrade mmap_lock if we are next to VM_GROWSDOWN or
	 * VM_GROWSUP VMA. Such VMAs can change their size under
	 * down_read(mmap_lock) and collide with the VMA we are about to unmap.
	 */
	if (downgrade) {
		if (next && (next->vm_flags & VM_GROWSDOWN))
			downgrade = false;
		else if (prev && (prev->vm_flags & VM_GROWSUP))
			downgrade = false;
		else
			mmap_write_downgrade(mm);
	}

	/*
	 * We can free page tables without write-locking mmap_lock because VMAs
	 * were isolated before we downgraded mmap_lock.
	 */
	unmap_region(mm, &mt_detach, vma, prev, next, start, end, !downgrade);
	/* Statistics and freeing VMAs */
	mas_set(&mas_detach, start);
	remove_mt(mm, &mas_detach);
	__mt_destroy(&mt_detach);


	validate_mm(mm);
	return downgrade ? 1 : 0;

userfaultfd_error:
munmap_sidetree_failed:
end_split_failed:
	__mt_destroy(&mt_detach);
start_split_failed:
map_count_exceeded:
	return error;
}

/*
 * do_vmi_munmap() - munmap a given range.
 * @vmi: The vma iterator
 * @mm: The mm_struct
 * @start: The start address to munmap
 * @len: The length of the range to munmap
 * @uf: The userfaultfd list_head
 * @downgrade: set to true if the user wants to attempt to write_downgrade the
 * mmap_lock
 *
 * This function takes a @mas that is either pointing to the previous VMA or set
 * to MA_START and sets it up to remove the mapping(s).  The @len will be
 * aligned and any arch_unmap work will be preformed.
 *
 * Returns: -EINVAL on failure, 1 on success and unlock, 0 otherwise.
 */
int do_vmi_munmap(struct vma_iterator *vmi, struct mm_struct *mm,
		  unsigned long start, size_t len, struct list_head *uf,
		  bool downgrade)
{
	unsigned long end;
	struct vm_area_struct *vma;

	if ((offset_in_page(start)) || start > TASK_SIZE || len > TASK_SIZE-start)
		return -EINVAL;

	end = start + PAGE_ALIGN(len);
	if (end == start)
		return -EINVAL;

	 /* arch_unmap() might do unmaps itself.  */
	arch_unmap(mm, start, end);

	/* Find the first overlapping VMA */
	vma = vma_find(vmi, end);
	if (!vma)
		return 0;

	return do_vmi_align_munmap(vmi, vma, mm, start, end, uf, downgrade);
}

/* do_munmap() - Wrapper function for non-maple tree aware do_munmap() calls.
 * @mm: The mm_struct
 * @start: The start address to munmap
 * @len: The length to be munmapped.
 * @uf: The userfaultfd list_head
 */
int do_munmap(struct mm_struct *mm, unsigned long start, size_t len,
	      struct list_head *uf)
{
	VMA_ITERATOR(vmi, mm, start);

	return do_vmi_munmap(&vmi, mm, start, len, uf, false);
}

unsigned long mmap_region(struct file *file, unsigned long addr,
		unsigned long len, vm_flags_t vm_flags, unsigned long pgoff,
		struct list_head *uf)
{
	struct mm_struct *mm = current->mm;
	struct vm_area_struct *vma = NULL;
	struct vm_area_struct *next, *prev, *merge;
	pgoff_t pglen = len >> PAGE_SHIFT;
	unsigned long charged = 0;
	unsigned long end = addr + len;
	unsigned long merge_start = addr, merge_end = end;
	pgoff_t vm_pgoff;
	int error;
	VMA_ITERATOR(vmi, mm, addr);

	/* Check against address space limit. */
	if (!may_expand_vm(mm, vm_flags, len >> PAGE_SHIFT)) {
		unsigned long nr_pages;

		/*
		 * MAP_FIXED may remove pages of mappings that intersects with
		 * requested mapping. Account for the pages it would unmap.
		 */
		nr_pages = count_vma_pages_range(mm, addr, end);

		if (!may_expand_vm(mm, vm_flags,
					(len >> PAGE_SHIFT) - nr_pages))
			return -ENOMEM;
	}

	/* Unmap any existing mapping in the area */
	if (do_vmi_munmap(&vmi, mm, addr, len, uf, false))
		return -ENOMEM;

	/*
	 * Private writable mapping: check memory availability
	 */
	if (accountable_mapping(file, vm_flags)) {
		charged = len >> PAGE_SHIFT;
		if (security_vm_enough_memory_mm(mm, charged))
			return -ENOMEM;
		vm_flags |= VM_ACCOUNT;
	}

	next = vma_next(&vmi);
	prev = vma_prev(&vmi);
	if (vm_flags & VM_SPECIAL)
		goto cannot_expand;

	/* Attempt to expand an old mapping */
	/* Check next */
	if (next && next->vm_start == end && !vma_policy(next) &&
	    can_vma_merge_before(next, vm_flags, NULL, file, pgoff+pglen,
				 NULL_VM_UFFD_CTX, NULL)) {
		merge_end = next->vm_end;
		vma = next;
		vm_pgoff = next->vm_pgoff - pglen;
	}

	/* Check prev */
	if (prev && prev->vm_end == addr && !vma_policy(prev) &&
	    (vma ? can_vma_merge_after(prev, vm_flags, vma->anon_vma, file,
				       pgoff, vma->vm_userfaultfd_ctx, NULL) :
		   can_vma_merge_after(prev, vm_flags, NULL, file, pgoff,
				       NULL_VM_UFFD_CTX, NULL))) {
		merge_start = prev->vm_start;
		vma = prev;
		vm_pgoff = prev->vm_pgoff;
	}


	/* Actually expand, if possible */
	if (vma &&
	    !vma_expand(&vmi, vma, merge_start, merge_end, vm_pgoff, next)) {
		khugepaged_enter_vma(vma, vm_flags);
		goto expanded;
	}

cannot_expand:
	/*
	 * Determine the object being mapped and call the appropriate
	 * specific mapper. the address has already been validated, but
	 * not unmapped, but the maps are removed from the list.
	 */
	vma = vm_area_alloc(mm);
	if (!vma) {
		error = -ENOMEM;
		goto unacct_error;
	}

	vma_iter_set(&vmi, addr);
	vma->vm_start = addr;
	vma->vm_end = end;
	vm_flags_init(vma, vm_flags);
	vma->vm_page_prot = vm_get_page_prot(vm_flags);
	vma->vm_pgoff = pgoff;

	if (file) {
		if (vm_flags & VM_SHARED) {
			error = mapping_map_writable(file->f_mapping);
			if (error)
				goto free_vma;
		}

		vma->vm_file = get_file(file);
		error = call_mmap(file, vma);
		if (error)
			goto unmap_and_free_vma;

		/*
		 * Expansion is handled above, merging is handled below.
		 * Drivers should not alter the address of the VMA.
		 */
		error = -EINVAL;
		if (WARN_ON((addr != vma->vm_start)))
			goto close_and_free_vma;

		vma_iter_set(&vmi, addr);
		/*
		 * If vm_flags changed after call_mmap(), we should try merge
		 * vma again as we may succeed this time.
		 */
		if (unlikely(vm_flags != vma->vm_flags && prev)) {
			merge = vma_merge(&vmi, mm, prev, vma->vm_start,
				    vma->vm_end, vma->vm_flags, NULL,
				    vma->vm_file, vma->vm_pgoff, NULL,
				    NULL_VM_UFFD_CTX, NULL);
			if (merge) {
				/*
				 * ->mmap() can change vma->vm_file and fput
				 * the original file. So fput the vma->vm_file
				 * here or we would add an extra fput for file
				 * and cause general protection fault
				 * ultimately.
				 */
				fput(vma->vm_file);
				vm_area_free(vma);
				vma = merge;
				/* Update vm_flags to pick up the change. */
				vm_flags = vma->vm_flags;
				goto unmap_writable;
			}
		}

		vm_flags = vma->vm_flags;
	} else if (vm_flags & VM_SHARED) {
		error = shmem_zero_setup(vma);
		if (error)
			goto free_vma;
	} else {
		vma_set_anonymous(vma);
	}

	if (map_deny_write_exec(vma, vma->vm_flags)) {
		error = -EACCES;
		goto close_and_free_vma;
	}

	/* Allow architectures to sanity-check the vm_flags */
	error = -EINVAL;
	if (!arch_validate_flags(vma->vm_flags))
		goto close_and_free_vma;

	error = -ENOMEM;
	if (vma_iter_prealloc(&vmi))
		goto close_and_free_vma;

	if (vma->vm_file)
		i_mmap_lock_write(vma->vm_file->f_mapping);

	vma_iter_store(&vmi, vma);
	mm->map_count++;
	if (vma->vm_file) {
		if (vma->vm_flags & VM_SHARED)
			mapping_allow_writable(vma->vm_file->f_mapping);

		flush_dcache_mmap_lock(vma->vm_file->f_mapping);
		vma_interval_tree_insert(vma, &vma->vm_file->f_mapping->i_mmap);
		flush_dcache_mmap_unlock(vma->vm_file->f_mapping);
		i_mmap_unlock_write(vma->vm_file->f_mapping);
	}

	/*
	 * vma_merge() calls khugepaged_enter_vma() either, the below
	 * call covers the non-merge case.
	 */
	khugepaged_enter_vma(vma, vma->vm_flags);

	/* Once vma denies write, undo our temporary denial count */
unmap_writable:
	if (file && vm_flags & VM_SHARED)
		mapping_unmap_writable(file->f_mapping);
	file = vma->vm_file;
expanded:
	perf_event_mmap(vma);

	vm_stat_account(mm, vm_flags, len >> PAGE_SHIFT);
	if (vm_flags & VM_LOCKED) {
		if ((vm_flags & VM_SPECIAL) || vma_is_dax(vma) ||
					is_vm_hugetlb_page(vma) ||
					vma == get_gate_vma(current->mm))
			vm_flags_clear(vma, VM_LOCKED_MASK);
		else
			mm->locked_vm += (len >> PAGE_SHIFT);
	}

	if (file)
		uprobe_mmap(vma);

	/*
	 * New (or expanded) vma always get soft dirty status.
	 * Otherwise user-space soft-dirty page tracker won't
	 * be able to distinguish situation when vma area unmapped,
	 * then new mapped in-place (which must be aimed as
	 * a completely new data area).
	 */
	vm_flags_set(vma, VM_SOFTDIRTY);

	vma_set_page_prot(vma);

	validate_mm(mm);
	return addr;

close_and_free_vma:
	if (file && vma->vm_ops && vma->vm_ops->close)
		vma->vm_ops->close(vma);

	if (file || vma->vm_file) {
unmap_and_free_vma:
		fput(vma->vm_file);
		vma->vm_file = NULL;

		/* Undo any partial mapping done by a device driver. */
		unmap_region(mm, &mm->mm_mt, vma, prev, next, vma->vm_start,
			     vma->vm_end, true);
	}
	if (file && (vm_flags & VM_SHARED))
		mapping_unmap_writable(file->f_mapping);
free_vma:
	vm_area_free(vma);
unacct_error:
	if (charged)
		vm_unacct_memory(charged);
	validate_mm(mm);
	return error;
}

static int __vm_munmap(unsigned long start, size_t len, bool downgrade)
{
	int ret;
	struct mm_struct *mm = current->mm;
	LIST_HEAD(uf);
	VMA_ITERATOR(vmi, mm, start);

	if (mmap_write_lock_killable(mm))
		return -EINTR;

	ret = do_vmi_munmap(&vmi, mm, start, len, &uf, downgrade);
	/*
	 * Returning 1 indicates mmap_lock is downgraded.
	 * But 1 is not legal return value of vm_munmap() and munmap(), reset
	 * it to 0 before return.
	 */
	if (ret == 1) {
		mmap_read_unlock(mm);
		ret = 0;
	} else
		mmap_write_unlock(mm);

	userfaultfd_unmap_complete(mm, &uf);
	return ret;
}

int vm_munmap(unsigned long start, size_t len)
{
	return __vm_munmap(start, len, false);
}
EXPORT_SYMBOL(vm_munmap);

SYSCALL_DEFINE2(munmap, unsigned long, addr, size_t, len)
{
	addr = untagged_addr(addr);
	return __vm_munmap(addr, len, true);
}


/*
 * Emulation of deprecated remap_file_pages() syscall.
 */
SYSCALL_DEFINE5(remap_file_pages, unsigned long, start, unsigned long, size,
		unsigned long, prot, unsigned long, pgoff, unsigned long, flags)
{

	struct mm_struct *mm = current->mm;
	struct vm_area_struct *vma;
	unsigned long populate = 0;
	unsigned long ret = -EINVAL;
	struct file *file;

	pr_warn_once("%s (%d) uses deprecated remap_file_pages() syscall. See Documentation/mm/remap_file_pages.rst.\n",
		     current->comm, current->pid);

	if (prot)
		return ret;
	start = start & PAGE_MASK;
	size = size & PAGE_MASK;

	if (start + size <= start)
		return ret;

	/* Does pgoff wrap? */
	if (pgoff + (size >> PAGE_SHIFT) < pgoff)
		return ret;

	if (mmap_write_lock_killable(mm))
		return -EINTR;

	vma = vma_lookup(mm, start);

	if (!vma || !(vma->vm_flags & VM_SHARED))
		goto out;

	if (start + size > vma->vm_end) {
		VMA_ITERATOR(vmi, mm, vma->vm_end);
		struct vm_area_struct *next, *prev = vma;

		for_each_vma_range(vmi, next, start + size) {
			/* hole between vmas ? */
			if (next->vm_start != prev->vm_end)
				goto out;

			if (next->vm_file != vma->vm_file)
				goto out;

			if (next->vm_flags != vma->vm_flags)
				goto out;

			if (start + size <= next->vm_end)
				break;

			prev = next;
		}

		if (!next)
			goto out;
	}

	prot |= vma->vm_flags & VM_READ ? PROT_READ : 0;
	prot |= vma->vm_flags & VM_WRITE ? PROT_WRITE : 0;
	prot |= vma->vm_flags & VM_EXEC ? PROT_EXEC : 0;

	flags &= MAP_NONBLOCK;
	flags |= MAP_SHARED | MAP_FIXED | MAP_POPULATE;
	if (vma->vm_flags & VM_LOCKED)
		flags |= MAP_LOCKED;

	file = get_file(vma->vm_file);
	ret = do_mmap(vma->vm_file, start, size,
			prot, flags, pgoff, &populate, NULL);
	fput(file);
out:
	mmap_write_unlock(mm);
	if (populate)
		mm_populate(ret, populate);
	if (!IS_ERR_VALUE(ret))
		ret = 0;
	return ret;
}

/*
 * do_vma_munmap() - Unmap a full or partial vma.
 * @vmi: The vma iterator pointing at the vma
 * @vma: The first vma to be munmapped
 * @start: the start of the address to unmap
 * @end: The end of the address to unmap
 * @uf: The userfaultfd list_head
 * @downgrade: Attempt to downgrade or not
 *
 * Returns: 0 on success and not downgraded, 1 on success and downgraded.
 * unmaps a VMA mapping when the vma iterator is already in position.
 * Does not handle alignment.
 */
int do_vma_munmap(struct vma_iterator *vmi, struct vm_area_struct *vma,
		  unsigned long start, unsigned long end,
		  struct list_head *uf, bool downgrade)
{
	struct mm_struct *mm = vma->vm_mm;
	int ret;

	arch_unmap(mm, start, end);
	ret = do_vmi_align_munmap(vmi, vma, mm, start, end, uf, downgrade);
	validate_mm_mt(mm);
	return ret;
}

/*
 * do_brk_flags() - Increase the brk vma if the flags match.
 * @vmi: The vma iterator
 * @addr: The start address
 * @len: The length of the increase
 * @vma: The vma,
 * @flags: The VMA Flags
 *
 * Extend the brk VMA from addr to addr + len.  If the VMA is NULL or the flags
 * do not match then create a new anonymous VMA.  Eventually we may be able to
 * do some brk-specific accounting here.
 */
static int do_brk_flags(struct vma_iterator *vmi, struct vm_area_struct *vma,
		unsigned long addr, unsigned long len, unsigned long flags)
{
	struct mm_struct *mm = current->mm;
	struct vma_prepare vp;

	validate_mm_mt(mm);
	/*
	 * Check against address space limits by the changed size
	 * Note: This happens *after* clearing old mappings in some code paths.
	 */
	flags |= VM_DATA_DEFAULT_FLAGS | VM_ACCOUNT | mm->def_flags;
	if (!may_expand_vm(mm, flags, len >> PAGE_SHIFT))
		return -ENOMEM;

	if (mm->map_count > sysctl_max_map_count)
		return -ENOMEM;

	if (security_vm_enough_memory_mm(mm, len >> PAGE_SHIFT))
		return -ENOMEM;

	/*
	 * Expand the existing vma if possible; Note that singular lists do not
	 * occur after forking, so the expand will only happen on new VMAs.
	 */
	if (vma && vma->vm_end == addr && !vma_policy(vma) &&
	    can_vma_merge_after(vma, flags, NULL, NULL,
				addr >> PAGE_SHIFT, NULL_VM_UFFD_CTX, NULL)) {
		if (vma_iter_prealloc(vmi))
			goto unacct_fail;

		vma_adjust_trans_huge(vma, vma->vm_start, addr + len, 0);
		init_vma_prep(&vp, vma);
		vma_prepare(&vp);
		vma->vm_end = addr + len;
		vm_flags_set(vma, VM_SOFTDIRTY);
		vma_iter_store(vmi, vma);

		vma_complete(&vp, vmi, mm);
		khugepaged_enter_vma(vma, flags);
		goto out;
	}

	/* create a vma struct for an anonymous mapping */
	vma = vm_area_alloc(mm);
	if (!vma)
		goto unacct_fail;

	vma_set_anonymous(vma);
	vma->vm_start = addr;
	vma->vm_end = addr + len;
	vma->vm_pgoff = addr >> PAGE_SHIFT;
	vm_flags_init(vma, flags);
	vma->vm_page_prot = vm_get_page_prot(flags);
	if (vma_iter_store_gfp(vmi, vma, GFP_KERNEL))
		goto mas_store_fail;

	mm->map_count++;
out:
	perf_event_mmap(vma);
	mm->total_vm += len >> PAGE_SHIFT;
	mm->data_vm += len >> PAGE_SHIFT;
	if (flags & VM_LOCKED)
		mm->locked_vm += (len >> PAGE_SHIFT);
	vm_flags_set(vma, VM_SOFTDIRTY);
	validate_mm(mm);
	return 0;

mas_store_fail:
	vm_area_free(vma);
unacct_fail:
	vm_unacct_memory(len >> PAGE_SHIFT);
	return -ENOMEM;
}

int vm_brk_flags(unsigned long addr, unsigned long request, unsigned long flags)
{
	struct mm_struct *mm = current->mm;
	struct vm_area_struct *vma = NULL;
	unsigned long len;
	int ret;
	bool populate;
	LIST_HEAD(uf);
	VMA_ITERATOR(vmi, mm, addr);

	len = PAGE_ALIGN(request);
	if (len < request)
		return -ENOMEM;
	if (!len)
		return 0;

	if (mmap_write_lock_killable(mm))
		return -EINTR;

	/* Until we need other flags, refuse anything except VM_EXEC. */
	if ((flags & (~VM_EXEC)) != 0)
		return -EINVAL;

	ret = check_brk_limits(addr, len);
	if (ret)
		goto limits_failed;

	ret = do_vmi_munmap(&vmi, mm, addr, len, &uf, 0);
	if (ret)
		goto munmap_failed;

	vma = vma_prev(&vmi);
	ret = do_brk_flags(&vmi, vma, addr, len, flags);
	populate = ((mm->def_flags & VM_LOCKED) != 0);
	mmap_write_unlock(mm);
	userfaultfd_unmap_complete(mm, &uf);
	if (populate && !ret)
		mm_populate(addr, len);
	return ret;

munmap_failed:
limits_failed:
	mmap_write_unlock(mm);
	return ret;
}
EXPORT_SYMBOL(vm_brk_flags);

int vm_brk(unsigned long addr, unsigned long len)
{
	return vm_brk_flags(addr, len, 0);
}
EXPORT_SYMBOL(vm_brk);

/* Release all mmaps. */
void exit_mmap(struct mm_struct *mm)
{
	struct mmu_gather tlb;
	struct vm_area_struct *vma;
	unsigned long nr_accounted = 0;
	MA_STATE(mas, &mm->mm_mt, 0, 0);
	int count = 0;

	/* mm's last user has gone, and its about to be pulled down */
	mmu_notifier_release(mm);

	mmap_read_lock(mm);
	arch_exit_mmap(mm);

	vma = mas_find(&mas, ULONG_MAX);
	if (!vma) {
		/* Can happen if dup_mmap() received an OOM */
		mmap_read_unlock(mm);
		return;
	}

	lru_add_drain();
	flush_cache_mm(mm);
	tlb_gather_mmu_fullmm(&tlb, mm);
	/* update_hiwater_rss(mm) here? but nobody should be looking */
	/* Use ULONG_MAX here to ensure all VMAs in the mm are unmapped */
	unmap_vmas(&tlb, &mm->mm_mt, vma, 0, ULONG_MAX, false);
	mmap_read_unlock(mm);

	/*
	 * Set MMF_OOM_SKIP to hide this task from the oom killer/reaper
	 * because the memory has been already freed.
	 */
	set_bit(MMF_OOM_SKIP, &mm->flags);
	mmap_write_lock(mm);
	mt_clear_in_rcu(&mm->mm_mt);
	free_pgtables(&tlb, &mm->mm_mt, vma, FIRST_USER_ADDRESS,
		      USER_PGTABLES_CEILING);
	tlb_finish_mmu(&tlb);

	/*
	 * Walk the list again, actually closing and freeing it, with preemption
	 * enabled, without holding any MM locks besides the unreachable
	 * mmap_write_lock.
	 */
	do {
		if (vma->vm_flags & VM_ACCOUNT)
			nr_accounted += vma_pages(vma);
		remove_vma(vma);
		count++;
		cond_resched();
	} while ((vma = mas_find(&mas, ULONG_MAX)) != NULL);

	BUG_ON(count != mm->map_count);

	trace_exit_mmap(mm);
	__mt_destroy(&mm->mm_mt);
	mmap_write_unlock(mm);
	vm_unacct_memory(nr_accounted);
}

/* Insert vm structure into process list sorted by address
 * and into the inode's i_mmap tree.  If vm_file is non-NULL
 * then i_mmap_rwsem is taken here.
 */
int insert_vm_struct(struct mm_struct *mm, struct vm_area_struct *vma)
{
	unsigned long charged = vma_pages(vma);


	if (find_vma_intersection(mm, vma->vm_start, vma->vm_end))
		return -ENOMEM;

	if ((vma->vm_flags & VM_ACCOUNT) &&
	     security_vm_enough_memory_mm(mm, charged))
		return -ENOMEM;

	/*
	 * The vm_pgoff of a purely anonymous vma should be irrelevant
	 * until its first write fault, when page's anon_vma and index
	 * are set.  But now set the vm_pgoff it will almost certainly
	 * end up with (unless mremap moves it elsewhere before that
	 * first wfault), so /proc/pid/maps tells a consistent story.
	 *
	 * By setting it to reflect the virtual start address of the
	 * vma, merges and splits can happen in a seamless way, just
	 * using the existing file pgoff checks and manipulations.
	 * Similarly in do_mmap and in do_brk_flags.
	 */
	if (vma_is_anonymous(vma)) {
		BUG_ON(vma->anon_vma);
		vma->vm_pgoff = vma->vm_start >> PAGE_SHIFT;
	}

	if (vma_link(mm, vma)) {
		vm_unacct_memory(charged);
		return -ENOMEM;
	}

	return 0;
}

/*
 * Copy the vma structure to a new location in the same mm,
 * prior to moving page table entries, to effect an mremap move.
 */
struct vm_area_struct *copy_vma(struct vm_area_struct **vmap,
	unsigned long addr, unsigned long len, pgoff_t pgoff,
	bool *need_rmap_locks)
{
	struct vm_area_struct *vma = *vmap;
	unsigned long vma_start = vma->vm_start;
	struct mm_struct *mm = vma->vm_mm;
	struct vm_area_struct *new_vma, *prev;
	bool faulted_in_anon_vma = true;
	VMA_ITERATOR(vmi, mm, addr);

	validate_mm_mt(mm);
	/*
	 * If anonymous vma has not yet been faulted, update new pgoff
	 * to match new location, to increase its chance of merging.
	 */
	if (unlikely(vma_is_anonymous(vma) && !vma->anon_vma)) {
		pgoff = addr >> PAGE_SHIFT;
		faulted_in_anon_vma = false;
	}

	new_vma = find_vma_prev(mm, addr, &prev);
	if (new_vma && new_vma->vm_start < addr + len)
		return NULL;	/* should never get here */

	new_vma = vma_merge(&vmi, mm, prev, addr, addr + len, vma->vm_flags,
			    vma->anon_vma, vma->vm_file, pgoff, vma_policy(vma),
			    vma->vm_userfaultfd_ctx, anon_vma_name(vma));
	if (new_vma) {
		/*
		 * Source vma may have been merged into new_vma
		 */
		if (unlikely(vma_start >= new_vma->vm_start &&
			     vma_start < new_vma->vm_end)) {
			/*
			 * The only way we can get a vma_merge with
			 * self during an mremap is if the vma hasn't
			 * been faulted in yet and we were allowed to
			 * reset the dst vma->vm_pgoff to the
			 * destination address of the mremap to allow
			 * the merge to happen. mremap must change the
			 * vm_pgoff linearity between src and dst vmas
			 * (in turn preventing a vma_merge) to be
			 * safe. It is only safe to keep the vm_pgoff
			 * linear if there are no pages mapped yet.
			 */
			VM_BUG_ON_VMA(faulted_in_anon_vma, new_vma);
			*vmap = vma = new_vma;
		}
		*need_rmap_locks = (new_vma->vm_pgoff <= vma->vm_pgoff);
	} else {
		new_vma = vm_area_dup(vma);
		if (!new_vma)
			goto out;
		new_vma->vm_start = addr;
		new_vma->vm_end = addr + len;
		new_vma->vm_pgoff = pgoff;
		if (vma_dup_policy(vma, new_vma))
			goto out_free_vma;
		if (anon_vma_clone(new_vma, vma))
			goto out_free_mempol;
		if (new_vma->vm_file)
			get_file(new_vma->vm_file);
		if (new_vma->vm_ops && new_vma->vm_ops->open)
			new_vma->vm_ops->open(new_vma);
		if (vma_link(mm, new_vma))
			goto out_vma_link;
		*need_rmap_locks = false;
	}
	validate_mm_mt(mm);
	return new_vma;

out_vma_link:
	if (new_vma->vm_ops && new_vma->vm_ops->close)
		new_vma->vm_ops->close(new_vma);

	if (new_vma->vm_file)
		fput(new_vma->vm_file);

	unlink_anon_vmas(new_vma);
out_free_mempol:
	mpol_put(vma_policy(new_vma));
out_free_vma:
	vm_area_free(new_vma);
out:
	validate_mm_mt(mm);
	return NULL;
}

/*
 * Return true if the calling process may expand its vm space by the passed
 * number of pages
 */
bool may_expand_vm(struct mm_struct *mm, vm_flags_t flags, unsigned long npages)
{
	if (mm->total_vm + npages > rlimit(RLIMIT_AS) >> PAGE_SHIFT)
		return false;

	if (is_data_mapping(flags) &&
	    mm->data_vm + npages > rlimit(RLIMIT_DATA) >> PAGE_SHIFT) {
		/* Workaround for Valgrind */
		if (rlimit(RLIMIT_DATA) == 0 &&
		    mm->data_vm + npages <= rlimit_max(RLIMIT_DATA) >> PAGE_SHIFT)
			return true;

		pr_warn_once("%s (%d): VmData %lu exceed data ulimit %lu. Update limits%s.\n",
			     current->comm, current->pid,
			     (mm->data_vm + npages) << PAGE_SHIFT,
			     rlimit(RLIMIT_DATA),
			     ignore_rlimit_data ? "" : " or use boot option ignore_rlimit_data");

		if (!ignore_rlimit_data)
			return false;
	}

	return true;
}

void vm_stat_account(struct mm_struct *mm, vm_flags_t flags, long npages)
{
	WRITE_ONCE(mm->total_vm, READ_ONCE(mm->total_vm)+npages);

	if (is_exec_mapping(flags))
		mm->exec_vm += npages;
	else if (is_stack_mapping(flags))
		mm->stack_vm += npages;
	else if (is_data_mapping(flags))
		mm->data_vm += npages;
}

static vm_fault_t special_mapping_fault(struct vm_fault *vmf);

/*
 * Having a close hook prevents vma merging regardless of flags.
 */
static void special_mapping_close(struct vm_area_struct *vma)
{
}

static const char *special_mapping_name(struct vm_area_struct *vma)
{
	return ((struct vm_special_mapping *)vma->vm_private_data)->name;
}

static int special_mapping_mremap(struct vm_area_struct *new_vma)
{
	struct vm_special_mapping *sm = new_vma->vm_private_data;

	if (WARN_ON_ONCE(current->mm != new_vma->vm_mm))
		return -EFAULT;

	if (sm->mremap)
		return sm->mremap(sm, new_vma);

	return 0;
}

static int special_mapping_split(struct vm_area_struct *vma, unsigned long addr)
{
	/*
	 * Forbid splitting special mappings - kernel has expectations over
	 * the number of pages in mapping. Together with VM_DONTEXPAND
	 * the size of vma should stay the same over the special mapping's
	 * lifetime.
	 */
	return -EINVAL;
}

static const struct vm_operations_struct special_mapping_vmops = {
	.close = special_mapping_close,
	.fault = special_mapping_fault,
	.mremap = special_mapping_mremap,
	.name = special_mapping_name,
	/* vDSO code relies that VVAR can't be accessed remotely */
	.access = NULL,
	.may_split = special_mapping_split,
};

static const struct vm_operations_struct legacy_special_mapping_vmops = {
	.close = special_mapping_close,
	.fault = special_mapping_fault,
};

static vm_fault_t special_mapping_fault(struct vm_fault *vmf)
{
	struct vm_area_struct *vma = vmf->vma;
	pgoff_t pgoff;
	struct page **pages;

	if (vma->vm_ops == &legacy_special_mapping_vmops) {
		pages = vma->vm_private_data;
	} else {
		struct vm_special_mapping *sm = vma->vm_private_data;

		if (sm->fault)
			return sm->fault(sm, vmf->vma, vmf);

		pages = sm->pages;
	}

	for (pgoff = vmf->pgoff; pgoff && *pages; ++pages)
		pgoff--;

	if (*pages) {
		struct page *page = *pages;
		get_page(page);
		vmf->page = page;
		return 0;
	}

	return VM_FAULT_SIGBUS;
}

static struct vm_area_struct *__install_special_mapping(
	struct mm_struct *mm,
	unsigned long addr, unsigned long len,
	unsigned long vm_flags, void *priv,
	const struct vm_operations_struct *ops)
{
	int ret;
	struct vm_area_struct *vma;

	validate_mm_mt(mm);
	vma = vm_area_alloc(mm);
	if (unlikely(vma == NULL))
		return ERR_PTR(-ENOMEM);

	vma->vm_start = addr;
	vma->vm_end = addr + len;

	vm_flags_init(vma, (vm_flags | mm->def_flags |
		      VM_DONTEXPAND | VM_SOFTDIRTY) & ~VM_LOCKED_MASK);
	vma->vm_page_prot = vm_get_page_prot(vma->vm_flags);

	vma->vm_ops = ops;
	vma->vm_private_data = priv;

	ret = insert_vm_struct(mm, vma);
	if (ret)
		goto out;

	vm_stat_account(mm, vma->vm_flags, len >> PAGE_SHIFT);

	perf_event_mmap(vma);

	validate_mm_mt(mm);
	return vma;

out:
	vm_area_free(vma);
	validate_mm_mt(mm);
	return ERR_PTR(ret);
}

bool vma_is_special_mapping(const struct vm_area_struct *vma,
	const struct vm_special_mapping *sm)
{
	return vma->vm_private_data == sm &&
		(vma->vm_ops == &special_mapping_vmops ||
		 vma->vm_ops == &legacy_special_mapping_vmops);
}

/*
 * Called with mm->mmap_lock held for writing.
 * Insert a new vma covering the given region, with the given flags.
 * Its pages are supplied by the given array of struct page *.
 * The array can be shorter than len >> PAGE_SHIFT if it's null-terminated.
 * The region past the last page supplied will always produce SIGBUS.
 * The array pointer and the pages it points to are assumed to stay alive
 * for as long as this mapping might exist.
 */
struct vm_area_struct *_install_special_mapping(
	struct mm_struct *mm,
	unsigned long addr, unsigned long len,
	unsigned long vm_flags, const struct vm_special_mapping *spec)
{
	return __install_special_mapping(mm, addr, len, vm_flags, (void *)spec,
					&special_mapping_vmops);
}

int install_special_mapping(struct mm_struct *mm,
			    unsigned long addr, unsigned long len,
			    unsigned long vm_flags, struct page **pages)
{
	struct vm_area_struct *vma = __install_special_mapping(
		mm, addr, len, vm_flags, (void *)pages,
		&legacy_special_mapping_vmops);

	return PTR_ERR_OR_ZERO(vma);
}

static DEFINE_MUTEX(mm_all_locks_mutex);

static void vm_lock_anon_vma(struct mm_struct *mm, struct anon_vma *anon_vma)
{
	if (!test_bit(0, (unsigned long *) &anon_vma->root->rb_root.rb_root.rb_node)) {
		/*
		 * The LSB of head.next can't change from under us
		 * because we hold the mm_all_locks_mutex.
		 */
		down_write_nest_lock(&anon_vma->root->rwsem, &mm->mmap_lock);
		/*
		 * We can safely modify head.next after taking the
		 * anon_vma->root->rwsem. If some other vma in this mm shares
		 * the same anon_vma we won't take it again.
		 *
		 * No need of atomic instructions here, head.next
		 * can't change from under us thanks to the
		 * anon_vma->root->rwsem.
		 */
		if (__test_and_set_bit(0, (unsigned long *)
				       &anon_vma->root->rb_root.rb_root.rb_node))
			BUG();
	}
}

static void vm_lock_mapping(struct mm_struct *mm, struct address_space *mapping)
{
	if (!test_bit(AS_MM_ALL_LOCKS, &mapping->flags)) {
		/*
		 * AS_MM_ALL_LOCKS can't change from under us because
		 * we hold the mm_all_locks_mutex.
		 *
		 * Operations on ->flags have to be atomic because
		 * even if AS_MM_ALL_LOCKS is stable thanks to the
		 * mm_all_locks_mutex, there may be other cpus
		 * changing other bitflags in parallel to us.
		 */
		if (test_and_set_bit(AS_MM_ALL_LOCKS, &mapping->flags))
			BUG();
		down_write_nest_lock(&mapping->i_mmap_rwsem, &mm->mmap_lock);
	}
}

/*
 * This operation locks against the VM for all pte/vma/mm related
 * operations that could ever happen on a certain mm. This includes
 * vmtruncate, try_to_unmap, and all page faults.
 *
 * The caller must take the mmap_lock in write mode before calling
 * mm_take_all_locks(). The caller isn't allowed to release the
 * mmap_lock until mm_drop_all_locks() returns.
 *
 * mmap_lock in write mode is required in order to block all operations
 * that could modify pagetables and free pages without need of
 * altering the vma layout. It's also needed in write mode to avoid new
 * anon_vmas to be associated with existing vmas.
 *
 * A single task can't take more than one mm_take_all_locks() in a row
 * or it would deadlock.
 *
 * The LSB in anon_vma->rb_root.rb_node and the AS_MM_ALL_LOCKS bitflag in
 * mapping->flags avoid to take the same lock twice, if more than one
 * vma in this mm is backed by the same anon_vma or address_space.
 *
 * We take locks in following order, accordingly to comment at beginning
 * of mm/rmap.c:
 *   - all hugetlbfs_i_mmap_rwsem_key locks (aka mapping->i_mmap_rwsem for
 *     hugetlb mapping);
 *   - all i_mmap_rwsem locks;
 *   - all anon_vma->rwseml
 *
 * We can take all locks within these types randomly because the VM code
 * doesn't nest them and we protected from parallel mm_take_all_locks() by
 * mm_all_locks_mutex.
 *
 * mm_take_all_locks() and mm_drop_all_locks are expensive operations
 * that may have to take thousand of locks.
 *
 * mm_take_all_locks() can fail if it's interrupted by signals.
 */
int mm_take_all_locks(struct mm_struct *mm)
{
	struct vm_area_struct *vma;
	struct anon_vma_chain *avc;
	MA_STATE(mas, &mm->mm_mt, 0, 0);

	mmap_assert_write_locked(mm);

	mutex_lock(&mm_all_locks_mutex);

	mas_for_each(&mas, vma, ULONG_MAX) {
		if (signal_pending(current))
			goto out_unlock;
		if (vma->vm_file && vma->vm_file->f_mapping &&
				is_vm_hugetlb_page(vma))
			vm_lock_mapping(mm, vma->vm_file->f_mapping);
	}

	mas_set(&mas, 0);
	mas_for_each(&mas, vma, ULONG_MAX) {
		if (signal_pending(current))
			goto out_unlock;
		if (vma->vm_file && vma->vm_file->f_mapping &&
				!is_vm_hugetlb_page(vma))
			vm_lock_mapping(mm, vma->vm_file->f_mapping);
	}

	mas_set(&mas, 0);
	mas_for_each(&mas, vma, ULONG_MAX) {
		if (signal_pending(current))
			goto out_unlock;
		if (vma->anon_vma)
			list_for_each_entry(avc, &vma->anon_vma_chain, same_vma)
				vm_lock_anon_vma(mm, avc->anon_vma);
	}

	return 0;

out_unlock:
	mm_drop_all_locks(mm);
	return -EINTR;
}

static void vm_unlock_anon_vma(struct anon_vma *anon_vma)
{
	if (test_bit(0, (unsigned long *) &anon_vma->root->rb_root.rb_root.rb_node)) {
		/*
		 * The LSB of head.next can't change to 0 from under
		 * us because we hold the mm_all_locks_mutex.
		 *
		 * We must however clear the bitflag before unlocking
		 * the vma so the users using the anon_vma->rb_root will
		 * never see our bitflag.
		 *
		 * No need of atomic instructions here, head.next
		 * can't change from under us until we release the
		 * anon_vma->root->rwsem.
		 */
		if (!__test_and_clear_bit(0, (unsigned long *)
					  &anon_vma->root->rb_root.rb_root.rb_node))
			BUG();
		anon_vma_unlock_write(anon_vma);
	}
}

static void vm_unlock_mapping(struct address_space *mapping)
{
	if (test_bit(AS_MM_ALL_LOCKS, &mapping->flags)) {
		/*
		 * AS_MM_ALL_LOCKS can't change to 0 from under us
		 * because we hold the mm_all_locks_mutex.
		 */
		i_mmap_unlock_write(mapping);
		if (!test_and_clear_bit(AS_MM_ALL_LOCKS,
					&mapping->flags))
			BUG();
	}
}

/*
 * The mmap_lock cannot be released by the caller until
 * mm_drop_all_locks() returns.
 */
void mm_drop_all_locks(struct mm_struct *mm)
{
	struct vm_area_struct *vma;
	struct anon_vma_chain *avc;
	MA_STATE(mas, &mm->mm_mt, 0, 0);

	mmap_assert_write_locked(mm);
	BUG_ON(!mutex_is_locked(&mm_all_locks_mutex));

	mas_for_each(&mas, vma, ULONG_MAX) {
		if (vma->anon_vma)
			list_for_each_entry(avc, &vma->anon_vma_chain, same_vma)
				vm_unlock_anon_vma(avc->anon_vma);
		if (vma->vm_file && vma->vm_file->f_mapping)
			vm_unlock_mapping(vma->vm_file->f_mapping);
	}

	mutex_unlock(&mm_all_locks_mutex);
}

/*
 * initialise the percpu counter for VM
 */
void __init mmap_init(void)
{
	int ret;

	ret = percpu_counter_init(&vm_committed_as, 0, GFP_KERNEL);
	VM_BUG_ON(ret);
}

/*
 * Initialise sysctl_user_reserve_kbytes.
 *
 * This is intended to prevent a user from starting a single memory hogging
 * process, such that they cannot recover (kill the hog) in OVERCOMMIT_NEVER
 * mode.
 *
 * The default value is min(3% of free memory, 128MB)
 * 128MB is enough to recover with sshd/login, bash, and top/kill.
 */
static int init_user_reserve(void)
{
	unsigned long free_kbytes;

	free_kbytes = global_zone_page_state(NR_FREE_PAGES) << (PAGE_SHIFT - 10);

	sysctl_user_reserve_kbytes = min(free_kbytes / 32, 1UL << 17);
	return 0;
}
subsys_initcall(init_user_reserve);

/*
 * Initialise sysctl_admin_reserve_kbytes.
 *
 * The purpose of sysctl_admin_reserve_kbytes is to allow the sys admin
 * to log in and kill a memory hogging process.
 *
 * Systems with more than 256MB will reserve 8MB, enough to recover
 * with sshd, bash, and top in OVERCOMMIT_GUESS. Smaller systems will
 * only reserve 3% of free pages by default.
 */
static int init_admin_reserve(void)
{
	unsigned long free_kbytes;

	free_kbytes = global_zone_page_state(NR_FREE_PAGES) << (PAGE_SHIFT - 10);

	sysctl_admin_reserve_kbytes = min(free_kbytes / 32, 1UL << 13);
	return 0;
}
subsys_initcall(init_admin_reserve);

/*
 * Reinititalise user and admin reserves if memory is added or removed.
 *
 * The default user reserve max is 128MB, and the default max for the
 * admin reserve is 8MB. These are usually, but not always, enough to
 * enable recovery from a memory hogging process using login/sshd, a shell,
 * and tools like top. It may make sense to increase or even disable the
 * reserve depending on the existence of swap or variations in the recovery
 * tools. So, the admin may have changed them.
 *
 * If memory is added and the reserves have been eliminated or increased above
 * the default max, then we'll trust the admin.
 *
 * If memory is removed and there isn't enough free memory, then we
 * need to reset the reserves.
 *
 * Otherwise keep the reserve set by the admin.
 */
static int reserve_mem_notifier(struct notifier_block *nb,
			     unsigned long action, void *data)
{
	unsigned long tmp, free_kbytes;

	switch (action) {
	case MEM_ONLINE:
		/* Default max is 128MB. Leave alone if modified by operator. */
		tmp = sysctl_user_reserve_kbytes;
		if (0 < tmp && tmp < (1UL << 17))
			init_user_reserve();

		/* Default max is 8MB.  Leave alone if modified by operator. */
		tmp = sysctl_admin_reserve_kbytes;
		if (0 < tmp && tmp < (1UL << 13))
			init_admin_reserve();

		break;
	case MEM_OFFLINE:
		free_kbytes = global_zone_page_state(NR_FREE_PAGES) << (PAGE_SHIFT - 10);

		if (sysctl_user_reserve_kbytes > free_kbytes) {
			init_user_reserve();
			pr_info("vm.user_reserve_kbytes reset to %lu\n",
				sysctl_user_reserve_kbytes);
		}

		if (sysctl_admin_reserve_kbytes > free_kbytes) {
			init_admin_reserve();
			pr_info("vm.admin_reserve_kbytes reset to %lu\n",
				sysctl_admin_reserve_kbytes);
		}
		break;
	default:
		break;
	}
	return NOTIFY_OK;
}

static int __meminit init_reserve_notifier(void)
{
	if (hotplug_memory_notifier(reserve_mem_notifier, DEFAULT_CALLBACK_PRI))
		pr_err("Failed registering memory add/remove notifier for admin reserve\n");

	return 0;
}
subsys_initcall(init_reserve_notifier);<|MERGE_RESOLUTION|>--- conflicted
+++ resolved
@@ -2315,11 +2315,7 @@
 	int count = 0;
 	int error = -ENOMEM;
 	MA_STATE(mas_detach, &mt_detach, 0, 0);
-<<<<<<< HEAD
-	mt_init_flags(&mt_detach, mas->tree->ma_flags & MT_FLAGS_LOCK_MASK);
-=======
 	mt_init_flags(&mt_detach, vmi->mas.tree->ma_flags & MT_FLAGS_LOCK_MASK);
->>>>>>> 5729a900
 	mt_set_external_lock(&mt_detach, &mm->mmap_lock);
 
 	/*
