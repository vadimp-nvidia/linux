--- conflicted
+++ resolved
@@ -310,11 +310,7 @@
 			return 0;
 		}
 
-<<<<<<< HEAD
-		if (pmd_huge(*pmd)) {
-=======
 		if (pmd_trans_huge(*pmd)) {
->>>>>>> 2cb8e624
 			damon_pmdp_mkold(pmd, walk->mm, addr);
 			spin_unlock(ptl);
 			return 0;
@@ -446,11 +442,7 @@
 			return 0;
 		}
 
-<<<<<<< HEAD
-		if (!pmd_huge(*pmd)) {
-=======
 		if (!pmd_trans_huge(*pmd)) {
->>>>>>> 2cb8e624
 			spin_unlock(ptl);
 			goto regular_page;
 		}
