--- conflicted
+++ resolved
@@ -814,40 +814,15 @@
 	}
 
 	pgoff = vma->vm_pgoff + ((vmstart - vma->vm_start) >> PAGE_SHIFT);
-<<<<<<< HEAD
-	merged = vma_merge(vma->vm_mm, *prev, vmstart, vmend, vma->vm_flags,
-			   vma->anon_vma, vma->vm_file, pgoff, new_pol,
-			   vma->vm_userfaultfd_ctx, anon_vma_name(vma));
-	if (merged) {
-		*prev = merged;
-		/* vma_merge() invalidated the mas */
-		mas_pause(&vmi->mas);
-=======
 	merged = vma_merge(vmi, vma->vm_mm, *prev, vmstart, vmend, vma->vm_flags,
 			 vma->anon_vma, vma->vm_file, pgoff, new_pol,
 			 vma->vm_userfaultfd_ctx, anon_vma_name(vma));
 	if (merged) {
 		*prev = merged;
->>>>>>> 5729a900
 		return vma_replace_policy(merged, new_pol);
 	}
 
 	if (vma->vm_start != vmstart) {
-<<<<<<< HEAD
-		err = split_vma(vma->vm_mm, vma, vmstart, 1);
-		if (err)
-			return err;
-		/* split_vma() invalidated the mas */
-		mas_pause(&vmi->mas);
-	}
-
-	if (vma->vm_end != vmend) {
-		err = split_vma(vma->vm_mm, vma, vmend, 0);
-		if (err)
-			return err;
-		/* split_vma() invalidated the mas */
-		mas_pause(&vmi->mas);
-=======
 		err = split_vma(vmi, vma, vmstart, 1);
 		if (err)
 			return err;
@@ -857,7 +832,6 @@
 		err = split_vma(vmi, vma, vmend, 0);
 		if (err)
 			return err;
->>>>>>> 5729a900
 	}
 
 	*prev = vma;
@@ -1515,11 +1489,7 @@
 {
 	struct mm_struct *mm = current->mm;
 	struct vm_area_struct *vma, *prev;
-<<<<<<< HEAD
-	struct mempolicy *new;
-=======
 	struct mempolicy *new, *old;
->>>>>>> 5729a900
 	unsigned long end;
 	int err = -ENOENT;
 	VMA_ITERATOR(vmi, mm, start);
@@ -1550,20 +1520,6 @@
 	mmap_write_lock(mm);
 	prev = vma_prev(&vmi);
 	for_each_vma_range(vmi, vma, end) {
-<<<<<<< HEAD
-		new = mpol_dup(vma_policy(vma));
-		if (IS_ERR(new)) {
-			err = PTR_ERR(new);
-			break;
-		}
-		/*
-		 * Only update home node if there is an existing vma policy
-		 */
-		if (!new)
-			continue;
-
-=======
->>>>>>> 5729a900
 		/*
 		 * If any vma in the range got policy other than MPOL_BIND
 		 * or MPOL_PREFERRED_MANY we return error. We don't reset
