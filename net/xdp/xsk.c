// SPDX-License-Identifier: GPL-2.0
/* XDP sockets
 *
 * AF_XDP sockets allows a channel between XDP programs and userspace
 * applications.
 * Copyright(c) 2018 Intel Corporation.
 *
 * Author(s): Björn Töpel <bjorn.topel@intel.com>
 *	      Magnus Karlsson <magnus.karlsson@intel.com>
 */

#define pr_fmt(fmt) "AF_XDP: %s: " fmt, __func__

#include <linux/if_xdp.h>
#include <linux/init.h>
#include <linux/sched/mm.h>
#include <linux/sched/signal.h>
#include <linux/sched/task.h>
#include <linux/socket.h>
#include <linux/file.h>
#include <linux/uaccess.h>
#include <linux/net.h>
#include <linux/netdevice.h>
#include <linux/rculist.h>
#include <net/xdp_sock_drv.h>
#include <net/busy_poll.h>
#include <net/xdp.h>

#include "xsk_queue.h"
#include "xdp_umem.h"
#include "xsk.h"

#define TX_BATCH_SIZE 32

static DEFINE_PER_CPU(struct list_head, xskmap_flush_list);

void xsk_set_rx_need_wakeup(struct xsk_buff_pool *pool)
{
	if (pool->cached_need_wakeup & XDP_WAKEUP_RX)
		return;

	pool->fq->ring->flags |= XDP_RING_NEED_WAKEUP;
	pool->cached_need_wakeup |= XDP_WAKEUP_RX;
}
EXPORT_SYMBOL(xsk_set_rx_need_wakeup);

void xsk_set_tx_need_wakeup(struct xsk_buff_pool *pool)
{
	struct xdp_sock *xs;

	if (pool->cached_need_wakeup & XDP_WAKEUP_TX)
		return;

	rcu_read_lock();
	list_for_each_entry_rcu(xs, &pool->xsk_tx_list, tx_list) {
		xs->tx->ring->flags |= XDP_RING_NEED_WAKEUP;
	}
	rcu_read_unlock();

	pool->cached_need_wakeup |= XDP_WAKEUP_TX;
}
EXPORT_SYMBOL(xsk_set_tx_need_wakeup);

void xsk_clear_rx_need_wakeup(struct xsk_buff_pool *pool)
{
	if (!(pool->cached_need_wakeup & XDP_WAKEUP_RX))
		return;

	pool->fq->ring->flags &= ~XDP_RING_NEED_WAKEUP;
	pool->cached_need_wakeup &= ~XDP_WAKEUP_RX;
}
EXPORT_SYMBOL(xsk_clear_rx_need_wakeup);

void xsk_clear_tx_need_wakeup(struct xsk_buff_pool *pool)
{
	struct xdp_sock *xs;

	if (!(pool->cached_need_wakeup & XDP_WAKEUP_TX))
		return;

	rcu_read_lock();
	list_for_each_entry_rcu(xs, &pool->xsk_tx_list, tx_list) {
		xs->tx->ring->flags &= ~XDP_RING_NEED_WAKEUP;
	}
	rcu_read_unlock();

	pool->cached_need_wakeup &= ~XDP_WAKEUP_TX;
}
EXPORT_SYMBOL(xsk_clear_tx_need_wakeup);

bool xsk_uses_need_wakeup(struct xsk_buff_pool *pool)
{
	return pool->uses_need_wakeup;
}
EXPORT_SYMBOL(xsk_uses_need_wakeup);

struct xsk_buff_pool *xsk_get_pool_from_qid(struct net_device *dev,
					    u16 queue_id)
{
	if (queue_id < dev->real_num_rx_queues)
		return dev->_rx[queue_id].pool;
	if (queue_id < dev->real_num_tx_queues)
		return dev->_tx[queue_id].pool;

	return NULL;
}
EXPORT_SYMBOL(xsk_get_pool_from_qid);

void xsk_clear_pool_at_qid(struct net_device *dev, u16 queue_id)
{
	if (queue_id < dev->num_rx_queues)
		dev->_rx[queue_id].pool = NULL;
	if (queue_id < dev->num_tx_queues)
		dev->_tx[queue_id].pool = NULL;
}

/* The buffer pool is stored both in the _rx struct and the _tx struct as we do
 * not know if the device has more tx queues than rx, or the opposite.
 * This might also change during run time.
 */
int xsk_reg_pool_at_qid(struct net_device *dev, struct xsk_buff_pool *pool,
			u16 queue_id)
{
	if (queue_id >= max_t(unsigned int,
			      dev->real_num_rx_queues,
			      dev->real_num_tx_queues))
		return -EINVAL;

	if (queue_id < dev->real_num_rx_queues)
		dev->_rx[queue_id].pool = pool;
	if (queue_id < dev->real_num_tx_queues)
		dev->_tx[queue_id].pool = pool;

	return 0;
}

void xp_release(struct xdp_buff_xsk *xskb)
{
	xskb->pool->free_heads[xskb->pool->free_heads_cnt++] = xskb;
}

static u64 xp_get_handle(struct xdp_buff_xsk *xskb)
{
	u64 offset = xskb->xdp.data - xskb->xdp.data_hard_start;

	offset += xskb->pool->headroom;
	if (!xskb->pool->unaligned)
		return xskb->orig_addr + offset;
	return xskb->orig_addr + (offset << XSK_UNALIGNED_BUF_OFFSET_SHIFT);
}

static int __xsk_rcv_zc(struct xdp_sock *xs, struct xdp_buff *xdp, u32 len)
{
	struct xdp_buff_xsk *xskb = container_of(xdp, struct xdp_buff_xsk, xdp);
	u64 addr;
	int err;

	addr = xp_get_handle(xskb);
	err = xskq_prod_reserve_desc(xs->rx, addr, len);
	if (err) {
		xs->rx_queue_full++;
		return err;
	}

	xp_release(xskb);
	return 0;
}

static void xsk_copy_xdp(struct xdp_buff *to, struct xdp_buff *from, u32 len)
{
	void *from_buf, *to_buf;
	u32 metalen;

	if (unlikely(xdp_data_meta_unsupported(from))) {
		from_buf = from->data;
		to_buf = to->data;
		metalen = 0;
	} else {
		from_buf = from->data_meta;
		metalen = from->data - from->data_meta;
		to_buf = to->data - metalen;
	}

	memcpy(to_buf, from_buf, len + metalen);
}

static int __xsk_rcv(struct xdp_sock *xs, struct xdp_buff *xdp)
{
	struct xdp_buff *xsk_xdp;
	int err;
	u32 len;

	len = xdp->data_end - xdp->data;
	if (len > xsk_pool_get_rx_frame_size(xs->pool)) {
		xs->rx_dropped++;
		return -ENOSPC;
	}

	xsk_xdp = xsk_buff_alloc(xs->pool);
	if (!xsk_xdp) {
		xs->rx_dropped++;
		return -ENOSPC;
	}

	xsk_copy_xdp(xsk_xdp, xdp, len);
	err = __xsk_rcv_zc(xs, xsk_xdp, len);
	if (err) {
		xsk_buff_free(xsk_xdp);
		return err;
	}
	return 0;
}

static bool xsk_tx_writeable(struct xdp_sock *xs)
{
	if (xskq_cons_present_entries(xs->tx) > xs->tx->nentries / 2)
		return false;

	return true;
}

static bool xsk_is_bound(struct xdp_sock *xs)
{
	if (READ_ONCE(xs->state) == XSK_BOUND) {
		/* Matches smp_wmb() in bind(). */
		smp_rmb();
		return true;
	}
	return false;
}

static int xsk_rcv_check(struct xdp_sock *xs, struct xdp_buff *xdp)
{
	if (!xsk_is_bound(xs))
		return -EINVAL;

	if (xs->dev != xdp->rxq->dev || xs->queue_id != xdp->rxq->queue_index)
		return -EINVAL;

	sk_mark_napi_id_once_xdp(&xs->sk, xdp);
	return 0;
}

static void xsk_flush(struct xdp_sock *xs)
{
	xskq_prod_submit(xs->rx);
	__xskq_cons_release(xs->pool->fq);
	sock_def_readable(&xs->sk);
}

int xsk_generic_rcv(struct xdp_sock *xs, struct xdp_buff *xdp)
{
	int err;

	spin_lock_bh(&xs->rx_lock);
	err = xsk_rcv_check(xs, xdp);
	if (!err) {
		err = __xsk_rcv(xs, xdp);
		xsk_flush(xs);
	}
	spin_unlock_bh(&xs->rx_lock);
	return err;
}

static int xsk_rcv(struct xdp_sock *xs, struct xdp_buff *xdp)
{
	int err;
	u32 len;

	err = xsk_rcv_check(xs, xdp);
	if (err)
		return err;

	if (xdp->rxq->mem.type == MEM_TYPE_XSK_BUFF_POOL) {
		len = xdp->data_end - xdp->data;
		return __xsk_rcv_zc(xs, xdp, len);
	}

	err = __xsk_rcv(xs, xdp);
	if (!err)
		xdp_return_buff(xdp);
	return err;
}

int __xsk_map_redirect(struct xdp_sock *xs, struct xdp_buff *xdp)
{
	struct list_head *flush_list = this_cpu_ptr(&xskmap_flush_list);
	int err;

	err = xsk_rcv(xs, xdp);
	if (err)
		return err;

	if (!xs->flush_node.prev)
		list_add(&xs->flush_node, flush_list);

	return 0;
}

void __xsk_map_flush(void)
{
	struct list_head *flush_list = this_cpu_ptr(&xskmap_flush_list);
	struct xdp_sock *xs, *tmp;

	list_for_each_entry_safe(xs, tmp, flush_list, flush_node) {
		xsk_flush(xs);
		__list_del_clearprev(&xs->flush_node);
	}
}

void xsk_tx_completed(struct xsk_buff_pool *pool, u32 nb_entries)
{
	xskq_prod_submit_n(pool->cq, nb_entries);
}
EXPORT_SYMBOL(xsk_tx_completed);

void xsk_tx_release(struct xsk_buff_pool *pool)
{
	struct xdp_sock *xs;

	rcu_read_lock();
	list_for_each_entry_rcu(xs, &pool->xsk_tx_list, tx_list) {
		__xskq_cons_release(xs->tx);
		if (xsk_tx_writeable(xs))
			xs->sk.sk_write_space(&xs->sk);
	}
	rcu_read_unlock();
}
EXPORT_SYMBOL(xsk_tx_release);

bool xsk_tx_peek_desc(struct xsk_buff_pool *pool, struct xdp_desc *desc)
{
	struct xdp_sock *xs;

	rcu_read_lock();
	list_for_each_entry_rcu(xs, &pool->xsk_tx_list, tx_list) {
		if (!xskq_cons_peek_desc(xs->tx, desc, pool)) {
			xs->tx->queue_empty_descs++;
			continue;
		}

		/* This is the backpressure mechanism for the Tx path.
		 * Reserve space in the completion queue and only proceed
		 * if there is space in it. This avoids having to implement
		 * any buffering in the Tx path.
		 */
		if (xskq_prod_reserve_addr(pool->cq, desc->addr))
			goto out;

		xskq_cons_release(xs->tx);
		rcu_read_unlock();
		return true;
	}

out:
	rcu_read_unlock();
	return false;
}
EXPORT_SYMBOL(xsk_tx_peek_desc);

static u32 xsk_tx_peek_release_fallback(struct xsk_buff_pool *pool, struct xdp_desc *descs,
					u32 max_entries)
{
	u32 nb_pkts = 0;

	while (nb_pkts < max_entries && xsk_tx_peek_desc(pool, &descs[nb_pkts]))
		nb_pkts++;

	xsk_tx_release(pool);
	return nb_pkts;
}

u32 xsk_tx_peek_release_desc_batch(struct xsk_buff_pool *pool, struct xdp_desc *descs,
				   u32 max_entries)
{
	struct xdp_sock *xs;
	u32 nb_pkts;

	rcu_read_lock();
	if (!list_is_singular(&pool->xsk_tx_list)) {
		/* Fallback to the non-batched version */
		rcu_read_unlock();
		return xsk_tx_peek_release_fallback(pool, descs, max_entries);
	}

	xs = list_first_or_null_rcu(&pool->xsk_tx_list, struct xdp_sock, tx_list);
	if (!xs) {
		nb_pkts = 0;
		goto out;
	}

	nb_pkts = xskq_cons_peek_desc_batch(xs->tx, descs, pool, max_entries);
	if (!nb_pkts) {
		xs->tx->queue_empty_descs++;
		goto out;
	}

	/* This is the backpressure mechanism for the Tx path. Try to
	 * reserve space in the completion queue for all packets, but
	 * if there are fewer slots available, just process that many
	 * packets. This avoids having to implement any buffering in
	 * the Tx path.
	 */
	nb_pkts = xskq_prod_reserve_addr_batch(pool->cq, descs, nb_pkts);
	if (!nb_pkts)
		goto out;

	xskq_cons_release_n(xs->tx, nb_pkts);
	__xskq_cons_release(xs->tx);
	xs->sk.sk_write_space(&xs->sk);

out:
	rcu_read_unlock();
	return nb_pkts;
}
EXPORT_SYMBOL(xsk_tx_peek_release_desc_batch);

static int xsk_wakeup(struct xdp_sock *xs, u8 flags)
{
	struct net_device *dev = xs->dev;
	int err;

	rcu_read_lock();
	err = dev->netdev_ops->ndo_xsk_wakeup(dev, xs->queue_id, flags);
	rcu_read_unlock();

	return err;
}

static int xsk_zc_xmit(struct xdp_sock *xs)
{
	return xsk_wakeup(xs, XDP_WAKEUP_TX);
}

static void xsk_destruct_skb(struct sk_buff *skb)
{
	u64 addr = (u64)(long)skb_shinfo(skb)->destructor_arg;
	struct xdp_sock *xs = xdp_sk(skb->sk);
	unsigned long flags;

	spin_lock_irqsave(&xs->pool->cq_lock, flags);
	xskq_prod_submit_addr(xs->pool->cq, addr);
	spin_unlock_irqrestore(&xs->pool->cq_lock, flags);

	sock_wfree(skb);
}

static struct sk_buff *xsk_build_skb_zerocopy(struct xdp_sock *xs,
					      struct xdp_desc *desc)
{
	struct xsk_buff_pool *pool = xs->pool;
	u32 hr, len, ts, offset, copy, copied;
	struct sk_buff *skb;
	struct page *page;
	void *buffer;
	int err, i;
	u64 addr;

	hr = max(NET_SKB_PAD, L1_CACHE_ALIGN(xs->dev->needed_headroom));

	skb = sock_alloc_send_skb(&xs->sk, hr, 1, &err);
	if (unlikely(!skb))
		return ERR_PTR(err);

	skb_reserve(skb, hr);

	addr = desc->addr;
	len = desc->len;
	ts = pool->unaligned ? len : pool->chunk_size;

	buffer = xsk_buff_raw_get_data(pool, addr);
	offset = offset_in_page(buffer);
	addr = buffer - pool->addrs;

	for (copied = 0, i = 0; copied < len; i++) {
		page = pool->umem->pgs[addr >> PAGE_SHIFT];
		get_page(page);

		copy = min_t(u32, PAGE_SIZE - offset, len - copied);
		skb_fill_page_desc(skb, i, page, offset, copy);

		copied += copy;
		addr += copy;
		offset = 0;
	}

	skb->len += len;
	skb->data_len += len;
	skb->truesize += ts;

	refcount_add(ts, &xs->sk.sk_wmem_alloc);

	return skb;
}

static struct sk_buff *xsk_build_skb(struct xdp_sock *xs,
				     struct xdp_desc *desc)
{
	struct net_device *dev = xs->dev;
	struct sk_buff *skb;

	if (dev->priv_flags & IFF_TX_SKB_NO_LINEAR) {
		skb = xsk_build_skb_zerocopy(xs, desc);
		if (IS_ERR(skb))
			return skb;
	} else {
		u32 hr, tr, len;
		void *buffer;
		int err;

		hr = max(NET_SKB_PAD, L1_CACHE_ALIGN(dev->needed_headroom));
		tr = dev->needed_tailroom;
		len = desc->len;

		skb = sock_alloc_send_skb(&xs->sk, hr + len + tr, 1, &err);
		if (unlikely(!skb))
			return ERR_PTR(err);

		skb_reserve(skb, hr);
		skb_put(skb, len);

		buffer = xsk_buff_raw_get_data(xs->pool, desc->addr);
		err = skb_store_bits(skb, 0, buffer, len);
		if (unlikely(err)) {
			kfree_skb(skb);
			return ERR_PTR(err);
		}
	}

	skb->dev = dev;
	skb->priority = xs->sk.sk_priority;
	skb->mark = xs->sk.sk_mark;
	skb_shinfo(skb)->destructor_arg = (void *)(long)desc->addr;
	skb->destructor = xsk_destruct_skb;

	return skb;
}

static int xsk_generic_xmit(struct sock *sk)
{
	struct xdp_sock *xs = xdp_sk(sk);
	u32 max_batch = TX_BATCH_SIZE;
	bool sent_frame = false;
	struct xdp_desc desc;
	struct sk_buff *skb;
	unsigned long flags;
	int err = 0;
	u32 hr, tr;

	mutex_lock(&xs->mutex);

	if (xs->queue_id >= xs->dev->real_num_tx_queues)
		goto out;

	hr = max(NET_SKB_PAD, L1_CACHE_ALIGN(xs->dev->needed_headroom));
	tr = xs->dev->needed_tailroom;

	while (xskq_cons_peek_desc(xs->tx, &desc, xs->pool)) {
		if (max_batch-- == 0) {
			err = -EAGAIN;
			goto out;
		}

<<<<<<< HEAD
		len = desc.len;
		skb = sock_alloc_send_skb(sk, hr + len + tr, 1, &err);
		if (unlikely(!skb))
=======
		skb = xsk_build_skb(xs, &desc);
		if (IS_ERR(skb)) {
			err = PTR_ERR(skb);
>>>>>>> 3b17187f
			goto out;
		}

<<<<<<< HEAD
		skb_reserve(skb, hr);
		skb_put(skb, len);

		addr = desc.addr;
		buffer = xsk_buff_raw_get_data(xs->pool, addr);
		err = skb_store_bits(skb, 0, buffer, len);
=======
>>>>>>> 3b17187f
		/* This is the backpressure mechanism for the Tx path.
		 * Reserve space in the completion queue and only proceed
		 * if there is space in it. This avoids having to implement
		 * any buffering in the Tx path.
		 */
		spin_lock_irqsave(&xs->pool->cq_lock, flags);
<<<<<<< HEAD
		if (unlikely(err) || xskq_prod_reserve(xs->pool->cq)) {
=======
		if (xskq_prod_reserve(xs->pool->cq)) {
>>>>>>> 3b17187f
			spin_unlock_irqrestore(&xs->pool->cq_lock, flags);
			kfree_skb(skb);
			goto out;
		}
		spin_unlock_irqrestore(&xs->pool->cq_lock, flags);
<<<<<<< HEAD

		skb->dev = xs->dev;
		skb->priority = sk->sk_priority;
		skb->mark = sk->sk_mark;
		skb_shinfo(skb)->destructor_arg = (void *)(long)desc.addr;
		skb->destructor = xsk_destruct_skb;
=======
>>>>>>> 3b17187f

		err = __dev_direct_xmit(skb, xs->queue_id);
		if  (err == NETDEV_TX_BUSY) {
			/* Tell user-space to retry the send */
			skb->destructor = sock_wfree;
			spin_lock_irqsave(&xs->pool->cq_lock, flags);
			xskq_prod_cancel(xs->pool->cq);
			spin_unlock_irqrestore(&xs->pool->cq_lock, flags);
			/* Free skb without triggering the perf drop trace */
			consume_skb(skb);
			err = -EAGAIN;
			goto out;
		}

		xskq_cons_release(xs->tx);
		/* Ignore NET_XMIT_CN as packet might have been sent */
		if (err == NET_XMIT_DROP) {
			/* SKB completed but not sent */
			err = -EBUSY;
			goto out;
		}

		sent_frame = true;
	}

	xs->tx->queue_empty_descs++;

out:
	if (sent_frame)
		if (xsk_tx_writeable(xs))
			sk->sk_write_space(sk);

	mutex_unlock(&xs->mutex);
	return err;
}

static int __xsk_sendmsg(struct sock *sk)
{
	struct xdp_sock *xs = xdp_sk(sk);

	if (unlikely(!(xs->dev->flags & IFF_UP)))
		return -ENETDOWN;
	if (unlikely(!xs->tx))
		return -ENOBUFS;

	return xs->zc ? xsk_zc_xmit(xs) : xsk_generic_xmit(sk);
}

static bool xsk_no_wakeup(struct sock *sk)
{
#ifdef CONFIG_NET_RX_BUSY_POLL
	/* Prefer busy-polling, skip the wakeup. */
	return READ_ONCE(sk->sk_prefer_busy_poll) && READ_ONCE(sk->sk_ll_usec) &&
		READ_ONCE(sk->sk_napi_id) >= MIN_NAPI_ID;
#else
	return false;
#endif
}

static int xsk_sendmsg(struct socket *sock, struct msghdr *m, size_t total_len)
{
	bool need_wait = !(m->msg_flags & MSG_DONTWAIT);
	struct sock *sk = sock->sk;
	struct xdp_sock *xs = xdp_sk(sk);
	struct xsk_buff_pool *pool;

	if (unlikely(!xsk_is_bound(xs)))
		return -ENXIO;
	if (unlikely(need_wait))
		return -EOPNOTSUPP;

	if (sk_can_busy_loop(sk))
		sk_busy_loop(sk, 1); /* only support non-blocking sockets */

	if (xsk_no_wakeup(sk))
		return 0;

	pool = xs->pool;
	if (pool->cached_need_wakeup & XDP_WAKEUP_TX)
		return __xsk_sendmsg(sk);
	return 0;
}

static int xsk_recvmsg(struct socket *sock, struct msghdr *m, size_t len, int flags)
{
	bool need_wait = !(flags & MSG_DONTWAIT);
	struct sock *sk = sock->sk;
	struct xdp_sock *xs = xdp_sk(sk);

	if (unlikely(!xsk_is_bound(xs)))
		return -ENXIO;
	if (unlikely(!(xs->dev->flags & IFF_UP)))
		return -ENETDOWN;
	if (unlikely(!xs->rx))
		return -ENOBUFS;
	if (unlikely(need_wait))
		return -EOPNOTSUPP;

	if (sk_can_busy_loop(sk))
		sk_busy_loop(sk, 1); /* only support non-blocking sockets */

	if (xsk_no_wakeup(sk))
		return 0;

	if (xs->pool->cached_need_wakeup & XDP_WAKEUP_RX && xs->zc)
		return xsk_wakeup(xs, XDP_WAKEUP_RX);
	return 0;
}

static __poll_t xsk_poll(struct file *file, struct socket *sock,
			     struct poll_table_struct *wait)
{
	__poll_t mask = 0;
	struct sock *sk = sock->sk;
	struct xdp_sock *xs = xdp_sk(sk);
	struct xsk_buff_pool *pool;

	sock_poll_wait(file, sock, wait);

	if (unlikely(!xsk_is_bound(xs)))
		return mask;

	pool = xs->pool;

	if (pool->cached_need_wakeup) {
		if (xs->zc)
			xsk_wakeup(xs, pool->cached_need_wakeup);
		else
			/* Poll needs to drive Tx also in copy mode */
			__xsk_sendmsg(sk);
	}

	if (xs->rx && !xskq_prod_is_empty(xs->rx))
		mask |= EPOLLIN | EPOLLRDNORM;
	if (xs->tx && xsk_tx_writeable(xs))
		mask |= EPOLLOUT | EPOLLWRNORM;

	return mask;
}

static int xsk_init_queue(u32 entries, struct xsk_queue **queue,
			  bool umem_queue)
{
	struct xsk_queue *q;

	if (entries == 0 || *queue || !is_power_of_2(entries))
		return -EINVAL;

	q = xskq_create(entries, umem_queue);
	if (!q)
		return -ENOMEM;

	/* Make sure queue is ready before it can be seen by others */
	smp_wmb();
	WRITE_ONCE(*queue, q);
	return 0;
}

static void xsk_unbind_dev(struct xdp_sock *xs)
{
	struct net_device *dev = xs->dev;

	if (xs->state != XSK_BOUND)
		return;
	WRITE_ONCE(xs->state, XSK_UNBOUND);

	/* Wait for driver to stop using the xdp socket. */
	xp_del_xsk(xs->pool, xs);
	xs->dev = NULL;
	synchronize_net();
	dev_put(dev);
}

static struct xsk_map *xsk_get_map_list_entry(struct xdp_sock *xs,
					      struct xdp_sock __rcu ***map_entry)
{
	struct xsk_map *map = NULL;
	struct xsk_map_node *node;

	*map_entry = NULL;

	spin_lock_bh(&xs->map_list_lock);
	node = list_first_entry_or_null(&xs->map_list, struct xsk_map_node,
					node);
	if (node) {
		bpf_map_inc(&node->map->map);
		map = node->map;
		*map_entry = node->map_entry;
	}
	spin_unlock_bh(&xs->map_list_lock);
	return map;
}

static void xsk_delete_from_maps(struct xdp_sock *xs)
{
	/* This function removes the current XDP socket from all the
	 * maps it resides in. We need to take extra care here, due to
	 * the two locks involved. Each map has a lock synchronizing
	 * updates to the entries, and each socket has a lock that
	 * synchronizes access to the list of maps (map_list). For
	 * deadlock avoidance the locks need to be taken in the order
	 * "map lock"->"socket map list lock". We start off by
	 * accessing the socket map list, and take a reference to the
	 * map to guarantee existence between the
	 * xsk_get_map_list_entry() and xsk_map_try_sock_delete()
	 * calls. Then we ask the map to remove the socket, which
	 * tries to remove the socket from the map. Note that there
	 * might be updates to the map between
	 * xsk_get_map_list_entry() and xsk_map_try_sock_delete().
	 */
	struct xdp_sock __rcu **map_entry = NULL;
	struct xsk_map *map;

	while ((map = xsk_get_map_list_entry(xs, &map_entry))) {
		xsk_map_try_sock_delete(map, xs, map_entry);
		bpf_map_put(&map->map);
	}
}

static int xsk_release(struct socket *sock)
{
	struct sock *sk = sock->sk;
	struct xdp_sock *xs = xdp_sk(sk);
	struct net *net;

	if (!sk)
		return 0;

	net = sock_net(sk);

	mutex_lock(&net->xdp.lock);
	sk_del_node_init_rcu(sk);
	mutex_unlock(&net->xdp.lock);

	local_bh_disable();
	sock_prot_inuse_add(net, sk->sk_prot, -1);
	local_bh_enable();

	xsk_delete_from_maps(xs);
	mutex_lock(&xs->mutex);
	xsk_unbind_dev(xs);
	mutex_unlock(&xs->mutex);

	xskq_destroy(xs->rx);
	xskq_destroy(xs->tx);
	xskq_destroy(xs->fq_tmp);
	xskq_destroy(xs->cq_tmp);

	sock_orphan(sk);
	sock->sk = NULL;

	sk_refcnt_debug_release(sk);
	sock_put(sk);

	return 0;
}

static struct socket *xsk_lookup_xsk_from_fd(int fd)
{
	struct socket *sock;
	int err;

	sock = sockfd_lookup(fd, &err);
	if (!sock)
		return ERR_PTR(-ENOTSOCK);

	if (sock->sk->sk_family != PF_XDP) {
		sockfd_put(sock);
		return ERR_PTR(-ENOPROTOOPT);
	}

	return sock;
}

static bool xsk_validate_queues(struct xdp_sock *xs)
{
	return xs->fq_tmp && xs->cq_tmp;
}

static int xsk_bind(struct socket *sock, struct sockaddr *addr, int addr_len)
{
	struct sockaddr_xdp *sxdp = (struct sockaddr_xdp *)addr;
	struct sock *sk = sock->sk;
	struct xdp_sock *xs = xdp_sk(sk);
	struct net_device *dev;
	u32 flags, qid;
	int err = 0;

	if (addr_len < sizeof(struct sockaddr_xdp))
		return -EINVAL;
	if (sxdp->sxdp_family != AF_XDP)
		return -EINVAL;

	flags = sxdp->sxdp_flags;
	if (flags & ~(XDP_SHARED_UMEM | XDP_COPY | XDP_ZEROCOPY |
		      XDP_USE_NEED_WAKEUP))
		return -EINVAL;

	rtnl_lock();
	mutex_lock(&xs->mutex);
	if (xs->state != XSK_READY) {
		err = -EBUSY;
		goto out_release;
	}

	dev = dev_get_by_index(sock_net(sk), sxdp->sxdp_ifindex);
	if (!dev) {
		err = -ENODEV;
		goto out_release;
	}

	if (!xs->rx && !xs->tx) {
		err = -EINVAL;
		goto out_unlock;
	}

	qid = sxdp->sxdp_queue_id;

	if (flags & XDP_SHARED_UMEM) {
		struct xdp_sock *umem_xs;
		struct socket *sock;

		if ((flags & XDP_COPY) || (flags & XDP_ZEROCOPY) ||
		    (flags & XDP_USE_NEED_WAKEUP)) {
			/* Cannot specify flags for shared sockets. */
			err = -EINVAL;
			goto out_unlock;
		}

		if (xs->umem) {
			/* We have already our own. */
			err = -EINVAL;
			goto out_unlock;
		}

		sock = xsk_lookup_xsk_from_fd(sxdp->sxdp_shared_umem_fd);
		if (IS_ERR(sock)) {
			err = PTR_ERR(sock);
			goto out_unlock;
		}

		umem_xs = xdp_sk(sock->sk);
		if (!xsk_is_bound(umem_xs)) {
			err = -EBADF;
			sockfd_put(sock);
			goto out_unlock;
		}

		if (umem_xs->queue_id != qid || umem_xs->dev != dev) {
			/* Share the umem with another socket on another qid
			 * and/or device.
			 */
			xs->pool = xp_create_and_assign_umem(xs,
							     umem_xs->umem);
			if (!xs->pool) {
				err = -ENOMEM;
				sockfd_put(sock);
				goto out_unlock;
			}

			err = xp_assign_dev_shared(xs->pool, umem_xs->umem,
						   dev, qid);
			if (err) {
				xp_destroy(xs->pool);
				xs->pool = NULL;
				sockfd_put(sock);
				goto out_unlock;
			}
		} else {
			/* Share the buffer pool with the other socket. */
			if (xs->fq_tmp || xs->cq_tmp) {
				/* Do not allow setting your own fq or cq. */
				err = -EINVAL;
				sockfd_put(sock);
				goto out_unlock;
			}

			xp_get_pool(umem_xs->pool);
			xs->pool = umem_xs->pool;
		}

		xdp_get_umem(umem_xs->umem);
		WRITE_ONCE(xs->umem, umem_xs->umem);
		sockfd_put(sock);
	} else if (!xs->umem || !xsk_validate_queues(xs)) {
		err = -EINVAL;
		goto out_unlock;
	} else {
		/* This xsk has its own umem. */
		xs->pool = xp_create_and_assign_umem(xs, xs->umem);
		if (!xs->pool) {
			err = -ENOMEM;
			goto out_unlock;
		}

		err = xp_assign_dev(xs->pool, dev, qid, flags);
		if (err) {
			xp_destroy(xs->pool);
			xs->pool = NULL;
			goto out_unlock;
		}
	}

	/* FQ and CQ are now owned by the buffer pool and cleaned up with it. */
	xs->fq_tmp = NULL;
	xs->cq_tmp = NULL;

	xs->dev = dev;
	xs->zc = xs->umem->zc;
	xs->queue_id = qid;
	xp_add_xsk(xs->pool, xs);

out_unlock:
	if (err) {
		dev_put(dev);
	} else {
		/* Matches smp_rmb() in bind() for shared umem
		 * sockets, and xsk_is_bound().
		 */
		smp_wmb();
		WRITE_ONCE(xs->state, XSK_BOUND);
	}
out_release:
	mutex_unlock(&xs->mutex);
	rtnl_unlock();
	return err;
}

struct xdp_umem_reg_v1 {
	__u64 addr; /* Start of packet data area */
	__u64 len; /* Length of packet data area */
	__u32 chunk_size;
	__u32 headroom;
};

static int xsk_setsockopt(struct socket *sock, int level, int optname,
			  sockptr_t optval, unsigned int optlen)
{
	struct sock *sk = sock->sk;
	struct xdp_sock *xs = xdp_sk(sk);
	int err;

	if (level != SOL_XDP)
		return -ENOPROTOOPT;

	switch (optname) {
	case XDP_RX_RING:
	case XDP_TX_RING:
	{
		struct xsk_queue **q;
		int entries;

		if (optlen < sizeof(entries))
			return -EINVAL;
		if (copy_from_sockptr(&entries, optval, sizeof(entries)))
			return -EFAULT;

		mutex_lock(&xs->mutex);
		if (xs->state != XSK_READY) {
			mutex_unlock(&xs->mutex);
			return -EBUSY;
		}
		q = (optname == XDP_TX_RING) ? &xs->tx : &xs->rx;
		err = xsk_init_queue(entries, q, false);
		if (!err && optname == XDP_TX_RING)
			/* Tx needs to be explicitly woken up the first time */
			xs->tx->ring->flags |= XDP_RING_NEED_WAKEUP;
		mutex_unlock(&xs->mutex);
		return err;
	}
	case XDP_UMEM_REG:
	{
		size_t mr_size = sizeof(struct xdp_umem_reg);
		struct xdp_umem_reg mr = {};
		struct xdp_umem *umem;

		if (optlen < sizeof(struct xdp_umem_reg_v1))
			return -EINVAL;
		else if (optlen < sizeof(mr))
			mr_size = sizeof(struct xdp_umem_reg_v1);

		if (copy_from_sockptr(&mr, optval, mr_size))
			return -EFAULT;

		mutex_lock(&xs->mutex);
		if (xs->state != XSK_READY || xs->umem) {
			mutex_unlock(&xs->mutex);
			return -EBUSY;
		}

		umem = xdp_umem_create(&mr);
		if (IS_ERR(umem)) {
			mutex_unlock(&xs->mutex);
			return PTR_ERR(umem);
		}

		/* Make sure umem is ready before it can be seen by others */
		smp_wmb();
		WRITE_ONCE(xs->umem, umem);
		mutex_unlock(&xs->mutex);
		return 0;
	}
	case XDP_UMEM_FILL_RING:
	case XDP_UMEM_COMPLETION_RING:
	{
		struct xsk_queue **q;
		int entries;

		if (copy_from_sockptr(&entries, optval, sizeof(entries)))
			return -EFAULT;

		mutex_lock(&xs->mutex);
		if (xs->state != XSK_READY) {
			mutex_unlock(&xs->mutex);
			return -EBUSY;
		}

		q = (optname == XDP_UMEM_FILL_RING) ? &xs->fq_tmp :
			&xs->cq_tmp;
		err = xsk_init_queue(entries, q, true);
		mutex_unlock(&xs->mutex);
		return err;
	}
	default:
		break;
	}

	return -ENOPROTOOPT;
}

static void xsk_enter_rxtx_offsets(struct xdp_ring_offset_v1 *ring)
{
	ring->producer = offsetof(struct xdp_rxtx_ring, ptrs.producer);
	ring->consumer = offsetof(struct xdp_rxtx_ring, ptrs.consumer);
	ring->desc = offsetof(struct xdp_rxtx_ring, desc);
}

static void xsk_enter_umem_offsets(struct xdp_ring_offset_v1 *ring)
{
	ring->producer = offsetof(struct xdp_umem_ring, ptrs.producer);
	ring->consumer = offsetof(struct xdp_umem_ring, ptrs.consumer);
	ring->desc = offsetof(struct xdp_umem_ring, desc);
}

struct xdp_statistics_v1 {
	__u64 rx_dropped;
	__u64 rx_invalid_descs;
	__u64 tx_invalid_descs;
};

static int xsk_getsockopt(struct socket *sock, int level, int optname,
			  char __user *optval, int __user *optlen)
{
	struct sock *sk = sock->sk;
	struct xdp_sock *xs = xdp_sk(sk);
	int len;

	if (level != SOL_XDP)
		return -ENOPROTOOPT;

	if (get_user(len, optlen))
		return -EFAULT;
	if (len < 0)
		return -EINVAL;

	switch (optname) {
	case XDP_STATISTICS:
	{
		struct xdp_statistics stats = {};
		bool extra_stats = true;
		size_t stats_size;

		if (len < sizeof(struct xdp_statistics_v1)) {
			return -EINVAL;
		} else if (len < sizeof(stats)) {
			extra_stats = false;
			stats_size = sizeof(struct xdp_statistics_v1);
		} else {
			stats_size = sizeof(stats);
		}

		mutex_lock(&xs->mutex);
		stats.rx_dropped = xs->rx_dropped;
		if (extra_stats) {
			stats.rx_ring_full = xs->rx_queue_full;
			stats.rx_fill_ring_empty_descs =
				xs->pool ? xskq_nb_queue_empty_descs(xs->pool->fq) : 0;
			stats.tx_ring_empty_descs = xskq_nb_queue_empty_descs(xs->tx);
		} else {
			stats.rx_dropped += xs->rx_queue_full;
		}
		stats.rx_invalid_descs = xskq_nb_invalid_descs(xs->rx);
		stats.tx_invalid_descs = xskq_nb_invalid_descs(xs->tx);
		mutex_unlock(&xs->mutex);

		if (copy_to_user(optval, &stats, stats_size))
			return -EFAULT;
		if (put_user(stats_size, optlen))
			return -EFAULT;

		return 0;
	}
	case XDP_MMAP_OFFSETS:
	{
		struct xdp_mmap_offsets off;
		struct xdp_mmap_offsets_v1 off_v1;
		bool flags_supported = true;
		void *to_copy;

		if (len < sizeof(off_v1))
			return -EINVAL;
		else if (len < sizeof(off))
			flags_supported = false;

		if (flags_supported) {
			/* xdp_ring_offset is identical to xdp_ring_offset_v1
			 * except for the flags field added to the end.
			 */
			xsk_enter_rxtx_offsets((struct xdp_ring_offset_v1 *)
					       &off.rx);
			xsk_enter_rxtx_offsets((struct xdp_ring_offset_v1 *)
					       &off.tx);
			xsk_enter_umem_offsets((struct xdp_ring_offset_v1 *)
					       &off.fr);
			xsk_enter_umem_offsets((struct xdp_ring_offset_v1 *)
					       &off.cr);
			off.rx.flags = offsetof(struct xdp_rxtx_ring,
						ptrs.flags);
			off.tx.flags = offsetof(struct xdp_rxtx_ring,
						ptrs.flags);
			off.fr.flags = offsetof(struct xdp_umem_ring,
						ptrs.flags);
			off.cr.flags = offsetof(struct xdp_umem_ring,
						ptrs.flags);

			len = sizeof(off);
			to_copy = &off;
		} else {
			xsk_enter_rxtx_offsets(&off_v1.rx);
			xsk_enter_rxtx_offsets(&off_v1.tx);
			xsk_enter_umem_offsets(&off_v1.fr);
			xsk_enter_umem_offsets(&off_v1.cr);

			len = sizeof(off_v1);
			to_copy = &off_v1;
		}

		if (copy_to_user(optval, to_copy, len))
			return -EFAULT;
		if (put_user(len, optlen))
			return -EFAULT;

		return 0;
	}
	case XDP_OPTIONS:
	{
		struct xdp_options opts = {};

		if (len < sizeof(opts))
			return -EINVAL;

		mutex_lock(&xs->mutex);
		if (xs->zc)
			opts.flags |= XDP_OPTIONS_ZEROCOPY;
		mutex_unlock(&xs->mutex);

		len = sizeof(opts);
		if (copy_to_user(optval, &opts, len))
			return -EFAULT;
		if (put_user(len, optlen))
			return -EFAULT;

		return 0;
	}
	default:
		break;
	}

	return -EOPNOTSUPP;
}

static int xsk_mmap(struct file *file, struct socket *sock,
		    struct vm_area_struct *vma)
{
	loff_t offset = (loff_t)vma->vm_pgoff << PAGE_SHIFT;
	unsigned long size = vma->vm_end - vma->vm_start;
	struct xdp_sock *xs = xdp_sk(sock->sk);
	struct xsk_queue *q = NULL;
	unsigned long pfn;
	struct page *qpg;

	if (READ_ONCE(xs->state) != XSK_READY)
		return -EBUSY;

	if (offset == XDP_PGOFF_RX_RING) {
		q = READ_ONCE(xs->rx);
	} else if (offset == XDP_PGOFF_TX_RING) {
		q = READ_ONCE(xs->tx);
	} else {
		/* Matches the smp_wmb() in XDP_UMEM_REG */
		smp_rmb();
		if (offset == XDP_UMEM_PGOFF_FILL_RING)
			q = READ_ONCE(xs->fq_tmp);
		else if (offset == XDP_UMEM_PGOFF_COMPLETION_RING)
			q = READ_ONCE(xs->cq_tmp);
	}

	if (!q)
		return -EINVAL;

	/* Matches the smp_wmb() in xsk_init_queue */
	smp_rmb();
	qpg = virt_to_head_page(q->ring);
	if (size > page_size(qpg))
		return -EINVAL;

	pfn = virt_to_phys(q->ring) >> PAGE_SHIFT;
	return remap_pfn_range(vma, vma->vm_start, pfn,
			       size, vma->vm_page_prot);
}

static int xsk_notifier(struct notifier_block *this,
			unsigned long msg, void *ptr)
{
	struct net_device *dev = netdev_notifier_info_to_dev(ptr);
	struct net *net = dev_net(dev);
	struct sock *sk;

	switch (msg) {
	case NETDEV_UNREGISTER:
		mutex_lock(&net->xdp.lock);
		sk_for_each(sk, &net->xdp.list) {
			struct xdp_sock *xs = xdp_sk(sk);

			mutex_lock(&xs->mutex);
			if (xs->dev == dev) {
				sk->sk_err = ENETDOWN;
				if (!sock_flag(sk, SOCK_DEAD))
					sk_error_report(sk);

				xsk_unbind_dev(xs);

				/* Clear device references. */
				xp_clear_dev(xs->pool);
			}
			mutex_unlock(&xs->mutex);
		}
		mutex_unlock(&net->xdp.lock);
		break;
	}
	return NOTIFY_DONE;
}

static struct proto xsk_proto = {
	.name =		"XDP",
	.owner =	THIS_MODULE,
	.obj_size =	sizeof(struct xdp_sock),
};

static const struct proto_ops xsk_proto_ops = {
	.family		= PF_XDP,
	.owner		= THIS_MODULE,
	.release	= xsk_release,
	.bind		= xsk_bind,
	.connect	= sock_no_connect,
	.socketpair	= sock_no_socketpair,
	.accept		= sock_no_accept,
	.getname	= sock_no_getname,
	.poll		= xsk_poll,
	.ioctl		= sock_no_ioctl,
	.listen		= sock_no_listen,
	.shutdown	= sock_no_shutdown,
	.setsockopt	= xsk_setsockopt,
	.getsockopt	= xsk_getsockopt,
	.sendmsg	= xsk_sendmsg,
	.recvmsg	= xsk_recvmsg,
	.mmap		= xsk_mmap,
	.sendpage	= sock_no_sendpage,
};

static void xsk_destruct(struct sock *sk)
{
	struct xdp_sock *xs = xdp_sk(sk);

	if (!sock_flag(sk, SOCK_DEAD))
		return;

	if (!xp_put_pool(xs->pool))
		xdp_put_umem(xs->umem, !xs->pool);

	sk_refcnt_debug_dec(sk);
}

static int xsk_create(struct net *net, struct socket *sock, int protocol,
		      int kern)
{
	struct xdp_sock *xs;
	struct sock *sk;

	if (!ns_capable(net->user_ns, CAP_NET_RAW))
		return -EPERM;
	if (sock->type != SOCK_RAW)
		return -ESOCKTNOSUPPORT;

	if (protocol)
		return -EPROTONOSUPPORT;

	sock->state = SS_UNCONNECTED;

	sk = sk_alloc(net, PF_XDP, GFP_KERNEL, &xsk_proto, kern);
	if (!sk)
		return -ENOBUFS;

	sock->ops = &xsk_proto_ops;

	sock_init_data(sock, sk);

	sk->sk_family = PF_XDP;

	sk->sk_destruct = xsk_destruct;
	sk_refcnt_debug_inc(sk);

	sock_set_flag(sk, SOCK_RCU_FREE);

	xs = xdp_sk(sk);
	xs->state = XSK_READY;
	mutex_init(&xs->mutex);
	spin_lock_init(&xs->rx_lock);

	INIT_LIST_HEAD(&xs->map_list);
	spin_lock_init(&xs->map_list_lock);

	mutex_lock(&net->xdp.lock);
	sk_add_node_rcu(sk, &net->xdp.list);
	mutex_unlock(&net->xdp.lock);

	local_bh_disable();
	sock_prot_inuse_add(net, &xsk_proto, 1);
	local_bh_enable();

	return 0;
}

static const struct net_proto_family xsk_family_ops = {
	.family = PF_XDP,
	.create = xsk_create,
	.owner	= THIS_MODULE,
};

static struct notifier_block xsk_netdev_notifier = {
	.notifier_call	= xsk_notifier,
};

static int __net_init xsk_net_init(struct net *net)
{
	mutex_init(&net->xdp.lock);
	INIT_HLIST_HEAD(&net->xdp.list);
	return 0;
}

static void __net_exit xsk_net_exit(struct net *net)
{
	WARN_ON_ONCE(!hlist_empty(&net->xdp.list));
}

static struct pernet_operations xsk_net_ops = {
	.init = xsk_net_init,
	.exit = xsk_net_exit,
};

static int __init xsk_init(void)
{
	int err, cpu;

	err = proto_register(&xsk_proto, 0 /* no slab */);
	if (err)
		goto out;

	err = sock_register(&xsk_family_ops);
	if (err)
		goto out_proto;

	err = register_pernet_subsys(&xsk_net_ops);
	if (err)
		goto out_sk;

	err = register_netdevice_notifier(&xsk_netdev_notifier);
	if (err)
		goto out_pernet;

	for_each_possible_cpu(cpu)
		INIT_LIST_HEAD(&per_cpu(xskmap_flush_list, cpu));
	return 0;

out_pernet:
	unregister_pernet_subsys(&xsk_net_ops);
out_sk:
	sock_unregister(PF_XDP);
out_proto:
	proto_unregister(&xsk_proto);
out:
	return err;
}

fs_initcall(xsk_init);<|MERGE_RESOLUTION|>--- conflicted
+++ resolved
@@ -545,15 +545,11 @@
 	struct sk_buff *skb;
 	unsigned long flags;
 	int err = 0;
-	u32 hr, tr;
 
 	mutex_lock(&xs->mutex);
 
 	if (xs->queue_id >= xs->dev->real_num_tx_queues)
 		goto out;
-
-	hr = max(NET_SKB_PAD, L1_CACHE_ALIGN(xs->dev->needed_headroom));
-	tr = xs->dev->needed_tailroom;
 
 	while (xskq_cons_peek_desc(xs->tx, &desc, xs->pool)) {
 		if (max_batch-- == 0) {
@@ -561,52 +557,24 @@
 			goto out;
 		}
 
-<<<<<<< HEAD
-		len = desc.len;
-		skb = sock_alloc_send_skb(sk, hr + len + tr, 1, &err);
-		if (unlikely(!skb))
-=======
 		skb = xsk_build_skb(xs, &desc);
 		if (IS_ERR(skb)) {
 			err = PTR_ERR(skb);
->>>>>>> 3b17187f
 			goto out;
 		}
 
-<<<<<<< HEAD
-		skb_reserve(skb, hr);
-		skb_put(skb, len);
-
-		addr = desc.addr;
-		buffer = xsk_buff_raw_get_data(xs->pool, addr);
-		err = skb_store_bits(skb, 0, buffer, len);
-=======
->>>>>>> 3b17187f
 		/* This is the backpressure mechanism for the Tx path.
 		 * Reserve space in the completion queue and only proceed
 		 * if there is space in it. This avoids having to implement
 		 * any buffering in the Tx path.
 		 */
 		spin_lock_irqsave(&xs->pool->cq_lock, flags);
-<<<<<<< HEAD
-		if (unlikely(err) || xskq_prod_reserve(xs->pool->cq)) {
-=======
 		if (xskq_prod_reserve(xs->pool->cq)) {
->>>>>>> 3b17187f
 			spin_unlock_irqrestore(&xs->pool->cq_lock, flags);
 			kfree_skb(skb);
 			goto out;
 		}
 		spin_unlock_irqrestore(&xs->pool->cq_lock, flags);
-<<<<<<< HEAD
-
-		skb->dev = xs->dev;
-		skb->priority = sk->sk_priority;
-		skb->mark = sk->sk_mark;
-		skb_shinfo(skb)->destructor_arg = (void *)(long)desc.addr;
-		skb->destructor = xsk_destruct_skb;
-=======
->>>>>>> 3b17187f
 
 		err = __dev_direct_xmit(skb, xs->queue_id);
 		if  (err == NETDEV_TX_BUSY) {
