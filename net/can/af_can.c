// SPDX-License-Identifier: (GPL-2.0 OR BSD-3-Clause)
/* af_can.c - Protocol family CAN core module
 *            (used by different CAN protocol modules)
 *
 * Copyright (c) 2002-2017 Volkswagen Group Electronic Research
 * All rights reserved.
 *
 * Redistribution and use in source and binary forms, with or without
 * modification, are permitted provided that the following conditions
 * are met:
 * 1. Redistributions of source code must retain the above copyright
 *    notice, this list of conditions and the following disclaimer.
 * 2. Redistributions in binary form must reproduce the above copyright
 *    notice, this list of conditions and the following disclaimer in the
 *    documentation and/or other materials provided with the distribution.
 * 3. Neither the name of Volkswagen nor the names of its contributors
 *    may be used to endorse or promote products derived from this software
 *    without specific prior written permission.
 *
 * Alternatively, provided that this notice is retained in full, this
 * software may be distributed under the terms of the GNU General
 * Public License ("GPL") version 2, in which case the provisions of the
 * GPL apply INSTEAD OF those given above.
 *
 * The provided data structures and external interfaces from this code
 * are not restricted to be used by modules with a GPL compatible license.
 *
 * THIS SOFTWARE IS PROVIDED BY THE COPYRIGHT HOLDERS AND CONTRIBUTORS
 * "AS IS" AND ANY EXPRESS OR IMPLIED WARRANTIES, INCLUDING, BUT NOT
 * LIMITED TO, THE IMPLIED WARRANTIES OF MERCHANTABILITY AND FITNESS FOR
 * A PARTICULAR PURPOSE ARE DISCLAIMED. IN NO EVENT SHALL THE COPYRIGHT
 * OWNER OR CONTRIBUTORS BE LIABLE FOR ANY DIRECT, INDIRECT, INCIDENTAL,
 * SPECIAL, EXEMPLARY, OR CONSEQUENTIAL DAMAGES (INCLUDING, BUT NOT
 * LIMITED TO, PROCUREMENT OF SUBSTITUTE GOODS OR SERVICES; LOSS OF USE,
 * DATA, OR PROFITS; OR BUSINESS INTERRUPTION) HOWEVER CAUSED AND ON ANY
 * THEORY OF LIABILITY, WHETHER IN CONTRACT, STRICT LIABILITY, OR TORT
 * (INCLUDING NEGLIGENCE OR OTHERWISE) ARISING IN ANY WAY OUT OF THE USE
 * OF THIS SOFTWARE, EVEN IF ADVISED OF THE POSSIBILITY OF SUCH
 * DAMAGE.
 *
 */

#include <linux/module.h>
#include <linux/stddef.h>
#include <linux/init.h>
#include <linux/kmod.h>
#include <linux/slab.h>
#include <linux/list.h>
#include <linux/spinlock.h>
#include <linux/rcupdate.h>
#include <linux/uaccess.h>
#include <linux/net.h>
#include <linux/netdevice.h>
#include <linux/socket.h>
#include <linux/if_ether.h>
#include <linux/if_arp.h>
#include <linux/skbuff.h>
#include <linux/can.h>
#include <linux/can/core.h>
#include <linux/can/skb.h>
#include <linux/can/can-ml.h>
#include <linux/ratelimit.h>
#include <net/net_namespace.h>
#include <net/sock.h>

#include "af_can.h"

MODULE_DESCRIPTION("Controller Area Network PF_CAN core");
MODULE_LICENSE("Dual BSD/GPL");
MODULE_AUTHOR("Urs Thuermann <urs.thuermann@volkswagen.de>, "
	      "Oliver Hartkopp <oliver.hartkopp@volkswagen.de>");

MODULE_ALIAS_NETPROTO(PF_CAN);

static int stats_timer __read_mostly = 1;
module_param(stats_timer, int, 0444);
MODULE_PARM_DESC(stats_timer, "enable timer for statistics (default:on)");

static struct kmem_cache *rcv_cache __read_mostly;

/* table of registered CAN protocols */
static const struct can_proto __rcu *proto_tab[CAN_NPROTO] __read_mostly;
static DEFINE_MUTEX(proto_tab_lock);

static atomic_t skbcounter = ATOMIC_INIT(0);

/* af_can socket functions */

void can_sock_destruct(struct sock *sk)
{
	skb_queue_purge(&sk->sk_receive_queue);
	skb_queue_purge(&sk->sk_error_queue);
}
EXPORT_SYMBOL(can_sock_destruct);

static const struct can_proto *can_get_proto(int protocol)
{
	const struct can_proto *cp;

	rcu_read_lock();
	cp = rcu_dereference(proto_tab[protocol]);
	if (cp && !try_module_get(cp->prot->owner))
		cp = NULL;
	rcu_read_unlock();

	return cp;
}

static inline void can_put_proto(const struct can_proto *cp)
{
	module_put(cp->prot->owner);
}

static int can_create(struct net *net, struct socket *sock, int protocol,
		      int kern)
{
	struct sock *sk;
	const struct can_proto *cp;
	int err = 0;

	sock->state = SS_UNCONNECTED;

	if (protocol < 0 || protocol >= CAN_NPROTO)
		return -EINVAL;

	cp = can_get_proto(protocol);

#ifdef CONFIG_MODULES
	if (!cp) {
		/* try to load protocol module if kernel is modular */

		err = request_module("can-proto-%d", protocol);

		/* In case of error we only print a message but don't
		 * return the error code immediately.  Below we will
		 * return -EPROTONOSUPPORT
		 */
		if (err)
			pr_err_ratelimited("can: request_module (can-proto-%d) failed.\n",
					   protocol);

		cp = can_get_proto(protocol);
	}
#endif

	/* check for available protocol and correct usage */

	if (!cp)
		return -EPROTONOSUPPORT;

	if (cp->type != sock->type) {
		err = -EPROTOTYPE;
		goto errout;
	}

	sock->ops = cp->ops;

	sk = sk_alloc(net, PF_CAN, GFP_KERNEL, cp->prot, kern);
	if (!sk) {
		err = -ENOMEM;
		goto errout;
	}

	sock_init_data(sock, sk);
	sk->sk_destruct = can_sock_destruct;

	if (sk->sk_prot->init)
		err = sk->sk_prot->init(sk);

	if (err) {
		/* release sk on errors */
		sock_orphan(sk);
		sock_put(sk);
	}

 errout:
	can_put_proto(cp);
	return err;
}

/* af_can tx path */

/**
 * can_send - transmit a CAN frame (optional with local loopback)
 * @skb: pointer to socket buffer with CAN frame in data section
 * @loop: loopback for listeners on local CAN sockets (recommended default!)
 *
 * Due to the loopback this routine must not be called from hardirq context.
 *
 * Return:
 *  0 on success
 *  -ENETDOWN when the selected interface is down
 *  -ENOBUFS on full driver queue (see net_xmit_errno())
 *  -ENOMEM when local loopback failed at calling skb_clone()
 *  -EPERM when trying to send on a non-CAN interface
 *  -EMSGSIZE CAN frame size is bigger than CAN interface MTU
 *  -EINVAL when the skb->data does not contain a valid CAN frame
 */
int can_send(struct sk_buff *skb, int loop)
{
	struct sk_buff *newskb = NULL;
	struct can_pkg_stats *pkg_stats = dev_net(skb->dev)->can.pkg_stats;
	int err = -EINVAL;

	if (can_is_canxl_skb(skb)) {
		skb->protocol = htons(ETH_P_CANXL);
	} else if (can_is_can_skb(skb)) {
		skb->protocol = htons(ETH_P_CAN);
	} else if (can_is_canfd_skb(skb)) {
		struct canfd_frame *cfd = (struct canfd_frame *)skb->data;

		skb->protocol = htons(ETH_P_CANFD);

		/* set CAN FD flag for CAN FD frames by default */
		cfd->flags |= CANFD_FDF;
	} else {
		goto inval_skb;
	}

	/* Make sure the CAN frame can pass the selected CAN netdevice. */
	if (unlikely(skb->len > skb->dev->mtu)) {
		err = -EMSGSIZE;
		goto inval_skb;
	}

	if (unlikely(skb->dev->type != ARPHRD_CAN)) {
		err = -EPERM;
		goto inval_skb;
	}

	if (unlikely(!(skb->dev->flags & IFF_UP))) {
		err = -ENETDOWN;
		goto inval_skb;
	}

	skb->ip_summed = CHECKSUM_UNNECESSARY;

	skb_reset_mac_header(skb);
	skb_reset_network_header(skb);
	skb_reset_transport_header(skb);

	if (loop) {
		/* local loopback of sent CAN frames */

		/* indication for the CAN driver: do loopback */
		skb->pkt_type = PACKET_LOOPBACK;

		/* The reference to the originating sock may be required
		 * by the receiving socket to check whether the frame is
		 * its own. Example: can_raw sockopt CAN_RAW_RECV_OWN_MSGS
		 * Therefore we have to ensure that skb->sk remains the
		 * reference to the originating sock by restoring skb->sk
		 * after each skb_clone() or skb_orphan() usage.
		 */

		if (!(skb->dev->flags & IFF_ECHO)) {
			/* If the interface is not capable to do loopback
			 * itself, we do it here.
			 */
			newskb = skb_clone(skb, GFP_ATOMIC);
			if (!newskb) {
				kfree_skb(skb);
				return -ENOMEM;
			}

			can_skb_set_owner(newskb, skb->sk);
			newskb->ip_summed = CHECKSUM_UNNECESSARY;
			newskb->pkt_type = PACKET_BROADCAST;
		}
	} else {
		/* indication for the CAN driver: no loopback required */
		skb->pkt_type = PACKET_HOST;
	}

	/* send to netdevice */
	err = dev_queue_xmit(skb);
	if (err > 0)
		err = net_xmit_errno(err);

	if (err) {
		kfree_skb(newskb);
		return err;
	}

	if (newskb)
		netif_rx(newskb);

	/* update statistics */
	pkg_stats->tx_frames++;
	pkg_stats->tx_frames_delta++;

	return 0;

inval_skb:
	kfree_skb(skb);
	return err;
}
EXPORT_SYMBOL(can_send);

/* af_can rx path */

static struct can_dev_rcv_lists *can_dev_rcv_lists_find(struct net *net,
							struct net_device *dev)
{
	if (dev) {
		struct can_ml_priv *can_ml = can_get_ml_priv(dev);
		return &can_ml->dev_rcv_lists;
	} else {
		return net->can.rx_alldev_list;
	}
}

/**
 * effhash - hash function for 29 bit CAN identifier reduction
 * @can_id: 29 bit CAN identifier
 *
 * Description:
 *  To reduce the linear traversal in one linked list of _single_ EFF CAN
 *  frame subscriptions the 29 bit identifier is mapped to 10 bits.
 *  (see CAN_EFF_RCV_HASH_BITS definition)
 *
 * Return:
 *  Hash value from 0x000 - 0x3FF ( enforced by CAN_EFF_RCV_HASH_BITS mask )
 */
static unsigned int effhash(canid_t can_id)
{
	unsigned int hash;

	hash = can_id;
	hash ^= can_id >> CAN_EFF_RCV_HASH_BITS;
	hash ^= can_id >> (2 * CAN_EFF_RCV_HASH_BITS);

	return hash & ((1 << CAN_EFF_RCV_HASH_BITS) - 1);
}

/**
 * can_rcv_list_find - determine optimal filterlist inside device filter struct
 * @can_id: pointer to CAN identifier of a given can_filter
 * @mask: pointer to CAN mask of a given can_filter
 * @dev_rcv_lists: pointer to the device filter struct
 *
 * Description:
 *  Returns the optimal filterlist to reduce the filter handling in the
 *  receive path. This function is called by service functions that need
 *  to register or unregister a can_filter in the filter lists.
 *
 *  A filter matches in general, when
 *
 *          <received_can_id> & mask == can_id & mask
 *
 *  so every bit set in the mask (even CAN_EFF_FLAG, CAN_RTR_FLAG) describe
 *  relevant bits for the filter.
 *
 *  The filter can be inverted (CAN_INV_FILTER bit set in can_id) or it can
 *  filter for error messages (CAN_ERR_FLAG bit set in mask). For error msg
 *  frames there is a special filterlist and a special rx path filter handling.
 *
 * Return:
 *  Pointer to optimal filterlist for the given can_id/mask pair.
 *  Consistency checked mask.
 *  Reduced can_id to have a preprocessed filter compare value.
 */
static struct hlist_head *can_rcv_list_find(canid_t *can_id, canid_t *mask,
					    struct can_dev_rcv_lists *dev_rcv_lists)
{
	canid_t inv = *can_id & CAN_INV_FILTER; /* save flag before masking */

	/* filter for error message frames in extra filterlist */
	if (*mask & CAN_ERR_FLAG) {
		/* clear CAN_ERR_FLAG in filter entry */
		*mask &= CAN_ERR_MASK;
		return &dev_rcv_lists->rx[RX_ERR];
	}

	/* with cleared CAN_ERR_FLAG we have a simple mask/value filterpair */

#define CAN_EFF_RTR_FLAGS (CAN_EFF_FLAG | CAN_RTR_FLAG)

	/* ensure valid values in can_mask for 'SFF only' frame filtering */
	if ((*mask & CAN_EFF_FLAG) && !(*can_id & CAN_EFF_FLAG))
		*mask &= (CAN_SFF_MASK | CAN_EFF_RTR_FLAGS);

	/* reduce condition testing at receive time */
	*can_id &= *mask;

	/* inverse can_id/can_mask filter */
	if (inv)
		return &dev_rcv_lists->rx[RX_INV];

	/* mask == 0 => no condition testing at receive time */
	if (!(*mask))
		return &dev_rcv_lists->rx[RX_ALL];

	/* extra filterlists for the subscription of a single non-RTR can_id */
	if (((*mask & CAN_EFF_RTR_FLAGS) == CAN_EFF_RTR_FLAGS) &&
	    !(*can_id & CAN_RTR_FLAG)) {
		if (*can_id & CAN_EFF_FLAG) {
			if (*mask == (CAN_EFF_MASK | CAN_EFF_RTR_FLAGS))
				return &dev_rcv_lists->rx_eff[effhash(*can_id)];
		} else {
			if (*mask == (CAN_SFF_MASK | CAN_EFF_RTR_FLAGS))
				return &dev_rcv_lists->rx_sff[*can_id];
		}
	}

	/* default: filter via can_id/can_mask */
	return &dev_rcv_lists->rx[RX_FIL];
}

/**
 * can_rx_register - subscribe CAN frames from a specific interface
 * @net: the applicable net namespace
 * @dev: pointer to netdevice (NULL => subscribe from 'all' CAN devices list)
 * @can_id: CAN identifier (see description)
 * @mask: CAN mask (see description)
 * @func: callback function on filter match
 * @data: returned parameter for callback function
 * @ident: string for calling module identification
 * @sk: socket pointer (might be NULL)
 *
 * Description:
 *  Invokes the callback function with the received sk_buff and the given
 *  parameter 'data' on a matching receive filter. A filter matches, when
 *
 *          <received_can_id> & mask == can_id & mask
 *
 *  The filter can be inverted (CAN_INV_FILTER bit set in can_id) or it can
 *  filter for error message frames (CAN_ERR_FLAG bit set in mask).
 *
 *  The provided pointer to the sk_buff is guaranteed to be valid as long as
 *  the callback function is running. The callback function must *not* free
 *  the given sk_buff while processing it's task. When the given sk_buff is
 *  needed after the end of the callback function it must be cloned inside
 *  the callback function with skb_clone().
 *
 * Return:
 *  0 on success
 *  -ENOMEM on missing cache mem to create subscription entry
 *  -ENODEV unknown device
 */
int can_rx_register(struct net *net, struct net_device *dev, canid_t can_id,
		    canid_t mask, void (*func)(struct sk_buff *, void *),
		    void *data, char *ident, struct sock *sk)
{
	struct receiver *rcv;
	struct hlist_head *rcv_list;
	struct can_dev_rcv_lists *dev_rcv_lists;
	struct can_rcv_lists_stats *rcv_lists_stats = net->can.rcv_lists_stats;
	int err = 0;

	/* insert new receiver  (dev,canid,mask) -> (func,data) */

	if (dev && (dev->type != ARPHRD_CAN || !can_get_ml_priv(dev)))
		return -ENODEV;

	if (dev && !net_eq(net, dev_net(dev)))
		return -ENODEV;

	rcv = kmem_cache_alloc(rcv_cache, GFP_KERNEL);
	if (!rcv)
		return -ENOMEM;

	spin_lock_bh(&net->can.rcvlists_lock);

	dev_rcv_lists = can_dev_rcv_lists_find(net, dev);
	rcv_list = can_rcv_list_find(&can_id, &mask, dev_rcv_lists);

	rcv->can_id = can_id;
	rcv->mask = mask;
	rcv->matches = 0;
	rcv->func = func;
	rcv->data = data;
	rcv->ident = ident;
	rcv->sk = sk;

	hlist_add_head_rcu(&rcv->list, rcv_list);
	dev_rcv_lists->entries++;

	rcv_lists_stats->rcv_entries++;
	rcv_lists_stats->rcv_entries_max = max(rcv_lists_stats->rcv_entries_max,
					       rcv_lists_stats->rcv_entries);
	spin_unlock_bh(&net->can.rcvlists_lock);

	return err;
}
EXPORT_SYMBOL(can_rx_register);

/* can_rx_delete_receiver - rcu callback for single receiver entry removal */
static void can_rx_delete_receiver(struct rcu_head *rp)
{
	struct receiver *rcv = container_of(rp, struct receiver, rcu);
	struct sock *sk = rcv->sk;

	kmem_cache_free(rcv_cache, rcv);
	if (sk)
		sock_put(sk);
}

/**
 * can_rx_unregister - unsubscribe CAN frames from a specific interface
 * @net: the applicable net namespace
 * @dev: pointer to netdevice (NULL => unsubscribe from 'all' CAN devices list)
 * @can_id: CAN identifier
 * @mask: CAN mask
 * @func: callback function on filter match
 * @data: returned parameter for callback function
 *
 * Description:
 *  Removes subscription entry depending on given (subscription) values.
 */
void can_rx_unregister(struct net *net, struct net_device *dev, canid_t can_id,
		       canid_t mask, void (*func)(struct sk_buff *, void *),
		       void *data)
{
	struct receiver *rcv = NULL;
	struct hlist_head *rcv_list;
	struct can_rcv_lists_stats *rcv_lists_stats = net->can.rcv_lists_stats;
	struct can_dev_rcv_lists *dev_rcv_lists;

	if (dev && dev->type != ARPHRD_CAN)
		return;

	if (dev && !net_eq(net, dev_net(dev)))
		return;

	spin_lock_bh(&net->can.rcvlists_lock);

	dev_rcv_lists = can_dev_rcv_lists_find(net, dev);
	rcv_list = can_rcv_list_find(&can_id, &mask, dev_rcv_lists);

	/* Search the receiver list for the item to delete.  This should
	 * exist, since no receiver may be unregistered that hasn't
	 * been registered before.
	 */
	hlist_for_each_entry_rcu(rcv, rcv_list, list) {
		if (rcv->can_id == can_id && rcv->mask == mask &&
		    rcv->func == func && rcv->data == data)
			break;
	}

	/* Check for bugs in CAN protocol implementations using af_can.c:
	 * 'rcv' will be NULL if no matching list item was found for removal.
	 * As this case may potentially happen when closing a socket while
	 * the notifier for removing the CAN netdev is running we just print
	 * a warning here.
	 */
	if (!rcv) {
		pr_warn("can: receive list entry not found for dev %s, id %03X, mask %03X\n",
			DNAME(dev), can_id, mask);
		goto out;
	}

	hlist_del_rcu(&rcv->list);
	dev_rcv_lists->entries--;

	if (rcv_lists_stats->rcv_entries > 0)
		rcv_lists_stats->rcv_entries--;

 out:
	spin_unlock_bh(&net->can.rcvlists_lock);

	/* schedule the receiver item for deletion */
	if (rcv) {
		if (rcv->sk)
			sock_hold(rcv->sk);
		call_rcu(&rcv->rcu, can_rx_delete_receiver);
	}
}
EXPORT_SYMBOL(can_rx_unregister);

static inline void deliver(struct sk_buff *skb, struct receiver *rcv)
{
	rcv->func(skb, rcv->data);
	rcv->matches++;
}

static int can_rcv_filter(struct can_dev_rcv_lists *dev_rcv_lists, struct sk_buff *skb)
{
	struct receiver *rcv;
	int matches = 0;
	struct can_frame *cf = (struct can_frame *)skb->data;
	canid_t can_id = cf->can_id;

	if (dev_rcv_lists->entries == 0)
		return 0;

	if (can_id & CAN_ERR_FLAG) {
		/* check for error message frame entries only */
		hlist_for_each_entry_rcu(rcv, &dev_rcv_lists->rx[RX_ERR], list) {
			if (can_id & rcv->mask) {
				deliver(skb, rcv);
				matches++;
			}
		}
		return matches;
	}

	/* check for unfiltered entries */
	hlist_for_each_entry_rcu(rcv, &dev_rcv_lists->rx[RX_ALL], list) {
		deliver(skb, rcv);
		matches++;
	}

	/* check for can_id/mask entries */
	hlist_for_each_entry_rcu(rcv, &dev_rcv_lists->rx[RX_FIL], list) {
		if ((can_id & rcv->mask) == rcv->can_id) {
			deliver(skb, rcv);
			matches++;
		}
	}

	/* check for inverted can_id/mask entries */
	hlist_for_each_entry_rcu(rcv, &dev_rcv_lists->rx[RX_INV], list) {
		if ((can_id & rcv->mask) != rcv->can_id) {
			deliver(skb, rcv);
			matches++;
		}
	}

	/* check filterlists for single non-RTR can_ids */
	if (can_id & CAN_RTR_FLAG)
		return matches;

	if (can_id & CAN_EFF_FLAG) {
		hlist_for_each_entry_rcu(rcv, &dev_rcv_lists->rx_eff[effhash(can_id)], list) {
			if (rcv->can_id == can_id) {
				deliver(skb, rcv);
				matches++;
			}
		}
	} else {
		can_id &= CAN_SFF_MASK;
		hlist_for_each_entry_rcu(rcv, &dev_rcv_lists->rx_sff[can_id], list) {
			deliver(skb, rcv);
			matches++;
		}
	}

	return matches;
}

static void can_receive(struct sk_buff *skb, struct net_device *dev)
{
	struct can_dev_rcv_lists *dev_rcv_lists;
	struct net *net = dev_net(dev);
	struct can_pkg_stats *pkg_stats = net->can.pkg_stats;
	int matches;

	/* update statistics */
	pkg_stats->rx_frames++;
	pkg_stats->rx_frames_delta++;

	/* create non-zero unique skb identifier together with *skb */
	while (!(can_skb_prv(skb)->skbcnt))
		can_skb_prv(skb)->skbcnt = atomic_inc_return(&skbcounter);

	rcu_read_lock();

	/* deliver the packet to sockets listening on all devices */
	matches = can_rcv_filter(net->can.rx_alldev_list, skb);

	/* find receive list for this device */
	dev_rcv_lists = can_dev_rcv_lists_find(net, dev);
	matches += can_rcv_filter(dev_rcv_lists, skb);

	rcu_read_unlock();

	/* consume the skbuff allocated by the netdevice driver */
	consume_skb(skb);

	if (matches > 0) {
		pkg_stats->matches++;
		pkg_stats->matches_delta++;
	}
}

static int can_rcv(struct sk_buff *skb, struct net_device *dev,
		   struct packet_type *pt, struct net_device *orig_dev)
{
<<<<<<< HEAD
	struct canfd_frame *cfd = (struct canfd_frame *)skb->data;

	if (unlikely(dev->type != ARPHRD_CAN || !can_get_ml_priv(dev) || skb->len != CAN_MTU)) {
=======
	if (unlikely(dev->type != ARPHRD_CAN || !can_get_ml_priv(dev) || !can_is_can_skb(skb))) {
>>>>>>> 2cb8e624
		pr_warn_once("PF_CAN: dropped non conform CAN skbuff: dev type %d, len %d\n",
			     dev->type, skb->len);

		kfree_skb(skb);
		return NET_RX_DROP;
	}

	can_receive(skb, dev);
	return NET_RX_SUCCESS;
}

static int canfd_rcv(struct sk_buff *skb, struct net_device *dev,
		     struct packet_type *pt, struct net_device *orig_dev)
{
<<<<<<< HEAD
	struct canfd_frame *cfd = (struct canfd_frame *)skb->data;

	if (unlikely(dev->type != ARPHRD_CAN || !can_get_ml_priv(dev) || skb->len != CANFD_MTU)) {
=======
	if (unlikely(dev->type != ARPHRD_CAN || !can_get_ml_priv(dev) || !can_is_canfd_skb(skb))) {
>>>>>>> 2cb8e624
		pr_warn_once("PF_CAN: dropped non conform CAN FD skbuff: dev type %d, len %d\n",
			     dev->type, skb->len);

		kfree_skb(skb);
		return NET_RX_DROP;
	}

	can_receive(skb, dev);
	return NET_RX_SUCCESS;
}

static int canxl_rcv(struct sk_buff *skb, struct net_device *dev,
		     struct packet_type *pt, struct net_device *orig_dev)
{
	if (unlikely(dev->type != ARPHRD_CAN || !can_get_ml_priv(dev) || !can_is_canxl_skb(skb))) {
		pr_warn_once("PF_CAN: dropped non conform CAN XL skbuff: dev type %d, len %d\n",
			     dev->type, skb->len);

		kfree_skb(skb);
		return NET_RX_DROP;
	}

	can_receive(skb, dev);
	return NET_RX_SUCCESS;
}

/* af_can protocol functions */

/**
 * can_proto_register - register CAN transport protocol
 * @cp: pointer to CAN protocol structure
 *
 * Return:
 *  0 on success
 *  -EINVAL invalid (out of range) protocol number
 *  -EBUSY  protocol already in use
 *  -ENOBUF if proto_register() fails
 */
int can_proto_register(const struct can_proto *cp)
{
	int proto = cp->protocol;
	int err = 0;

	if (proto < 0 || proto >= CAN_NPROTO) {
		pr_err("can: protocol number %d out of range\n", proto);
		return -EINVAL;
	}

	err = proto_register(cp->prot, 0);
	if (err < 0)
		return err;

	mutex_lock(&proto_tab_lock);

	if (rcu_access_pointer(proto_tab[proto])) {
		pr_err("can: protocol %d already registered\n", proto);
		err = -EBUSY;
	} else {
		RCU_INIT_POINTER(proto_tab[proto], cp);
	}

	mutex_unlock(&proto_tab_lock);

	if (err < 0)
		proto_unregister(cp->prot);

	return err;
}
EXPORT_SYMBOL(can_proto_register);

/**
 * can_proto_unregister - unregister CAN transport protocol
 * @cp: pointer to CAN protocol structure
 */
void can_proto_unregister(const struct can_proto *cp)
{
	int proto = cp->protocol;

	mutex_lock(&proto_tab_lock);
	BUG_ON(rcu_access_pointer(proto_tab[proto]) != cp);
	RCU_INIT_POINTER(proto_tab[proto], NULL);
	mutex_unlock(&proto_tab_lock);

	synchronize_rcu();

	proto_unregister(cp->prot);
}
EXPORT_SYMBOL(can_proto_unregister);

static int can_pernet_init(struct net *net)
{
	spin_lock_init(&net->can.rcvlists_lock);
	net->can.rx_alldev_list =
		kzalloc(sizeof(*net->can.rx_alldev_list), GFP_KERNEL);
	if (!net->can.rx_alldev_list)
		goto out;
	net->can.pkg_stats = kzalloc(sizeof(*net->can.pkg_stats), GFP_KERNEL);
	if (!net->can.pkg_stats)
		goto out_free_rx_alldev_list;
	net->can.rcv_lists_stats = kzalloc(sizeof(*net->can.rcv_lists_stats), GFP_KERNEL);
	if (!net->can.rcv_lists_stats)
		goto out_free_pkg_stats;

	if (IS_ENABLED(CONFIG_PROC_FS)) {
		/* the statistics are updated every second (timer triggered) */
		if (stats_timer) {
			timer_setup(&net->can.stattimer, can_stat_update,
				    0);
			mod_timer(&net->can.stattimer,
				  round_jiffies(jiffies + HZ));
		}
		net->can.pkg_stats->jiffies_init = jiffies;
		can_init_proc(net);
	}

	return 0;

 out_free_pkg_stats:
	kfree(net->can.pkg_stats);
 out_free_rx_alldev_list:
	kfree(net->can.rx_alldev_list);
 out:
	return -ENOMEM;
}

static void can_pernet_exit(struct net *net)
{
	if (IS_ENABLED(CONFIG_PROC_FS)) {
		can_remove_proc(net);
		if (stats_timer)
			del_timer_sync(&net->can.stattimer);
	}

	kfree(net->can.rx_alldev_list);
	kfree(net->can.pkg_stats);
	kfree(net->can.rcv_lists_stats);
}

/* af_can module init/exit functions */

static struct packet_type can_packet __read_mostly = {
	.type = cpu_to_be16(ETH_P_CAN),
	.func = can_rcv,
};

static struct packet_type canfd_packet __read_mostly = {
	.type = cpu_to_be16(ETH_P_CANFD),
	.func = canfd_rcv,
};

static struct packet_type canxl_packet __read_mostly = {
	.type = cpu_to_be16(ETH_P_CANXL),
	.func = canxl_rcv,
};

static const struct net_proto_family can_family_ops = {
	.family = PF_CAN,
	.create = can_create,
	.owner  = THIS_MODULE,
};

static struct pernet_operations can_pernet_ops __read_mostly = {
	.init = can_pernet_init,
	.exit = can_pernet_exit,
};

static __init int can_init(void)
{
	int err;

	/* check for correct padding to be able to use the structs similarly */
	BUILD_BUG_ON(offsetof(struct can_frame, len) !=
		     offsetof(struct canfd_frame, len) ||
		     offsetof(struct can_frame, data) !=
		     offsetof(struct canfd_frame, data));

	pr_info("can: controller area network core\n");

	rcv_cache = kmem_cache_create("can_receiver", sizeof(struct receiver),
				      0, 0, NULL);
	if (!rcv_cache)
		return -ENOMEM;

	err = register_pernet_subsys(&can_pernet_ops);
	if (err)
		goto out_pernet;

	/* protocol register */
	err = sock_register(&can_family_ops);
	if (err)
		goto out_sock;

	dev_add_pack(&can_packet);
	dev_add_pack(&canfd_packet);
	dev_add_pack(&canxl_packet);

	return 0;

out_sock:
	unregister_pernet_subsys(&can_pernet_ops);
out_pernet:
	kmem_cache_destroy(rcv_cache);

	return err;
}

static __exit void can_exit(void)
{
	/* protocol unregister */
	dev_remove_pack(&canxl_packet);
	dev_remove_pack(&canfd_packet);
	dev_remove_pack(&can_packet);
	sock_unregister(PF_CAN);

	unregister_pernet_subsys(&can_pernet_ops);

	rcu_barrier(); /* Wait for completion of call_rcu()'s */

	kmem_cache_destroy(rcv_cache);
}

module_init(can_init);
module_exit(can_exit);<|MERGE_RESOLUTION|>--- conflicted
+++ resolved
@@ -677,13 +677,7 @@
 static int can_rcv(struct sk_buff *skb, struct net_device *dev,
 		   struct packet_type *pt, struct net_device *orig_dev)
 {
-<<<<<<< HEAD
-	struct canfd_frame *cfd = (struct canfd_frame *)skb->data;
-
-	if (unlikely(dev->type != ARPHRD_CAN || !can_get_ml_priv(dev) || skb->len != CAN_MTU)) {
-=======
 	if (unlikely(dev->type != ARPHRD_CAN || !can_get_ml_priv(dev) || !can_is_can_skb(skb))) {
->>>>>>> 2cb8e624
 		pr_warn_once("PF_CAN: dropped non conform CAN skbuff: dev type %d, len %d\n",
 			     dev->type, skb->len);
 
@@ -698,13 +692,7 @@
 static int canfd_rcv(struct sk_buff *skb, struct net_device *dev,
 		     struct packet_type *pt, struct net_device *orig_dev)
 {
-<<<<<<< HEAD
-	struct canfd_frame *cfd = (struct canfd_frame *)skb->data;
-
-	if (unlikely(dev->type != ARPHRD_CAN || !can_get_ml_priv(dev) || skb->len != CANFD_MTU)) {
-=======
 	if (unlikely(dev->type != ARPHRD_CAN || !can_get_ml_priv(dev) || !can_is_canfd_skb(skb))) {
->>>>>>> 2cb8e624
 		pr_warn_once("PF_CAN: dropped non conform CAN FD skbuff: dev type %d, len %d\n",
 			     dev->type, skb->len);
 
