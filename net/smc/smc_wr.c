// SPDX-License-Identifier: GPL-2.0
/*
 * Shared Memory Communications over RDMA (SMC-R) and RoCE
 *
 * Work Requests exploiting Infiniband API
 *
 * Work requests (WR) of type ib_post_send or ib_post_recv respectively
 * are submitted to either RC SQ or RC RQ respectively
 * (reliably connected send/receive queue)
 * and become work queue entries (WQEs).
 * While an SQ WR/WQE is pending, we track it until transmission completion.
 * Through a send or receive completion queue (CQ) respectively,
 * we get completion queue entries (CQEs) [aka work completions (WCs)].
 * Since the CQ callback is called from IRQ context, we split work by using
 * bottom halves implemented by tasklets.
 *
 * SMC uses this to exchange LLC (link layer control)
 * and CDC (connection data control) messages.
 *
 * Copyright IBM Corp. 2016
 *
 * Author(s):  Steffen Maier <maier@linux.vnet.ibm.com>
 */

#include <linux/atomic.h>
#include <linux/hashtable.h>
#include <linux/wait.h>
#include <rdma/ib_verbs.h>
#include <asm/div64.h>

#include "smc.h"
#include "smc_wr.h"

#define SMC_WR_MAX_POLL_CQE 10	/* max. # of compl. queue elements in 1 poll */

#define SMC_WR_RX_HASH_BITS 4
static DEFINE_HASHTABLE(smc_wr_rx_hash, SMC_WR_RX_HASH_BITS);
static DEFINE_SPINLOCK(smc_wr_rx_hash_lock);

struct smc_wr_tx_pend {	/* control data for a pending send request */
	u64			wr_id;		/* work request id sent */
	smc_wr_tx_handler	handler;
	enum ib_wc_status	wc_status;	/* CQE status */
	struct smc_link		*link;
	u32			idx;
	struct smc_wr_tx_pend_priv priv;
};

/******************************** send queue *********************************/

/*------------------------------- completion --------------------------------*/

static inline int smc_wr_tx_find_pending_index(struct smc_link *link, u64 wr_id)
{
	u32 i;

	for (i = 0; i < link->wr_tx_cnt; i++) {
		if (link->wr_tx_pends[i].wr_id == wr_id)
			return i;
	}
	return link->wr_tx_cnt;
}

static inline void smc_wr_tx_process_cqe(struct ib_wc *wc)
{
	struct smc_wr_tx_pend pnd_snd;
	struct smc_link *link;
	u32 pnd_snd_idx;
	int i;

	link = wc->qp->qp_context;

	if (wc->opcode == IB_WC_REG_MR) {
		if (wc->status)
			link->wr_reg_state = FAILED;
		else
			link->wr_reg_state = CONFIRMED;
		wake_up(&link->wr_reg_wait);
		return;
	}

	pnd_snd_idx = smc_wr_tx_find_pending_index(link, wc->wr_id);
	if (pnd_snd_idx == link->wr_tx_cnt)
		return;
	link->wr_tx_pends[pnd_snd_idx].wc_status = wc->status;
	memcpy(&pnd_snd, &link->wr_tx_pends[pnd_snd_idx], sizeof(pnd_snd));
	/* clear the full struct smc_wr_tx_pend including .priv */
	memset(&link->wr_tx_pends[pnd_snd_idx], 0,
	       sizeof(link->wr_tx_pends[pnd_snd_idx]));
	memset(&link->wr_tx_bufs[pnd_snd_idx], 0,
	       sizeof(link->wr_tx_bufs[pnd_snd_idx]));
	if (!test_and_clear_bit(pnd_snd_idx, link->wr_tx_mask))
		return;
	if (wc->status) {
		for_each_set_bit(i, link->wr_tx_mask, link->wr_tx_cnt) {
			/* clear full struct smc_wr_tx_pend including .priv */
			memset(&link->wr_tx_pends[i], 0,
			       sizeof(link->wr_tx_pends[i]));
			memset(&link->wr_tx_bufs[i], 0,
			       sizeof(link->wr_tx_bufs[i]));
			clear_bit(i, link->wr_tx_mask);
		}
		/* terminate connections of this link group abnormally */
		smc_lgr_terminate(smc_get_lgr(link));
	}
	if (pnd_snd.handler)
		pnd_snd.handler(&pnd_snd.priv, link, wc->status);
	wake_up(&link->wr_tx_wait);
}

static void smc_wr_tx_tasklet_fn(unsigned long data)
{
	struct smc_ib_device *dev = (struct smc_ib_device *)data;
	struct ib_wc wc[SMC_WR_MAX_POLL_CQE];
	int i = 0, rc;
	int polled = 0;

again:
	polled++;
	do {
		memset(&wc, 0, sizeof(wc));
		rc = ib_poll_cq(dev->roce_cq_send, SMC_WR_MAX_POLL_CQE, wc);
		if (polled == 1) {
			ib_req_notify_cq(dev->roce_cq_send,
					 IB_CQ_NEXT_COMP |
					 IB_CQ_REPORT_MISSED_EVENTS);
		}
		if (!rc)
			break;
		for (i = 0; i < rc; i++)
			smc_wr_tx_process_cqe(&wc[i]);
	} while (rc > 0);
	if (polled == 1)
		goto again;
}

void smc_wr_tx_cq_handler(struct ib_cq *ib_cq, void *cq_context)
{
	struct smc_ib_device *dev = (struct smc_ib_device *)cq_context;

	tasklet_schedule(&dev->send_tasklet);
}

/*---------------------------- request submission ---------------------------*/

static inline int smc_wr_tx_get_free_slot_index(struct smc_link *link, u32 *idx)
{
	*idx = link->wr_tx_cnt;
	for_each_clear_bit(*idx, link->wr_tx_mask, link->wr_tx_cnt) {
		if (!test_and_set_bit(*idx, link->wr_tx_mask))
			return 0;
	}
	*idx = link->wr_tx_cnt;
	return -EBUSY;
}

/**
 * smc_wr_tx_get_free_slot() - returns buffer for message assembly,
 *			and sets info for pending transmit tracking
 * @link:		Pointer to smc_link used to later send the message.
 * @handler:		Send completion handler function pointer.
 * @wr_buf:		Out value returns pointer to message buffer.
 * @wr_rdma_buf:	Out value returns pointer to rdma work request.
 * @wr_pend_priv:	Out value returns pointer serving as handler context.
 *
 * Return: 0 on success, or -errno on error.
 */
int smc_wr_tx_get_free_slot(struct smc_link *link,
			    smc_wr_tx_handler handler,
			    struct smc_wr_buf **wr_buf,
			    struct smc_rdma_wr **wr_rdma_buf,
			    struct smc_wr_tx_pend_priv **wr_pend_priv)
{
	struct smc_wr_tx_pend *wr_pend;
	u32 idx = link->wr_tx_cnt;
	struct ib_send_wr *wr_ib;
	u64 wr_id;
	int rc;

	*wr_buf = NULL;
	*wr_pend_priv = NULL;
	if (in_softirq()) {
		rc = smc_wr_tx_get_free_slot_index(link, &idx);
		if (rc)
			return rc;
	} else {
		rc = wait_event_timeout(
			link->wr_tx_wait,
			link->state == SMC_LNK_INACTIVE ||
			(smc_wr_tx_get_free_slot_index(link, &idx) != -EBUSY),
			SMC_WR_TX_WAIT_FREE_SLOT_TIME);
		if (!rc) {
			/* timeout - terminate connections */
			smc_lgr_terminate(smc_get_lgr(link));
			return -EPIPE;
		}
		if (idx == link->wr_tx_cnt)
			return -EPIPE;
	}
	wr_id = smc_wr_tx_get_next_wr_id(link);
	wr_pend = &link->wr_tx_pends[idx];
	wr_pend->wr_id = wr_id;
	wr_pend->handler = handler;
	wr_pend->link = link;
	wr_pend->idx = idx;
	wr_ib = &link->wr_tx_ibs[idx];
	wr_ib->wr_id = wr_id;
	*wr_buf = &link->wr_tx_bufs[idx];
	if (wr_rdma_buf)
		*wr_rdma_buf = &link->wr_tx_rdmas[idx];
	*wr_pend_priv = &wr_pend->priv;
	return 0;
}

int smc_wr_tx_put_slot(struct smc_link *link,
		       struct smc_wr_tx_pend_priv *wr_pend_priv)
{
	struct smc_wr_tx_pend *pend;

	pend = container_of(wr_pend_priv, struct smc_wr_tx_pend, priv);
	if (pend->idx < link->wr_tx_cnt) {
		u32 idx = pend->idx;

		/* clear the full struct smc_wr_tx_pend including .priv */
<<<<<<< HEAD
		memset(&link->wr_tx_pends[pend->idx], 0,
		       sizeof(link->wr_tx_pends[pend->idx]));
		memset(&link->wr_tx_bufs[pend->idx], 0,
		       sizeof(link->wr_tx_bufs[pend->idx]));
=======
		memset(&link->wr_tx_pends[idx], 0,
		       sizeof(link->wr_tx_pends[idx]));
		memset(&link->wr_tx_bufs[idx], 0,
		       sizeof(link->wr_tx_bufs[idx]));
>>>>>>> f7688b48
		test_and_clear_bit(idx, link->wr_tx_mask);
		return 1;
	}

	return 0;
}

/* Send prepared WR slot via ib_post_send.
 * @priv: pointer to smc_wr_tx_pend_priv identifying prepared message buffer
 */
int smc_wr_tx_send(struct smc_link *link, struct smc_wr_tx_pend_priv *priv)
{
	struct smc_wr_tx_pend *pend;
	int rc;

	ib_req_notify_cq(link->smcibdev->roce_cq_send,
			 IB_CQ_NEXT_COMP | IB_CQ_REPORT_MISSED_EVENTS);
	pend = container_of(priv, struct smc_wr_tx_pend, priv);
	rc = ib_post_send(link->roce_qp, &link->wr_tx_ibs[pend->idx], NULL);
	if (rc) {
		smc_wr_tx_put_slot(link, priv);
		smc_lgr_terminate(smc_get_lgr(link));
	}
	return rc;
}

/* Register a memory region and wait for result. */
int smc_wr_reg_send(struct smc_link *link, struct ib_mr *mr)
{
	int rc;

	ib_req_notify_cq(link->smcibdev->roce_cq_send,
			 IB_CQ_NEXT_COMP | IB_CQ_REPORT_MISSED_EVENTS);
	link->wr_reg_state = POSTED;
	link->wr_reg.wr.wr_id = (u64)(uintptr_t)mr;
	link->wr_reg.mr = mr;
	link->wr_reg.key = mr->rkey;
	rc = ib_post_send(link->roce_qp, &link->wr_reg.wr, NULL);
	if (rc)
		return rc;

	rc = wait_event_interruptible_timeout(link->wr_reg_wait,
					      (link->wr_reg_state != POSTED),
					      SMC_WR_REG_MR_WAIT_TIME);
	if (!rc) {
		/* timeout - terminate connections */
		smc_lgr_terminate(smc_get_lgr(link));
		return -EPIPE;
	}
	if (rc == -ERESTARTSYS)
		return -EINTR;
	switch (link->wr_reg_state) {
	case CONFIRMED:
		rc = 0;
		break;
	case FAILED:
		rc = -EIO;
		break;
	case POSTED:
		rc = -EPIPE;
		break;
	}
	return rc;
}

void smc_wr_tx_dismiss_slots(struct smc_link *link, u8 wr_tx_hdr_type,
			     smc_wr_tx_filter filter,
			     smc_wr_tx_dismisser dismisser,
			     unsigned long data)
{
	struct smc_wr_tx_pend_priv *tx_pend;
	struct smc_wr_rx_hdr *wr_tx;
	int i;

	for_each_set_bit(i, link->wr_tx_mask, link->wr_tx_cnt) {
		wr_tx = (struct smc_wr_rx_hdr *)&link->wr_tx_bufs[i];
		if (wr_tx->type != wr_tx_hdr_type)
			continue;
		tx_pend = &link->wr_tx_pends[i].priv;
		if (filter(tx_pend, data))
			dismisser(tx_pend);
	}
}

/****************************** receive queue ********************************/

int smc_wr_rx_register_handler(struct smc_wr_rx_handler *handler)
{
	struct smc_wr_rx_handler *h_iter;
	int rc = 0;

	spin_lock(&smc_wr_rx_hash_lock);
	hash_for_each_possible(smc_wr_rx_hash, h_iter, list, handler->type) {
		if (h_iter->type == handler->type) {
			rc = -EEXIST;
			goto out_unlock;
		}
	}
	hash_add(smc_wr_rx_hash, &handler->list, handler->type);
out_unlock:
	spin_unlock(&smc_wr_rx_hash_lock);
	return rc;
}

/* Demultiplex a received work request based on the message type to its handler.
 * Relies on smc_wr_rx_hash having been completely filled before any IB WRs,
 * and not being modified any more afterwards so we don't need to lock it.
 */
static inline void smc_wr_rx_demultiplex(struct ib_wc *wc)
{
	struct smc_link *link = (struct smc_link *)wc->qp->qp_context;
	struct smc_wr_rx_handler *handler;
	struct smc_wr_rx_hdr *wr_rx;
	u64 temp_wr_id;
	u32 index;

	if (wc->byte_len < sizeof(*wr_rx))
		return; /* short message */
	temp_wr_id = wc->wr_id;
	index = do_div(temp_wr_id, link->wr_rx_cnt);
	wr_rx = (struct smc_wr_rx_hdr *)&link->wr_rx_bufs[index];
	hash_for_each_possible(smc_wr_rx_hash, handler, list, wr_rx->type) {
		if (handler->type == wr_rx->type)
			handler->handler(wc, wr_rx);
	}
}

static inline void smc_wr_rx_process_cqes(struct ib_wc wc[], int num)
{
	struct smc_link *link;
	int i;

	for (i = 0; i < num; i++) {
		link = wc[i].qp->qp_context;
		if (wc[i].status == IB_WC_SUCCESS) {
			link->wr_rx_tstamp = jiffies;
			smc_wr_rx_demultiplex(&wc[i]);
			smc_wr_rx_post(link); /* refill WR RX */
		} else {
			/* handle status errors */
			switch (wc[i].status) {
			case IB_WC_RETRY_EXC_ERR:
			case IB_WC_RNR_RETRY_EXC_ERR:
			case IB_WC_WR_FLUSH_ERR:
				/* terminate connections of this link group
				 * abnormally
				 */
				smc_lgr_terminate(smc_get_lgr(link));
				break;
			default:
				smc_wr_rx_post(link); /* refill WR RX */
				break;
			}
		}
	}
}

static void smc_wr_rx_tasklet_fn(unsigned long data)
{
	struct smc_ib_device *dev = (struct smc_ib_device *)data;
	struct ib_wc wc[SMC_WR_MAX_POLL_CQE];
	int polled = 0;
	int rc;

again:
	polled++;
	do {
		memset(&wc, 0, sizeof(wc));
		rc = ib_poll_cq(dev->roce_cq_recv, SMC_WR_MAX_POLL_CQE, wc);
		if (polled == 1) {
			ib_req_notify_cq(dev->roce_cq_recv,
					 IB_CQ_SOLICITED_MASK
					 | IB_CQ_REPORT_MISSED_EVENTS);
		}
		if (!rc)
			break;
		smc_wr_rx_process_cqes(&wc[0], rc);
	} while (rc > 0);
	if (polled == 1)
		goto again;
}

void smc_wr_rx_cq_handler(struct ib_cq *ib_cq, void *cq_context)
{
	struct smc_ib_device *dev = (struct smc_ib_device *)cq_context;

	tasklet_schedule(&dev->recv_tasklet);
}

int smc_wr_rx_post_init(struct smc_link *link)
{
	u32 i;
	int rc = 0;

	for (i = 0; i < link->wr_rx_cnt; i++)
		rc = smc_wr_rx_post(link);
	return rc;
}

/***************************** init, exit, misc ******************************/

void smc_wr_remember_qp_attr(struct smc_link *lnk)
{
	struct ib_qp_attr *attr = &lnk->qp_attr;
	struct ib_qp_init_attr init_attr;

	memset(attr, 0, sizeof(*attr));
	memset(&init_attr, 0, sizeof(init_attr));
	ib_query_qp(lnk->roce_qp, attr,
		    IB_QP_STATE |
		    IB_QP_CUR_STATE |
		    IB_QP_PKEY_INDEX |
		    IB_QP_PORT |
		    IB_QP_QKEY |
		    IB_QP_AV |
		    IB_QP_PATH_MTU |
		    IB_QP_TIMEOUT |
		    IB_QP_RETRY_CNT |
		    IB_QP_RNR_RETRY |
		    IB_QP_RQ_PSN |
		    IB_QP_ALT_PATH |
		    IB_QP_MIN_RNR_TIMER |
		    IB_QP_SQ_PSN |
		    IB_QP_PATH_MIG_STATE |
		    IB_QP_CAP |
		    IB_QP_DEST_QPN,
		    &init_attr);

	lnk->wr_tx_cnt = min_t(size_t, SMC_WR_BUF_CNT,
			       lnk->qp_attr.cap.max_send_wr);
	lnk->wr_rx_cnt = min_t(size_t, SMC_WR_BUF_CNT * 3,
			       lnk->qp_attr.cap.max_recv_wr);
}

static void smc_wr_init_sge(struct smc_link *lnk)
{
	u32 i;

	for (i = 0; i < lnk->wr_tx_cnt; i++) {
		lnk->wr_tx_sges[i].addr =
			lnk->wr_tx_dma_addr + i * SMC_WR_BUF_SIZE;
		lnk->wr_tx_sges[i].length = SMC_WR_TX_SIZE;
		lnk->wr_tx_sges[i].lkey = lnk->roce_pd->local_dma_lkey;
		lnk->wr_tx_rdma_sges[i].tx_rdma_sge[0].wr_tx_rdma_sge[0].lkey =
			lnk->roce_pd->local_dma_lkey;
		lnk->wr_tx_rdma_sges[i].tx_rdma_sge[0].wr_tx_rdma_sge[1].lkey =
			lnk->roce_pd->local_dma_lkey;
		lnk->wr_tx_rdma_sges[i].tx_rdma_sge[1].wr_tx_rdma_sge[0].lkey =
			lnk->roce_pd->local_dma_lkey;
		lnk->wr_tx_rdma_sges[i].tx_rdma_sge[1].wr_tx_rdma_sge[1].lkey =
			lnk->roce_pd->local_dma_lkey;
		lnk->wr_tx_ibs[i].next = NULL;
		lnk->wr_tx_ibs[i].sg_list = &lnk->wr_tx_sges[i];
		lnk->wr_tx_ibs[i].num_sge = 1;
		lnk->wr_tx_ibs[i].opcode = IB_WR_SEND;
		lnk->wr_tx_ibs[i].send_flags =
			IB_SEND_SIGNALED | IB_SEND_SOLICITED;
		lnk->wr_tx_rdmas[i].wr_tx_rdma[0].wr.opcode = IB_WR_RDMA_WRITE;
		lnk->wr_tx_rdmas[i].wr_tx_rdma[1].wr.opcode = IB_WR_RDMA_WRITE;
		lnk->wr_tx_rdmas[i].wr_tx_rdma[0].wr.sg_list =
			lnk->wr_tx_rdma_sges[i].tx_rdma_sge[0].wr_tx_rdma_sge;
		lnk->wr_tx_rdmas[i].wr_tx_rdma[1].wr.sg_list =
			lnk->wr_tx_rdma_sges[i].tx_rdma_sge[1].wr_tx_rdma_sge;
	}
	for (i = 0; i < lnk->wr_rx_cnt; i++) {
		lnk->wr_rx_sges[i].addr =
			lnk->wr_rx_dma_addr + i * SMC_WR_BUF_SIZE;
		lnk->wr_rx_sges[i].length = SMC_WR_BUF_SIZE;
		lnk->wr_rx_sges[i].lkey = lnk->roce_pd->local_dma_lkey;
		lnk->wr_rx_ibs[i].next = NULL;
		lnk->wr_rx_ibs[i].sg_list = &lnk->wr_rx_sges[i];
		lnk->wr_rx_ibs[i].num_sge = 1;
	}
	lnk->wr_reg.wr.next = NULL;
	lnk->wr_reg.wr.num_sge = 0;
	lnk->wr_reg.wr.send_flags = IB_SEND_SIGNALED;
	lnk->wr_reg.wr.opcode = IB_WR_REG_MR;
	lnk->wr_reg.access = IB_ACCESS_LOCAL_WRITE | IB_ACCESS_REMOTE_WRITE;
}

void smc_wr_free_link(struct smc_link *lnk)
{
	struct ib_device *ibdev;

	memset(lnk->wr_tx_mask, 0,
	       BITS_TO_LONGS(SMC_WR_BUF_CNT) * sizeof(*lnk->wr_tx_mask));

	if (!lnk->smcibdev)
		return;
	ibdev = lnk->smcibdev->ibdev;

	if (lnk->wr_rx_dma_addr) {
		ib_dma_unmap_single(ibdev, lnk->wr_rx_dma_addr,
				    SMC_WR_BUF_SIZE * lnk->wr_rx_cnt,
				    DMA_FROM_DEVICE);
		lnk->wr_rx_dma_addr = 0;
	}
	if (lnk->wr_tx_dma_addr) {
		ib_dma_unmap_single(ibdev, lnk->wr_tx_dma_addr,
				    SMC_WR_BUF_SIZE * lnk->wr_tx_cnt,
				    DMA_TO_DEVICE);
		lnk->wr_tx_dma_addr = 0;
	}
}

void smc_wr_free_link_mem(struct smc_link *lnk)
{
	kfree(lnk->wr_tx_pends);
	lnk->wr_tx_pends = NULL;
	kfree(lnk->wr_tx_mask);
	lnk->wr_tx_mask = NULL;
	kfree(lnk->wr_tx_sges);
	lnk->wr_tx_sges = NULL;
	kfree(lnk->wr_tx_rdma_sges);
	lnk->wr_tx_rdma_sges = NULL;
	kfree(lnk->wr_rx_sges);
	lnk->wr_rx_sges = NULL;
	kfree(lnk->wr_tx_rdmas);
	lnk->wr_tx_rdmas = NULL;
	kfree(lnk->wr_rx_ibs);
	lnk->wr_rx_ibs = NULL;
	kfree(lnk->wr_tx_ibs);
	lnk->wr_tx_ibs = NULL;
	kfree(lnk->wr_tx_bufs);
	lnk->wr_tx_bufs = NULL;
	kfree(lnk->wr_rx_bufs);
	lnk->wr_rx_bufs = NULL;
}

int smc_wr_alloc_link_mem(struct smc_link *link)
{
	/* allocate link related memory */
	link->wr_tx_bufs = kcalloc(SMC_WR_BUF_CNT, SMC_WR_BUF_SIZE, GFP_KERNEL);
	if (!link->wr_tx_bufs)
		goto no_mem;
	link->wr_rx_bufs = kcalloc(SMC_WR_BUF_CNT * 3, SMC_WR_BUF_SIZE,
				   GFP_KERNEL);
	if (!link->wr_rx_bufs)
		goto no_mem_wr_tx_bufs;
	link->wr_tx_ibs = kcalloc(SMC_WR_BUF_CNT, sizeof(link->wr_tx_ibs[0]),
				  GFP_KERNEL);
	if (!link->wr_tx_ibs)
		goto no_mem_wr_rx_bufs;
	link->wr_rx_ibs = kcalloc(SMC_WR_BUF_CNT * 3,
				  sizeof(link->wr_rx_ibs[0]),
				  GFP_KERNEL);
	if (!link->wr_rx_ibs)
		goto no_mem_wr_tx_ibs;
	link->wr_tx_rdmas = kcalloc(SMC_WR_BUF_CNT,
				    sizeof(link->wr_tx_rdmas[0]),
				    GFP_KERNEL);
	if (!link->wr_tx_rdmas)
		goto no_mem_wr_rx_ibs;
	link->wr_tx_rdma_sges = kcalloc(SMC_WR_BUF_CNT,
					sizeof(link->wr_tx_rdma_sges[0]),
					GFP_KERNEL);
	if (!link->wr_tx_rdma_sges)
		goto no_mem_wr_tx_rdmas;
	link->wr_tx_sges = kcalloc(SMC_WR_BUF_CNT, sizeof(link->wr_tx_sges[0]),
				   GFP_KERNEL);
	if (!link->wr_tx_sges)
		goto no_mem_wr_tx_rdma_sges;
	link->wr_rx_sges = kcalloc(SMC_WR_BUF_CNT * 3,
				   sizeof(link->wr_rx_sges[0]),
				   GFP_KERNEL);
	if (!link->wr_rx_sges)
		goto no_mem_wr_tx_sges;
	link->wr_tx_mask = kcalloc(BITS_TO_LONGS(SMC_WR_BUF_CNT),
				   sizeof(*link->wr_tx_mask),
				   GFP_KERNEL);
	if (!link->wr_tx_mask)
		goto no_mem_wr_rx_sges;
	link->wr_tx_pends = kcalloc(SMC_WR_BUF_CNT,
				    sizeof(link->wr_tx_pends[0]),
				    GFP_KERNEL);
	if (!link->wr_tx_pends)
		goto no_mem_wr_tx_mask;
	return 0;

no_mem_wr_tx_mask:
	kfree(link->wr_tx_mask);
no_mem_wr_rx_sges:
	kfree(link->wr_rx_sges);
no_mem_wr_tx_sges:
	kfree(link->wr_tx_sges);
no_mem_wr_tx_rdma_sges:
	kfree(link->wr_tx_rdma_sges);
no_mem_wr_tx_rdmas:
	kfree(link->wr_tx_rdmas);
no_mem_wr_rx_ibs:
	kfree(link->wr_rx_ibs);
no_mem_wr_tx_ibs:
	kfree(link->wr_tx_ibs);
no_mem_wr_rx_bufs:
	kfree(link->wr_rx_bufs);
no_mem_wr_tx_bufs:
	kfree(link->wr_tx_bufs);
no_mem:
	return -ENOMEM;
}

void smc_wr_remove_dev(struct smc_ib_device *smcibdev)
{
	tasklet_kill(&smcibdev->recv_tasklet);
	tasklet_kill(&smcibdev->send_tasklet);
}

void smc_wr_add_dev(struct smc_ib_device *smcibdev)
{
	tasklet_init(&smcibdev->recv_tasklet, smc_wr_rx_tasklet_fn,
		     (unsigned long)smcibdev);
	tasklet_init(&smcibdev->send_tasklet, smc_wr_tx_tasklet_fn,
		     (unsigned long)smcibdev);
}

int smc_wr_create_link(struct smc_link *lnk)
{
	struct ib_device *ibdev = lnk->smcibdev->ibdev;
	int rc = 0;

	smc_wr_tx_set_wr_id(&lnk->wr_tx_id, 0);
	lnk->wr_rx_id = 0;
	lnk->wr_rx_dma_addr = ib_dma_map_single(
		ibdev, lnk->wr_rx_bufs,	SMC_WR_BUF_SIZE * lnk->wr_rx_cnt,
		DMA_FROM_DEVICE);
	if (ib_dma_mapping_error(ibdev, lnk->wr_rx_dma_addr)) {
		lnk->wr_rx_dma_addr = 0;
		rc = -EIO;
		goto out;
	}
	lnk->wr_tx_dma_addr = ib_dma_map_single(
		ibdev, lnk->wr_tx_bufs,	SMC_WR_BUF_SIZE * lnk->wr_tx_cnt,
		DMA_TO_DEVICE);
	if (ib_dma_mapping_error(ibdev, lnk->wr_tx_dma_addr)) {
		rc = -EIO;
		goto dma_unmap;
	}
	smc_wr_init_sge(lnk);
	memset(lnk->wr_tx_mask, 0,
	       BITS_TO_LONGS(SMC_WR_BUF_CNT) * sizeof(*lnk->wr_tx_mask));
	init_waitqueue_head(&lnk->wr_tx_wait);
	init_waitqueue_head(&lnk->wr_reg_wait);
	return rc;

dma_unmap:
	ib_dma_unmap_single(ibdev, lnk->wr_rx_dma_addr,
			    SMC_WR_BUF_SIZE * lnk->wr_rx_cnt,
			    DMA_FROM_DEVICE);
	lnk->wr_rx_dma_addr = 0;
out:
	return rc;
}<|MERGE_RESOLUTION|>--- conflicted
+++ resolved
@@ -222,17 +222,10 @@
 		u32 idx = pend->idx;
 
 		/* clear the full struct smc_wr_tx_pend including .priv */
-<<<<<<< HEAD
-		memset(&link->wr_tx_pends[pend->idx], 0,
-		       sizeof(link->wr_tx_pends[pend->idx]));
-		memset(&link->wr_tx_bufs[pend->idx], 0,
-		       sizeof(link->wr_tx_bufs[pend->idx]));
-=======
 		memset(&link->wr_tx_pends[idx], 0,
 		       sizeof(link->wr_tx_pends[idx]));
 		memset(&link->wr_tx_bufs[idx], 0,
 		       sizeof(link->wr_tx_bufs[idx]));
->>>>>>> f7688b48
 		test_and_clear_bit(idx, link->wr_tx_mask);
 		return 1;
 	}
