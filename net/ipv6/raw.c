// SPDX-License-Identifier: GPL-2.0-or-later
/*
 *	RAW sockets for IPv6
 *	Linux INET6 implementation
 *
 *	Authors:
 *	Pedro Roque		<roque@di.fc.ul.pt>
 *
 *	Adapted from linux/net/ipv4/raw.c
 *
 *	Fixes:
 *	Hideaki YOSHIFUJI	:	sin6_scope_id support
 *	YOSHIFUJI,H.@USAGI	:	raw checksum (RFC2292(bis) compliance)
 *	Kazunori MIYAZAWA @USAGI:	change process style to use ip6_append_data
 */

#include <linux/errno.h>
#include <linux/types.h>
#include <linux/socket.h>
#include <linux/slab.h>
#include <linux/sockios.h>
#include <linux/net.h>
#include <linux/in6.h>
#include <linux/netdevice.h>
#include <linux/if_arp.h>
#include <linux/icmpv6.h>
#include <linux/netfilter.h>
#include <linux/netfilter_ipv6.h>
#include <linux/skbuff.h>
#include <linux/compat.h>
#include <linux/uaccess.h>
#include <asm/ioctls.h>

#include <net/net_namespace.h>
#include <net/ip.h>
#include <net/sock.h>
#include <net/snmp.h>

#include <net/ipv6.h>
#include <net/ndisc.h>
#include <net/protocol.h>
#include <net/ip6_route.h>
#include <net/ip6_checksum.h>
#include <net/addrconf.h>
#include <net/transp_v6.h>
#include <net/udp.h>
#include <net/inet_common.h>
#include <net/tcp_states.h>
#if IS_ENABLED(CONFIG_IPV6_MIP6)
#include <net/mip6.h>
#endif
#include <linux/mroute6.h>

#include <net/raw.h>
#include <net/rawv6.h>
#include <net/xfrm.h>

#include <linux/proc_fs.h>
#include <linux/seq_file.h>
#include <linux/export.h>

#define	ICMPV6_HDRLEN	4	/* ICMPv6 header, RFC 4443 Section 2.1 */

struct raw_hashinfo raw_v6_hashinfo;
EXPORT_SYMBOL_GPL(raw_v6_hashinfo);

bool raw_v6_match(struct net *net, struct sock *sk, unsigned short num,
		  const struct in6_addr *loc_addr,
		  const struct in6_addr *rmt_addr, int dif, int sdif)
{
	if (inet_sk(sk)->inet_num != num ||
	    !net_eq(sock_net(sk), net) ||
	    (!ipv6_addr_any(&sk->sk_v6_daddr) &&
	     !ipv6_addr_equal(&sk->sk_v6_daddr, rmt_addr)) ||
	    !raw_sk_bound_dev_eq(net, sk->sk_bound_dev_if,
				 dif, sdif))
		return false;

	if (ipv6_addr_any(&sk->sk_v6_rcv_saddr) ||
	    ipv6_addr_equal(&sk->sk_v6_rcv_saddr, loc_addr) ||
	    (ipv6_addr_is_multicast(loc_addr) &&
	     inet6_mc_check(sk, loc_addr, rmt_addr)))
		return true;

	return false;
}
EXPORT_SYMBOL_GPL(raw_v6_match);

/*
 *	0 - deliver
 *	1 - block
 */
static int icmpv6_filter(const struct sock *sk, const struct sk_buff *skb)
{
	struct icmp6hdr _hdr;
	const struct icmp6hdr *hdr;

	/* We require only the four bytes of the ICMPv6 header, not any
	 * additional bytes of message body in "struct icmp6hdr".
	 */
	hdr = skb_header_pointer(skb, skb_transport_offset(skb),
				 ICMPV6_HDRLEN, &_hdr);
	if (hdr) {
		const __u32 *data = &raw6_sk(sk)->filter.data[0];
		unsigned int type = hdr->icmp6_type;

		return (data[type >> 5] & (1U << (type & 31))) != 0;
	}
	return 1;
}

#if IS_ENABLED(CONFIG_IPV6_MIP6)
typedef int mh_filter_t(struct sock *sock, struct sk_buff *skb);

static mh_filter_t __rcu *mh_filter __read_mostly;

int rawv6_mh_filter_register(mh_filter_t filter)
{
	rcu_assign_pointer(mh_filter, filter);
	return 0;
}
EXPORT_SYMBOL(rawv6_mh_filter_register);

int rawv6_mh_filter_unregister(mh_filter_t filter)
{
	RCU_INIT_POINTER(mh_filter, NULL);
	synchronize_rcu();
	return 0;
}
EXPORT_SYMBOL(rawv6_mh_filter_unregister);

#endif

/*
 *	demultiplex raw sockets.
 *	(should consider queueing the skb in the sock receive_queue
 *	without calling rawv6.c)
 *
 *	Caller owns SKB so we must make clones.
 */
static bool ipv6_raw_deliver(struct sk_buff *skb, int nexthdr)
{
	struct net *net = dev_net(skb->dev);
	struct hlist_nulls_head *hlist;
	struct hlist_nulls_node *hnode;
	const struct in6_addr *saddr;
	const struct in6_addr *daddr;
	struct sock *sk;
	bool delivered = false;
	__u8 hash;

	saddr = &ipv6_hdr(skb)->saddr;
	daddr = saddr + 1;

	hash = nexthdr & (RAW_HTABLE_SIZE - 1);
	hlist = &raw_v6_hashinfo.ht[hash];
	rcu_read_lock();
<<<<<<< HEAD
	hlist_nulls_for_each_entry(sk, hnode, hlist, sk_nulls_node) {
=======
	sk_nulls_for_each(sk, hnode, hlist) {
>>>>>>> e6f4ff3f
		int filtered;

		if (!raw_v6_match(net, sk, nexthdr, daddr, saddr,
				  inet6_iif(skb), inet6_sdif(skb)))
			continue;
		delivered = true;
		switch (nexthdr) {
		case IPPROTO_ICMPV6:
			filtered = icmpv6_filter(sk, skb);
			break;

#if IS_ENABLED(CONFIG_IPV6_MIP6)
		case IPPROTO_MH:
		{
			/* XXX: To validate MH only once for each packet,
			 * this is placed here. It should be after checking
			 * xfrm policy, however it doesn't. The checking xfrm
			 * policy is placed in rawv6_rcv() because it is
			 * required for each socket.
			 */
			mh_filter_t *filter;

			filter = rcu_dereference(mh_filter);
			filtered = filter ? (*filter)(sk, skb) : 0;
			break;
		}
#endif
		default:
			filtered = 0;
			break;
		}

		if (filtered < 0)
			break;
		if (filtered == 0) {
			struct sk_buff *clone = skb_clone(skb, GFP_ATOMIC);

			/* Not releasing hash table! */
			if (clone) {
				nf_reset_ct(clone);
				rawv6_rcv(sk, clone);
			}
		}
	}
	rcu_read_unlock();
	return delivered;
}

bool raw6_local_deliver(struct sk_buff *skb, int nexthdr)
{
	return ipv6_raw_deliver(skb, nexthdr);
}

/* This cleans up af_inet6 a bit. -DaveM */
static int rawv6_bind(struct sock *sk, struct sockaddr *uaddr, int addr_len)
{
	struct inet_sock *inet = inet_sk(sk);
	struct ipv6_pinfo *np = inet6_sk(sk);
	struct sockaddr_in6 *addr = (struct sockaddr_in6 *) uaddr;
	__be32 v4addr = 0;
	int addr_type;
	int err;

	if (addr_len < SIN6_LEN_RFC2133)
		return -EINVAL;

	if (addr->sin6_family != AF_INET6)
		return -EINVAL;

	addr_type = ipv6_addr_type(&addr->sin6_addr);

	/* Raw sockets are IPv6 only */
	if (addr_type == IPV6_ADDR_MAPPED)
		return -EADDRNOTAVAIL;

	lock_sock(sk);

	err = -EINVAL;
	if (sk->sk_state != TCP_CLOSE)
		goto out;

	rcu_read_lock();
	/* Check if the address belongs to the host. */
	if (addr_type != IPV6_ADDR_ANY) {
		struct net_device *dev = NULL;

		if (__ipv6_addr_needs_scope_id(addr_type)) {
			if (addr_len >= sizeof(struct sockaddr_in6) &&
			    addr->sin6_scope_id) {
				/* Override any existing binding, if another
				 * one is supplied by user.
				 */
				sk->sk_bound_dev_if = addr->sin6_scope_id;
			}

			/* Binding to link-local address requires an interface */
			if (!sk->sk_bound_dev_if)
				goto out_unlock;
		}

		if (sk->sk_bound_dev_if) {
			err = -ENODEV;
			dev = dev_get_by_index_rcu(sock_net(sk),
						   sk->sk_bound_dev_if);
			if (!dev)
				goto out_unlock;
		}

		/* ipv4 addr of the socket is invalid.  Only the
		 * unspecified and mapped address have a v4 equivalent.
		 */
		v4addr = LOOPBACK4_IPV6;
		if (!(addr_type & IPV6_ADDR_MULTICAST) &&
		    !ipv6_can_nonlocal_bind(sock_net(sk), inet)) {
			err = -EADDRNOTAVAIL;
			if (!ipv6_chk_addr(sock_net(sk), &addr->sin6_addr,
					   dev, 0)) {
				goto out_unlock;
			}
		}
	}

	inet->inet_rcv_saddr = inet->inet_saddr = v4addr;
	sk->sk_v6_rcv_saddr = addr->sin6_addr;
	if (!(addr_type & IPV6_ADDR_MULTICAST))
		np->saddr = addr->sin6_addr;
	err = 0;
out_unlock:
	rcu_read_unlock();
out:
	release_sock(sk);
	return err;
}

static void rawv6_err(struct sock *sk, struct sk_buff *skb,
	       struct inet6_skb_parm *opt,
	       u8 type, u8 code, int offset, __be32 info)
{
	struct inet_sock *inet = inet_sk(sk);
	struct ipv6_pinfo *np = inet6_sk(sk);
	int err;
	int harderr;

	/* Report error on raw socket, if:
	   1. User requested recverr.
	   2. Socket is connected (otherwise the error indication
	      is useless without recverr and error is hard.
	 */
	if (!np->recverr && sk->sk_state != TCP_ESTABLISHED)
		return;

	harderr = icmpv6_err_convert(type, code, &err);
	if (type == ICMPV6_PKT_TOOBIG) {
		ip6_sk_update_pmtu(skb, sk, info);
		harderr = (np->pmtudisc == IPV6_PMTUDISC_DO);
	}
	if (type == NDISC_REDIRECT) {
		ip6_sk_redirect(skb, sk);
		return;
	}
	if (np->recverr) {
		u8 *payload = skb->data;
		if (!inet->hdrincl)
			payload += offset;
		ipv6_icmp_error(sk, skb, err, 0, ntohl(info), payload);
	}

	if (np->recverr || harderr) {
		sk->sk_err = err;
		sk_error_report(sk);
	}
}

void raw6_icmp_error(struct sk_buff *skb, int nexthdr,
		u8 type, u8 code, int inner_offset, __be32 info)
{
	struct net *net = dev_net(skb->dev);
	struct hlist_nulls_head *hlist;
	struct hlist_nulls_node *hnode;
	struct sock *sk;
	int hash;

	hash = nexthdr & (RAW_HTABLE_SIZE - 1);
	hlist = &raw_v6_hashinfo.ht[hash];
	rcu_read_lock();
<<<<<<< HEAD
	hlist_nulls_for_each_entry(sk, hnode, hlist, sk_nulls_node) {
=======
	sk_nulls_for_each(sk, hnode, hlist) {
>>>>>>> e6f4ff3f
		/* Note: ipv6_hdr(skb) != skb->data */
		const struct ipv6hdr *ip6h = (const struct ipv6hdr *)skb->data;

		if (!raw_v6_match(net, sk, nexthdr, &ip6h->saddr, &ip6h->daddr,
				  inet6_iif(skb), inet6_iif(skb)))
			continue;
		rawv6_err(sk, skb, NULL, type, code, inner_offset, info);
	}
	rcu_read_unlock();
}

static inline int rawv6_rcv_skb(struct sock *sk, struct sk_buff *skb)
{
	if ((raw6_sk(sk)->checksum || rcu_access_pointer(sk->sk_filter)) &&
	    skb_checksum_complete(skb)) {
		atomic_inc(&sk->sk_drops);
		kfree_skb(skb);
		return NET_RX_DROP;
	}

	/* Charge it to the socket. */
	skb_dst_drop(skb);
	if (sock_queue_rcv_skb(sk, skb) < 0) {
		kfree_skb(skb);
		return NET_RX_DROP;
	}

	return 0;
}

/*
 *	This is next to useless...
 *	if we demultiplex in network layer we don't need the extra call
 *	just to queue the skb...
 *	maybe we could have the network decide upon a hint if it
 *	should call raw_rcv for demultiplexing
 */
int rawv6_rcv(struct sock *sk, struct sk_buff *skb)
{
	struct inet_sock *inet = inet_sk(sk);
	struct raw6_sock *rp = raw6_sk(sk);

	if (!xfrm6_policy_check(sk, XFRM_POLICY_IN, skb)) {
		atomic_inc(&sk->sk_drops);
		kfree_skb(skb);
		return NET_RX_DROP;
	}

	if (!rp->checksum)
		skb->ip_summed = CHECKSUM_UNNECESSARY;

	if (skb->ip_summed == CHECKSUM_COMPLETE) {
		skb_postpull_rcsum(skb, skb_network_header(skb),
				   skb_network_header_len(skb));
		if (!csum_ipv6_magic(&ipv6_hdr(skb)->saddr,
				     &ipv6_hdr(skb)->daddr,
				     skb->len, inet->inet_num, skb->csum))
			skb->ip_summed = CHECKSUM_UNNECESSARY;
	}
	if (!skb_csum_unnecessary(skb))
		skb->csum = ~csum_unfold(csum_ipv6_magic(&ipv6_hdr(skb)->saddr,
							 &ipv6_hdr(skb)->daddr,
							 skb->len,
							 inet->inet_num, 0));

	if (inet->hdrincl) {
		if (skb_checksum_complete(skb)) {
			atomic_inc(&sk->sk_drops);
			kfree_skb(skb);
			return NET_RX_DROP;
		}
	}

	rawv6_rcv_skb(sk, skb);
	return 0;
}


/*
 *	This should be easy, if there is something there
 *	we return it, otherwise we block.
 */

static int rawv6_recvmsg(struct sock *sk, struct msghdr *msg, size_t len,
			 int flags, int *addr_len)
{
	struct ipv6_pinfo *np = inet6_sk(sk);
	DECLARE_SOCKADDR(struct sockaddr_in6 *, sin6, msg->msg_name);
	struct sk_buff *skb;
	size_t copied;
	int err;

	if (flags & MSG_OOB)
		return -EOPNOTSUPP;

	if (flags & MSG_ERRQUEUE)
		return ipv6_recv_error(sk, msg, len, addr_len);

	if (np->rxpmtu && np->rxopt.bits.rxpmtu)
		return ipv6_recv_rxpmtu(sk, msg, len, addr_len);

	skb = skb_recv_datagram(sk, flags, &err);
	if (!skb)
		goto out;

	copied = skb->len;
	if (copied > len) {
		copied = len;
		msg->msg_flags |= MSG_TRUNC;
	}

	if (skb_csum_unnecessary(skb)) {
		err = skb_copy_datagram_msg(skb, 0, msg, copied);
	} else if (msg->msg_flags&MSG_TRUNC) {
		if (__skb_checksum_complete(skb))
			goto csum_copy_err;
		err = skb_copy_datagram_msg(skb, 0, msg, copied);
	} else {
		err = skb_copy_and_csum_datagram_msg(skb, 0, msg);
		if (err == -EINVAL)
			goto csum_copy_err;
	}
	if (err)
		goto out_free;

	/* Copy the address. */
	if (sin6) {
		sin6->sin6_family = AF_INET6;
		sin6->sin6_port = 0;
		sin6->sin6_addr = ipv6_hdr(skb)->saddr;
		sin6->sin6_flowinfo = 0;
		sin6->sin6_scope_id = ipv6_iface_scope_id(&sin6->sin6_addr,
							  inet6_iif(skb));
		*addr_len = sizeof(*sin6);
	}

	sock_recv_cmsgs(msg, sk, skb);

	if (np->rxopt.all)
		ip6_datagram_recv_ctl(sk, msg, skb);

	err = copied;
	if (flags & MSG_TRUNC)
		err = skb->len;

out_free:
	skb_free_datagram(sk, skb);
out:
	return err;

csum_copy_err:
	skb_kill_datagram(sk, skb, flags);

	/* Error for blocking case is chosen to masquerade
	   as some normal condition.
	 */
	err = (flags&MSG_DONTWAIT) ? -EAGAIN : -EHOSTUNREACH;
	goto out;
}

static int rawv6_push_pending_frames(struct sock *sk, struct flowi6 *fl6,
				     struct raw6_sock *rp)
{
	struct sk_buff *skb;
	int err = 0;
	int offset;
	int len;
	int total_len;
	__wsum tmp_csum;
	__sum16 csum;

	if (!rp->checksum)
		goto send;

	skb = skb_peek(&sk->sk_write_queue);
	if (!skb)
		goto out;

	offset = rp->offset;
	total_len = inet_sk(sk)->cork.base.length;
	if (offset >= total_len - 1) {
		err = -EINVAL;
		ip6_flush_pending_frames(sk);
		goto out;
	}

	/* should be check HW csum miyazawa */
	if (skb_queue_len(&sk->sk_write_queue) == 1) {
		/*
		 * Only one fragment on the socket.
		 */
		tmp_csum = skb->csum;
	} else {
		struct sk_buff *csum_skb = NULL;
		tmp_csum = 0;

		skb_queue_walk(&sk->sk_write_queue, skb) {
			tmp_csum = csum_add(tmp_csum, skb->csum);

			if (csum_skb)
				continue;

			len = skb->len - skb_transport_offset(skb);
			if (offset >= len) {
				offset -= len;
				continue;
			}

			csum_skb = skb;
		}

		skb = csum_skb;
	}

	offset += skb_transport_offset(skb);
	err = skb_copy_bits(skb, offset, &csum, 2);
	if (err < 0) {
		ip6_flush_pending_frames(sk);
		goto out;
	}

	/* in case cksum was not initialized */
	if (unlikely(csum))
		tmp_csum = csum_sub(tmp_csum, csum_unfold(csum));

	csum = csum_ipv6_magic(&fl6->saddr, &fl6->daddr,
			       total_len, fl6->flowi6_proto, tmp_csum);

	if (csum == 0 && fl6->flowi6_proto == IPPROTO_UDP)
		csum = CSUM_MANGLED_0;

	BUG_ON(skb_store_bits(skb, offset, &csum, 2));

send:
	err = ip6_push_pending_frames(sk);
out:
	return err;
}

static int rawv6_send_hdrinc(struct sock *sk, struct msghdr *msg, int length,
			struct flowi6 *fl6, struct dst_entry **dstp,
			unsigned int flags, const struct sockcm_cookie *sockc)
{
	struct ipv6_pinfo *np = inet6_sk(sk);
	struct net *net = sock_net(sk);
	struct ipv6hdr *iph;
	struct sk_buff *skb;
	int err;
	struct rt6_info *rt = (struct rt6_info *)*dstp;
	int hlen = LL_RESERVED_SPACE(rt->dst.dev);
	int tlen = rt->dst.dev->needed_tailroom;

	if (length > rt->dst.dev->mtu) {
		ipv6_local_error(sk, EMSGSIZE, fl6, rt->dst.dev->mtu);
		return -EMSGSIZE;
	}
	if (length < sizeof(struct ipv6hdr))
		return -EINVAL;
	if (flags&MSG_PROBE)
		goto out;

	skb = sock_alloc_send_skb(sk,
				  length + hlen + tlen + 15,
				  flags & MSG_DONTWAIT, &err);
	if (!skb)
		goto error;
	skb_reserve(skb, hlen);

	skb->protocol = htons(ETH_P_IPV6);
	skb->priority = sk->sk_priority;
	skb->mark = sockc->mark;
	skb->tstamp = sockc->transmit_time;

	skb_put(skb, length);
	skb_reset_network_header(skb);
	iph = ipv6_hdr(skb);

	skb->ip_summed = CHECKSUM_NONE;

	skb_setup_tx_timestamp(skb, sockc->tsflags);

	if (flags & MSG_CONFIRM)
		skb_set_dst_pending_confirm(skb, 1);

	skb->transport_header = skb->network_header;
	err = memcpy_from_msg(iph, msg, length);
	if (err) {
		err = -EFAULT;
		kfree_skb(skb);
		goto error;
	}

	skb_dst_set(skb, &rt->dst);
	*dstp = NULL;

	/* if egress device is enslaved to an L3 master device pass the
	 * skb to its handler for processing
	 */
	skb = l3mdev_ip6_out(sk, skb);
	if (unlikely(!skb))
		return 0;

	/* Acquire rcu_read_lock() in case we need to use rt->rt6i_idev
	 * in the error path. Since skb has been freed, the dst could
	 * have been queued for deletion.
	 */
	rcu_read_lock();
	IP6_UPD_PO_STATS(net, rt->rt6i_idev, IPSTATS_MIB_OUT, skb->len);
	err = NF_HOOK(NFPROTO_IPV6, NF_INET_LOCAL_OUT, net, sk, skb,
		      NULL, rt->dst.dev, dst_output);
	if (err > 0)
		err = net_xmit_errno(err);
	if (err) {
		IP6_INC_STATS(net, rt->rt6i_idev, IPSTATS_MIB_OUTDISCARDS);
		rcu_read_unlock();
		goto error_check;
	}
	rcu_read_unlock();
out:
	return 0;

error:
	IP6_INC_STATS(net, rt->rt6i_idev, IPSTATS_MIB_OUTDISCARDS);
error_check:
	if (err == -ENOBUFS && !np->recverr)
		err = 0;
	return err;
}

struct raw6_frag_vec {
	struct msghdr *msg;
	int hlen;
	char c[4];
};

static int rawv6_probe_proto_opt(struct raw6_frag_vec *rfv, struct flowi6 *fl6)
{
	int err = 0;
	switch (fl6->flowi6_proto) {
	case IPPROTO_ICMPV6:
		rfv->hlen = 2;
		err = memcpy_from_msg(rfv->c, rfv->msg, rfv->hlen);
		if (!err) {
			fl6->fl6_icmp_type = rfv->c[0];
			fl6->fl6_icmp_code = rfv->c[1];
		}
		break;
	case IPPROTO_MH:
		rfv->hlen = 4;
		err = memcpy_from_msg(rfv->c, rfv->msg, rfv->hlen);
		if (!err)
			fl6->fl6_mh_type = rfv->c[2];
	}
	return err;
}

static int raw6_getfrag(void *from, char *to, int offset, int len, int odd,
		       struct sk_buff *skb)
{
	struct raw6_frag_vec *rfv = from;

	if (offset < rfv->hlen) {
		int copy = min(rfv->hlen - offset, len);

		if (skb->ip_summed == CHECKSUM_PARTIAL)
			memcpy(to, rfv->c + offset, copy);
		else
			skb->csum = csum_block_add(
				skb->csum,
				csum_partial_copy_nocheck(rfv->c + offset,
							  to, copy),
				odd);

		odd = 0;
		offset += copy;
		to += copy;
		len -= copy;

		if (!len)
			return 0;
	}

	offset -= rfv->hlen;

	return ip_generic_getfrag(rfv->msg, to, offset, len, odd, skb);
}

static int rawv6_sendmsg(struct sock *sk, struct msghdr *msg, size_t len)
{
	struct ipv6_txoptions *opt_to_free = NULL;
	struct ipv6_txoptions opt_space;
	DECLARE_SOCKADDR(struct sockaddr_in6 *, sin6, msg->msg_name);
	struct in6_addr *daddr, *final_p, final;
	struct inet_sock *inet = inet_sk(sk);
	struct ipv6_pinfo *np = inet6_sk(sk);
	struct raw6_sock *rp = raw6_sk(sk);
	struct ipv6_txoptions *opt = NULL;
	struct ip6_flowlabel *flowlabel = NULL;
	struct dst_entry *dst = NULL;
	struct raw6_frag_vec rfv;
	struct flowi6 fl6;
	struct ipcm6_cookie ipc6;
	int addr_len = msg->msg_namelen;
	int hdrincl;
	u16 proto;
	int err;

	/* Rough check on arithmetic overflow,
	   better check is made in ip6_append_data().
	 */
	if (len > INT_MAX)
		return -EMSGSIZE;

	/* Mirror BSD error message compatibility */
	if (msg->msg_flags & MSG_OOB)
		return -EOPNOTSUPP;

	/* hdrincl should be READ_ONCE(inet->hdrincl)
	 * but READ_ONCE() doesn't work with bit fields.
	 * Doing this indirectly yields the same result.
	 */
	hdrincl = inet->hdrincl;
	hdrincl = READ_ONCE(hdrincl);

	/*
	 *	Get and verify the address.
	 */
	memset(&fl6, 0, sizeof(fl6));

	fl6.flowi6_mark = sk->sk_mark;
	fl6.flowi6_uid = sk->sk_uid;

	ipcm6_init(&ipc6);
	ipc6.sockc.tsflags = sk->sk_tsflags;
	ipc6.sockc.mark = sk->sk_mark;

	if (sin6) {
		if (addr_len < SIN6_LEN_RFC2133)
			return -EINVAL;

		if (sin6->sin6_family && sin6->sin6_family != AF_INET6)
			return -EAFNOSUPPORT;

		/* port is the proto value [0..255] carried in nexthdr */
		proto = ntohs(sin6->sin6_port);

		if (!proto)
			proto = inet->inet_num;
		else if (proto != inet->inet_num)
			return -EINVAL;

		if (proto > 255)
			return -EINVAL;

		daddr = &sin6->sin6_addr;
		if (np->sndflow) {
			fl6.flowlabel = sin6->sin6_flowinfo&IPV6_FLOWINFO_MASK;
			if (fl6.flowlabel&IPV6_FLOWLABEL_MASK) {
				flowlabel = fl6_sock_lookup(sk, fl6.flowlabel);
				if (IS_ERR(flowlabel))
					return -EINVAL;
			}
		}

		/*
		 * Otherwise it will be difficult to maintain
		 * sk->sk_dst_cache.
		 */
		if (sk->sk_state == TCP_ESTABLISHED &&
		    ipv6_addr_equal(daddr, &sk->sk_v6_daddr))
			daddr = &sk->sk_v6_daddr;

		if (addr_len >= sizeof(struct sockaddr_in6) &&
		    sin6->sin6_scope_id &&
		    __ipv6_addr_needs_scope_id(__ipv6_addr_type(daddr)))
			fl6.flowi6_oif = sin6->sin6_scope_id;
	} else {
		if (sk->sk_state != TCP_ESTABLISHED)
			return -EDESTADDRREQ;

		proto = inet->inet_num;
		daddr = &sk->sk_v6_daddr;
		fl6.flowlabel = np->flow_label;
	}

	if (fl6.flowi6_oif == 0)
		fl6.flowi6_oif = sk->sk_bound_dev_if;

	if (msg->msg_controllen) {
		opt = &opt_space;
		memset(opt, 0, sizeof(struct ipv6_txoptions));
		opt->tot_len = sizeof(struct ipv6_txoptions);
		ipc6.opt = opt;

		err = ip6_datagram_send_ctl(sock_net(sk), sk, msg, &fl6, &ipc6);
		if (err < 0) {
			fl6_sock_release(flowlabel);
			return err;
		}
		if ((fl6.flowlabel&IPV6_FLOWLABEL_MASK) && !flowlabel) {
			flowlabel = fl6_sock_lookup(sk, fl6.flowlabel);
			if (IS_ERR(flowlabel))
				return -EINVAL;
		}
		if (!(opt->opt_nflen|opt->opt_flen))
			opt = NULL;
	}
	if (!opt) {
		opt = txopt_get(np);
		opt_to_free = opt;
	}
	if (flowlabel)
		opt = fl6_merge_options(&opt_space, flowlabel, opt);
	opt = ipv6_fixup_options(&opt_space, opt);

	fl6.flowi6_proto = proto;
	fl6.flowi6_mark = ipc6.sockc.mark;

	if (!hdrincl) {
		rfv.msg = msg;
		rfv.hlen = 0;
		err = rawv6_probe_proto_opt(&rfv, &fl6);
		if (err)
			goto out;
	}

	if (!ipv6_addr_any(daddr))
		fl6.daddr = *daddr;
	else
		fl6.daddr.s6_addr[15] = 0x1; /* :: means loopback (BSD'ism) */
	if (ipv6_addr_any(&fl6.saddr) && !ipv6_addr_any(&np->saddr))
		fl6.saddr = np->saddr;

	final_p = fl6_update_dst(&fl6, opt, &final);

	if (!fl6.flowi6_oif && ipv6_addr_is_multicast(&fl6.daddr))
		fl6.flowi6_oif = np->mcast_oif;
	else if (!fl6.flowi6_oif)
		fl6.flowi6_oif = np->ucast_oif;
	security_sk_classify_flow(sk, flowi6_to_flowi_common(&fl6));

	if (hdrincl)
		fl6.flowi6_flags |= FLOWI_FLAG_KNOWN_NH;

	if (ipc6.tclass < 0)
		ipc6.tclass = np->tclass;

	fl6.flowlabel = ip6_make_flowinfo(ipc6.tclass, fl6.flowlabel);

	dst = ip6_dst_lookup_flow(sock_net(sk), sk, &fl6, final_p);
	if (IS_ERR(dst)) {
		err = PTR_ERR(dst);
		goto out;
	}
	if (ipc6.hlimit < 0)
		ipc6.hlimit = ip6_sk_dst_hoplimit(np, &fl6, dst);

	if (ipc6.dontfrag < 0)
		ipc6.dontfrag = np->dontfrag;

	if (msg->msg_flags&MSG_CONFIRM)
		goto do_confirm;

back_from_confirm:
	if (hdrincl)
		err = rawv6_send_hdrinc(sk, msg, len, &fl6, &dst,
					msg->msg_flags, &ipc6.sockc);
	else {
		ipc6.opt = opt;
		lock_sock(sk);
		err = ip6_append_data(sk, raw6_getfrag, &rfv,
			len, 0, &ipc6, &fl6, (struct rt6_info *)dst,
			msg->msg_flags);

		if (err)
			ip6_flush_pending_frames(sk);
		else if (!(msg->msg_flags & MSG_MORE))
			err = rawv6_push_pending_frames(sk, &fl6, rp);
		release_sock(sk);
	}
done:
	dst_release(dst);
out:
	fl6_sock_release(flowlabel);
	txopt_put(opt_to_free);
	return err < 0 ? err : len;
do_confirm:
	if (msg->msg_flags & MSG_PROBE)
		dst_confirm_neigh(dst, &fl6.daddr);
	if (!(msg->msg_flags & MSG_PROBE) || len)
		goto back_from_confirm;
	err = 0;
	goto done;
}

static int rawv6_seticmpfilter(struct sock *sk, int level, int optname,
			       sockptr_t optval, int optlen)
{
	switch (optname) {
	case ICMPV6_FILTER:
		if (optlen > sizeof(struct icmp6_filter))
			optlen = sizeof(struct icmp6_filter);
		if (copy_from_sockptr(&raw6_sk(sk)->filter, optval, optlen))
			return -EFAULT;
		return 0;
	default:
		return -ENOPROTOOPT;
	}

	return 0;
}

static int rawv6_geticmpfilter(struct sock *sk, int level, int optname,
			       char __user *optval, int __user *optlen)
{
	int len;

	switch (optname) {
	case ICMPV6_FILTER:
		if (get_user(len, optlen))
			return -EFAULT;
		if (len < 0)
			return -EINVAL;
		if (len > sizeof(struct icmp6_filter))
			len = sizeof(struct icmp6_filter);
		if (put_user(len, optlen))
			return -EFAULT;
		if (copy_to_user(optval, &raw6_sk(sk)->filter, len))
			return -EFAULT;
		return 0;
	default:
		return -ENOPROTOOPT;
	}

	return 0;
}


static int do_rawv6_setsockopt(struct sock *sk, int level, int optname,
			       sockptr_t optval, unsigned int optlen)
{
	struct raw6_sock *rp = raw6_sk(sk);
	int val;

	if (optlen < sizeof(val))
		return -EINVAL;

	if (copy_from_sockptr(&val, optval, sizeof(val)))
		return -EFAULT;

	switch (optname) {
	case IPV6_HDRINCL:
		if (sk->sk_type != SOCK_RAW)
			return -EINVAL;
		inet_sk(sk)->hdrincl = !!val;
		return 0;
	case IPV6_CHECKSUM:
		if (inet_sk(sk)->inet_num == IPPROTO_ICMPV6 &&
		    level == IPPROTO_IPV6) {
			/*
			 * RFC3542 tells that IPV6_CHECKSUM socket
			 * option in the IPPROTO_IPV6 level is not
			 * allowed on ICMPv6 sockets.
			 * If you want to set it, use IPPROTO_RAW
			 * level IPV6_CHECKSUM socket option
			 * (Linux extension).
			 */
			return -EINVAL;
		}

		/* You may get strange result with a positive odd offset;
		   RFC2292bis agrees with me. */
		if (val > 0 && (val&1))
			return -EINVAL;
		if (val < 0) {
			rp->checksum = 0;
		} else {
			rp->checksum = 1;
			rp->offset = val;
		}

		return 0;

	default:
		return -ENOPROTOOPT;
	}
}

static int rawv6_setsockopt(struct sock *sk, int level, int optname,
			    sockptr_t optval, unsigned int optlen)
{
	switch (level) {
	case SOL_RAW:
		break;

	case SOL_ICMPV6:
		if (inet_sk(sk)->inet_num != IPPROTO_ICMPV6)
			return -EOPNOTSUPP;
		return rawv6_seticmpfilter(sk, level, optname, optval, optlen);
	case SOL_IPV6:
		if (optname == IPV6_CHECKSUM ||
		    optname == IPV6_HDRINCL)
			break;
		fallthrough;
	default:
		return ipv6_setsockopt(sk, level, optname, optval, optlen);
	}

	return do_rawv6_setsockopt(sk, level, optname, optval, optlen);
}

static int do_rawv6_getsockopt(struct sock *sk, int level, int optname,
			    char __user *optval, int __user *optlen)
{
	struct raw6_sock *rp = raw6_sk(sk);
	int val, len;

	if (get_user(len, optlen))
		return -EFAULT;

	switch (optname) {
	case IPV6_HDRINCL:
		val = inet_sk(sk)->hdrincl;
		break;
	case IPV6_CHECKSUM:
		/*
		 * We allow getsockopt() for IPPROTO_IPV6-level
		 * IPV6_CHECKSUM socket option on ICMPv6 sockets
		 * since RFC3542 is silent about it.
		 */
		if (rp->checksum == 0)
			val = -1;
		else
			val = rp->offset;
		break;

	default:
		return -ENOPROTOOPT;
	}

	len = min_t(unsigned int, sizeof(int), len);

	if (put_user(len, optlen))
		return -EFAULT;
	if (copy_to_user(optval, &val, len))
		return -EFAULT;
	return 0;
}

static int rawv6_getsockopt(struct sock *sk, int level, int optname,
			  char __user *optval, int __user *optlen)
{
	switch (level) {
	case SOL_RAW:
		break;

	case SOL_ICMPV6:
		if (inet_sk(sk)->inet_num != IPPROTO_ICMPV6)
			return -EOPNOTSUPP;
		return rawv6_geticmpfilter(sk, level, optname, optval, optlen);
	case SOL_IPV6:
		if (optname == IPV6_CHECKSUM ||
		    optname == IPV6_HDRINCL)
			break;
		fallthrough;
	default:
		return ipv6_getsockopt(sk, level, optname, optval, optlen);
	}

	return do_rawv6_getsockopt(sk, level, optname, optval, optlen);
}

static int rawv6_ioctl(struct sock *sk, int cmd, unsigned long arg)
{
	switch (cmd) {
	case SIOCOUTQ: {
		int amount = sk_wmem_alloc_get(sk);

		return put_user(amount, (int __user *)arg);
	}
	case SIOCINQ: {
		struct sk_buff *skb;
		int amount = 0;

		spin_lock_bh(&sk->sk_receive_queue.lock);
		skb = skb_peek(&sk->sk_receive_queue);
		if (skb)
			amount = skb->len;
		spin_unlock_bh(&sk->sk_receive_queue.lock);
		return put_user(amount, (int __user *)arg);
	}

	default:
#ifdef CONFIG_IPV6_MROUTE
		return ip6mr_ioctl(sk, cmd, (void __user *)arg);
#else
		return -ENOIOCTLCMD;
#endif
	}
}

#ifdef CONFIG_COMPAT
static int compat_rawv6_ioctl(struct sock *sk, unsigned int cmd, unsigned long arg)
{
	switch (cmd) {
	case SIOCOUTQ:
	case SIOCINQ:
		return -ENOIOCTLCMD;
	default:
#ifdef CONFIG_IPV6_MROUTE
		return ip6mr_compat_ioctl(sk, cmd, compat_ptr(arg));
#else
		return -ENOIOCTLCMD;
#endif
	}
}
#endif

static void rawv6_close(struct sock *sk, long timeout)
{
	if (inet_sk(sk)->inet_num == IPPROTO_RAW)
		ip6_ra_control(sk, -1);
	ip6mr_sk_done(sk);
	sk_common_release(sk);
}

static void raw6_destroy(struct sock *sk)
{
	lock_sock(sk);
	ip6_flush_pending_frames(sk);
	release_sock(sk);

	inet6_destroy_sock(sk);
}

static int rawv6_init_sk(struct sock *sk)
{
	struct raw6_sock *rp = raw6_sk(sk);

	switch (inet_sk(sk)->inet_num) {
	case IPPROTO_ICMPV6:
		rp->checksum = 1;
		rp->offset   = 2;
		break;
	case IPPROTO_MH:
		rp->checksum = 1;
		rp->offset   = 4;
		break;
	default:
		break;
	}
	return 0;
}

struct proto rawv6_prot = {
	.name		   = "RAWv6",
	.owner		   = THIS_MODULE,
	.close		   = rawv6_close,
	.destroy	   = raw6_destroy,
	.connect	   = ip6_datagram_connect_v6_only,
	.disconnect	   = __udp_disconnect,
	.ioctl		   = rawv6_ioctl,
	.init		   = rawv6_init_sk,
	.setsockopt	   = rawv6_setsockopt,
	.getsockopt	   = rawv6_getsockopt,
	.sendmsg	   = rawv6_sendmsg,
	.recvmsg	   = rawv6_recvmsg,
	.bind		   = rawv6_bind,
	.backlog_rcv	   = rawv6_rcv_skb,
	.hash		   = raw_hash_sk,
	.unhash		   = raw_unhash_sk,
	.obj_size	   = sizeof(struct raw6_sock),
	.useroffset	   = offsetof(struct raw6_sock, filter),
	.usersize	   = sizeof_field(struct raw6_sock, filter),
	.h.raw_hash	   = &raw_v6_hashinfo,
#ifdef CONFIG_COMPAT
	.compat_ioctl	   = compat_rawv6_ioctl,
#endif
	.diag_destroy	   = raw_abort,
};

#ifdef CONFIG_PROC_FS
static int raw6_seq_show(struct seq_file *seq, void *v)
{
	if (v == SEQ_START_TOKEN) {
		seq_puts(seq, IPV6_SEQ_DGRAM_HEADER);
	} else {
		struct sock *sp = v;
		__u16 srcp  = inet_sk(sp)->inet_num;
		ip6_dgram_sock_seq_show(seq, v, srcp, 0,
					raw_seq_private(seq)->bucket);
	}
	return 0;
}

static const struct seq_operations raw6_seq_ops = {
	.start =	raw_seq_start,
	.next =		raw_seq_next,
	.stop =		raw_seq_stop,
	.show =		raw6_seq_show,
};

static int __net_init raw6_init_net(struct net *net)
{
	if (!proc_create_net_data("raw6", 0444, net->proc_net, &raw6_seq_ops,
			sizeof(struct raw_iter_state), &raw_v6_hashinfo))
		return -ENOMEM;

	return 0;
}

static void __net_exit raw6_exit_net(struct net *net)
{
	remove_proc_entry("raw6", net->proc_net);
}

static struct pernet_operations raw6_net_ops = {
	.init = raw6_init_net,
	.exit = raw6_exit_net,
};

int __init raw6_proc_init(void)
{
	return register_pernet_subsys(&raw6_net_ops);
}

void raw6_proc_exit(void)
{
	unregister_pernet_subsys(&raw6_net_ops);
}
#endif	/* CONFIG_PROC_FS */

/* Same as inet6_dgram_ops, sans udp_poll.  */
const struct proto_ops inet6_sockraw_ops = {
	.family		   = PF_INET6,
	.owner		   = THIS_MODULE,
	.release	   = inet6_release,
	.bind		   = inet6_bind,
	.connect	   = inet_dgram_connect,	/* ok		*/
	.socketpair	   = sock_no_socketpair,	/* a do nothing	*/
	.accept		   = sock_no_accept,		/* a do nothing	*/
	.getname	   = inet6_getname,
	.poll		   = datagram_poll,		/* ok		*/
	.ioctl		   = inet6_ioctl,		/* must change  */
	.gettstamp	   = sock_gettstamp,
	.listen		   = sock_no_listen,		/* ok		*/
	.shutdown	   = inet_shutdown,		/* ok		*/
	.setsockopt	   = sock_common_setsockopt,	/* ok		*/
	.getsockopt	   = sock_common_getsockopt,	/* ok		*/
	.sendmsg	   = inet_sendmsg,		/* ok		*/
	.recvmsg	   = sock_common_recvmsg,	/* ok		*/
	.mmap		   = sock_no_mmap,
	.sendpage	   = sock_no_sendpage,
#ifdef CONFIG_COMPAT
	.compat_ioctl	   = inet6_compat_ioctl,
#endif
};

static struct inet_protosw rawv6_protosw = {
	.type		= SOCK_RAW,
	.protocol	= IPPROTO_IP,	/* wild card */
	.prot		= &rawv6_prot,
	.ops		= &inet6_sockraw_ops,
	.flags		= INET_PROTOSW_REUSE,
};

int __init rawv6_init(void)
{
	return inet6_register_protosw(&rawv6_protosw);
}

void rawv6_exit(void)
{
	inet6_unregister_protosw(&rawv6_protosw);
}<|MERGE_RESOLUTION|>--- conflicted
+++ resolved
@@ -155,11 +155,7 @@
 	hash = nexthdr & (RAW_HTABLE_SIZE - 1);
 	hlist = &raw_v6_hashinfo.ht[hash];
 	rcu_read_lock();
-<<<<<<< HEAD
-	hlist_nulls_for_each_entry(sk, hnode, hlist, sk_nulls_node) {
-=======
 	sk_nulls_for_each(sk, hnode, hlist) {
->>>>>>> e6f4ff3f
 		int filtered;
 
 		if (!raw_v6_match(net, sk, nexthdr, daddr, saddr,
@@ -345,11 +341,7 @@
 	hash = nexthdr & (RAW_HTABLE_SIZE - 1);
 	hlist = &raw_v6_hashinfo.ht[hash];
 	rcu_read_lock();
-<<<<<<< HEAD
-	hlist_nulls_for_each_entry(sk, hnode, hlist, sk_nulls_node) {
-=======
 	sk_nulls_for_each(sk, hnode, hlist) {
->>>>>>> e6f4ff3f
 		/* Note: ipv6_hdr(skb) != skb->data */
 		const struct ipv6hdr *ip6h = (const struct ipv6hdr *)skb->data;
 
