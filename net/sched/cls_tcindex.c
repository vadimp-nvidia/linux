// SPDX-License-Identifier: GPL-2.0-only
/*
 * net/sched/cls_tcindex.c	Packet classifier for skb->tc_index
 *
 * Written 1998,1999 by Werner Almesberger, EPFL ICA
 */

#include <linux/module.h>
#include <linux/types.h>
#include <linux/kernel.h>
#include <linux/skbuff.h>
#include <linux/errno.h>
#include <linux/slab.h>
#include <net/act_api.h>
#include <net/netlink.h>
#include <net/pkt_cls.h>
#include <net/sch_generic.h>

/*
 * Passing parameters to the root seems to be done more awkwardly than really
 * necessary. At least, u32 doesn't seem to use such dirty hacks. To be
 * verified. FIXME.
 */

#define PERFECT_HASH_THRESHOLD	64	/* use perfect hash if not bigger */
#define DEFAULT_HASH_SIZE	64	/* optimized for diffserv */


struct tcindex_filter_result {
	struct tcf_exts		exts;
	struct tcf_result	res;
	struct rcu_work		rwork;
};

struct tcindex_filter {
	u16 key;
	struct tcindex_filter_result result;
	struct tcindex_filter __rcu *next;
	struct rcu_work rwork;
};


struct tcindex_data {
	struct tcindex_filter_result *perfect; /* perfect hash; NULL if none */
	struct tcindex_filter __rcu **h; /* imperfect hash; */
	struct tcf_proto *tp;
	u16 mask;		/* AND key with mask */
	u32 shift;		/* shift ANDed key to the right */
	u32 hash;		/* hash table size; 0 if undefined */
	u32 alloc_hash;		/* allocated size */
	u32 fall_through;	/* 0: only classify if explicit match */
	struct rcu_work rwork;
};

static inline int tcindex_filter_is_set(struct tcindex_filter_result *r)
{
	return tcf_exts_has_actions(&r->exts) || r->res.classid;
}

static struct tcindex_filter_result *tcindex_lookup(struct tcindex_data *p,
						    u16 key)
{
	if (p->perfect) {
		struct tcindex_filter_result *f = p->perfect + key;

		return tcindex_filter_is_set(f) ? f : NULL;
	} else if (p->h) {
		struct tcindex_filter __rcu **fp;
		struct tcindex_filter *f;

		fp = &p->h[key % p->hash];
		for (f = rcu_dereference_bh_rtnl(*fp);
		     f;
		     fp = &f->next, f = rcu_dereference_bh_rtnl(*fp))
			if (f->key == key)
				return &f->result;
	}

	return NULL;
}


static int tcindex_classify(struct sk_buff *skb, const struct tcf_proto *tp,
			    struct tcf_result *res)
{
	struct tcindex_data *p = rcu_dereference_bh(tp->root);
	struct tcindex_filter_result *f;
	int key = (skb->tc_index & p->mask) >> p->shift;

	pr_debug("tcindex_classify(skb %p,tp %p,res %p),p %p\n",
		 skb, tp, res, p);

	f = tcindex_lookup(p, key);
	if (!f) {
		struct Qdisc *q = tcf_block_q(tp->chain->block);

		if (!p->fall_through)
			return -1;
		res->classid = TC_H_MAKE(TC_H_MAJ(q->handle), key);
		res->class = 0;
		pr_debug("alg 0x%x\n", res->classid);
		return 0;
	}
	*res = f->res;
	pr_debug("map 0x%x\n", res->classid);

	return tcf_exts_exec(skb, &f->exts, res);
}


static void *tcindex_get(struct tcf_proto *tp, u32 handle)
{
	struct tcindex_data *p = rtnl_dereference(tp->root);
	struct tcindex_filter_result *r;

	pr_debug("tcindex_get(tp %p,handle 0x%08x)\n", tp, handle);
	if (p->perfect && handle >= p->alloc_hash)
		return NULL;
	r = tcindex_lookup(p, handle);
	return r && tcindex_filter_is_set(r) ? r : NULL;
}

static int tcindex_init(struct tcf_proto *tp)
{
	struct tcindex_data *p;

	pr_debug("tcindex_init(tp %p)\n", tp);
	p = kzalloc(sizeof(struct tcindex_data), GFP_KERNEL);
	if (!p)
		return -ENOMEM;

	p->mask = 0xffff;
	p->hash = DEFAULT_HASH_SIZE;
	p->fall_through = 1;

	rcu_assign_pointer(tp->root, p);
	return 0;
}

static void __tcindex_destroy_rexts(struct tcindex_filter_result *r)
{
	tcf_exts_destroy(&r->exts);
	tcf_exts_put_net(&r->exts);
}

static void tcindex_destroy_rexts_work(struct work_struct *work)
{
	struct tcindex_filter_result *r;

	r = container_of(to_rcu_work(work),
			 struct tcindex_filter_result,
			 rwork);
	rtnl_lock();
	__tcindex_destroy_rexts(r);
	rtnl_unlock();
}

static void __tcindex_destroy_fexts(struct tcindex_filter *f)
{
	tcf_exts_destroy(&f->result.exts);
	tcf_exts_put_net(&f->result.exts);
	kfree(f);
}

static void tcindex_destroy_fexts_work(struct work_struct *work)
{
	struct tcindex_filter *f = container_of(to_rcu_work(work),
						struct tcindex_filter,
						rwork);

	rtnl_lock();
	__tcindex_destroy_fexts(f);
	rtnl_unlock();
}

static int tcindex_delete(struct tcf_proto *tp, void *arg, bool *last,
			  bool rtnl_held, struct netlink_ext_ack *extack)
{
	struct tcindex_data *p = rtnl_dereference(tp->root);
	struct tcindex_filter_result *r = arg;
	struct tcindex_filter __rcu **walk;
	struct tcindex_filter *f = NULL;

	pr_debug("tcindex_delete(tp %p,arg %p),p %p\n", tp, arg, p);
	if (p->perfect) {
		if (!r->res.class)
			return -ENOENT;
	} else {
		int i;

		for (i = 0; i < p->hash; i++) {
			walk = p->h + i;
			for (f = rtnl_dereference(*walk); f;
			     walk = &f->next, f = rtnl_dereference(*walk)) {
				if (&f->result == r)
					goto found;
			}
		}
		return -ENOENT;

found:
		rcu_assign_pointer(*walk, rtnl_dereference(f->next));
	}
	tcf_unbind_filter(tp, &r->res);
	/* all classifiers are required to call tcf_exts_destroy() after rcu
	 * grace period, since converted-to-rcu actions are relying on that
	 * in cleanup() callback
	 */
	if (f) {
		if (tcf_exts_get_net(&f->result.exts))
			tcf_queue_work(&f->rwork, tcindex_destroy_fexts_work);
		else
			__tcindex_destroy_fexts(f);
	} else {
		if (tcf_exts_get_net(&r->exts))
			tcf_queue_work(&r->rwork, tcindex_destroy_rexts_work);
		else
			__tcindex_destroy_rexts(r);
	}

	*last = false;
	return 0;
}

static void tcindex_destroy_work(struct work_struct *work)
{
	struct tcindex_data *p = container_of(to_rcu_work(work),
					      struct tcindex_data,
					      rwork);

	kfree(p->perfect);
	kfree(p->h);
	kfree(p);
}

static inline int
valid_perfect_hash(struct tcindex_data *p)
{
	return  p->hash > (p->mask >> p->shift);
}

static const struct nla_policy tcindex_policy[TCA_TCINDEX_MAX + 1] = {
	[TCA_TCINDEX_HASH]		= { .type = NLA_U32 },
	[TCA_TCINDEX_MASK]		= { .type = NLA_U16 },
	[TCA_TCINDEX_SHIFT]		= { .type = NLA_U32 },
	[TCA_TCINDEX_FALL_THROUGH]	= { .type = NLA_U32 },
	[TCA_TCINDEX_CLASSID]		= { .type = NLA_U32 },
};

static int tcindex_filter_result_init(struct tcindex_filter_result *r,
				      struct net *net)
{
	memset(r, 0, sizeof(*r));
	return tcf_exts_init(&r->exts, net, TCA_TCINDEX_ACT,
			     TCA_TCINDEX_POLICE);
}

static void tcindex_partial_destroy_work(struct work_struct *work)
{
	struct tcindex_data *p = container_of(to_rcu_work(work),
					      struct tcindex_data,
					      rwork);

	kfree(p->perfect);
	kfree(p);
}

static void tcindex_free_perfect_hash(struct tcindex_data *cp)
{
	int i;

	for (i = 0; i < cp->hash; i++)
		tcf_exts_destroy(&cp->perfect[i].exts);
	kfree(cp->perfect);
}

static int tcindex_alloc_perfect_hash(struct net *net, struct tcindex_data *cp)
{
	int i, err = 0;

	cp->perfect = kcalloc(cp->hash, sizeof(struct tcindex_filter_result),
			      GFP_KERNEL);
	if (!cp->perfect)
		return -ENOMEM;

	for (i = 0; i < cp->hash; i++) {
		err = tcf_exts_init(&cp->perfect[i].exts, net,
				    TCA_TCINDEX_ACT, TCA_TCINDEX_POLICE);
		if (err < 0)
			goto errout;
#ifdef CONFIG_NET_CLS_ACT
		cp->perfect[i].exts.net = net;
#endif
	}

	return 0;

errout:
	tcindex_free_perfect_hash(cp);
	return err;
}

static int
tcindex_set_parms(struct net *net, struct tcf_proto *tp, unsigned long base,
		  u32 handle, struct tcindex_data *p,
		  struct tcindex_filter_result *r, struct nlattr **tb,
		  struct nlattr *est, bool ovr, struct netlink_ext_ack *extack)
{
	struct tcindex_filter_result new_filter_result, *old_r = r;
	struct tcindex_data *cp = NULL, *oldp;
	struct tcindex_filter *f = NULL; /* make gcc behave */
	struct tcf_result cr = {};
	int err, balloc = 0;
	struct tcf_exts e;

	err = tcf_exts_init(&e, net, TCA_TCINDEX_ACT, TCA_TCINDEX_POLICE);
	if (err < 0)
		return err;
	err = tcf_exts_validate(net, tp, tb, est, &e, ovr, true, extack);
	if (err < 0)
		goto errout;

	err = -ENOMEM;
	/* tcindex_data attributes must look atomic to classifier/lookup so
	 * allocate new tcindex data and RCU assign it onto root. Keeping
	 * perfect hash and hash pointers from old data.
	 */
	cp = kzalloc(sizeof(*cp), GFP_KERNEL);
	if (!cp)
		goto errout;

	cp->mask = p->mask;
	cp->shift = p->shift;
	cp->hash = p->hash;
	cp->alloc_hash = p->alloc_hash;
	cp->fall_through = p->fall_through;
	cp->tp = tp;

	if (p->perfect) {
		int i;

		if (tcindex_alloc_perfect_hash(net, cp) < 0)
			goto errout;
		for (i = 0; i < cp->hash; i++)
			cp->perfect[i].res = p->perfect[i].res;
		balloc = 1;
	}
	cp->h = p->h;

<<<<<<< HEAD
	err = tcindex_filter_result_init(&new_filter_result);
=======
	err = tcindex_filter_result_init(&new_filter_result, net);
>>>>>>> f7688b48
	if (err < 0)
		goto errout1;
	if (old_r)
		cr = r->res;

	if (tb[TCA_TCINDEX_HASH])
		cp->hash = nla_get_u32(tb[TCA_TCINDEX_HASH]);

	if (tb[TCA_TCINDEX_MASK])
		cp->mask = nla_get_u16(tb[TCA_TCINDEX_MASK]);

	if (tb[TCA_TCINDEX_SHIFT])
		cp->shift = nla_get_u32(tb[TCA_TCINDEX_SHIFT]);

	err = -EBUSY;

	/* Hash already allocated, make sure that we still meet the
	 * requirements for the allocated hash.
	 */
	if (cp->perfect) {
		if (!valid_perfect_hash(cp) ||
		    cp->hash > cp->alloc_hash)
			goto errout_alloc;
	} else if (cp->h && cp->hash != cp->alloc_hash) {
		goto errout_alloc;
	}

	err = -EINVAL;
	if (tb[TCA_TCINDEX_FALL_THROUGH])
		cp->fall_through = nla_get_u32(tb[TCA_TCINDEX_FALL_THROUGH]);

	if (!cp->hash) {
		/* Hash not specified, use perfect hash if the upper limit
		 * of the hashing index is below the threshold.
		 */
		if ((cp->mask >> cp->shift) < PERFECT_HASH_THRESHOLD)
			cp->hash = (cp->mask >> cp->shift) + 1;
		else
			cp->hash = DEFAULT_HASH_SIZE;
	}

	if (!cp->perfect && !cp->h)
		cp->alloc_hash = cp->hash;

	/* Note: this could be as restrictive as if (handle & ~(mask >> shift))
	 * but then, we'd fail handles that may become valid after some future
	 * mask change. While this is extremely unlikely to ever matter,
	 * the check below is safer (and also more backwards-compatible).
	 */
	if (cp->perfect || valid_perfect_hash(cp))
		if (handle >= cp->alloc_hash)
			goto errout_alloc;


	err = -ENOMEM;
	if (!cp->perfect && !cp->h) {
		if (valid_perfect_hash(cp)) {
			if (tcindex_alloc_perfect_hash(net, cp) < 0)
				goto errout_alloc;
			balloc = 1;
		} else {
			struct tcindex_filter __rcu **hash;

			hash = kcalloc(cp->hash,
				       sizeof(struct tcindex_filter *),
				       GFP_KERNEL);

			if (!hash)
				goto errout_alloc;

			cp->h = hash;
			balloc = 2;
		}
	}

	if (cp->perfect)
		r = cp->perfect + handle;
	else
		r = tcindex_lookup(cp, handle) ? : &new_filter_result;

	if (r == &new_filter_result) {
		f = kzalloc(sizeof(*f), GFP_KERNEL);
		if (!f)
			goto errout_alloc;
		f->key = handle;
		f->next = NULL;
		err = tcindex_filter_result_init(&f->result, net);
		if (err < 0) {
			kfree(f);
			goto errout_alloc;
		}
	}

	if (tb[TCA_TCINDEX_CLASSID]) {
		cr.classid = nla_get_u32(tb[TCA_TCINDEX_CLASSID]);
		tcf_bind_filter(tp, &cr, base);
	}

	if (old_r && old_r != r) {
		err = tcindex_filter_result_init(old_r, net);
		if (err < 0) {
			kfree(f);
			goto errout_alloc;
		}
	}

	oldp = p;
	r->res = cr;
	tcf_exts_change(&r->exts, &e);

	rcu_assign_pointer(tp->root, cp);

	if (r == &new_filter_result) {
		struct tcindex_filter *nfp;
		struct tcindex_filter __rcu **fp;

		f->result.res = r->res;
		tcf_exts_change(&f->result.exts, &r->exts);

		fp = cp->h + (handle % cp->hash);
		for (nfp = rtnl_dereference(*fp);
		     nfp;
		     fp = &nfp->next, nfp = rtnl_dereference(*fp))
				; /* nothing */

		rcu_assign_pointer(*fp, f);
	} else {
		tcf_exts_destroy(&new_filter_result.exts);
	}

	if (oldp)
		tcf_queue_work(&oldp->rwork, tcindex_partial_destroy_work);
	return 0;

errout_alloc:
	if (balloc == 1)
		tcindex_free_perfect_hash(cp);
	else if (balloc == 2)
		kfree(cp->h);
errout1:
	tcf_exts_destroy(&new_filter_result.exts);
errout:
	kfree(cp);
	tcf_exts_destroy(&e);
	return err;
}

static int
tcindex_change(struct net *net, struct sk_buff *in_skb,
	       struct tcf_proto *tp, unsigned long base, u32 handle,
	       struct nlattr **tca, void **arg, bool ovr,
	       bool rtnl_held, struct netlink_ext_ack *extack)
{
	struct nlattr *opt = tca[TCA_OPTIONS];
	struct nlattr *tb[TCA_TCINDEX_MAX + 1];
	struct tcindex_data *p = rtnl_dereference(tp->root);
	struct tcindex_filter_result *r = *arg;
	int err;

	pr_debug("tcindex_change(tp %p,handle 0x%08x,tca %p,arg %p),opt %p,"
	    "p %p,r %p,*arg %p\n",
	    tp, handle, tca, arg, opt, p, r, arg ? *arg : NULL);

	if (!opt)
		return 0;

	err = nla_parse_nested_deprecated(tb, TCA_TCINDEX_MAX, opt,
					  tcindex_policy, NULL);
	if (err < 0)
		return err;

	return tcindex_set_parms(net, tp, base, handle, p, r, tb,
				 tca[TCA_RATE], ovr, extack);
}

static void tcindex_walk(struct tcf_proto *tp, struct tcf_walker *walker,
			 bool rtnl_held)
{
	struct tcindex_data *p = rtnl_dereference(tp->root);
	struct tcindex_filter *f, *next;
	int i;

	pr_debug("tcindex_walk(tp %p,walker %p),p %p\n", tp, walker, p);
	if (p->perfect) {
		for (i = 0; i < p->hash; i++) {
			if (!p->perfect[i].res.class)
				continue;
			if (walker->count >= walker->skip) {
				if (walker->fn(tp, p->perfect + i, walker) < 0) {
					walker->stop = 1;
					return;
				}
			}
			walker->count++;
		}
	}
	if (!p->h)
		return;
	for (i = 0; i < p->hash; i++) {
		for (f = rtnl_dereference(p->h[i]); f; f = next) {
			next = rtnl_dereference(f->next);
			if (walker->count >= walker->skip) {
				if (walker->fn(tp, &f->result, walker) < 0) {
					walker->stop = 1;
					return;
				}
			}
			walker->count++;
		}
	}
}

static void tcindex_destroy(struct tcf_proto *tp, bool rtnl_held,
			    struct netlink_ext_ack *extack)
{
	struct tcindex_data *p = rtnl_dereference(tp->root);
	int i;

	pr_debug("tcindex_destroy(tp %p),p %p\n", tp, p);

	if (p->perfect) {
		for (i = 0; i < p->hash; i++) {
			struct tcindex_filter_result *r = p->perfect + i;

			tcf_unbind_filter(tp, &r->res);
			if (tcf_exts_get_net(&r->exts))
				tcf_queue_work(&r->rwork,
					       tcindex_destroy_rexts_work);
			else
				__tcindex_destroy_rexts(r);
		}
	}

	for (i = 0; p->h && i < p->hash; i++) {
		struct tcindex_filter *f, *next;
		bool last;

		for (f = rtnl_dereference(p->h[i]); f; f = next) {
			next = rtnl_dereference(f->next);
<<<<<<< HEAD
			tcindex_delete(tp, &f->result, &last, NULL);
=======
			tcindex_delete(tp, &f->result, &last, rtnl_held, NULL);
>>>>>>> f7688b48
		}
	}

	tcf_queue_work(&p->rwork, tcindex_destroy_work);
}


static int tcindex_dump(struct net *net, struct tcf_proto *tp, void *fh,
			struct sk_buff *skb, struct tcmsg *t, bool rtnl_held)
{
	struct tcindex_data *p = rtnl_dereference(tp->root);
	struct tcindex_filter_result *r = fh;
	struct nlattr *nest;

	pr_debug("tcindex_dump(tp %p,fh %p,skb %p,t %p),p %p,r %p\n",
		 tp, fh, skb, t, p, r);
	pr_debug("p->perfect %p p->h %p\n", p->perfect, p->h);

	nest = nla_nest_start_noflag(skb, TCA_OPTIONS);
	if (nest == NULL)
		goto nla_put_failure;

	if (!fh) {
		t->tcm_handle = ~0; /* whatever ... */
		if (nla_put_u32(skb, TCA_TCINDEX_HASH, p->hash) ||
		    nla_put_u16(skb, TCA_TCINDEX_MASK, p->mask) ||
		    nla_put_u32(skb, TCA_TCINDEX_SHIFT, p->shift) ||
		    nla_put_u32(skb, TCA_TCINDEX_FALL_THROUGH, p->fall_through))
			goto nla_put_failure;
		nla_nest_end(skb, nest);
	} else {
		if (p->perfect) {
			t->tcm_handle = r - p->perfect;
		} else {
			struct tcindex_filter *f;
			struct tcindex_filter __rcu **fp;
			int i;

			t->tcm_handle = 0;
			for (i = 0; !t->tcm_handle && i < p->hash; i++) {
				fp = &p->h[i];
				for (f = rtnl_dereference(*fp);
				     !t->tcm_handle && f;
				     fp = &f->next, f = rtnl_dereference(*fp)) {
					if (&f->result == r)
						t->tcm_handle = f->key;
				}
			}
		}
		pr_debug("handle = %d\n", t->tcm_handle);
		if (r->res.class &&
		    nla_put_u32(skb, TCA_TCINDEX_CLASSID, r->res.classid))
			goto nla_put_failure;

		if (tcf_exts_dump(skb, &r->exts) < 0)
			goto nla_put_failure;
		nla_nest_end(skb, nest);

		if (tcf_exts_dump_stats(skb, &r->exts) < 0)
			goto nla_put_failure;
	}

	return skb->len;

nla_put_failure:
	nla_nest_cancel(skb, nest);
	return -1;
}

static void tcindex_bind_class(void *fh, u32 classid, unsigned long cl)
{
	struct tcindex_filter_result *r = fh;

	if (r && r->res.classid == classid)
		r->res.class = cl;
}

static struct tcf_proto_ops cls_tcindex_ops __read_mostly = {
	.kind		=	"tcindex",
	.classify	=	tcindex_classify,
	.init		=	tcindex_init,
	.destroy	=	tcindex_destroy,
	.get		=	tcindex_get,
	.change		=	tcindex_change,
	.delete		=	tcindex_delete,
	.walk		=	tcindex_walk,
	.dump		=	tcindex_dump,
	.bind_class	=	tcindex_bind_class,
	.owner		=	THIS_MODULE,
};

static int __init init_tcindex(void)
{
	return register_tcf_proto_ops(&cls_tcindex_ops);
}

static void __exit exit_tcindex(void)
{
	unregister_tcf_proto_ops(&cls_tcindex_ops);
}

module_init(init_tcindex)
module_exit(exit_tcindex)
MODULE_LICENSE("GPL");<|MERGE_RESOLUTION|>--- conflicted
+++ resolved
@@ -288,9 +288,6 @@
 				    TCA_TCINDEX_ACT, TCA_TCINDEX_POLICE);
 		if (err < 0)
 			goto errout;
-#ifdef CONFIG_NET_CLS_ACT
-		cp->perfect[i].exts.net = net;
-#endif
 	}
 
 	return 0;
@@ -347,11 +344,7 @@
 	}
 	cp->h = p->h;
 
-<<<<<<< HEAD
-	err = tcindex_filter_result_init(&new_filter_result);
-=======
 	err = tcindex_filter_result_init(&new_filter_result, net);
->>>>>>> f7688b48
 	if (err < 0)
 		goto errout1;
 	if (old_r)
@@ -591,11 +584,7 @@
 
 		for (f = rtnl_dereference(p->h[i]); f; f = next) {
 			next = rtnl_dereference(f->next);
-<<<<<<< HEAD
-			tcindex_delete(tp, &f->result, &last, NULL);
-=======
 			tcindex_delete(tp, &f->result, &last, rtnl_held, NULL);
->>>>>>> f7688b48
 		}
 	}
 
