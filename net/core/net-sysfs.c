--- conflicted
+++ resolved
@@ -1419,11 +1419,6 @@
 static ssize_t xps_queue_show(struct net_device *dev, unsigned int index,
 			      int tc, char *buf, enum xps_map_type type)
 {
-<<<<<<< HEAD
-	int cpu, len, ret, num_tc = 1, tc = 0;
-	struct net_device *dev = queue->dev;
-=======
->>>>>>> 3b17187f
 	struct xps_dev_maps *dev_maps;
 	unsigned long *mask;
 	unsigned int nr_ids;
@@ -1438,41 +1433,15 @@
 	nr_ids = dev_maps ? dev_maps->nr_ids :
 		 (type == XPS_CPUS ? nr_cpu_ids : dev->num_rx_queues);
 
-<<<<<<< HEAD
-	if (!rtnl_trylock())
-		return restart_syscall();
-
-	if (dev->num_tc) {
-		/* Do not allow XPS on subordinate device directly */
-		num_tc = dev->num_tc;
-		if (num_tc < 0) {
-			ret = -EINVAL;
-			goto err_rtnl_unlock;
-		}
-=======
 	mask = bitmap_zalloc(nr_ids, GFP_NOWAIT);
 	if (!mask) {
 		rcu_read_unlock();
 		return -ENOMEM;
 	}
->>>>>>> 3b17187f
 
 	if (!dev_maps || tc >= dev_maps->num_tc)
 		goto out_no_maps;
 
-<<<<<<< HEAD
-		tc = netdev_txq_to_tc(dev, index);
-		if (tc < 0) {
-			ret = -EINVAL;
-			goto err_rtnl_unlock;
-		}
-	}
-
-	if (!zalloc_cpumask_var(&mask, GFP_KERNEL)) {
-		ret = -ENOMEM;
-		goto err_rtnl_unlock;
-	}
-=======
 	for (j = 0; j < nr_ids; j++) {
 		int i, tci = j * dev_maps->num_tc + tc;
 		struct xps_map *map;
@@ -1480,7 +1449,6 @@
 		map = rcu_dereference(dev_maps->attr_map[tci]);
 		if (!map)
 			continue;
->>>>>>> 3b17187f
 
 		for (i = map->len; i--;) {
 			if (map->queues[i] == index) {
@@ -1492,21 +1460,10 @@
 out_no_maps:
 	rcu_read_unlock();
 
-<<<<<<< HEAD
-	rtnl_unlock();
-
-	len = snprintf(buf, PAGE_SIZE, "%*pb\n", cpumask_pr_args(mask));
-	free_cpumask_var(mask);
-=======
 	len = bitmap_print_to_pagebuf(false, buf, mask, nr_ids);
 	bitmap_free(mask);
 
->>>>>>> 3b17187f
 	return len < PAGE_SIZE ? len : -EINVAL;
-
-err_rtnl_unlock:
-	rtnl_unlock();
-	return ret;
 }
 
 static ssize_t xps_cpus_show(struct netdev_queue *queue, char *buf)
@@ -1585,71 +1542,14 @@
 
 static ssize_t xps_rxqs_show(struct netdev_queue *queue, char *buf)
 {
-	int j, len, ret, num_tc = 1, tc = 0;
 	struct net_device *dev = queue->dev;
-<<<<<<< HEAD
-	struct xps_dev_maps *dev_maps;
-	unsigned long *mask, index;
-=======
 	unsigned int index;
 	int tc;
->>>>>>> 3b17187f
 
 	index = get_netdev_queue_index(queue);
 
 	if (!rtnl_trylock())
 		return restart_syscall();
-<<<<<<< HEAD
-
-	if (dev->num_tc) {
-		num_tc = dev->num_tc;
-		tc = netdev_txq_to_tc(dev, index);
-		if (tc < 0) {
-			ret = -EINVAL;
-			goto err_rtnl_unlock;
-		}
-	}
-	mask = bitmap_zalloc(dev->num_rx_queues, GFP_KERNEL);
-	if (!mask) {
-		ret = -ENOMEM;
-		goto err_rtnl_unlock;
-	}
-
-	rcu_read_lock();
-	dev_maps = rcu_dereference(dev->xps_rxqs_map);
-	if (!dev_maps)
-		goto out_no_maps;
-
-	for (j = -1; j = netif_attrmask_next(j, NULL, dev->num_rx_queues),
-	     j < dev->num_rx_queues;) {
-		int i, tci = j * num_tc + tc;
-		struct xps_map *map;
-
-		map = rcu_dereference(dev_maps->attr_map[tci]);
-		if (!map)
-			continue;
-
-		for (i = map->len; i--;) {
-			if (map->queues[i] == index) {
-				set_bit(j, mask);
-				break;
-			}
-		}
-	}
-out_no_maps:
-	rcu_read_unlock();
-
-	rtnl_unlock();
-
-	len = bitmap_print_to_pagebuf(false, buf, mask, dev->num_rx_queues);
-	bitmap_free(mask);
-
-	return len < PAGE_SIZE ? len : -EINVAL;
-
-err_rtnl_unlock:
-	rtnl_unlock();
-	return ret;
-=======
 
 	tc = netdev_txq_to_tc(dev, index);
 	rtnl_unlock();
@@ -1657,7 +1557,6 @@
 		return -EINVAL;
 
 	return xps_queue_show(dev, index, tc, buf, XPS_RXQS);
->>>>>>> 3b17187f
 }
 
 static ssize_t xps_rxqs_store(struct netdev_queue *queue, const char *buf,
