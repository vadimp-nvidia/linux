// SPDX-License-Identifier: GPL-2.0-or-later
/*
 * INET		An implementation of the TCP/IP protocol suite for the LINUX
 *		operating system.  INET is implemented using the  BSD Socket
 *		interface as the means of communication with the user level.
 *
 *		Routing netlink socket interface: protocol independent part.
 *
 * Authors:	Alexey Kuznetsov, <kuznet@ms2.inr.ac.ru>
 *
 *	Fixes:
 *	Vitaly E. Lavrov		RTA_OK arithmetic was wrong.
 */

#include <linux/bitops.h>
#include <linux/errno.h>
#include <linux/module.h>
#include <linux/types.h>
#include <linux/socket.h>
#include <linux/kernel.h>
#include <linux/timer.h>
#include <linux/string.h>
#include <linux/sockios.h>
#include <linux/net.h>
#include <linux/fcntl.h>
#include <linux/mm.h>
#include <linux/slab.h>
#include <linux/interrupt.h>
#include <linux/capability.h>
#include <linux/skbuff.h>
#include <linux/init.h>
#include <linux/security.h>
#include <linux/mutex.h>
#include <linux/if_addr.h>
#include <linux/if_bridge.h>
#include <linux/if_vlan.h>
#include <linux/pci.h>
#include <linux/etherdevice.h>
#include <linux/bpf.h>

#include <linux/uaccess.h>

#include <linux/inet.h>
#include <linux/netdevice.h>
#include <net/ip.h>
#include <net/protocol.h>
#include <net/arp.h>
#include <net/route.h>
#include <net/udp.h>
#include <net/tcp.h>
#include <net/sock.h>
#include <net/pkt_sched.h>
#include <net/fib_rules.h>
#include <net/rtnetlink.h>
#include <net/net_namespace.h>

#define RTNL_MAX_TYPE		50
#define RTNL_SLAVE_MAX_TYPE	40

struct rtnl_link {
	rtnl_doit_func		doit;
	rtnl_dumpit_func	dumpit;
	struct module		*owner;
	unsigned int		flags;
	struct rcu_head		rcu;
};

static DEFINE_MUTEX(rtnl_mutex);

void rtnl_lock(void)
{
	mutex_lock(&rtnl_mutex);
}
EXPORT_SYMBOL(rtnl_lock);

int rtnl_lock_killable(void)
{
	return mutex_lock_killable(&rtnl_mutex);
}
EXPORT_SYMBOL(rtnl_lock_killable);

static struct sk_buff *defer_kfree_skb_list;
void rtnl_kfree_skbs(struct sk_buff *head, struct sk_buff *tail)
{
	if (head && tail) {
		tail->next = defer_kfree_skb_list;
		defer_kfree_skb_list = head;
	}
}
EXPORT_SYMBOL(rtnl_kfree_skbs);

void __rtnl_unlock(void)
{
	struct sk_buff *head = defer_kfree_skb_list;

	defer_kfree_skb_list = NULL;

	mutex_unlock(&rtnl_mutex);

	while (head) {
		struct sk_buff *next = head->next;

		kfree_skb(head);
		cond_resched();
		head = next;
	}
}

void rtnl_unlock(void)
{
	/* This fellow will unlock it for us. */
	netdev_run_todo();
}
EXPORT_SYMBOL(rtnl_unlock);

int rtnl_trylock(void)
{
	return mutex_trylock(&rtnl_mutex);
}
EXPORT_SYMBOL(rtnl_trylock);

int rtnl_is_locked(void)
{
	return mutex_is_locked(&rtnl_mutex);
}
EXPORT_SYMBOL(rtnl_is_locked);

bool refcount_dec_and_rtnl_lock(refcount_t *r)
{
	return refcount_dec_and_mutex_lock(r, &rtnl_mutex);
}
EXPORT_SYMBOL(refcount_dec_and_rtnl_lock);

#ifdef CONFIG_PROVE_LOCKING
bool lockdep_rtnl_is_held(void)
{
	return lockdep_is_held(&rtnl_mutex);
}
EXPORT_SYMBOL(lockdep_rtnl_is_held);
#endif /* #ifdef CONFIG_PROVE_LOCKING */

static struct rtnl_link __rcu *__rcu *rtnl_msg_handlers[RTNL_FAMILY_MAX + 1];

static inline int rtm_msgindex(int msgtype)
{
	int msgindex = msgtype - RTM_BASE;

	/*
	 * msgindex < 0 implies someone tried to register a netlink
	 * control code. msgindex >= RTM_NR_MSGTYPES may indicate that
	 * the message type has not been added to linux/rtnetlink.h
	 */
	BUG_ON(msgindex < 0 || msgindex >= RTM_NR_MSGTYPES);

	return msgindex;
}

static struct rtnl_link *rtnl_get_link(int protocol, int msgtype)
{
	struct rtnl_link __rcu **tab;

	if (protocol >= ARRAY_SIZE(rtnl_msg_handlers))
		protocol = PF_UNSPEC;

	tab = rcu_dereference_rtnl(rtnl_msg_handlers[protocol]);
	if (!tab)
		tab = rcu_dereference_rtnl(rtnl_msg_handlers[PF_UNSPEC]);

	return rcu_dereference_rtnl(tab[msgtype]);
}

static int rtnl_register_internal(struct module *owner,
				  int protocol, int msgtype,
				  rtnl_doit_func doit, rtnl_dumpit_func dumpit,
				  unsigned int flags)
{
	struct rtnl_link *link, *old;
	struct rtnl_link __rcu **tab;
	int msgindex;
	int ret = -ENOBUFS;

	BUG_ON(protocol < 0 || protocol > RTNL_FAMILY_MAX);
	msgindex = rtm_msgindex(msgtype);

	rtnl_lock();
	tab = rtnl_dereference(rtnl_msg_handlers[protocol]);
	if (tab == NULL) {
		tab = kcalloc(RTM_NR_MSGTYPES, sizeof(void *), GFP_KERNEL);
		if (!tab)
			goto unlock;

		/* ensures we see the 0 stores */
		rcu_assign_pointer(rtnl_msg_handlers[protocol], tab);
	}

	old = rtnl_dereference(tab[msgindex]);
	if (old) {
		link = kmemdup(old, sizeof(*old), GFP_KERNEL);
		if (!link)
			goto unlock;
	} else {
		link = kzalloc(sizeof(*link), GFP_KERNEL);
		if (!link)
			goto unlock;
	}

	WARN_ON(link->owner && link->owner != owner);
	link->owner = owner;

	WARN_ON(doit && link->doit && link->doit != doit);
	if (doit)
		link->doit = doit;
	WARN_ON(dumpit && link->dumpit && link->dumpit != dumpit);
	if (dumpit)
		link->dumpit = dumpit;

	link->flags |= flags;

	/* publish protocol:msgtype */
	rcu_assign_pointer(tab[msgindex], link);
	ret = 0;
	if (old)
		kfree_rcu(old, rcu);
unlock:
	rtnl_unlock();
	return ret;
}

/**
 * rtnl_register_module - Register a rtnetlink message type
 *
 * @owner: module registering the hook (THIS_MODULE)
 * @protocol: Protocol family or PF_UNSPEC
 * @msgtype: rtnetlink message type
 * @doit: Function pointer called for each request message
 * @dumpit: Function pointer called for each dump request (NLM_F_DUMP) message
 * @flags: rtnl_link_flags to modify behaviour of doit/dumpit functions
 *
 * Like rtnl_register, but for use by removable modules.
 */
int rtnl_register_module(struct module *owner,
			 int protocol, int msgtype,
			 rtnl_doit_func doit, rtnl_dumpit_func dumpit,
			 unsigned int flags)
{
	return rtnl_register_internal(owner, protocol, msgtype,
				      doit, dumpit, flags);
}
EXPORT_SYMBOL_GPL(rtnl_register_module);

/**
 * rtnl_register - Register a rtnetlink message type
 * @protocol: Protocol family or PF_UNSPEC
 * @msgtype: rtnetlink message type
 * @doit: Function pointer called for each request message
 * @dumpit: Function pointer called for each dump request (NLM_F_DUMP) message
 * @flags: rtnl_link_flags to modify behaviour of doit/dumpit functions
 *
 * Registers the specified function pointers (at least one of them has
 * to be non-NULL) to be called whenever a request message for the
 * specified protocol family and message type is received.
 *
 * The special protocol family PF_UNSPEC may be used to define fallback
 * function pointers for the case when no entry for the specific protocol
 * family exists.
 */
void rtnl_register(int protocol, int msgtype,
		   rtnl_doit_func doit, rtnl_dumpit_func dumpit,
		   unsigned int flags)
{
	int err;

	err = rtnl_register_internal(NULL, protocol, msgtype, doit, dumpit,
				     flags);
	if (err)
		pr_err("Unable to register rtnetlink message handler, "
		       "protocol = %d, message type = %d\n", protocol, msgtype);
}

/**
 * rtnl_unregister - Unregister a rtnetlink message type
 * @protocol: Protocol family or PF_UNSPEC
 * @msgtype: rtnetlink message type
 *
 * Returns 0 on success or a negative error code.
 */
int rtnl_unregister(int protocol, int msgtype)
{
	struct rtnl_link __rcu **tab;
	struct rtnl_link *link;
	int msgindex;

	BUG_ON(protocol < 0 || protocol > RTNL_FAMILY_MAX);
	msgindex = rtm_msgindex(msgtype);

	rtnl_lock();
	tab = rtnl_dereference(rtnl_msg_handlers[protocol]);
	if (!tab) {
		rtnl_unlock();
		return -ENOENT;
	}

	link = rtnl_dereference(tab[msgindex]);
	rcu_assign_pointer(tab[msgindex], NULL);
	rtnl_unlock();

	kfree_rcu(link, rcu);

	return 0;
}
EXPORT_SYMBOL_GPL(rtnl_unregister);

/**
 * rtnl_unregister_all - Unregister all rtnetlink message type of a protocol
 * @protocol : Protocol family or PF_UNSPEC
 *
 * Identical to calling rtnl_unregster() for all registered message types
 * of a certain protocol family.
 */
void rtnl_unregister_all(int protocol)
{
	struct rtnl_link __rcu **tab;
	struct rtnl_link *link;
	int msgindex;

	BUG_ON(protocol < 0 || protocol > RTNL_FAMILY_MAX);

	rtnl_lock();
	tab = rtnl_dereference(rtnl_msg_handlers[protocol]);
	if (!tab) {
		rtnl_unlock();
		return;
	}
	RCU_INIT_POINTER(rtnl_msg_handlers[protocol], NULL);
	for (msgindex = 0; msgindex < RTM_NR_MSGTYPES; msgindex++) {
		link = rtnl_dereference(tab[msgindex]);
		if (!link)
			continue;

		rcu_assign_pointer(tab[msgindex], NULL);
		kfree_rcu(link, rcu);
	}
	rtnl_unlock();

	synchronize_net();

	kfree(tab);
}
EXPORT_SYMBOL_GPL(rtnl_unregister_all);

static LIST_HEAD(link_ops);

static const struct rtnl_link_ops *rtnl_link_ops_get(const char *kind)
{
	const struct rtnl_link_ops *ops;

	list_for_each_entry(ops, &link_ops, list) {
		if (!strcmp(ops->kind, kind))
			return ops;
	}
	return NULL;
}

/**
 * __rtnl_link_register - Register rtnl_link_ops with rtnetlink.
 * @ops: struct rtnl_link_ops * to register
 *
 * The caller must hold the rtnl_mutex. This function should be used
 * by drivers that create devices during module initialization. It
 * must be called before registering the devices.
 *
 * Returns 0 on success or a negative error code.
 */
int __rtnl_link_register(struct rtnl_link_ops *ops)
{
	if (rtnl_link_ops_get(ops->kind))
		return -EEXIST;

	/* The check for alloc/setup is here because if ops
	 * does not have that filled up, it is not possible
	 * to use the ops for creating device. So do not
	 * fill up dellink as well. That disables rtnl_dellink.
	 */
	if ((ops->alloc || ops->setup) && !ops->dellink)
		ops->dellink = unregister_netdevice_queue;

	list_add_tail(&ops->list, &link_ops);
	return 0;
}
EXPORT_SYMBOL_GPL(__rtnl_link_register);

/**
 * rtnl_link_register - Register rtnl_link_ops with rtnetlink.
 * @ops: struct rtnl_link_ops * to register
 *
 * Returns 0 on success or a negative error code.
 */
int rtnl_link_register(struct rtnl_link_ops *ops)
{
	int err;

	/* Sanity-check max sizes to avoid stack buffer overflow. */
	if (WARN_ON(ops->maxtype > RTNL_MAX_TYPE ||
		    ops->slave_maxtype > RTNL_SLAVE_MAX_TYPE))
		return -EINVAL;

	rtnl_lock();
	err = __rtnl_link_register(ops);
	rtnl_unlock();
	return err;
}
EXPORT_SYMBOL_GPL(rtnl_link_register);

static void __rtnl_kill_links(struct net *net, struct rtnl_link_ops *ops)
{
	struct net_device *dev;
	LIST_HEAD(list_kill);

	for_each_netdev(net, dev) {
		if (dev->rtnl_link_ops == ops)
			ops->dellink(dev, &list_kill);
	}
	unregister_netdevice_many(&list_kill);
}

/**
 * __rtnl_link_unregister - Unregister rtnl_link_ops from rtnetlink.
 * @ops: struct rtnl_link_ops * to unregister
 *
 * The caller must hold the rtnl_mutex and guarantee net_namespace_list
 * integrity (hold pernet_ops_rwsem for writing to close the race
 * with setup_net() and cleanup_net()).
 */
void __rtnl_link_unregister(struct rtnl_link_ops *ops)
{
	struct net *net;

	for_each_net(net) {
		__rtnl_kill_links(net, ops);
	}
	list_del(&ops->list);
}
EXPORT_SYMBOL_GPL(__rtnl_link_unregister);

/* Return with the rtnl_lock held when there are no network
 * devices unregistering in any network namespace.
 */
static void rtnl_lock_unregistering_all(void)
{
	struct net *net;
	bool unregistering;
	DEFINE_WAIT_FUNC(wait, woken_wake_function);

	add_wait_queue(&netdev_unregistering_wq, &wait);
	for (;;) {
		unregistering = false;
		rtnl_lock();
		/* We held write locked pernet_ops_rwsem, and parallel
		 * setup_net() and cleanup_net() are not possible.
		 */
		for_each_net(net) {
			if (net->dev_unreg_count > 0) {
				unregistering = true;
				break;
			}
		}
		if (!unregistering)
			break;
		__rtnl_unlock();

		wait_woken(&wait, TASK_UNINTERRUPTIBLE, MAX_SCHEDULE_TIMEOUT);
	}
	remove_wait_queue(&netdev_unregistering_wq, &wait);
}

/**
 * rtnl_link_unregister - Unregister rtnl_link_ops from rtnetlink.
 * @ops: struct rtnl_link_ops * to unregister
 */
void rtnl_link_unregister(struct rtnl_link_ops *ops)
{
	/* Close the race with setup_net() and cleanup_net() */
	down_write(&pernet_ops_rwsem);
	rtnl_lock_unregistering_all();
	__rtnl_link_unregister(ops);
	rtnl_unlock();
	up_write(&pernet_ops_rwsem);
}
EXPORT_SYMBOL_GPL(rtnl_link_unregister);

static size_t rtnl_link_get_slave_info_data_size(const struct net_device *dev)
{
	struct net_device *master_dev;
	const struct rtnl_link_ops *ops;
	size_t size = 0;

	rcu_read_lock();

	master_dev = netdev_master_upper_dev_get_rcu((struct net_device *)dev);
	if (!master_dev)
		goto out;

	ops = master_dev->rtnl_link_ops;
	if (!ops || !ops->get_slave_size)
		goto out;
	/* IFLA_INFO_SLAVE_DATA + nested data */
	size = nla_total_size(sizeof(struct nlattr)) +
	       ops->get_slave_size(master_dev, dev);

out:
	rcu_read_unlock();
	return size;
}

static size_t rtnl_link_get_size(const struct net_device *dev)
{
	const struct rtnl_link_ops *ops = dev->rtnl_link_ops;
	size_t size;

	if (!ops)
		return 0;

	size = nla_total_size(sizeof(struct nlattr)) + /* IFLA_LINKINFO */
	       nla_total_size(strlen(ops->kind) + 1);  /* IFLA_INFO_KIND */

	if (ops->get_size)
		/* IFLA_INFO_DATA + nested data */
		size += nla_total_size(sizeof(struct nlattr)) +
			ops->get_size(dev);

	if (ops->get_xstats_size)
		/* IFLA_INFO_XSTATS */
		size += nla_total_size(ops->get_xstats_size(dev));

	size += rtnl_link_get_slave_info_data_size(dev);

	return size;
}

static LIST_HEAD(rtnl_af_ops);

static const struct rtnl_af_ops *rtnl_af_lookup(const int family)
{
	const struct rtnl_af_ops *ops;

	ASSERT_RTNL();

	list_for_each_entry(ops, &rtnl_af_ops, list) {
		if (ops->family == family)
			return ops;
	}

	return NULL;
}

/**
 * rtnl_af_register - Register rtnl_af_ops with rtnetlink.
 * @ops: struct rtnl_af_ops * to register
 *
 * Returns 0 on success or a negative error code.
 */
void rtnl_af_register(struct rtnl_af_ops *ops)
{
	rtnl_lock();
	list_add_tail_rcu(&ops->list, &rtnl_af_ops);
	rtnl_unlock();
}
EXPORT_SYMBOL_GPL(rtnl_af_register);

/**
 * rtnl_af_unregister - Unregister rtnl_af_ops from rtnetlink.
 * @ops: struct rtnl_af_ops * to unregister
 */
void rtnl_af_unregister(struct rtnl_af_ops *ops)
{
	rtnl_lock();
	list_del_rcu(&ops->list);
	rtnl_unlock();

	synchronize_rcu();
}
EXPORT_SYMBOL_GPL(rtnl_af_unregister);

static size_t rtnl_link_get_af_size(const struct net_device *dev,
				    u32 ext_filter_mask)
{
	struct rtnl_af_ops *af_ops;
	size_t size;

	/* IFLA_AF_SPEC */
	size = nla_total_size(sizeof(struct nlattr));

	rcu_read_lock();
	list_for_each_entry_rcu(af_ops, &rtnl_af_ops, list) {
		if (af_ops->get_link_af_size) {
			/* AF_* + nested data */
			size += nla_total_size(sizeof(struct nlattr)) +
				af_ops->get_link_af_size(dev, ext_filter_mask);
		}
	}
	rcu_read_unlock();

	return size;
}

static bool rtnl_have_link_slave_info(const struct net_device *dev)
{
	struct net_device *master_dev;
	bool ret = false;

	rcu_read_lock();

	master_dev = netdev_master_upper_dev_get_rcu((struct net_device *)dev);
	if (master_dev && master_dev->rtnl_link_ops)
		ret = true;
	rcu_read_unlock();
	return ret;
}

static int rtnl_link_slave_info_fill(struct sk_buff *skb,
				     const struct net_device *dev)
{
	struct net_device *master_dev;
	const struct rtnl_link_ops *ops;
	struct nlattr *slave_data;
	int err;

	master_dev = netdev_master_upper_dev_get((struct net_device *) dev);
	if (!master_dev)
		return 0;
	ops = master_dev->rtnl_link_ops;
	if (!ops)
		return 0;
	if (nla_put_string(skb, IFLA_INFO_SLAVE_KIND, ops->kind) < 0)
		return -EMSGSIZE;
	if (ops->fill_slave_info) {
		slave_data = nla_nest_start_noflag(skb, IFLA_INFO_SLAVE_DATA);
		if (!slave_data)
			return -EMSGSIZE;
		err = ops->fill_slave_info(skb, master_dev, dev);
		if (err < 0)
			goto err_cancel_slave_data;
		nla_nest_end(skb, slave_data);
	}
	return 0;

err_cancel_slave_data:
	nla_nest_cancel(skb, slave_data);
	return err;
}

static int rtnl_link_info_fill(struct sk_buff *skb,
			       const struct net_device *dev)
{
	const struct rtnl_link_ops *ops = dev->rtnl_link_ops;
	struct nlattr *data;
	int err;

	if (!ops)
		return 0;
	if (nla_put_string(skb, IFLA_INFO_KIND, ops->kind) < 0)
		return -EMSGSIZE;
	if (ops->fill_xstats) {
		err = ops->fill_xstats(skb, dev);
		if (err < 0)
			return err;
	}
	if (ops->fill_info) {
		data = nla_nest_start_noflag(skb, IFLA_INFO_DATA);
		if (data == NULL)
			return -EMSGSIZE;
		err = ops->fill_info(skb, dev);
		if (err < 0)
			goto err_cancel_data;
		nla_nest_end(skb, data);
	}
	return 0;

err_cancel_data:
	nla_nest_cancel(skb, data);
	return err;
}

static int rtnl_link_fill(struct sk_buff *skb, const struct net_device *dev)
{
	struct nlattr *linkinfo;
	int err = -EMSGSIZE;

	linkinfo = nla_nest_start_noflag(skb, IFLA_LINKINFO);
	if (linkinfo == NULL)
		goto out;

	err = rtnl_link_info_fill(skb, dev);
	if (err < 0)
		goto err_cancel_link;

	err = rtnl_link_slave_info_fill(skb, dev);
	if (err < 0)
		goto err_cancel_link;

	nla_nest_end(skb, linkinfo);
	return 0;

err_cancel_link:
	nla_nest_cancel(skb, linkinfo);
out:
	return err;
}

int rtnetlink_send(struct sk_buff *skb, struct net *net, u32 pid, unsigned int group, int echo)
{
	struct sock *rtnl = net->rtnl;

	return nlmsg_notify(rtnl, skb, pid, group, echo, GFP_KERNEL);
}

int rtnl_unicast(struct sk_buff *skb, struct net *net, u32 pid)
{
	struct sock *rtnl = net->rtnl;

	return nlmsg_unicast(rtnl, skb, pid);
}
EXPORT_SYMBOL(rtnl_unicast);

void rtnl_notify(struct sk_buff *skb, struct net *net, u32 pid, u32 group,
		 struct nlmsghdr *nlh, gfp_t flags)
{
	struct sock *rtnl = net->rtnl;

	nlmsg_notify(rtnl, skb, pid, group, nlmsg_report(nlh), flags);
}
EXPORT_SYMBOL(rtnl_notify);

void rtnl_set_sk_err(struct net *net, u32 group, int error)
{
	struct sock *rtnl = net->rtnl;

	netlink_set_err(rtnl, 0, group, error);
}
EXPORT_SYMBOL(rtnl_set_sk_err);

int rtnetlink_put_metrics(struct sk_buff *skb, u32 *metrics)
{
	struct nlattr *mx;
	int i, valid = 0;

	/* nothing is dumped for dst_default_metrics, so just skip the loop */
	if (metrics == dst_default_metrics.metrics)
		return 0;

	mx = nla_nest_start_noflag(skb, RTA_METRICS);
	if (mx == NULL)
		return -ENOBUFS;

	for (i = 0; i < RTAX_MAX; i++) {
		if (metrics[i]) {
			if (i == RTAX_CC_ALGO - 1) {
				char tmp[TCP_CA_NAME_MAX], *name;

				name = tcp_ca_get_name_by_key(metrics[i], tmp);
				if (!name)
					continue;
				if (nla_put_string(skb, i + 1, name))
					goto nla_put_failure;
			} else if (i == RTAX_FEATURES - 1) {
				u32 user_features = metrics[i] & RTAX_FEATURE_MASK;

				if (!user_features)
					continue;
				BUILD_BUG_ON(RTAX_FEATURE_MASK & DST_FEATURE_MASK);
				if (nla_put_u32(skb, i + 1, user_features))
					goto nla_put_failure;
			} else {
				if (nla_put_u32(skb, i + 1, metrics[i]))
					goto nla_put_failure;
			}
			valid++;
		}
	}

	if (!valid) {
		nla_nest_cancel(skb, mx);
		return 0;
	}

	return nla_nest_end(skb, mx);

nla_put_failure:
	nla_nest_cancel(skb, mx);
	return -EMSGSIZE;
}
EXPORT_SYMBOL(rtnetlink_put_metrics);

int rtnl_put_cacheinfo(struct sk_buff *skb, struct dst_entry *dst, u32 id,
		       long expires, u32 error)
{
	struct rta_cacheinfo ci = {
		.rta_error = error,
		.rta_id =  id,
	};

	if (dst) {
		ci.rta_lastuse = jiffies_delta_to_clock_t(jiffies - dst->lastuse);
		ci.rta_used = dst->__use;
		ci.rta_clntref = atomic_read(&dst->__refcnt);
	}
	if (expires) {
		unsigned long clock;

		clock = jiffies_to_clock_t(abs(expires));
		clock = min_t(unsigned long, clock, INT_MAX);
		ci.rta_expires = (expires > 0) ? clock : -clock;
	}
	return nla_put(skb, RTA_CACHEINFO, sizeof(ci), &ci);
}
EXPORT_SYMBOL_GPL(rtnl_put_cacheinfo);

static void set_operstate(struct net_device *dev, unsigned char transition)
{
	unsigned char operstate = dev->operstate;

	switch (transition) {
	case IF_OPER_UP:
		if ((operstate == IF_OPER_DORMANT ||
		     operstate == IF_OPER_TESTING ||
		     operstate == IF_OPER_UNKNOWN) &&
		    !netif_dormant(dev) && !netif_testing(dev))
			operstate = IF_OPER_UP;
		break;

	case IF_OPER_TESTING:
		if (operstate == IF_OPER_UP ||
		    operstate == IF_OPER_UNKNOWN)
			operstate = IF_OPER_TESTING;
		break;

	case IF_OPER_DORMANT:
		if (operstate == IF_OPER_UP ||
		    operstate == IF_OPER_UNKNOWN)
			operstate = IF_OPER_DORMANT;
		break;
	}

	if (dev->operstate != operstate) {
		write_lock_bh(&dev_base_lock);
		dev->operstate = operstate;
		write_unlock_bh(&dev_base_lock);
		netdev_state_change(dev);
	}
}

static unsigned int rtnl_dev_get_flags(const struct net_device *dev)
{
	return (dev->flags & ~(IFF_PROMISC | IFF_ALLMULTI)) |
	       (dev->gflags & (IFF_PROMISC | IFF_ALLMULTI));
}

static unsigned int rtnl_dev_combine_flags(const struct net_device *dev,
					   const struct ifinfomsg *ifm)
{
	unsigned int flags = ifm->ifi_flags;

	/* bugwards compatibility: ifi_change == 0 is treated as ~0 */
	if (ifm->ifi_change)
		flags = (flags & ifm->ifi_change) |
			(rtnl_dev_get_flags(dev) & ~ifm->ifi_change);

	return flags;
}

static void copy_rtnl_link_stats(struct rtnl_link_stats *a,
				 const struct rtnl_link_stats64 *b)
{
	a->rx_packets = b->rx_packets;
	a->tx_packets = b->tx_packets;
	a->rx_bytes = b->rx_bytes;
	a->tx_bytes = b->tx_bytes;
	a->rx_errors = b->rx_errors;
	a->tx_errors = b->tx_errors;
	a->rx_dropped = b->rx_dropped;
	a->tx_dropped = b->tx_dropped;

	a->multicast = b->multicast;
	a->collisions = b->collisions;

	a->rx_length_errors = b->rx_length_errors;
	a->rx_over_errors = b->rx_over_errors;
	a->rx_crc_errors = b->rx_crc_errors;
	a->rx_frame_errors = b->rx_frame_errors;
	a->rx_fifo_errors = b->rx_fifo_errors;
	a->rx_missed_errors = b->rx_missed_errors;

	a->tx_aborted_errors = b->tx_aborted_errors;
	a->tx_carrier_errors = b->tx_carrier_errors;
	a->tx_fifo_errors = b->tx_fifo_errors;
	a->tx_heartbeat_errors = b->tx_heartbeat_errors;
	a->tx_window_errors = b->tx_window_errors;

	a->rx_compressed = b->rx_compressed;
	a->tx_compressed = b->tx_compressed;

	a->rx_nohandler = b->rx_nohandler;
}

/* All VF info */
static inline int rtnl_vfinfo_size(const struct net_device *dev,
				   u32 ext_filter_mask)
{
	if (dev->dev.parent && (ext_filter_mask & RTEXT_FILTER_VF)) {
		int num_vfs = dev_num_vf(dev->dev.parent);
		size_t size = nla_total_size(0);
		size += num_vfs *
			(nla_total_size(0) +
			 nla_total_size(sizeof(struct ifla_vf_mac)) +
			 nla_total_size(sizeof(struct ifla_vf_broadcast)) +
			 nla_total_size(sizeof(struct ifla_vf_vlan)) +
			 nla_total_size(0) + /* nest IFLA_VF_VLAN_LIST */
			 nla_total_size(MAX_VLAN_LIST_LEN *
					sizeof(struct ifla_vf_vlan_info)) +
			 nla_total_size(sizeof(struct ifla_vf_spoofchk)) +
			 nla_total_size(sizeof(struct ifla_vf_tx_rate)) +
			 nla_total_size(sizeof(struct ifla_vf_rate)) +
			 nla_total_size(sizeof(struct ifla_vf_link_state)) +
			 nla_total_size(sizeof(struct ifla_vf_rss_query_en)) +
			 nla_total_size(0) + /* nest IFLA_VF_STATS */
			 /* IFLA_VF_STATS_RX_PACKETS */
			 nla_total_size_64bit(sizeof(__u64)) +
			 /* IFLA_VF_STATS_TX_PACKETS */
			 nla_total_size_64bit(sizeof(__u64)) +
			 /* IFLA_VF_STATS_RX_BYTES */
			 nla_total_size_64bit(sizeof(__u64)) +
			 /* IFLA_VF_STATS_TX_BYTES */
			 nla_total_size_64bit(sizeof(__u64)) +
			 /* IFLA_VF_STATS_BROADCAST */
			 nla_total_size_64bit(sizeof(__u64)) +
			 /* IFLA_VF_STATS_MULTICAST */
			 nla_total_size_64bit(sizeof(__u64)) +
			 /* IFLA_VF_STATS_RX_DROPPED */
			 nla_total_size_64bit(sizeof(__u64)) +
			 /* IFLA_VF_STATS_TX_DROPPED */
			 nla_total_size_64bit(sizeof(__u64)) +
			 nla_total_size(sizeof(struct ifla_vf_trust)));
		return size;
	} else
		return 0;
}

static size_t rtnl_port_size(const struct net_device *dev,
			     u32 ext_filter_mask)
{
	size_t port_size = nla_total_size(4)		/* PORT_VF */
		+ nla_total_size(PORT_PROFILE_MAX)	/* PORT_PROFILE */
		+ nla_total_size(PORT_UUID_MAX)		/* PORT_INSTANCE_UUID */
		+ nla_total_size(PORT_UUID_MAX)		/* PORT_HOST_UUID */
		+ nla_total_size(1)			/* PROT_VDP_REQUEST */
		+ nla_total_size(2);			/* PORT_VDP_RESPONSE */
	size_t vf_ports_size = nla_total_size(sizeof(struct nlattr));
	size_t vf_port_size = nla_total_size(sizeof(struct nlattr))
		+ port_size;
	size_t port_self_size = nla_total_size(sizeof(struct nlattr))
		+ port_size;

	if (!dev->netdev_ops->ndo_get_vf_port || !dev->dev.parent ||
	    !(ext_filter_mask & RTEXT_FILTER_VF))
		return 0;
	if (dev_num_vf(dev->dev.parent))
		return port_self_size + vf_ports_size +
			vf_port_size * dev_num_vf(dev->dev.parent);
	else
		return port_self_size;
}

static size_t rtnl_xdp_size(void)
{
	size_t xdp_size = nla_total_size(0) +	/* nest IFLA_XDP */
			  nla_total_size(1) +	/* XDP_ATTACHED */
			  nla_total_size(4) +	/* XDP_PROG_ID (or 1st mode) */
			  nla_total_size(4);	/* XDP_<mode>_PROG_ID */

	return xdp_size;
}

static size_t rtnl_prop_list_size(const struct net_device *dev)
{
	struct netdev_name_node *name_node;
	size_t size;

	if (list_empty(&dev->name_node->list))
		return 0;
	size = nla_total_size(0);
	list_for_each_entry(name_node, &dev->name_node->list, list)
		size += nla_total_size(ALTIFNAMSIZ);
	return size;
}

static size_t rtnl_proto_down_size(const struct net_device *dev)
{
	size_t size = nla_total_size(1);

	if (dev->proto_down_reason)
		size += nla_total_size(0) + nla_total_size(4);

	return size;
}

static noinline size_t if_nlmsg_size(const struct net_device *dev,
				     u32 ext_filter_mask)
{
	return NLMSG_ALIGN(sizeof(struct ifinfomsg))
	       + nla_total_size(IFNAMSIZ) /* IFLA_IFNAME */
	       + nla_total_size(IFALIASZ) /* IFLA_IFALIAS */
	       + nla_total_size(IFNAMSIZ) /* IFLA_QDISC */
	       + nla_total_size_64bit(sizeof(struct rtnl_link_ifmap))
	       + nla_total_size(sizeof(struct rtnl_link_stats))
	       + nla_total_size_64bit(sizeof(struct rtnl_link_stats64))
	       + nla_total_size(MAX_ADDR_LEN) /* IFLA_ADDRESS */
	       + nla_total_size(MAX_ADDR_LEN) /* IFLA_BROADCAST */
	       + nla_total_size(4) /* IFLA_TXQLEN */
	       + nla_total_size(4) /* IFLA_WEIGHT */
	       + nla_total_size(4) /* IFLA_MTU */
	       + nla_total_size(4) /* IFLA_LINK */
	       + nla_total_size(4) /* IFLA_MASTER */
	       + nla_total_size(1) /* IFLA_CARRIER */
	       + nla_total_size(4) /* IFLA_PROMISCUITY */
	       + nla_total_size(4) /* IFLA_NUM_TX_QUEUES */
	       + nla_total_size(4) /* IFLA_NUM_RX_QUEUES */
	       + nla_total_size(4) /* IFLA_GSO_MAX_SEGS */
	       + nla_total_size(4) /* IFLA_GSO_MAX_SIZE */
	       + nla_total_size(1) /* IFLA_OPERSTATE */
	       + nla_total_size(1) /* IFLA_LINKMODE */
	       + nla_total_size(4) /* IFLA_CARRIER_CHANGES */
	       + nla_total_size(4) /* IFLA_LINK_NETNSID */
	       + nla_total_size(4) /* IFLA_GROUP */
	       + nla_total_size(ext_filter_mask
			        & RTEXT_FILTER_VF ? 4 : 0) /* IFLA_NUM_VF */
	       + rtnl_vfinfo_size(dev, ext_filter_mask) /* IFLA_VFINFO_LIST */
	       + rtnl_port_size(dev, ext_filter_mask) /* IFLA_VF_PORTS + IFLA_PORT_SELF */
	       + rtnl_link_get_size(dev) /* IFLA_LINKINFO */
	       + rtnl_link_get_af_size(dev, ext_filter_mask) /* IFLA_AF_SPEC */
	       + nla_total_size(MAX_PHYS_ITEM_ID_LEN) /* IFLA_PHYS_PORT_ID */
	       + nla_total_size(MAX_PHYS_ITEM_ID_LEN) /* IFLA_PHYS_SWITCH_ID */
	       + nla_total_size(IFNAMSIZ) /* IFLA_PHYS_PORT_NAME */
	       + rtnl_xdp_size() /* IFLA_XDP */
	       + nla_total_size(4)  /* IFLA_EVENT */
	       + nla_total_size(4)  /* IFLA_NEW_NETNSID */
	       + nla_total_size(4)  /* IFLA_NEW_IFINDEX */
	       + rtnl_proto_down_size(dev)  /* proto down */
	       + nla_total_size(4)  /* IFLA_TARGET_NETNSID */
	       + nla_total_size(4)  /* IFLA_CARRIER_UP_COUNT */
	       + nla_total_size(4)  /* IFLA_CARRIER_DOWN_COUNT */
	       + nla_total_size(4)  /* IFLA_MIN_MTU */
	       + nla_total_size(4)  /* IFLA_MAX_MTU */
	       + rtnl_prop_list_size(dev)
	       + nla_total_size(MAX_ADDR_LEN) /* IFLA_PERM_ADDRESS */
	       + 0;
}

static int rtnl_vf_ports_fill(struct sk_buff *skb, struct net_device *dev)
{
	struct nlattr *vf_ports;
	struct nlattr *vf_port;
	int vf;
	int err;

	vf_ports = nla_nest_start_noflag(skb, IFLA_VF_PORTS);
	if (!vf_ports)
		return -EMSGSIZE;

	for (vf = 0; vf < dev_num_vf(dev->dev.parent); vf++) {
		vf_port = nla_nest_start_noflag(skb, IFLA_VF_PORT);
		if (!vf_port)
			goto nla_put_failure;
		if (nla_put_u32(skb, IFLA_PORT_VF, vf))
			goto nla_put_failure;
		err = dev->netdev_ops->ndo_get_vf_port(dev, vf, skb);
		if (err == -EMSGSIZE)
			goto nla_put_failure;
		if (err) {
			nla_nest_cancel(skb, vf_port);
			continue;
		}
		nla_nest_end(skb, vf_port);
	}

	nla_nest_end(skb, vf_ports);

	return 0;

nla_put_failure:
	nla_nest_cancel(skb, vf_ports);
	return -EMSGSIZE;
}

static int rtnl_port_self_fill(struct sk_buff *skb, struct net_device *dev)
{
	struct nlattr *port_self;
	int err;

	port_self = nla_nest_start_noflag(skb, IFLA_PORT_SELF);
	if (!port_self)
		return -EMSGSIZE;

	err = dev->netdev_ops->ndo_get_vf_port(dev, PORT_SELF_VF, skb);
	if (err) {
		nla_nest_cancel(skb, port_self);
		return (err == -EMSGSIZE) ? err : 0;
	}

	nla_nest_end(skb, port_self);

	return 0;
}

static int rtnl_port_fill(struct sk_buff *skb, struct net_device *dev,
			  u32 ext_filter_mask)
{
	int err;

	if (!dev->netdev_ops->ndo_get_vf_port || !dev->dev.parent ||
	    !(ext_filter_mask & RTEXT_FILTER_VF))
		return 0;

	err = rtnl_port_self_fill(skb, dev);
	if (err)
		return err;

	if (dev_num_vf(dev->dev.parent)) {
		err = rtnl_vf_ports_fill(skb, dev);
		if (err)
			return err;
	}

	return 0;
}

static int rtnl_phys_port_id_fill(struct sk_buff *skb, struct net_device *dev)
{
	int err;
	struct netdev_phys_item_id ppid;

	err = dev_get_phys_port_id(dev, &ppid);
	if (err) {
		if (err == -EOPNOTSUPP)
			return 0;
		return err;
	}

	if (nla_put(skb, IFLA_PHYS_PORT_ID, ppid.id_len, ppid.id))
		return -EMSGSIZE;

	return 0;
}

static int rtnl_phys_port_name_fill(struct sk_buff *skb, struct net_device *dev)
{
	char name[IFNAMSIZ];
	int err;

	err = dev_get_phys_port_name(dev, name, sizeof(name));
	if (err) {
		if (err == -EOPNOTSUPP)
			return 0;
		return err;
	}

	if (nla_put_string(skb, IFLA_PHYS_PORT_NAME, name))
		return -EMSGSIZE;

	return 0;
}

static int rtnl_phys_switch_id_fill(struct sk_buff *skb, struct net_device *dev)
{
	struct netdev_phys_item_id ppid = { };
	int err;

	err = dev_get_port_parent_id(dev, &ppid, false);
	if (err) {
		if (err == -EOPNOTSUPP)
			return 0;
		return err;
	}

	if (nla_put(skb, IFLA_PHYS_SWITCH_ID, ppid.id_len, ppid.id))
		return -EMSGSIZE;

	return 0;
}

static noinline_for_stack int rtnl_fill_stats(struct sk_buff *skb,
					      struct net_device *dev)
{
	struct rtnl_link_stats64 *sp;
	struct nlattr *attr;

	attr = nla_reserve_64bit(skb, IFLA_STATS64,
				 sizeof(struct rtnl_link_stats64), IFLA_PAD);
	if (!attr)
		return -EMSGSIZE;

	sp = nla_data(attr);
	dev_get_stats(dev, sp);

	attr = nla_reserve(skb, IFLA_STATS,
			   sizeof(struct rtnl_link_stats));
	if (!attr)
		return -EMSGSIZE;

	copy_rtnl_link_stats(nla_data(attr), sp);

	return 0;
}

static noinline_for_stack int rtnl_fill_vfinfo(struct sk_buff *skb,
					       struct net_device *dev,
					       int vfs_num,
					       struct nlattr *vfinfo)
{
	struct ifla_vf_rss_query_en vf_rss_query_en;
	struct nlattr *vf, *vfstats, *vfvlanlist;
	struct ifla_vf_link_state vf_linkstate;
	struct ifla_vf_vlan_info vf_vlan_info;
	struct ifla_vf_spoofchk vf_spoofchk;
	struct ifla_vf_tx_rate vf_tx_rate;
	struct ifla_vf_stats vf_stats;
	struct ifla_vf_trust vf_trust;
	struct ifla_vf_vlan vf_vlan;
	struct ifla_vf_rate vf_rate;
	struct ifla_vf_mac vf_mac;
	struct ifla_vf_broadcast vf_broadcast;
	struct ifla_vf_info ivi;
	struct ifla_vf_guid node_guid;
	struct ifla_vf_guid port_guid;

	memset(&ivi, 0, sizeof(ivi));

	/* Not all SR-IOV capable drivers support the
	 * spoofcheck and "RSS query enable" query.  Preset to
	 * -1 so the user space tool can detect that the driver
	 * didn't report anything.
	 */
	ivi.spoofchk = -1;
	ivi.rss_query_en = -1;
	ivi.trusted = -1;
	/* The default value for VF link state is "auto"
	 * IFLA_VF_LINK_STATE_AUTO which equals zero
	 */
	ivi.linkstate = 0;
	/* VLAN Protocol by default is 802.1Q */
	ivi.vlan_proto = htons(ETH_P_8021Q);
	if (dev->netdev_ops->ndo_get_vf_config(dev, vfs_num, &ivi))
		return 0;

	memset(&vf_vlan_info, 0, sizeof(vf_vlan_info));
	memset(&node_guid, 0, sizeof(node_guid));
	memset(&port_guid, 0, sizeof(port_guid));

	vf_mac.vf =
		vf_vlan.vf =
		vf_vlan_info.vf =
		vf_rate.vf =
		vf_tx_rate.vf =
		vf_spoofchk.vf =
		vf_linkstate.vf =
		vf_rss_query_en.vf =
		vf_trust.vf =
		node_guid.vf =
		port_guid.vf = ivi.vf;

	memcpy(vf_mac.mac, ivi.mac, sizeof(ivi.mac));
	memcpy(vf_broadcast.broadcast, dev->broadcast, dev->addr_len);
	vf_vlan.vlan = ivi.vlan;
	vf_vlan.qos = ivi.qos;
	vf_vlan_info.vlan = ivi.vlan;
	vf_vlan_info.qos = ivi.qos;
	vf_vlan_info.vlan_proto = ivi.vlan_proto;
	vf_tx_rate.rate = ivi.max_tx_rate;
	vf_rate.min_tx_rate = ivi.min_tx_rate;
	vf_rate.max_tx_rate = ivi.max_tx_rate;
	vf_spoofchk.setting = ivi.spoofchk;
	vf_linkstate.link_state = ivi.linkstate;
	vf_rss_query_en.setting = ivi.rss_query_en;
	vf_trust.setting = ivi.trusted;
	vf = nla_nest_start_noflag(skb, IFLA_VF_INFO);
	if (!vf)
		goto nla_put_vfinfo_failure;
	if (nla_put(skb, IFLA_VF_MAC, sizeof(vf_mac), &vf_mac) ||
	    nla_put(skb, IFLA_VF_BROADCAST, sizeof(vf_broadcast), &vf_broadcast) ||
	    nla_put(skb, IFLA_VF_VLAN, sizeof(vf_vlan), &vf_vlan) ||
	    nla_put(skb, IFLA_VF_RATE, sizeof(vf_rate),
		    &vf_rate) ||
	    nla_put(skb, IFLA_VF_TX_RATE, sizeof(vf_tx_rate),
		    &vf_tx_rate) ||
	    nla_put(skb, IFLA_VF_SPOOFCHK, sizeof(vf_spoofchk),
		    &vf_spoofchk) ||
	    nla_put(skb, IFLA_VF_LINK_STATE, sizeof(vf_linkstate),
		    &vf_linkstate) ||
	    nla_put(skb, IFLA_VF_RSS_QUERY_EN,
		    sizeof(vf_rss_query_en),
		    &vf_rss_query_en) ||
	    nla_put(skb, IFLA_VF_TRUST,
		    sizeof(vf_trust), &vf_trust))
		goto nla_put_vf_failure;

	if (dev->netdev_ops->ndo_get_vf_guid &&
	    !dev->netdev_ops->ndo_get_vf_guid(dev, vfs_num, &node_guid,
					      &port_guid)) {
		if (nla_put(skb, IFLA_VF_IB_NODE_GUID, sizeof(node_guid),
			    &node_guid) ||
		    nla_put(skb, IFLA_VF_IB_PORT_GUID, sizeof(port_guid),
			    &port_guid))
			goto nla_put_vf_failure;
	}
	vfvlanlist = nla_nest_start_noflag(skb, IFLA_VF_VLAN_LIST);
	if (!vfvlanlist)
		goto nla_put_vf_failure;
	if (nla_put(skb, IFLA_VF_VLAN_INFO, sizeof(vf_vlan_info),
		    &vf_vlan_info)) {
		nla_nest_cancel(skb, vfvlanlist);
		goto nla_put_vf_failure;
	}
	nla_nest_end(skb, vfvlanlist);
	memset(&vf_stats, 0, sizeof(vf_stats));
	if (dev->netdev_ops->ndo_get_vf_stats)
		dev->netdev_ops->ndo_get_vf_stats(dev, vfs_num,
						&vf_stats);
	vfstats = nla_nest_start_noflag(skb, IFLA_VF_STATS);
	if (!vfstats)
		goto nla_put_vf_failure;
	if (nla_put_u64_64bit(skb, IFLA_VF_STATS_RX_PACKETS,
			      vf_stats.rx_packets, IFLA_VF_STATS_PAD) ||
	    nla_put_u64_64bit(skb, IFLA_VF_STATS_TX_PACKETS,
			      vf_stats.tx_packets, IFLA_VF_STATS_PAD) ||
	    nla_put_u64_64bit(skb, IFLA_VF_STATS_RX_BYTES,
			      vf_stats.rx_bytes, IFLA_VF_STATS_PAD) ||
	    nla_put_u64_64bit(skb, IFLA_VF_STATS_TX_BYTES,
			      vf_stats.tx_bytes, IFLA_VF_STATS_PAD) ||
	    nla_put_u64_64bit(skb, IFLA_VF_STATS_BROADCAST,
			      vf_stats.broadcast, IFLA_VF_STATS_PAD) ||
	    nla_put_u64_64bit(skb, IFLA_VF_STATS_MULTICAST,
			      vf_stats.multicast, IFLA_VF_STATS_PAD) ||
	    nla_put_u64_64bit(skb, IFLA_VF_STATS_RX_DROPPED,
			      vf_stats.rx_dropped, IFLA_VF_STATS_PAD) ||
	    nla_put_u64_64bit(skb, IFLA_VF_STATS_TX_DROPPED,
			      vf_stats.tx_dropped, IFLA_VF_STATS_PAD)) {
		nla_nest_cancel(skb, vfstats);
		goto nla_put_vf_failure;
	}
	nla_nest_end(skb, vfstats);
	nla_nest_end(skb, vf);
	return 0;

nla_put_vf_failure:
	nla_nest_cancel(skb, vf);
nla_put_vfinfo_failure:
	nla_nest_cancel(skb, vfinfo);
	return -EMSGSIZE;
}

static noinline_for_stack int rtnl_fill_vf(struct sk_buff *skb,
					   struct net_device *dev,
					   u32 ext_filter_mask)
{
	struct nlattr *vfinfo;
	int i, num_vfs;

	if (!dev->dev.parent || ((ext_filter_mask & RTEXT_FILTER_VF) == 0))
		return 0;

	num_vfs = dev_num_vf(dev->dev.parent);
	if (nla_put_u32(skb, IFLA_NUM_VF, num_vfs))
		return -EMSGSIZE;

	if (!dev->netdev_ops->ndo_get_vf_config)
		return 0;

	vfinfo = nla_nest_start_noflag(skb, IFLA_VFINFO_LIST);
	if (!vfinfo)
		return -EMSGSIZE;

	for (i = 0; i < num_vfs; i++) {
		if (rtnl_fill_vfinfo(skb, dev, i, vfinfo))
			return -EMSGSIZE;
	}

	nla_nest_end(skb, vfinfo);
	return 0;
}

static int rtnl_fill_link_ifmap(struct sk_buff *skb, struct net_device *dev)
{
	struct rtnl_link_ifmap map;

	memset(&map, 0, sizeof(map));
	map.mem_start   = dev->mem_start;
	map.mem_end     = dev->mem_end;
	map.base_addr   = dev->base_addr;
	map.irq         = dev->irq;
	map.dma         = dev->dma;
	map.port        = dev->if_port;

	if (nla_put_64bit(skb, IFLA_MAP, sizeof(map), &map, IFLA_PAD))
		return -EMSGSIZE;

	return 0;
}

static u32 rtnl_xdp_prog_skb(struct net_device *dev)
{
	const struct bpf_prog *generic_xdp_prog;

	ASSERT_RTNL();

	generic_xdp_prog = rtnl_dereference(dev->xdp_prog);
	if (!generic_xdp_prog)
		return 0;
	return generic_xdp_prog->aux->id;
}

static u32 rtnl_xdp_prog_drv(struct net_device *dev)
{
	return dev_xdp_prog_id(dev, XDP_MODE_DRV);
}

static u32 rtnl_xdp_prog_hw(struct net_device *dev)
{
	return dev_xdp_prog_id(dev, XDP_MODE_HW);
}

static int rtnl_xdp_report_one(struct sk_buff *skb, struct net_device *dev,
			       u32 *prog_id, u8 *mode, u8 tgt_mode, u32 attr,
			       u32 (*get_prog_id)(struct net_device *dev))
{
	u32 curr_id;
	int err;

	curr_id = get_prog_id(dev);
	if (!curr_id)
		return 0;

	*prog_id = curr_id;
	err = nla_put_u32(skb, attr, curr_id);
	if (err)
		return err;

	if (*mode != XDP_ATTACHED_NONE)
		*mode = XDP_ATTACHED_MULTI;
	else
		*mode = tgt_mode;

	return 0;
}

static int rtnl_xdp_fill(struct sk_buff *skb, struct net_device *dev)
{
	struct nlattr *xdp;
	u32 prog_id;
	int err;
	u8 mode;

	xdp = nla_nest_start_noflag(skb, IFLA_XDP);
	if (!xdp)
		return -EMSGSIZE;

	prog_id = 0;
	mode = XDP_ATTACHED_NONE;
	err = rtnl_xdp_report_one(skb, dev, &prog_id, &mode, XDP_ATTACHED_SKB,
				  IFLA_XDP_SKB_PROG_ID, rtnl_xdp_prog_skb);
	if (err)
		goto err_cancel;
	err = rtnl_xdp_report_one(skb, dev, &prog_id, &mode, XDP_ATTACHED_DRV,
				  IFLA_XDP_DRV_PROG_ID, rtnl_xdp_prog_drv);
	if (err)
		goto err_cancel;
	err = rtnl_xdp_report_one(skb, dev, &prog_id, &mode, XDP_ATTACHED_HW,
				  IFLA_XDP_HW_PROG_ID, rtnl_xdp_prog_hw);
	if (err)
		goto err_cancel;

	err = nla_put_u8(skb, IFLA_XDP_ATTACHED, mode);
	if (err)
		goto err_cancel;

	if (prog_id && mode != XDP_ATTACHED_MULTI) {
		err = nla_put_u32(skb, IFLA_XDP_PROG_ID, prog_id);
		if (err)
			goto err_cancel;
	}

	nla_nest_end(skb, xdp);
	return 0;

err_cancel:
	nla_nest_cancel(skb, xdp);
	return err;
}

static u32 rtnl_get_event(unsigned long event)
{
	u32 rtnl_event_type = IFLA_EVENT_NONE;

	switch (event) {
	case NETDEV_REBOOT:
		rtnl_event_type = IFLA_EVENT_REBOOT;
		break;
	case NETDEV_FEAT_CHANGE:
		rtnl_event_type = IFLA_EVENT_FEATURES;
		break;
	case NETDEV_BONDING_FAILOVER:
		rtnl_event_type = IFLA_EVENT_BONDING_FAILOVER;
		break;
	case NETDEV_NOTIFY_PEERS:
		rtnl_event_type = IFLA_EVENT_NOTIFY_PEERS;
		break;
	case NETDEV_RESEND_IGMP:
		rtnl_event_type = IFLA_EVENT_IGMP_RESEND;
		break;
	case NETDEV_CHANGEINFODATA:
		rtnl_event_type = IFLA_EVENT_BONDING_OPTIONS;
		break;
	default:
		break;
	}

	return rtnl_event_type;
}

static int put_master_ifindex(struct sk_buff *skb, struct net_device *dev)
{
	const struct net_device *upper_dev;
	int ret = 0;

	rcu_read_lock();

	upper_dev = netdev_master_upper_dev_get_rcu(dev);
	if (upper_dev)
		ret = nla_put_u32(skb, IFLA_MASTER, upper_dev->ifindex);

	rcu_read_unlock();
	return ret;
}

static int nla_put_iflink(struct sk_buff *skb, const struct net_device *dev,
			  bool force)
{
	int ifindex = dev_get_iflink(dev);

	if (force || dev->ifindex != ifindex)
		return nla_put_u32(skb, IFLA_LINK, ifindex);

	return 0;
}

static noinline_for_stack int nla_put_ifalias(struct sk_buff *skb,
					      struct net_device *dev)
{
	char buf[IFALIASZ];
	int ret;

	ret = dev_get_alias(dev, buf, sizeof(buf));
	return ret > 0 ? nla_put_string(skb, IFLA_IFALIAS, buf) : 0;
}

static int rtnl_fill_link_netnsid(struct sk_buff *skb,
				  const struct net_device *dev,
				  struct net *src_net, gfp_t gfp)
{
	bool put_iflink = false;

	if (dev->rtnl_link_ops && dev->rtnl_link_ops->get_link_net) {
		struct net *link_net = dev->rtnl_link_ops->get_link_net(dev);

		if (!net_eq(dev_net(dev), link_net)) {
			int id = peernet2id_alloc(src_net, link_net, gfp);

			if (nla_put_s32(skb, IFLA_LINK_NETNSID, id))
				return -EMSGSIZE;

			put_iflink = true;
		}
	}

	return nla_put_iflink(skb, dev, put_iflink);
}

static int rtnl_fill_link_af(struct sk_buff *skb,
			     const struct net_device *dev,
			     u32 ext_filter_mask)
{
	const struct rtnl_af_ops *af_ops;
	struct nlattr *af_spec;

	af_spec = nla_nest_start_noflag(skb, IFLA_AF_SPEC);
	if (!af_spec)
		return -EMSGSIZE;

	list_for_each_entry_rcu(af_ops, &rtnl_af_ops, list) {
		struct nlattr *af;
		int err;

		if (!af_ops->fill_link_af)
			continue;

		af = nla_nest_start_noflag(skb, af_ops->family);
		if (!af)
			return -EMSGSIZE;

		err = af_ops->fill_link_af(skb, dev, ext_filter_mask);
		/*
		 * Caller may return ENODATA to indicate that there
		 * was no data to be dumped. This is not an error, it
		 * means we should trim the attribute header and
		 * continue.
		 */
		if (err == -ENODATA)
			nla_nest_cancel(skb, af);
		else if (err < 0)
			return -EMSGSIZE;

		nla_nest_end(skb, af);
	}

	nla_nest_end(skb, af_spec);
	return 0;
}

static int rtnl_fill_alt_ifnames(struct sk_buff *skb,
				 const struct net_device *dev)
{
	struct netdev_name_node *name_node;
	int count = 0;

	list_for_each_entry(name_node, &dev->name_node->list, list) {
		if (nla_put_string(skb, IFLA_ALT_IFNAME, name_node->name))
			return -EMSGSIZE;
		count++;
	}
	return count;
}

static int rtnl_fill_prop_list(struct sk_buff *skb,
			       const struct net_device *dev)
{
	struct nlattr *prop_list;
	int ret;

	prop_list = nla_nest_start(skb, IFLA_PROP_LIST);
	if (!prop_list)
		return -EMSGSIZE;

	ret = rtnl_fill_alt_ifnames(skb, dev);
	if (ret <= 0)
		goto nest_cancel;

	nla_nest_end(skb, prop_list);
	return 0;

nest_cancel:
	nla_nest_cancel(skb, prop_list);
	return ret;
}

static int rtnl_fill_proto_down(struct sk_buff *skb,
				const struct net_device *dev)
{
	struct nlattr *pr;
	u32 preason;

	if (nla_put_u8(skb, IFLA_PROTO_DOWN, dev->proto_down))
		goto nla_put_failure;

	preason = dev->proto_down_reason;
	if (!preason)
		return 0;

	pr = nla_nest_start(skb, IFLA_PROTO_DOWN_REASON);
	if (!pr)
		return -EMSGSIZE;

	if (nla_put_u32(skb, IFLA_PROTO_DOWN_REASON_VALUE, preason)) {
		nla_nest_cancel(skb, pr);
		goto nla_put_failure;
	}

	nla_nest_end(skb, pr);
	return 0;

nla_put_failure:
	return -EMSGSIZE;
}

static int rtnl_fill_ifinfo(struct sk_buff *skb,
			    struct net_device *dev, struct net *src_net,
			    int type, u32 pid, u32 seq, u32 change,
			    unsigned int flags, u32 ext_filter_mask,
			    u32 event, int *new_nsid, int new_ifindex,
			    int tgt_netnsid, gfp_t gfp)
{
	struct ifinfomsg *ifm;
	struct nlmsghdr *nlh;

	ASSERT_RTNL();
	nlh = nlmsg_put(skb, pid, seq, type, sizeof(*ifm), flags);
	if (nlh == NULL)
		return -EMSGSIZE;

	ifm = nlmsg_data(nlh);
	ifm->ifi_family = AF_UNSPEC;
	ifm->__ifi_pad = 0;
	ifm->ifi_type = dev->type;
	ifm->ifi_index = dev->ifindex;
	ifm->ifi_flags = dev_get_flags(dev);
	ifm->ifi_change = change;

	if (tgt_netnsid >= 0 && nla_put_s32(skb, IFLA_TARGET_NETNSID, tgt_netnsid))
		goto nla_put_failure;

	if (nla_put_string(skb, IFLA_IFNAME, dev->name) ||
	    nla_put_u32(skb, IFLA_TXQLEN, dev->tx_queue_len) ||
	    nla_put_u8(skb, IFLA_OPERSTATE,
		       netif_running(dev) ? dev->operstate : IF_OPER_DOWN) ||
	    nla_put_u8(skb, IFLA_LINKMODE, dev->link_mode) ||
	    nla_put_u32(skb, IFLA_MTU, dev->mtu) ||
	    nla_put_u32(skb, IFLA_MIN_MTU, dev->min_mtu) ||
	    nla_put_u32(skb, IFLA_MAX_MTU, dev->max_mtu) ||
	    nla_put_u32(skb, IFLA_GROUP, dev->group) ||
	    nla_put_u32(skb, IFLA_PROMISCUITY, dev->promiscuity) ||
	    nla_put_u32(skb, IFLA_NUM_TX_QUEUES, dev->num_tx_queues) ||
	    nla_put_u32(skb, IFLA_GSO_MAX_SEGS, dev->gso_max_segs) ||
	    nla_put_u32(skb, IFLA_GSO_MAX_SIZE, dev->gso_max_size) ||
#ifdef CONFIG_RPS
	    nla_put_u32(skb, IFLA_NUM_RX_QUEUES, dev->num_rx_queues) ||
#endif
	    put_master_ifindex(skb, dev) ||
	    nla_put_u8(skb, IFLA_CARRIER, netif_carrier_ok(dev)) ||
	    (dev->qdisc &&
	     nla_put_string(skb, IFLA_QDISC, dev->qdisc->ops->id)) ||
	    nla_put_ifalias(skb, dev) ||
	    nla_put_u32(skb, IFLA_CARRIER_CHANGES,
			atomic_read(&dev->carrier_up_count) +
			atomic_read(&dev->carrier_down_count)) ||
	    nla_put_u32(skb, IFLA_CARRIER_UP_COUNT,
			atomic_read(&dev->carrier_up_count)) ||
	    nla_put_u32(skb, IFLA_CARRIER_DOWN_COUNT,
			atomic_read(&dev->carrier_down_count)))
		goto nla_put_failure;

	if (rtnl_fill_proto_down(skb, dev))
		goto nla_put_failure;

	if (event != IFLA_EVENT_NONE) {
		if (nla_put_u32(skb, IFLA_EVENT, event))
			goto nla_put_failure;
	}

	if (rtnl_fill_link_ifmap(skb, dev))
		goto nla_put_failure;

	if (dev->addr_len) {
		if (nla_put(skb, IFLA_ADDRESS, dev->addr_len, dev->dev_addr) ||
		    nla_put(skb, IFLA_BROADCAST, dev->addr_len, dev->broadcast))
			goto nla_put_failure;
	}

	if (rtnl_phys_port_id_fill(skb, dev))
		goto nla_put_failure;

	if (rtnl_phys_port_name_fill(skb, dev))
		goto nla_put_failure;

	if (rtnl_phys_switch_id_fill(skb, dev))
		goto nla_put_failure;

	if (rtnl_fill_stats(skb, dev))
		goto nla_put_failure;

	if (rtnl_fill_vf(skb, dev, ext_filter_mask))
		goto nla_put_failure;

	if (rtnl_port_fill(skb, dev, ext_filter_mask))
		goto nla_put_failure;

	if (rtnl_xdp_fill(skb, dev))
		goto nla_put_failure;

	if (dev->rtnl_link_ops || rtnl_have_link_slave_info(dev)) {
		if (rtnl_link_fill(skb, dev) < 0)
			goto nla_put_failure;
	}

	if (rtnl_fill_link_netnsid(skb, dev, src_net, gfp))
		goto nla_put_failure;

	if (new_nsid &&
	    nla_put_s32(skb, IFLA_NEW_NETNSID, *new_nsid) < 0)
		goto nla_put_failure;
	if (new_ifindex &&
	    nla_put_s32(skb, IFLA_NEW_IFINDEX, new_ifindex) < 0)
		goto nla_put_failure;

	if (memchr_inv(dev->perm_addr, '\0', dev->addr_len) &&
	    nla_put(skb, IFLA_PERM_ADDRESS, dev->addr_len, dev->perm_addr))
		goto nla_put_failure;

	rcu_read_lock();
	if (rtnl_fill_link_af(skb, dev, ext_filter_mask))
		goto nla_put_failure_rcu;
	rcu_read_unlock();

	if (rtnl_fill_prop_list(skb, dev))
		goto nla_put_failure;

	if (dev->dev.parent &&
	    nla_put_string(skb, IFLA_PARENT_DEV_NAME,
			   dev_name(dev->dev.parent)))
		goto nla_put_failure;

	if (dev->dev.parent && dev->dev.parent->bus &&
	    nla_put_string(skb, IFLA_PARENT_DEV_BUS_NAME,
			   dev->dev.parent->bus->name))
		goto nla_put_failure;

	nlmsg_end(skb, nlh);
	return 0;

nla_put_failure_rcu:
	rcu_read_unlock();
nla_put_failure:
	nlmsg_cancel(skb, nlh);
	return -EMSGSIZE;
}

static const struct nla_policy ifla_policy[IFLA_MAX+1] = {
	[IFLA_IFNAME]		= { .type = NLA_STRING, .len = IFNAMSIZ-1 },
	[IFLA_ADDRESS]		= { .type = NLA_BINARY, .len = MAX_ADDR_LEN },
	[IFLA_BROADCAST]	= { .type = NLA_BINARY, .len = MAX_ADDR_LEN },
	[IFLA_MAP]		= { .len = sizeof(struct rtnl_link_ifmap) },
	[IFLA_MTU]		= { .type = NLA_U32 },
	[IFLA_LINK]		= { .type = NLA_U32 },
	[IFLA_MASTER]		= { .type = NLA_U32 },
	[IFLA_CARRIER]		= { .type = NLA_U8 },
	[IFLA_TXQLEN]		= { .type = NLA_U32 },
	[IFLA_WEIGHT]		= { .type = NLA_U32 },
	[IFLA_OPERSTATE]	= { .type = NLA_U8 },
	[IFLA_LINKMODE]		= { .type = NLA_U8 },
	[IFLA_LINKINFO]		= { .type = NLA_NESTED },
	[IFLA_NET_NS_PID]	= { .type = NLA_U32 },
	[IFLA_NET_NS_FD]	= { .type = NLA_U32 },
	/* IFLA_IFALIAS is a string, but policy is set to NLA_BINARY to
	 * allow 0-length string (needed to remove an alias).
	 */
	[IFLA_IFALIAS]	        = { .type = NLA_BINARY, .len = IFALIASZ - 1 },
	[IFLA_VFINFO_LIST]	= {. type = NLA_NESTED },
	[IFLA_VF_PORTS]		= { .type = NLA_NESTED },
	[IFLA_PORT_SELF]	= { .type = NLA_NESTED },
	[IFLA_AF_SPEC]		= { .type = NLA_NESTED },
	[IFLA_EXT_MASK]		= { .type = NLA_U32 },
	[IFLA_PROMISCUITY]	= { .type = NLA_U32 },
	[IFLA_NUM_TX_QUEUES]	= { .type = NLA_U32 },
	[IFLA_NUM_RX_QUEUES]	= { .type = NLA_U32 },
	[IFLA_GSO_MAX_SEGS]	= { .type = NLA_U32 },
	[IFLA_GSO_MAX_SIZE]	= { .type = NLA_U32 },
	[IFLA_PHYS_PORT_ID]	= { .type = NLA_BINARY, .len = MAX_PHYS_ITEM_ID_LEN },
	[IFLA_CARRIER_CHANGES]	= { .type = NLA_U32 },  /* ignored */
	[IFLA_PHYS_SWITCH_ID]	= { .type = NLA_BINARY, .len = MAX_PHYS_ITEM_ID_LEN },
	[IFLA_LINK_NETNSID]	= { .type = NLA_S32 },
	[IFLA_PROTO_DOWN]	= { .type = NLA_U8 },
	[IFLA_XDP]		= { .type = NLA_NESTED },
	[IFLA_EVENT]		= { .type = NLA_U32 },
	[IFLA_GROUP]		= { .type = NLA_U32 },
	[IFLA_TARGET_NETNSID]	= { .type = NLA_S32 },
	[IFLA_CARRIER_UP_COUNT]	= { .type = NLA_U32 },
	[IFLA_CARRIER_DOWN_COUNT] = { .type = NLA_U32 },
	[IFLA_MIN_MTU]		= { .type = NLA_U32 },
	[IFLA_MAX_MTU]		= { .type = NLA_U32 },
	[IFLA_PROP_LIST]	= { .type = NLA_NESTED },
	[IFLA_ALT_IFNAME]	= { .type = NLA_STRING,
				    .len = ALTIFNAMSIZ - 1 },
	[IFLA_PERM_ADDRESS]	= { .type = NLA_REJECT },
	[IFLA_PROTO_DOWN_REASON] = { .type = NLA_NESTED },
	[IFLA_NEW_IFINDEX]	= NLA_POLICY_MIN(NLA_S32, 1),
	[IFLA_PARENT_DEV_NAME]	= { .type = NLA_NUL_STRING },
};

static const struct nla_policy ifla_info_policy[IFLA_INFO_MAX+1] = {
	[IFLA_INFO_KIND]	= { .type = NLA_STRING },
	[IFLA_INFO_DATA]	= { .type = NLA_NESTED },
	[IFLA_INFO_SLAVE_KIND]	= { .type = NLA_STRING },
	[IFLA_INFO_SLAVE_DATA]	= { .type = NLA_NESTED },
};

static const struct nla_policy ifla_vf_policy[IFLA_VF_MAX+1] = {
	[IFLA_VF_MAC]		= { .len = sizeof(struct ifla_vf_mac) },
	[IFLA_VF_BROADCAST]	= { .type = NLA_REJECT },
	[IFLA_VF_VLAN]		= { .len = sizeof(struct ifla_vf_vlan) },
	[IFLA_VF_VLAN_LIST]     = { .type = NLA_NESTED },
	[IFLA_VF_TX_RATE]	= { .len = sizeof(struct ifla_vf_tx_rate) },
	[IFLA_VF_SPOOFCHK]	= { .len = sizeof(struct ifla_vf_spoofchk) },
	[IFLA_VF_RATE]		= { .len = sizeof(struct ifla_vf_rate) },
	[IFLA_VF_LINK_STATE]	= { .len = sizeof(struct ifla_vf_link_state) },
	[IFLA_VF_RSS_QUERY_EN]	= { .len = sizeof(struct ifla_vf_rss_query_en) },
	[IFLA_VF_STATS]		= { .type = NLA_NESTED },
	[IFLA_VF_TRUST]		= { .len = sizeof(struct ifla_vf_trust) },
	[IFLA_VF_IB_NODE_GUID]	= { .len = sizeof(struct ifla_vf_guid) },
	[IFLA_VF_IB_PORT_GUID]	= { .len = sizeof(struct ifla_vf_guid) },
};

static const struct nla_policy ifla_port_policy[IFLA_PORT_MAX+1] = {
	[IFLA_PORT_VF]		= { .type = NLA_U32 },
	[IFLA_PORT_PROFILE]	= { .type = NLA_STRING,
				    .len = PORT_PROFILE_MAX },
	[IFLA_PORT_INSTANCE_UUID] = { .type = NLA_BINARY,
				      .len = PORT_UUID_MAX },
	[IFLA_PORT_HOST_UUID]	= { .type = NLA_STRING,
				    .len = PORT_UUID_MAX },
	[IFLA_PORT_REQUEST]	= { .type = NLA_U8, },
	[IFLA_PORT_RESPONSE]	= { .type = NLA_U16, },

	/* Unused, but we need to keep it here since user space could
	 * fill it. It's also broken with regard to NLA_BINARY use in
	 * combination with structs.
	 */
	[IFLA_PORT_VSI_TYPE]	= { .type = NLA_BINARY,
				    .len = sizeof(struct ifla_port_vsi) },
};

static const struct nla_policy ifla_xdp_policy[IFLA_XDP_MAX + 1] = {
	[IFLA_XDP_UNSPEC]	= { .strict_start_type = IFLA_XDP_EXPECTED_FD },
	[IFLA_XDP_FD]		= { .type = NLA_S32 },
	[IFLA_XDP_EXPECTED_FD]	= { .type = NLA_S32 },
	[IFLA_XDP_ATTACHED]	= { .type = NLA_U8 },
	[IFLA_XDP_FLAGS]	= { .type = NLA_U32 },
	[IFLA_XDP_PROG_ID]	= { .type = NLA_U32 },
};

static const struct rtnl_link_ops *linkinfo_to_kind_ops(const struct nlattr *nla)
{
	const struct rtnl_link_ops *ops = NULL;
	struct nlattr *linfo[IFLA_INFO_MAX + 1];

	if (nla_parse_nested_deprecated(linfo, IFLA_INFO_MAX, nla, ifla_info_policy, NULL) < 0)
		return NULL;

	if (linfo[IFLA_INFO_KIND]) {
		char kind[MODULE_NAME_LEN];

		nla_strscpy(kind, linfo[IFLA_INFO_KIND], sizeof(kind));
		ops = rtnl_link_ops_get(kind);
	}

	return ops;
}

static bool link_master_filtered(struct net_device *dev, int master_idx)
{
	struct net_device *master;

	if (!master_idx)
		return false;

	master = netdev_master_upper_dev_get(dev);

	/* 0 is already used to denote IFLA_MASTER wasn't passed, therefore need
	 * another invalid value for ifindex to denote "no master".
	 */
	if (master_idx == -1)
		return !!master;

	if (!master || master->ifindex != master_idx)
		return true;

	return false;
}

static bool link_kind_filtered(const struct net_device *dev,
			       const struct rtnl_link_ops *kind_ops)
{
	if (kind_ops && dev->rtnl_link_ops != kind_ops)
		return true;

	return false;
}

static bool link_dump_filtered(struct net_device *dev,
			       int master_idx,
			       const struct rtnl_link_ops *kind_ops)
{
	if (link_master_filtered(dev, master_idx) ||
	    link_kind_filtered(dev, kind_ops))
		return true;

	return false;
}

/**
 * rtnl_get_net_ns_capable - Get netns if sufficiently privileged.
 * @sk: netlink socket
 * @netnsid: network namespace identifier
 *
 * Returns the network namespace identified by netnsid on success or an error
 * pointer on failure.
 */
struct net *rtnl_get_net_ns_capable(struct sock *sk, int netnsid)
{
	struct net *net;

	net = get_net_ns_by_id(sock_net(sk), netnsid);
	if (!net)
		return ERR_PTR(-EINVAL);

	/* For now, the caller is required to have CAP_NET_ADMIN in
	 * the user namespace owning the target net ns.
	 */
	if (!sk_ns_capable(sk, net->user_ns, CAP_NET_ADMIN)) {
		put_net(net);
		return ERR_PTR(-EACCES);
	}
	return net;
}
EXPORT_SYMBOL_GPL(rtnl_get_net_ns_capable);

static int rtnl_valid_dump_ifinfo_req(const struct nlmsghdr *nlh,
				      bool strict_check, struct nlattr **tb,
				      struct netlink_ext_ack *extack)
{
	int hdrlen;

	if (strict_check) {
		struct ifinfomsg *ifm;

		if (nlh->nlmsg_len < nlmsg_msg_size(sizeof(*ifm))) {
			NL_SET_ERR_MSG(extack, "Invalid header for link dump");
			return -EINVAL;
		}

		ifm = nlmsg_data(nlh);
		if (ifm->__ifi_pad || ifm->ifi_type || ifm->ifi_flags ||
		    ifm->ifi_change) {
			NL_SET_ERR_MSG(extack, "Invalid values in header for link dump request");
			return -EINVAL;
		}
		if (ifm->ifi_index) {
			NL_SET_ERR_MSG(extack, "Filter by device index not supported for link dumps");
			return -EINVAL;
		}

		return nlmsg_parse_deprecated_strict(nlh, sizeof(*ifm), tb,
						     IFLA_MAX, ifla_policy,
						     extack);
	}

	/* A hack to preserve kernel<->userspace interface.
	 * The correct header is ifinfomsg. It is consistent with rtnl_getlink.
	 * However, before Linux v3.9 the code here assumed rtgenmsg and that's
	 * what iproute2 < v3.9.0 used.
	 * We can detect the old iproute2. Even including the IFLA_EXT_MASK
	 * attribute, its netlink message is shorter than struct ifinfomsg.
	 */
	hdrlen = nlmsg_len(nlh) < sizeof(struct ifinfomsg) ?
		 sizeof(struct rtgenmsg) : sizeof(struct ifinfomsg);

	return nlmsg_parse_deprecated(nlh, hdrlen, tb, IFLA_MAX, ifla_policy,
				      extack);
}

static int rtnl_dump_ifinfo(struct sk_buff *skb, struct netlink_callback *cb)
{
	struct netlink_ext_ack *extack = cb->extack;
	const struct nlmsghdr *nlh = cb->nlh;
	struct net *net = sock_net(skb->sk);
	struct net *tgt_net = net;
	int h, s_h;
	int idx = 0, s_idx;
	struct net_device *dev;
	struct hlist_head *head;
	struct nlattr *tb[IFLA_MAX+1];
	u32 ext_filter_mask = 0;
	const struct rtnl_link_ops *kind_ops = NULL;
	unsigned int flags = NLM_F_MULTI;
	int master_idx = 0;
	int netnsid = -1;
	int err, i;

	s_h = cb->args[0];
	s_idx = cb->args[1];

	err = rtnl_valid_dump_ifinfo_req(nlh, cb->strict_check, tb, extack);
	if (err < 0) {
		if (cb->strict_check)
			return err;

		goto walk_entries;
	}

	for (i = 0; i <= IFLA_MAX; ++i) {
		if (!tb[i])
			continue;

		/* new attributes should only be added with strict checking */
		switch (i) {
		case IFLA_TARGET_NETNSID:
			netnsid = nla_get_s32(tb[i]);
			tgt_net = rtnl_get_net_ns_capable(skb->sk, netnsid);
			if (IS_ERR(tgt_net)) {
				NL_SET_ERR_MSG(extack, "Invalid target network namespace id");
				return PTR_ERR(tgt_net);
			}
			break;
		case IFLA_EXT_MASK:
			ext_filter_mask = nla_get_u32(tb[i]);
			break;
		case IFLA_MASTER:
			master_idx = nla_get_u32(tb[i]);
			break;
		case IFLA_LINKINFO:
			kind_ops = linkinfo_to_kind_ops(tb[i]);
			break;
		default:
			if (cb->strict_check) {
				NL_SET_ERR_MSG(extack, "Unsupported attribute in link dump request");
				return -EINVAL;
			}
		}
	}

	if (master_idx || kind_ops)
		flags |= NLM_F_DUMP_FILTERED;

walk_entries:
	for (h = s_h; h < NETDEV_HASHENTRIES; h++, s_idx = 0) {
		idx = 0;
		head = &tgt_net->dev_index_head[h];
		hlist_for_each_entry(dev, head, index_hlist) {
			if (link_dump_filtered(dev, master_idx, kind_ops))
				goto cont;
			if (idx < s_idx)
				goto cont;
			err = rtnl_fill_ifinfo(skb, dev, net,
					       RTM_NEWLINK,
					       NETLINK_CB(cb->skb).portid,
					       nlh->nlmsg_seq, 0, flags,
					       ext_filter_mask, 0, NULL, 0,
					       netnsid, GFP_KERNEL);

			if (err < 0) {
				if (likely(skb->len))
					goto out;

				goto out_err;
			}
cont:
			idx++;
		}
	}
out:
	err = skb->len;
out_err:
	cb->args[1] = idx;
	cb->args[0] = h;
	cb->seq = tgt_net->dev_base_seq;
	nl_dump_check_consistent(cb, nlmsg_hdr(skb));
	if (netnsid >= 0)
		put_net(tgt_net);

	return err;
}

int rtnl_nla_parse_ifla(struct nlattr **tb, const struct nlattr *head, int len,
			struct netlink_ext_ack *exterr)
{
	return nla_parse_deprecated(tb, IFLA_MAX, head, len, ifla_policy,
				    exterr);
}
EXPORT_SYMBOL(rtnl_nla_parse_ifla);

struct net *rtnl_link_get_net(struct net *src_net, struct nlattr *tb[])
{
	struct net *net;
	/* Examine the link attributes and figure out which
	 * network namespace we are talking about.
	 */
	if (tb[IFLA_NET_NS_PID])
		net = get_net_ns_by_pid(nla_get_u32(tb[IFLA_NET_NS_PID]));
	else if (tb[IFLA_NET_NS_FD])
		net = get_net_ns_by_fd(nla_get_u32(tb[IFLA_NET_NS_FD]));
	else
		net = get_net(src_net);
	return net;
}
EXPORT_SYMBOL(rtnl_link_get_net);

/* Figure out which network namespace we are talking about by
 * examining the link attributes in the following order:
 *
 * 1. IFLA_NET_NS_PID
 * 2. IFLA_NET_NS_FD
 * 3. IFLA_TARGET_NETNSID
 */
static struct net *rtnl_link_get_net_by_nlattr(struct net *src_net,
					       struct nlattr *tb[])
{
	struct net *net;

	if (tb[IFLA_NET_NS_PID] || tb[IFLA_NET_NS_FD])
		return rtnl_link_get_net(src_net, tb);

	if (!tb[IFLA_TARGET_NETNSID])
		return get_net(src_net);

	net = get_net_ns_by_id(src_net, nla_get_u32(tb[IFLA_TARGET_NETNSID]));
	if (!net)
		return ERR_PTR(-EINVAL);

	return net;
}

static struct net *rtnl_link_get_net_capable(const struct sk_buff *skb,
					     struct net *src_net,
					     struct nlattr *tb[], int cap)
{
	struct net *net;

	net = rtnl_link_get_net_by_nlattr(src_net, tb);
	if (IS_ERR(net))
		return net;

	if (!netlink_ns_capable(skb, net->user_ns, cap)) {
		put_net(net);
		return ERR_PTR(-EPERM);
	}

	return net;
}

/* Verify that rtnetlink requests do not pass additional properties
 * potentially referring to different network namespaces.
 */
static int rtnl_ensure_unique_netns(struct nlattr *tb[],
				    struct netlink_ext_ack *extack,
				    bool netns_id_only)
{

	if (netns_id_only) {
		if (!tb[IFLA_NET_NS_PID] && !tb[IFLA_NET_NS_FD])
			return 0;

		NL_SET_ERR_MSG(extack, "specified netns attribute not supported");
		return -EOPNOTSUPP;
	}

	if (tb[IFLA_TARGET_NETNSID] && (tb[IFLA_NET_NS_PID] || tb[IFLA_NET_NS_FD]))
		goto invalid_attr;

	if (tb[IFLA_NET_NS_PID] && (tb[IFLA_TARGET_NETNSID] || tb[IFLA_NET_NS_FD]))
		goto invalid_attr;

	if (tb[IFLA_NET_NS_FD] && (tb[IFLA_TARGET_NETNSID] || tb[IFLA_NET_NS_PID]))
		goto invalid_attr;

	return 0;

invalid_attr:
	NL_SET_ERR_MSG(extack, "multiple netns identifying attributes specified");
	return -EINVAL;
}

static int validate_linkmsg(struct net_device *dev, struct nlattr *tb[],
			    struct netlink_ext_ack *extack)
{
	if (dev) {
		if (tb[IFLA_ADDRESS] &&
		    nla_len(tb[IFLA_ADDRESS]) < dev->addr_len)
			return -EINVAL;

		if (tb[IFLA_BROADCAST] &&
		    nla_len(tb[IFLA_BROADCAST]) < dev->addr_len)
			return -EINVAL;
	}

	if (tb[IFLA_AF_SPEC]) {
		struct nlattr *af;
		int rem, err;

		nla_for_each_nested(af, tb[IFLA_AF_SPEC], rem) {
			const struct rtnl_af_ops *af_ops;

			af_ops = rtnl_af_lookup(nla_type(af));
			if (!af_ops)
				return -EAFNOSUPPORT;

			if (!af_ops->set_link_af)
				return -EOPNOTSUPP;

			if (af_ops->validate_link_af) {
				err = af_ops->validate_link_af(dev, af, extack);
				if (err < 0)
					return err;
			}
		}
	}

	return 0;
}

static int handle_infiniband_guid(struct net_device *dev, struct ifla_vf_guid *ivt,
				  int guid_type)
{
	const struct net_device_ops *ops = dev->netdev_ops;

	return ops->ndo_set_vf_guid(dev, ivt->vf, ivt->guid, guid_type);
}

static int handle_vf_guid(struct net_device *dev, struct ifla_vf_guid *ivt, int guid_type)
{
	if (dev->type != ARPHRD_INFINIBAND)
		return -EOPNOTSUPP;

	return handle_infiniband_guid(dev, ivt, guid_type);
}

static int do_setvfinfo(struct net_device *dev, struct nlattr **tb)
{
	const struct net_device_ops *ops = dev->netdev_ops;
	int err = -EINVAL;

	if (tb[IFLA_VF_MAC]) {
		struct ifla_vf_mac *ivm = nla_data(tb[IFLA_VF_MAC]);

		if (ivm->vf >= INT_MAX)
			return -EINVAL;
		err = -EOPNOTSUPP;
		if (ops->ndo_set_vf_mac)
			err = ops->ndo_set_vf_mac(dev, ivm->vf,
						  ivm->mac);
		if (err < 0)
			return err;
	}

	if (tb[IFLA_VF_VLAN]) {
		struct ifla_vf_vlan *ivv = nla_data(tb[IFLA_VF_VLAN]);

		if (ivv->vf >= INT_MAX)
			return -EINVAL;
		err = -EOPNOTSUPP;
		if (ops->ndo_set_vf_vlan)
			err = ops->ndo_set_vf_vlan(dev, ivv->vf, ivv->vlan,
						   ivv->qos,
						   htons(ETH_P_8021Q));
		if (err < 0)
			return err;
	}

	if (tb[IFLA_VF_VLAN_LIST]) {
		struct ifla_vf_vlan_info *ivvl[MAX_VLAN_LIST_LEN];
		struct nlattr *attr;
		int rem, len = 0;

		err = -EOPNOTSUPP;
		if (!ops->ndo_set_vf_vlan)
			return err;

		nla_for_each_nested(attr, tb[IFLA_VF_VLAN_LIST], rem) {
			if (nla_type(attr) != IFLA_VF_VLAN_INFO ||
			    nla_len(attr) < NLA_HDRLEN) {
				return -EINVAL;
			}
			if (len >= MAX_VLAN_LIST_LEN)
				return -EOPNOTSUPP;
			ivvl[len] = nla_data(attr);

			len++;
		}
		if (len == 0)
			return -EINVAL;

		if (ivvl[0]->vf >= INT_MAX)
			return -EINVAL;
		err = ops->ndo_set_vf_vlan(dev, ivvl[0]->vf, ivvl[0]->vlan,
					   ivvl[0]->qos, ivvl[0]->vlan_proto);
		if (err < 0)
			return err;
	}

	if (tb[IFLA_VF_TX_RATE]) {
		struct ifla_vf_tx_rate *ivt = nla_data(tb[IFLA_VF_TX_RATE]);
		struct ifla_vf_info ivf;

		if (ivt->vf >= INT_MAX)
			return -EINVAL;
		err = -EOPNOTSUPP;
		if (ops->ndo_get_vf_config)
			err = ops->ndo_get_vf_config(dev, ivt->vf, &ivf);
		if (err < 0)
			return err;

		err = -EOPNOTSUPP;
		if (ops->ndo_set_vf_rate)
			err = ops->ndo_set_vf_rate(dev, ivt->vf,
						   ivf.min_tx_rate,
						   ivt->rate);
		if (err < 0)
			return err;
	}

	if (tb[IFLA_VF_RATE]) {
		struct ifla_vf_rate *ivt = nla_data(tb[IFLA_VF_RATE]);

		if (ivt->vf >= INT_MAX)
			return -EINVAL;
		err = -EOPNOTSUPP;
		if (ops->ndo_set_vf_rate)
			err = ops->ndo_set_vf_rate(dev, ivt->vf,
						   ivt->min_tx_rate,
						   ivt->max_tx_rate);
		if (err < 0)
			return err;
	}

	if (tb[IFLA_VF_SPOOFCHK]) {
		struct ifla_vf_spoofchk *ivs = nla_data(tb[IFLA_VF_SPOOFCHK]);

		if (ivs->vf >= INT_MAX)
			return -EINVAL;
		err = -EOPNOTSUPP;
		if (ops->ndo_set_vf_spoofchk)
			err = ops->ndo_set_vf_spoofchk(dev, ivs->vf,
						       ivs->setting);
		if (err < 0)
			return err;
	}

	if (tb[IFLA_VF_LINK_STATE]) {
		struct ifla_vf_link_state *ivl = nla_data(tb[IFLA_VF_LINK_STATE]);

		if (ivl->vf >= INT_MAX)
			return -EINVAL;
		err = -EOPNOTSUPP;
		if (ops->ndo_set_vf_link_state)
			err = ops->ndo_set_vf_link_state(dev, ivl->vf,
							 ivl->link_state);
		if (err < 0)
			return err;
	}

	if (tb[IFLA_VF_RSS_QUERY_EN]) {
		struct ifla_vf_rss_query_en *ivrssq_en;

		err = -EOPNOTSUPP;
		ivrssq_en = nla_data(tb[IFLA_VF_RSS_QUERY_EN]);
		if (ivrssq_en->vf >= INT_MAX)
			return -EINVAL;
		if (ops->ndo_set_vf_rss_query_en)
			err = ops->ndo_set_vf_rss_query_en(dev, ivrssq_en->vf,
							   ivrssq_en->setting);
		if (err < 0)
			return err;
	}

	if (tb[IFLA_VF_TRUST]) {
		struct ifla_vf_trust *ivt = nla_data(tb[IFLA_VF_TRUST]);

		if (ivt->vf >= INT_MAX)
			return -EINVAL;
		err = -EOPNOTSUPP;
		if (ops->ndo_set_vf_trust)
			err = ops->ndo_set_vf_trust(dev, ivt->vf, ivt->setting);
		if (err < 0)
			return err;
	}

	if (tb[IFLA_VF_IB_NODE_GUID]) {
		struct ifla_vf_guid *ivt = nla_data(tb[IFLA_VF_IB_NODE_GUID]);

		if (ivt->vf >= INT_MAX)
			return -EINVAL;
		if (!ops->ndo_set_vf_guid)
			return -EOPNOTSUPP;
		return handle_vf_guid(dev, ivt, IFLA_VF_IB_NODE_GUID);
	}

	if (tb[IFLA_VF_IB_PORT_GUID]) {
		struct ifla_vf_guid *ivt = nla_data(tb[IFLA_VF_IB_PORT_GUID]);

		if (ivt->vf >= INT_MAX)
			return -EINVAL;
		if (!ops->ndo_set_vf_guid)
			return -EOPNOTSUPP;

		return handle_vf_guid(dev, ivt, IFLA_VF_IB_PORT_GUID);
	}

	return err;
}

static int do_set_master(struct net_device *dev, int ifindex,
			 struct netlink_ext_ack *extack)
{
	struct net_device *upper_dev = netdev_master_upper_dev_get(dev);
	const struct net_device_ops *ops;
	int err;

	if (upper_dev) {
		if (upper_dev->ifindex == ifindex)
			return 0;
		ops = upper_dev->netdev_ops;
		if (ops->ndo_del_slave) {
			err = ops->ndo_del_slave(upper_dev, dev);
			if (err)
				return err;
		} else {
			return -EOPNOTSUPP;
		}
	}

	if (ifindex) {
		upper_dev = __dev_get_by_index(dev_net(dev), ifindex);
		if (!upper_dev)
			return -EINVAL;
		ops = upper_dev->netdev_ops;
		if (ops->ndo_add_slave) {
			err = ops->ndo_add_slave(upper_dev, dev, extack);
			if (err)
				return err;
		} else {
			return -EOPNOTSUPP;
		}
	}
	return 0;
}

static const struct nla_policy ifla_proto_down_reason_policy[IFLA_PROTO_DOWN_REASON_VALUE + 1] = {
	[IFLA_PROTO_DOWN_REASON_MASK]	= { .type = NLA_U32 },
	[IFLA_PROTO_DOWN_REASON_VALUE]	= { .type = NLA_U32 },
};

static int do_set_proto_down(struct net_device *dev,
			     struct nlattr *nl_proto_down,
			     struct nlattr *nl_proto_down_reason,
			     struct netlink_ext_ack *extack)
{
	struct nlattr *pdreason[IFLA_PROTO_DOWN_REASON_MAX + 1];
	const struct net_device_ops *ops = dev->netdev_ops;
	unsigned long mask = 0;
	u32 value;
	bool proto_down;
	int err;

	if (!ops->ndo_change_proto_down) {
		NL_SET_ERR_MSG(extack,  "Protodown not supported by device");
		return -EOPNOTSUPP;
	}

	if (nl_proto_down_reason) {
		err = nla_parse_nested_deprecated(pdreason,
						  IFLA_PROTO_DOWN_REASON_MAX,
						  nl_proto_down_reason,
						  ifla_proto_down_reason_policy,
						  NULL);
		if (err < 0)
			return err;

		if (!pdreason[IFLA_PROTO_DOWN_REASON_VALUE]) {
			NL_SET_ERR_MSG(extack, "Invalid protodown reason value");
			return -EINVAL;
		}

		value = nla_get_u32(pdreason[IFLA_PROTO_DOWN_REASON_VALUE]);

		if (pdreason[IFLA_PROTO_DOWN_REASON_MASK])
			mask = nla_get_u32(pdreason[IFLA_PROTO_DOWN_REASON_MASK]);

		dev_change_proto_down_reason(dev, mask, value);
	}

	if (nl_proto_down) {
		proto_down = nla_get_u8(nl_proto_down);

		/* Don't turn off protodown if there are active reasons */
		if (!proto_down && dev->proto_down_reason) {
			NL_SET_ERR_MSG(extack, "Cannot clear protodown, active reasons");
			return -EBUSY;
		}
		err = dev_change_proto_down(dev,
					    proto_down);
		if (err)
			return err;
	}

	return 0;
}

#define DO_SETLINK_MODIFIED	0x01
/* notify flag means notify + modified. */
#define DO_SETLINK_NOTIFY	0x03
static int do_setlink(const struct sk_buff *skb,
		      struct net_device *dev, struct ifinfomsg *ifm,
		      struct netlink_ext_ack *extack,
		      struct nlattr **tb, char *ifname, int status)
{
	const struct net_device_ops *ops = dev->netdev_ops;
	int err;

	err = validate_linkmsg(dev, tb, extack);
	if (err < 0)
		return err;

	if (tb[IFLA_NET_NS_PID] || tb[IFLA_NET_NS_FD] || tb[IFLA_TARGET_NETNSID]) {
		const char *pat = ifname && ifname[0] ? ifname : NULL;
<<<<<<< HEAD
		struct net *net = rtnl_link_get_net_capable(skb, dev_net(dev),
							    tb, CAP_NET_ADMIN);
=======
		struct net *net;
		int new_ifindex;

		net = rtnl_link_get_net_capable(skb, dev_net(dev),
						tb, CAP_NET_ADMIN);
>>>>>>> 3b17187f
		if (IS_ERR(net)) {
			err = PTR_ERR(net);
			goto errout;
		}

<<<<<<< HEAD
		err = dev_change_net_namespace(dev, net, pat);
=======
		if (tb[IFLA_NEW_IFINDEX])
			new_ifindex = nla_get_s32(tb[IFLA_NEW_IFINDEX]);
		else
			new_ifindex = 0;

		err = __dev_change_net_namespace(dev, net, pat, new_ifindex);
>>>>>>> 3b17187f
		put_net(net);
		if (err)
			goto errout;
		status |= DO_SETLINK_MODIFIED;
	}

	if (tb[IFLA_MAP]) {
		struct rtnl_link_ifmap *u_map;
		struct ifmap k_map;

		if (!ops->ndo_set_config) {
			err = -EOPNOTSUPP;
			goto errout;
		}

		if (!netif_device_present(dev)) {
			err = -ENODEV;
			goto errout;
		}

		u_map = nla_data(tb[IFLA_MAP]);
		k_map.mem_start = (unsigned long) u_map->mem_start;
		k_map.mem_end = (unsigned long) u_map->mem_end;
		k_map.base_addr = (unsigned short) u_map->base_addr;
		k_map.irq = (unsigned char) u_map->irq;
		k_map.dma = (unsigned char) u_map->dma;
		k_map.port = (unsigned char) u_map->port;

		err = ops->ndo_set_config(dev, &k_map);
		if (err < 0)
			goto errout;

		status |= DO_SETLINK_NOTIFY;
	}

	if (tb[IFLA_ADDRESS]) {
		struct sockaddr *sa;
		int len;

		len = sizeof(sa_family_t) + max_t(size_t, dev->addr_len,
						  sizeof(*sa));
		sa = kmalloc(len, GFP_KERNEL);
		if (!sa) {
			err = -ENOMEM;
			goto errout;
		}
		sa->sa_family = dev->type;
		memcpy(sa->sa_data, nla_data(tb[IFLA_ADDRESS]),
		       dev->addr_len);
		err = dev_set_mac_address_user(dev, sa, extack);
		kfree(sa);
		if (err)
			goto errout;
		status |= DO_SETLINK_MODIFIED;
	}

	if (tb[IFLA_MTU]) {
		err = dev_set_mtu_ext(dev, nla_get_u32(tb[IFLA_MTU]), extack);
		if (err < 0)
			goto errout;
		status |= DO_SETLINK_MODIFIED;
	}

	if (tb[IFLA_GROUP]) {
		dev_set_group(dev, nla_get_u32(tb[IFLA_GROUP]));
		status |= DO_SETLINK_NOTIFY;
	}

	/*
	 * Interface selected by interface index but interface
	 * name provided implies that a name change has been
	 * requested.
	 */
	if (ifm->ifi_index > 0 && ifname[0]) {
		err = dev_change_name(dev, ifname);
		if (err < 0)
			goto errout;
		status |= DO_SETLINK_MODIFIED;
	}

	if (tb[IFLA_IFALIAS]) {
		err = dev_set_alias(dev, nla_data(tb[IFLA_IFALIAS]),
				    nla_len(tb[IFLA_IFALIAS]));
		if (err < 0)
			goto errout;
		status |= DO_SETLINK_NOTIFY;
	}

	if (tb[IFLA_BROADCAST]) {
		nla_memcpy(dev->broadcast, tb[IFLA_BROADCAST], dev->addr_len);
		call_netdevice_notifiers(NETDEV_CHANGEADDR, dev);
	}

	if (ifm->ifi_flags || ifm->ifi_change) {
		err = dev_change_flags(dev, rtnl_dev_combine_flags(dev, ifm),
				       extack);
		if (err < 0)
			goto errout;
	}

	if (tb[IFLA_MASTER]) {
		err = do_set_master(dev, nla_get_u32(tb[IFLA_MASTER]), extack);
		if (err)
			goto errout;
		status |= DO_SETLINK_MODIFIED;
	}

	if (tb[IFLA_CARRIER]) {
		err = dev_change_carrier(dev, nla_get_u8(tb[IFLA_CARRIER]));
		if (err)
			goto errout;
		status |= DO_SETLINK_MODIFIED;
	}

	if (tb[IFLA_TXQLEN]) {
		unsigned int value = nla_get_u32(tb[IFLA_TXQLEN]);

		err = dev_change_tx_queue_len(dev, value);
		if (err)
			goto errout;
		status |= DO_SETLINK_MODIFIED;
	}

	if (tb[IFLA_GSO_MAX_SIZE]) {
		u32 max_size = nla_get_u32(tb[IFLA_GSO_MAX_SIZE]);

		if (max_size > GSO_MAX_SIZE) {
			err = -EINVAL;
			goto errout;
		}

		if (dev->gso_max_size ^ max_size) {
			netif_set_gso_max_size(dev, max_size);
			status |= DO_SETLINK_MODIFIED;
		}
	}

	if (tb[IFLA_GSO_MAX_SEGS]) {
		u32 max_segs = nla_get_u32(tb[IFLA_GSO_MAX_SEGS]);

		if (max_segs > GSO_MAX_SEGS) {
			err = -EINVAL;
			goto errout;
		}

		if (dev->gso_max_segs ^ max_segs) {
			dev->gso_max_segs = max_segs;
			status |= DO_SETLINK_MODIFIED;
		}
	}

	if (tb[IFLA_OPERSTATE])
		set_operstate(dev, nla_get_u8(tb[IFLA_OPERSTATE]));

	if (tb[IFLA_LINKMODE]) {
		unsigned char value = nla_get_u8(tb[IFLA_LINKMODE]);

		write_lock_bh(&dev_base_lock);
		if (dev->link_mode ^ value)
			status |= DO_SETLINK_NOTIFY;
		dev->link_mode = value;
		write_unlock_bh(&dev_base_lock);
	}

	if (tb[IFLA_VFINFO_LIST]) {
		struct nlattr *vfinfo[IFLA_VF_MAX + 1];
		struct nlattr *attr;
		int rem;

		nla_for_each_nested(attr, tb[IFLA_VFINFO_LIST], rem) {
			if (nla_type(attr) != IFLA_VF_INFO ||
			    nla_len(attr) < NLA_HDRLEN) {
				err = -EINVAL;
				goto errout;
			}
			err = nla_parse_nested_deprecated(vfinfo, IFLA_VF_MAX,
							  attr,
							  ifla_vf_policy,
							  NULL);
			if (err < 0)
				goto errout;
			err = do_setvfinfo(dev, vfinfo);
			if (err < 0)
				goto errout;
			status |= DO_SETLINK_NOTIFY;
		}
	}
	err = 0;

	if (tb[IFLA_VF_PORTS]) {
		struct nlattr *port[IFLA_PORT_MAX+1];
		struct nlattr *attr;
		int vf;
		int rem;

		err = -EOPNOTSUPP;
		if (!ops->ndo_set_vf_port)
			goto errout;

		nla_for_each_nested(attr, tb[IFLA_VF_PORTS], rem) {
			if (nla_type(attr) != IFLA_VF_PORT ||
			    nla_len(attr) < NLA_HDRLEN) {
				err = -EINVAL;
				goto errout;
			}
			err = nla_parse_nested_deprecated(port, IFLA_PORT_MAX,
							  attr,
							  ifla_port_policy,
							  NULL);
			if (err < 0)
				goto errout;
			if (!port[IFLA_PORT_VF]) {
				err = -EOPNOTSUPP;
				goto errout;
			}
			vf = nla_get_u32(port[IFLA_PORT_VF]);
			err = ops->ndo_set_vf_port(dev, vf, port);
			if (err < 0)
				goto errout;
			status |= DO_SETLINK_NOTIFY;
		}
	}
	err = 0;

	if (tb[IFLA_PORT_SELF]) {
		struct nlattr *port[IFLA_PORT_MAX+1];

		err = nla_parse_nested_deprecated(port, IFLA_PORT_MAX,
						  tb[IFLA_PORT_SELF],
						  ifla_port_policy, NULL);
		if (err < 0)
			goto errout;

		err = -EOPNOTSUPP;
		if (ops->ndo_set_vf_port)
			err = ops->ndo_set_vf_port(dev, PORT_SELF_VF, port);
		if (err < 0)
			goto errout;
		status |= DO_SETLINK_NOTIFY;
	}

	if (tb[IFLA_AF_SPEC]) {
		struct nlattr *af;
		int rem;

		nla_for_each_nested(af, tb[IFLA_AF_SPEC], rem) {
			const struct rtnl_af_ops *af_ops;

			BUG_ON(!(af_ops = rtnl_af_lookup(nla_type(af))));

			err = af_ops->set_link_af(dev, af, extack);
			if (err < 0)
				goto errout;

			status |= DO_SETLINK_NOTIFY;
		}
	}
	err = 0;

	if (tb[IFLA_PROTO_DOWN] || tb[IFLA_PROTO_DOWN_REASON]) {
		err = do_set_proto_down(dev, tb[IFLA_PROTO_DOWN],
					tb[IFLA_PROTO_DOWN_REASON], extack);
		if (err)
			goto errout;
		status |= DO_SETLINK_NOTIFY;
	}

	if (tb[IFLA_XDP]) {
		struct nlattr *xdp[IFLA_XDP_MAX + 1];
		u32 xdp_flags = 0;

		err = nla_parse_nested_deprecated(xdp, IFLA_XDP_MAX,
						  tb[IFLA_XDP],
						  ifla_xdp_policy, NULL);
		if (err < 0)
			goto errout;

		if (xdp[IFLA_XDP_ATTACHED] || xdp[IFLA_XDP_PROG_ID]) {
			err = -EINVAL;
			goto errout;
		}

		if (xdp[IFLA_XDP_FLAGS]) {
			xdp_flags = nla_get_u32(xdp[IFLA_XDP_FLAGS]);
			if (xdp_flags & ~XDP_FLAGS_MASK) {
				err = -EINVAL;
				goto errout;
			}
			if (hweight32(xdp_flags & XDP_FLAGS_MODES) > 1) {
				err = -EINVAL;
				goto errout;
			}
		}

		if (xdp[IFLA_XDP_FD]) {
			int expected_fd = -1;

			if (xdp_flags & XDP_FLAGS_REPLACE) {
				if (!xdp[IFLA_XDP_EXPECTED_FD]) {
					err = -EINVAL;
					goto errout;
				}
				expected_fd =
					nla_get_s32(xdp[IFLA_XDP_EXPECTED_FD]);
			}

			err = dev_change_xdp_fd(dev, extack,
						nla_get_s32(xdp[IFLA_XDP_FD]),
						expected_fd,
						xdp_flags);
			if (err)
				goto errout;
			status |= DO_SETLINK_NOTIFY;
		}
	}

errout:
	if (status & DO_SETLINK_MODIFIED) {
		if ((status & DO_SETLINK_NOTIFY) == DO_SETLINK_NOTIFY)
			netdev_state_change(dev);

		if (err < 0)
			net_warn_ratelimited("A link change request failed with some changes committed already. Interface %s may have been left with an inconsistent configuration, please check.\n",
					     dev->name);
	}

	return err;
}

static struct net_device *rtnl_dev_get(struct net *net,
				       struct nlattr *ifname_attr,
				       struct nlattr *altifname_attr,
				       char *ifname)
{
	char buffer[ALTIFNAMSIZ];

	if (!ifname) {
		ifname = buffer;
		if (ifname_attr)
			nla_strscpy(ifname, ifname_attr, IFNAMSIZ);
		else if (altifname_attr)
			nla_strscpy(ifname, altifname_attr, ALTIFNAMSIZ);
		else
			return NULL;
	}

	return __dev_get_by_name(net, ifname);
}

static int rtnl_setlink(struct sk_buff *skb, struct nlmsghdr *nlh,
			struct netlink_ext_ack *extack)
{
	struct net *net = sock_net(skb->sk);
	struct ifinfomsg *ifm;
	struct net_device *dev;
	int err;
	struct nlattr *tb[IFLA_MAX+1];
	char ifname[IFNAMSIZ];

	err = nlmsg_parse_deprecated(nlh, sizeof(*ifm), tb, IFLA_MAX,
				     ifla_policy, extack);
	if (err < 0)
		goto errout;

	err = rtnl_ensure_unique_netns(tb, extack, false);
	if (err < 0)
		goto errout;

	if (tb[IFLA_IFNAME])
		nla_strscpy(ifname, tb[IFLA_IFNAME], IFNAMSIZ);
	else
		ifname[0] = '\0';

	err = -EINVAL;
	ifm = nlmsg_data(nlh);
	if (ifm->ifi_index > 0)
		dev = __dev_get_by_index(net, ifm->ifi_index);
	else if (tb[IFLA_IFNAME] || tb[IFLA_ALT_IFNAME])
		dev = rtnl_dev_get(net, NULL, tb[IFLA_ALT_IFNAME], ifname);
	else
		goto errout;

	if (dev == NULL) {
		err = -ENODEV;
		goto errout;
	}

	err = do_setlink(skb, dev, ifm, extack, tb, ifname, 0);
errout:
	return err;
}

static int rtnl_group_dellink(const struct net *net, int group)
{
	struct net_device *dev, *aux;
	LIST_HEAD(list_kill);
	bool found = false;

	if (!group)
		return -EPERM;

	for_each_netdev(net, dev) {
		if (dev->group == group) {
			const struct rtnl_link_ops *ops;

			found = true;
			ops = dev->rtnl_link_ops;
			if (!ops || !ops->dellink)
				return -EOPNOTSUPP;
		}
	}

	if (!found)
		return -ENODEV;

	for_each_netdev_safe(net, dev, aux) {
		if (dev->group == group) {
			const struct rtnl_link_ops *ops;

			ops = dev->rtnl_link_ops;
			ops->dellink(dev, &list_kill);
		}
	}
	unregister_netdevice_many(&list_kill);

	return 0;
}

int rtnl_delete_link(struct net_device *dev)
{
	const struct rtnl_link_ops *ops;
	LIST_HEAD(list_kill);

	ops = dev->rtnl_link_ops;
	if (!ops || !ops->dellink)
		return -EOPNOTSUPP;

	ops->dellink(dev, &list_kill);
	unregister_netdevice_many(&list_kill);

	return 0;
}
EXPORT_SYMBOL_GPL(rtnl_delete_link);

static int rtnl_dellink(struct sk_buff *skb, struct nlmsghdr *nlh,
			struct netlink_ext_ack *extack)
{
	struct net *net = sock_net(skb->sk);
	struct net *tgt_net = net;
	struct net_device *dev = NULL;
	struct ifinfomsg *ifm;
	struct nlattr *tb[IFLA_MAX+1];
	int err;
	int netnsid = -1;

	err = nlmsg_parse_deprecated(nlh, sizeof(*ifm), tb, IFLA_MAX,
				     ifla_policy, extack);
	if (err < 0)
		return err;

	err = rtnl_ensure_unique_netns(tb, extack, true);
	if (err < 0)
		return err;

	if (tb[IFLA_TARGET_NETNSID]) {
		netnsid = nla_get_s32(tb[IFLA_TARGET_NETNSID]);
		tgt_net = rtnl_get_net_ns_capable(NETLINK_CB(skb).sk, netnsid);
		if (IS_ERR(tgt_net))
			return PTR_ERR(tgt_net);
	}

	err = -EINVAL;
	ifm = nlmsg_data(nlh);
	if (ifm->ifi_index > 0)
		dev = __dev_get_by_index(tgt_net, ifm->ifi_index);
	else if (tb[IFLA_IFNAME] || tb[IFLA_ALT_IFNAME])
		dev = rtnl_dev_get(net, tb[IFLA_IFNAME],
				   tb[IFLA_ALT_IFNAME], NULL);
	else if (tb[IFLA_GROUP])
		err = rtnl_group_dellink(tgt_net, nla_get_u32(tb[IFLA_GROUP]));
	else
		goto out;

	if (!dev) {
		if (tb[IFLA_IFNAME] || ifm->ifi_index > 0)
			err = -ENODEV;

		goto out;
	}

	err = rtnl_delete_link(dev);

out:
	if (netnsid >= 0)
		put_net(tgt_net);

	return err;
}

int rtnl_configure_link(struct net_device *dev, const struct ifinfomsg *ifm)
{
	unsigned int old_flags;
	int err;

	old_flags = dev->flags;
	if (ifm && (ifm->ifi_flags || ifm->ifi_change)) {
		err = __dev_change_flags(dev, rtnl_dev_combine_flags(dev, ifm),
					 NULL);
		if (err < 0)
			return err;
	}

	if (dev->rtnl_link_state == RTNL_LINK_INITIALIZED) {
		__dev_notify_flags(dev, old_flags, (old_flags ^ dev->flags));
	} else {
		dev->rtnl_link_state = RTNL_LINK_INITIALIZED;
		__dev_notify_flags(dev, old_flags, ~0U);
	}
	return 0;
}
EXPORT_SYMBOL(rtnl_configure_link);

struct net_device *rtnl_create_link(struct net *net, const char *ifname,
				    unsigned char name_assign_type,
				    const struct rtnl_link_ops *ops,
				    struct nlattr *tb[],
				    struct netlink_ext_ack *extack)
{
	struct net_device *dev;
	unsigned int num_tx_queues = 1;
	unsigned int num_rx_queues = 1;

	if (tb[IFLA_NUM_TX_QUEUES])
		num_tx_queues = nla_get_u32(tb[IFLA_NUM_TX_QUEUES]);
	else if (ops->get_num_tx_queues)
		num_tx_queues = ops->get_num_tx_queues();

	if (tb[IFLA_NUM_RX_QUEUES])
		num_rx_queues = nla_get_u32(tb[IFLA_NUM_RX_QUEUES]);
	else if (ops->get_num_rx_queues)
		num_rx_queues = ops->get_num_rx_queues();

	if (num_tx_queues < 1 || num_tx_queues > 4096) {
		NL_SET_ERR_MSG(extack, "Invalid number of transmit queues");
		return ERR_PTR(-EINVAL);
	}

	if (num_rx_queues < 1 || num_rx_queues > 4096) {
		NL_SET_ERR_MSG(extack, "Invalid number of receive queues");
		return ERR_PTR(-EINVAL);
	}

	if (ops->alloc) {
		dev = ops->alloc(tb, ifname, name_assign_type,
				 num_tx_queues, num_rx_queues);
		if (IS_ERR(dev))
			return dev;
	} else {
		dev = alloc_netdev_mqs(ops->priv_size, ifname,
				       name_assign_type, ops->setup,
				       num_tx_queues, num_rx_queues);
	}

	if (!dev)
		return ERR_PTR(-ENOMEM);

	dev_net_set(dev, net);
	dev->rtnl_link_ops = ops;
	dev->rtnl_link_state = RTNL_LINK_INITIALIZING;

	if (tb[IFLA_MTU]) {
		u32 mtu = nla_get_u32(tb[IFLA_MTU]);
		int err;

		err = dev_validate_mtu(dev, mtu, extack);
		if (err) {
			free_netdev(dev);
			return ERR_PTR(err);
		}
		dev->mtu = mtu;
	}
	if (tb[IFLA_ADDRESS]) {
		memcpy(dev->dev_addr, nla_data(tb[IFLA_ADDRESS]),
				nla_len(tb[IFLA_ADDRESS]));
		dev->addr_assign_type = NET_ADDR_SET;
	}
	if (tb[IFLA_BROADCAST])
		memcpy(dev->broadcast, nla_data(tb[IFLA_BROADCAST]),
				nla_len(tb[IFLA_BROADCAST]));
	if (tb[IFLA_TXQLEN])
		dev->tx_queue_len = nla_get_u32(tb[IFLA_TXQLEN]);
	if (tb[IFLA_OPERSTATE])
		set_operstate(dev, nla_get_u8(tb[IFLA_OPERSTATE]));
	if (tb[IFLA_LINKMODE])
		dev->link_mode = nla_get_u8(tb[IFLA_LINKMODE]);
	if (tb[IFLA_GROUP])
		dev_set_group(dev, nla_get_u32(tb[IFLA_GROUP]));
	if (tb[IFLA_GSO_MAX_SIZE])
		netif_set_gso_max_size(dev, nla_get_u32(tb[IFLA_GSO_MAX_SIZE]));
	if (tb[IFLA_GSO_MAX_SEGS])
		dev->gso_max_segs = nla_get_u32(tb[IFLA_GSO_MAX_SEGS]);

	return dev;
}
EXPORT_SYMBOL(rtnl_create_link);

static int rtnl_group_changelink(const struct sk_buff *skb,
		struct net *net, int group,
		struct ifinfomsg *ifm,
		struct netlink_ext_ack *extack,
		struct nlattr **tb)
{
	struct net_device *dev, *aux;
	int err;

	for_each_netdev_safe(net, dev, aux) {
		if (dev->group == group) {
			err = do_setlink(skb, dev, ifm, extack, tb, NULL, 0);
			if (err < 0)
				return err;
		}
	}

	return 0;
}

static int __rtnl_newlink(struct sk_buff *skb, struct nlmsghdr *nlh,
			  struct nlattr **attr, struct netlink_ext_ack *extack)
{
	struct nlattr *slave_attr[RTNL_SLAVE_MAX_TYPE + 1];
	unsigned char name_assign_type = NET_NAME_USER;
	struct nlattr *linkinfo[IFLA_INFO_MAX + 1];
	const struct rtnl_link_ops *m_ops = NULL;
	struct net_device *master_dev = NULL;
	struct net *net = sock_net(skb->sk);
	const struct rtnl_link_ops *ops;
	struct nlattr *tb[IFLA_MAX + 1];
	struct net *dest_net, *link_net;
	struct nlattr **slave_data;
	char kind[MODULE_NAME_LEN];
	struct net_device *dev;
	struct ifinfomsg *ifm;
	char ifname[IFNAMSIZ];
	struct nlattr **data;
	int err;

#ifdef CONFIG_MODULES
replay:
#endif
	err = nlmsg_parse_deprecated(nlh, sizeof(*ifm), tb, IFLA_MAX,
				     ifla_policy, extack);
	if (err < 0)
		return err;

	err = rtnl_ensure_unique_netns(tb, extack, false);
	if (err < 0)
		return err;

	if (tb[IFLA_IFNAME])
		nla_strscpy(ifname, tb[IFLA_IFNAME], IFNAMSIZ);
	else
		ifname[0] = '\0';

	ifm = nlmsg_data(nlh);
	if (ifm->ifi_index > 0)
		dev = __dev_get_by_index(net, ifm->ifi_index);
	else if (tb[IFLA_IFNAME] || tb[IFLA_ALT_IFNAME])
		dev = rtnl_dev_get(net, NULL, tb[IFLA_ALT_IFNAME], ifname);
	else
		dev = NULL;

	if (dev) {
		master_dev = netdev_master_upper_dev_get(dev);
		if (master_dev)
			m_ops = master_dev->rtnl_link_ops;
	}

	err = validate_linkmsg(dev, tb, extack);
	if (err < 0)
		return err;

	if (tb[IFLA_LINKINFO]) {
		err = nla_parse_nested_deprecated(linkinfo, IFLA_INFO_MAX,
						  tb[IFLA_LINKINFO],
						  ifla_info_policy, NULL);
		if (err < 0)
			return err;
	} else
		memset(linkinfo, 0, sizeof(linkinfo));

	if (linkinfo[IFLA_INFO_KIND]) {
		nla_strscpy(kind, linkinfo[IFLA_INFO_KIND], sizeof(kind));
		ops = rtnl_link_ops_get(kind);
	} else {
		kind[0] = '\0';
		ops = NULL;
	}

	data = NULL;
	if (ops) {
		if (ops->maxtype > RTNL_MAX_TYPE)
			return -EINVAL;

		if (ops->maxtype && linkinfo[IFLA_INFO_DATA]) {
			err = nla_parse_nested_deprecated(attr, ops->maxtype,
							  linkinfo[IFLA_INFO_DATA],
							  ops->policy, extack);
			if (err < 0)
				return err;
			data = attr;
		}
		if (ops->validate) {
			err = ops->validate(tb, data, extack);
			if (err < 0)
				return err;
		}
	}

	slave_data = NULL;
	if (m_ops) {
		if (m_ops->slave_maxtype > RTNL_SLAVE_MAX_TYPE)
			return -EINVAL;

		if (m_ops->slave_maxtype &&
		    linkinfo[IFLA_INFO_SLAVE_DATA]) {
			err = nla_parse_nested_deprecated(slave_attr,
							  m_ops->slave_maxtype,
							  linkinfo[IFLA_INFO_SLAVE_DATA],
							  m_ops->slave_policy,
							  extack);
			if (err < 0)
				return err;
			slave_data = slave_attr;
		}
	}

	if (dev) {
		int status = 0;

		if (nlh->nlmsg_flags & NLM_F_EXCL)
			return -EEXIST;
		if (nlh->nlmsg_flags & NLM_F_REPLACE)
			return -EOPNOTSUPP;

		if (linkinfo[IFLA_INFO_DATA]) {
			if (!ops || ops != dev->rtnl_link_ops ||
			    !ops->changelink)
				return -EOPNOTSUPP;

			err = ops->changelink(dev, tb, data, extack);
			if (err < 0)
				return err;
			status |= DO_SETLINK_NOTIFY;
		}

		if (linkinfo[IFLA_INFO_SLAVE_DATA]) {
			if (!m_ops || !m_ops->slave_changelink)
				return -EOPNOTSUPP;

			err = m_ops->slave_changelink(master_dev, dev, tb,
						      slave_data, extack);
			if (err < 0)
				return err;
			status |= DO_SETLINK_NOTIFY;
		}

		return do_setlink(skb, dev, ifm, extack, tb, ifname, status);
	}

	if (!(nlh->nlmsg_flags & NLM_F_CREATE)) {
		if (ifm->ifi_index == 0 && tb[IFLA_GROUP])
			return rtnl_group_changelink(skb, net,
						nla_get_u32(tb[IFLA_GROUP]),
						ifm, extack, tb);
		return -ENODEV;
	}

	if (tb[IFLA_MAP] || tb[IFLA_PROTINFO])
		return -EOPNOTSUPP;

	if (!ops) {
#ifdef CONFIG_MODULES
		if (kind[0]) {
			__rtnl_unlock();
			request_module("rtnl-link-%s", kind);
			rtnl_lock();
			ops = rtnl_link_ops_get(kind);
			if (ops)
				goto replay;
		}
#endif
		NL_SET_ERR_MSG(extack, "Unknown device type");
		return -EOPNOTSUPP;
	}

	if (!ops->alloc && !ops->setup)
		return -EOPNOTSUPP;

	if (!ifname[0]) {
		snprintf(ifname, IFNAMSIZ, "%s%%d", ops->kind);
		name_assign_type = NET_NAME_ENUM;
	}

	dest_net = rtnl_link_get_net_capable(skb, net, tb, CAP_NET_ADMIN);
	if (IS_ERR(dest_net))
		return PTR_ERR(dest_net);

	if (tb[IFLA_LINK_NETNSID]) {
		int id = nla_get_s32(tb[IFLA_LINK_NETNSID]);

		link_net = get_net_ns_by_id(dest_net, id);
		if (!link_net) {
			NL_SET_ERR_MSG(extack, "Unknown network namespace id");
			err =  -EINVAL;
			goto out;
		}
		err = -EPERM;
		if (!netlink_ns_capable(skb, link_net->user_ns, CAP_NET_ADMIN))
			goto out;
	} else {
		link_net = NULL;
	}

	dev = rtnl_create_link(link_net ? : dest_net, ifname,
			       name_assign_type, ops, tb, extack);
	if (IS_ERR(dev)) {
		err = PTR_ERR(dev);
		goto out;
	}

	dev->ifindex = ifm->ifi_index;

	if (ops->newlink)
		err = ops->newlink(link_net ? : net, dev, tb, data, extack);
	else
		err = register_netdevice(dev);
	if (err < 0) {
		free_netdev(dev);
		goto out;
	}

	err = rtnl_configure_link(dev, ifm);
	if (err < 0)
		goto out_unregister;
	if (link_net) {
		err = dev_change_net_namespace(dev, dest_net, ifname);
		if (err < 0)
			goto out_unregister;
	}
	if (tb[IFLA_MASTER]) {
		err = do_set_master(dev, nla_get_u32(tb[IFLA_MASTER]), extack);
		if (err)
			goto out_unregister;
	}
out:
	if (link_net)
		put_net(link_net);
	put_net(dest_net);
	return err;
out_unregister:
	if (ops->newlink) {
		LIST_HEAD(list_kill);

		ops->dellink(dev, &list_kill);
		unregister_netdevice_many(&list_kill);
	} else {
		unregister_netdevice(dev);
	}
	goto out;
}

static int rtnl_newlink(struct sk_buff *skb, struct nlmsghdr *nlh,
			struct netlink_ext_ack *extack)
{
	struct nlattr **attr;
	int ret;

	attr = kmalloc_array(RTNL_MAX_TYPE + 1, sizeof(*attr), GFP_KERNEL);
	if (!attr)
		return -ENOMEM;

	ret = __rtnl_newlink(skb, nlh, attr, extack);
	kfree(attr);
	return ret;
}

static int rtnl_valid_getlink_req(struct sk_buff *skb,
				  const struct nlmsghdr *nlh,
				  struct nlattr **tb,
				  struct netlink_ext_ack *extack)
{
	struct ifinfomsg *ifm;
	int i, err;

	if (nlh->nlmsg_len < nlmsg_msg_size(sizeof(*ifm))) {
		NL_SET_ERR_MSG(extack, "Invalid header for get link");
		return -EINVAL;
	}

	if (!netlink_strict_get_check(skb))
		return nlmsg_parse_deprecated(nlh, sizeof(*ifm), tb, IFLA_MAX,
					      ifla_policy, extack);

	ifm = nlmsg_data(nlh);
	if (ifm->__ifi_pad || ifm->ifi_type || ifm->ifi_flags ||
	    ifm->ifi_change) {
		NL_SET_ERR_MSG(extack, "Invalid values in header for get link request");
		return -EINVAL;
	}

	err = nlmsg_parse_deprecated_strict(nlh, sizeof(*ifm), tb, IFLA_MAX,
					    ifla_policy, extack);
	if (err)
		return err;

	for (i = 0; i <= IFLA_MAX; i++) {
		if (!tb[i])
			continue;

		switch (i) {
		case IFLA_IFNAME:
		case IFLA_ALT_IFNAME:
		case IFLA_EXT_MASK:
		case IFLA_TARGET_NETNSID:
			break;
		default:
			NL_SET_ERR_MSG(extack, "Unsupported attribute in get link request");
			return -EINVAL;
		}
	}

	return 0;
}

static int rtnl_getlink(struct sk_buff *skb, struct nlmsghdr *nlh,
			struct netlink_ext_ack *extack)
{
	struct net *net = sock_net(skb->sk);
	struct net *tgt_net = net;
	struct ifinfomsg *ifm;
	struct nlattr *tb[IFLA_MAX+1];
	struct net_device *dev = NULL;
	struct sk_buff *nskb;
	int netnsid = -1;
	int err;
	u32 ext_filter_mask = 0;

	err = rtnl_valid_getlink_req(skb, nlh, tb, extack);
	if (err < 0)
		return err;

	err = rtnl_ensure_unique_netns(tb, extack, true);
	if (err < 0)
		return err;

	if (tb[IFLA_TARGET_NETNSID]) {
		netnsid = nla_get_s32(tb[IFLA_TARGET_NETNSID]);
		tgt_net = rtnl_get_net_ns_capable(NETLINK_CB(skb).sk, netnsid);
		if (IS_ERR(tgt_net))
			return PTR_ERR(tgt_net);
	}

	if (tb[IFLA_EXT_MASK])
		ext_filter_mask = nla_get_u32(tb[IFLA_EXT_MASK]);

	err = -EINVAL;
	ifm = nlmsg_data(nlh);
	if (ifm->ifi_index > 0)
		dev = __dev_get_by_index(tgt_net, ifm->ifi_index);
	else if (tb[IFLA_IFNAME] || tb[IFLA_ALT_IFNAME])
		dev = rtnl_dev_get(tgt_net, tb[IFLA_IFNAME],
				   tb[IFLA_ALT_IFNAME], NULL);
	else
		goto out;

	err = -ENODEV;
	if (dev == NULL)
		goto out;

	err = -ENOBUFS;
	nskb = nlmsg_new(if_nlmsg_size(dev, ext_filter_mask), GFP_KERNEL);
	if (nskb == NULL)
		goto out;

	err = rtnl_fill_ifinfo(nskb, dev, net,
			       RTM_NEWLINK, NETLINK_CB(skb).portid,
			       nlh->nlmsg_seq, 0, 0, ext_filter_mask,
			       0, NULL, 0, netnsid, GFP_KERNEL);
	if (err < 0) {
		/* -EMSGSIZE implies BUG in if_nlmsg_size */
		WARN_ON(err == -EMSGSIZE);
		kfree_skb(nskb);
	} else
		err = rtnl_unicast(nskb, net, NETLINK_CB(skb).portid);
out:
	if (netnsid >= 0)
		put_net(tgt_net);

	return err;
}

static int rtnl_alt_ifname(int cmd, struct net_device *dev, struct nlattr *attr,
			   bool *changed, struct netlink_ext_ack *extack)
{
	char *alt_ifname;
	int err;

	err = nla_validate(attr, attr->nla_len, IFLA_MAX, ifla_policy, extack);
	if (err)
		return err;

	alt_ifname = nla_strdup(attr, GFP_KERNEL);
	if (!alt_ifname)
		return -ENOMEM;

	if (cmd == RTM_NEWLINKPROP) {
		err = netdev_name_node_alt_create(dev, alt_ifname);
		if (!err)
			alt_ifname = NULL;
	} else if (cmd == RTM_DELLINKPROP) {
		err = netdev_name_node_alt_destroy(dev, alt_ifname);
	} else {
		WARN_ON_ONCE(1);
		err = -EINVAL;
	}

	kfree(alt_ifname);
	if (!err)
		*changed = true;
	return err;
}

static int rtnl_linkprop(int cmd, struct sk_buff *skb, struct nlmsghdr *nlh,
			 struct netlink_ext_ack *extack)
{
	struct net *net = sock_net(skb->sk);
	struct nlattr *tb[IFLA_MAX + 1];
	struct net_device *dev;
	struct ifinfomsg *ifm;
	bool changed = false;
	struct nlattr *attr;
	int err, rem;

	err = nlmsg_parse(nlh, sizeof(*ifm), tb, IFLA_MAX, ifla_policy, extack);
	if (err)
		return err;

	err = rtnl_ensure_unique_netns(tb, extack, true);
	if (err)
		return err;

	ifm = nlmsg_data(nlh);
	if (ifm->ifi_index > 0)
		dev = __dev_get_by_index(net, ifm->ifi_index);
	else if (tb[IFLA_IFNAME] || tb[IFLA_ALT_IFNAME])
		dev = rtnl_dev_get(net, tb[IFLA_IFNAME],
				   tb[IFLA_ALT_IFNAME], NULL);
	else
		return -EINVAL;

	if (!dev)
		return -ENODEV;

	if (!tb[IFLA_PROP_LIST])
		return 0;

	nla_for_each_nested(attr, tb[IFLA_PROP_LIST], rem) {
		switch (nla_type(attr)) {
		case IFLA_ALT_IFNAME:
			err = rtnl_alt_ifname(cmd, dev, attr, &changed, extack);
			if (err)
				return err;
			break;
		}
	}

	if (changed)
		netdev_state_change(dev);
	return 0;
}

static int rtnl_newlinkprop(struct sk_buff *skb, struct nlmsghdr *nlh,
			    struct netlink_ext_ack *extack)
{
	return rtnl_linkprop(RTM_NEWLINKPROP, skb, nlh, extack);
}

static int rtnl_dellinkprop(struct sk_buff *skb, struct nlmsghdr *nlh,
			    struct netlink_ext_ack *extack)
{
	return rtnl_linkprop(RTM_DELLINKPROP, skb, nlh, extack);
}

static u32 rtnl_calcit(struct sk_buff *skb, struct nlmsghdr *nlh)
{
	struct net *net = sock_net(skb->sk);
	size_t min_ifinfo_dump_size = 0;
	struct nlattr *tb[IFLA_MAX+1];
	u32 ext_filter_mask = 0;
	struct net_device *dev;
	int hdrlen;

	/* Same kernel<->userspace interface hack as in rtnl_dump_ifinfo. */
	hdrlen = nlmsg_len(nlh) < sizeof(struct ifinfomsg) ?
		 sizeof(struct rtgenmsg) : sizeof(struct ifinfomsg);

	if (nlmsg_parse_deprecated(nlh, hdrlen, tb, IFLA_MAX, ifla_policy, NULL) >= 0) {
		if (tb[IFLA_EXT_MASK])
			ext_filter_mask = nla_get_u32(tb[IFLA_EXT_MASK]);
	}

	if (!ext_filter_mask)
		return NLMSG_GOODSIZE;
	/*
	 * traverse the list of net devices and compute the minimum
	 * buffer size based upon the filter mask.
	 */
	rcu_read_lock();
	for_each_netdev_rcu(net, dev) {
		min_ifinfo_dump_size = max(min_ifinfo_dump_size,
					   if_nlmsg_size(dev, ext_filter_mask));
	}
	rcu_read_unlock();

	return nlmsg_total_size(min_ifinfo_dump_size);
}

static int rtnl_dump_all(struct sk_buff *skb, struct netlink_callback *cb)
{
	int idx;
	int s_idx = cb->family;
	int type = cb->nlh->nlmsg_type - RTM_BASE;
	int ret = 0;

	if (s_idx == 0)
		s_idx = 1;

	for (idx = 1; idx <= RTNL_FAMILY_MAX; idx++) {
		struct rtnl_link __rcu **tab;
		struct rtnl_link *link;
		rtnl_dumpit_func dumpit;

		if (idx < s_idx || idx == PF_PACKET)
			continue;

		if (type < 0 || type >= RTM_NR_MSGTYPES)
			continue;

		tab = rcu_dereference_rtnl(rtnl_msg_handlers[idx]);
		if (!tab)
			continue;

		link = rcu_dereference_rtnl(tab[type]);
		if (!link)
			continue;

		dumpit = link->dumpit;
		if (!dumpit)
			continue;

		if (idx > s_idx) {
			memset(&cb->args[0], 0, sizeof(cb->args));
			cb->prev_seq = 0;
			cb->seq = 0;
		}
		ret = dumpit(skb, cb);
		if (ret)
			break;
	}
	cb->family = idx;

	return skb->len ? : ret;
}

struct sk_buff *rtmsg_ifinfo_build_skb(int type, struct net_device *dev,
				       unsigned int change,
				       u32 event, gfp_t flags, int *new_nsid,
				       int new_ifindex)
{
	struct net *net = dev_net(dev);
	struct sk_buff *skb;
	int err = -ENOBUFS;
	size_t if_info_size;

	skb = nlmsg_new((if_info_size = if_nlmsg_size(dev, 0)), flags);
	if (skb == NULL)
		goto errout;

	err = rtnl_fill_ifinfo(skb, dev, dev_net(dev),
			       type, 0, 0, change, 0, 0, event,
			       new_nsid, new_ifindex, -1, flags);
	if (err < 0) {
		/* -EMSGSIZE implies BUG in if_nlmsg_size() */
		WARN_ON(err == -EMSGSIZE);
		kfree_skb(skb);
		goto errout;
	}
	return skb;
errout:
	if (err < 0)
		rtnl_set_sk_err(net, RTNLGRP_LINK, err);
	return NULL;
}

void rtmsg_ifinfo_send(struct sk_buff *skb, struct net_device *dev, gfp_t flags)
{
	struct net *net = dev_net(dev);

	rtnl_notify(skb, net, 0, RTNLGRP_LINK, NULL, flags);
}

static void rtmsg_ifinfo_event(int type, struct net_device *dev,
			       unsigned int change, u32 event,
			       gfp_t flags, int *new_nsid, int new_ifindex)
{
	struct sk_buff *skb;

	if (dev->reg_state != NETREG_REGISTERED)
		return;

	skb = rtmsg_ifinfo_build_skb(type, dev, change, event, flags, new_nsid,
				     new_ifindex);
	if (skb)
		rtmsg_ifinfo_send(skb, dev, flags);
}

void rtmsg_ifinfo(int type, struct net_device *dev, unsigned int change,
		  gfp_t flags)
{
	rtmsg_ifinfo_event(type, dev, change, rtnl_get_event(0), flags,
			   NULL, 0);
}

void rtmsg_ifinfo_newnet(int type, struct net_device *dev, unsigned int change,
			 gfp_t flags, int *new_nsid, int new_ifindex)
{
	rtmsg_ifinfo_event(type, dev, change, rtnl_get_event(0), flags,
			   new_nsid, new_ifindex);
}

static int nlmsg_populate_fdb_fill(struct sk_buff *skb,
				   struct net_device *dev,
				   u8 *addr, u16 vid, u32 pid, u32 seq,
				   int type, unsigned int flags,
				   int nlflags, u16 ndm_state)
{
	struct nlmsghdr *nlh;
	struct ndmsg *ndm;

	nlh = nlmsg_put(skb, pid, seq, type, sizeof(*ndm), nlflags);
	if (!nlh)
		return -EMSGSIZE;

	ndm = nlmsg_data(nlh);
	ndm->ndm_family  = AF_BRIDGE;
	ndm->ndm_pad1	 = 0;
	ndm->ndm_pad2    = 0;
	ndm->ndm_flags	 = flags;
	ndm->ndm_type	 = 0;
	ndm->ndm_ifindex = dev->ifindex;
	ndm->ndm_state   = ndm_state;

	if (nla_put(skb, NDA_LLADDR, ETH_ALEN, addr))
		goto nla_put_failure;
	if (vid)
		if (nla_put(skb, NDA_VLAN, sizeof(u16), &vid))
			goto nla_put_failure;

	nlmsg_end(skb, nlh);
	return 0;

nla_put_failure:
	nlmsg_cancel(skb, nlh);
	return -EMSGSIZE;
}

static inline size_t rtnl_fdb_nlmsg_size(void)
{
	return NLMSG_ALIGN(sizeof(struct ndmsg)) +
	       nla_total_size(ETH_ALEN) +	/* NDA_LLADDR */
	       nla_total_size(sizeof(u16)) +	/* NDA_VLAN */
	       0;
}

static void rtnl_fdb_notify(struct net_device *dev, u8 *addr, u16 vid, int type,
			    u16 ndm_state)
{
	struct net *net = dev_net(dev);
	struct sk_buff *skb;
	int err = -ENOBUFS;

	skb = nlmsg_new(rtnl_fdb_nlmsg_size(), GFP_ATOMIC);
	if (!skb)
		goto errout;

	err = nlmsg_populate_fdb_fill(skb, dev, addr, vid,
				      0, 0, type, NTF_SELF, 0, ndm_state);
	if (err < 0) {
		kfree_skb(skb);
		goto errout;
	}

	rtnl_notify(skb, net, 0, RTNLGRP_NEIGH, NULL, GFP_ATOMIC);
	return;
errout:
	rtnl_set_sk_err(net, RTNLGRP_NEIGH, err);
}

/*
 * ndo_dflt_fdb_add - default netdevice operation to add an FDB entry
 */
int ndo_dflt_fdb_add(struct ndmsg *ndm,
		     struct nlattr *tb[],
		     struct net_device *dev,
		     const unsigned char *addr, u16 vid,
		     u16 flags)
{
	int err = -EINVAL;

	/* If aging addresses are supported device will need to
	 * implement its own handler for this.
	 */
	if (ndm->ndm_state && !(ndm->ndm_state & NUD_PERMANENT)) {
		netdev_info(dev, "default FDB implementation only supports local addresses\n");
		return err;
	}

	if (vid) {
		netdev_info(dev, "vlans aren't supported yet for dev_uc|mc_add()\n");
		return err;
	}

	if (is_unicast_ether_addr(addr) || is_link_local_ether_addr(addr))
		err = dev_uc_add_excl(dev, addr);
	else if (is_multicast_ether_addr(addr))
		err = dev_mc_add_excl(dev, addr);

	/* Only return duplicate errors if NLM_F_EXCL is set */
	if (err == -EEXIST && !(flags & NLM_F_EXCL))
		err = 0;

	return err;
}
EXPORT_SYMBOL(ndo_dflt_fdb_add);

static int fdb_vid_parse(struct nlattr *vlan_attr, u16 *p_vid,
			 struct netlink_ext_ack *extack)
{
	u16 vid = 0;

	if (vlan_attr) {
		if (nla_len(vlan_attr) != sizeof(u16)) {
			NL_SET_ERR_MSG(extack, "invalid vlan attribute size");
			return -EINVAL;
		}

		vid = nla_get_u16(vlan_attr);

		if (!vid || vid >= VLAN_VID_MASK) {
			NL_SET_ERR_MSG(extack, "invalid vlan id");
			return -EINVAL;
		}
	}
	*p_vid = vid;
	return 0;
}

static int rtnl_fdb_add(struct sk_buff *skb, struct nlmsghdr *nlh,
			struct netlink_ext_ack *extack)
{
	struct net *net = sock_net(skb->sk);
	struct ndmsg *ndm;
	struct nlattr *tb[NDA_MAX+1];
	struct net_device *dev;
	u8 *addr;
	u16 vid;
	int err;

	err = nlmsg_parse_deprecated(nlh, sizeof(*ndm), tb, NDA_MAX, NULL,
				     extack);
	if (err < 0)
		return err;

	ndm = nlmsg_data(nlh);
	if (ndm->ndm_ifindex == 0) {
		NL_SET_ERR_MSG(extack, "invalid ifindex");
		return -EINVAL;
	}

	dev = __dev_get_by_index(net, ndm->ndm_ifindex);
	if (dev == NULL) {
		NL_SET_ERR_MSG(extack, "unknown ifindex");
		return -ENODEV;
	}

	if (!tb[NDA_LLADDR] || nla_len(tb[NDA_LLADDR]) != ETH_ALEN) {
		NL_SET_ERR_MSG(extack, "invalid address");
		return -EINVAL;
	}

	if (dev->type != ARPHRD_ETHER) {
		NL_SET_ERR_MSG(extack, "FDB add only supported for Ethernet devices");
		return -EINVAL;
	}

	addr = nla_data(tb[NDA_LLADDR]);

	err = fdb_vid_parse(tb[NDA_VLAN], &vid, extack);
	if (err)
		return err;

	err = -EOPNOTSUPP;

	/* Support fdb on master device the net/bridge default case */
	if ((!ndm->ndm_flags || ndm->ndm_flags & NTF_MASTER) &&
	    netif_is_bridge_port(dev)) {
		struct net_device *br_dev = netdev_master_upper_dev_get(dev);
		const struct net_device_ops *ops = br_dev->netdev_ops;

		err = ops->ndo_fdb_add(ndm, tb, dev, addr, vid,
				       nlh->nlmsg_flags, extack);
		if (err)
			goto out;
		else
			ndm->ndm_flags &= ~NTF_MASTER;
	}

	/* Embedded bridge, macvlan, and any other device support */
	if ((ndm->ndm_flags & NTF_SELF)) {
		if (dev->netdev_ops->ndo_fdb_add)
			err = dev->netdev_ops->ndo_fdb_add(ndm, tb, dev, addr,
							   vid,
							   nlh->nlmsg_flags,
							   extack);
		else
			err = ndo_dflt_fdb_add(ndm, tb, dev, addr, vid,
					       nlh->nlmsg_flags);

		if (!err) {
			rtnl_fdb_notify(dev, addr, vid, RTM_NEWNEIGH,
					ndm->ndm_state);
			ndm->ndm_flags &= ~NTF_SELF;
		}
	}
out:
	return err;
}

/*
 * ndo_dflt_fdb_del - default netdevice operation to delete an FDB entry
 */
int ndo_dflt_fdb_del(struct ndmsg *ndm,
		     struct nlattr *tb[],
		     struct net_device *dev,
		     const unsigned char *addr, u16 vid)
{
	int err = -EINVAL;

	/* If aging addresses are supported device will need to
	 * implement its own handler for this.
	 */
	if (!(ndm->ndm_state & NUD_PERMANENT)) {
		netdev_info(dev, "default FDB implementation only supports local addresses\n");
		return err;
	}

	if (is_unicast_ether_addr(addr) || is_link_local_ether_addr(addr))
		err = dev_uc_del(dev, addr);
	else if (is_multicast_ether_addr(addr))
		err = dev_mc_del(dev, addr);

	return err;
}
EXPORT_SYMBOL(ndo_dflt_fdb_del);

static int rtnl_fdb_del(struct sk_buff *skb, struct nlmsghdr *nlh,
			struct netlink_ext_ack *extack)
{
	struct net *net = sock_net(skb->sk);
	struct ndmsg *ndm;
	struct nlattr *tb[NDA_MAX+1];
	struct net_device *dev;
	__u8 *addr;
	int err;
	u16 vid;

	if (!netlink_capable(skb, CAP_NET_ADMIN))
		return -EPERM;

	err = nlmsg_parse_deprecated(nlh, sizeof(*ndm), tb, NDA_MAX, NULL,
				     extack);
	if (err < 0)
		return err;

	ndm = nlmsg_data(nlh);
	if (ndm->ndm_ifindex == 0) {
		NL_SET_ERR_MSG(extack, "invalid ifindex");
		return -EINVAL;
	}

	dev = __dev_get_by_index(net, ndm->ndm_ifindex);
	if (dev == NULL) {
		NL_SET_ERR_MSG(extack, "unknown ifindex");
		return -ENODEV;
	}

	if (!tb[NDA_LLADDR] || nla_len(tb[NDA_LLADDR]) != ETH_ALEN) {
		NL_SET_ERR_MSG(extack, "invalid address");
		return -EINVAL;
	}

	if (dev->type != ARPHRD_ETHER) {
		NL_SET_ERR_MSG(extack, "FDB delete only supported for Ethernet devices");
		return -EINVAL;
	}

	addr = nla_data(tb[NDA_LLADDR]);

	err = fdb_vid_parse(tb[NDA_VLAN], &vid, extack);
	if (err)
		return err;

	err = -EOPNOTSUPP;

	/* Support fdb on master device the net/bridge default case */
	if ((!ndm->ndm_flags || ndm->ndm_flags & NTF_MASTER) &&
	    netif_is_bridge_port(dev)) {
		struct net_device *br_dev = netdev_master_upper_dev_get(dev);
		const struct net_device_ops *ops = br_dev->netdev_ops;

		if (ops->ndo_fdb_del)
			err = ops->ndo_fdb_del(ndm, tb, dev, addr, vid);

		if (err)
			goto out;
		else
			ndm->ndm_flags &= ~NTF_MASTER;
	}

	/* Embedded bridge, macvlan, and any other device support */
	if (ndm->ndm_flags & NTF_SELF) {
		if (dev->netdev_ops->ndo_fdb_del)
			err = dev->netdev_ops->ndo_fdb_del(ndm, tb, dev, addr,
							   vid);
		else
			err = ndo_dflt_fdb_del(ndm, tb, dev, addr, vid);

		if (!err) {
			rtnl_fdb_notify(dev, addr, vid, RTM_DELNEIGH,
					ndm->ndm_state);
			ndm->ndm_flags &= ~NTF_SELF;
		}
	}
out:
	return err;
}

static int nlmsg_populate_fdb(struct sk_buff *skb,
			      struct netlink_callback *cb,
			      struct net_device *dev,
			      int *idx,
			      struct netdev_hw_addr_list *list)
{
	struct netdev_hw_addr *ha;
	int err;
	u32 portid, seq;

	portid = NETLINK_CB(cb->skb).portid;
	seq = cb->nlh->nlmsg_seq;

	list_for_each_entry(ha, &list->list, list) {
		if (*idx < cb->args[2])
			goto skip;

		err = nlmsg_populate_fdb_fill(skb, dev, ha->addr, 0,
					      portid, seq,
					      RTM_NEWNEIGH, NTF_SELF,
					      NLM_F_MULTI, NUD_PERMANENT);
		if (err < 0)
			return err;
skip:
		*idx += 1;
	}
	return 0;
}

/**
 * ndo_dflt_fdb_dump - default netdevice operation to dump an FDB table.
 * @skb: socket buffer to store message in
 * @cb: netlink callback
 * @dev: netdevice
 * @filter_dev: ignored
 * @idx: the number of FDB table entries dumped is added to *@idx
 *
 * Default netdevice operation to dump the existing unicast address list.
 * Returns number of addresses from list put in skb.
 */
int ndo_dflt_fdb_dump(struct sk_buff *skb,
		      struct netlink_callback *cb,
		      struct net_device *dev,
		      struct net_device *filter_dev,
		      int *idx)
{
	int err;

	if (dev->type != ARPHRD_ETHER)
		return -EINVAL;

	netif_addr_lock_bh(dev);
	err = nlmsg_populate_fdb(skb, cb, dev, idx, &dev->uc);
	if (err)
		goto out;
	err = nlmsg_populate_fdb(skb, cb, dev, idx, &dev->mc);
out:
	netif_addr_unlock_bh(dev);
	return err;
}
EXPORT_SYMBOL(ndo_dflt_fdb_dump);

static int valid_fdb_dump_strict(const struct nlmsghdr *nlh,
				 int *br_idx, int *brport_idx,
				 struct netlink_ext_ack *extack)
{
	struct nlattr *tb[NDA_MAX + 1];
	struct ndmsg *ndm;
	int err, i;

	if (nlh->nlmsg_len < nlmsg_msg_size(sizeof(*ndm))) {
		NL_SET_ERR_MSG(extack, "Invalid header for fdb dump request");
		return -EINVAL;
	}

	ndm = nlmsg_data(nlh);
	if (ndm->ndm_pad1  || ndm->ndm_pad2  || ndm->ndm_state ||
	    ndm->ndm_flags || ndm->ndm_type) {
		NL_SET_ERR_MSG(extack, "Invalid values in header for fdb dump request");
		return -EINVAL;
	}

	err = nlmsg_parse_deprecated_strict(nlh, sizeof(struct ndmsg), tb,
					    NDA_MAX, NULL, extack);
	if (err < 0)
		return err;

	*brport_idx = ndm->ndm_ifindex;
	for (i = 0; i <= NDA_MAX; ++i) {
		if (!tb[i])
			continue;

		switch (i) {
		case NDA_IFINDEX:
			if (nla_len(tb[i]) != sizeof(u32)) {
				NL_SET_ERR_MSG(extack, "Invalid IFINDEX attribute in fdb dump request");
				return -EINVAL;
			}
			*brport_idx = nla_get_u32(tb[NDA_IFINDEX]);
			break;
		case NDA_MASTER:
			if (nla_len(tb[i]) != sizeof(u32)) {
				NL_SET_ERR_MSG(extack, "Invalid MASTER attribute in fdb dump request");
				return -EINVAL;
			}
			*br_idx = nla_get_u32(tb[NDA_MASTER]);
			break;
		default:
			NL_SET_ERR_MSG(extack, "Unsupported attribute in fdb dump request");
			return -EINVAL;
		}
	}

	return 0;
}

static int valid_fdb_dump_legacy(const struct nlmsghdr *nlh,
				 int *br_idx, int *brport_idx,
				 struct netlink_ext_ack *extack)
{
	struct nlattr *tb[IFLA_MAX+1];
	int err;

	/* A hack to preserve kernel<->userspace interface.
	 * Before Linux v4.12 this code accepted ndmsg since iproute2 v3.3.0.
	 * However, ndmsg is shorter than ifinfomsg thus nlmsg_parse() bails.
	 * So, check for ndmsg with an optional u32 attribute (not used here).
	 * Fortunately these sizes don't conflict with the size of ifinfomsg
	 * with an optional attribute.
	 */
	if (nlmsg_len(nlh) != sizeof(struct ndmsg) &&
	    (nlmsg_len(nlh) != sizeof(struct ndmsg) +
	     nla_attr_size(sizeof(u32)))) {
		struct ifinfomsg *ifm;

		err = nlmsg_parse_deprecated(nlh, sizeof(struct ifinfomsg),
					     tb, IFLA_MAX, ifla_policy,
					     extack);
		if (err < 0) {
			return -EINVAL;
		} else if (err == 0) {
			if (tb[IFLA_MASTER])
				*br_idx = nla_get_u32(tb[IFLA_MASTER]);
		}

		ifm = nlmsg_data(nlh);
		*brport_idx = ifm->ifi_index;
	}
	return 0;
}

static int rtnl_fdb_dump(struct sk_buff *skb, struct netlink_callback *cb)
{
	struct net_device *dev;
	struct net_device *br_dev = NULL;
	const struct net_device_ops *ops = NULL;
	const struct net_device_ops *cops = NULL;
	struct net *net = sock_net(skb->sk);
	struct hlist_head *head;
	int brport_idx = 0;
	int br_idx = 0;
	int h, s_h;
	int idx = 0, s_idx;
	int err = 0;
	int fidx = 0;

	if (cb->strict_check)
		err = valid_fdb_dump_strict(cb->nlh, &br_idx, &brport_idx,
					    cb->extack);
	else
		err = valid_fdb_dump_legacy(cb->nlh, &br_idx, &brport_idx,
					    cb->extack);
	if (err < 0)
		return err;

	if (br_idx) {
		br_dev = __dev_get_by_index(net, br_idx);
		if (!br_dev)
			return -ENODEV;

		ops = br_dev->netdev_ops;
	}

	s_h = cb->args[0];
	s_idx = cb->args[1];

	for (h = s_h; h < NETDEV_HASHENTRIES; h++, s_idx = 0) {
		idx = 0;
		head = &net->dev_index_head[h];
		hlist_for_each_entry(dev, head, index_hlist) {

			if (brport_idx && (dev->ifindex != brport_idx))
				continue;

			if (!br_idx) { /* user did not specify a specific bridge */
				if (netif_is_bridge_port(dev)) {
					br_dev = netdev_master_upper_dev_get(dev);
					cops = br_dev->netdev_ops;
				}
			} else {
				if (dev != br_dev &&
				    !netif_is_bridge_port(dev))
					continue;

				if (br_dev != netdev_master_upper_dev_get(dev) &&
				    !(dev->priv_flags & IFF_EBRIDGE))
					continue;
				cops = ops;
			}

			if (idx < s_idx)
				goto cont;

			if (netif_is_bridge_port(dev)) {
				if (cops && cops->ndo_fdb_dump) {
					err = cops->ndo_fdb_dump(skb, cb,
								br_dev, dev,
								&fidx);
					if (err == -EMSGSIZE)
						goto out;
				}
			}

			if (dev->netdev_ops->ndo_fdb_dump)
				err = dev->netdev_ops->ndo_fdb_dump(skb, cb,
								    dev, NULL,
								    &fidx);
			else
				err = ndo_dflt_fdb_dump(skb, cb, dev, NULL,
							&fidx);
			if (err == -EMSGSIZE)
				goto out;

			cops = NULL;

			/* reset fdb offset to 0 for rest of the interfaces */
			cb->args[2] = 0;
			fidx = 0;
cont:
			idx++;
		}
	}

out:
	cb->args[0] = h;
	cb->args[1] = idx;
	cb->args[2] = fidx;

	return skb->len;
}

static int valid_fdb_get_strict(const struct nlmsghdr *nlh,
				struct nlattr **tb, u8 *ndm_flags,
				int *br_idx, int *brport_idx, u8 **addr,
				u16 *vid, struct netlink_ext_ack *extack)
{
	struct ndmsg *ndm;
	int err, i;

	if (nlh->nlmsg_len < nlmsg_msg_size(sizeof(*ndm))) {
		NL_SET_ERR_MSG(extack, "Invalid header for fdb get request");
		return -EINVAL;
	}

	ndm = nlmsg_data(nlh);
	if (ndm->ndm_pad1  || ndm->ndm_pad2  || ndm->ndm_state ||
	    ndm->ndm_type) {
		NL_SET_ERR_MSG(extack, "Invalid values in header for fdb get request");
		return -EINVAL;
	}

	if (ndm->ndm_flags & ~(NTF_MASTER | NTF_SELF)) {
		NL_SET_ERR_MSG(extack, "Invalid flags in header for fdb get request");
		return -EINVAL;
	}

	err = nlmsg_parse_deprecated_strict(nlh, sizeof(struct ndmsg), tb,
					    NDA_MAX, nda_policy, extack);
	if (err < 0)
		return err;

	*ndm_flags = ndm->ndm_flags;
	*brport_idx = ndm->ndm_ifindex;
	for (i = 0; i <= NDA_MAX; ++i) {
		if (!tb[i])
			continue;

		switch (i) {
		case NDA_MASTER:
			*br_idx = nla_get_u32(tb[i]);
			break;
		case NDA_LLADDR:
			if (nla_len(tb[i]) != ETH_ALEN) {
				NL_SET_ERR_MSG(extack, "Invalid address in fdb get request");
				return -EINVAL;
			}
			*addr = nla_data(tb[i]);
			break;
		case NDA_VLAN:
			err = fdb_vid_parse(tb[i], vid, extack);
			if (err)
				return err;
			break;
		case NDA_VNI:
			break;
		default:
			NL_SET_ERR_MSG(extack, "Unsupported attribute in fdb get request");
			return -EINVAL;
		}
	}

	return 0;
}

static int rtnl_fdb_get(struct sk_buff *in_skb, struct nlmsghdr *nlh,
			struct netlink_ext_ack *extack)
{
	struct net_device *dev = NULL, *br_dev = NULL;
	const struct net_device_ops *ops = NULL;
	struct net *net = sock_net(in_skb->sk);
	struct nlattr *tb[NDA_MAX + 1];
	struct sk_buff *skb;
	int brport_idx = 0;
	u8 ndm_flags = 0;
	int br_idx = 0;
	u8 *addr = NULL;
	u16 vid = 0;
	int err;

	err = valid_fdb_get_strict(nlh, tb, &ndm_flags, &br_idx,
				   &brport_idx, &addr, &vid, extack);
	if (err < 0)
		return err;

	if (!addr) {
		NL_SET_ERR_MSG(extack, "Missing lookup address for fdb get request");
		return -EINVAL;
	}

	if (brport_idx) {
		dev = __dev_get_by_index(net, brport_idx);
		if (!dev) {
			NL_SET_ERR_MSG(extack, "Unknown device ifindex");
			return -ENODEV;
		}
	}

	if (br_idx) {
		if (dev) {
			NL_SET_ERR_MSG(extack, "Master and device are mutually exclusive");
			return -EINVAL;
		}

		br_dev = __dev_get_by_index(net, br_idx);
		if (!br_dev) {
			NL_SET_ERR_MSG(extack, "Invalid master ifindex");
			return -EINVAL;
		}
		ops = br_dev->netdev_ops;
	}

	if (dev) {
		if (!ndm_flags || (ndm_flags & NTF_MASTER)) {
			if (!netif_is_bridge_port(dev)) {
				NL_SET_ERR_MSG(extack, "Device is not a bridge port");
				return -EINVAL;
			}
			br_dev = netdev_master_upper_dev_get(dev);
			if (!br_dev) {
				NL_SET_ERR_MSG(extack, "Master of device not found");
				return -EINVAL;
			}
			ops = br_dev->netdev_ops;
		} else {
			if (!(ndm_flags & NTF_SELF)) {
				NL_SET_ERR_MSG(extack, "Missing NTF_SELF");
				return -EINVAL;
			}
			ops = dev->netdev_ops;
		}
	}

	if (!br_dev && !dev) {
		NL_SET_ERR_MSG(extack, "No device specified");
		return -ENODEV;
	}

	if (!ops || !ops->ndo_fdb_get) {
		NL_SET_ERR_MSG(extack, "Fdb get operation not supported by device");
		return -EOPNOTSUPP;
	}

	skb = nlmsg_new(NLMSG_GOODSIZE, GFP_KERNEL);
	if (!skb)
		return -ENOBUFS;

	if (br_dev)
		dev = br_dev;
	err = ops->ndo_fdb_get(skb, tb, dev, addr, vid,
			       NETLINK_CB(in_skb).portid,
			       nlh->nlmsg_seq, extack);
	if (err)
		goto out;

	return rtnl_unicast(skb, net, NETLINK_CB(in_skb).portid);
out:
	kfree_skb(skb);
	return err;
}

static int brport_nla_put_flag(struct sk_buff *skb, u32 flags, u32 mask,
			       unsigned int attrnum, unsigned int flag)
{
	if (mask & flag)
		return nla_put_u8(skb, attrnum, !!(flags & flag));
	return 0;
}

int ndo_dflt_bridge_getlink(struct sk_buff *skb, u32 pid, u32 seq,
			    struct net_device *dev, u16 mode,
			    u32 flags, u32 mask, int nlflags,
			    u32 filter_mask,
			    int (*vlan_fill)(struct sk_buff *skb,
					     struct net_device *dev,
					     u32 filter_mask))
{
	struct nlmsghdr *nlh;
	struct ifinfomsg *ifm;
	struct nlattr *br_afspec;
	struct nlattr *protinfo;
	u8 operstate = netif_running(dev) ? dev->operstate : IF_OPER_DOWN;
	struct net_device *br_dev = netdev_master_upper_dev_get(dev);
	int err = 0;

	nlh = nlmsg_put(skb, pid, seq, RTM_NEWLINK, sizeof(*ifm), nlflags);
	if (nlh == NULL)
		return -EMSGSIZE;

	ifm = nlmsg_data(nlh);
	ifm->ifi_family = AF_BRIDGE;
	ifm->__ifi_pad = 0;
	ifm->ifi_type = dev->type;
	ifm->ifi_index = dev->ifindex;
	ifm->ifi_flags = dev_get_flags(dev);
	ifm->ifi_change = 0;


	if (nla_put_string(skb, IFLA_IFNAME, dev->name) ||
	    nla_put_u32(skb, IFLA_MTU, dev->mtu) ||
	    nla_put_u8(skb, IFLA_OPERSTATE, operstate) ||
	    (br_dev &&
	     nla_put_u32(skb, IFLA_MASTER, br_dev->ifindex)) ||
	    (dev->addr_len &&
	     nla_put(skb, IFLA_ADDRESS, dev->addr_len, dev->dev_addr)) ||
	    (dev->ifindex != dev_get_iflink(dev) &&
	     nla_put_u32(skb, IFLA_LINK, dev_get_iflink(dev))))
		goto nla_put_failure;

	br_afspec = nla_nest_start_noflag(skb, IFLA_AF_SPEC);
	if (!br_afspec)
		goto nla_put_failure;

	if (nla_put_u16(skb, IFLA_BRIDGE_FLAGS, BRIDGE_FLAGS_SELF)) {
		nla_nest_cancel(skb, br_afspec);
		goto nla_put_failure;
	}

	if (mode != BRIDGE_MODE_UNDEF) {
		if (nla_put_u16(skb, IFLA_BRIDGE_MODE, mode)) {
			nla_nest_cancel(skb, br_afspec);
			goto nla_put_failure;
		}
	}
	if (vlan_fill) {
		err = vlan_fill(skb, dev, filter_mask);
		if (err) {
			nla_nest_cancel(skb, br_afspec);
			goto nla_put_failure;
		}
	}
	nla_nest_end(skb, br_afspec);

	protinfo = nla_nest_start(skb, IFLA_PROTINFO);
	if (!protinfo)
		goto nla_put_failure;

	if (brport_nla_put_flag(skb, flags, mask,
				IFLA_BRPORT_MODE, BR_HAIRPIN_MODE) ||
	    brport_nla_put_flag(skb, flags, mask,
				IFLA_BRPORT_GUARD, BR_BPDU_GUARD) ||
	    brport_nla_put_flag(skb, flags, mask,
				IFLA_BRPORT_FAST_LEAVE,
				BR_MULTICAST_FAST_LEAVE) ||
	    brport_nla_put_flag(skb, flags, mask,
				IFLA_BRPORT_PROTECT, BR_ROOT_BLOCK) ||
	    brport_nla_put_flag(skb, flags, mask,
				IFLA_BRPORT_LEARNING, BR_LEARNING) ||
	    brport_nla_put_flag(skb, flags, mask,
				IFLA_BRPORT_LEARNING_SYNC, BR_LEARNING_SYNC) ||
	    brport_nla_put_flag(skb, flags, mask,
				IFLA_BRPORT_UNICAST_FLOOD, BR_FLOOD) ||
	    brport_nla_put_flag(skb, flags, mask,
				IFLA_BRPORT_PROXYARP, BR_PROXYARP) ||
	    brport_nla_put_flag(skb, flags, mask,
				IFLA_BRPORT_MCAST_FLOOD, BR_MCAST_FLOOD) ||
	    brport_nla_put_flag(skb, flags, mask,
				IFLA_BRPORT_BCAST_FLOOD, BR_BCAST_FLOOD)) {
		nla_nest_cancel(skb, protinfo);
		goto nla_put_failure;
	}

	nla_nest_end(skb, protinfo);

	nlmsg_end(skb, nlh);
	return 0;
nla_put_failure:
	nlmsg_cancel(skb, nlh);
	return err ? err : -EMSGSIZE;
}
EXPORT_SYMBOL_GPL(ndo_dflt_bridge_getlink);

static int valid_bridge_getlink_req(const struct nlmsghdr *nlh,
				    bool strict_check, u32 *filter_mask,
				    struct netlink_ext_ack *extack)
{
	struct nlattr *tb[IFLA_MAX+1];
	int err, i;

	if (strict_check) {
		struct ifinfomsg *ifm;

		if (nlh->nlmsg_len < nlmsg_msg_size(sizeof(*ifm))) {
			NL_SET_ERR_MSG(extack, "Invalid header for bridge link dump");
			return -EINVAL;
		}

		ifm = nlmsg_data(nlh);
		if (ifm->__ifi_pad || ifm->ifi_type || ifm->ifi_flags ||
		    ifm->ifi_change || ifm->ifi_index) {
			NL_SET_ERR_MSG(extack, "Invalid values in header for bridge link dump request");
			return -EINVAL;
		}

		err = nlmsg_parse_deprecated_strict(nlh,
						    sizeof(struct ifinfomsg),
						    tb, IFLA_MAX, ifla_policy,
						    extack);
	} else {
		err = nlmsg_parse_deprecated(nlh, sizeof(struct ifinfomsg),
					     tb, IFLA_MAX, ifla_policy,
					     extack);
	}
	if (err < 0)
		return err;

	/* new attributes should only be added with strict checking */
	for (i = 0; i <= IFLA_MAX; ++i) {
		if (!tb[i])
			continue;

		switch (i) {
		case IFLA_EXT_MASK:
			*filter_mask = nla_get_u32(tb[i]);
			break;
		default:
			if (strict_check) {
				NL_SET_ERR_MSG(extack, "Unsupported attribute in bridge link dump request");
				return -EINVAL;
			}
		}
	}

	return 0;
}

static int rtnl_bridge_getlink(struct sk_buff *skb, struct netlink_callback *cb)
{
	const struct nlmsghdr *nlh = cb->nlh;
	struct net *net = sock_net(skb->sk);
	struct net_device *dev;
	int idx = 0;
	u32 portid = NETLINK_CB(cb->skb).portid;
	u32 seq = nlh->nlmsg_seq;
	u32 filter_mask = 0;
	int err;

	err = valid_bridge_getlink_req(nlh, cb->strict_check, &filter_mask,
				       cb->extack);
	if (err < 0 && cb->strict_check)
		return err;

	rcu_read_lock();
	for_each_netdev_rcu(net, dev) {
		const struct net_device_ops *ops = dev->netdev_ops;
		struct net_device *br_dev = netdev_master_upper_dev_get(dev);

		if (br_dev && br_dev->netdev_ops->ndo_bridge_getlink) {
			if (idx >= cb->args[0]) {
				err = br_dev->netdev_ops->ndo_bridge_getlink(
						skb, portid, seq, dev,
						filter_mask, NLM_F_MULTI);
				if (err < 0 && err != -EOPNOTSUPP) {
					if (likely(skb->len))
						break;

					goto out_err;
				}
			}
			idx++;
		}

		if (ops->ndo_bridge_getlink) {
			if (idx >= cb->args[0]) {
				err = ops->ndo_bridge_getlink(skb, portid,
							      seq, dev,
							      filter_mask,
							      NLM_F_MULTI);
				if (err < 0 && err != -EOPNOTSUPP) {
					if (likely(skb->len))
						break;

					goto out_err;
				}
			}
			idx++;
		}
	}
	err = skb->len;
out_err:
	rcu_read_unlock();
	cb->args[0] = idx;

	return err;
}

static inline size_t bridge_nlmsg_size(void)
{
	return NLMSG_ALIGN(sizeof(struct ifinfomsg))
		+ nla_total_size(IFNAMSIZ)	/* IFLA_IFNAME */
		+ nla_total_size(MAX_ADDR_LEN)	/* IFLA_ADDRESS */
		+ nla_total_size(sizeof(u32))	/* IFLA_MASTER */
		+ nla_total_size(sizeof(u32))	/* IFLA_MTU */
		+ nla_total_size(sizeof(u32))	/* IFLA_LINK */
		+ nla_total_size(sizeof(u32))	/* IFLA_OPERSTATE */
		+ nla_total_size(sizeof(u8))	/* IFLA_PROTINFO */
		+ nla_total_size(sizeof(struct nlattr))	/* IFLA_AF_SPEC */
		+ nla_total_size(sizeof(u16))	/* IFLA_BRIDGE_FLAGS */
		+ nla_total_size(sizeof(u16));	/* IFLA_BRIDGE_MODE */
}

static int rtnl_bridge_notify(struct net_device *dev)
{
	struct net *net = dev_net(dev);
	struct sk_buff *skb;
	int err = -EOPNOTSUPP;

	if (!dev->netdev_ops->ndo_bridge_getlink)
		return 0;

	skb = nlmsg_new(bridge_nlmsg_size(), GFP_ATOMIC);
	if (!skb) {
		err = -ENOMEM;
		goto errout;
	}

	err = dev->netdev_ops->ndo_bridge_getlink(skb, 0, 0, dev, 0, 0);
	if (err < 0)
		goto errout;

	/* Notification info is only filled for bridge ports, not the bridge
	 * device itself. Therefore, a zero notification length is valid and
	 * should not result in an error.
	 */
	if (!skb->len)
		goto errout;

	rtnl_notify(skb, net, 0, RTNLGRP_LINK, NULL, GFP_ATOMIC);
	return 0;
errout:
	WARN_ON(err == -EMSGSIZE);
	kfree_skb(skb);
	if (err)
		rtnl_set_sk_err(net, RTNLGRP_LINK, err);
	return err;
}

static int rtnl_bridge_setlink(struct sk_buff *skb, struct nlmsghdr *nlh,
			       struct netlink_ext_ack *extack)
{
	struct net *net = sock_net(skb->sk);
	struct ifinfomsg *ifm;
	struct net_device *dev;
	struct nlattr *br_spec, *attr = NULL;
	int rem, err = -EOPNOTSUPP;
	u16 flags = 0;
	bool have_flags = false;

	if (nlmsg_len(nlh) < sizeof(*ifm))
		return -EINVAL;

	ifm = nlmsg_data(nlh);
	if (ifm->ifi_family != AF_BRIDGE)
		return -EPFNOSUPPORT;

	dev = __dev_get_by_index(net, ifm->ifi_index);
	if (!dev) {
		NL_SET_ERR_MSG(extack, "unknown ifindex");
		return -ENODEV;
	}

	br_spec = nlmsg_find_attr(nlh, sizeof(struct ifinfomsg), IFLA_AF_SPEC);
	if (br_spec) {
		nla_for_each_nested(attr, br_spec, rem) {
			if (nla_type(attr) == IFLA_BRIDGE_FLAGS) {
				if (nla_len(attr) < sizeof(flags))
					return -EINVAL;

				have_flags = true;
				flags = nla_get_u16(attr);
				break;
			}
		}
	}

	if (!flags || (flags & BRIDGE_FLAGS_MASTER)) {
		struct net_device *br_dev = netdev_master_upper_dev_get(dev);

		if (!br_dev || !br_dev->netdev_ops->ndo_bridge_setlink) {
			err = -EOPNOTSUPP;
			goto out;
		}

		err = br_dev->netdev_ops->ndo_bridge_setlink(dev, nlh, flags,
							     extack);
		if (err)
			goto out;

		flags &= ~BRIDGE_FLAGS_MASTER;
	}

	if ((flags & BRIDGE_FLAGS_SELF)) {
		if (!dev->netdev_ops->ndo_bridge_setlink)
			err = -EOPNOTSUPP;
		else
			err = dev->netdev_ops->ndo_bridge_setlink(dev, nlh,
								  flags,
								  extack);
		if (!err) {
			flags &= ~BRIDGE_FLAGS_SELF;

			/* Generate event to notify upper layer of bridge
			 * change
			 */
			err = rtnl_bridge_notify(dev);
		}
	}

	if (have_flags)
		memcpy(nla_data(attr), &flags, sizeof(flags));
out:
	return err;
}

static int rtnl_bridge_dellink(struct sk_buff *skb, struct nlmsghdr *nlh,
			       struct netlink_ext_ack *extack)
{
	struct net *net = sock_net(skb->sk);
	struct ifinfomsg *ifm;
	struct net_device *dev;
	struct nlattr *br_spec, *attr = NULL;
	int rem, err = -EOPNOTSUPP;
	u16 flags = 0;
	bool have_flags = false;

	if (nlmsg_len(nlh) < sizeof(*ifm))
		return -EINVAL;

	ifm = nlmsg_data(nlh);
	if (ifm->ifi_family != AF_BRIDGE)
		return -EPFNOSUPPORT;

	dev = __dev_get_by_index(net, ifm->ifi_index);
	if (!dev) {
		NL_SET_ERR_MSG(extack, "unknown ifindex");
		return -ENODEV;
	}

	br_spec = nlmsg_find_attr(nlh, sizeof(struct ifinfomsg), IFLA_AF_SPEC);
	if (br_spec) {
		nla_for_each_nested(attr, br_spec, rem) {
			if (nla_type(attr) == IFLA_BRIDGE_FLAGS) {
				if (nla_len(attr) < sizeof(flags))
					return -EINVAL;

				have_flags = true;
				flags = nla_get_u16(attr);
				break;
			}
		}
	}

	if (!flags || (flags & BRIDGE_FLAGS_MASTER)) {
		struct net_device *br_dev = netdev_master_upper_dev_get(dev);

		if (!br_dev || !br_dev->netdev_ops->ndo_bridge_dellink) {
			err = -EOPNOTSUPP;
			goto out;
		}

		err = br_dev->netdev_ops->ndo_bridge_dellink(dev, nlh, flags);
		if (err)
			goto out;

		flags &= ~BRIDGE_FLAGS_MASTER;
	}

	if ((flags & BRIDGE_FLAGS_SELF)) {
		if (!dev->netdev_ops->ndo_bridge_dellink)
			err = -EOPNOTSUPP;
		else
			err = dev->netdev_ops->ndo_bridge_dellink(dev, nlh,
								  flags);

		if (!err) {
			flags &= ~BRIDGE_FLAGS_SELF;

			/* Generate event to notify upper layer of bridge
			 * change
			 */
			err = rtnl_bridge_notify(dev);
		}
	}

	if (have_flags)
		memcpy(nla_data(attr), &flags, sizeof(flags));
out:
	return err;
}

static bool stats_attr_valid(unsigned int mask, int attrid, int idxattr)
{
	return (mask & IFLA_STATS_FILTER_BIT(attrid)) &&
	       (!idxattr || idxattr == attrid);
}

#define IFLA_OFFLOAD_XSTATS_FIRST (IFLA_OFFLOAD_XSTATS_UNSPEC + 1)
static int rtnl_get_offload_stats_attr_size(int attr_id)
{
	switch (attr_id) {
	case IFLA_OFFLOAD_XSTATS_CPU_HIT:
		return sizeof(struct rtnl_link_stats64);
	}

	return 0;
}

static int rtnl_get_offload_stats(struct sk_buff *skb, struct net_device *dev,
				  int *prividx)
{
	struct nlattr *attr = NULL;
	int attr_id, size;
	void *attr_data;
	int err;

	if (!(dev->netdev_ops && dev->netdev_ops->ndo_has_offload_stats &&
	      dev->netdev_ops->ndo_get_offload_stats))
		return -ENODATA;

	for (attr_id = IFLA_OFFLOAD_XSTATS_FIRST;
	     attr_id <= IFLA_OFFLOAD_XSTATS_MAX; attr_id++) {
		if (attr_id < *prividx)
			continue;

		size = rtnl_get_offload_stats_attr_size(attr_id);
		if (!size)
			continue;

		if (!dev->netdev_ops->ndo_has_offload_stats(dev, attr_id))
			continue;

		attr = nla_reserve_64bit(skb, attr_id, size,
					 IFLA_OFFLOAD_XSTATS_UNSPEC);
		if (!attr)
			goto nla_put_failure;

		attr_data = nla_data(attr);
		memset(attr_data, 0, size);
		err = dev->netdev_ops->ndo_get_offload_stats(attr_id, dev,
							     attr_data);
		if (err)
			goto get_offload_stats_failure;
	}

	if (!attr)
		return -ENODATA;

	*prividx = 0;
	return 0;

nla_put_failure:
	err = -EMSGSIZE;
get_offload_stats_failure:
	*prividx = attr_id;
	return err;
}

static int rtnl_get_offload_stats_size(const struct net_device *dev)
{
	int nla_size = 0;
	int attr_id;
	int size;

	if (!(dev->netdev_ops && dev->netdev_ops->ndo_has_offload_stats &&
	      dev->netdev_ops->ndo_get_offload_stats))
		return 0;

	for (attr_id = IFLA_OFFLOAD_XSTATS_FIRST;
	     attr_id <= IFLA_OFFLOAD_XSTATS_MAX; attr_id++) {
		if (!dev->netdev_ops->ndo_has_offload_stats(dev, attr_id))
			continue;
		size = rtnl_get_offload_stats_attr_size(attr_id);
		nla_size += nla_total_size_64bit(size);
	}

	if (nla_size != 0)
		nla_size += nla_total_size(0);

	return nla_size;
}

static int rtnl_fill_statsinfo(struct sk_buff *skb, struct net_device *dev,
			       int type, u32 pid, u32 seq, u32 change,
			       unsigned int flags, unsigned int filter_mask,
			       int *idxattr, int *prividx)
{
	struct if_stats_msg *ifsm;
	struct nlmsghdr *nlh;
	struct nlattr *attr;
	int s_prividx = *prividx;
	int err;

	ASSERT_RTNL();

	nlh = nlmsg_put(skb, pid, seq, type, sizeof(*ifsm), flags);
	if (!nlh)
		return -EMSGSIZE;

	ifsm = nlmsg_data(nlh);
	ifsm->family = PF_UNSPEC;
	ifsm->pad1 = 0;
	ifsm->pad2 = 0;
	ifsm->ifindex = dev->ifindex;
	ifsm->filter_mask = filter_mask;

	if (stats_attr_valid(filter_mask, IFLA_STATS_LINK_64, *idxattr)) {
		struct rtnl_link_stats64 *sp;

		attr = nla_reserve_64bit(skb, IFLA_STATS_LINK_64,
					 sizeof(struct rtnl_link_stats64),
					 IFLA_STATS_UNSPEC);
		if (!attr)
			goto nla_put_failure;

		sp = nla_data(attr);
		dev_get_stats(dev, sp);
	}

	if (stats_attr_valid(filter_mask, IFLA_STATS_LINK_XSTATS, *idxattr)) {
		const struct rtnl_link_ops *ops = dev->rtnl_link_ops;

		if (ops && ops->fill_linkxstats) {
			*idxattr = IFLA_STATS_LINK_XSTATS;
			attr = nla_nest_start_noflag(skb,
						     IFLA_STATS_LINK_XSTATS);
			if (!attr)
				goto nla_put_failure;

			err = ops->fill_linkxstats(skb, dev, prividx, *idxattr);
			nla_nest_end(skb, attr);
			if (err)
				goto nla_put_failure;
			*idxattr = 0;
		}
	}

	if (stats_attr_valid(filter_mask, IFLA_STATS_LINK_XSTATS_SLAVE,
			     *idxattr)) {
		const struct rtnl_link_ops *ops = NULL;
		const struct net_device *master;

		master = netdev_master_upper_dev_get(dev);
		if (master)
			ops = master->rtnl_link_ops;
		if (ops && ops->fill_linkxstats) {
			*idxattr = IFLA_STATS_LINK_XSTATS_SLAVE;
			attr = nla_nest_start_noflag(skb,
						     IFLA_STATS_LINK_XSTATS_SLAVE);
			if (!attr)
				goto nla_put_failure;

			err = ops->fill_linkxstats(skb, dev, prividx, *idxattr);
			nla_nest_end(skb, attr);
			if (err)
				goto nla_put_failure;
			*idxattr = 0;
		}
	}

	if (stats_attr_valid(filter_mask, IFLA_STATS_LINK_OFFLOAD_XSTATS,
			     *idxattr)) {
		*idxattr = IFLA_STATS_LINK_OFFLOAD_XSTATS;
		attr = nla_nest_start_noflag(skb,
					     IFLA_STATS_LINK_OFFLOAD_XSTATS);
		if (!attr)
			goto nla_put_failure;

		err = rtnl_get_offload_stats(skb, dev, prividx);
		if (err == -ENODATA)
			nla_nest_cancel(skb, attr);
		else
			nla_nest_end(skb, attr);

		if (err && err != -ENODATA)
			goto nla_put_failure;
		*idxattr = 0;
	}

	if (stats_attr_valid(filter_mask, IFLA_STATS_AF_SPEC, *idxattr)) {
		struct rtnl_af_ops *af_ops;

		*idxattr = IFLA_STATS_AF_SPEC;
		attr = nla_nest_start_noflag(skb, IFLA_STATS_AF_SPEC);
		if (!attr)
			goto nla_put_failure;

		rcu_read_lock();
		list_for_each_entry_rcu(af_ops, &rtnl_af_ops, list) {
			if (af_ops->fill_stats_af) {
				struct nlattr *af;
				int err;

				af = nla_nest_start_noflag(skb,
							   af_ops->family);
				if (!af) {
					rcu_read_unlock();
					goto nla_put_failure;
				}
				err = af_ops->fill_stats_af(skb, dev);

				if (err == -ENODATA) {
					nla_nest_cancel(skb, af);
				} else if (err < 0) {
					rcu_read_unlock();
					goto nla_put_failure;
				}

				nla_nest_end(skb, af);
			}
		}
		rcu_read_unlock();

		nla_nest_end(skb, attr);

		*idxattr = 0;
	}

	nlmsg_end(skb, nlh);

	return 0;

nla_put_failure:
	/* not a multi message or no progress mean a real error */
	if (!(flags & NLM_F_MULTI) || s_prividx == *prividx)
		nlmsg_cancel(skb, nlh);
	else
		nlmsg_end(skb, nlh);

	return -EMSGSIZE;
}

static size_t if_nlmsg_stats_size(const struct net_device *dev,
				  u32 filter_mask)
{
	size_t size = NLMSG_ALIGN(sizeof(struct if_stats_msg));

	if (stats_attr_valid(filter_mask, IFLA_STATS_LINK_64, 0))
		size += nla_total_size_64bit(sizeof(struct rtnl_link_stats64));

	if (stats_attr_valid(filter_mask, IFLA_STATS_LINK_XSTATS, 0)) {
		const struct rtnl_link_ops *ops = dev->rtnl_link_ops;
		int attr = IFLA_STATS_LINK_XSTATS;

		if (ops && ops->get_linkxstats_size) {
			size += nla_total_size(ops->get_linkxstats_size(dev,
									attr));
			/* for IFLA_STATS_LINK_XSTATS */
			size += nla_total_size(0);
		}
	}

	if (stats_attr_valid(filter_mask, IFLA_STATS_LINK_XSTATS_SLAVE, 0)) {
		struct net_device *_dev = (struct net_device *)dev;
		const struct rtnl_link_ops *ops = NULL;
		const struct net_device *master;

		/* netdev_master_upper_dev_get can't take const */
		master = netdev_master_upper_dev_get(_dev);
		if (master)
			ops = master->rtnl_link_ops;
		if (ops && ops->get_linkxstats_size) {
			int attr = IFLA_STATS_LINK_XSTATS_SLAVE;

			size += nla_total_size(ops->get_linkxstats_size(dev,
									attr));
			/* for IFLA_STATS_LINK_XSTATS_SLAVE */
			size += nla_total_size(0);
		}
	}

	if (stats_attr_valid(filter_mask, IFLA_STATS_LINK_OFFLOAD_XSTATS, 0))
		size += rtnl_get_offload_stats_size(dev);

	if (stats_attr_valid(filter_mask, IFLA_STATS_AF_SPEC, 0)) {
		struct rtnl_af_ops *af_ops;

		/* for IFLA_STATS_AF_SPEC */
		size += nla_total_size(0);

		rcu_read_lock();
		list_for_each_entry_rcu(af_ops, &rtnl_af_ops, list) {
			if (af_ops->get_stats_af_size) {
				size += nla_total_size(
					af_ops->get_stats_af_size(dev));

				/* for AF_* */
				size += nla_total_size(0);
			}
		}
		rcu_read_unlock();
	}

	return size;
}

static int rtnl_valid_stats_req(const struct nlmsghdr *nlh, bool strict_check,
				bool is_dump, struct netlink_ext_ack *extack)
{
	struct if_stats_msg *ifsm;

	if (nlh->nlmsg_len < nlmsg_msg_size(sizeof(*ifsm))) {
		NL_SET_ERR_MSG(extack, "Invalid header for stats dump");
		return -EINVAL;
	}

	if (!strict_check)
		return 0;

	ifsm = nlmsg_data(nlh);

	/* only requests using strict checks can pass data to influence
	 * the dump. The legacy exception is filter_mask.
	 */
	if (ifsm->pad1 || ifsm->pad2 || (is_dump && ifsm->ifindex)) {
		NL_SET_ERR_MSG(extack, "Invalid values in header for stats dump request");
		return -EINVAL;
	}
	if (nlmsg_attrlen(nlh, sizeof(*ifsm))) {
		NL_SET_ERR_MSG(extack, "Invalid attributes after stats header");
		return -EINVAL;
	}
	if (ifsm->filter_mask >= IFLA_STATS_FILTER_BIT(IFLA_STATS_MAX + 1)) {
		NL_SET_ERR_MSG(extack, "Invalid stats requested through filter mask");
		return -EINVAL;
	}

	return 0;
}

static int rtnl_stats_get(struct sk_buff *skb, struct nlmsghdr *nlh,
			  struct netlink_ext_ack *extack)
{
	struct net *net = sock_net(skb->sk);
	struct net_device *dev = NULL;
	int idxattr = 0, prividx = 0;
	struct if_stats_msg *ifsm;
	struct sk_buff *nskb;
	u32 filter_mask;
	int err;

	err = rtnl_valid_stats_req(nlh, netlink_strict_get_check(skb),
				   false, extack);
	if (err)
		return err;

	ifsm = nlmsg_data(nlh);
	if (ifsm->ifindex > 0)
		dev = __dev_get_by_index(net, ifsm->ifindex);
	else
		return -EINVAL;

	if (!dev)
		return -ENODEV;

	filter_mask = ifsm->filter_mask;
	if (!filter_mask)
		return -EINVAL;

	nskb = nlmsg_new(if_nlmsg_stats_size(dev, filter_mask), GFP_KERNEL);
	if (!nskb)
		return -ENOBUFS;

	err = rtnl_fill_statsinfo(nskb, dev, RTM_NEWSTATS,
				  NETLINK_CB(skb).portid, nlh->nlmsg_seq, 0,
				  0, filter_mask, &idxattr, &prividx);
	if (err < 0) {
		/* -EMSGSIZE implies BUG in if_nlmsg_stats_size */
		WARN_ON(err == -EMSGSIZE);
		kfree_skb(nskb);
	} else {
		err = rtnl_unicast(nskb, net, NETLINK_CB(skb).portid);
	}

	return err;
}

static int rtnl_stats_dump(struct sk_buff *skb, struct netlink_callback *cb)
{
	struct netlink_ext_ack *extack = cb->extack;
	int h, s_h, err, s_idx, s_idxattr, s_prividx;
	struct net *net = sock_net(skb->sk);
	unsigned int flags = NLM_F_MULTI;
	struct if_stats_msg *ifsm;
	struct hlist_head *head;
	struct net_device *dev;
	u32 filter_mask = 0;
	int idx = 0;

	s_h = cb->args[0];
	s_idx = cb->args[1];
	s_idxattr = cb->args[2];
	s_prividx = cb->args[3];

	cb->seq = net->dev_base_seq;

	err = rtnl_valid_stats_req(cb->nlh, cb->strict_check, true, extack);
	if (err)
		return err;

	ifsm = nlmsg_data(cb->nlh);
	filter_mask = ifsm->filter_mask;
	if (!filter_mask) {
		NL_SET_ERR_MSG(extack, "Filter mask must be set for stats dump");
		return -EINVAL;
	}

	for (h = s_h; h < NETDEV_HASHENTRIES; h++, s_idx = 0) {
		idx = 0;
		head = &net->dev_index_head[h];
		hlist_for_each_entry(dev, head, index_hlist) {
			if (idx < s_idx)
				goto cont;
			err = rtnl_fill_statsinfo(skb, dev, RTM_NEWSTATS,
						  NETLINK_CB(cb->skb).portid,
						  cb->nlh->nlmsg_seq, 0,
						  flags, filter_mask,
						  &s_idxattr, &s_prividx);
			/* If we ran out of room on the first message,
			 * we're in trouble
			 */
			WARN_ON((err == -EMSGSIZE) && (skb->len == 0));

			if (err < 0)
				goto out;
			s_prividx = 0;
			s_idxattr = 0;
			nl_dump_check_consistent(cb, nlmsg_hdr(skb));
cont:
			idx++;
		}
	}
out:
	cb->args[3] = s_prividx;
	cb->args[2] = s_idxattr;
	cb->args[1] = idx;
	cb->args[0] = h;

	return skb->len;
}

/* Process one rtnetlink message. */

static int rtnetlink_rcv_msg(struct sk_buff *skb, struct nlmsghdr *nlh,
			     struct netlink_ext_ack *extack)
{
	struct net *net = sock_net(skb->sk);
	struct rtnl_link *link;
	struct module *owner;
	int err = -EOPNOTSUPP;
	rtnl_doit_func doit;
	unsigned int flags;
	int kind;
	int family;
	int type;

	type = nlh->nlmsg_type;
	if (type > RTM_MAX)
		return -EOPNOTSUPP;

	type -= RTM_BASE;

	/* All the messages must have at least 1 byte length */
	if (nlmsg_len(nlh) < sizeof(struct rtgenmsg))
		return 0;

	family = ((struct rtgenmsg *)nlmsg_data(nlh))->rtgen_family;
	kind = type&3;

	if (kind != 2 && !netlink_net_capable(skb, CAP_NET_ADMIN))
		return -EPERM;

	rcu_read_lock();
	if (kind == 2 && nlh->nlmsg_flags&NLM_F_DUMP) {
		struct sock *rtnl;
		rtnl_dumpit_func dumpit;
		u32 min_dump_alloc = 0;

		link = rtnl_get_link(family, type);
		if (!link || !link->dumpit) {
			family = PF_UNSPEC;
			link = rtnl_get_link(family, type);
			if (!link || !link->dumpit)
				goto err_unlock;
		}
		owner = link->owner;
		dumpit = link->dumpit;

		if (type == RTM_GETLINK - RTM_BASE)
			min_dump_alloc = rtnl_calcit(skb, nlh);

		err = 0;
		/* need to do this before rcu_read_unlock() */
		if (!try_module_get(owner))
			err = -EPROTONOSUPPORT;

		rcu_read_unlock();

		rtnl = net->rtnl;
		if (err == 0) {
			struct netlink_dump_control c = {
				.dump		= dumpit,
				.min_dump_alloc	= min_dump_alloc,
				.module		= owner,
			};
			err = netlink_dump_start(rtnl, skb, nlh, &c);
			/* netlink_dump_start() will keep a reference on
			 * module if dump is still in progress.
			 */
			module_put(owner);
		}
		return err;
	}

	link = rtnl_get_link(family, type);
	if (!link || !link->doit) {
		family = PF_UNSPEC;
		link = rtnl_get_link(PF_UNSPEC, type);
		if (!link || !link->doit)
			goto out_unlock;
	}

	owner = link->owner;
	if (!try_module_get(owner)) {
		err = -EPROTONOSUPPORT;
		goto out_unlock;
	}

	flags = link->flags;
	if (flags & RTNL_FLAG_DOIT_UNLOCKED) {
		doit = link->doit;
		rcu_read_unlock();
		if (doit)
			err = doit(skb, nlh, extack);
		module_put(owner);
		return err;
	}
	rcu_read_unlock();

	rtnl_lock();
	link = rtnl_get_link(family, type);
	if (link && link->doit)
		err = link->doit(skb, nlh, extack);
	rtnl_unlock();

	module_put(owner);

	return err;

out_unlock:
	rcu_read_unlock();
	return err;

err_unlock:
	rcu_read_unlock();
	return -EOPNOTSUPP;
}

static void rtnetlink_rcv(struct sk_buff *skb)
{
	netlink_rcv_skb(skb, &rtnetlink_rcv_msg);
}

static int rtnetlink_bind(struct net *net, int group)
{
	switch (group) {
	case RTNLGRP_IPV4_MROUTE_R:
	case RTNLGRP_IPV6_MROUTE_R:
		if (!ns_capable(net->user_ns, CAP_NET_ADMIN))
			return -EPERM;
		break;
	}
	return 0;
}

static int rtnetlink_event(struct notifier_block *this, unsigned long event, void *ptr)
{
	struct net_device *dev = netdev_notifier_info_to_dev(ptr);

	switch (event) {
	case NETDEV_REBOOT:
	case NETDEV_CHANGEMTU:
	case NETDEV_CHANGEADDR:
	case NETDEV_CHANGENAME:
	case NETDEV_FEAT_CHANGE:
	case NETDEV_BONDING_FAILOVER:
	case NETDEV_POST_TYPE_CHANGE:
	case NETDEV_NOTIFY_PEERS:
	case NETDEV_CHANGEUPPER:
	case NETDEV_RESEND_IGMP:
	case NETDEV_CHANGEINFODATA:
	case NETDEV_CHANGELOWERSTATE:
	case NETDEV_CHANGE_TX_QUEUE_LEN:
		rtmsg_ifinfo_event(RTM_NEWLINK, dev, 0, rtnl_get_event(event),
				   GFP_KERNEL, NULL, 0);
		break;
	default:
		break;
	}
	return NOTIFY_DONE;
}

static struct notifier_block rtnetlink_dev_notifier = {
	.notifier_call	= rtnetlink_event,
};


static int __net_init rtnetlink_net_init(struct net *net)
{
	struct sock *sk;
	struct netlink_kernel_cfg cfg = {
		.groups		= RTNLGRP_MAX,
		.input		= rtnetlink_rcv,
		.cb_mutex	= &rtnl_mutex,
		.flags		= NL_CFG_F_NONROOT_RECV,
		.bind		= rtnetlink_bind,
	};

	sk = netlink_kernel_create(net, NETLINK_ROUTE, &cfg);
	if (!sk)
		return -ENOMEM;
	net->rtnl = sk;
	return 0;
}

static void __net_exit rtnetlink_net_exit(struct net *net)
{
	netlink_kernel_release(net->rtnl);
	net->rtnl = NULL;
}

static struct pernet_operations rtnetlink_net_ops = {
	.init = rtnetlink_net_init,
	.exit = rtnetlink_net_exit,
};

void __init rtnetlink_init(void)
{
	if (register_pernet_subsys(&rtnetlink_net_ops))
		panic("rtnetlink_init: cannot initialize rtnetlink\n");

	register_netdevice_notifier(&rtnetlink_dev_notifier);

	rtnl_register(PF_UNSPEC, RTM_GETLINK, rtnl_getlink,
		      rtnl_dump_ifinfo, 0);
	rtnl_register(PF_UNSPEC, RTM_SETLINK, rtnl_setlink, NULL, 0);
	rtnl_register(PF_UNSPEC, RTM_NEWLINK, rtnl_newlink, NULL, 0);
	rtnl_register(PF_UNSPEC, RTM_DELLINK, rtnl_dellink, NULL, 0);

	rtnl_register(PF_UNSPEC, RTM_GETADDR, NULL, rtnl_dump_all, 0);
	rtnl_register(PF_UNSPEC, RTM_GETROUTE, NULL, rtnl_dump_all, 0);
	rtnl_register(PF_UNSPEC, RTM_GETNETCONF, NULL, rtnl_dump_all, 0);

	rtnl_register(PF_UNSPEC, RTM_NEWLINKPROP, rtnl_newlinkprop, NULL, 0);
	rtnl_register(PF_UNSPEC, RTM_DELLINKPROP, rtnl_dellinkprop, NULL, 0);

	rtnl_register(PF_BRIDGE, RTM_NEWNEIGH, rtnl_fdb_add, NULL, 0);
	rtnl_register(PF_BRIDGE, RTM_DELNEIGH, rtnl_fdb_del, NULL, 0);
	rtnl_register(PF_BRIDGE, RTM_GETNEIGH, rtnl_fdb_get, rtnl_fdb_dump, 0);

	rtnl_register(PF_BRIDGE, RTM_GETLINK, NULL, rtnl_bridge_getlink, 0);
	rtnl_register(PF_BRIDGE, RTM_DELLINK, rtnl_bridge_dellink, NULL, 0);
	rtnl_register(PF_BRIDGE, RTM_SETLINK, rtnl_bridge_setlink, NULL, 0);

	rtnl_register(PF_UNSPEC, RTM_GETSTATS, rtnl_stats_get, rtnl_stats_dump,
		      0);
}<|MERGE_RESOLUTION|>--- conflicted
+++ resolved
@@ -2606,31 +2606,22 @@
 
 	if (tb[IFLA_NET_NS_PID] || tb[IFLA_NET_NS_FD] || tb[IFLA_TARGET_NETNSID]) {
 		const char *pat = ifname && ifname[0] ? ifname : NULL;
-<<<<<<< HEAD
-		struct net *net = rtnl_link_get_net_capable(skb, dev_net(dev),
-							    tb, CAP_NET_ADMIN);
-=======
 		struct net *net;
 		int new_ifindex;
 
 		net = rtnl_link_get_net_capable(skb, dev_net(dev),
 						tb, CAP_NET_ADMIN);
->>>>>>> 3b17187f
 		if (IS_ERR(net)) {
 			err = PTR_ERR(net);
 			goto errout;
 		}
 
-<<<<<<< HEAD
-		err = dev_change_net_namespace(dev, net, pat);
-=======
 		if (tb[IFLA_NEW_IFINDEX])
 			new_ifindex = nla_get_s32(tb[IFLA_NEW_IFINDEX]);
 		else
 			new_ifindex = 0;
 
 		err = __dev_change_net_namespace(dev, net, pat, new_ifindex);
->>>>>>> 3b17187f
 		put_net(net);
 		if (err)
 			goto errout;
