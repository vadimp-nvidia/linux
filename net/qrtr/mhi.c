--- conflicted
+++ resolved
@@ -92,11 +92,7 @@
 		return rc;
 
 	/* start channels */
-<<<<<<< HEAD
-	rc = mhi_prepare_for_transfer(mhi_dev);
-=======
 	rc = mhi_prepare_for_transfer_autoqueue(mhi_dev);
->>>>>>> d60c95ef
 	if (rc) {
 		qrtr_endpoint_unregister(&qdev->ep);
 		return rc;
