--- conflicted
+++ resolved
@@ -331,12 +331,7 @@
 	 * if necessary.
 	 */
 	tcp_set_state(sk, TCP_CLOSE);
-<<<<<<< HEAD
-	if (!(sk->sk_userlocks & SOCK_BINDADDR_LOCK))
-		inet_reset_saddr(sk);
-=======
 	inet_bhash2_reset_saddr(sk);
->>>>>>> 2cb8e624
 	ip_rt_put(rt);
 	sk->sk_route_caps = 0;
 	inet->inet_dport = 0;
