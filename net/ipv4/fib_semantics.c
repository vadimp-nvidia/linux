// SPDX-License-Identifier: GPL-2.0-or-later
/*
 * INET		An implementation of the TCP/IP protocol suite for the LINUX
 *		operating system.  INET is implemented using the  BSD Socket
 *		interface as the means of communication with the user level.
 *
 *		IPv4 Forwarding Information Base: semantics.
 *
 * Authors:	Alexey Kuznetsov, <kuznet@ms2.inr.ac.ru>
 */

#include <linux/uaccess.h>
#include <linux/bitops.h>
#include <linux/types.h>
#include <linux/kernel.h>
#include <linux/jiffies.h>
#include <linux/mm.h>
#include <linux/string.h>
#include <linux/socket.h>
#include <linux/sockios.h>
#include <linux/errno.h>
#include <linux/in.h>
#include <linux/inet.h>
#include <linux/inetdevice.h>
#include <linux/netdevice.h>
#include <linux/if_arp.h>
#include <linux/proc_fs.h>
#include <linux/skbuff.h>
#include <linux/init.h>
#include <linux/slab.h>
#include <linux/netlink.h>
#include <linux/hash.h>
#include <linux/nospec.h>

#include <net/arp.h>
#include <net/inet_dscp.h>
#include <net/ip.h>
#include <net/protocol.h>
#include <net/route.h>
#include <net/tcp.h>
#include <net/sock.h>
#include <net/ip_fib.h>
#include <net/ip6_fib.h>
#include <net/nexthop.h>
#include <net/netlink.h>
#include <net/rtnh.h>
#include <net/lwtunnel.h>
#include <net/fib_notifier.h>
#include <net/addrconf.h>

#include "fib_lookup.h"

static DEFINE_SPINLOCK(fib_info_lock);
static struct hlist_head *fib_info_hash;
static struct hlist_head *fib_info_laddrhash;
static unsigned int fib_info_hash_size;
static unsigned int fib_info_hash_bits;
static unsigned int fib_info_cnt;

#define DEVINDEX_HASHBITS 8
#define DEVINDEX_HASHSIZE (1U << DEVINDEX_HASHBITS)
static struct hlist_head fib_info_devhash[DEVINDEX_HASHSIZE];

/* for_nexthops and change_nexthops only used when nexthop object
 * is not set in a fib_info. The logic within can reference fib_nh.
 */
#ifdef CONFIG_IP_ROUTE_MULTIPATH

#define for_nexthops(fi) {						\
	int nhsel; const struct fib_nh *nh;				\
	for (nhsel = 0, nh = (fi)->fib_nh;				\
	     nhsel < fib_info_num_path((fi));				\
	     nh++, nhsel++)

#define change_nexthops(fi) {						\
	int nhsel; struct fib_nh *nexthop_nh;				\
	for (nhsel = 0,	nexthop_nh = (struct fib_nh *)((fi)->fib_nh);	\
	     nhsel < fib_info_num_path((fi));				\
	     nexthop_nh++, nhsel++)

#else /* CONFIG_IP_ROUTE_MULTIPATH */

/* Hope, that gcc will optimize it to get rid of dummy loop */

#define for_nexthops(fi) {						\
	int nhsel; const struct fib_nh *nh = (fi)->fib_nh;		\
	for (nhsel = 0; nhsel < 1; nhsel++)

#define change_nexthops(fi) {						\
	int nhsel;							\
	struct fib_nh *nexthop_nh = (struct fib_nh *)((fi)->fib_nh);	\
	for (nhsel = 0; nhsel < 1; nhsel++)

#endif /* CONFIG_IP_ROUTE_MULTIPATH */

#define endfor_nexthops(fi) }


const struct fib_prop fib_props[RTN_MAX + 1] = {
	[RTN_UNSPEC] = {
		.error	= 0,
		.scope	= RT_SCOPE_NOWHERE,
	},
	[RTN_UNICAST] = {
		.error	= 0,
		.scope	= RT_SCOPE_UNIVERSE,
	},
	[RTN_LOCAL] = {
		.error	= 0,
		.scope	= RT_SCOPE_HOST,
	},
	[RTN_BROADCAST] = {
		.error	= 0,
		.scope	= RT_SCOPE_LINK,
	},
	[RTN_ANYCAST] = {
		.error	= 0,
		.scope	= RT_SCOPE_LINK,
	},
	[RTN_MULTICAST] = {
		.error	= 0,
		.scope	= RT_SCOPE_UNIVERSE,
	},
	[RTN_BLACKHOLE] = {
		.error	= -EINVAL,
		.scope	= RT_SCOPE_UNIVERSE,
	},
	[RTN_UNREACHABLE] = {
		.error	= -EHOSTUNREACH,
		.scope	= RT_SCOPE_UNIVERSE,
	},
	[RTN_PROHIBIT] = {
		.error	= -EACCES,
		.scope	= RT_SCOPE_UNIVERSE,
	},
	[RTN_THROW] = {
		.error	= -EAGAIN,
		.scope	= RT_SCOPE_UNIVERSE,
	},
	[RTN_NAT] = {
		.error	= -EINVAL,
		.scope	= RT_SCOPE_NOWHERE,
	},
	[RTN_XRESOLVE] = {
		.error	= -EINVAL,
		.scope	= RT_SCOPE_NOWHERE,
	},
};

static void rt_fibinfo_free(struct rtable __rcu **rtp)
{
	struct rtable *rt = rcu_dereference_protected(*rtp, 1);

	if (!rt)
		return;

	/* Not even needed : RCU_INIT_POINTER(*rtp, NULL);
	 * because we waited an RCU grace period before calling
	 * free_fib_info_rcu()
	 */

	dst_dev_put(&rt->dst);
	dst_release_immediate(&rt->dst);
}

static void free_nh_exceptions(struct fib_nh_common *nhc)
{
	struct fnhe_hash_bucket *hash;
	int i;

	hash = rcu_dereference_protected(nhc->nhc_exceptions, 1);
	if (!hash)
		return;
	for (i = 0; i < FNHE_HASH_SIZE; i++) {
		struct fib_nh_exception *fnhe;

		fnhe = rcu_dereference_protected(hash[i].chain, 1);
		while (fnhe) {
			struct fib_nh_exception *next;

			next = rcu_dereference_protected(fnhe->fnhe_next, 1);

			rt_fibinfo_free(&fnhe->fnhe_rth_input);
			rt_fibinfo_free(&fnhe->fnhe_rth_output);

			kfree(fnhe);

			fnhe = next;
		}
	}
	kfree(hash);
}

static void rt_fibinfo_free_cpus(struct rtable __rcu * __percpu *rtp)
{
	int cpu;

	if (!rtp)
		return;

	for_each_possible_cpu(cpu) {
		struct rtable *rt;

		rt = rcu_dereference_protected(*per_cpu_ptr(rtp, cpu), 1);
		if (rt) {
			dst_dev_put(&rt->dst);
			dst_release_immediate(&rt->dst);
		}
	}
	free_percpu(rtp);
}

void fib_nh_common_release(struct fib_nh_common *nhc)
{
	netdev_put(nhc->nhc_dev, &nhc->nhc_dev_tracker);
	lwtstate_put(nhc->nhc_lwtstate);
	rt_fibinfo_free_cpus(nhc->nhc_pcpu_rth_output);
	rt_fibinfo_free(&nhc->nhc_rth_input);
	free_nh_exceptions(nhc);
}
EXPORT_SYMBOL_GPL(fib_nh_common_release);

void fib_nh_release(struct net *net, struct fib_nh *fib_nh)
{
#ifdef CONFIG_IP_ROUTE_CLASSID
	if (fib_nh->nh_tclassid)
		atomic_dec(&net->ipv4.fib_num_tclassid_users);
#endif
	fib_nh_common_release(&fib_nh->nh_common);
}

/* Release a nexthop info record */
static void free_fib_info_rcu(struct rcu_head *head)
{
	struct fib_info *fi = container_of(head, struct fib_info, rcu);

	if (fi->nh) {
		nexthop_put(fi->nh);
	} else {
		change_nexthops(fi) {
			fib_nh_release(fi->fib_net, nexthop_nh);
		} endfor_nexthops(fi);
	}

	ip_fib_metrics_put(fi->fib_metrics);

	kfree(fi);
}

void free_fib_info(struct fib_info *fi)
{
	if (fi->fib_dead == 0) {
		pr_warn("Freeing alive fib_info %p\n", fi);
		return;
	}

	call_rcu(&fi->rcu, free_fib_info_rcu);
}
EXPORT_SYMBOL_GPL(free_fib_info);

void fib_release_info(struct fib_info *fi)
{
	spin_lock_bh(&fib_info_lock);
	if (fi && refcount_dec_and_test(&fi->fib_treeref)) {
		hlist_del(&fi->fib_hash);

		/* Paired with READ_ONCE() in fib_create_info(). */
		WRITE_ONCE(fib_info_cnt, fib_info_cnt - 1);

		if (fi->fib_prefsrc)
			hlist_del(&fi->fib_lhash);
		if (fi->nh) {
			list_del(&fi->nh_list);
		} else {
			change_nexthops(fi) {
				if (!nexthop_nh->fib_nh_dev)
					continue;
				hlist_del(&nexthop_nh->nh_hash);
			} endfor_nexthops(fi)
		}
		fi->fib_dead = 1;
		fib_info_put(fi);
	}
	spin_unlock_bh(&fib_info_lock);
}

static inline int nh_comp(struct fib_info *fi, struct fib_info *ofi)
{
	const struct fib_nh *onh;

	if (fi->nh || ofi->nh)
		return nexthop_cmp(fi->nh, ofi->nh) ? 0 : -1;

	if (ofi->fib_nhs == 0)
		return 0;

	for_nexthops(fi) {
		onh = fib_info_nh(ofi, nhsel);

		if (nh->fib_nh_oif != onh->fib_nh_oif ||
		    nh->fib_nh_gw_family != onh->fib_nh_gw_family ||
		    nh->fib_nh_scope != onh->fib_nh_scope ||
#ifdef CONFIG_IP_ROUTE_MULTIPATH
		    nh->fib_nh_weight != onh->fib_nh_weight ||
#endif
#ifdef CONFIG_IP_ROUTE_CLASSID
		    nh->nh_tclassid != onh->nh_tclassid ||
#endif
		    lwtunnel_cmp_encap(nh->fib_nh_lws, onh->fib_nh_lws) ||
		    ((nh->fib_nh_flags ^ onh->fib_nh_flags) & ~RTNH_COMPARE_MASK))
			return -1;

		if (nh->fib_nh_gw_family == AF_INET &&
		    nh->fib_nh_gw4 != onh->fib_nh_gw4)
			return -1;

		if (nh->fib_nh_gw_family == AF_INET6 &&
		    ipv6_addr_cmp(&nh->fib_nh_gw6, &onh->fib_nh_gw6))
			return -1;
	} endfor_nexthops(fi);
	return 0;
}

static inline unsigned int fib_devindex_hashfn(unsigned int val)
{
	return hash_32(val, DEVINDEX_HASHBITS);
}

static struct hlist_head *
fib_info_devhash_bucket(const struct net_device *dev)
{
	u32 val = net_hash_mix(dev_net(dev)) ^ dev->ifindex;

	return &fib_info_devhash[fib_devindex_hashfn(val)];
}

static unsigned int fib_info_hashfn_1(int init_val, u8 protocol, u8 scope,
				      u32 prefsrc, u32 priority)
{
	unsigned int val = init_val;

	val ^= (protocol << 8) | scope;
	val ^= prefsrc;
	val ^= priority;

	return val;
}

static unsigned int fib_info_hashfn_result(unsigned int val)
{
	unsigned int mask = (fib_info_hash_size - 1);

	return (val ^ (val >> 7) ^ (val >> 12)) & mask;
}

static inline unsigned int fib_info_hashfn(struct fib_info *fi)
{
	unsigned int val;

	val = fib_info_hashfn_1(fi->fib_nhs, fi->fib_protocol,
				fi->fib_scope, (__force u32)fi->fib_prefsrc,
				fi->fib_priority);

	if (fi->nh) {
		val ^= fib_devindex_hashfn(fi->nh->id);
	} else {
		for_nexthops(fi) {
			val ^= fib_devindex_hashfn(nh->fib_nh_oif);
		} endfor_nexthops(fi)
	}

	return fib_info_hashfn_result(val);
}

/* no metrics, only nexthop id */
static struct fib_info *fib_find_info_nh(struct net *net,
					 const struct fib_config *cfg)
{
	struct hlist_head *head;
	struct fib_info *fi;
	unsigned int hash;

	hash = fib_info_hashfn_1(fib_devindex_hashfn(cfg->fc_nh_id),
				 cfg->fc_protocol, cfg->fc_scope,
				 (__force u32)cfg->fc_prefsrc,
				 cfg->fc_priority);
	hash = fib_info_hashfn_result(hash);
	head = &fib_info_hash[hash];

	hlist_for_each_entry(fi, head, fib_hash) {
		if (!net_eq(fi->fib_net, net))
			continue;
		if (!fi->nh || fi->nh->id != cfg->fc_nh_id)
			continue;
		if (cfg->fc_protocol == fi->fib_protocol &&
		    cfg->fc_scope == fi->fib_scope &&
		    cfg->fc_prefsrc == fi->fib_prefsrc &&
		    cfg->fc_priority == fi->fib_priority &&
		    cfg->fc_type == fi->fib_type &&
		    cfg->fc_table == fi->fib_tb_id &&
		    !((cfg->fc_flags ^ fi->fib_flags) & ~RTNH_COMPARE_MASK))
			return fi;
	}

	return NULL;
}

static struct fib_info *fib_find_info(struct fib_info *nfi)
{
	struct hlist_head *head;
	struct fib_info *fi;
	unsigned int hash;

	hash = fib_info_hashfn(nfi);
	head = &fib_info_hash[hash];

	hlist_for_each_entry(fi, head, fib_hash) {
		if (!net_eq(fi->fib_net, nfi->fib_net))
			continue;
		if (fi->fib_nhs != nfi->fib_nhs)
			continue;
		if (nfi->fib_protocol == fi->fib_protocol &&
		    nfi->fib_scope == fi->fib_scope &&
		    nfi->fib_prefsrc == fi->fib_prefsrc &&
		    nfi->fib_priority == fi->fib_priority &&
		    nfi->fib_type == fi->fib_type &&
		    nfi->fib_tb_id == fi->fib_tb_id &&
		    memcmp(nfi->fib_metrics, fi->fib_metrics,
			   sizeof(u32) * RTAX_MAX) == 0 &&
		    !((nfi->fib_flags ^ fi->fib_flags) & ~RTNH_COMPARE_MASK) &&
		    nh_comp(fi, nfi) == 0)
			return fi;
	}

	return NULL;
}

/* Check, that the gateway is already configured.
 * Used only by redirect accept routine.
 */
int ip_fib_check_default(__be32 gw, struct net_device *dev)
{
	struct hlist_head *head;
	struct fib_nh *nh;

	spin_lock(&fib_info_lock);

	head = fib_info_devhash_bucket(dev);

	hlist_for_each_entry(nh, head, nh_hash) {
		if (nh->fib_nh_dev == dev &&
		    nh->fib_nh_gw4 == gw &&
		    !(nh->fib_nh_flags & RTNH_F_DEAD)) {
			spin_unlock(&fib_info_lock);
			return 0;
		}
	}

	spin_unlock(&fib_info_lock);

	return -1;
}

size_t fib_nlmsg_size(struct fib_info *fi)
{
	size_t payload = NLMSG_ALIGN(sizeof(struct rtmsg))
			 + nla_total_size(4) /* RTA_TABLE */
			 + nla_total_size(4) /* RTA_DST */
			 + nla_total_size(4) /* RTA_PRIORITY */
			 + nla_total_size(4) /* RTA_PREFSRC */
			 + nla_total_size(TCP_CA_NAME_MAX); /* RTAX_CC_ALGO */
	unsigned int nhs = fib_info_num_path(fi);

	/* space for nested metrics */
	payload += nla_total_size((RTAX_MAX * nla_total_size(4)));

	if (fi->nh)
		payload += nla_total_size(4); /* RTA_NH_ID */

	if (nhs) {
		size_t nh_encapsize = 0;
		/* Also handles the special case nhs == 1 */

		/* each nexthop is packed in an attribute */
		size_t nhsize = nla_total_size(sizeof(struct rtnexthop));
		unsigned int i;

		/* may contain flow and gateway attribute */
		nhsize += 2 * nla_total_size(4);

		/* grab encap info */
		for (i = 0; i < fib_info_num_path(fi); i++) {
			struct fib_nh_common *nhc = fib_info_nhc(fi, i);

			if (nhc->nhc_lwtstate) {
				/* RTA_ENCAP_TYPE */
				nh_encapsize += lwtunnel_get_encap_size(
						nhc->nhc_lwtstate);
				/* RTA_ENCAP */
				nh_encapsize +=  nla_total_size(2);
			}
		}

		/* all nexthops are packed in a nested attribute */
		payload += nla_total_size((nhs * nhsize) + nh_encapsize);

	}

	return payload;
}

void rtmsg_fib(int event, __be32 key, struct fib_alias *fa,
	       int dst_len, u32 tb_id, const struct nl_info *info,
	       unsigned int nlm_flags)
{
	struct fib_rt_info fri;
	struct sk_buff *skb;
	u32 seq = info->nlh ? info->nlh->nlmsg_seq : 0;
	int err = -ENOBUFS;

	skb = nlmsg_new(fib_nlmsg_size(fa->fa_info), GFP_KERNEL);
	if (!skb)
		goto errout;

	fri.fi = fa->fa_info;
	fri.tb_id = tb_id;
	fri.dst = key;
	fri.dst_len = dst_len;
	fri.dscp = fa->fa_dscp;
	fri.type = fa->fa_type;
	fri.offload = READ_ONCE(fa->offload);
	fri.trap = READ_ONCE(fa->trap);
	fri.offload_failed = READ_ONCE(fa->offload_failed);
	err = fib_dump_info(skb, info->portid, seq, event, &fri, nlm_flags);
	if (err < 0) {
		/* -EMSGSIZE implies BUG in fib_nlmsg_size() */
		WARN_ON(err == -EMSGSIZE);
		kfree_skb(skb);
		goto errout;
	}
	rtnl_notify(skb, info->nl_net, info->portid, RTNLGRP_IPV4_ROUTE,
		    info->nlh, GFP_KERNEL);
	return;
errout:
	if (err < 0)
		rtnl_set_sk_err(info->nl_net, RTNLGRP_IPV4_ROUTE, err);
}

static int fib_detect_death(struct fib_info *fi, int order,
			    struct fib_info **last_resort, int *last_idx,
			    int dflt)
{
	const struct fib_nh_common *nhc = fib_info_nhc(fi, 0);
	struct neighbour *n;
	int state = NUD_NONE;

	if (likely(nhc->nhc_gw_family == AF_INET))
		n = neigh_lookup(&arp_tbl, &nhc->nhc_gw.ipv4, nhc->nhc_dev);
	else if (nhc->nhc_gw_family == AF_INET6)
		n = neigh_lookup(ipv6_stub->nd_tbl, &nhc->nhc_gw.ipv6,
				 nhc->nhc_dev);
	else
		n = NULL;

	if (n) {
		state = n->nud_state;
		neigh_release(n);
	} else {
		return 0;
	}
	if (state == NUD_REACHABLE)
		return 0;
	if ((state & NUD_VALID) && order != dflt)
		return 0;
	if ((state & NUD_VALID) ||
	    (*last_idx < 0 && order > dflt && state != NUD_INCOMPLETE)) {
		*last_resort = fi;
		*last_idx = order;
	}
	return 1;
}

int fib_nh_common_init(struct net *net, struct fib_nh_common *nhc,
		       struct nlattr *encap, u16 encap_type,
		       void *cfg, gfp_t gfp_flags,
		       struct netlink_ext_ack *extack)
{
	int err;

	nhc->nhc_pcpu_rth_output = alloc_percpu_gfp(struct rtable __rcu *,
						    gfp_flags);
	if (!nhc->nhc_pcpu_rth_output)
		return -ENOMEM;

	if (encap) {
		struct lwtunnel_state *lwtstate;

		if (encap_type == LWTUNNEL_ENCAP_NONE) {
			NL_SET_ERR_MSG(extack, "LWT encap type not specified");
			err = -EINVAL;
			goto lwt_failure;
		}
		err = lwtunnel_build_state(net, encap_type, encap,
					   nhc->nhc_family, cfg, &lwtstate,
					   extack);
		if (err)
			goto lwt_failure;

		nhc->nhc_lwtstate = lwtstate_get(lwtstate);
	}

	return 0;

lwt_failure:
	rt_fibinfo_free_cpus(nhc->nhc_pcpu_rth_output);
	nhc->nhc_pcpu_rth_output = NULL;
	return err;
}
EXPORT_SYMBOL_GPL(fib_nh_common_init);

int fib_nh_init(struct net *net, struct fib_nh *nh,
		struct fib_config *cfg, int nh_weight,
		struct netlink_ext_ack *extack)
{
	int err;

	nh->fib_nh_family = AF_INET;

	err = fib_nh_common_init(net, &nh->nh_common, cfg->fc_encap,
				 cfg->fc_encap_type, cfg, GFP_KERNEL, extack);
	if (err)
		return err;

	nh->fib_nh_oif = cfg->fc_oif;
	nh->fib_nh_gw_family = cfg->fc_gw_family;
	if (cfg->fc_gw_family == AF_INET)
		nh->fib_nh_gw4 = cfg->fc_gw4;
	else if (cfg->fc_gw_family == AF_INET6)
		nh->fib_nh_gw6 = cfg->fc_gw6;

	nh->fib_nh_flags = cfg->fc_flags;

#ifdef CONFIG_IP_ROUTE_CLASSID
	nh->nh_tclassid = cfg->fc_flow;
	if (nh->nh_tclassid)
		atomic_inc(&net->ipv4.fib_num_tclassid_users);
#endif
#ifdef CONFIG_IP_ROUTE_MULTIPATH
	nh->fib_nh_weight = nh_weight;
#endif
	return 0;
}

#ifdef CONFIG_IP_ROUTE_MULTIPATH

static int fib_count_nexthops(struct rtnexthop *rtnh, int remaining,
			      struct netlink_ext_ack *extack)
{
	int nhs = 0;

	while (rtnh_ok(rtnh, remaining)) {
		nhs++;
		rtnh = rtnh_next(rtnh, &remaining);
	}

	/* leftover implies invalid nexthop configuration, discard it */
	if (remaining > 0) {
		NL_SET_ERR_MSG(extack,
			       "Invalid nexthop configuration - extra data after nexthops");
		nhs = 0;
	}

	return nhs;
}

static int fib_gw_from_attr(__be32 *gw, struct nlattr *nla,
			    struct netlink_ext_ack *extack)
{
	if (nla_len(nla) < sizeof(*gw)) {
		NL_SET_ERR_MSG(extack, "Invalid IPv4 address in RTA_GATEWAY");
		return -EINVAL;
	}

	*gw = nla_get_in_addr(nla);

	return 0;
}

/* only called when fib_nh is integrated into fib_info */
static int fib_get_nhs(struct fib_info *fi, struct rtnexthop *rtnh,
		       int remaining, struct fib_config *cfg,
		       struct netlink_ext_ack *extack)
{
	struct net *net = fi->fib_net;
	struct fib_config fib_cfg;
	struct fib_nh *nh;
	int ret;

	change_nexthops(fi) {
		int attrlen;

		memset(&fib_cfg, 0, sizeof(fib_cfg));

		if (!rtnh_ok(rtnh, remaining)) {
			NL_SET_ERR_MSG(extack,
				       "Invalid nexthop configuration - extra data after nexthop");
			return -EINVAL;
		}

		if (rtnh->rtnh_flags & (RTNH_F_DEAD | RTNH_F_LINKDOWN)) {
			NL_SET_ERR_MSG(extack,
				       "Invalid flags for nexthop - can not contain DEAD or LINKDOWN");
			return -EINVAL;
		}

		fib_cfg.fc_flags = (cfg->fc_flags & ~0xFF) | rtnh->rtnh_flags;
		fib_cfg.fc_oif = rtnh->rtnh_ifindex;

		attrlen = rtnh_attrlen(rtnh);
		if (attrlen > 0) {
			struct nlattr *nla, *nlav, *attrs = rtnh_attrs(rtnh);

			nla = nla_find(attrs, attrlen, RTA_GATEWAY);
			nlav = nla_find(attrs, attrlen, RTA_VIA);
			if (nla && nlav) {
				NL_SET_ERR_MSG(extack,
					       "Nexthop configuration can not contain both GATEWAY and VIA");
				return -EINVAL;
			}
			if (nla) {
				ret = fib_gw_from_attr(&fib_cfg.fc_gw4, nla,
						       extack);
				if (ret)
					goto errout;

				if (fib_cfg.fc_gw4)
					fib_cfg.fc_gw_family = AF_INET;
			} else if (nlav) {
				ret = fib_gw_from_via(&fib_cfg, nlav, extack);
				if (ret)
					goto errout;
			}

			nla = nla_find(attrs, attrlen, RTA_FLOW);
			if (nla) {
				if (nla_len(nla) < sizeof(u32)) {
					NL_SET_ERR_MSG(extack, "Invalid RTA_FLOW");
					return -EINVAL;
				}
				fib_cfg.fc_flow = nla_get_u32(nla);
			}

			fib_cfg.fc_encap = nla_find(attrs, attrlen, RTA_ENCAP);
			/* RTA_ENCAP_TYPE length checked in
			 * lwtunnel_valid_encap_type_attr
			 */
			nla = nla_find(attrs, attrlen, RTA_ENCAP_TYPE);
			if (nla)
				fib_cfg.fc_encap_type = nla_get_u16(nla);
		}

		ret = fib_nh_init(net, nexthop_nh, &fib_cfg,
				  rtnh->rtnh_hops + 1, extack);
		if (ret)
			goto errout;

		rtnh = rtnh_next(rtnh, &remaining);
	} endfor_nexthops(fi);

	ret = -EINVAL;
	nh = fib_info_nh(fi, 0);
	if (cfg->fc_oif && nh->fib_nh_oif != cfg->fc_oif) {
		NL_SET_ERR_MSG(extack,
			       "Nexthop device index does not match RTA_OIF");
		goto errout;
	}
	if (cfg->fc_gw_family) {
		if (cfg->fc_gw_family != nh->fib_nh_gw_family ||
		    (cfg->fc_gw_family == AF_INET &&
		     nh->fib_nh_gw4 != cfg->fc_gw4) ||
		    (cfg->fc_gw_family == AF_INET6 &&
		     ipv6_addr_cmp(&nh->fib_nh_gw6, &cfg->fc_gw6))) {
			NL_SET_ERR_MSG(extack,
				       "Nexthop gateway does not match RTA_GATEWAY or RTA_VIA");
			goto errout;
		}
	}
#ifdef CONFIG_IP_ROUTE_CLASSID
	if (cfg->fc_flow && nh->nh_tclassid != cfg->fc_flow) {
		NL_SET_ERR_MSG(extack,
			       "Nexthop class id does not match RTA_FLOW");
		goto errout;
	}
#endif
	ret = 0;
errout:
	return ret;
}

/* only called when fib_nh is integrated into fib_info */
static void fib_rebalance(struct fib_info *fi)
{
	int total;
	int w;

	if (fib_info_num_path(fi) < 2)
		return;

	total = 0;
	for_nexthops(fi) {
		if (nh->fib_nh_flags & RTNH_F_DEAD)
			continue;

		if (ip_ignore_linkdown(nh->fib_nh_dev) &&
		    nh->fib_nh_flags & RTNH_F_LINKDOWN)
			continue;

		total += nh->fib_nh_weight;
	} endfor_nexthops(fi);

	w = 0;
	change_nexthops(fi) {
		int upper_bound;

		if (nexthop_nh->fib_nh_flags & RTNH_F_DEAD) {
			upper_bound = -1;
		} else if (ip_ignore_linkdown(nexthop_nh->fib_nh_dev) &&
			   nexthop_nh->fib_nh_flags & RTNH_F_LINKDOWN) {
			upper_bound = -1;
		} else {
			w += nexthop_nh->fib_nh_weight;
			upper_bound = DIV_ROUND_CLOSEST_ULL((u64)w << 31,
							    total) - 1;
		}

		atomic_set(&nexthop_nh->fib_nh_upper_bound, upper_bound);
	} endfor_nexthops(fi);
}
#else /* CONFIG_IP_ROUTE_MULTIPATH */

static int fib_get_nhs(struct fib_info *fi, struct rtnexthop *rtnh,
		       int remaining, struct fib_config *cfg,
		       struct netlink_ext_ack *extack)
{
	NL_SET_ERR_MSG(extack, "Multipath support not enabled in kernel");

	return -EINVAL;
}

#define fib_rebalance(fi) do { } while (0)

#endif /* CONFIG_IP_ROUTE_MULTIPATH */

static int fib_encap_match(struct net *net, u16 encap_type,
			   struct nlattr *encap,
			   const struct fib_nh *nh,
			   const struct fib_config *cfg,
			   struct netlink_ext_ack *extack)
{
	struct lwtunnel_state *lwtstate;
	int ret, result = 0;

	if (encap_type == LWTUNNEL_ENCAP_NONE)
		return 0;

	ret = lwtunnel_build_state(net, encap_type, encap, AF_INET,
				   cfg, &lwtstate, extack);
	if (!ret) {
		result = lwtunnel_cmp_encap(lwtstate, nh->fib_nh_lws);
		lwtstate_free(lwtstate);
	}

	return result;
}

int fib_nh_match(struct net *net, struct fib_config *cfg, struct fib_info *fi,
		 struct netlink_ext_ack *extack)
{
#ifdef CONFIG_IP_ROUTE_MULTIPATH
	struct rtnexthop *rtnh;
	int remaining;
#endif

	if (cfg->fc_priority && cfg->fc_priority != fi->fib_priority)
		return 1;

	if (cfg->fc_nh_id) {
		if (fi->nh && cfg->fc_nh_id == fi->nh->id)
			return 0;
		return 1;
	}

	if (fi->nh) {
		if (cfg->fc_oif || cfg->fc_gw_family || cfg->fc_mp)
			return 1;
		return 0;
	}

	if (cfg->fc_oif || cfg->fc_gw_family) {
		struct fib_nh *nh;

		nh = fib_info_nh(fi, 0);
		if (cfg->fc_encap) {
			if (fib_encap_match(net, cfg->fc_encap_type,
					    cfg->fc_encap, nh, cfg, extack))
				return 1;
		}
#ifdef CONFIG_IP_ROUTE_CLASSID
		if (cfg->fc_flow &&
		    cfg->fc_flow != nh->nh_tclassid)
			return 1;
#endif
		if ((cfg->fc_oif && cfg->fc_oif != nh->fib_nh_oif) ||
		    (cfg->fc_gw_family &&
		     cfg->fc_gw_family != nh->fib_nh_gw_family))
			return 1;

		if (cfg->fc_gw_family == AF_INET &&
		    cfg->fc_gw4 != nh->fib_nh_gw4)
			return 1;

		if (cfg->fc_gw_family == AF_INET6 &&
		    ipv6_addr_cmp(&cfg->fc_gw6, &nh->fib_nh_gw6))
			return 1;

		return 0;
	}

#ifdef CONFIG_IP_ROUTE_MULTIPATH
	if (!cfg->fc_mp)
		return 0;

	rtnh = cfg->fc_mp;
	remaining = cfg->fc_mp_len;

	for_nexthops(fi) {
		int attrlen;

		if (!rtnh_ok(rtnh, remaining))
			return -EINVAL;

		if (rtnh->rtnh_ifindex && rtnh->rtnh_ifindex != nh->fib_nh_oif)
			return 1;

		attrlen = rtnh_attrlen(rtnh);
		if (attrlen > 0) {
			struct nlattr *nla, *nlav, *attrs = rtnh_attrs(rtnh);
			int err;

			nla = nla_find(attrs, attrlen, RTA_GATEWAY);
			nlav = nla_find(attrs, attrlen, RTA_VIA);
			if (nla && nlav) {
				NL_SET_ERR_MSG(extack,
					       "Nexthop configuration can not contain both GATEWAY and VIA");
				return -EINVAL;
			}

			if (nla) {
				__be32 gw;

				err = fib_gw_from_attr(&gw, nla, extack);
				if (err)
					return err;

				if (nh->fib_nh_gw_family != AF_INET ||
				    gw != nh->fib_nh_gw4)
					return 1;
			} else if (nlav) {
				struct fib_config cfg2;

				err = fib_gw_from_via(&cfg2, nlav, extack);
				if (err)
					return err;

				switch (nh->fib_nh_gw_family) {
				case AF_INET:
					if (cfg2.fc_gw_family != AF_INET ||
					    cfg2.fc_gw4 != nh->fib_nh_gw4)
						return 1;
					break;
				case AF_INET6:
					if (cfg2.fc_gw_family != AF_INET6 ||
					    ipv6_addr_cmp(&cfg2.fc_gw6,
							  &nh->fib_nh_gw6))
						return 1;
					break;
				}
			}

#ifdef CONFIG_IP_ROUTE_CLASSID
			nla = nla_find(attrs, attrlen, RTA_FLOW);
			if (nla) {
				if (nla_len(nla) < sizeof(u32)) {
					NL_SET_ERR_MSG(extack, "Invalid RTA_FLOW");
					return -EINVAL;
				}
				if (nla_get_u32(nla) != nh->nh_tclassid)
					return 1;
			}
#endif
		}

		rtnh = rtnh_next(rtnh, &remaining);
	} endfor_nexthops(fi);
#endif
	return 0;
}

bool fib_metrics_match(struct fib_config *cfg, struct fib_info *fi)
{
	struct nlattr *nla;
	int remaining;

	if (!cfg->fc_mx)
		return true;

	nla_for_each_attr(nla, cfg->fc_mx, cfg->fc_mx_len, remaining) {
		int type = nla_type(nla);
		u32 fi_val, val;

		if (!type)
			continue;
		if (type > RTAX_MAX)
			return false;

		type = array_index_nospec(type, RTAX_MAX + 1);
		if (type == RTAX_CC_ALGO) {
			char tmp[TCP_CA_NAME_MAX];
			bool ecn_ca = false;

			nla_strscpy(tmp, nla, sizeof(tmp));
			val = tcp_ca_get_key_by_name(fi->fib_net, tmp, &ecn_ca);
		} else {
			if (nla_len(nla) != sizeof(u32))
				return false;
			val = nla_get_u32(nla);
		}

		fi_val = fi->fib_metrics->metrics[type - 1];
		if (type == RTAX_FEATURES)
			fi_val &= ~DST_FEATURE_ECN_CA;

		if (fi_val != val)
			return false;
	}

	return true;
}

static int fib_check_nh_v6_gw(struct net *net, struct fib_nh *nh,
			      u32 table, struct netlink_ext_ack *extack)
{
	struct fib6_config cfg = {
		.fc_table = table,
		.fc_flags = nh->fib_nh_flags | RTF_GATEWAY,
		.fc_ifindex = nh->fib_nh_oif,
		.fc_gateway = nh->fib_nh_gw6,
	};
	struct fib6_nh fib6_nh = {};
	int err;

	err = ipv6_stub->fib6_nh_init(net, &fib6_nh, &cfg, GFP_KERNEL, extack);
	if (!err) {
		nh->fib_nh_dev = fib6_nh.fib_nh_dev;
		netdev_hold(nh->fib_nh_dev, &nh->fib_nh_dev_tracker,
			    GFP_KERNEL);
		nh->fib_nh_oif = nh->fib_nh_dev->ifindex;
		nh->fib_nh_scope = RT_SCOPE_LINK;

		ipv6_stub->fib6_nh_release(&fib6_nh);
	}

	return err;
}

/*
 * Picture
 * -------
 *
 * Semantics of nexthop is very messy by historical reasons.
 * We have to take into account, that:
 * a) gateway can be actually local interface address,
 *    so that gatewayed route is direct.
 * b) gateway must be on-link address, possibly
 *    described not by an ifaddr, but also by a direct route.
 * c) If both gateway and interface are specified, they should not
 *    contradict.
 * d) If we use tunnel routes, gateway could be not on-link.
 *
 * Attempt to reconcile all of these (alas, self-contradictory) conditions
 * results in pretty ugly and hairy code with obscure logic.
 *
 * I chose to generalized it instead, so that the size
 * of code does not increase practically, but it becomes
 * much more general.
 * Every prefix is assigned a "scope" value: "host" is local address,
 * "link" is direct route,
 * [ ... "site" ... "interior" ... ]
 * and "universe" is true gateway route with global meaning.
 *
 * Every prefix refers to a set of "nexthop"s (gw, oif),
 * where gw must have narrower scope. This recursion stops
 * when gw has LOCAL scope or if "nexthop" is declared ONLINK,
 * which means that gw is forced to be on link.
 *
 * Code is still hairy, but now it is apparently logically
 * consistent and very flexible. F.e. as by-product it allows
 * to co-exists in peace independent exterior and interior
 * routing processes.
 *
 * Normally it looks as following.
 *
 * {universe prefix}  -> (gw, oif) [scope link]
 *		  |
 *		  |-> {link prefix} -> (gw, oif) [scope local]
 *					|
 *					|-> {local prefix} (terminal node)
 */
static int fib_check_nh_v4_gw(struct net *net, struct fib_nh *nh, u32 table,
			      u8 scope, struct netlink_ext_ack *extack)
{
	struct net_device *dev;
	struct fib_result res;
	int err = 0;

	if (nh->fib_nh_flags & RTNH_F_ONLINK) {
		unsigned int addr_type;

		if (scope >= RT_SCOPE_LINK) {
			NL_SET_ERR_MSG(extack, "Nexthop has invalid scope");
			return -EINVAL;
		}
		dev = __dev_get_by_index(net, nh->fib_nh_oif);
		if (!dev) {
			NL_SET_ERR_MSG(extack, "Nexthop device required for onlink");
			return -ENODEV;
		}
		if (!(dev->flags & IFF_UP)) {
			NL_SET_ERR_MSG(extack, "Nexthop device is not up");
			return -ENETDOWN;
		}
		addr_type = inet_addr_type_dev_table(net, dev, nh->fib_nh_gw4);
		if (addr_type != RTN_UNICAST) {
			NL_SET_ERR_MSG(extack, "Nexthop has invalid gateway");
			return -EINVAL;
		}
		if (!netif_carrier_ok(dev))
			nh->fib_nh_flags |= RTNH_F_LINKDOWN;
		nh->fib_nh_dev = dev;
		netdev_hold(dev, &nh->fib_nh_dev_tracker, GFP_ATOMIC);
		nh->fib_nh_scope = RT_SCOPE_LINK;
		return 0;
	}
	rcu_read_lock();
	{
		struct fib_table *tbl = NULL;
		struct flowi4 fl4 = {
			.daddr = nh->fib_nh_gw4,
			.flowi4_scope = scope + 1,
			.flowi4_oif = nh->fib_nh_oif,
			.flowi4_iif = LOOPBACK_IFINDEX,
		};

		/* It is not necessary, but requires a bit of thinking */
		if (fl4.flowi4_scope < RT_SCOPE_LINK)
			fl4.flowi4_scope = RT_SCOPE_LINK;

		if (table && table != RT_TABLE_MAIN)
			tbl = fib_get_table(net, table);

		if (tbl)
			err = fib_table_lookup(tbl, &fl4, &res,
					       FIB_LOOKUP_IGNORE_LINKSTATE |
					       FIB_LOOKUP_NOREF);

		/* on error or if no table given do full lookup. This
		 * is needed for example when nexthops are in the local
		 * table rather than the given table
		 */
		if (!tbl || err) {
			err = fib_lookup(net, &fl4, &res,
					 FIB_LOOKUP_IGNORE_LINKSTATE);
		}

		if (err) {
			NL_SET_ERR_MSG(extack, "Nexthop has invalid gateway");
			goto out;
		}
	}

	err = -EINVAL;
	if (res.type != RTN_UNICAST && res.type != RTN_LOCAL) {
		NL_SET_ERR_MSG(extack, "Nexthop has invalid gateway");
		goto out;
	}
	nh->fib_nh_scope = res.scope;
	nh->fib_nh_oif = FIB_RES_OIF(res);
	nh->fib_nh_dev = dev = FIB_RES_DEV(res);
	if (!dev) {
		NL_SET_ERR_MSG(extack,
			       "No egress device for nexthop gateway");
		goto out;
	}
	netdev_hold(dev, &nh->fib_nh_dev_tracker, GFP_ATOMIC);
	if (!netif_carrier_ok(dev))
		nh->fib_nh_flags |= RTNH_F_LINKDOWN;
	err = (dev->flags & IFF_UP) ? 0 : -ENETDOWN;
out:
	rcu_read_unlock();
	return err;
}

static int fib_check_nh_nongw(struct net *net, struct fib_nh *nh,
			      struct netlink_ext_ack *extack)
{
	struct in_device *in_dev;
	int err;

	if (nh->fib_nh_flags & (RTNH_F_PERVASIVE | RTNH_F_ONLINK)) {
		NL_SET_ERR_MSG(extack,
			       "Invalid flags for nexthop - PERVASIVE and ONLINK can not be set");
		return -EINVAL;
	}

	rcu_read_lock();

	err = -ENODEV;
	in_dev = inetdev_by_index(net, nh->fib_nh_oif);
	if (!in_dev)
		goto out;
	err = -ENETDOWN;
	if (!(in_dev->dev->flags & IFF_UP)) {
		NL_SET_ERR_MSG(extack, "Device for nexthop is not up");
		goto out;
	}

	nh->fib_nh_dev = in_dev->dev;
<<<<<<< HEAD
	dev_hold(nh->fib_nh_dev);
	nh->fib_nh_scope = RT_SCOPE_LINK;
=======
	netdev_hold(nh->fib_nh_dev, &nh->fib_nh_dev_tracker, GFP_ATOMIC);
	nh->fib_nh_scope = RT_SCOPE_HOST;
>>>>>>> d60c95ef
	if (!netif_carrier_ok(nh->fib_nh_dev))
		nh->fib_nh_flags |= RTNH_F_LINKDOWN;
	err = 0;
out:
	rcu_read_unlock();
	return err;
}

int fib_check_nh(struct net *net, struct fib_nh *nh, u32 table, u8 scope,
		 struct netlink_ext_ack *extack)
{
	int err;

	if (nh->fib_nh_gw_family == AF_INET)
		err = fib_check_nh_v4_gw(net, nh, table, scope, extack);
	else if (nh->fib_nh_gw_family == AF_INET6)
		err = fib_check_nh_v6_gw(net, nh, table, extack);
	else
		err = fib_check_nh_nongw(net, nh, extack);

	return err;
}

static struct hlist_head *
fib_info_laddrhash_bucket(const struct net *net, __be32 val)
{
	u32 slot = hash_32(net_hash_mix(net) ^ (__force u32)val,
			   fib_info_hash_bits);

	return &fib_info_laddrhash[slot];
}

static void fib_info_hash_move(struct hlist_head *new_info_hash,
			       struct hlist_head *new_laddrhash,
			       unsigned int new_size)
{
	struct hlist_head *old_info_hash, *old_laddrhash;
	unsigned int old_size = fib_info_hash_size;
	unsigned int i;

	spin_lock_bh(&fib_info_lock);
	old_info_hash = fib_info_hash;
	old_laddrhash = fib_info_laddrhash;
	fib_info_hash_size = new_size;
	fib_info_hash_bits = ilog2(new_size);

	for (i = 0; i < old_size; i++) {
		struct hlist_head *head = &fib_info_hash[i];
		struct hlist_node *n;
		struct fib_info *fi;

		hlist_for_each_entry_safe(fi, n, head, fib_hash) {
			struct hlist_head *dest;
			unsigned int new_hash;

			new_hash = fib_info_hashfn(fi);
			dest = &new_info_hash[new_hash];
			hlist_add_head(&fi->fib_hash, dest);
		}
	}
	fib_info_hash = new_info_hash;

	fib_info_laddrhash = new_laddrhash;
	for (i = 0; i < old_size; i++) {
		struct hlist_head *lhead = &old_laddrhash[i];
		struct hlist_node *n;
		struct fib_info *fi;

		hlist_for_each_entry_safe(fi, n, lhead, fib_lhash) {
			struct hlist_head *ldest;

			ldest = fib_info_laddrhash_bucket(fi->fib_net,
							  fi->fib_prefsrc);
			hlist_add_head(&fi->fib_lhash, ldest);
		}
	}

	spin_unlock_bh(&fib_info_lock);

	kvfree(old_info_hash);
	kvfree(old_laddrhash);
}

__be32 fib_info_update_nhc_saddr(struct net *net, struct fib_nh_common *nhc,
				 unsigned char scope)
{
	struct fib_nh *nh;

	if (nhc->nhc_family != AF_INET)
		return inet_select_addr(nhc->nhc_dev, 0, scope);

	nh = container_of(nhc, struct fib_nh, nh_common);
	nh->nh_saddr = inet_select_addr(nh->fib_nh_dev, nh->fib_nh_gw4, scope);
	nh->nh_saddr_genid = atomic_read(&net->ipv4.dev_addr_genid);

	return nh->nh_saddr;
}

__be32 fib_result_prefsrc(struct net *net, struct fib_result *res)
{
	struct fib_nh_common *nhc = res->nhc;

	if (res->fi->fib_prefsrc)
		return res->fi->fib_prefsrc;

	if (nhc->nhc_family == AF_INET) {
		struct fib_nh *nh;

		nh = container_of(nhc, struct fib_nh, nh_common);
		if (nh->nh_saddr_genid == atomic_read(&net->ipv4.dev_addr_genid))
			return nh->nh_saddr;
	}

	return fib_info_update_nhc_saddr(net, nhc, res->fi->fib_scope);
}

static bool fib_valid_prefsrc(struct fib_config *cfg, __be32 fib_prefsrc)
{
	if (cfg->fc_type != RTN_LOCAL || !cfg->fc_dst ||
	    fib_prefsrc != cfg->fc_dst) {
		u32 tb_id = cfg->fc_table;
		int rc;

		if (tb_id == RT_TABLE_MAIN)
			tb_id = RT_TABLE_LOCAL;

		rc = inet_addr_type_table(cfg->fc_nlinfo.nl_net,
					  fib_prefsrc, tb_id);

		if (rc != RTN_LOCAL && tb_id != RT_TABLE_LOCAL) {
			rc = inet_addr_type_table(cfg->fc_nlinfo.nl_net,
						  fib_prefsrc, RT_TABLE_LOCAL);
		}

		if (rc != RTN_LOCAL)
			return false;
	}
	return true;
}

struct fib_info *fib_create_info(struct fib_config *cfg,
				 struct netlink_ext_ack *extack)
{
	int err;
	struct fib_info *fi = NULL;
	struct nexthop *nh = NULL;
	struct fib_info *ofi;
	int nhs = 1;
	struct net *net = cfg->fc_nlinfo.nl_net;

	if (cfg->fc_type > RTN_MAX)
		goto err_inval;

	/* Fast check to catch the most weird cases */
	if (fib_props[cfg->fc_type].scope > cfg->fc_scope) {
		NL_SET_ERR_MSG(extack, "Invalid scope");
		goto err_inval;
	}

	if (cfg->fc_flags & (RTNH_F_DEAD | RTNH_F_LINKDOWN)) {
		NL_SET_ERR_MSG(extack,
			       "Invalid rtm_flags - can not contain DEAD or LINKDOWN");
		goto err_inval;
	}

	if (cfg->fc_nh_id) {
		if (!cfg->fc_mx) {
			fi = fib_find_info_nh(net, cfg);
			if (fi) {
				refcount_inc(&fi->fib_treeref);
				return fi;
			}
		}

		nh = nexthop_find_by_id(net, cfg->fc_nh_id);
		if (!nh) {
			NL_SET_ERR_MSG(extack, "Nexthop id does not exist");
			goto err_inval;
		}
		nhs = 0;
	}

#ifdef CONFIG_IP_ROUTE_MULTIPATH
	if (cfg->fc_mp) {
		nhs = fib_count_nexthops(cfg->fc_mp, cfg->fc_mp_len, extack);
		if (nhs == 0)
			goto err_inval;
	}
#endif

	err = -ENOBUFS;

	/* Paired with WRITE_ONCE() in fib_release_info() */
	if (READ_ONCE(fib_info_cnt) >= fib_info_hash_size) {
		unsigned int new_size = fib_info_hash_size << 1;
		struct hlist_head *new_info_hash;
		struct hlist_head *new_laddrhash;
		size_t bytes;

		if (!new_size)
			new_size = 16;
		bytes = (size_t)new_size * sizeof(struct hlist_head *);
		new_info_hash = kvzalloc(bytes, GFP_KERNEL);
		new_laddrhash = kvzalloc(bytes, GFP_KERNEL);
		if (!new_info_hash || !new_laddrhash) {
			kvfree(new_info_hash);
			kvfree(new_laddrhash);
		} else {
			fib_info_hash_move(new_info_hash, new_laddrhash, new_size);
		}
		if (!fib_info_hash_size)
			goto failure;
	}

	fi = kzalloc(struct_size(fi, fib_nh, nhs), GFP_KERNEL);
	if (!fi)
		goto failure;
	fi->fib_metrics = ip_fib_metrics_init(fi->fib_net, cfg->fc_mx,
					      cfg->fc_mx_len, extack);
	if (IS_ERR(fi->fib_metrics)) {
		err = PTR_ERR(fi->fib_metrics);
		kfree(fi);
		return ERR_PTR(err);
	}

	fi->fib_net = net;
	fi->fib_protocol = cfg->fc_protocol;
	fi->fib_scope = cfg->fc_scope;
	fi->fib_flags = cfg->fc_flags;
	fi->fib_priority = cfg->fc_priority;
	fi->fib_prefsrc = cfg->fc_prefsrc;
	fi->fib_type = cfg->fc_type;
	fi->fib_tb_id = cfg->fc_table;

	fi->fib_nhs = nhs;
	if (nh) {
		if (!nexthop_get(nh)) {
			NL_SET_ERR_MSG(extack, "Nexthop has been deleted");
			err = -EINVAL;
		} else {
			err = 0;
			fi->nh = nh;
		}
	} else {
		change_nexthops(fi) {
			nexthop_nh->nh_parent = fi;
		} endfor_nexthops(fi)

		if (cfg->fc_mp)
			err = fib_get_nhs(fi, cfg->fc_mp, cfg->fc_mp_len, cfg,
					  extack);
		else
			err = fib_nh_init(net, fi->fib_nh, cfg, 1, extack);
	}

	if (err != 0)
		goto failure;

	if (fib_props[cfg->fc_type].error) {
		if (cfg->fc_gw_family || cfg->fc_oif || cfg->fc_mp) {
			NL_SET_ERR_MSG(extack,
				       "Gateway, device and multipath can not be specified for this route type");
			goto err_inval;
		}
		goto link_it;
	} else {
		switch (cfg->fc_type) {
		case RTN_UNICAST:
		case RTN_LOCAL:
		case RTN_BROADCAST:
		case RTN_ANYCAST:
		case RTN_MULTICAST:
			break;
		default:
			NL_SET_ERR_MSG(extack, "Invalid route type");
			goto err_inval;
		}
	}

	if (cfg->fc_scope > RT_SCOPE_HOST) {
		NL_SET_ERR_MSG(extack, "Invalid scope");
		goto err_inval;
	}

	if (fi->nh) {
		err = fib_check_nexthop(fi->nh, cfg->fc_scope, extack);
		if (err)
			goto failure;
	} else if (cfg->fc_scope == RT_SCOPE_HOST) {
		struct fib_nh *nh = fi->fib_nh;

		/* Local address is added. */
		if (nhs != 1) {
			NL_SET_ERR_MSG(extack,
				       "Route with host scope can not have multiple nexthops");
			goto err_inval;
		}
		if (nh->fib_nh_gw_family) {
			NL_SET_ERR_MSG(extack,
				       "Route with host scope can not have a gateway");
			goto err_inval;
		}
		nh->fib_nh_scope = RT_SCOPE_NOWHERE;
		nh->fib_nh_dev = dev_get_by_index(net, nh->fib_nh_oif);
		err = -ENODEV;
		if (!nh->fib_nh_dev)
			goto failure;
		netdev_tracker_alloc(nh->fib_nh_dev, &nh->fib_nh_dev_tracker,
				     GFP_KERNEL);
	} else {
		int linkdown = 0;

		change_nexthops(fi) {
			err = fib_check_nh(cfg->fc_nlinfo.nl_net, nexthop_nh,
					   cfg->fc_table, cfg->fc_scope,
					   extack);
			if (err != 0)
				goto failure;
			if (nexthop_nh->fib_nh_flags & RTNH_F_LINKDOWN)
				linkdown++;
		} endfor_nexthops(fi)
		if (linkdown == fi->fib_nhs)
			fi->fib_flags |= RTNH_F_LINKDOWN;
	}

	if (fi->fib_prefsrc && !fib_valid_prefsrc(cfg, fi->fib_prefsrc)) {
		NL_SET_ERR_MSG(extack, "Invalid prefsrc address");
		goto err_inval;
	}

	if (!fi->nh) {
		change_nexthops(fi) {
			fib_info_update_nhc_saddr(net, &nexthop_nh->nh_common,
						  fi->fib_scope);
			if (nexthop_nh->fib_nh_gw_family == AF_INET6)
				fi->fib_nh_is_v6 = true;
		} endfor_nexthops(fi)

		fib_rebalance(fi);
	}

link_it:
	ofi = fib_find_info(fi);
	if (ofi) {
		fi->fib_dead = 1;
		free_fib_info(fi);
		refcount_inc(&ofi->fib_treeref);
		return ofi;
	}

	refcount_set(&fi->fib_treeref, 1);
	refcount_set(&fi->fib_clntref, 1);
	spin_lock_bh(&fib_info_lock);
	fib_info_cnt++;
	hlist_add_head(&fi->fib_hash,
		       &fib_info_hash[fib_info_hashfn(fi)]);
	if (fi->fib_prefsrc) {
		struct hlist_head *head;

		head = fib_info_laddrhash_bucket(net, fi->fib_prefsrc);
		hlist_add_head(&fi->fib_lhash, head);
	}
	if (fi->nh) {
		list_add(&fi->nh_list, &nh->fi_list);
	} else {
		change_nexthops(fi) {
			struct hlist_head *head;

			if (!nexthop_nh->fib_nh_dev)
				continue;
			head = fib_info_devhash_bucket(nexthop_nh->fib_nh_dev);
			hlist_add_head(&nexthop_nh->nh_hash, head);
		} endfor_nexthops(fi)
	}
	spin_unlock_bh(&fib_info_lock);
	return fi;

err_inval:
	err = -EINVAL;

failure:
	if (fi) {
		fi->fib_dead = 1;
		free_fib_info(fi);
	}

	return ERR_PTR(err);
}

int fib_nexthop_info(struct sk_buff *skb, const struct fib_nh_common *nhc,
		     u8 rt_family, unsigned char *flags, bool skip_oif)
{
	if (nhc->nhc_flags & RTNH_F_DEAD)
		*flags |= RTNH_F_DEAD;

	if (nhc->nhc_flags & RTNH_F_LINKDOWN) {
		*flags |= RTNH_F_LINKDOWN;

		rcu_read_lock();
		switch (nhc->nhc_family) {
		case AF_INET:
			if (ip_ignore_linkdown(nhc->nhc_dev))
				*flags |= RTNH_F_DEAD;
			break;
		case AF_INET6:
			if (ip6_ignore_linkdown(nhc->nhc_dev))
				*flags |= RTNH_F_DEAD;
			break;
		}
		rcu_read_unlock();
	}

	switch (nhc->nhc_gw_family) {
	case AF_INET:
		if (nla_put_in_addr(skb, RTA_GATEWAY, nhc->nhc_gw.ipv4))
			goto nla_put_failure;
		break;
	case AF_INET6:
		/* if gateway family does not match nexthop family
		 * gateway is encoded as RTA_VIA
		 */
		if (rt_family != nhc->nhc_gw_family) {
			int alen = sizeof(struct in6_addr);
			struct nlattr *nla;
			struct rtvia *via;

			nla = nla_reserve(skb, RTA_VIA, alen + 2);
			if (!nla)
				goto nla_put_failure;

			via = nla_data(nla);
			via->rtvia_family = AF_INET6;
			memcpy(via->rtvia_addr, &nhc->nhc_gw.ipv6, alen);
		} else if (nla_put_in6_addr(skb, RTA_GATEWAY,
					    &nhc->nhc_gw.ipv6) < 0) {
			goto nla_put_failure;
		}
		break;
	}

	*flags |= (nhc->nhc_flags &
		   (RTNH_F_ONLINK | RTNH_F_OFFLOAD | RTNH_F_TRAP));

	if (!skip_oif && nhc->nhc_dev &&
	    nla_put_u32(skb, RTA_OIF, nhc->nhc_dev->ifindex))
		goto nla_put_failure;

	if (nhc->nhc_lwtstate &&
	    lwtunnel_fill_encap(skb, nhc->nhc_lwtstate,
				RTA_ENCAP, RTA_ENCAP_TYPE) < 0)
		goto nla_put_failure;

	return 0;

nla_put_failure:
	return -EMSGSIZE;
}
EXPORT_SYMBOL_GPL(fib_nexthop_info);

#if IS_ENABLED(CONFIG_IP_ROUTE_MULTIPATH) || IS_ENABLED(CONFIG_IPV6)
int fib_add_nexthop(struct sk_buff *skb, const struct fib_nh_common *nhc,
		    int nh_weight, u8 rt_family, u32 nh_tclassid)
{
	const struct net_device *dev = nhc->nhc_dev;
	struct rtnexthop *rtnh;
	unsigned char flags = 0;

	rtnh = nla_reserve_nohdr(skb, sizeof(*rtnh));
	if (!rtnh)
		goto nla_put_failure;

	rtnh->rtnh_hops = nh_weight - 1;
	rtnh->rtnh_ifindex = dev ? dev->ifindex : 0;

	if (fib_nexthop_info(skb, nhc, rt_family, &flags, true) < 0)
		goto nla_put_failure;

	rtnh->rtnh_flags = flags;

	if (nh_tclassid && nla_put_u32(skb, RTA_FLOW, nh_tclassid))
		goto nla_put_failure;

	/* length of rtnetlink header + attributes */
	rtnh->rtnh_len = nlmsg_get_pos(skb) - (void *)rtnh;

	return 0;

nla_put_failure:
	return -EMSGSIZE;
}
EXPORT_SYMBOL_GPL(fib_add_nexthop);
#endif

#ifdef CONFIG_IP_ROUTE_MULTIPATH
static int fib_add_multipath(struct sk_buff *skb, struct fib_info *fi)
{
	struct nlattr *mp;

	mp = nla_nest_start_noflag(skb, RTA_MULTIPATH);
	if (!mp)
		goto nla_put_failure;

	if (unlikely(fi->nh)) {
		if (nexthop_mpath_fill_node(skb, fi->nh, AF_INET) < 0)
			goto nla_put_failure;
		goto mp_end;
	}

	for_nexthops(fi) {
		u32 nh_tclassid = 0;
#ifdef CONFIG_IP_ROUTE_CLASSID
		nh_tclassid = nh->nh_tclassid;
#endif
		if (fib_add_nexthop(skb, &nh->nh_common, nh->fib_nh_weight,
				    AF_INET, nh_tclassid) < 0)
			goto nla_put_failure;
	} endfor_nexthops(fi);

mp_end:
	nla_nest_end(skb, mp);

	return 0;

nla_put_failure:
	return -EMSGSIZE;
}
#else
static int fib_add_multipath(struct sk_buff *skb, struct fib_info *fi)
{
	return 0;
}
#endif

int fib_dump_info(struct sk_buff *skb, u32 portid, u32 seq, int event,
		  const struct fib_rt_info *fri, unsigned int flags)
{
	unsigned int nhs = fib_info_num_path(fri->fi);
	struct fib_info *fi = fri->fi;
	u32 tb_id = fri->tb_id;
	struct nlmsghdr *nlh;
	struct rtmsg *rtm;

	nlh = nlmsg_put(skb, portid, seq, event, sizeof(*rtm), flags);
	if (!nlh)
		return -EMSGSIZE;

	rtm = nlmsg_data(nlh);
	rtm->rtm_family = AF_INET;
	rtm->rtm_dst_len = fri->dst_len;
	rtm->rtm_src_len = 0;
	rtm->rtm_tos = inet_dscp_to_dsfield(fri->dscp);
	if (tb_id < 256)
		rtm->rtm_table = tb_id;
	else
		rtm->rtm_table = RT_TABLE_COMPAT;
	if (nla_put_u32(skb, RTA_TABLE, tb_id))
		goto nla_put_failure;
	rtm->rtm_type = fri->type;
	rtm->rtm_flags = fi->fib_flags;
	rtm->rtm_scope = fi->fib_scope;
	rtm->rtm_protocol = fi->fib_protocol;

	if (rtm->rtm_dst_len &&
	    nla_put_in_addr(skb, RTA_DST, fri->dst))
		goto nla_put_failure;
	if (fi->fib_priority &&
	    nla_put_u32(skb, RTA_PRIORITY, fi->fib_priority))
		goto nla_put_failure;
	if (rtnetlink_put_metrics(skb, fi->fib_metrics->metrics) < 0)
		goto nla_put_failure;

	if (fi->fib_prefsrc &&
	    nla_put_in_addr(skb, RTA_PREFSRC, fi->fib_prefsrc))
		goto nla_put_failure;

	if (fi->nh) {
		if (nla_put_u32(skb, RTA_NH_ID, fi->nh->id))
			goto nla_put_failure;
		if (nexthop_is_blackhole(fi->nh))
			rtm->rtm_type = RTN_BLACKHOLE;
		if (!READ_ONCE(fi->fib_net->ipv4.sysctl_nexthop_compat_mode))
			goto offload;
	}

	if (nhs == 1) {
		const struct fib_nh_common *nhc = fib_info_nhc(fi, 0);
		unsigned char flags = 0;

		if (fib_nexthop_info(skb, nhc, AF_INET, &flags, false) < 0)
			goto nla_put_failure;

		rtm->rtm_flags = flags;
#ifdef CONFIG_IP_ROUTE_CLASSID
		if (nhc->nhc_family == AF_INET) {
			struct fib_nh *nh;

			nh = container_of(nhc, struct fib_nh, nh_common);
			if (nh->nh_tclassid &&
			    nla_put_u32(skb, RTA_FLOW, nh->nh_tclassid))
				goto nla_put_failure;
		}
#endif
	} else {
		if (fib_add_multipath(skb, fi) < 0)
			goto nla_put_failure;
	}

offload:
	if (fri->offload)
		rtm->rtm_flags |= RTM_F_OFFLOAD;
	if (fri->trap)
		rtm->rtm_flags |= RTM_F_TRAP;
	if (fri->offload_failed)
		rtm->rtm_flags |= RTM_F_OFFLOAD_FAILED;

	nlmsg_end(skb, nlh);
	return 0;

nla_put_failure:
	nlmsg_cancel(skb, nlh);
	return -EMSGSIZE;
}

/*
 * Update FIB if:
 * - local address disappeared -> we must delete all the entries
 *   referring to it.
 * - device went down -> we must shutdown all nexthops going via it.
 */
int fib_sync_down_addr(struct net_device *dev, __be32 local)
{
	int tb_id = l3mdev_fib_table(dev) ? : RT_TABLE_MAIN;
	struct net *net = dev_net(dev);
	struct hlist_head *head;
	struct fib_info *fi;
	int ret = 0;

	if (!fib_info_laddrhash || local == 0)
		return 0;

	head = fib_info_laddrhash_bucket(net, local);
	hlist_for_each_entry(fi, head, fib_lhash) {
		if (!net_eq(fi->fib_net, net) ||
		    fi->fib_tb_id != tb_id)
			continue;
		if (fi->fib_prefsrc == local) {
			fi->fib_flags |= RTNH_F_DEAD;
			ret++;
		}
	}
	return ret;
}

static int call_fib_nh_notifiers(struct fib_nh *nh,
				 enum fib_event_type event_type)
{
	bool ignore_link_down = ip_ignore_linkdown(nh->fib_nh_dev);
	struct fib_nh_notifier_info info = {
		.fib_nh = nh,
	};

	switch (event_type) {
	case FIB_EVENT_NH_ADD:
		if (nh->fib_nh_flags & RTNH_F_DEAD)
			break;
		if (ignore_link_down && nh->fib_nh_flags & RTNH_F_LINKDOWN)
			break;
		return call_fib4_notifiers(dev_net(nh->fib_nh_dev), event_type,
					   &info.info);
	case FIB_EVENT_NH_DEL:
		if ((ignore_link_down && nh->fib_nh_flags & RTNH_F_LINKDOWN) ||
		    (nh->fib_nh_flags & RTNH_F_DEAD))
			return call_fib4_notifiers(dev_net(nh->fib_nh_dev),
						   event_type, &info.info);
		break;
	default:
		break;
	}

	return NOTIFY_DONE;
}

/* Update the PMTU of exceptions when:
 * - the new MTU of the first hop becomes smaller than the PMTU
 * - the old MTU was the same as the PMTU, and it limited discovery of
 *   larger MTUs on the path. With that limit raised, we can now
 *   discover larger MTUs
 * A special case is locked exceptions, for which the PMTU is smaller
 * than the minimal accepted PMTU:
 * - if the new MTU is greater than the PMTU, don't make any change
 * - otherwise, unlock and set PMTU
 */
void fib_nhc_update_mtu(struct fib_nh_common *nhc, u32 new, u32 orig)
{
	struct fnhe_hash_bucket *bucket;
	int i;

	bucket = rcu_dereference_protected(nhc->nhc_exceptions, 1);
	if (!bucket)
		return;

	for (i = 0; i < FNHE_HASH_SIZE; i++) {
		struct fib_nh_exception *fnhe;

		for (fnhe = rcu_dereference_protected(bucket[i].chain, 1);
		     fnhe;
		     fnhe = rcu_dereference_protected(fnhe->fnhe_next, 1)) {
			if (fnhe->fnhe_mtu_locked) {
				if (new <= fnhe->fnhe_pmtu) {
					fnhe->fnhe_pmtu = new;
					fnhe->fnhe_mtu_locked = false;
				}
			} else if (new < fnhe->fnhe_pmtu ||
				   orig == fnhe->fnhe_pmtu) {
				fnhe->fnhe_pmtu = new;
			}
		}
	}
}

void fib_sync_mtu(struct net_device *dev, u32 orig_mtu)
{
	struct hlist_head *head = fib_info_devhash_bucket(dev);
	struct fib_nh *nh;

	hlist_for_each_entry(nh, head, nh_hash) {
		if (nh->fib_nh_dev == dev)
			fib_nhc_update_mtu(&nh->nh_common, dev->mtu, orig_mtu);
	}
}

/* Event              force Flags           Description
 * NETDEV_CHANGE      0     LINKDOWN        Carrier OFF, not for scope host
 * NETDEV_DOWN        0     LINKDOWN|DEAD   Link down, not for scope host
 * NETDEV_DOWN        1     LINKDOWN|DEAD   Last address removed
 * NETDEV_UNREGISTER  1     LINKDOWN|DEAD   Device removed
 *
 * only used when fib_nh is built into fib_info
 */
int fib_sync_down_dev(struct net_device *dev, unsigned long event, bool force)
{
	struct hlist_head *head = fib_info_devhash_bucket(dev);
	struct fib_info *prev_fi = NULL;
	int scope = RT_SCOPE_NOWHERE;
	struct fib_nh *nh;
	int ret = 0;

	if (force)
		scope = -1;

	hlist_for_each_entry(nh, head, nh_hash) {
		struct fib_info *fi = nh->nh_parent;
		int dead;

		BUG_ON(!fi->fib_nhs);
		if (nh->fib_nh_dev != dev || fi == prev_fi)
			continue;
		prev_fi = fi;
		dead = 0;
		change_nexthops(fi) {
			if (nexthop_nh->fib_nh_flags & RTNH_F_DEAD)
				dead++;
			else if (nexthop_nh->fib_nh_dev == dev &&
				 nexthop_nh->fib_nh_scope != scope) {
				switch (event) {
				case NETDEV_DOWN:
				case NETDEV_UNREGISTER:
					nexthop_nh->fib_nh_flags |= RTNH_F_DEAD;
					fallthrough;
				case NETDEV_CHANGE:
					nexthop_nh->fib_nh_flags |= RTNH_F_LINKDOWN;
					break;
				}
				call_fib_nh_notifiers(nexthop_nh,
						      FIB_EVENT_NH_DEL);
				dead++;
			}
#ifdef CONFIG_IP_ROUTE_MULTIPATH
			if (event == NETDEV_UNREGISTER &&
			    nexthop_nh->fib_nh_dev == dev) {
				dead = fi->fib_nhs;
				break;
			}
#endif
		} endfor_nexthops(fi)
		if (dead == fi->fib_nhs) {
			switch (event) {
			case NETDEV_DOWN:
			case NETDEV_UNREGISTER:
				fi->fib_flags |= RTNH_F_DEAD;
				fallthrough;
			case NETDEV_CHANGE:
				fi->fib_flags |= RTNH_F_LINKDOWN;
				break;
			}
			ret++;
		}

		fib_rebalance(fi);
	}

	return ret;
}

/* Must be invoked inside of an RCU protected region.  */
static void fib_select_default(const struct flowi4 *flp, struct fib_result *res)
{
	struct fib_info *fi = NULL, *last_resort = NULL;
	struct hlist_head *fa_head = res->fa_head;
	struct fib_table *tb = res->table;
	u8 slen = 32 - res->prefixlen;
	int order = -1, last_idx = -1;
	struct fib_alias *fa, *fa1 = NULL;
	u32 last_prio = res->fi->fib_priority;
	dscp_t last_dscp = 0;

	hlist_for_each_entry_rcu(fa, fa_head, fa_list) {
		struct fib_info *next_fi = fa->fa_info;
		struct fib_nh_common *nhc;

		if (fa->fa_slen != slen)
			continue;
		if (fa->fa_dscp &&
		    fa->fa_dscp != inet_dsfield_to_dscp(flp->flowi4_tos))
			continue;
		if (fa->tb_id != tb->tb_id)
			continue;
		if (next_fi->fib_priority > last_prio &&
		    fa->fa_dscp == last_dscp) {
			if (last_dscp)
				continue;
			break;
		}
		if (next_fi->fib_flags & RTNH_F_DEAD)
			continue;
		last_dscp = fa->fa_dscp;
		last_prio = next_fi->fib_priority;

		if (next_fi->fib_scope != res->scope ||
		    fa->fa_type != RTN_UNICAST)
			continue;

		nhc = fib_info_nhc(next_fi, 0);
		if (!nhc->nhc_gw_family || nhc->nhc_scope != RT_SCOPE_LINK)
			continue;

		fib_alias_accessed(fa);

		if (!fi) {
			if (next_fi != res->fi)
				break;
			fa1 = fa;
		} else if (!fib_detect_death(fi, order, &last_resort,
					     &last_idx, fa1->fa_default)) {
			fib_result_assign(res, fi);
			fa1->fa_default = order;
			goto out;
		}
		fi = next_fi;
		order++;
	}

	if (order <= 0 || !fi) {
		if (fa1)
			fa1->fa_default = -1;
		goto out;
	}

	if (!fib_detect_death(fi, order, &last_resort, &last_idx,
			      fa1->fa_default)) {
		fib_result_assign(res, fi);
		fa1->fa_default = order;
		goto out;
	}

	if (last_idx >= 0)
		fib_result_assign(res, last_resort);
	fa1->fa_default = last_idx;
out:
	return;
}

/*
 * Dead device goes up. We wake up dead nexthops.
 * It takes sense only on multipath routes.
 *
 * only used when fib_nh is built into fib_info
 */
int fib_sync_up(struct net_device *dev, unsigned char nh_flags)
{
	struct fib_info *prev_fi;
	struct hlist_head *head;
	struct fib_nh *nh;
	int ret;

	if (!(dev->flags & IFF_UP))
		return 0;

	if (nh_flags & RTNH_F_DEAD) {
		unsigned int flags = dev_get_flags(dev);

		if (flags & (IFF_RUNNING | IFF_LOWER_UP))
			nh_flags |= RTNH_F_LINKDOWN;
	}

	prev_fi = NULL;
	head = fib_info_devhash_bucket(dev);
	ret = 0;

	hlist_for_each_entry(nh, head, nh_hash) {
		struct fib_info *fi = nh->nh_parent;
		int alive;

		BUG_ON(!fi->fib_nhs);
		if (nh->fib_nh_dev != dev || fi == prev_fi)
			continue;

		prev_fi = fi;
		alive = 0;
		change_nexthops(fi) {
			if (!(nexthop_nh->fib_nh_flags & nh_flags)) {
				alive++;
				continue;
			}
			if (!nexthop_nh->fib_nh_dev ||
			    !(nexthop_nh->fib_nh_dev->flags & IFF_UP))
				continue;
			if (nexthop_nh->fib_nh_dev != dev ||
			    !__in_dev_get_rtnl(dev))
				continue;
			alive++;
			nexthop_nh->fib_nh_flags &= ~nh_flags;
			call_fib_nh_notifiers(nexthop_nh, FIB_EVENT_NH_ADD);
		} endfor_nexthops(fi)

		if (alive > 0) {
			fi->fib_flags &= ~nh_flags;
			ret++;
		}

		fib_rebalance(fi);
	}

	return ret;
}

#ifdef CONFIG_IP_ROUTE_MULTIPATH
static bool fib_good_nh(const struct fib_nh *nh)
{
	int state = NUD_REACHABLE;

	if (nh->fib_nh_scope == RT_SCOPE_LINK) {
		struct neighbour *n;

		rcu_read_lock_bh();

		if (likely(nh->fib_nh_gw_family == AF_INET))
			n = __ipv4_neigh_lookup_noref(nh->fib_nh_dev,
						   (__force u32)nh->fib_nh_gw4);
		else if (nh->fib_nh_gw_family == AF_INET6)
			n = __ipv6_neigh_lookup_noref_stub(nh->fib_nh_dev,
							   &nh->fib_nh_gw6);
		else
			n = NULL;
		if (n)
			state = n->nud_state;

		rcu_read_unlock_bh();
	}

	return !!(state & NUD_VALID);
}

void fib_select_multipath(struct fib_result *res, int hash)
{
	struct fib_info *fi = res->fi;
	struct net *net = fi->fib_net;
	bool first = false;

	if (unlikely(res->fi->nh)) {
		nexthop_path_fib_result(res, hash);
		return;
	}

	change_nexthops(fi) {
		if (READ_ONCE(net->ipv4.sysctl_fib_multipath_use_neigh)) {
			if (!fib_good_nh(nexthop_nh))
				continue;
			if (!first) {
				res->nh_sel = nhsel;
				res->nhc = &nexthop_nh->nh_common;
				first = true;
			}
		}

		if (hash > atomic_read(&nexthop_nh->fib_nh_upper_bound))
			continue;

		res->nh_sel = nhsel;
		res->nhc = &nexthop_nh->nh_common;
		return;
	} endfor_nexthops(fi);
}
#endif

void fib_select_path(struct net *net, struct fib_result *res,
		     struct flowi4 *fl4, const struct sk_buff *skb)
{
	if (fl4->flowi4_oif)
		goto check_saddr;

#ifdef CONFIG_IP_ROUTE_MULTIPATH
	if (fib_info_num_path(res->fi) > 1) {
		int h = fib_multipath_hash(net, fl4, skb, NULL);

		fib_select_multipath(res, h);
	}
	else
#endif
	if (!res->prefixlen &&
	    res->table->tb_num_default > 1 &&
	    res->type == RTN_UNICAST)
		fib_select_default(fl4, res);

check_saddr:
	if (!fl4->saddr)
		fl4->saddr = fib_result_prefsrc(net, res);
}<|MERGE_RESOLUTION|>--- conflicted
+++ resolved
@@ -1235,13 +1235,8 @@
 	}
 
 	nh->fib_nh_dev = in_dev->dev;
-<<<<<<< HEAD
-	dev_hold(nh->fib_nh_dev);
-	nh->fib_nh_scope = RT_SCOPE_LINK;
-=======
 	netdev_hold(nh->fib_nh_dev, &nh->fib_nh_dev_tracker, GFP_ATOMIC);
 	nh->fib_nh_scope = RT_SCOPE_HOST;
->>>>>>> d60c95ef
 	if (!netif_carrier_ok(nh->fib_nh_dev))
 		nh->fib_nh_flags |= RTNH_F_LINKDOWN;
 	err = 0;
