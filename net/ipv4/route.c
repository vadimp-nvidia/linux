--- conflicted
+++ resolved
@@ -503,13 +503,8 @@
 	__u8 tos = RT_FL_TOS(fl4);
 
 	fl4->flowi4_tos = tos & IPTOS_RT_MASK;
-<<<<<<< HEAD
-	fl4->flowi4_scope = tos & RTO_ONLINK ?
-			    RT_SCOPE_LINK : RT_SCOPE_UNIVERSE;
-=======
 	if (tos & RTO_ONLINK)
 		fl4->flowi4_scope = RT_SCOPE_LINK;
->>>>>>> d60c95ef
 }
 
 static void __build_flow_key(const struct net *net, struct flowi4 *fl4,
@@ -839,7 +834,6 @@
 	rt = (struct rtable *) dst;
 
 	__build_flow_key(net, &fl4, sk, iph, oif, tos, prot, mark, 0);
-	ip_rt_fix_tos(&fl4);
 	__ip_do_redirect(rt, skb, &fl4, true);
 }
 
@@ -1068,7 +1062,6 @@
 	struct flowi4 fl4;
 
 	ip_rt_build_flow_key(&fl4, sk, skb);
-	ip_rt_fix_tos(&fl4);
 
 	/* Don't make lookup fail for bridged encapsulations */
 	if (skb && netif_is_any_bridge_port(skb->dev))
@@ -1143,8 +1136,6 @@
 			goto out;
 
 		new = true;
-	} else {
-		ip_rt_fix_tos(&fl4);
 	}
 
 	__ip_rt_update_pmtu((struct rtable *)xfrm_dst_path(&rt->dst), &fl4, mtu);
@@ -1734,7 +1725,6 @@
 	struct in_device *in_dev = __in_dev_get_rcu(dev);
 	unsigned int flags = RTCF_MULTICAST;
 	struct rtable *rth;
-	bool no_policy;
 	u32 itag = 0;
 	int err;
 
@@ -1745,20 +1735,11 @@
 	if (our)
 		flags |= RTCF_LOCAL;
 
-<<<<<<< HEAD
-	no_policy = IN_DEV_ORCONF(in_dev, NOPOLICY);
-	if (no_policy)
-		IPCB(skb)->flags |= IPSKB_NOPOLICY;
-
-	rth = rt_dst_alloc(dev_net(dev)->loopback_dev, flags, RTN_MULTICAST,
-			   no_policy, false);
-=======
 	if (IN_DEV_ORCONF(in_dev, NOPOLICY))
 		IPCB(skb)->flags |= IPSKB_NOPOLICY;
 
 	rth = rt_dst_alloc(dev_net(dev)->loopback_dev, flags, RTN_MULTICAST,
 			   false);
->>>>>>> d60c95ef
 	if (!rth)
 		return -ENOBUFS;
 
@@ -1817,7 +1798,7 @@
 	struct rtable *rth;
 	int err;
 	struct in_device *out_dev;
-	bool do_cache, no_policy;
+	bool do_cache;
 	u32 itag = 0;
 
 	/* get a working reference to the output device */
@@ -1862,12 +1843,7 @@
 		}
 	}
 
-<<<<<<< HEAD
-	no_policy = IN_DEV_ORCONF(in_dev, NOPOLICY);
-	if (no_policy)
-=======
 	if (IN_DEV_ORCONF(in_dev, NOPOLICY))
->>>>>>> d60c95ef
 		IPCB(skb)->flags |= IPSKB_NOPOLICY;
 
 	fnhe = find_exception(nhc, daddr);
@@ -1882,11 +1858,7 @@
 		}
 	}
 
-<<<<<<< HEAD
-	rth = rt_dst_alloc(out_dev->dev, 0, res->type, no_policy,
-=======
 	rth = rt_dst_alloc(out_dev->dev, 0, res->type,
->>>>>>> d60c95ef
 			   IN_DEV_ORCONF(out_dev, NOXFRM));
 	if (!rth) {
 		err = -ENOBUFS;
@@ -2261,7 +2233,6 @@
 	struct rtable	*rth;
 	struct flowi4	fl4;
 	bool do_cache = true;
-	bool no_policy;
 
 	/* IP on this device is disabled. */
 
@@ -2380,12 +2351,7 @@
 	RT_CACHE_STAT_INC(in_brd);
 
 local_input:
-<<<<<<< HEAD
-	no_policy = IN_DEV_ORCONF(in_dev, NOPOLICY);
-	if (no_policy)
-=======
 	if (IN_DEV_ORCONF(in_dev, NOPOLICY))
->>>>>>> d60c95ef
 		IPCB(skb)->flags |= IPSKB_NOPOLICY;
 
 	do_cache &= res->fi && !itag;
@@ -2401,12 +2367,7 @@
 	}
 
 	rth = rt_dst_alloc(ip_rt_get_dev(net, res),
-<<<<<<< HEAD
-			   flags | RTCF_LOCAL, res->type,
-			   no_policy, false);
-=======
 			   flags | RTCF_LOCAL, res->type, false);
->>>>>>> d60c95ef
 	if (!rth)
 		goto e_nobufs;
 
