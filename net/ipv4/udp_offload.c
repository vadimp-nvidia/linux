// SPDX-License-Identifier: GPL-2.0-or-later
/*
 *	IPV4 GSO/GRO offload support
 *	Linux INET implementation
 *
 *	UDPv4 GSO support
 */

#include <linux/skbuff.h>
#include <net/udp.h>
#include <net/protocol.h>
#include <net/inet_common.h>

static struct sk_buff *__skb_udp_tunnel_segment(struct sk_buff *skb,
	netdev_features_t features,
	struct sk_buff *(*gso_inner_segment)(struct sk_buff *skb,
					     netdev_features_t features),
	__be16 new_protocol, bool is_ipv6)
{
	int tnl_hlen = skb_inner_mac_header(skb) - skb_transport_header(skb);
	bool remcsum, need_csum, offload_csum, gso_partial;
	struct sk_buff *segs = ERR_PTR(-EINVAL);
	struct udphdr *uh = udp_hdr(skb);
	u16 mac_offset = skb->mac_header;
	__be16 protocol = skb->protocol;
	u16 mac_len = skb->mac_len;
	int udp_offset, outer_hlen;
	__wsum partial;
	bool need_ipsec;

	if (unlikely(!pskb_may_pull(skb, tnl_hlen)))
		goto out;

	/* Adjust partial header checksum to negate old length.
	 * We cannot rely on the value contained in uh->len as it is
	 * possible that the actual value exceeds the boundaries of the
	 * 16 bit length field due to the header being added outside of an
	 * IP or IPv6 frame that was already limited to 64K - 1.
	 */
	if (skb_shinfo(skb)->gso_type & SKB_GSO_PARTIAL)
		partial = (__force __wsum)uh->len;
	else
		partial = (__force __wsum)htonl(skb->len);
	partial = csum_sub(csum_unfold(uh->check), partial);

	/* setup inner skb. */
	skb->encapsulation = 0;
	SKB_GSO_CB(skb)->encap_level = 0;
	__skb_pull(skb, tnl_hlen);
	skb_reset_mac_header(skb);
	skb_set_network_header(skb, skb_inner_network_offset(skb));
	skb_set_transport_header(skb, skb_inner_transport_offset(skb));
	skb->mac_len = skb_inner_network_offset(skb);
	skb->protocol = new_protocol;

	need_csum = !!(skb_shinfo(skb)->gso_type & SKB_GSO_UDP_TUNNEL_CSUM);
	skb->encap_hdr_csum = need_csum;

	remcsum = !!(skb_shinfo(skb)->gso_type & SKB_GSO_TUNNEL_REMCSUM);
	skb->remcsum_offload = remcsum;

	need_ipsec = skb_dst(skb) && dst_xfrm(skb_dst(skb));
	/* Try to offload checksum if possible */
	offload_csum = !!(need_csum &&
			  !need_ipsec &&
			  (skb->dev->features &
			   (is_ipv6 ? (NETIF_F_HW_CSUM | NETIF_F_IPV6_CSUM) :
				      (NETIF_F_HW_CSUM | NETIF_F_IP_CSUM))));

	features &= skb->dev->hw_enc_features;
	if (need_csum)
		features &= ~NETIF_F_SCTP_CRC;

	/* The only checksum offload we care about from here on out is the
	 * outer one so strip the existing checksum feature flags and
	 * instead set the flag based on our outer checksum offload value.
	 */
	if (remcsum) {
		features &= ~NETIF_F_CSUM_MASK;
		if (!need_csum || offload_csum)
			features |= NETIF_F_HW_CSUM;
	}

	/* segment inner packet. */
	segs = gso_inner_segment(skb, features);
	if (IS_ERR_OR_NULL(segs)) {
		skb_gso_error_unwind(skb, protocol, tnl_hlen, mac_offset,
				     mac_len);
		goto out;
	}

	gso_partial = !!(skb_shinfo(segs)->gso_type & SKB_GSO_PARTIAL);

	outer_hlen = skb_tnl_header_len(skb);
	udp_offset = outer_hlen - tnl_hlen;
	skb = segs;
	do {
		unsigned int len;

		if (remcsum)
			skb->ip_summed = CHECKSUM_NONE;

		/* Set up inner headers if we are offloading inner checksum */
		if (skb->ip_summed == CHECKSUM_PARTIAL) {
			skb_reset_inner_headers(skb);
			skb->encapsulation = 1;
		}

		skb->mac_len = mac_len;
		skb->protocol = protocol;

		__skb_push(skb, outer_hlen);
		skb_reset_mac_header(skb);
		skb_set_network_header(skb, mac_len);
		skb_set_transport_header(skb, udp_offset);
		len = skb->len - udp_offset;
		uh = udp_hdr(skb);

		/* If we are only performing partial GSO the inner header
		 * will be using a length value equal to only one MSS sized
		 * segment instead of the entire frame.
		 */
		if (gso_partial && skb_is_gso(skb)) {
			uh->len = htons(skb_shinfo(skb)->gso_size +
					SKB_GSO_CB(skb)->data_offset +
					skb->head - (unsigned char *)uh);
		} else {
			uh->len = htons(len);
		}

		if (!need_csum)
			continue;

		uh->check = ~csum_fold(csum_add(partial,
				       (__force __wsum)htonl(len)));

		if (skb->encapsulation || !offload_csum) {
			uh->check = gso_make_checksum(skb, ~uh->check);
			if (uh->check == 0)
				uh->check = CSUM_MANGLED_0;
		} else {
			skb->ip_summed = CHECKSUM_PARTIAL;
			skb->csum_start = skb_transport_header(skb) - skb->head;
			skb->csum_offset = offsetof(struct udphdr, check);
		}
	} while ((skb = skb->next));
out:
	return segs;
}

struct sk_buff *skb_udp_tunnel_segment(struct sk_buff *skb,
				       netdev_features_t features,
				       bool is_ipv6)
{
	__be16 protocol = skb->protocol;
	const struct net_offload **offloads;
	const struct net_offload *ops;
	struct sk_buff *segs = ERR_PTR(-EINVAL);
	struct sk_buff *(*gso_inner_segment)(struct sk_buff *skb,
					     netdev_features_t features);

	rcu_read_lock();

	switch (skb->inner_protocol_type) {
	case ENCAP_TYPE_ETHER:
		protocol = skb->inner_protocol;
		gso_inner_segment = skb_mac_gso_segment;
		break;
	case ENCAP_TYPE_IPPROTO:
		offloads = is_ipv6 ? inet6_offloads : inet_offloads;
		ops = rcu_dereference(offloads[skb->inner_ipproto]);
		if (!ops || !ops->callbacks.gso_segment)
			goto out_unlock;
		gso_inner_segment = ops->callbacks.gso_segment;
		break;
	default:
		goto out_unlock;
	}

	segs = __skb_udp_tunnel_segment(skb, features, gso_inner_segment,
					protocol, is_ipv6);

out_unlock:
	rcu_read_unlock();

	return segs;
}
EXPORT_SYMBOL(skb_udp_tunnel_segment);

static void __udpv4_gso_segment_csum(struct sk_buff *seg,
				     __be32 *oldip, __be32 *newip,
				     __be16 *oldport, __be16 *newport)
{
	struct udphdr *uh;
	struct iphdr *iph;

	if (*oldip == *newip && *oldport == *newport)
		return;

	uh = udp_hdr(seg);
	iph = ip_hdr(seg);

	if (uh->check) {
		inet_proto_csum_replace4(&uh->check, seg, *oldip, *newip,
					 true);
		inet_proto_csum_replace2(&uh->check, seg, *oldport, *newport,
					 false);
		if (!uh->check)
			uh->check = CSUM_MANGLED_0;
	}
	*oldport = *newport;

	csum_replace4(&iph->check, *oldip, *newip);
	*oldip = *newip;
}

static struct sk_buff *__udpv4_gso_segment_list_csum(struct sk_buff *segs)
{
	struct sk_buff *seg;
	struct udphdr *uh, *uh2;
	struct iphdr *iph, *iph2;

	seg = segs;
	uh = udp_hdr(seg);
	iph = ip_hdr(seg);

	if ((udp_hdr(seg)->dest == udp_hdr(seg->next)->dest) &&
	    (udp_hdr(seg)->source == udp_hdr(seg->next)->source) &&
	    (ip_hdr(seg)->daddr == ip_hdr(seg->next)->daddr) &&
	    (ip_hdr(seg)->saddr == ip_hdr(seg->next)->saddr))
		return segs;

	while ((seg = seg->next)) {
		uh2 = udp_hdr(seg);
		iph2 = ip_hdr(seg);

		__udpv4_gso_segment_csum(seg,
					 &iph2->saddr, &iph->saddr,
					 &uh2->source, &uh->source);
		__udpv4_gso_segment_csum(seg,
					 &iph2->daddr, &iph->daddr,
					 &uh2->dest, &uh->dest);
	}

	return segs;
}

static struct sk_buff *__udp_gso_segment_list(struct sk_buff *skb,
					      netdev_features_t features,
					      bool is_ipv6)
{
	unsigned int mss = skb_shinfo(skb)->gso_size;

	skb = skb_segment_list(skb, features, skb_mac_header_len(skb));
	if (IS_ERR(skb))
		return skb;

	udp_hdr(skb)->len = htons(sizeof(struct udphdr) + mss);

	return is_ipv6 ? skb : __udpv4_gso_segment_list_csum(skb);
}

struct sk_buff *__udp_gso_segment(struct sk_buff *gso_skb,
				  netdev_features_t features, bool is_ipv6)
{
	struct sock *sk = gso_skb->sk;
	unsigned int sum_truesize = 0;
	struct sk_buff *segs, *seg;
	struct udphdr *uh;
	unsigned int mss;
	bool copy_dtor;
	__sum16 check;
	__be16 newlen;

	if (skb_shinfo(gso_skb)->gso_type & SKB_GSO_FRAGLIST)
		return __udp_gso_segment_list(gso_skb, features, is_ipv6);

	mss = skb_shinfo(gso_skb)->gso_size;
	if (gso_skb->len <= sizeof(*uh) + mss)
		return ERR_PTR(-EINVAL);

	skb_pull(gso_skb, sizeof(*uh));

	/* clear destructor to avoid skb_segment assigning it to tail */
	copy_dtor = gso_skb->destructor == sock_wfree;
	if (copy_dtor)
		gso_skb->destructor = NULL;

	segs = skb_segment(gso_skb, features);
	if (IS_ERR_OR_NULL(segs)) {
		if (copy_dtor)
			gso_skb->destructor = sock_wfree;
		return segs;
	}

	/* GSO partial and frag_list segmentation only requires splitting
	 * the frame into an MSS multiple and possibly a remainder, both
	 * cases return a GSO skb. So update the mss now.
	 */
	if (skb_is_gso(segs))
		mss *= skb_shinfo(segs)->gso_segs;

	seg = segs;
	uh = udp_hdr(seg);

	/* preserve TX timestamp flags and TS key for first segment */
	skb_shinfo(seg)->tskey = skb_shinfo(gso_skb)->tskey;
	skb_shinfo(seg)->tx_flags |=
			(skb_shinfo(gso_skb)->tx_flags & SKBTX_ANY_TSTAMP);

	/* compute checksum adjustment based on old length versus new */
	newlen = htons(sizeof(*uh) + mss);
	check = csum16_add(csum16_sub(uh->check, uh->len), newlen);

	for (;;) {
		if (copy_dtor) {
			seg->destructor = sock_wfree;
			seg->sk = sk;
			sum_truesize += seg->truesize;
		}

		if (!seg->next)
			break;

		uh->len = newlen;
		uh->check = check;

		if (seg->ip_summed == CHECKSUM_PARTIAL)
			gso_reset_checksum(seg, ~check);
		else
			uh->check = gso_make_checksum(seg, ~check) ? :
				    CSUM_MANGLED_0;

		seg = seg->next;
		uh = udp_hdr(seg);
	}

	/* last packet can be partial gso_size, account for that in checksum */
	newlen = htons(skb_tail_pointer(seg) - skb_transport_header(seg) +
		       seg->data_len);
	check = csum16_add(csum16_sub(uh->check, uh->len), newlen);

	uh->len = newlen;
	uh->check = check;

	if (seg->ip_summed == CHECKSUM_PARTIAL)
		gso_reset_checksum(seg, ~check);
	else
		uh->check = gso_make_checksum(seg, ~check) ? : CSUM_MANGLED_0;

	/* update refcount for the packet */
	if (copy_dtor) {
		int delta = sum_truesize - gso_skb->truesize;

		/* In some pathological cases, delta can be negative.
		 * We need to either use refcount_add() or refcount_sub_and_test()
		 */
		if (likely(delta >= 0))
			refcount_add(delta, &sk->sk_wmem_alloc);
		else
			WARN_ON_ONCE(refcount_sub_and_test(-delta, &sk->sk_wmem_alloc));
	}
	return segs;
}
EXPORT_SYMBOL_GPL(__udp_gso_segment);

static struct sk_buff *udp4_ufo_fragment(struct sk_buff *skb,
					 netdev_features_t features)
{
	struct sk_buff *segs = ERR_PTR(-EINVAL);
	unsigned int mss;
	__wsum csum;
	struct udphdr *uh;
	struct iphdr *iph;

	if (skb->encapsulation &&
	    (skb_shinfo(skb)->gso_type &
	     (SKB_GSO_UDP_TUNNEL|SKB_GSO_UDP_TUNNEL_CSUM))) {
		segs = skb_udp_tunnel_segment(skb, features, false);
		goto out;
	}

	if (!(skb_shinfo(skb)->gso_type & (SKB_GSO_UDP | SKB_GSO_UDP_L4)))
		goto out;

	if (!pskb_may_pull(skb, sizeof(struct udphdr)))
		goto out;

	if (skb_shinfo(skb)->gso_type & SKB_GSO_UDP_L4)
		return __udp_gso_segment(skb, features, false);

	mss = skb_shinfo(skb)->gso_size;
	if (unlikely(skb->len <= mss))
		goto out;

	/* Do software UFO. Complete and fill in the UDP checksum as
	 * HW cannot do checksum of UDP packets sent as multiple
	 * IP fragments.
	 */

	uh = udp_hdr(skb);
	iph = ip_hdr(skb);

	uh->check = 0;
	csum = skb_checksum(skb, 0, skb->len, 0);
	uh->check = udp_v4_check(skb->len, iph->saddr, iph->daddr, csum);
	if (uh->check == 0)
		uh->check = CSUM_MANGLED_0;

	skb->ip_summed = CHECKSUM_UNNECESSARY;

	/* If there is no outer header we can fake a checksum offload
	 * due to the fact that we have already done the checksum in
	 * software prior to segmenting the frame.
	 */
	if (!skb->encap_hdr_csum)
		features |= NETIF_F_HW_CSUM;

	/* Fragment the skb. IP headers of the fragments are updated in
	 * inet_gso_segment()
	 */
	segs = skb_segment(skb, features);
out:
	return segs;
}

#define UDP_GRO_CNT_MAX 64
static struct sk_buff *udp_gro_receive_segment(struct list_head *head,
					       struct sk_buff *skb)
{
	struct udphdr *uh = udp_gro_udphdr(skb);
	struct sk_buff *pp = NULL;
	struct udphdr *uh2;
	struct sk_buff *p;
	unsigned int ulen;
	int ret = 0;

	/* requires non zero csum, for symmetry with GSO */
	if (!uh->check) {
		NAPI_GRO_CB(skb)->flush = 1;
		return NULL;
	}

	/* Do not deal with padded or malicious packets, sorry ! */
	ulen = ntohs(uh->len);
	if (ulen <= sizeof(*uh) || ulen != skb_gro_len(skb)) {
		NAPI_GRO_CB(skb)->flush = 1;
		return NULL;
	}
	/* pull encapsulating udp header */
	skb_gro_pull(skb, sizeof(struct udphdr));

	list_for_each_entry(p, head, list) {
		if (!NAPI_GRO_CB(p)->same_flow)
			continue;

		uh2 = udp_hdr(p);

		/* Match ports only, as csum is always non zero */
		if ((*(u32 *)&uh->source != *(u32 *)&uh2->source)) {
			NAPI_GRO_CB(p)->same_flow = 0;
			continue;
		}

		if (NAPI_GRO_CB(skb)->is_flist != NAPI_GRO_CB(p)->is_flist) {
			NAPI_GRO_CB(skb)->flush = 1;
			return p;
		}

		/* Terminate the flow on len mismatch or if it grow "too much".
		 * Under small packet flood GRO count could elsewhere grow a lot
		 * leading to excessive truesize values.
		 * On len mismatch merge the first packet shorter than gso_size,
		 * otherwise complete the GRO packet.
		 */
		if (ulen > ntohs(uh2->len)) {
			pp = p;
		} else {
			if (NAPI_GRO_CB(skb)->is_flist) {
				if (!pskb_may_pull(skb, skb_gro_offset(skb))) {
					NAPI_GRO_CB(skb)->flush = 1;
					return NULL;
				}
				if ((skb->ip_summed != p->ip_summed) ||
				    (skb->csum_level != p->csum_level)) {
					NAPI_GRO_CB(skb)->flush = 1;
					return NULL;
				}
				ret = skb_gro_receive_list(p, skb);
			} else {
				skb_gro_postpull_rcsum(skb, uh,
						       sizeof(struct udphdr));

				ret = skb_gro_receive(p, skb);
			}
		}

		if (ret || ulen != ntohs(uh2->len) ||
		    NAPI_GRO_CB(p)->count >= UDP_GRO_CNT_MAX)
			pp = p;

		return pp;
	}

	/* mismatch, but we never need to flush */
	return NULL;
}

struct sk_buff *udp_gro_receive(struct list_head *head, struct sk_buff *skb,
				struct udphdr *uh, struct sock *sk)
{
	struct sk_buff *pp = NULL;
	struct sk_buff *p;
	struct udphdr *uh2;
	unsigned int off = skb_gro_offset(skb);
	int flush = 1;

	/* we can do L4 aggregation only if the packet can't land in a tunnel
	 * otherwise we could corrupt the inner stream
	 */
	NAPI_GRO_CB(skb)->is_flist = 0;
	if (!sk || !udp_sk(sk)->gro_receive) {
		if (skb->dev->features & NETIF_F_GRO_FRAGLIST)
			NAPI_GRO_CB(skb)->is_flist = sk ? !udp_sk(sk)->gro_enabled : 1;

		if ((!sk && (skb->dev->features & NETIF_F_GRO_UDP_FWD)) ||
		    (sk && udp_sk(sk)->gro_enabled) || NAPI_GRO_CB(skb)->is_flist)
			pp = call_gro_receive(udp_gro_receive_segment, head, skb);
		return pp;
	}

<<<<<<< HEAD
	if (!sk || NAPI_GRO_CB(skb)->encap_mark ||
=======
	if (NAPI_GRO_CB(skb)->encap_mark ||
>>>>>>> 4bcf3b75
	    (uh->check && skb->ip_summed != CHECKSUM_PARTIAL &&
	     NAPI_GRO_CB(skb)->csum_cnt == 0 &&
	     !NAPI_GRO_CB(skb)->csum_valid))
		goto out;

	/* mark that this skb passed once through the tunnel gro layer */
	NAPI_GRO_CB(skb)->encap_mark = 1;

	flush = 0;

	list_for_each_entry(p, head, list) {
		if (!NAPI_GRO_CB(p)->same_flow)
			continue;

		uh2 = (struct udphdr   *)(p->data + off);

		/* Match ports and either checksums are either both zero
		 * or nonzero.
		 */
		if ((*(u32 *)&uh->source != *(u32 *)&uh2->source) ||
		    (!uh->check ^ !uh2->check)) {
			NAPI_GRO_CB(p)->same_flow = 0;
			continue;
		}
	}

	skb_gro_pull(skb, sizeof(struct udphdr)); /* pull encapsulating udp header */
	skb_gro_postpull_rcsum(skb, uh, sizeof(struct udphdr));
	pp = call_gro_receive_sk(udp_sk(sk)->gro_receive, sk, head, skb);

out:
	skb_gro_flush_final(skb, pp, flush);
	return pp;
}
EXPORT_SYMBOL(udp_gro_receive);

static struct sock *udp4_gro_lookup_skb(struct sk_buff *skb, __be16 sport,
					__be16 dport)
{
	const struct iphdr *iph = skb_gro_network_header(skb);

	return __udp4_lib_lookup(dev_net(skb->dev), iph->saddr, sport,
				 iph->daddr, dport, inet_iif(skb),
				 inet_sdif(skb), &udp_table, NULL);
}

INDIRECT_CALLABLE_SCOPE
struct sk_buff *udp4_gro_receive(struct list_head *head, struct sk_buff *skb)
{
	struct udphdr *uh = udp_gro_udphdr(skb);
	struct sock *sk = NULL;
	struct sk_buff *pp;

	if (unlikely(!uh))
		goto flush;

	/* Don't bother verifying checksum if we're going to flush anyway. */
	if (NAPI_GRO_CB(skb)->flush)
		goto skip;

	if (skb_gro_checksum_validate_zero_check(skb, IPPROTO_UDP, uh->check,
						 inet_gro_compute_pseudo))
		goto flush;
	else if (uh->check)
		skb_gro_checksum_try_convert(skb, IPPROTO_UDP,
					     inet_gro_compute_pseudo);
skip:
	NAPI_GRO_CB(skb)->is_ipv6 = 0;
	rcu_read_lock();

	if (static_branch_unlikely(&udp_encap_needed_key))
		sk = udp4_gro_lookup_skb(skb, uh->source, uh->dest);

	pp = udp_gro_receive(head, skb, uh, sk);
	rcu_read_unlock();
	return pp;

flush:
	NAPI_GRO_CB(skb)->flush = 1;
	return NULL;
}

static int udp_gro_complete_segment(struct sk_buff *skb)
{
	struct udphdr *uh = udp_hdr(skb);

	skb->csum_start = (unsigned char *)uh - skb->head;
	skb->csum_offset = offsetof(struct udphdr, check);
	skb->ip_summed = CHECKSUM_PARTIAL;

	skb_shinfo(skb)->gso_segs = NAPI_GRO_CB(skb)->count;
	skb_shinfo(skb)->gso_type |= SKB_GSO_UDP_L4;
	return 0;
}

int udp_gro_complete(struct sk_buff *skb, int nhoff,
		     udp_lookup_t lookup)
{
	__be16 newlen = htons(skb->len - nhoff);
	struct udphdr *uh = (struct udphdr *)(skb->data + nhoff);
	struct sock *sk;
	int err;

	uh->len = newlen;

	rcu_read_lock();
	sk = INDIRECT_CALL_INET(lookup, udp6_lib_lookup_skb,
				udp4_lib_lookup_skb, skb, uh->source, uh->dest);
	if (sk && udp_sk(sk)->gro_complete) {
		skb_shinfo(skb)->gso_type = uh->check ? SKB_GSO_UDP_TUNNEL_CSUM
					: SKB_GSO_UDP_TUNNEL;

		/* Set encapsulation before calling into inner gro_complete()
		 * functions to make them set up the inner offsets.
		 */
		skb->encapsulation = 1;
		err = udp_sk(sk)->gro_complete(sk, skb,
				nhoff + sizeof(struct udphdr));
	} else {
		err = udp_gro_complete_segment(skb);
	}
	rcu_read_unlock();

	if (skb->remcsum_offload)
		skb_shinfo(skb)->gso_type |= SKB_GSO_TUNNEL_REMCSUM;

	return err;
}
EXPORT_SYMBOL(udp_gro_complete);

INDIRECT_CALLABLE_SCOPE int udp4_gro_complete(struct sk_buff *skb, int nhoff)
{
	const struct iphdr *iph = ip_hdr(skb);
	struct udphdr *uh = (struct udphdr *)(skb->data + nhoff);

	if (NAPI_GRO_CB(skb)->is_flist) {
		uh->len = htons(skb->len - nhoff);

		skb_shinfo(skb)->gso_type |= (SKB_GSO_FRAGLIST|SKB_GSO_UDP_L4);
		skb_shinfo(skb)->gso_segs = NAPI_GRO_CB(skb)->count;

		if (skb->ip_summed == CHECKSUM_UNNECESSARY) {
			if (skb->csum_level < SKB_MAX_CSUM_LEVEL)
				skb->csum_level++;
		} else {
			skb->ip_summed = CHECKSUM_UNNECESSARY;
			skb->csum_level = 0;
		}

		return 0;
	}

	if (uh->check)
		uh->check = ~udp_v4_check(skb->len - nhoff, iph->saddr,
					  iph->daddr, 0);

	return udp_gro_complete(skb, nhoff, udp4_lib_lookup_skb);
}

static const struct net_offload udpv4_offload = {
	.callbacks = {
		.gso_segment = udp4_ufo_fragment,
		.gro_receive  =	udp4_gro_receive,
		.gro_complete =	udp4_gro_complete,
	},
};

int __init udpv4_offload_init(void)
{
	return inet_add_offload(&udpv4_offload, IPPROTO_UDP);
}<|MERGE_RESOLUTION|>--- conflicted
+++ resolved
@@ -529,11 +529,7 @@
 		return pp;
 	}
 
-<<<<<<< HEAD
-	if (!sk || NAPI_GRO_CB(skb)->encap_mark ||
-=======
 	if (NAPI_GRO_CB(skb)->encap_mark ||
->>>>>>> 4bcf3b75
 	    (uh->check && skb->ip_summed != CHECKSUM_PARTIAL &&
 	     NAPI_GRO_CB(skb)->csum_cnt == 0 &&
 	     !NAPI_GRO_CB(skb)->csum_valid))
