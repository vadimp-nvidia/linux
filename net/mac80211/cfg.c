--- conflicted
+++ resolved
@@ -4679,12 +4679,7 @@
 	struct ieee80211_sub_if_data *sdata = link->sdata;
 
 	sdata_lock(sdata);
-<<<<<<< HEAD
-	cfg80211_obss_color_collision_notify(sdata->dev, link->color_bitmap,
-					     GFP_KERNEL);
-=======
 	cfg80211_obss_color_collision_notify(sdata->dev, link->color_bitmap);
->>>>>>> 5729a900
 	sdata_unlock(sdata);
 }
 
