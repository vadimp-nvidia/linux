// SPDX-License-Identifier: GPL-2.0-only
/*
 * Copyright 2002-2005, Instant802 Networks, Inc.
 * Copyright 2005-2006, Devicescape Software, Inc.
 * Copyright 2006-2007	Jiri Benc <jbenc@suse.cz>
 * Copyright 2007	Johannes Berg <johannes@sipsolutions.net>
 * Copyright 2013-2014  Intel Mobile Communications GmbH
 * Copyright (C) 2015-2017	Intel Deutschland GmbH
 * Copyright (C) 2018-2022 Intel Corporation
 *
 * utilities for mac80211
 */

#include <net/mac80211.h>
#include <linux/netdevice.h>
#include <linux/export.h>
#include <linux/types.h>
#include <linux/slab.h>
#include <linux/skbuff.h>
#include <linux/etherdevice.h>
#include <linux/if_arp.h>
#include <linux/bitmap.h>
#include <linux/crc32.h>
#include <net/net_namespace.h>
#include <net/cfg80211.h>
#include <net/rtnetlink.h>

#include "ieee80211_i.h"
#include "driver-ops.h"
#include "rate.h"
#include "mesh.h"
#include "wme.h"
#include "led.h"
#include "wep.h"

/* privid for wiphys to determine whether they belong to us or not */
const void *const mac80211_wiphy_privid = &mac80211_wiphy_privid;

struct ieee80211_hw *wiphy_to_ieee80211_hw(struct wiphy *wiphy)
{
	struct ieee80211_local *local;

	local = wiphy_priv(wiphy);
	return &local->hw;
}
EXPORT_SYMBOL(wiphy_to_ieee80211_hw);

u8 *ieee80211_get_bssid(struct ieee80211_hdr *hdr, size_t len,
			enum nl80211_iftype type)
{
	__le16 fc = hdr->frame_control;

	if (ieee80211_is_data(fc)) {
		if (len < 24) /* drop incorrect hdr len (data) */
			return NULL;

		if (ieee80211_has_a4(fc))
			return NULL;
		if (ieee80211_has_tods(fc))
			return hdr->addr1;
		if (ieee80211_has_fromds(fc))
			return hdr->addr2;

		return hdr->addr3;
	}

	if (ieee80211_is_s1g_beacon(fc)) {
		struct ieee80211_ext *ext = (void *) hdr;

		return ext->u.s1g_beacon.sa;
	}

	if (ieee80211_is_mgmt(fc)) {
		if (len < 24) /* drop incorrect hdr len (mgmt) */
			return NULL;
		return hdr->addr3;
	}

	if (ieee80211_is_ctl(fc)) {
		if (ieee80211_is_pspoll(fc))
			return hdr->addr1;

		if (ieee80211_is_back_req(fc)) {
			switch (type) {
			case NL80211_IFTYPE_STATION:
				return hdr->addr2;
			case NL80211_IFTYPE_AP:
			case NL80211_IFTYPE_AP_VLAN:
				return hdr->addr1;
			default:
				break; /* fall through to the return */
			}
		}
	}

	return NULL;
}
EXPORT_SYMBOL(ieee80211_get_bssid);

void ieee80211_tx_set_protected(struct ieee80211_tx_data *tx)
{
	struct sk_buff *skb;
	struct ieee80211_hdr *hdr;

	skb_queue_walk(&tx->skbs, skb) {
		hdr = (struct ieee80211_hdr *) skb->data;
		hdr->frame_control |= cpu_to_le16(IEEE80211_FCTL_PROTECTED);
	}
}

int ieee80211_frame_duration(enum nl80211_band band, size_t len,
			     int rate, int erp, int short_preamble,
			     int shift)
{
	int dur;

	/* calculate duration (in microseconds, rounded up to next higher
	 * integer if it includes a fractional microsecond) to send frame of
	 * len bytes (does not include FCS) at the given rate. Duration will
	 * also include SIFS.
	 *
	 * rate is in 100 kbps, so divident is multiplied by 10 in the
	 * DIV_ROUND_UP() operations.
	 *
	 * shift may be 2 for 5 MHz channels or 1 for 10 MHz channels, and
	 * is assumed to be 0 otherwise.
	 */

	if (band == NL80211_BAND_5GHZ || erp) {
		/*
		 * OFDM:
		 *
		 * N_DBPS = DATARATE x 4
		 * N_SYM = Ceiling((16+8xLENGTH+6) / N_DBPS)
		 *	(16 = SIGNAL time, 6 = tail bits)
		 * TXTIME = T_PREAMBLE + T_SIGNAL + T_SYM x N_SYM + Signal Ext
		 *
		 * T_SYM = 4 usec
		 * 802.11a - 18.5.2: aSIFSTime = 16 usec
		 * 802.11g - 19.8.4: aSIFSTime = 10 usec +
		 *	signal ext = 6 usec
		 */
		dur = 16; /* SIFS + signal ext */
		dur += 16; /* IEEE 802.11-2012 18.3.2.4: T_PREAMBLE = 16 usec */
		dur += 4; /* IEEE 802.11-2012 18.3.2.4: T_SIGNAL = 4 usec */

		/* IEEE 802.11-2012 18.3.2.4: all values above are:
		 *  * times 4 for 5 MHz
		 *  * times 2 for 10 MHz
		 */
		dur *= 1 << shift;

		/* rates should already consider the channel bandwidth,
		 * don't apply divisor again.
		 */
		dur += 4 * DIV_ROUND_UP((16 + 8 * (len + 4) + 6) * 10,
					4 * rate); /* T_SYM x N_SYM */
	} else {
		/*
		 * 802.11b or 802.11g with 802.11b compatibility:
		 * 18.3.4: TXTIME = PreambleLength + PLCPHeaderTime +
		 * Ceiling(((LENGTH+PBCC)x8)/DATARATE). PBCC=0.
		 *
		 * 802.11 (DS): 15.3.3, 802.11b: 18.3.4
		 * aSIFSTime = 10 usec
		 * aPreambleLength = 144 usec or 72 usec with short preamble
		 * aPLCPHeaderLength = 48 usec or 24 usec with short preamble
		 */
		dur = 10; /* aSIFSTime = 10 usec */
		dur += short_preamble ? (72 + 24) : (144 + 48);

		dur += DIV_ROUND_UP(8 * (len + 4) * 10, rate);
	}

	return dur;
}

/* Exported duration function for driver use */
__le16 ieee80211_generic_frame_duration(struct ieee80211_hw *hw,
					struct ieee80211_vif *vif,
					enum nl80211_band band,
					size_t frame_len,
					struct ieee80211_rate *rate)
{
	struct ieee80211_sub_if_data *sdata;
	u16 dur;
	int erp, shift = 0;
	bool short_preamble = false;

	erp = 0;
	if (vif) {
		sdata = vif_to_sdata(vif);
		short_preamble = sdata->vif.bss_conf.use_short_preamble;
		if (sdata->deflink.operating_11g_mode)
			erp = rate->flags & IEEE80211_RATE_ERP_G;
		shift = ieee80211_vif_get_shift(vif);
	}

	dur = ieee80211_frame_duration(band, frame_len, rate->bitrate, erp,
				       short_preamble, shift);

	return cpu_to_le16(dur);
}
EXPORT_SYMBOL(ieee80211_generic_frame_duration);

__le16 ieee80211_rts_duration(struct ieee80211_hw *hw,
			      struct ieee80211_vif *vif, size_t frame_len,
			      const struct ieee80211_tx_info *frame_txctl)
{
	struct ieee80211_local *local = hw_to_local(hw);
	struct ieee80211_rate *rate;
	struct ieee80211_sub_if_data *sdata;
	bool short_preamble;
	int erp, shift = 0, bitrate;
	u16 dur;
	struct ieee80211_supported_band *sband;

	sband = local->hw.wiphy->bands[frame_txctl->band];

	short_preamble = false;

	rate = &sband->bitrates[frame_txctl->control.rts_cts_rate_idx];

	erp = 0;
	if (vif) {
		sdata = vif_to_sdata(vif);
		short_preamble = sdata->vif.bss_conf.use_short_preamble;
		if (sdata->deflink.operating_11g_mode)
			erp = rate->flags & IEEE80211_RATE_ERP_G;
		shift = ieee80211_vif_get_shift(vif);
	}

	bitrate = DIV_ROUND_UP(rate->bitrate, 1 << shift);

	/* CTS duration */
	dur = ieee80211_frame_duration(sband->band, 10, bitrate,
				       erp, short_preamble, shift);
	/* Data frame duration */
	dur += ieee80211_frame_duration(sband->band, frame_len, bitrate,
					erp, short_preamble, shift);
	/* ACK duration */
	dur += ieee80211_frame_duration(sband->band, 10, bitrate,
					erp, short_preamble, shift);

	return cpu_to_le16(dur);
}
EXPORT_SYMBOL(ieee80211_rts_duration);

__le16 ieee80211_ctstoself_duration(struct ieee80211_hw *hw,
				    struct ieee80211_vif *vif,
				    size_t frame_len,
				    const struct ieee80211_tx_info *frame_txctl)
{
	struct ieee80211_local *local = hw_to_local(hw);
	struct ieee80211_rate *rate;
	struct ieee80211_sub_if_data *sdata;
	bool short_preamble;
	int erp, shift = 0, bitrate;
	u16 dur;
	struct ieee80211_supported_band *sband;

	sband = local->hw.wiphy->bands[frame_txctl->band];

	short_preamble = false;

	rate = &sband->bitrates[frame_txctl->control.rts_cts_rate_idx];
	erp = 0;
	if (vif) {
		sdata = vif_to_sdata(vif);
		short_preamble = sdata->vif.bss_conf.use_short_preamble;
		if (sdata->deflink.operating_11g_mode)
			erp = rate->flags & IEEE80211_RATE_ERP_G;
		shift = ieee80211_vif_get_shift(vif);
	}

	bitrate = DIV_ROUND_UP(rate->bitrate, 1 << shift);

	/* Data frame duration */
	dur = ieee80211_frame_duration(sband->band, frame_len, bitrate,
				       erp, short_preamble, shift);
	if (!(frame_txctl->flags & IEEE80211_TX_CTL_NO_ACK)) {
		/* ACK duration */
		dur += ieee80211_frame_duration(sband->band, 10, bitrate,
						erp, short_preamble, shift);
	}

	return cpu_to_le16(dur);
}
EXPORT_SYMBOL(ieee80211_ctstoself_duration);

static void __ieee80211_wake_txqs(struct ieee80211_sub_if_data *sdata, int ac)
{
	struct ieee80211_local *local = sdata->local;
	struct ieee80211_vif *vif = &sdata->vif;
	struct fq *fq = &local->fq;
	struct ps_data *ps = NULL;
	struct txq_info *txqi;
	struct sta_info *sta;
	int i;

	local_bh_disable();
	spin_lock(&fq->lock);

	sdata->vif.txqs_stopped[ac] = false;

	if (!test_bit(SDATA_STATE_RUNNING, &sdata->state))
		goto out;

	if (sdata->vif.type == NL80211_IFTYPE_AP)
		ps = &sdata->bss->ps;

	list_for_each_entry_rcu(sta, &local->sta_list, list) {
		if (sdata != sta->sdata)
			continue;

		for (i = 0; i < ARRAY_SIZE(sta->sta.txq); i++) {
			struct ieee80211_txq *txq = sta->sta.txq[i];

			if (!txq)
				continue;

			txqi = to_txq_info(txq);

			if (ac != txq->ac)
				continue;

			if (!test_and_clear_bit(IEEE80211_TXQ_STOP_NETIF_TX,
						&txqi->flags))
				continue;

			spin_unlock(&fq->lock);
			drv_wake_tx_queue(local, txqi);
			spin_lock(&fq->lock);
		}
	}

	if (!vif->txq)
		goto out;

	txqi = to_txq_info(vif->txq);

	if (!test_and_clear_bit(IEEE80211_TXQ_STOP_NETIF_TX, &txqi->flags) ||
	    (ps && atomic_read(&ps->num_sta_ps)) || ac != vif->txq->ac)
		goto out;

	spin_unlock(&fq->lock);

	drv_wake_tx_queue(local, txqi);
	local_bh_enable();
	return;
out:
	spin_unlock(&fq->lock);
	local_bh_enable();
}

static void
__releases(&local->queue_stop_reason_lock)
__acquires(&local->queue_stop_reason_lock)
_ieee80211_wake_txqs(struct ieee80211_local *local, unsigned long *flags)
{
	struct ieee80211_sub_if_data *sdata;
	int n_acs = IEEE80211_NUM_ACS;
	int i;

	rcu_read_lock();

	if (local->hw.queues < IEEE80211_NUM_ACS)
		n_acs = 1;

	for (i = 0; i < local->hw.queues; i++) {
		if (local->queue_stop_reasons[i])
			continue;

		spin_unlock_irqrestore(&local->queue_stop_reason_lock, *flags);
		list_for_each_entry_rcu(sdata, &local->interfaces, list) {
			int ac;

			for (ac = 0; ac < n_acs; ac++) {
				int ac_queue = sdata->vif.hw_queue[ac];

				if (ac_queue == i ||
				    sdata->vif.cab_queue == i)
					__ieee80211_wake_txqs(sdata, ac);
			}
		}
		spin_lock_irqsave(&local->queue_stop_reason_lock, *flags);
	}

	rcu_read_unlock();
}

void ieee80211_wake_txqs(struct tasklet_struct *t)
{
	struct ieee80211_local *local = from_tasklet(local, t,
						     wake_txqs_tasklet);
	unsigned long flags;

	spin_lock_irqsave(&local->queue_stop_reason_lock, flags);
	_ieee80211_wake_txqs(local, &flags);
	spin_unlock_irqrestore(&local->queue_stop_reason_lock, flags);
}

void ieee80211_propagate_queue_wake(struct ieee80211_local *local, int queue)
{
	struct ieee80211_sub_if_data *sdata;
	int n_acs = IEEE80211_NUM_ACS;

	if (local->ops->wake_tx_queue)
		return;

	if (local->hw.queues < IEEE80211_NUM_ACS)
		n_acs = 1;

	list_for_each_entry_rcu(sdata, &local->interfaces, list) {
		int ac;

		if (!sdata->dev)
			continue;

		if (sdata->vif.cab_queue != IEEE80211_INVAL_HW_QUEUE &&
		    local->queue_stop_reasons[sdata->vif.cab_queue] != 0)
			continue;

		for (ac = 0; ac < n_acs; ac++) {
			int ac_queue = sdata->vif.hw_queue[ac];

			if (ac_queue == queue ||
			    (sdata->vif.cab_queue == queue &&
			     local->queue_stop_reasons[ac_queue] == 0 &&
			     skb_queue_empty(&local->pending[ac_queue])))
				netif_wake_subqueue(sdata->dev, ac);
		}
	}
}

static void __ieee80211_wake_queue(struct ieee80211_hw *hw, int queue,
				   enum queue_stop_reason reason,
				   bool refcounted,
				   unsigned long *flags)
{
	struct ieee80211_local *local = hw_to_local(hw);

	trace_wake_queue(local, queue, reason);

	if (WARN_ON(queue >= hw->queues))
		return;

	if (!test_bit(reason, &local->queue_stop_reasons[queue]))
		return;

	if (!refcounted) {
		local->q_stop_reasons[queue][reason] = 0;
	} else {
		local->q_stop_reasons[queue][reason]--;
		if (WARN_ON(local->q_stop_reasons[queue][reason] < 0))
			local->q_stop_reasons[queue][reason] = 0;
	}

	if (local->q_stop_reasons[queue][reason] == 0)
		__clear_bit(reason, &local->queue_stop_reasons[queue]);

	if (local->queue_stop_reasons[queue] != 0)
		/* someone still has this queue stopped */
		return;

	if (skb_queue_empty(&local->pending[queue])) {
		rcu_read_lock();
		ieee80211_propagate_queue_wake(local, queue);
		rcu_read_unlock();
	} else
		tasklet_schedule(&local->tx_pending_tasklet);

	/*
	 * Calling _ieee80211_wake_txqs here can be a problem because it may
	 * release queue_stop_reason_lock which has been taken by
	 * __ieee80211_wake_queue's caller. It is certainly not very nice to
	 * release someone's lock, but it is fine because all the callers of
	 * __ieee80211_wake_queue call it right before releasing the lock.
	 */
	if (local->ops->wake_tx_queue) {
		if (reason == IEEE80211_QUEUE_STOP_REASON_DRIVER)
			tasklet_schedule(&local->wake_txqs_tasklet);
		else
			_ieee80211_wake_txqs(local, flags);
	}
}

void ieee80211_wake_queue_by_reason(struct ieee80211_hw *hw, int queue,
				    enum queue_stop_reason reason,
				    bool refcounted)
{
	struct ieee80211_local *local = hw_to_local(hw);
	unsigned long flags;

	spin_lock_irqsave(&local->queue_stop_reason_lock, flags);
	__ieee80211_wake_queue(hw, queue, reason, refcounted, &flags);
	spin_unlock_irqrestore(&local->queue_stop_reason_lock, flags);
}

void ieee80211_wake_queue(struct ieee80211_hw *hw, int queue)
{
	ieee80211_wake_queue_by_reason(hw, queue,
				       IEEE80211_QUEUE_STOP_REASON_DRIVER,
				       false);
}
EXPORT_SYMBOL(ieee80211_wake_queue);

static void __ieee80211_stop_queue(struct ieee80211_hw *hw, int queue,
				   enum queue_stop_reason reason,
				   bool refcounted)
{
	struct ieee80211_local *local = hw_to_local(hw);
	struct ieee80211_sub_if_data *sdata;
	int n_acs = IEEE80211_NUM_ACS;

	trace_stop_queue(local, queue, reason);

	if (WARN_ON(queue >= hw->queues))
		return;

	if (!refcounted)
		local->q_stop_reasons[queue][reason] = 1;
	else
		local->q_stop_reasons[queue][reason]++;

	if (__test_and_set_bit(reason, &local->queue_stop_reasons[queue]))
		return;

	if (local->hw.queues < IEEE80211_NUM_ACS)
		n_acs = 1;

	rcu_read_lock();
	list_for_each_entry_rcu(sdata, &local->interfaces, list) {
		int ac;

		if (!sdata->dev)
			continue;

		for (ac = 0; ac < n_acs; ac++) {
			if (sdata->vif.hw_queue[ac] == queue ||
			    sdata->vif.cab_queue == queue) {
				if (!local->ops->wake_tx_queue) {
					netif_stop_subqueue(sdata->dev, ac);
					continue;
				}
				spin_lock(&local->fq.lock);
				sdata->vif.txqs_stopped[ac] = true;
				spin_unlock(&local->fq.lock);
			}
		}
	}
	rcu_read_unlock();
}

void ieee80211_stop_queue_by_reason(struct ieee80211_hw *hw, int queue,
				    enum queue_stop_reason reason,
				    bool refcounted)
{
	struct ieee80211_local *local = hw_to_local(hw);
	unsigned long flags;

	spin_lock_irqsave(&local->queue_stop_reason_lock, flags);
	__ieee80211_stop_queue(hw, queue, reason, refcounted);
	spin_unlock_irqrestore(&local->queue_stop_reason_lock, flags);
}

void ieee80211_stop_queue(struct ieee80211_hw *hw, int queue)
{
	ieee80211_stop_queue_by_reason(hw, queue,
				       IEEE80211_QUEUE_STOP_REASON_DRIVER,
				       false);
}
EXPORT_SYMBOL(ieee80211_stop_queue);

void ieee80211_add_pending_skb(struct ieee80211_local *local,
			       struct sk_buff *skb)
{
	struct ieee80211_hw *hw = &local->hw;
	unsigned long flags;
	struct ieee80211_tx_info *info = IEEE80211_SKB_CB(skb);
	int queue = info->hw_queue;

	if (WARN_ON(!info->control.vif)) {
		ieee80211_free_txskb(&local->hw, skb);
		return;
	}

	spin_lock_irqsave(&local->queue_stop_reason_lock, flags);
	__ieee80211_stop_queue(hw, queue, IEEE80211_QUEUE_STOP_REASON_SKB_ADD,
			       false);
	__skb_queue_tail(&local->pending[queue], skb);
	__ieee80211_wake_queue(hw, queue, IEEE80211_QUEUE_STOP_REASON_SKB_ADD,
			       false, &flags);
	spin_unlock_irqrestore(&local->queue_stop_reason_lock, flags);
}

void ieee80211_add_pending_skbs(struct ieee80211_local *local,
				struct sk_buff_head *skbs)
{
	struct ieee80211_hw *hw = &local->hw;
	struct sk_buff *skb;
	unsigned long flags;
	int queue, i;

	spin_lock_irqsave(&local->queue_stop_reason_lock, flags);
	while ((skb = skb_dequeue(skbs))) {
		struct ieee80211_tx_info *info = IEEE80211_SKB_CB(skb);

		if (WARN_ON(!info->control.vif)) {
			ieee80211_free_txskb(&local->hw, skb);
			continue;
		}

		queue = info->hw_queue;

		__ieee80211_stop_queue(hw, queue,
				IEEE80211_QUEUE_STOP_REASON_SKB_ADD,
				false);

		__skb_queue_tail(&local->pending[queue], skb);
	}

	for (i = 0; i < hw->queues; i++)
		__ieee80211_wake_queue(hw, i,
			IEEE80211_QUEUE_STOP_REASON_SKB_ADD,
			false, &flags);
	spin_unlock_irqrestore(&local->queue_stop_reason_lock, flags);
}

void ieee80211_stop_queues_by_reason(struct ieee80211_hw *hw,
				     unsigned long queues,
				     enum queue_stop_reason reason,
				     bool refcounted)
{
	struct ieee80211_local *local = hw_to_local(hw);
	unsigned long flags;
	int i;

	spin_lock_irqsave(&local->queue_stop_reason_lock, flags);

	for_each_set_bit(i, &queues, hw->queues)
		__ieee80211_stop_queue(hw, i, reason, refcounted);

	spin_unlock_irqrestore(&local->queue_stop_reason_lock, flags);
}

void ieee80211_stop_queues(struct ieee80211_hw *hw)
{
	ieee80211_stop_queues_by_reason(hw, IEEE80211_MAX_QUEUE_MAP,
					IEEE80211_QUEUE_STOP_REASON_DRIVER,
					false);
}
EXPORT_SYMBOL(ieee80211_stop_queues);

int ieee80211_queue_stopped(struct ieee80211_hw *hw, int queue)
{
	struct ieee80211_local *local = hw_to_local(hw);
	unsigned long flags;
	int ret;

	if (WARN_ON(queue >= hw->queues))
		return true;

	spin_lock_irqsave(&local->queue_stop_reason_lock, flags);
	ret = test_bit(IEEE80211_QUEUE_STOP_REASON_DRIVER,
		       &local->queue_stop_reasons[queue]);
	spin_unlock_irqrestore(&local->queue_stop_reason_lock, flags);
	return ret;
}
EXPORT_SYMBOL(ieee80211_queue_stopped);

void ieee80211_wake_queues_by_reason(struct ieee80211_hw *hw,
				     unsigned long queues,
				     enum queue_stop_reason reason,
				     bool refcounted)
{
	struct ieee80211_local *local = hw_to_local(hw);
	unsigned long flags;
	int i;

	spin_lock_irqsave(&local->queue_stop_reason_lock, flags);

	for_each_set_bit(i, &queues, hw->queues)
		__ieee80211_wake_queue(hw, i, reason, refcounted, &flags);

	spin_unlock_irqrestore(&local->queue_stop_reason_lock, flags);
}

void ieee80211_wake_queues(struct ieee80211_hw *hw)
{
	ieee80211_wake_queues_by_reason(hw, IEEE80211_MAX_QUEUE_MAP,
					IEEE80211_QUEUE_STOP_REASON_DRIVER,
					false);
}
EXPORT_SYMBOL(ieee80211_wake_queues);

static unsigned int
ieee80211_get_vif_queues(struct ieee80211_local *local,
			 struct ieee80211_sub_if_data *sdata)
{
	unsigned int queues;

	if (sdata && ieee80211_hw_check(&local->hw, QUEUE_CONTROL)) {
		int ac;

		queues = 0;

		for (ac = 0; ac < IEEE80211_NUM_ACS; ac++)
			queues |= BIT(sdata->vif.hw_queue[ac]);
		if (sdata->vif.cab_queue != IEEE80211_INVAL_HW_QUEUE)
			queues |= BIT(sdata->vif.cab_queue);
	} else {
		/* all queues */
		queues = BIT(local->hw.queues) - 1;
	}

	return queues;
}

void __ieee80211_flush_queues(struct ieee80211_local *local,
			      struct ieee80211_sub_if_data *sdata,
			      unsigned int queues, bool drop)
{
	if (!local->ops->flush)
		return;

	/*
	 * If no queue was set, or if the HW doesn't support
	 * IEEE80211_HW_QUEUE_CONTROL - flush all queues
	 */
	if (!queues || !ieee80211_hw_check(&local->hw, QUEUE_CONTROL))
		queues = ieee80211_get_vif_queues(local, sdata);

	ieee80211_stop_queues_by_reason(&local->hw, queues,
					IEEE80211_QUEUE_STOP_REASON_FLUSH,
					false);

	drv_flush(local, sdata, queues, drop);

	ieee80211_wake_queues_by_reason(&local->hw, queues,
					IEEE80211_QUEUE_STOP_REASON_FLUSH,
					false);
}

void ieee80211_flush_queues(struct ieee80211_local *local,
			    struct ieee80211_sub_if_data *sdata, bool drop)
{
	__ieee80211_flush_queues(local, sdata, 0, drop);
}

void ieee80211_stop_vif_queues(struct ieee80211_local *local,
			       struct ieee80211_sub_if_data *sdata,
			       enum queue_stop_reason reason)
{
	ieee80211_stop_queues_by_reason(&local->hw,
					ieee80211_get_vif_queues(local, sdata),
					reason, true);
}

void ieee80211_wake_vif_queues(struct ieee80211_local *local,
			       struct ieee80211_sub_if_data *sdata,
			       enum queue_stop_reason reason)
{
	ieee80211_wake_queues_by_reason(&local->hw,
					ieee80211_get_vif_queues(local, sdata),
					reason, true);
}

static void __iterate_interfaces(struct ieee80211_local *local,
				 u32 iter_flags,
				 void (*iterator)(void *data, u8 *mac,
						  struct ieee80211_vif *vif),
				 void *data)
{
	struct ieee80211_sub_if_data *sdata;
	bool active_only = iter_flags & IEEE80211_IFACE_ITER_ACTIVE;

	list_for_each_entry_rcu(sdata, &local->interfaces, list) {
		switch (sdata->vif.type) {
		case NL80211_IFTYPE_MONITOR:
			if (!(sdata->u.mntr.flags & MONITOR_FLAG_ACTIVE))
				continue;
			break;
		case NL80211_IFTYPE_AP_VLAN:
			continue;
		default:
			break;
		}
		if (!(iter_flags & IEEE80211_IFACE_ITER_RESUME_ALL) &&
		    active_only && !(sdata->flags & IEEE80211_SDATA_IN_DRIVER))
			continue;
		if ((iter_flags & IEEE80211_IFACE_SKIP_SDATA_NOT_IN_DRIVER) &&
		    !(sdata->flags & IEEE80211_SDATA_IN_DRIVER))
			continue;
		if (ieee80211_sdata_running(sdata) || !active_only)
			iterator(data, sdata->vif.addr,
				 &sdata->vif);
	}

	sdata = rcu_dereference_check(local->monitor_sdata,
				      lockdep_is_held(&local->iflist_mtx) ||
				      lockdep_is_held(&local->hw.wiphy->mtx));
	if (sdata &&
	    (iter_flags & IEEE80211_IFACE_ITER_RESUME_ALL || !active_only ||
	     sdata->flags & IEEE80211_SDATA_IN_DRIVER))
		iterator(data, sdata->vif.addr, &sdata->vif);
}

void ieee80211_iterate_interfaces(
	struct ieee80211_hw *hw, u32 iter_flags,
	void (*iterator)(void *data, u8 *mac,
			 struct ieee80211_vif *vif),
	void *data)
{
	struct ieee80211_local *local = hw_to_local(hw);

	mutex_lock(&local->iflist_mtx);
	__iterate_interfaces(local, iter_flags, iterator, data);
	mutex_unlock(&local->iflist_mtx);
}
EXPORT_SYMBOL_GPL(ieee80211_iterate_interfaces);

void ieee80211_iterate_active_interfaces_atomic(
	struct ieee80211_hw *hw, u32 iter_flags,
	void (*iterator)(void *data, u8 *mac,
			 struct ieee80211_vif *vif),
	void *data)
{
	struct ieee80211_local *local = hw_to_local(hw);

	rcu_read_lock();
	__iterate_interfaces(local, iter_flags | IEEE80211_IFACE_ITER_ACTIVE,
			     iterator, data);
	rcu_read_unlock();
}
EXPORT_SYMBOL_GPL(ieee80211_iterate_active_interfaces_atomic);

void ieee80211_iterate_active_interfaces_mtx(
	struct ieee80211_hw *hw, u32 iter_flags,
	void (*iterator)(void *data, u8 *mac,
			 struct ieee80211_vif *vif),
	void *data)
{
	struct ieee80211_local *local = hw_to_local(hw);

	lockdep_assert_wiphy(hw->wiphy);

	__iterate_interfaces(local, iter_flags | IEEE80211_IFACE_ITER_ACTIVE,
			     iterator, data);
}
EXPORT_SYMBOL_GPL(ieee80211_iterate_active_interfaces_mtx);

static void __iterate_stations(struct ieee80211_local *local,
			       void (*iterator)(void *data,
						struct ieee80211_sta *sta),
			       void *data)
{
	struct sta_info *sta;

	list_for_each_entry_rcu(sta, &local->sta_list, list) {
		if (!sta->uploaded)
			continue;

		iterator(data, &sta->sta);
	}
}

void ieee80211_iterate_stations(struct ieee80211_hw *hw,
				void (*iterator)(void *data,
						 struct ieee80211_sta *sta),
				void *data)
{
	struct ieee80211_local *local = hw_to_local(hw);

	mutex_lock(&local->sta_mtx);
	__iterate_stations(local, iterator, data);
	mutex_unlock(&local->sta_mtx);
}
EXPORT_SYMBOL_GPL(ieee80211_iterate_stations);

void ieee80211_iterate_stations_atomic(struct ieee80211_hw *hw,
			void (*iterator)(void *data,
					 struct ieee80211_sta *sta),
			void *data)
{
	struct ieee80211_local *local = hw_to_local(hw);

	rcu_read_lock();
	__iterate_stations(local, iterator, data);
	rcu_read_unlock();
}
EXPORT_SYMBOL_GPL(ieee80211_iterate_stations_atomic);

struct ieee80211_vif *wdev_to_ieee80211_vif(struct wireless_dev *wdev)
{
	struct ieee80211_sub_if_data *sdata = IEEE80211_WDEV_TO_SUB_IF(wdev);

	if (!ieee80211_sdata_running(sdata) ||
	    !(sdata->flags & IEEE80211_SDATA_IN_DRIVER))
		return NULL;
	return &sdata->vif;
}
EXPORT_SYMBOL_GPL(wdev_to_ieee80211_vif);

struct wireless_dev *ieee80211_vif_to_wdev(struct ieee80211_vif *vif)
{
	if (!vif)
		return NULL;

	return &vif_to_sdata(vif)->wdev;
}
EXPORT_SYMBOL_GPL(ieee80211_vif_to_wdev);

/*
 * Nothing should have been stuffed into the workqueue during
 * the suspend->resume cycle. Since we can't check each caller
 * of this function if we are already quiescing / suspended,
 * check here and don't WARN since this can actually happen when
 * the rx path (for example) is racing against __ieee80211_suspend
 * and suspending / quiescing was set after the rx path checked
 * them.
 */
static bool ieee80211_can_queue_work(struct ieee80211_local *local)
{
	if (local->quiescing || (local->suspended && !local->resuming)) {
		pr_warn("queueing ieee80211 work while going to suspend\n");
		return false;
	}

	return true;
}

void ieee80211_queue_work(struct ieee80211_hw *hw, struct work_struct *work)
{
	struct ieee80211_local *local = hw_to_local(hw);

	if (!ieee80211_can_queue_work(local))
		return;

	queue_work(local->workqueue, work);
}
EXPORT_SYMBOL(ieee80211_queue_work);

void ieee80211_queue_delayed_work(struct ieee80211_hw *hw,
				  struct delayed_work *dwork,
				  unsigned long delay)
{
	struct ieee80211_local *local = hw_to_local(hw);

	if (!ieee80211_can_queue_work(local))
		return;

	queue_delayed_work(local->workqueue, dwork, delay);
}
EXPORT_SYMBOL(ieee80211_queue_delayed_work);

static void ieee80211_parse_extension_element(u32 *crc,
					      const struct element *elem,
					      struct ieee802_11_elems *elems)
{
	const void *data = elem->data + 1;
	u8 len;

	if (!elem->datalen)
		return;

	len = elem->datalen - 1;

	switch (elem->data[0]) {
	case WLAN_EID_EXT_HE_MU_EDCA:
		if (len >= sizeof(*elems->mu_edca_param_set)) {
			elems->mu_edca_param_set = data;
			if (crc)
				*crc = crc32_be(*crc, (void *)elem,
						elem->datalen + 2);
		}
		break;
	case WLAN_EID_EXT_HE_CAPABILITY:
		if (ieee80211_he_capa_size_ok(data, len)) {
			elems->he_cap = data;
			elems->he_cap_len = len;
		}
		break;
	case WLAN_EID_EXT_HE_OPERATION:
		if (len >= sizeof(*elems->he_operation) &&
		    len >= ieee80211_he_oper_size(data) - 1) {
			if (crc)
				*crc = crc32_be(*crc, (void *)elem,
						elem->datalen + 2);
			elems->he_operation = data;
		}
		break;
	case WLAN_EID_EXT_UORA:
		if (len >= 1)
			elems->uora_element = data;
		break;
	case WLAN_EID_EXT_MAX_CHANNEL_SWITCH_TIME:
		if (len == 3)
			elems->max_channel_switch_time = data;
		break;
	case WLAN_EID_EXT_MULTIPLE_BSSID_CONFIGURATION:
		if (len >= sizeof(*elems->mbssid_config_ie))
			elems->mbssid_config_ie = data;
		break;
	case WLAN_EID_EXT_HE_SPR:
		if (len >= sizeof(*elems->he_spr) &&
		    len >= ieee80211_he_spr_size(data))
			elems->he_spr = data;
		break;
	case WLAN_EID_EXT_HE_6GHZ_CAPA:
		if (len >= sizeof(*elems->he_6ghz_capa))
			elems->he_6ghz_capa = data;
		break;
	case WLAN_EID_EXT_EHT_CAPABILITY:
		if (ieee80211_eht_capa_size_ok(elems->he_cap,
					       data, len)) {
			elems->eht_cap = data;
			elems->eht_cap_len = len;
		}
		break;
	case WLAN_EID_EXT_EHT_OPERATION:
		if (ieee80211_eht_oper_size_ok(data, len))
			elems->eht_operation = data;
		break;
	case WLAN_EID_EXT_EHT_MULTI_LINK:
		if (ieee80211_mle_size_ok(data, len))
			elems->multi_link = (void *)data;
		break;
	}
}

static u32
_ieee802_11_parse_elems_full(struct ieee80211_elems_parse_params *params,
			     struct ieee802_11_elems *elems,
			     const struct element *check_inherit)
{
	const struct element *elem;
	bool calc_crc = params->filter != 0;
	DECLARE_BITMAP(seen_elems, 256);
	u32 crc = params->crc;
	const u8 *ie;

	bitmap_zero(seen_elems, 256);

	for_each_element(elem, params->start, params->len) {
		bool elem_parse_failed;
		u8 id = elem->id;
		u8 elen = elem->datalen;
		const u8 *pos = elem->data;

		if (check_inherit &&
		    !cfg80211_is_element_inherited(elem,
						   check_inherit))
			continue;

		switch (id) {
		case WLAN_EID_SSID:
		case WLAN_EID_SUPP_RATES:
		case WLAN_EID_FH_PARAMS:
		case WLAN_EID_DS_PARAMS:
		case WLAN_EID_CF_PARAMS:
		case WLAN_EID_TIM:
		case WLAN_EID_IBSS_PARAMS:
		case WLAN_EID_CHALLENGE:
		case WLAN_EID_RSN:
		case WLAN_EID_ERP_INFO:
		case WLAN_EID_EXT_SUPP_RATES:
		case WLAN_EID_HT_CAPABILITY:
		case WLAN_EID_HT_OPERATION:
		case WLAN_EID_VHT_CAPABILITY:
		case WLAN_EID_VHT_OPERATION:
		case WLAN_EID_MESH_ID:
		case WLAN_EID_MESH_CONFIG:
		case WLAN_EID_PEER_MGMT:
		case WLAN_EID_PREQ:
		case WLAN_EID_PREP:
		case WLAN_EID_PERR:
		case WLAN_EID_RANN:
		case WLAN_EID_CHANNEL_SWITCH:
		case WLAN_EID_EXT_CHANSWITCH_ANN:
		case WLAN_EID_COUNTRY:
		case WLAN_EID_PWR_CONSTRAINT:
		case WLAN_EID_TIMEOUT_INTERVAL:
		case WLAN_EID_SECONDARY_CHANNEL_OFFSET:
		case WLAN_EID_WIDE_BW_CHANNEL_SWITCH:
		case WLAN_EID_CHAN_SWITCH_PARAM:
		case WLAN_EID_EXT_CAPABILITY:
		case WLAN_EID_CHAN_SWITCH_TIMING:
		case WLAN_EID_LINK_ID:
		case WLAN_EID_BSS_MAX_IDLE_PERIOD:
		case WLAN_EID_RSNX:
		case WLAN_EID_S1G_BCN_COMPAT:
		case WLAN_EID_S1G_CAPABILITIES:
		case WLAN_EID_S1G_OPERATION:
		case WLAN_EID_AID_RESPONSE:
		case WLAN_EID_S1G_SHORT_BCN_INTERVAL:
		/*
		 * not listing WLAN_EID_CHANNEL_SWITCH_WRAPPER -- it seems possible
		 * that if the content gets bigger it might be needed more than once
		 */
			if (test_bit(id, seen_elems)) {
				elems->parse_error = true;
				continue;
			}
			break;
		}

		if (calc_crc && id < 64 && (params->filter & (1ULL << id)))
			crc = crc32_be(crc, pos - 2, elen + 2);

		elem_parse_failed = false;

		switch (id) {
		case WLAN_EID_LINK_ID:
			if (elen + 2 < sizeof(struct ieee80211_tdls_lnkie)) {
				elem_parse_failed = true;
				break;
			}
			elems->lnk_id = (void *)(pos - 2);
			break;
		case WLAN_EID_CHAN_SWITCH_TIMING:
			if (elen < sizeof(struct ieee80211_ch_switch_timing)) {
				elem_parse_failed = true;
				break;
			}
			elems->ch_sw_timing = (void *)pos;
			break;
		case WLAN_EID_EXT_CAPABILITY:
			elems->ext_capab = pos;
			elems->ext_capab_len = elen;
			break;
		case WLAN_EID_SSID:
			elems->ssid = pos;
			elems->ssid_len = elen;
			break;
		case WLAN_EID_SUPP_RATES:
			elems->supp_rates = pos;
			elems->supp_rates_len = elen;
			break;
		case WLAN_EID_DS_PARAMS:
			if (elen >= 1)
				elems->ds_params = pos;
			else
				elem_parse_failed = true;
			break;
		case WLAN_EID_TIM:
			if (elen >= sizeof(struct ieee80211_tim_ie)) {
				elems->tim = (void *)pos;
				elems->tim_len = elen;
			} else
				elem_parse_failed = true;
			break;
		case WLAN_EID_VENDOR_SPECIFIC:
			if (elen >= 4 && pos[0] == 0x00 && pos[1] == 0x50 &&
			    pos[2] == 0xf2) {
				/* Microsoft OUI (00:50:F2) */

				if (calc_crc)
					crc = crc32_be(crc, pos - 2, elen + 2);

				if (elen >= 5 && pos[3] == 2) {
					/* OUI Type 2 - WMM IE */
					if (pos[4] == 0) {
						elems->wmm_info = pos;
						elems->wmm_info_len = elen;
					} else if (pos[4] == 1) {
						elems->wmm_param = pos;
						elems->wmm_param_len = elen;
					}
				}
			}
			break;
		case WLAN_EID_RSN:
			elems->rsn = pos;
			elems->rsn_len = elen;
			break;
		case WLAN_EID_ERP_INFO:
			if (elen >= 1)
				elems->erp_info = pos;
			else
				elem_parse_failed = true;
			break;
		case WLAN_EID_EXT_SUPP_RATES:
			elems->ext_supp_rates = pos;
			elems->ext_supp_rates_len = elen;
			break;
		case WLAN_EID_HT_CAPABILITY:
			if (elen >= sizeof(struct ieee80211_ht_cap))
				elems->ht_cap_elem = (void *)pos;
			else
				elem_parse_failed = true;
			break;
		case WLAN_EID_HT_OPERATION:
			if (elen >= sizeof(struct ieee80211_ht_operation))
				elems->ht_operation = (void *)pos;
			else
				elem_parse_failed = true;
			break;
		case WLAN_EID_VHT_CAPABILITY:
			if (elen >= sizeof(struct ieee80211_vht_cap))
				elems->vht_cap_elem = (void *)pos;
			else
				elem_parse_failed = true;
			break;
		case WLAN_EID_VHT_OPERATION:
			if (elen >= sizeof(struct ieee80211_vht_operation)) {
				elems->vht_operation = (void *)pos;
				if (calc_crc)
					crc = crc32_be(crc, pos - 2, elen + 2);
				break;
			}
			elem_parse_failed = true;
			break;
		case WLAN_EID_OPMODE_NOTIF:
			if (elen > 0) {
				elems->opmode_notif = pos;
				if (calc_crc)
					crc = crc32_be(crc, pos - 2, elen + 2);
				break;
			}
			elem_parse_failed = true;
			break;
		case WLAN_EID_MESH_ID:
			elems->mesh_id = pos;
			elems->mesh_id_len = elen;
			break;
		case WLAN_EID_MESH_CONFIG:
			if (elen >= sizeof(struct ieee80211_meshconf_ie))
				elems->mesh_config = (void *)pos;
			else
				elem_parse_failed = true;
			break;
		case WLAN_EID_PEER_MGMT:
			elems->peering = pos;
			elems->peering_len = elen;
			break;
		case WLAN_EID_MESH_AWAKE_WINDOW:
			if (elen >= 2)
				elems->awake_window = (void *)pos;
			break;
		case WLAN_EID_PREQ:
			elems->preq = pos;
			elems->preq_len = elen;
			break;
		case WLAN_EID_PREP:
			elems->prep = pos;
			elems->prep_len = elen;
			break;
		case WLAN_EID_PERR:
			elems->perr = pos;
			elems->perr_len = elen;
			break;
		case WLAN_EID_RANN:
			if (elen >= sizeof(struct ieee80211_rann_ie))
				elems->rann = (void *)pos;
			else
				elem_parse_failed = true;
			break;
		case WLAN_EID_CHANNEL_SWITCH:
			if (elen != sizeof(struct ieee80211_channel_sw_ie)) {
				elem_parse_failed = true;
				break;
			}
			elems->ch_switch_ie = (void *)pos;
			break;
		case WLAN_EID_EXT_CHANSWITCH_ANN:
			if (elen != sizeof(struct ieee80211_ext_chansw_ie)) {
				elem_parse_failed = true;
				break;
			}
			elems->ext_chansw_ie = (void *)pos;
			break;
		case WLAN_EID_SECONDARY_CHANNEL_OFFSET:
			if (elen != sizeof(struct ieee80211_sec_chan_offs_ie)) {
				elem_parse_failed = true;
				break;
			}
			elems->sec_chan_offs = (void *)pos;
			break;
		case WLAN_EID_CHAN_SWITCH_PARAM:
			if (elen <
			    sizeof(*elems->mesh_chansw_params_ie)) {
				elem_parse_failed = true;
				break;
			}
			elems->mesh_chansw_params_ie = (void *)pos;
			break;
		case WLAN_EID_WIDE_BW_CHANNEL_SWITCH:
			if (!params->action ||
			    elen < sizeof(*elems->wide_bw_chansw_ie)) {
				elem_parse_failed = true;
				break;
			}
			elems->wide_bw_chansw_ie = (void *)pos;
			break;
		case WLAN_EID_CHANNEL_SWITCH_WRAPPER:
			if (params->action) {
				elem_parse_failed = true;
				break;
			}
			/*
			 * This is a bit tricky, but as we only care about
			 * the wide bandwidth channel switch element, so
			 * just parse it out manually.
			 */
			ie = cfg80211_find_ie(WLAN_EID_WIDE_BW_CHANNEL_SWITCH,
					      pos, elen);
			if (ie) {
				if (ie[1] >= sizeof(*elems->wide_bw_chansw_ie))
					elems->wide_bw_chansw_ie =
						(void *)(ie + 2);
				else
					elem_parse_failed = true;
			}
			break;
		case WLAN_EID_COUNTRY:
			elems->country_elem = pos;
			elems->country_elem_len = elen;
			break;
		case WLAN_EID_PWR_CONSTRAINT:
			if (elen != 1) {
				elem_parse_failed = true;
				break;
			}
			elems->pwr_constr_elem = pos;
			break;
		case WLAN_EID_CISCO_VENDOR_SPECIFIC:
			/* Lots of different options exist, but we only care
			 * about the Dynamic Transmit Power Control element.
			 * First check for the Cisco OUI, then for the DTPC
			 * tag (0x00).
			 */
			if (elen < 4) {
				elem_parse_failed = true;
				break;
			}

			if (pos[0] != 0x00 || pos[1] != 0x40 ||
			    pos[2] != 0x96 || pos[3] != 0x00)
				break;

			if (elen != 6) {
				elem_parse_failed = true;
				break;
			}

			if (calc_crc)
				crc = crc32_be(crc, pos - 2, elen + 2);

			elems->cisco_dtpc_elem = pos;
			break;
		case WLAN_EID_ADDBA_EXT:
			if (elen < sizeof(struct ieee80211_addba_ext_ie)) {
				elem_parse_failed = true;
				break;
			}
			elems->addba_ext_ie = (void *)pos;
			break;
		case WLAN_EID_TIMEOUT_INTERVAL:
			if (elen >= sizeof(struct ieee80211_timeout_interval_ie))
				elems->timeout_int = (void *)pos;
			else
				elem_parse_failed = true;
			break;
		case WLAN_EID_BSS_MAX_IDLE_PERIOD:
			if (elen >= sizeof(*elems->max_idle_period_ie))
				elems->max_idle_period_ie = (void *)pos;
			break;
		case WLAN_EID_RSNX:
			elems->rsnx = pos;
			elems->rsnx_len = elen;
			break;
		case WLAN_EID_TX_POWER_ENVELOPE:
			if (elen < 1 ||
			    elen > sizeof(struct ieee80211_tx_pwr_env))
				break;

			if (elems->tx_pwr_env_num >= ARRAY_SIZE(elems->tx_pwr_env))
				break;

			elems->tx_pwr_env[elems->tx_pwr_env_num] = (void *)pos;
			elems->tx_pwr_env_len[elems->tx_pwr_env_num] = elen;
			elems->tx_pwr_env_num++;
			break;
		case WLAN_EID_EXTENSION:
			ieee80211_parse_extension_element(calc_crc ?
								&crc : NULL,
							  elem, elems);
			break;
		case WLAN_EID_S1G_CAPABILITIES:
			if (elen >= sizeof(*elems->s1g_capab))
				elems->s1g_capab = (void *)pos;
			else
				elem_parse_failed = true;
			break;
		case WLAN_EID_S1G_OPERATION:
			if (elen == sizeof(*elems->s1g_oper))
				elems->s1g_oper = (void *)pos;
			else
				elem_parse_failed = true;
			break;
		case WLAN_EID_S1G_BCN_COMPAT:
			if (elen == sizeof(*elems->s1g_bcn_compat))
				elems->s1g_bcn_compat = (void *)pos;
			else
				elem_parse_failed = true;
			break;
		case WLAN_EID_AID_RESPONSE:
			if (elen == sizeof(struct ieee80211_aid_response_ie))
				elems->aid_resp = (void *)pos;
			else
				elem_parse_failed = true;
			break;
		default:
			break;
		}

		if (elem_parse_failed)
			elems->parse_error = true;
		else
			__set_bit(id, seen_elems);
	}

	if (!for_each_element_completed(elem, params->start, params->len))
		elems->parse_error = true;

	return crc;
}

static size_t ieee802_11_find_bssid_profile(const u8 *start, size_t len,
					    struct ieee802_11_elems *elems,
					    struct cfg80211_bss *bss,
					    u8 *nontransmitted_profile)
{
	const struct element *elem, *sub;
	size_t profile_len = 0;
	bool found = false;

	if (!bss || !bss->transmitted_bss)
		return profile_len;

	for_each_element_id(elem, WLAN_EID_MULTIPLE_BSSID, start, len) {
		if (elem->datalen < 2)
			continue;
		if (elem->data[0] < 1 || elem->data[0] > 8)
			continue;

		for_each_element(sub, elem->data + 1, elem->datalen - 1) {
			u8 new_bssid[ETH_ALEN];
			const u8 *index;

			if (sub->id != 0 || sub->datalen < 4) {
				/* not a valid BSS profile */
				continue;
			}

			if (sub->data[0] != WLAN_EID_NON_TX_BSSID_CAP ||
			    sub->data[1] != 2) {
				/* The first element of the
				 * Nontransmitted BSSID Profile is not
				 * the Nontransmitted BSSID Capability
				 * element.
				 */
				continue;
			}

			memset(nontransmitted_profile, 0, len);
			profile_len = cfg80211_merge_profile(start, len,
							     elem,
							     sub,
							     nontransmitted_profile,
							     len);

			/* found a Nontransmitted BSSID Profile */
			index = cfg80211_find_ie(WLAN_EID_MULTI_BSSID_IDX,
						 nontransmitted_profile,
						 profile_len);
			if (!index || index[1] < 1 || index[2] == 0) {
				/* Invalid MBSSID Index element */
				continue;
			}

			cfg80211_gen_new_bssid(bss->transmitted_bss->bssid,
					       elem->data[0],
					       index[2],
					       new_bssid);
			if (ether_addr_equal(new_bssid, bss->bssid)) {
				found = true;
				elems->bssid_index_len = index[1];
				elems->bssid_index = (void *)&index[2];
				break;
			}
		}
	}

	return found ? profile_len : 0;
}

struct ieee802_11_elems *
ieee802_11_parse_elems_full(struct ieee80211_elems_parse_params *params)
{
	struct ieee802_11_elems *elems;
	const struct element *non_inherit = NULL;
	u8 *nontransmitted_profile;
	int nontransmitted_profile_len = 0;
<<<<<<< HEAD
	size_t scratch_len = len;
=======
	size_t scratch_len = params->len;
>>>>>>> e6f4ff3f

	elems = kzalloc(sizeof(*elems) + scratch_len, GFP_ATOMIC);
	if (!elems)
		return NULL;
<<<<<<< HEAD
	elems->ie_start = start;
	elems->total_len = len;
=======
	elems->ie_start = params->start;
	elems->total_len = params->len;
>>>>>>> e6f4ff3f
	elems->scratch_len = scratch_len;
	elems->scratch_pos = elems->scratch;

	nontransmitted_profile = elems->scratch_pos;
	nontransmitted_profile_len =
<<<<<<< HEAD
		ieee802_11_find_bssid_profile(start, len, elems,
					      transmitter_bssid,
					      bss_bssid,
=======
		ieee802_11_find_bssid_profile(params->start, params->len,
					      elems, params->bss,
>>>>>>> e6f4ff3f
					      nontransmitted_profile);
	elems->scratch_pos += nontransmitted_profile_len;
	elems->scratch_len -= nontransmitted_profile_len;
	non_inherit = cfg80211_find_ext_elem(WLAN_EID_EXT_NON_INHERITANCE,
					     nontransmitted_profile,
					     nontransmitted_profile_len);

<<<<<<< HEAD
	crc = _ieee802_11_parse_elems_crc(start, len, action, elems, filter,
					  crc, non_inherit);
=======
	elems->crc = _ieee802_11_parse_elems_full(params, elems, non_inherit);
>>>>>>> e6f4ff3f

	/* Override with nontransmitted profile, if found */
	if (nontransmitted_profile_len) {
		struct ieee80211_elems_parse_params sub = {
			.start = nontransmitted_profile,
			.len = nontransmitted_profile_len,
			.action = params->action,
			.link_id = params->link_id,
		};

		_ieee802_11_parse_elems_full(&sub, elems, NULL);
	}

	if (elems->tim && !elems->parse_error) {
		const struct ieee80211_tim_ie *tim_ie = elems->tim;

		elems->dtim_period = tim_ie->dtim_period;
		elems->dtim_count = tim_ie->dtim_count;
	}

	/* Override DTIM period and count if needed */
	if (elems->bssid_index &&
	    elems->bssid_index_len >=
	    offsetofend(struct ieee80211_bssid_index, dtim_period))
		elems->dtim_period = elems->bssid_index->dtim_period;

	if (elems->bssid_index &&
	    elems->bssid_index_len >=
	    offsetofend(struct ieee80211_bssid_index, dtim_count))
		elems->dtim_count = elems->bssid_index->dtim_count;

<<<<<<< HEAD
	elems->crc = crc;

=======
>>>>>>> e6f4ff3f
	return elems;
}

void ieee80211_regulatory_limit_wmm_params(struct ieee80211_sub_if_data *sdata,
					   struct ieee80211_tx_queue_params
					   *qparam, int ac)
{
	struct ieee80211_chanctx_conf *chanctx_conf;
	const struct ieee80211_reg_rule *rrule;
	const struct ieee80211_wmm_ac *wmm_ac;
	u16 center_freq = 0;

	if (sdata->vif.type != NL80211_IFTYPE_AP &&
	    sdata->vif.type != NL80211_IFTYPE_STATION)
		return;

	rcu_read_lock();
	chanctx_conf = rcu_dereference(sdata->vif.bss_conf.chanctx_conf);
	if (chanctx_conf)
		center_freq = chanctx_conf->def.chan->center_freq;

	if (!center_freq) {
		rcu_read_unlock();
		return;
	}

	rrule = freq_reg_info(sdata->wdev.wiphy, MHZ_TO_KHZ(center_freq));

	if (IS_ERR_OR_NULL(rrule) || !rrule->has_wmm) {
		rcu_read_unlock();
		return;
	}

	if (sdata->vif.type == NL80211_IFTYPE_AP)
		wmm_ac = &rrule->wmm_rule.ap[ac];
	else
		wmm_ac = &rrule->wmm_rule.client[ac];
	qparam->cw_min = max_t(u16, qparam->cw_min, wmm_ac->cw_min);
	qparam->cw_max = max_t(u16, qparam->cw_max, wmm_ac->cw_max);
	qparam->aifs = max_t(u8, qparam->aifs, wmm_ac->aifsn);
	qparam->txop = min_t(u16, qparam->txop, wmm_ac->cot / 32);
	rcu_read_unlock();
}

void ieee80211_set_wmm_default(struct ieee80211_link_data *link,
			       bool bss_notify, bool enable_qos)
{
	struct ieee80211_sub_if_data *sdata = link->sdata;
	struct ieee80211_local *local = sdata->local;
	struct ieee80211_tx_queue_params qparam;
	struct ieee80211_chanctx_conf *chanctx_conf;
	int ac;
	bool use_11b;
	bool is_ocb; /* Use another EDCA parameters if dot11OCBActivated=true */
	int aCWmin, aCWmax;

	if (!local->ops->conf_tx)
		return;

	if (local->hw.queues < IEEE80211_NUM_ACS)
		return;

	memset(&qparam, 0, sizeof(qparam));

	rcu_read_lock();
<<<<<<< HEAD
	chanctx_conf = rcu_dereference(sdata->vif.bss_conf.chanctx_conf);
=======
	chanctx_conf = rcu_dereference(link->conf->chanctx_conf);
>>>>>>> e6f4ff3f
	use_11b = (chanctx_conf &&
		   chanctx_conf->def.chan->band == NL80211_BAND_2GHZ) &&
		 !link->operating_11g_mode;
	rcu_read_unlock();

	is_ocb = (sdata->vif.type == NL80211_IFTYPE_OCB);

	/* Set defaults according to 802.11-2007 Table 7-37 */
	aCWmax = 1023;
	if (use_11b)
		aCWmin = 31;
	else
		aCWmin = 15;

	/* Confiure old 802.11b/g medium access rules. */
	qparam.cw_max = aCWmax;
	qparam.cw_min = aCWmin;
	qparam.txop = 0;
	qparam.aifs = 2;

	for (ac = 0; ac < IEEE80211_NUM_ACS; ac++) {
		/* Update if QoS is enabled. */
		if (enable_qos) {
			switch (ac) {
			case IEEE80211_AC_BK:
				qparam.cw_max = aCWmax;
				qparam.cw_min = aCWmin;
				qparam.txop = 0;
				if (is_ocb)
					qparam.aifs = 9;
				else
					qparam.aifs = 7;
				break;
			/* never happens but let's not leave undefined */
			default:
			case IEEE80211_AC_BE:
				qparam.cw_max = aCWmax;
				qparam.cw_min = aCWmin;
				qparam.txop = 0;
				if (is_ocb)
					qparam.aifs = 6;
				else
					qparam.aifs = 3;
				break;
			case IEEE80211_AC_VI:
				qparam.cw_max = aCWmin;
				qparam.cw_min = (aCWmin + 1) / 2 - 1;
				if (is_ocb)
					qparam.txop = 0;
				else if (use_11b)
					qparam.txop = 6016/32;
				else
					qparam.txop = 3008/32;

				if (is_ocb)
					qparam.aifs = 3;
				else
					qparam.aifs = 2;
				break;
			case IEEE80211_AC_VO:
				qparam.cw_max = (aCWmin + 1) / 2 - 1;
				qparam.cw_min = (aCWmin + 1) / 4 - 1;
				if (is_ocb)
					qparam.txop = 0;
				else if (use_11b)
					qparam.txop = 3264/32;
				else
					qparam.txop = 1504/32;
				qparam.aifs = 2;
				break;
			}
		}
		ieee80211_regulatory_limit_wmm_params(sdata, &qparam, ac);

		qparam.uapsd = false;

		link->tx_conf[ac] = qparam;
		drv_conf_tx(local, link, ac, &qparam);
	}

	if (sdata->vif.type != NL80211_IFTYPE_MONITOR &&
	    sdata->vif.type != NL80211_IFTYPE_P2P_DEVICE &&
	    sdata->vif.type != NL80211_IFTYPE_NAN) {
		link->conf->qos = enable_qos;
		if (bss_notify)
			ieee80211_link_info_change_notify(sdata, link,
							  BSS_CHANGED_QOS);
	}
}

void ieee80211_send_auth(struct ieee80211_sub_if_data *sdata,
			 u16 transaction, u16 auth_alg, u16 status,
			 const u8 *extra, size_t extra_len, const u8 *da,
			 const u8 *bssid, const u8 *key, u8 key_len, u8 key_idx,
			 u32 tx_flags)
{
	struct ieee80211_local *local = sdata->local;
	struct sk_buff *skb;
	struct ieee80211_mgmt *mgmt;
	bool multi_link = sdata->vif.valid_links;
	struct {
		u8 id;
		u8 len;
		u8 ext_id;
		struct ieee80211_multi_link_elem ml;
		struct ieee80211_mle_basic_common_info basic;
	} __packed mle = {
		.id = WLAN_EID_EXTENSION,
		.len = sizeof(mle) - 2,
		.ext_id = WLAN_EID_EXT_EHT_MULTI_LINK,
		.ml.control = cpu_to_le16(IEEE80211_ML_CONTROL_TYPE_BASIC),
		.basic.len = sizeof(mle.basic),
	};
	int err;

	memcpy(mle.basic.mld_mac_addr, sdata->vif.addr, ETH_ALEN);

	/* 24 + 6 = header + auth_algo + auth_transaction + status_code */
	skb = dev_alloc_skb(local->hw.extra_tx_headroom + IEEE80211_WEP_IV_LEN +
			    24 + 6 + extra_len + IEEE80211_WEP_ICV_LEN +
			    multi_link * sizeof(mle));
	if (!skb)
		return;

	skb_reserve(skb, local->hw.extra_tx_headroom + IEEE80211_WEP_IV_LEN);

	mgmt = skb_put_zero(skb, 24 + 6);
	mgmt->frame_control = cpu_to_le16(IEEE80211_FTYPE_MGMT |
					  IEEE80211_STYPE_AUTH);
	memcpy(mgmt->da, da, ETH_ALEN);
	memcpy(mgmt->sa, sdata->vif.addr, ETH_ALEN);
	memcpy(mgmt->bssid, bssid, ETH_ALEN);
	mgmt->u.auth.auth_alg = cpu_to_le16(auth_alg);
	mgmt->u.auth.auth_transaction = cpu_to_le16(transaction);
	mgmt->u.auth.status_code = cpu_to_le16(status);
	if (extra)
		skb_put_data(skb, extra, extra_len);
	if (multi_link)
		skb_put_data(skb, &mle, sizeof(mle));

	if (auth_alg == WLAN_AUTH_SHARED_KEY && transaction == 3) {
		mgmt->frame_control |= cpu_to_le16(IEEE80211_FCTL_PROTECTED);
		err = ieee80211_wep_encrypt(local, skb, key, key_len, key_idx);
		if (WARN_ON(err)) {
			kfree_skb(skb);
			return;
		}
	}

	IEEE80211_SKB_CB(skb)->flags |= IEEE80211_TX_INTFL_DONT_ENCRYPT |
					tx_flags;
	ieee80211_tx_skb(sdata, skb);
}

void ieee80211_send_deauth_disassoc(struct ieee80211_sub_if_data *sdata,
				    const u8 *da, const u8 *bssid,
				    u16 stype, u16 reason,
				    bool send_frame, u8 *frame_buf)
{
	struct ieee80211_local *local = sdata->local;
	struct sk_buff *skb;
	struct ieee80211_mgmt *mgmt = (void *)frame_buf;

	/* build frame */
	mgmt->frame_control = cpu_to_le16(IEEE80211_FTYPE_MGMT | stype);
	mgmt->duration = 0; /* initialize only */
	mgmt->seq_ctrl = 0; /* initialize only */
	memcpy(mgmt->da, da, ETH_ALEN);
	memcpy(mgmt->sa, sdata->vif.addr, ETH_ALEN);
	memcpy(mgmt->bssid, bssid, ETH_ALEN);
	/* u.deauth.reason_code == u.disassoc.reason_code */
	mgmt->u.deauth.reason_code = cpu_to_le16(reason);

	if (send_frame) {
		skb = dev_alloc_skb(local->hw.extra_tx_headroom +
				    IEEE80211_DEAUTH_FRAME_LEN);
		if (!skb)
			return;

		skb_reserve(skb, local->hw.extra_tx_headroom);

		/* copy in frame */
		skb_put_data(skb, mgmt, IEEE80211_DEAUTH_FRAME_LEN);

		if (sdata->vif.type != NL80211_IFTYPE_STATION ||
		    !(sdata->u.mgd.flags & IEEE80211_STA_MFP_ENABLED))
			IEEE80211_SKB_CB(skb)->flags |=
				IEEE80211_TX_INTFL_DONT_ENCRYPT;

		ieee80211_tx_skb(sdata, skb);
	}
}

static u8 *ieee80211_write_he_6ghz_cap(u8 *pos, __le16 cap, u8 *end)
{
	if ((end - pos) < 5)
		return pos;

	*pos++ = WLAN_EID_EXTENSION;
	*pos++ = 1 + sizeof(cap);
	*pos++ = WLAN_EID_EXT_HE_6GHZ_CAPA;
	memcpy(pos, &cap, sizeof(cap));

	return pos + 2;
}

static int ieee80211_build_preq_ies_band(struct ieee80211_sub_if_data *sdata,
					 u8 *buffer, size_t buffer_len,
					 const u8 *ie, size_t ie_len,
					 enum nl80211_band band,
					 u32 rate_mask,
					 struct cfg80211_chan_def *chandef,
					 size_t *offset, u32 flags)
{
	struct ieee80211_local *local = sdata->local;
	struct ieee80211_supported_band *sband;
	const struct ieee80211_sta_he_cap *he_cap;
	const struct ieee80211_sta_eht_cap *eht_cap;
	u8 *pos = buffer, *end = buffer + buffer_len;
	size_t noffset;
	int supp_rates_len, i;
	u8 rates[32];
	int num_rates;
	int ext_rates_len;
	int shift;
	u32 rate_flags;
	bool have_80mhz = false;

	*offset = 0;

	sband = local->hw.wiphy->bands[band];
	if (WARN_ON_ONCE(!sband))
		return 0;

	rate_flags = ieee80211_chandef_rate_flags(chandef);
	shift = ieee80211_chandef_get_shift(chandef);

	num_rates = 0;
	for (i = 0; i < sband->n_bitrates; i++) {
		if ((BIT(i) & rate_mask) == 0)
			continue; /* skip rate */
		if ((rate_flags & sband->bitrates[i].flags) != rate_flags)
			continue;

		rates[num_rates++] =
			(u8) DIV_ROUND_UP(sband->bitrates[i].bitrate,
					  (1 << shift) * 5);
	}

	supp_rates_len = min_t(int, num_rates, 8);

	if (end - pos < 2 + supp_rates_len)
		goto out_err;
	*pos++ = WLAN_EID_SUPP_RATES;
	*pos++ = supp_rates_len;
	memcpy(pos, rates, supp_rates_len);
	pos += supp_rates_len;

	/* insert "request information" if in custom IEs */
	if (ie && ie_len) {
		static const u8 before_extrates[] = {
			WLAN_EID_SSID,
			WLAN_EID_SUPP_RATES,
			WLAN_EID_REQUEST,
		};
		noffset = ieee80211_ie_split(ie, ie_len,
					     before_extrates,
					     ARRAY_SIZE(before_extrates),
					     *offset);
		if (end - pos < noffset - *offset)
			goto out_err;
		memcpy(pos, ie + *offset, noffset - *offset);
		pos += noffset - *offset;
		*offset = noffset;
	}

	ext_rates_len = num_rates - supp_rates_len;
	if (ext_rates_len > 0) {
		if (end - pos < 2 + ext_rates_len)
			goto out_err;
		*pos++ = WLAN_EID_EXT_SUPP_RATES;
		*pos++ = ext_rates_len;
		memcpy(pos, rates + supp_rates_len, ext_rates_len);
		pos += ext_rates_len;
	}

	if (chandef->chan && sband->band == NL80211_BAND_2GHZ) {
		if (end - pos < 3)
			goto out_err;
		*pos++ = WLAN_EID_DS_PARAMS;
		*pos++ = 1;
		*pos++ = ieee80211_frequency_to_channel(
				chandef->chan->center_freq);
	}

	if (flags & IEEE80211_PROBE_FLAG_MIN_CONTENT)
		goto done;

	/* insert custom IEs that go before HT */
	if (ie && ie_len) {
		static const u8 before_ht[] = {
			/*
			 * no need to list the ones split off already
			 * (or generated here)
			 */
			WLAN_EID_DS_PARAMS,
			WLAN_EID_SUPPORTED_REGULATORY_CLASSES,
		};
		noffset = ieee80211_ie_split(ie, ie_len,
					     before_ht, ARRAY_SIZE(before_ht),
					     *offset);
		if (end - pos < noffset - *offset)
			goto out_err;
		memcpy(pos, ie + *offset, noffset - *offset);
		pos += noffset - *offset;
		*offset = noffset;
	}

	if (sband->ht_cap.ht_supported) {
		if (end - pos < 2 + sizeof(struct ieee80211_ht_cap))
			goto out_err;
		pos = ieee80211_ie_build_ht_cap(pos, &sband->ht_cap,
						sband->ht_cap.cap);
	}

	/* insert custom IEs that go before VHT */
	if (ie && ie_len) {
		static const u8 before_vht[] = {
			/*
			 * no need to list the ones split off already
			 * (or generated here)
			 */
			WLAN_EID_BSS_COEX_2040,
			WLAN_EID_EXT_CAPABILITY,
			WLAN_EID_SSID_LIST,
			WLAN_EID_CHANNEL_USAGE,
			WLAN_EID_INTERWORKING,
			WLAN_EID_MESH_ID,
			/* 60 GHz (Multi-band, DMG, MMS) can't happen */
		};
		noffset = ieee80211_ie_split(ie, ie_len,
					     before_vht, ARRAY_SIZE(before_vht),
					     *offset);
		if (end - pos < noffset - *offset)
			goto out_err;
		memcpy(pos, ie + *offset, noffset - *offset);
		pos += noffset - *offset;
		*offset = noffset;
	}

	/* Check if any channel in this sband supports at least 80 MHz */
	for (i = 0; i < sband->n_channels; i++) {
		if (sband->channels[i].flags & (IEEE80211_CHAN_DISABLED |
						IEEE80211_CHAN_NO_80MHZ))
			continue;

		have_80mhz = true;
		break;
	}

	if (sband->vht_cap.vht_supported && have_80mhz) {
		if (end - pos < 2 + sizeof(struct ieee80211_vht_cap))
			goto out_err;
		pos = ieee80211_ie_build_vht_cap(pos, &sband->vht_cap,
						 sband->vht_cap.cap);
	}

	/* insert custom IEs that go before HE */
	if (ie && ie_len) {
		static const u8 before_he[] = {
			/*
			 * no need to list the ones split off before VHT
			 * or generated here
			 */
			WLAN_EID_EXTENSION, WLAN_EID_EXT_FILS_REQ_PARAMS,
			WLAN_EID_AP_CSN,
			/* TODO: add 11ah/11aj/11ak elements */
		};
		noffset = ieee80211_ie_split(ie, ie_len,
					     before_he, ARRAY_SIZE(before_he),
					     *offset);
		if (end - pos < noffset - *offset)
			goto out_err;
		memcpy(pos, ie + *offset, noffset - *offset);
		pos += noffset - *offset;
		*offset = noffset;
	}

	he_cap = ieee80211_get_he_iftype_cap(sband,
					     ieee80211_vif_type_p2p(&sdata->vif));
	if (he_cap &&
	    cfg80211_any_usable_channels(local->hw.wiphy, BIT(sband->band),
					 IEEE80211_CHAN_NO_HE)) {
		pos = ieee80211_ie_build_he_cap(0, pos, he_cap, end);
		if (!pos)
			goto out_err;
	}

	eht_cap = ieee80211_get_eht_iftype_cap(sband,
					       ieee80211_vif_type_p2p(&sdata->vif));

	if (eht_cap &&
	    cfg80211_any_usable_channels(local->hw.wiphy, BIT(sband->band),
					 IEEE80211_CHAN_NO_HE |
					 IEEE80211_CHAN_NO_EHT)) {
		pos = ieee80211_ie_build_eht_cap(pos, he_cap, eht_cap, end);
		if (!pos)
			goto out_err;
	}

	if (cfg80211_any_usable_channels(local->hw.wiphy,
					 BIT(NL80211_BAND_6GHZ),
					 IEEE80211_CHAN_NO_HE)) {
		struct ieee80211_supported_band *sband6;

		sband6 = local->hw.wiphy->bands[NL80211_BAND_6GHZ];
		he_cap = ieee80211_get_he_iftype_cap(sband6,
				ieee80211_vif_type_p2p(&sdata->vif));

		if (he_cap) {
			enum nl80211_iftype iftype =
				ieee80211_vif_type_p2p(&sdata->vif);
			__le16 cap = ieee80211_get_he_6ghz_capa(sband, iftype);

			pos = ieee80211_write_he_6ghz_cap(pos, cap, end);
		}
	}

	/*
	 * If adding more here, adjust code in main.c
	 * that calculates local->scan_ies_len.
	 */

	return pos - buffer;
 out_err:
	WARN_ONCE(1, "not enough space for preq IEs\n");
 done:
	return pos - buffer;
}

int ieee80211_build_preq_ies(struct ieee80211_sub_if_data *sdata, u8 *buffer,
			     size_t buffer_len,
			     struct ieee80211_scan_ies *ie_desc,
			     const u8 *ie, size_t ie_len,
			     u8 bands_used, u32 *rate_masks,
			     struct cfg80211_chan_def *chandef,
			     u32 flags)
{
	size_t pos = 0, old_pos = 0, custom_ie_offset = 0;
	int i;

	memset(ie_desc, 0, sizeof(*ie_desc));

	for (i = 0; i < NUM_NL80211_BANDS; i++) {
		if (bands_used & BIT(i)) {
			pos += ieee80211_build_preq_ies_band(sdata,
							     buffer + pos,
							     buffer_len - pos,
							     ie, ie_len, i,
							     rate_masks[i],
							     chandef,
							     &custom_ie_offset,
							     flags);
			ie_desc->ies[i] = buffer + old_pos;
			ie_desc->len[i] = pos - old_pos;
			old_pos = pos;
		}
	}

	/* add any remaining custom IEs */
	if (ie && ie_len) {
		if (WARN_ONCE(buffer_len - pos < ie_len - custom_ie_offset,
			      "not enough space for preq custom IEs\n"))
			return pos;
		memcpy(buffer + pos, ie + custom_ie_offset,
		       ie_len - custom_ie_offset);
		ie_desc->common_ies = buffer + pos;
		ie_desc->common_ie_len = ie_len - custom_ie_offset;
		pos += ie_len - custom_ie_offset;
	}

	return pos;
};

struct sk_buff *ieee80211_build_probe_req(struct ieee80211_sub_if_data *sdata,
					  const u8 *src, const u8 *dst,
					  u32 ratemask,
					  struct ieee80211_channel *chan,
					  const u8 *ssid, size_t ssid_len,
					  const u8 *ie, size_t ie_len,
					  u32 flags)
{
	struct ieee80211_local *local = sdata->local;
	struct cfg80211_chan_def chandef;
	struct sk_buff *skb;
	struct ieee80211_mgmt *mgmt;
	int ies_len;
	u32 rate_masks[NUM_NL80211_BANDS] = {};
	struct ieee80211_scan_ies dummy_ie_desc;

	/*
	 * Do not send DS Channel parameter for directed probe requests
	 * in order to maximize the chance that we get a response.  Some
	 * badly-behaved APs don't respond when this parameter is included.
	 */
	chandef.width = sdata->vif.bss_conf.chandef.width;
	if (flags & IEEE80211_PROBE_FLAG_DIRECTED)
		chandef.chan = NULL;
	else
		chandef.chan = chan;

	skb = ieee80211_probereq_get(&local->hw, src, ssid, ssid_len,
				     local->scan_ies_len + ie_len);
	if (!skb)
		return NULL;

	rate_masks[chan->band] = ratemask;
	ies_len = ieee80211_build_preq_ies(sdata, skb_tail_pointer(skb),
					   skb_tailroom(skb), &dummy_ie_desc,
					   ie, ie_len, BIT(chan->band),
					   rate_masks, &chandef, flags);
	skb_put(skb, ies_len);

	if (dst) {
		mgmt = (struct ieee80211_mgmt *) skb->data;
		memcpy(mgmt->da, dst, ETH_ALEN);
		memcpy(mgmt->bssid, dst, ETH_ALEN);
	}

	IEEE80211_SKB_CB(skb)->flags |= IEEE80211_TX_INTFL_DONT_ENCRYPT;

	return skb;
}

u32 ieee80211_sta_get_rates(struct ieee80211_sub_if_data *sdata,
			    struct ieee802_11_elems *elems,
			    enum nl80211_band band, u32 *basic_rates)
{
	struct ieee80211_supported_band *sband;
	size_t num_rates;
	u32 supp_rates, rate_flags;
	int i, j, shift;

	sband = sdata->local->hw.wiphy->bands[band];
	if (WARN_ON(!sband))
		return 1;

	rate_flags = ieee80211_chandef_rate_flags(&sdata->vif.bss_conf.chandef);
	shift = ieee80211_vif_get_shift(&sdata->vif);

	num_rates = sband->n_bitrates;
	supp_rates = 0;
	for (i = 0; i < elems->supp_rates_len +
		     elems->ext_supp_rates_len; i++) {
		u8 rate = 0;
		int own_rate;
		bool is_basic;
		if (i < elems->supp_rates_len)
			rate = elems->supp_rates[i];
		else if (elems->ext_supp_rates)
			rate = elems->ext_supp_rates
				[i - elems->supp_rates_len];
		own_rate = 5 * (rate & 0x7f);
		is_basic = !!(rate & 0x80);

		if (is_basic && (rate & 0x7f) == BSS_MEMBERSHIP_SELECTOR_HT_PHY)
			continue;

		for (j = 0; j < num_rates; j++) {
			int brate;
			if ((rate_flags & sband->bitrates[j].flags)
			    != rate_flags)
				continue;

			brate = DIV_ROUND_UP(sband->bitrates[j].bitrate,
					     1 << shift);

			if (brate == own_rate) {
				supp_rates |= BIT(j);
				if (basic_rates && is_basic)
					*basic_rates |= BIT(j);
			}
		}
	}
	return supp_rates;
}

void ieee80211_stop_device(struct ieee80211_local *local)
{
	ieee80211_led_radio(local, false);
	ieee80211_mod_tpt_led_trig(local, 0, IEEE80211_TPT_LEDTRIG_FL_RADIO);

	cancel_work_sync(&local->reconfig_filter);

	flush_workqueue(local->workqueue);
	drv_stop(local);
}

static void ieee80211_flush_completed_scan(struct ieee80211_local *local,
					   bool aborted)
{
	/* It's possible that we don't handle the scan completion in
	 * time during suspend, so if it's still marked as completed
	 * here, queue the work and flush it to clean things up.
	 * Instead of calling the worker function directly here, we
	 * really queue it to avoid potential races with other flows
	 * scheduling the same work.
	 */
	if (test_bit(SCAN_COMPLETED, &local->scanning)) {
		/* If coming from reconfiguration failure, abort the scan so
		 * we don't attempt to continue a partial HW scan - which is
		 * possible otherwise if (e.g.) the 2.4 GHz portion was the
		 * completed scan, and a 5 GHz portion is still pending.
		 */
		if (aborted)
			set_bit(SCAN_ABORTED, &local->scanning);
		ieee80211_queue_delayed_work(&local->hw, &local->scan_work, 0);
		flush_delayed_work(&local->scan_work);
	}
}

static void ieee80211_handle_reconfig_failure(struct ieee80211_local *local)
{
	struct ieee80211_sub_if_data *sdata;
	struct ieee80211_chanctx *ctx;

	/*
	 * We get here if during resume the device can't be restarted properly.
	 * We might also get here if this happens during HW reset, which is a
	 * slightly different situation and we need to drop all connections in
	 * the latter case.
	 *
	 * Ask cfg80211 to turn off all interfaces, this will result in more
	 * warnings but at least we'll then get into a clean stopped state.
	 */

	local->resuming = false;
	local->suspended = false;
	local->in_reconfig = false;

	ieee80211_flush_completed_scan(local, true);

	/* scheduled scan clearly can't be running any more, but tell
	 * cfg80211 and clear local state
	 */
	ieee80211_sched_scan_end(local);

	list_for_each_entry(sdata, &local->interfaces, list)
		sdata->flags &= ~IEEE80211_SDATA_IN_DRIVER;

	/* Mark channel contexts as not being in the driver any more to avoid
	 * removing them from the driver during the shutdown process...
	 */
	mutex_lock(&local->chanctx_mtx);
	list_for_each_entry(ctx, &local->chanctx_list, list)
		ctx->driver_present = false;
	mutex_unlock(&local->chanctx_mtx);
}

static void ieee80211_assign_chanctx(struct ieee80211_local *local,
				     struct ieee80211_sub_if_data *sdata,
				     struct ieee80211_link_data *link)
{
	struct ieee80211_chanctx_conf *conf;
	struct ieee80211_chanctx *ctx;

	if (!local->use_chanctx)
		return;

	mutex_lock(&local->chanctx_mtx);
<<<<<<< HEAD
	conf = rcu_dereference_protected(sdata->vif.bss_conf.chanctx_conf,
=======
	conf = rcu_dereference_protected(link->conf->chanctx_conf,
>>>>>>> e6f4ff3f
					 lockdep_is_held(&local->chanctx_mtx));
	if (conf) {
		ctx = container_of(conf, struct ieee80211_chanctx, conf);
		drv_assign_vif_chanctx(local, sdata, link->conf, ctx);
	}
	mutex_unlock(&local->chanctx_mtx);
}

static void ieee80211_reconfig_stations(struct ieee80211_sub_if_data *sdata)
{
	struct ieee80211_local *local = sdata->local;
	struct sta_info *sta;

	/* add STAs back */
	mutex_lock(&local->sta_mtx);
	list_for_each_entry(sta, &local->sta_list, list) {
		enum ieee80211_sta_state state;

		if (!sta->uploaded || sta->sdata != sdata)
			continue;

		for (state = IEEE80211_STA_NOTEXIST;
		     state < sta->sta_state; state++)
			WARN_ON(drv_sta_state(local, sta->sdata, sta, state,
					      state + 1));
	}
	mutex_unlock(&local->sta_mtx);
}

static int ieee80211_reconfig_nan(struct ieee80211_sub_if_data *sdata)
{
	struct cfg80211_nan_func *func, **funcs;
	int res, id, i = 0;

	res = drv_start_nan(sdata->local, sdata,
			    &sdata->u.nan.conf);
	if (WARN_ON(res))
		return res;

	funcs = kcalloc(sdata->local->hw.max_nan_de_entries + 1,
			sizeof(*funcs),
			GFP_KERNEL);
	if (!funcs)
		return -ENOMEM;

	/* Add all the functions:
	 * This is a little bit ugly. We need to call a potentially sleeping
	 * callback for each NAN function, so we can't hold the spinlock.
	 */
	spin_lock_bh(&sdata->u.nan.func_lock);

	idr_for_each_entry(&sdata->u.nan.function_inst_ids, func, id)
		funcs[i++] = func;

	spin_unlock_bh(&sdata->u.nan.func_lock);

	for (i = 0; funcs[i]; i++) {
		res = drv_add_nan_func(sdata->local, sdata, funcs[i]);
		if (WARN_ON(res))
			ieee80211_nan_func_terminated(&sdata->vif,
						      funcs[i]->instance_id,
						      NL80211_NAN_FUNC_TERM_REASON_ERROR,
						      GFP_KERNEL);
	}

	kfree(funcs);

	return 0;
}

int ieee80211_reconfig(struct ieee80211_local *local)
{
	struct ieee80211_hw *hw = &local->hw;
	struct ieee80211_sub_if_data *sdata;
	struct ieee80211_chanctx *ctx;
	struct sta_info *sta;
	int res, i;
	bool reconfig_due_to_wowlan = false;
	struct ieee80211_sub_if_data *sched_scan_sdata;
	struct cfg80211_sched_scan_request *sched_scan_req;
	bool sched_scan_stopped = false;
	bool suspended = local->suspended;
	bool in_reconfig = false;

	/* nothing to do if HW shouldn't run */
	if (!local->open_count)
		goto wake_up;

#ifdef CONFIG_PM
	if (suspended)
		local->resuming = true;

	if (local->wowlan) {
		/*
		 * In the wowlan case, both mac80211 and the device
		 * are functional when the resume op is called, so
		 * clear local->suspended so the device could operate
		 * normally (e.g. pass rx frames).
		 */
		local->suspended = false;
		res = drv_resume(local);
		local->wowlan = false;
		if (res < 0) {
			local->resuming = false;
			return res;
		}
		if (res == 0)
			goto wake_up;
		WARN_ON(res > 1);
		/*
		 * res is 1, which means the driver requested
		 * to go through a regular reset on wakeup.
		 * restore local->suspended in this case.
		 */
		reconfig_due_to_wowlan = true;
		local->suspended = true;
	}
#endif

	/*
	 * In case of hw_restart during suspend (without wowlan),
	 * cancel restart work, as we are reconfiguring the device
	 * anyway.
	 * Note that restart_work is scheduled on a frozen workqueue,
	 * so we can't deadlock in this case.
	 */
	if (suspended && local->in_reconfig && !reconfig_due_to_wowlan)
		cancel_work_sync(&local->restart_work);

	local->started = false;

	/*
	 * Upon resume hardware can sometimes be goofy due to
	 * various platform / driver / bus issues, so restarting
	 * the device may at times not work immediately. Propagate
	 * the error.
	 */
	res = drv_start(local);
	if (res) {
		if (suspended)
			WARN(1, "Hardware became unavailable upon resume. This could be a software issue prior to suspend or a hardware issue.\n");
		else
			WARN(1, "Hardware became unavailable during restart.\n");
		ieee80211_handle_reconfig_failure(local);
		return res;
	}

	/* setup fragmentation threshold */
	drv_set_frag_threshold(local, hw->wiphy->frag_threshold);

	/* setup RTS threshold */
	drv_set_rts_threshold(local, hw->wiphy->rts_threshold);

	/* reset coverage class */
	drv_set_coverage_class(local, hw->wiphy->coverage_class);

	ieee80211_led_radio(local, true);
	ieee80211_mod_tpt_led_trig(local,
				   IEEE80211_TPT_LEDTRIG_FL_RADIO, 0);

	/* add interfaces */
	sdata = wiphy_dereference(local->hw.wiphy, local->monitor_sdata);
	if (sdata) {
		/* in HW restart it exists already */
		WARN_ON(local->resuming);
		res = drv_add_interface(local, sdata);
		if (WARN_ON(res)) {
			RCU_INIT_POINTER(local->monitor_sdata, NULL);
			synchronize_net();
			kfree(sdata);
		}
	}

	list_for_each_entry(sdata, &local->interfaces, list) {
		if (sdata->vif.type != NL80211_IFTYPE_AP_VLAN &&
		    sdata->vif.type != NL80211_IFTYPE_MONITOR &&
		    ieee80211_sdata_running(sdata)) {
			res = drv_add_interface(local, sdata);
			if (WARN_ON(res))
				break;
		}
	}

	/* If adding any of the interfaces failed above, roll back and
	 * report failure.
	 */
	if (res) {
		list_for_each_entry_continue_reverse(sdata, &local->interfaces,
						     list)
			if (sdata->vif.type != NL80211_IFTYPE_AP_VLAN &&
			    sdata->vif.type != NL80211_IFTYPE_MONITOR &&
			    ieee80211_sdata_running(sdata))
				drv_remove_interface(local, sdata);
		ieee80211_handle_reconfig_failure(local);
		return res;
	}

	/* add channel contexts */
	if (local->use_chanctx) {
		mutex_lock(&local->chanctx_mtx);
		list_for_each_entry(ctx, &local->chanctx_list, list)
			if (ctx->replace_state !=
			    IEEE80211_CHANCTX_REPLACES_OTHER)
				WARN_ON(drv_add_chanctx(local, ctx));
		mutex_unlock(&local->chanctx_mtx);

		sdata = wiphy_dereference(local->hw.wiphy,
					  local->monitor_sdata);
		if (sdata && ieee80211_sdata_running(sdata))
			ieee80211_assign_chanctx(local, sdata, &sdata->deflink);
	}

	/* reconfigure hardware */
	ieee80211_hw_config(local, ~0);

	ieee80211_configure_filter(local);

	/* Finally also reconfigure all the BSS information */
	list_for_each_entry(sdata, &local->interfaces, list) {
		unsigned int link_id;
		u32 changed;

		if (!ieee80211_sdata_running(sdata))
			continue;

		sdata_lock(sdata);
		for (link_id = 0;
		     link_id < ARRAY_SIZE(sdata->vif.link_conf);
		     link_id++) {
			struct ieee80211_link_data *link;

			link = sdata_dereference(sdata->link[link_id], sdata);
			if (link)
				ieee80211_assign_chanctx(local, sdata, link);
		}
		sdata_unlock(sdata);

		switch (sdata->vif.type) {
		case NL80211_IFTYPE_AP_VLAN:
		case NL80211_IFTYPE_MONITOR:
			break;
		case NL80211_IFTYPE_ADHOC:
			if (sdata->vif.cfg.ibss_joined)
				WARN_ON(drv_join_ibss(local, sdata));
			fallthrough;
		default:
			ieee80211_reconfig_stations(sdata);
			fallthrough;
		case NL80211_IFTYPE_AP: /* AP stations are handled later */
			for (i = 0; i < IEEE80211_NUM_ACS; i++)
				drv_conf_tx(local, &sdata->deflink, i,
					    &sdata->deflink.tx_conf[i]);
			break;
		}

		/* common change flags for all interface types */
		changed = BSS_CHANGED_ERP_CTS_PROT |
			  BSS_CHANGED_ERP_PREAMBLE |
			  BSS_CHANGED_ERP_SLOT |
			  BSS_CHANGED_HT |
			  BSS_CHANGED_BASIC_RATES |
			  BSS_CHANGED_BEACON_INT |
			  BSS_CHANGED_BSSID |
			  BSS_CHANGED_CQM |
			  BSS_CHANGED_QOS |
			  BSS_CHANGED_IDLE |
			  BSS_CHANGED_TXPOWER |
			  BSS_CHANGED_MCAST_RATE;

		if (sdata->vif.bss_conf.mu_mimo_owner)
			changed |= BSS_CHANGED_MU_GROUPS;

		switch (sdata->vif.type) {
		case NL80211_IFTYPE_STATION:
			changed |= BSS_CHANGED_ASSOC |
				   BSS_CHANGED_ARP_FILTER |
				   BSS_CHANGED_PS;

			/* Re-send beacon info report to the driver */
			if (sdata->deflink.u.mgd.have_beacon)
				changed |= BSS_CHANGED_BEACON_INFO;

			if (sdata->vif.bss_conf.max_idle_period ||
			    sdata->vif.bss_conf.protected_keep_alive)
				changed |= BSS_CHANGED_KEEP_ALIVE;

			sdata_lock(sdata);
			ieee80211_bss_info_change_notify(sdata, changed);
			sdata_unlock(sdata);
			break;
		case NL80211_IFTYPE_OCB:
			changed |= BSS_CHANGED_OCB;
			ieee80211_bss_info_change_notify(sdata, changed);
			break;
		case NL80211_IFTYPE_ADHOC:
			changed |= BSS_CHANGED_IBSS;
			fallthrough;
		case NL80211_IFTYPE_AP:
			changed |= BSS_CHANGED_SSID | BSS_CHANGED_P2P_PS;

			if (sdata->vif.bss_conf.ftm_responder == 1 &&
			    wiphy_ext_feature_isset(sdata->local->hw.wiphy,
					NL80211_EXT_FEATURE_ENABLE_FTM_RESPONDER))
				changed |= BSS_CHANGED_FTM_RESPONDER;

			if (sdata->vif.type == NL80211_IFTYPE_AP) {
				changed |= BSS_CHANGED_AP_PROBE_RESP;

				if (rcu_access_pointer(sdata->deflink.u.ap.beacon))
					drv_start_ap(local, sdata,
						     sdata->deflink.conf);
			}
			fallthrough;
		case NL80211_IFTYPE_MESH_POINT:
			if (sdata->vif.bss_conf.enable_beacon) {
				changed |= BSS_CHANGED_BEACON |
					   BSS_CHANGED_BEACON_ENABLED;
				ieee80211_bss_info_change_notify(sdata, changed);
			}
			break;
		case NL80211_IFTYPE_NAN:
			res = ieee80211_reconfig_nan(sdata);
			if (res < 0) {
				ieee80211_handle_reconfig_failure(local);
				return res;
			}
			break;
		case NL80211_IFTYPE_AP_VLAN:
		case NL80211_IFTYPE_MONITOR:
		case NL80211_IFTYPE_P2P_DEVICE:
			/* nothing to do */
			break;
		case NL80211_IFTYPE_UNSPECIFIED:
		case NUM_NL80211_IFTYPES:
		case NL80211_IFTYPE_P2P_CLIENT:
		case NL80211_IFTYPE_P2P_GO:
		case NL80211_IFTYPE_WDS:
			WARN_ON(1);
			break;
		}
	}

	ieee80211_recalc_ps(local);

	/*
	 * The sta might be in psm against the ap (e.g. because
	 * this was the state before a hw restart), so we
	 * explicitly send a null packet in order to make sure
	 * it'll sync against the ap (and get out of psm).
	 */
	if (!(local->hw.conf.flags & IEEE80211_CONF_PS)) {
		list_for_each_entry(sdata, &local->interfaces, list) {
			if (sdata->vif.type != NL80211_IFTYPE_STATION)
				continue;
			if (!sdata->u.mgd.associated)
				continue;

			ieee80211_send_nullfunc(local, sdata, false);
		}
	}

	/* APs are now beaconing, add back stations */
	mutex_lock(&local->sta_mtx);
	list_for_each_entry(sta, &local->sta_list, list) {
		enum ieee80211_sta_state state;

		if (!sta->uploaded)
			continue;

		if (sta->sdata->vif.type != NL80211_IFTYPE_AP &&
		    sta->sdata->vif.type != NL80211_IFTYPE_AP_VLAN)
			continue;

		for (state = IEEE80211_STA_NOTEXIST;
		     state < sta->sta_state; state++)
			WARN_ON(drv_sta_state(local, sta->sdata, sta, state,
					      state + 1));
	}
	mutex_unlock(&local->sta_mtx);

	/* add back keys */
	list_for_each_entry(sdata, &local->interfaces, list)
		ieee80211_reenable_keys(sdata);

	/* Reconfigure sched scan if it was interrupted by FW restart */
	mutex_lock(&local->mtx);
	sched_scan_sdata = rcu_dereference_protected(local->sched_scan_sdata,
						lockdep_is_held(&local->mtx));
	sched_scan_req = rcu_dereference_protected(local->sched_scan_req,
						lockdep_is_held(&local->mtx));
	if (sched_scan_sdata && sched_scan_req)
		/*
		 * Sched scan stopped, but we don't want to report it. Instead,
		 * we're trying to reschedule. However, if more than one scan
		 * plan was set, we cannot reschedule since we don't know which
		 * scan plan was currently running (and some scan plans may have
		 * already finished).
		 */
		if (sched_scan_req->n_scan_plans > 1 ||
		    __ieee80211_request_sched_scan_start(sched_scan_sdata,
							 sched_scan_req)) {
			RCU_INIT_POINTER(local->sched_scan_sdata, NULL);
			RCU_INIT_POINTER(local->sched_scan_req, NULL);
			sched_scan_stopped = true;
		}
	mutex_unlock(&local->mtx);

	if (sched_scan_stopped)
		cfg80211_sched_scan_stopped_locked(local->hw.wiphy, 0);

 wake_up:

	if (local->monitors == local->open_count && local->monitors > 0)
		ieee80211_add_virtual_monitor(local);

	/*
	 * Clear the WLAN_STA_BLOCK_BA flag so new aggregation
	 * sessions can be established after a resume.
	 *
	 * Also tear down aggregation sessions since reconfiguring
	 * them in a hardware restart scenario is not easily done
	 * right now, and the hardware will have lost information
	 * about the sessions, but we and the AP still think they
	 * are active. This is really a workaround though.
	 */
	if (ieee80211_hw_check(hw, AMPDU_AGGREGATION)) {
		mutex_lock(&local->sta_mtx);

		list_for_each_entry(sta, &local->sta_list, list) {
			if (!local->resuming)
				ieee80211_sta_tear_down_BA_sessions(
						sta, AGG_STOP_LOCAL_REQUEST);
			clear_sta_flag(sta, WLAN_STA_BLOCK_BA);
		}

		mutex_unlock(&local->sta_mtx);
	}

	/*
	 * If this is for hw restart things are still running.
	 * We may want to change that later, however.
	 */
	if (local->open_count && (!suspended || reconfig_due_to_wowlan))
		drv_reconfig_complete(local, IEEE80211_RECONFIG_TYPE_RESTART);

	if (local->in_reconfig) {
		in_reconfig = local->in_reconfig;
		local->in_reconfig = false;
		barrier();

		/* Restart deferred ROCs */
		mutex_lock(&local->mtx);
		ieee80211_start_next_roc(local);
		mutex_unlock(&local->mtx);

		/* Requeue all works */
		list_for_each_entry(sdata, &local->interfaces, list)
			ieee80211_queue_work(&local->hw, &sdata->work);
	}

	ieee80211_wake_queues_by_reason(hw, IEEE80211_MAX_QUEUE_MAP,
					IEEE80211_QUEUE_STOP_REASON_SUSPEND,
					false);

	if (in_reconfig) {
		list_for_each_entry(sdata, &local->interfaces, list) {
			if (!ieee80211_sdata_running(sdata))
				continue;
			if (sdata->vif.type == NL80211_IFTYPE_STATION)
				ieee80211_sta_restart(sdata);
		}
	}

	if (!suspended)
		return 0;

#ifdef CONFIG_PM
	/* first set suspended false, then resuming */
	local->suspended = false;
	mb();
	local->resuming = false;

	ieee80211_flush_completed_scan(local, false);

	if (local->open_count && !reconfig_due_to_wowlan)
		drv_reconfig_complete(local, IEEE80211_RECONFIG_TYPE_SUSPEND);

	list_for_each_entry(sdata, &local->interfaces, list) {
		if (!ieee80211_sdata_running(sdata))
			continue;
		if (sdata->vif.type == NL80211_IFTYPE_STATION)
			ieee80211_sta_restart(sdata);
	}

	mod_timer(&local->sta_cleanup, jiffies + 1);
#else
	WARN_ON(1);
#endif

	return 0;
}

static void ieee80211_reconfig_disconnect(struct ieee80211_vif *vif, u8 flag)
{
	struct ieee80211_sub_if_data *sdata;
	struct ieee80211_local *local;
	struct ieee80211_key *key;

	if (WARN_ON(!vif))
		return;

	sdata = vif_to_sdata(vif);
	local = sdata->local;

	if (WARN_ON(flag & IEEE80211_SDATA_DISCONNECT_RESUME &&
		    !local->resuming))
		return;

	if (WARN_ON(flag & IEEE80211_SDATA_DISCONNECT_HW_RESTART &&
		    !local->in_reconfig))
		return;

	if (WARN_ON(vif->type != NL80211_IFTYPE_STATION))
		return;

	sdata->flags |= flag;

	mutex_lock(&local->key_mtx);
	list_for_each_entry(key, &sdata->key_list, list)
		key->flags |= KEY_FLAG_TAINTED;
	mutex_unlock(&local->key_mtx);
}

void ieee80211_hw_restart_disconnect(struct ieee80211_vif *vif)
{
	ieee80211_reconfig_disconnect(vif, IEEE80211_SDATA_DISCONNECT_HW_RESTART);
}
EXPORT_SYMBOL_GPL(ieee80211_hw_restart_disconnect);

void ieee80211_resume_disconnect(struct ieee80211_vif *vif)
{
	ieee80211_reconfig_disconnect(vif, IEEE80211_SDATA_DISCONNECT_RESUME);
}
EXPORT_SYMBOL_GPL(ieee80211_resume_disconnect);

void ieee80211_recalc_smps(struct ieee80211_sub_if_data *sdata,
			   struct ieee80211_link_data *link)
{
	struct ieee80211_local *local = sdata->local;
	struct ieee80211_chanctx_conf *chanctx_conf;
	struct ieee80211_chanctx *chanctx;

	mutex_lock(&local->chanctx_mtx);

<<<<<<< HEAD
	chanctx_conf = rcu_dereference_protected(sdata->vif.bss_conf.chanctx_conf,
=======
	chanctx_conf = rcu_dereference_protected(link->conf->chanctx_conf,
>>>>>>> e6f4ff3f
						 lockdep_is_held(&local->chanctx_mtx));

	/*
	 * This function can be called from a work, thus it may be possible
	 * that the chanctx_conf is removed (due to a disconnection, for
	 * example).
	 * So nothing should be done in such case.
	 */
	if (!chanctx_conf)
		goto unlock;

	chanctx = container_of(chanctx_conf, struct ieee80211_chanctx, conf);
	ieee80211_recalc_smps_chanctx(local, chanctx);
 unlock:
	mutex_unlock(&local->chanctx_mtx);
}

void ieee80211_recalc_min_chandef(struct ieee80211_sub_if_data *sdata,
				  int link_id)
{
	struct ieee80211_local *local = sdata->local;
	struct ieee80211_chanctx_conf *chanctx_conf;
	struct ieee80211_chanctx *chanctx;
	int i;

	mutex_lock(&local->chanctx_mtx);

<<<<<<< HEAD
	chanctx_conf = rcu_dereference_protected(sdata->vif.bss_conf.chanctx_conf,
						 lockdep_is_held(&local->chanctx_mtx));
=======
	for (i = 0; i < ARRAY_SIZE(sdata->vif.link_conf); i++) {
		struct ieee80211_bss_conf *bss_conf;
>>>>>>> e6f4ff3f

		if (link_id >= 0 && link_id != i)
			continue;

		rcu_read_lock();
		bss_conf = rcu_dereference(sdata->vif.link_conf[i]);
		if (!bss_conf) {
			rcu_read_unlock();
			continue;
		}

		chanctx_conf = rcu_dereference_protected(bss_conf->chanctx_conf,
							 lockdep_is_held(&local->chanctx_mtx));
		/*
		 * Since we hold the chanctx_mtx (checked above)
		 * we can take the chanctx_conf pointer out of the
		 * RCU critical section, it cannot go away without
		 * the mutex. Just the way we reached it could - in
		 * theory - go away, but we don't really care and
		 * it really shouldn't happen anyway.
		 */
		rcu_read_unlock();

		if (WARN_ON_ONCE(!chanctx_conf))
			goto unlock;

		chanctx = container_of(chanctx_conf, struct ieee80211_chanctx,
				       conf);
		ieee80211_recalc_chanctx_min_def(local, chanctx);
	}
 unlock:
	mutex_unlock(&local->chanctx_mtx);
}

size_t ieee80211_ie_split_vendor(const u8 *ies, size_t ielen, size_t offset)
{
	size_t pos = offset;

	while (pos < ielen && ies[pos] != WLAN_EID_VENDOR_SPECIFIC)
		pos += 2 + ies[pos + 1];

	return pos;
}

u8 *ieee80211_ie_build_ht_cap(u8 *pos, struct ieee80211_sta_ht_cap *ht_cap,
			      u16 cap)
{
	__le16 tmp;

	*pos++ = WLAN_EID_HT_CAPABILITY;
	*pos++ = sizeof(struct ieee80211_ht_cap);
	memset(pos, 0, sizeof(struct ieee80211_ht_cap));

	/* capability flags */
	tmp = cpu_to_le16(cap);
	memcpy(pos, &tmp, sizeof(u16));
	pos += sizeof(u16);

	/* AMPDU parameters */
	*pos++ = ht_cap->ampdu_factor |
		 (ht_cap->ampdu_density <<
			IEEE80211_HT_AMPDU_PARM_DENSITY_SHIFT);

	/* MCS set */
	memcpy(pos, &ht_cap->mcs, sizeof(ht_cap->mcs));
	pos += sizeof(ht_cap->mcs);

	/* extended capabilities */
	pos += sizeof(__le16);

	/* BF capabilities */
	pos += sizeof(__le32);

	/* antenna selection */
	pos += sizeof(u8);

	return pos;
}

u8 *ieee80211_ie_build_vht_cap(u8 *pos, struct ieee80211_sta_vht_cap *vht_cap,
			       u32 cap)
{
	__le32 tmp;

	*pos++ = WLAN_EID_VHT_CAPABILITY;
	*pos++ = sizeof(struct ieee80211_vht_cap);
	memset(pos, 0, sizeof(struct ieee80211_vht_cap));

	/* capability flags */
	tmp = cpu_to_le32(cap);
	memcpy(pos, &tmp, sizeof(u32));
	pos += sizeof(u32);

	/* VHT MCS set */
	memcpy(pos, &vht_cap->vht_mcs, sizeof(vht_cap->vht_mcs));
	pos += sizeof(vht_cap->vht_mcs);

	return pos;
}

u8 ieee80211_ie_len_he_cap(struct ieee80211_sub_if_data *sdata, u8 iftype)
{
	const struct ieee80211_sta_he_cap *he_cap;
	struct ieee80211_supported_band *sband;
	u8 n;

	sband = ieee80211_get_sband(sdata);
	if (!sband)
		return 0;

	he_cap = ieee80211_get_he_iftype_cap(sband, iftype);
	if (!he_cap)
		return 0;

	n = ieee80211_he_mcs_nss_size(&he_cap->he_cap_elem);
	return 2 + 1 +
	       sizeof(he_cap->he_cap_elem) + n +
	       ieee80211_he_ppe_size(he_cap->ppe_thres[0],
				     he_cap->he_cap_elem.phy_cap_info);
}

u8 *ieee80211_ie_build_he_cap(ieee80211_conn_flags_t disable_flags, u8 *pos,
			      const struct ieee80211_sta_he_cap *he_cap,
			      u8 *end)
{
	struct ieee80211_he_cap_elem elem;
	u8 n;
	u8 ie_len;
	u8 *orig_pos = pos;

	/* Make sure we have place for the IE */
	/*
	 * TODO: the 1 added is because this temporarily is under the EXTENSION
	 * IE. Get rid of it when it moves.
	 */
	if (!he_cap)
		return orig_pos;

	/* modify on stack first to calculate 'n' and 'ie_len' correctly */
	elem = he_cap->he_cap_elem;

	if (disable_flags & IEEE80211_CONN_DISABLE_40MHZ)
		elem.phy_cap_info[0] &=
			~(IEEE80211_HE_PHY_CAP0_CHANNEL_WIDTH_SET_40MHZ_80MHZ_IN_5G |
			  IEEE80211_HE_PHY_CAP0_CHANNEL_WIDTH_SET_40MHZ_IN_2G);

	if (disable_flags & IEEE80211_CONN_DISABLE_160MHZ)
		elem.phy_cap_info[0] &=
			~IEEE80211_HE_PHY_CAP0_CHANNEL_WIDTH_SET_160MHZ_IN_5G;

	if (disable_flags & IEEE80211_CONN_DISABLE_80P80MHZ)
		elem.phy_cap_info[0] &=
			~IEEE80211_HE_PHY_CAP0_CHANNEL_WIDTH_SET_80PLUS80_MHZ_IN_5G;

	n = ieee80211_he_mcs_nss_size(&elem);
	ie_len = 2 + 1 +
		 sizeof(he_cap->he_cap_elem) + n +
		 ieee80211_he_ppe_size(he_cap->ppe_thres[0],
				       he_cap->he_cap_elem.phy_cap_info);

	if ((end - pos) < ie_len)
		return orig_pos;

	*pos++ = WLAN_EID_EXTENSION;
	pos++; /* We'll set the size later below */
	*pos++ = WLAN_EID_EXT_HE_CAPABILITY;

	/* Fixed data */
	memcpy(pos, &elem, sizeof(elem));
	pos += sizeof(elem);

	memcpy(pos, &he_cap->he_mcs_nss_supp, n);
	pos += n;

	/* Check if PPE Threshold should be present */
	if ((he_cap->he_cap_elem.phy_cap_info[6] &
	     IEEE80211_HE_PHY_CAP6_PPE_THRESHOLD_PRESENT) == 0)
		goto end;

	/*
	 * Calculate how many PPET16/PPET8 pairs are to come. Algorithm:
	 * (NSS_M1 + 1) x (num of 1 bits in RU_INDEX_BITMASK)
	 */
	n = hweight8(he_cap->ppe_thres[0] &
		     IEEE80211_PPE_THRES_RU_INDEX_BITMASK_MASK);
	n *= (1 + ((he_cap->ppe_thres[0] & IEEE80211_PPE_THRES_NSS_MASK) >>
		   IEEE80211_PPE_THRES_NSS_POS));

	/*
	 * Each pair is 6 bits, and we need to add the 7 "header" bits to the
	 * total size.
	 */
	n = (n * IEEE80211_PPE_THRES_INFO_PPET_SIZE * 2) + 7;
	n = DIV_ROUND_UP(n, 8);

	/* Copy PPE Thresholds */
	memcpy(pos, &he_cap->ppe_thres, n);
	pos += n;

end:
	orig_pos[1] = (pos - orig_pos) - 2;
	return pos;
}

void ieee80211_ie_build_he_6ghz_cap(struct ieee80211_sub_if_data *sdata,
				    struct sk_buff *skb)
{
	struct ieee80211_supported_band *sband;
	const struct ieee80211_sband_iftype_data *iftd;
	enum nl80211_iftype iftype = ieee80211_vif_type_p2p(&sdata->vif);
	u8 *pos;
	u16 cap;

	if (!cfg80211_any_usable_channels(sdata->local->hw.wiphy,
					  BIT(NL80211_BAND_6GHZ),
					  IEEE80211_CHAN_NO_HE))
		return;

	sband = sdata->local->hw.wiphy->bands[NL80211_BAND_6GHZ];

	iftd = ieee80211_get_sband_iftype_data(sband, iftype);
	if (!iftd)
		return;

	/* Check for device HE 6 GHz capability before adding element */
	if (!iftd->he_6ghz_capa.capa)
		return;

	cap = le16_to_cpu(iftd->he_6ghz_capa.capa);
	cap &= ~IEEE80211_HE_6GHZ_CAP_SM_PS;

	switch (sdata->deflink.smps_mode) {
	case IEEE80211_SMPS_AUTOMATIC:
	case IEEE80211_SMPS_NUM_MODES:
		WARN_ON(1);
		fallthrough;
	case IEEE80211_SMPS_OFF:
		cap |= u16_encode_bits(WLAN_HT_CAP_SM_PS_DISABLED,
				       IEEE80211_HE_6GHZ_CAP_SM_PS);
		break;
	case IEEE80211_SMPS_STATIC:
		cap |= u16_encode_bits(WLAN_HT_CAP_SM_PS_STATIC,
				       IEEE80211_HE_6GHZ_CAP_SM_PS);
		break;
	case IEEE80211_SMPS_DYNAMIC:
		cap |= u16_encode_bits(WLAN_HT_CAP_SM_PS_DYNAMIC,
				       IEEE80211_HE_6GHZ_CAP_SM_PS);
		break;
	}

	pos = skb_put(skb, 2 + 1 + sizeof(cap));
	ieee80211_write_he_6ghz_cap(pos, cpu_to_le16(cap),
				    pos + 2 + 1 + sizeof(cap));
}

u8 *ieee80211_ie_build_ht_oper(u8 *pos, struct ieee80211_sta_ht_cap *ht_cap,
			       const struct cfg80211_chan_def *chandef,
			       u16 prot_mode, bool rifs_mode)
{
	struct ieee80211_ht_operation *ht_oper;
	/* Build HT Information */
	*pos++ = WLAN_EID_HT_OPERATION;
	*pos++ = sizeof(struct ieee80211_ht_operation);
	ht_oper = (struct ieee80211_ht_operation *)pos;
	ht_oper->primary_chan = ieee80211_frequency_to_channel(
					chandef->chan->center_freq);
	switch (chandef->width) {
	case NL80211_CHAN_WIDTH_160:
	case NL80211_CHAN_WIDTH_80P80:
	case NL80211_CHAN_WIDTH_80:
	case NL80211_CHAN_WIDTH_40:
		if (chandef->center_freq1 > chandef->chan->center_freq)
			ht_oper->ht_param = IEEE80211_HT_PARAM_CHA_SEC_ABOVE;
		else
			ht_oper->ht_param = IEEE80211_HT_PARAM_CHA_SEC_BELOW;
		break;
	case NL80211_CHAN_WIDTH_320:
		/* HT information element should not be included on 6GHz */
		WARN_ON(1);
		return pos;
	default:
		ht_oper->ht_param = IEEE80211_HT_PARAM_CHA_SEC_NONE;
		break;
	}
	if (ht_cap->cap & IEEE80211_HT_CAP_SUP_WIDTH_20_40 &&
	    chandef->width != NL80211_CHAN_WIDTH_20_NOHT &&
	    chandef->width != NL80211_CHAN_WIDTH_20)
		ht_oper->ht_param |= IEEE80211_HT_PARAM_CHAN_WIDTH_ANY;

	if (rifs_mode)
		ht_oper->ht_param |= IEEE80211_HT_PARAM_RIFS_MODE;

	ht_oper->operation_mode = cpu_to_le16(prot_mode);
	ht_oper->stbc_param = 0x0000;

	/* It seems that Basic MCS set and Supported MCS set
	   are identical for the first 10 bytes */
	memset(&ht_oper->basic_set, 0, 16);
	memcpy(&ht_oper->basic_set, &ht_cap->mcs, 10);

	return pos + sizeof(struct ieee80211_ht_operation);
}

void ieee80211_ie_build_wide_bw_cs(u8 *pos,
				   const struct cfg80211_chan_def *chandef)
{
	*pos++ = WLAN_EID_WIDE_BW_CHANNEL_SWITCH;	/* EID */
	*pos++ = 3;					/* IE length */
	/* New channel width */
	switch (chandef->width) {
	case NL80211_CHAN_WIDTH_80:
		*pos++ = IEEE80211_VHT_CHANWIDTH_80MHZ;
		break;
	case NL80211_CHAN_WIDTH_160:
		*pos++ = IEEE80211_VHT_CHANWIDTH_160MHZ;
		break;
	case NL80211_CHAN_WIDTH_80P80:
		*pos++ = IEEE80211_VHT_CHANWIDTH_80P80MHZ;
		break;
	case NL80211_CHAN_WIDTH_320:
		/* The behavior is not defined for 320 MHz channels */
		WARN_ON(1);
		fallthrough;
	default:
		*pos++ = IEEE80211_VHT_CHANWIDTH_USE_HT;
	}

	/* new center frequency segment 0 */
	*pos++ = ieee80211_frequency_to_channel(chandef->center_freq1);
	/* new center frequency segment 1 */
	if (chandef->center_freq2)
		*pos++ = ieee80211_frequency_to_channel(chandef->center_freq2);
	else
		*pos++ = 0;
}

u8 *ieee80211_ie_build_vht_oper(u8 *pos, struct ieee80211_sta_vht_cap *vht_cap,
				const struct cfg80211_chan_def *chandef)
{
	struct ieee80211_vht_operation *vht_oper;

	*pos++ = WLAN_EID_VHT_OPERATION;
	*pos++ = sizeof(struct ieee80211_vht_operation);
	vht_oper = (struct ieee80211_vht_operation *)pos;
	vht_oper->center_freq_seg0_idx = ieee80211_frequency_to_channel(
							chandef->center_freq1);
	if (chandef->center_freq2)
		vht_oper->center_freq_seg1_idx =
			ieee80211_frequency_to_channel(chandef->center_freq2);
	else
		vht_oper->center_freq_seg1_idx = 0x00;

	switch (chandef->width) {
	case NL80211_CHAN_WIDTH_160:
		/*
		 * Convert 160 MHz channel width to new style as interop
		 * workaround.
		 */
		vht_oper->chan_width = IEEE80211_VHT_CHANWIDTH_80MHZ;
		vht_oper->center_freq_seg1_idx = vht_oper->center_freq_seg0_idx;
		if (chandef->chan->center_freq < chandef->center_freq1)
			vht_oper->center_freq_seg0_idx -= 8;
		else
			vht_oper->center_freq_seg0_idx += 8;
		break;
	case NL80211_CHAN_WIDTH_80P80:
		/*
		 * Convert 80+80 MHz channel width to new style as interop
		 * workaround.
		 */
		vht_oper->chan_width = IEEE80211_VHT_CHANWIDTH_80MHZ;
		break;
	case NL80211_CHAN_WIDTH_80:
		vht_oper->chan_width = IEEE80211_VHT_CHANWIDTH_80MHZ;
		break;
	case NL80211_CHAN_WIDTH_320:
		/* VHT information element should not be included on 6GHz */
		WARN_ON(1);
		return pos;
	default:
		vht_oper->chan_width = IEEE80211_VHT_CHANWIDTH_USE_HT;
		break;
	}

	/* don't require special VHT peer rates */
	vht_oper->basic_mcs_set = cpu_to_le16(0xffff);

	return pos + sizeof(struct ieee80211_vht_operation);
}

u8 *ieee80211_ie_build_he_oper(u8 *pos, struct cfg80211_chan_def *chandef)
{
	struct ieee80211_he_operation *he_oper;
	struct ieee80211_he_6ghz_oper *he_6ghz_op;
	u32 he_oper_params;
	u8 ie_len = 1 + sizeof(struct ieee80211_he_operation);

	if (chandef->chan->band == NL80211_BAND_6GHZ)
		ie_len += sizeof(struct ieee80211_he_6ghz_oper);

	*pos++ = WLAN_EID_EXTENSION;
	*pos++ = ie_len;
	*pos++ = WLAN_EID_EXT_HE_OPERATION;

	he_oper_params = 0;
	he_oper_params |= u32_encode_bits(1023, /* disabled */
				IEEE80211_HE_OPERATION_RTS_THRESHOLD_MASK);
	he_oper_params |= u32_encode_bits(1,
				IEEE80211_HE_OPERATION_ER_SU_DISABLE);
	he_oper_params |= u32_encode_bits(1,
				IEEE80211_HE_OPERATION_BSS_COLOR_DISABLED);
	if (chandef->chan->band == NL80211_BAND_6GHZ)
		he_oper_params |= u32_encode_bits(1,
				IEEE80211_HE_OPERATION_6GHZ_OP_INFO);

	he_oper = (struct ieee80211_he_operation *)pos;
	he_oper->he_oper_params = cpu_to_le32(he_oper_params);

	/* don't require special HE peer rates */
	he_oper->he_mcs_nss_set = cpu_to_le16(0xffff);
	pos += sizeof(struct ieee80211_he_operation);

	if (chandef->chan->band != NL80211_BAND_6GHZ)
		goto out;

	/* TODO add VHT operational */
	he_6ghz_op = (struct ieee80211_he_6ghz_oper *)pos;
	he_6ghz_op->minrate = 6; /* 6 Mbps */
	he_6ghz_op->primary =
		ieee80211_frequency_to_channel(chandef->chan->center_freq);
	he_6ghz_op->ccfs0 =
		ieee80211_frequency_to_channel(chandef->center_freq1);
	if (chandef->center_freq2)
		he_6ghz_op->ccfs1 =
			ieee80211_frequency_to_channel(chandef->center_freq2);
	else
		he_6ghz_op->ccfs1 = 0;

	switch (chandef->width) {
	case NL80211_CHAN_WIDTH_320:
		/*
		 * TODO: mesh operation is not defined over 6GHz 320 MHz
		 * channels.
		 */
		WARN_ON(1);
		break;
	case NL80211_CHAN_WIDTH_160:
		/* Convert 160 MHz channel width to new style as interop
		 * workaround.
		 */
		he_6ghz_op->control =
			IEEE80211_HE_6GHZ_OPER_CTRL_CHANWIDTH_160MHZ;
		he_6ghz_op->ccfs1 = he_6ghz_op->ccfs0;
		if (chandef->chan->center_freq < chandef->center_freq1)
			he_6ghz_op->ccfs0 -= 8;
		else
			he_6ghz_op->ccfs0 += 8;
		fallthrough;
	case NL80211_CHAN_WIDTH_80P80:
		he_6ghz_op->control =
			IEEE80211_HE_6GHZ_OPER_CTRL_CHANWIDTH_160MHZ;
		break;
	case NL80211_CHAN_WIDTH_80:
		he_6ghz_op->control =
			IEEE80211_HE_6GHZ_OPER_CTRL_CHANWIDTH_80MHZ;
		break;
	case NL80211_CHAN_WIDTH_40:
		he_6ghz_op->control =
			IEEE80211_HE_6GHZ_OPER_CTRL_CHANWIDTH_40MHZ;
		break;
	default:
		he_6ghz_op->control =
			IEEE80211_HE_6GHZ_OPER_CTRL_CHANWIDTH_20MHZ;
		break;
	}

	pos += sizeof(struct ieee80211_he_6ghz_oper);

out:
	return pos;
}

bool ieee80211_chandef_ht_oper(const struct ieee80211_ht_operation *ht_oper,
			       struct cfg80211_chan_def *chandef)
{
	enum nl80211_channel_type channel_type;

	if (!ht_oper)
		return false;

	switch (ht_oper->ht_param & IEEE80211_HT_PARAM_CHA_SEC_OFFSET) {
	case IEEE80211_HT_PARAM_CHA_SEC_NONE:
		channel_type = NL80211_CHAN_HT20;
		break;
	case IEEE80211_HT_PARAM_CHA_SEC_ABOVE:
		channel_type = NL80211_CHAN_HT40PLUS;
		break;
	case IEEE80211_HT_PARAM_CHA_SEC_BELOW:
		channel_type = NL80211_CHAN_HT40MINUS;
		break;
	default:
		return false;
	}

	cfg80211_chandef_create(chandef, chandef->chan, channel_type);
	return true;
}

bool ieee80211_chandef_vht_oper(struct ieee80211_hw *hw, u32 vht_cap_info,
				const struct ieee80211_vht_operation *oper,
				const struct ieee80211_ht_operation *htop,
				struct cfg80211_chan_def *chandef)
{
	struct cfg80211_chan_def new = *chandef;
	int cf0, cf1;
	int ccfs0, ccfs1, ccfs2;
	int ccf0, ccf1;
	u32 vht_cap;
	bool support_80_80 = false;
	bool support_160 = false;
	u8 ext_nss_bw_supp = u32_get_bits(vht_cap_info,
					  IEEE80211_VHT_CAP_EXT_NSS_BW_MASK);
	u8 supp_chwidth = u32_get_bits(vht_cap_info,
				       IEEE80211_VHT_CAP_SUPP_CHAN_WIDTH_MASK);

	if (!oper || !htop)
		return false;

	vht_cap = hw->wiphy->bands[chandef->chan->band]->vht_cap.cap;
	support_160 = (vht_cap & (IEEE80211_VHT_CAP_SUPP_CHAN_WIDTH_MASK |
				  IEEE80211_VHT_CAP_EXT_NSS_BW_MASK));
	support_80_80 = ((vht_cap &
			 IEEE80211_VHT_CAP_SUPP_CHAN_WIDTH_160_80PLUS80MHZ) ||
			(vht_cap & IEEE80211_VHT_CAP_SUPP_CHAN_WIDTH_160MHZ &&
			 vht_cap & IEEE80211_VHT_CAP_EXT_NSS_BW_MASK) ||
			((vht_cap & IEEE80211_VHT_CAP_EXT_NSS_BW_MASK) >>
				    IEEE80211_VHT_CAP_EXT_NSS_BW_SHIFT > 1));
	ccfs0 = oper->center_freq_seg0_idx;
	ccfs1 = oper->center_freq_seg1_idx;
	ccfs2 = (le16_to_cpu(htop->operation_mode) &
				IEEE80211_HT_OP_MODE_CCFS2_MASK)
			>> IEEE80211_HT_OP_MODE_CCFS2_SHIFT;

	ccf0 = ccfs0;

	/* if not supported, parse as though we didn't understand it */
	if (!ieee80211_hw_check(hw, SUPPORTS_VHT_EXT_NSS_BW))
		ext_nss_bw_supp = 0;

	/*
	 * Cf. IEEE 802.11 Table 9-250
	 *
	 * We really just consider that because it's inefficient to connect
	 * at a higher bandwidth than we'll actually be able to use.
	 */
	switch ((supp_chwidth << 4) | ext_nss_bw_supp) {
	default:
	case 0x00:
		ccf1 = 0;
		support_160 = false;
		support_80_80 = false;
		break;
	case 0x01:
		support_80_80 = false;
		fallthrough;
	case 0x02:
	case 0x03:
		ccf1 = ccfs2;
		break;
	case 0x10:
		ccf1 = ccfs1;
		break;
	case 0x11:
	case 0x12:
		if (!ccfs1)
			ccf1 = ccfs2;
		else
			ccf1 = ccfs1;
		break;
	case 0x13:
	case 0x20:
	case 0x23:
		ccf1 = ccfs1;
		break;
	}

	cf0 = ieee80211_channel_to_frequency(ccf0, chandef->chan->band);
	cf1 = ieee80211_channel_to_frequency(ccf1, chandef->chan->band);

	switch (oper->chan_width) {
	case IEEE80211_VHT_CHANWIDTH_USE_HT:
		/* just use HT information directly */
		break;
	case IEEE80211_VHT_CHANWIDTH_80MHZ:
		new.width = NL80211_CHAN_WIDTH_80;
		new.center_freq1 = cf0;
		/* If needed, adjust based on the newer interop workaround. */
		if (ccf1) {
			unsigned int diff;

			diff = abs(ccf1 - ccf0);
			if ((diff == 8) && support_160) {
				new.width = NL80211_CHAN_WIDTH_160;
				new.center_freq1 = cf1;
			} else if ((diff > 8) && support_80_80) {
				new.width = NL80211_CHAN_WIDTH_80P80;
				new.center_freq2 = cf1;
			}
		}
		break;
	case IEEE80211_VHT_CHANWIDTH_160MHZ:
		/* deprecated encoding */
		new.width = NL80211_CHAN_WIDTH_160;
		new.center_freq1 = cf0;
		break;
	case IEEE80211_VHT_CHANWIDTH_80P80MHZ:
		/* deprecated encoding */
		new.width = NL80211_CHAN_WIDTH_80P80;
		new.center_freq1 = cf0;
		new.center_freq2 = cf1;
		break;
	default:
		return false;
	}

	if (!cfg80211_chandef_valid(&new))
		return false;

	*chandef = new;
	return true;
}

void ieee80211_chandef_eht_oper(struct ieee80211_sub_if_data *sdata,
				const struct ieee80211_eht_operation *eht_oper,
				bool support_160, bool support_320,
				struct cfg80211_chan_def *chandef)
{
	struct ieee80211_eht_operation_info *info = (void *)eht_oper->optional;

	chandef->center_freq1 =
		ieee80211_channel_to_frequency(info->ccfs0,
					       chandef->chan->band);

	switch (u8_get_bits(info->control,
			    IEEE80211_EHT_OPER_CHAN_WIDTH)) {
	case IEEE80211_EHT_OPER_CHAN_WIDTH_20MHZ:
		chandef->width = NL80211_CHAN_WIDTH_20;
		break;
	case IEEE80211_EHT_OPER_CHAN_WIDTH_40MHZ:
		chandef->width = NL80211_CHAN_WIDTH_40;
		break;
	case IEEE80211_EHT_OPER_CHAN_WIDTH_80MHZ:
		chandef->width = NL80211_CHAN_WIDTH_80;
		break;
	case IEEE80211_EHT_OPER_CHAN_WIDTH_160MHZ:
		if (support_160) {
			chandef->width = NL80211_CHAN_WIDTH_160;
			chandef->center_freq1 =
				ieee80211_channel_to_frequency(info->ccfs1,
							       chandef->chan->band);
		} else {
			chandef->width = NL80211_CHAN_WIDTH_80;
		}
		break;
	case IEEE80211_EHT_OPER_CHAN_WIDTH_320MHZ:
		if (support_320) {
			chandef->width = NL80211_CHAN_WIDTH_320;
			chandef->center_freq1 =
				ieee80211_channel_to_frequency(info->ccfs1,
							       chandef->chan->band);
		} else if (support_160) {
			chandef->width = NL80211_CHAN_WIDTH_160;
		} else {
			chandef->width = NL80211_CHAN_WIDTH_80;

			if (chandef->center_freq1 > chandef->chan->center_freq)
				chandef->center_freq1 -= 40;
			else
				chandef->center_freq1 += 40;
		}
		break;
	}
}

bool ieee80211_chandef_he_6ghz_oper(struct ieee80211_sub_if_data *sdata,
				    const struct ieee80211_he_operation *he_oper,
				    const struct ieee80211_eht_operation *eht_oper,
				    struct cfg80211_chan_def *chandef)
{
	struct ieee80211_local *local = sdata->local;
	struct ieee80211_supported_band *sband;
	enum nl80211_iftype iftype = ieee80211_vif_type_p2p(&sdata->vif);
	const struct ieee80211_sta_he_cap *he_cap;
	const struct ieee80211_sta_eht_cap *eht_cap;
	struct cfg80211_chan_def he_chandef = *chandef;
	const struct ieee80211_he_6ghz_oper *he_6ghz_oper;
	struct ieee80211_bss_conf *bss_conf = &sdata->vif.bss_conf;
	bool support_80_80, support_160, support_320;
	u8 he_phy_cap, eht_phy_cap;
	u32 freq;

	if (chandef->chan->band != NL80211_BAND_6GHZ)
		return true;

	sband = local->hw.wiphy->bands[NL80211_BAND_6GHZ];

	he_cap = ieee80211_get_he_iftype_cap(sband, iftype);
	if (!he_cap) {
		sdata_info(sdata, "Missing iftype sband data/HE cap");
		return false;
	}

	he_phy_cap = he_cap->he_cap_elem.phy_cap_info[0];
	support_160 =
		he_phy_cap &
		IEEE80211_HE_PHY_CAP0_CHANNEL_WIDTH_SET_160MHZ_IN_5G;
	support_80_80 =
		he_phy_cap &
		IEEE80211_HE_PHY_CAP0_CHANNEL_WIDTH_SET_80PLUS80_MHZ_IN_5G;

	if (!he_oper) {
		sdata_info(sdata,
			   "HE is not advertised on (on %d MHz), expect issues\n",
			   chandef->chan->center_freq);
		return false;
	}

	eht_cap = ieee80211_get_eht_iftype_cap(sband, iftype);
	if (!eht_cap) {
		sdata_info(sdata, "Missing iftype sband data/EHT cap");
		eht_oper = NULL;
	}

	he_6ghz_oper = ieee80211_he_6ghz_oper(he_oper);

	if (!he_6ghz_oper) {
		sdata_info(sdata,
			   "HE 6GHz operation missing (on %d MHz), expect issues\n",
			   chandef->chan->center_freq);
		return false;
	}

	/*
	 * The EHT operation IE does not contain the primary channel so the
	 * primary channel frequency should be taken from the 6 GHz operation
	 * information.
	 */
	freq = ieee80211_channel_to_frequency(he_6ghz_oper->primary,
					      NL80211_BAND_6GHZ);
	he_chandef.chan = ieee80211_get_channel(sdata->local->hw.wiphy, freq);

	switch (u8_get_bits(he_6ghz_oper->control,
			    IEEE80211_HE_6GHZ_OPER_CTRL_REG_INFO)) {
	case IEEE80211_6GHZ_CTRL_REG_LPI_AP:
		bss_conf->power_type = IEEE80211_REG_LPI_AP;
		break;
	case IEEE80211_6GHZ_CTRL_REG_SP_AP:
		bss_conf->power_type = IEEE80211_REG_SP_AP;
		break;
	default:
		bss_conf->power_type = IEEE80211_REG_UNSET_AP;
		break;
	}

	if (!eht_oper ||
	    !(eht_oper->params & IEEE80211_EHT_OPER_INFO_PRESENT)) {
		switch (u8_get_bits(he_6ghz_oper->control,
				    IEEE80211_HE_6GHZ_OPER_CTRL_CHANWIDTH)) {
		case IEEE80211_HE_6GHZ_OPER_CTRL_CHANWIDTH_20MHZ:
			he_chandef.width = NL80211_CHAN_WIDTH_20;
			break;
		case IEEE80211_HE_6GHZ_OPER_CTRL_CHANWIDTH_40MHZ:
			he_chandef.width = NL80211_CHAN_WIDTH_40;
			break;
		case IEEE80211_HE_6GHZ_OPER_CTRL_CHANWIDTH_80MHZ:
			he_chandef.width = NL80211_CHAN_WIDTH_80;
			break;
		case IEEE80211_HE_6GHZ_OPER_CTRL_CHANWIDTH_160MHZ:
			he_chandef.width = NL80211_CHAN_WIDTH_80;
			if (!he_6ghz_oper->ccfs1)
				break;
			if (abs(he_6ghz_oper->ccfs1 - he_6ghz_oper->ccfs0) == 8) {
				if (support_160)
					he_chandef.width = NL80211_CHAN_WIDTH_160;
			} else {
				if (support_80_80)
					he_chandef.width = NL80211_CHAN_WIDTH_80P80;
			}
			break;
		}

		if (he_chandef.width == NL80211_CHAN_WIDTH_160) {
			he_chandef.center_freq1 =
				ieee80211_channel_to_frequency(he_6ghz_oper->ccfs1,
							       NL80211_BAND_6GHZ);
		} else {
			he_chandef.center_freq1 =
				ieee80211_channel_to_frequency(he_6ghz_oper->ccfs0,
							       NL80211_BAND_6GHZ);
			if (support_80_80 || support_160)
				he_chandef.center_freq2 =
					ieee80211_channel_to_frequency(he_6ghz_oper->ccfs1,
								       NL80211_BAND_6GHZ);
		}
	} else {
		eht_phy_cap = eht_cap->eht_cap_elem.phy_cap_info[0];
		support_320 =
			eht_phy_cap & IEEE80211_EHT_PHY_CAP0_320MHZ_IN_6GHZ;

		ieee80211_chandef_eht_oper(sdata, eht_oper, support_160,
					   support_320, &he_chandef);
	}

	if (!cfg80211_chandef_valid(&he_chandef)) {
		sdata_info(sdata,
			   "HE 6GHz operation resulted in invalid chandef: %d MHz/%d/%d MHz/%d MHz\n",
			   he_chandef.chan ? he_chandef.chan->center_freq : 0,
			   he_chandef.width,
			   he_chandef.center_freq1,
			   he_chandef.center_freq2);
		return false;
	}

	*chandef = he_chandef;

	return true;
}

bool ieee80211_chandef_s1g_oper(const struct ieee80211_s1g_oper_ie *oper,
				struct cfg80211_chan_def *chandef)
{
	u32 oper_freq;

	if (!oper)
		return false;

	switch (FIELD_GET(S1G_OPER_CH_WIDTH_OPER, oper->ch_width)) {
	case IEEE80211_S1G_CHANWIDTH_1MHZ:
		chandef->width = NL80211_CHAN_WIDTH_1;
		break;
	case IEEE80211_S1G_CHANWIDTH_2MHZ:
		chandef->width = NL80211_CHAN_WIDTH_2;
		break;
	case IEEE80211_S1G_CHANWIDTH_4MHZ:
		chandef->width = NL80211_CHAN_WIDTH_4;
		break;
	case IEEE80211_S1G_CHANWIDTH_8MHZ:
		chandef->width = NL80211_CHAN_WIDTH_8;
		break;
	case IEEE80211_S1G_CHANWIDTH_16MHZ:
		chandef->width = NL80211_CHAN_WIDTH_16;
		break;
	default:
		return false;
	}

	oper_freq = ieee80211_channel_to_freq_khz(oper->oper_ch,
						  NL80211_BAND_S1GHZ);
	chandef->center_freq1 = KHZ_TO_MHZ(oper_freq);
	chandef->freq1_offset = oper_freq % 1000;

	return true;
}

int ieee80211_parse_bitrates(enum nl80211_chan_width width,
			     const struct ieee80211_supported_band *sband,
			     const u8 *srates, int srates_len, u32 *rates)
{
	u32 rate_flags = ieee80211_chanwidth_rate_flags(width);
	int shift = ieee80211_chanwidth_get_shift(width);
	struct ieee80211_rate *br;
	int brate, rate, i, j, count = 0;

	*rates = 0;

	for (i = 0; i < srates_len; i++) {
		rate = srates[i] & 0x7f;

		for (j = 0; j < sband->n_bitrates; j++) {
			br = &sband->bitrates[j];
			if ((rate_flags & br->flags) != rate_flags)
				continue;

			brate = DIV_ROUND_UP(br->bitrate, (1 << shift) * 5);
			if (brate == rate) {
				*rates |= BIT(j);
				count++;
				break;
			}
		}
	}
	return count;
}

int ieee80211_add_srates_ie(struct ieee80211_sub_if_data *sdata,
			    struct sk_buff *skb, bool need_basic,
			    enum nl80211_band band)
{
	struct ieee80211_local *local = sdata->local;
	struct ieee80211_supported_band *sband;
	int rate, shift;
	u8 i, rates, *pos;
	u32 basic_rates = sdata->vif.bss_conf.basic_rates;
	u32 rate_flags;

	shift = ieee80211_vif_get_shift(&sdata->vif);
	rate_flags = ieee80211_chandef_rate_flags(&sdata->vif.bss_conf.chandef);
	sband = local->hw.wiphy->bands[band];
	rates = 0;
	for (i = 0; i < sband->n_bitrates; i++) {
		if ((rate_flags & sband->bitrates[i].flags) != rate_flags)
			continue;
		rates++;
	}
	if (rates > 8)
		rates = 8;

	if (skb_tailroom(skb) < rates + 2)
		return -ENOMEM;

	pos = skb_put(skb, rates + 2);
	*pos++ = WLAN_EID_SUPP_RATES;
	*pos++ = rates;
	for (i = 0; i < rates; i++) {
		u8 basic = 0;
		if ((rate_flags & sband->bitrates[i].flags) != rate_flags)
			continue;

		if (need_basic && basic_rates & BIT(i))
			basic = 0x80;
		rate = DIV_ROUND_UP(sband->bitrates[i].bitrate,
				    5 * (1 << shift));
		*pos++ = basic | (u8) rate;
	}

	return 0;
}

int ieee80211_add_ext_srates_ie(struct ieee80211_sub_if_data *sdata,
				struct sk_buff *skb, bool need_basic,
				enum nl80211_band band)
{
	struct ieee80211_local *local = sdata->local;
	struct ieee80211_supported_band *sband;
	int rate, shift;
	u8 i, exrates, *pos;
	u32 basic_rates = sdata->vif.bss_conf.basic_rates;
	u32 rate_flags;

	rate_flags = ieee80211_chandef_rate_flags(&sdata->vif.bss_conf.chandef);
	shift = ieee80211_vif_get_shift(&sdata->vif);

	sband = local->hw.wiphy->bands[band];
	exrates = 0;
	for (i = 0; i < sband->n_bitrates; i++) {
		if ((rate_flags & sband->bitrates[i].flags) != rate_flags)
			continue;
		exrates++;
	}

	if (exrates > 8)
		exrates -= 8;
	else
		exrates = 0;

	if (skb_tailroom(skb) < exrates + 2)
		return -ENOMEM;

	if (exrates) {
		pos = skb_put(skb, exrates + 2);
		*pos++ = WLAN_EID_EXT_SUPP_RATES;
		*pos++ = exrates;
		for (i = 8; i < sband->n_bitrates; i++) {
			u8 basic = 0;
			if ((rate_flags & sband->bitrates[i].flags)
			    != rate_flags)
				continue;
			if (need_basic && basic_rates & BIT(i))
				basic = 0x80;
			rate = DIV_ROUND_UP(sband->bitrates[i].bitrate,
					    5 * (1 << shift));
			*pos++ = basic | (u8) rate;
		}
	}
	return 0;
}

int ieee80211_ave_rssi(struct ieee80211_vif *vif)
{
	struct ieee80211_sub_if_data *sdata = vif_to_sdata(vif);

	if (WARN_ON_ONCE(sdata->vif.type != NL80211_IFTYPE_STATION))
		return 0;

	return -ewma_beacon_signal_read(&sdata->deflink.u.mgd.ave_beacon_signal);
}
EXPORT_SYMBOL_GPL(ieee80211_ave_rssi);

u8 ieee80211_mcs_to_chains(const struct ieee80211_mcs_info *mcs)
{
	if (!mcs)
		return 1;

	/* TODO: consider rx_highest */

	if (mcs->rx_mask[3])
		return 4;
	if (mcs->rx_mask[2])
		return 3;
	if (mcs->rx_mask[1])
		return 2;
	return 1;
}

/**
 * ieee80211_calculate_rx_timestamp - calculate timestamp in frame
 * @local: mac80211 hw info struct
 * @status: RX status
 * @mpdu_len: total MPDU length (including FCS)
 * @mpdu_offset: offset into MPDU to calculate timestamp at
 *
 * This function calculates the RX timestamp at the given MPDU offset, taking
 * into account what the RX timestamp was. An offset of 0 will just normalize
 * the timestamp to TSF at beginning of MPDU reception.
 */
u64 ieee80211_calculate_rx_timestamp(struct ieee80211_local *local,
				     struct ieee80211_rx_status *status,
				     unsigned int mpdu_len,
				     unsigned int mpdu_offset)
{
	u64 ts = status->mactime;
	struct rate_info ri;
	u16 rate;
	u8 n_ltf;

	if (WARN_ON(!ieee80211_have_rx_timestamp(status)))
		return 0;

	memset(&ri, 0, sizeof(ri));

	ri.bw = status->bw;

	/* Fill cfg80211 rate info */
	switch (status->encoding) {
	case RX_ENC_HE:
		ri.flags |= RATE_INFO_FLAGS_HE_MCS;
		ri.mcs = status->rate_idx;
		ri.nss = status->nss;
		ri.he_ru_alloc = status->he_ru;
		if (status->enc_flags & RX_ENC_FLAG_SHORT_GI)
			ri.flags |= RATE_INFO_FLAGS_SHORT_GI;

		/*
		 * See P802.11ax_D6.0, section 27.3.4 for
		 * VHT PPDU format.
		 */
		if (status->flag & RX_FLAG_MACTIME_PLCP_START) {
			mpdu_offset += 2;
			ts += 36;

			/*
			 * TODO:
			 * For HE MU PPDU, add the HE-SIG-B.
			 * For HE ER PPDU, add 8us for the HE-SIG-A.
			 * For HE TB PPDU, add 4us for the HE-STF.
			 * Add the HE-LTF durations - variable.
			 */
		}

		break;
	case RX_ENC_HT:
		ri.mcs = status->rate_idx;
		ri.flags |= RATE_INFO_FLAGS_MCS;
		if (status->enc_flags & RX_ENC_FLAG_SHORT_GI)
			ri.flags |= RATE_INFO_FLAGS_SHORT_GI;

		/*
		 * See P802.11REVmd_D3.0, section 19.3.2 for
		 * HT PPDU format.
		 */
		if (status->flag & RX_FLAG_MACTIME_PLCP_START) {
			mpdu_offset += 2;
			if (status->enc_flags & RX_ENC_FLAG_HT_GF)
				ts += 24;
			else
				ts += 32;

			/*
			 * Add Data HT-LTFs per streams
			 * TODO: add Extension HT-LTFs, 4us per LTF
			 */
			n_ltf = ((ri.mcs >> 3) & 3) + 1;
			n_ltf = n_ltf == 3 ? 4 : n_ltf;
			ts += n_ltf * 4;
		}

		break;
	case RX_ENC_VHT:
		ri.flags |= RATE_INFO_FLAGS_VHT_MCS;
		ri.mcs = status->rate_idx;
		ri.nss = status->nss;
		if (status->enc_flags & RX_ENC_FLAG_SHORT_GI)
			ri.flags |= RATE_INFO_FLAGS_SHORT_GI;

		/*
		 * See P802.11REVmd_D3.0, section 21.3.2 for
		 * VHT PPDU format.
		 */
		if (status->flag & RX_FLAG_MACTIME_PLCP_START) {
			mpdu_offset += 2;
			ts += 36;

			/*
			 * Add VHT-LTFs per streams
			 */
			n_ltf = (ri.nss != 1) && (ri.nss % 2) ?
				ri.nss + 1 : ri.nss;
			ts += 4 * n_ltf;
		}

		break;
	default:
		WARN_ON(1);
		fallthrough;
	case RX_ENC_LEGACY: {
		struct ieee80211_supported_band *sband;
		int shift = 0;
		int bitrate;

		switch (status->bw) {
		case RATE_INFO_BW_10:
			shift = 1;
			break;
		case RATE_INFO_BW_5:
			shift = 2;
			break;
		}

		sband = local->hw.wiphy->bands[status->band];
		bitrate = sband->bitrates[status->rate_idx].bitrate;
		ri.legacy = DIV_ROUND_UP(bitrate, (1 << shift));

		if (status->flag & RX_FLAG_MACTIME_PLCP_START) {
			if (status->band == NL80211_BAND_5GHZ) {
				ts += 20 << shift;
				mpdu_offset += 2;
			} else if (status->enc_flags & RX_ENC_FLAG_SHORTPRE) {
				ts += 96;
			} else {
				ts += 192;
			}
		}
		break;
		}
	}

	rate = cfg80211_calculate_bitrate(&ri);
	if (WARN_ONCE(!rate,
		      "Invalid bitrate: flags=0x%llx, idx=%d, vht_nss=%d\n",
		      (unsigned long long)status->flag, status->rate_idx,
		      status->nss))
		return 0;

	/* rewind from end of MPDU */
	if (status->flag & RX_FLAG_MACTIME_END)
		ts -= mpdu_len * 8 * 10 / rate;

	ts += mpdu_offset * 8 * 10 / rate;

	return ts;
}

void ieee80211_dfs_cac_cancel(struct ieee80211_local *local)
{
	struct ieee80211_sub_if_data *sdata;
	struct cfg80211_chan_def chandef;

	/* for interface list, to avoid linking iflist_mtx and chanctx_mtx */
	lockdep_assert_wiphy(local->hw.wiphy);

	mutex_lock(&local->mtx);
	list_for_each_entry(sdata, &local->interfaces, list) {
		/* it might be waiting for the local->mtx, but then
		 * by the time it gets it, sdata->wdev.cac_started
		 * will no longer be true
		 */
		cancel_delayed_work(&sdata->deflink.dfs_cac_timer_work);

		if (sdata->wdev.cac_started) {
			chandef = sdata->vif.bss_conf.chandef;
			ieee80211_link_release_channel(&sdata->deflink);
			cfg80211_cac_event(sdata->dev,
					   &chandef,
					   NL80211_RADAR_CAC_ABORTED,
					   GFP_KERNEL);
		}
	}
	mutex_unlock(&local->mtx);
}

void ieee80211_dfs_radar_detected_work(struct work_struct *work)
{
	struct ieee80211_local *local =
		container_of(work, struct ieee80211_local, radar_detected_work);
	struct cfg80211_chan_def chandef = local->hw.conf.chandef;
	struct ieee80211_chanctx *ctx;
	int num_chanctx = 0;

	mutex_lock(&local->chanctx_mtx);
	list_for_each_entry(ctx, &local->chanctx_list, list) {
		if (ctx->replace_state == IEEE80211_CHANCTX_REPLACES_OTHER)
			continue;

		num_chanctx++;
		chandef = ctx->conf.def;
	}
	mutex_unlock(&local->chanctx_mtx);

	wiphy_lock(local->hw.wiphy);
	ieee80211_dfs_cac_cancel(local);
	wiphy_unlock(local->hw.wiphy);

	if (num_chanctx > 1)
		/* XXX: multi-channel is not supported yet */
		WARN_ON(1);
	else
		cfg80211_radar_event(local->hw.wiphy, &chandef, GFP_KERNEL);
}

void ieee80211_radar_detected(struct ieee80211_hw *hw)
{
	struct ieee80211_local *local = hw_to_local(hw);

	trace_api_radar_detected(local);

	schedule_work(&local->radar_detected_work);
}
EXPORT_SYMBOL(ieee80211_radar_detected);

ieee80211_conn_flags_t ieee80211_chandef_downgrade(struct cfg80211_chan_def *c)
{
	ieee80211_conn_flags_t ret;
	int tmp;

	switch (c->width) {
	case NL80211_CHAN_WIDTH_20:
		c->width = NL80211_CHAN_WIDTH_20_NOHT;
		ret = IEEE80211_CONN_DISABLE_HT | IEEE80211_CONN_DISABLE_VHT;
		break;
	case NL80211_CHAN_WIDTH_40:
		c->width = NL80211_CHAN_WIDTH_20;
		c->center_freq1 = c->chan->center_freq;
		ret = IEEE80211_CONN_DISABLE_40MHZ |
		      IEEE80211_CONN_DISABLE_VHT;
		break;
	case NL80211_CHAN_WIDTH_80:
		tmp = (30 + c->chan->center_freq - c->center_freq1)/20;
		/* n_P40 */
		tmp /= 2;
		/* freq_P40 */
		c->center_freq1 = c->center_freq1 - 20 + 40 * tmp;
		c->width = NL80211_CHAN_WIDTH_40;
		ret = IEEE80211_CONN_DISABLE_VHT;
		break;
	case NL80211_CHAN_WIDTH_80P80:
		c->center_freq2 = 0;
		c->width = NL80211_CHAN_WIDTH_80;
		ret = IEEE80211_CONN_DISABLE_80P80MHZ |
		      IEEE80211_CONN_DISABLE_160MHZ;
		break;
	case NL80211_CHAN_WIDTH_160:
		/* n_P20 */
		tmp = (70 + c->chan->center_freq - c->center_freq1)/20;
		/* n_P80 */
		tmp /= 4;
		c->center_freq1 = c->center_freq1 - 40 + 80 * tmp;
		c->width = NL80211_CHAN_WIDTH_80;
		ret = IEEE80211_CONN_DISABLE_80P80MHZ |
		      IEEE80211_CONN_DISABLE_160MHZ;
		break;
	case NL80211_CHAN_WIDTH_320:
		/* n_P20 */
		tmp = (150 + c->chan->center_freq - c->center_freq1) / 20;
		/* n_P160 */
		tmp /= 8;
		c->center_freq1 = c->center_freq1 - 80 + 160 * tmp;
		c->width = NL80211_CHAN_WIDTH_160;
		ret = IEEE80211_CONN_DISABLE_320MHZ;
		break;
	default:
	case NL80211_CHAN_WIDTH_20_NOHT:
		WARN_ON_ONCE(1);
		c->width = NL80211_CHAN_WIDTH_20_NOHT;
		ret = IEEE80211_CONN_DISABLE_HT | IEEE80211_CONN_DISABLE_VHT;
		break;
	case NL80211_CHAN_WIDTH_1:
	case NL80211_CHAN_WIDTH_2:
	case NL80211_CHAN_WIDTH_4:
	case NL80211_CHAN_WIDTH_8:
	case NL80211_CHAN_WIDTH_16:
	case NL80211_CHAN_WIDTH_5:
	case NL80211_CHAN_WIDTH_10:
		WARN_ON_ONCE(1);
		/* keep c->width */
		ret = IEEE80211_CONN_DISABLE_HT | IEEE80211_CONN_DISABLE_VHT;
		break;
	}

	WARN_ON_ONCE(!cfg80211_chandef_valid(c));

	return ret;
}

/*
 * Returns true if smps_mode_new is strictly more restrictive than
 * smps_mode_old.
 */
bool ieee80211_smps_is_restrictive(enum ieee80211_smps_mode smps_mode_old,
				   enum ieee80211_smps_mode smps_mode_new)
{
	if (WARN_ON_ONCE(smps_mode_old == IEEE80211_SMPS_AUTOMATIC ||
			 smps_mode_new == IEEE80211_SMPS_AUTOMATIC))
		return false;

	switch (smps_mode_old) {
	case IEEE80211_SMPS_STATIC:
		return false;
	case IEEE80211_SMPS_DYNAMIC:
		return smps_mode_new == IEEE80211_SMPS_STATIC;
	case IEEE80211_SMPS_OFF:
		return smps_mode_new != IEEE80211_SMPS_OFF;
	default:
		WARN_ON(1);
	}

	return false;
}

int ieee80211_send_action_csa(struct ieee80211_sub_if_data *sdata,
			      struct cfg80211_csa_settings *csa_settings)
{
	struct sk_buff *skb;
	struct ieee80211_mgmt *mgmt;
	struct ieee80211_local *local = sdata->local;
	int freq;
	int hdr_len = offsetofend(struct ieee80211_mgmt,
				  u.action.u.chan_switch);
	u8 *pos;

	if (sdata->vif.type != NL80211_IFTYPE_ADHOC &&
	    sdata->vif.type != NL80211_IFTYPE_MESH_POINT)
		return -EOPNOTSUPP;

	skb = dev_alloc_skb(local->tx_headroom + hdr_len +
			    5 + /* channel switch announcement element */
			    3 + /* secondary channel offset element */
			    5 + /* wide bandwidth channel switch announcement */
			    8); /* mesh channel switch parameters element */
	if (!skb)
		return -ENOMEM;

	skb_reserve(skb, local->tx_headroom);
	mgmt = skb_put_zero(skb, hdr_len);
	mgmt->frame_control = cpu_to_le16(IEEE80211_FTYPE_MGMT |
					  IEEE80211_STYPE_ACTION);

	eth_broadcast_addr(mgmt->da);
	memcpy(mgmt->sa, sdata->vif.addr, ETH_ALEN);
	if (ieee80211_vif_is_mesh(&sdata->vif)) {
		memcpy(mgmt->bssid, sdata->vif.addr, ETH_ALEN);
	} else {
		struct ieee80211_if_ibss *ifibss = &sdata->u.ibss;
		memcpy(mgmt->bssid, ifibss->bssid, ETH_ALEN);
	}
	mgmt->u.action.category = WLAN_CATEGORY_SPECTRUM_MGMT;
	mgmt->u.action.u.chan_switch.action_code = WLAN_ACTION_SPCT_CHL_SWITCH;
	pos = skb_put(skb, 5);
	*pos++ = WLAN_EID_CHANNEL_SWITCH;			/* EID */
	*pos++ = 3;						/* IE length */
	*pos++ = csa_settings->block_tx ? 1 : 0;		/* CSA mode */
	freq = csa_settings->chandef.chan->center_freq;
	*pos++ = ieee80211_frequency_to_channel(freq);		/* channel */
	*pos++ = csa_settings->count;				/* count */

	if (csa_settings->chandef.width == NL80211_CHAN_WIDTH_40) {
		enum nl80211_channel_type ch_type;

		skb_put(skb, 3);
		*pos++ = WLAN_EID_SECONDARY_CHANNEL_OFFSET;	/* EID */
		*pos++ = 1;					/* IE length */
		ch_type = cfg80211_get_chandef_type(&csa_settings->chandef);
		if (ch_type == NL80211_CHAN_HT40PLUS)
			*pos++ = IEEE80211_HT_PARAM_CHA_SEC_ABOVE;
		else
			*pos++ = IEEE80211_HT_PARAM_CHA_SEC_BELOW;
	}

	if (ieee80211_vif_is_mesh(&sdata->vif)) {
		struct ieee80211_if_mesh *ifmsh = &sdata->u.mesh;

		skb_put(skb, 8);
		*pos++ = WLAN_EID_CHAN_SWITCH_PARAM;		/* EID */
		*pos++ = 6;					/* IE length */
		*pos++ = sdata->u.mesh.mshcfg.dot11MeshTTL;	/* Mesh TTL */
		*pos = 0x00;	/* Mesh Flag: Tx Restrict, Initiator, Reason */
		*pos |= WLAN_EID_CHAN_SWITCH_PARAM_INITIATOR;
		*pos++ |= csa_settings->block_tx ?
			  WLAN_EID_CHAN_SWITCH_PARAM_TX_RESTRICT : 0x00;
		put_unaligned_le16(WLAN_REASON_MESH_CHAN, pos); /* Reason Cd */
		pos += 2;
		put_unaligned_le16(ifmsh->pre_value, pos);/* Precedence Value */
		pos += 2;
	}

	if (csa_settings->chandef.width == NL80211_CHAN_WIDTH_80 ||
	    csa_settings->chandef.width == NL80211_CHAN_WIDTH_80P80 ||
	    csa_settings->chandef.width == NL80211_CHAN_WIDTH_160) {
		skb_put(skb, 5);
		ieee80211_ie_build_wide_bw_cs(pos, &csa_settings->chandef);
	}

	ieee80211_tx_skb(sdata, skb);
	return 0;
}

static bool
ieee80211_extend_noa_desc(struct ieee80211_noa_data *data, u32 tsf, int i)
{
	s32 end = data->desc[i].start + data->desc[i].duration - (tsf + 1);
	int skip;

	if (end > 0)
		return false;

	/* One shot NOA  */
	if (data->count[i] == 1)
		return false;

	if (data->desc[i].interval == 0)
		return false;

	/* End time is in the past, check for repetitions */
	skip = DIV_ROUND_UP(-end, data->desc[i].interval);
	if (data->count[i] < 255) {
		if (data->count[i] <= skip) {
			data->count[i] = 0;
			return false;
		}

		data->count[i] -= skip;
	}

	data->desc[i].start += skip * data->desc[i].interval;

	return true;
}

static bool
ieee80211_extend_absent_time(struct ieee80211_noa_data *data, u32 tsf,
			     s32 *offset)
{
	bool ret = false;
	int i;

	for (i = 0; i < IEEE80211_P2P_NOA_DESC_MAX; i++) {
		s32 cur;

		if (!data->count[i])
			continue;

		if (ieee80211_extend_noa_desc(data, tsf + *offset, i))
			ret = true;

		cur = data->desc[i].start - tsf;
		if (cur > *offset)
			continue;

		cur = data->desc[i].start + data->desc[i].duration - tsf;
		if (cur > *offset)
			*offset = cur;
	}

	return ret;
}

static u32
ieee80211_get_noa_absent_time(struct ieee80211_noa_data *data, u32 tsf)
{
	s32 offset = 0;
	int tries = 0;
	/*
	 * arbitrary limit, used to avoid infinite loops when combined NoA
	 * descriptors cover the full time period.
	 */
	int max_tries = 5;

	ieee80211_extend_absent_time(data, tsf, &offset);
	do {
		if (!ieee80211_extend_absent_time(data, tsf, &offset))
			break;

		tries++;
	} while (tries < max_tries);

	return offset;
}

void ieee80211_update_p2p_noa(struct ieee80211_noa_data *data, u32 tsf)
{
	u32 next_offset = BIT(31) - 1;
	int i;

	data->absent = 0;
	data->has_next_tsf = false;
	for (i = 0; i < IEEE80211_P2P_NOA_DESC_MAX; i++) {
		s32 start;

		if (!data->count[i])
			continue;

		ieee80211_extend_noa_desc(data, tsf, i);
		start = data->desc[i].start - tsf;
		if (start <= 0)
			data->absent |= BIT(i);

		if (next_offset > start)
			next_offset = start;

		data->has_next_tsf = true;
	}

	if (data->absent)
		next_offset = ieee80211_get_noa_absent_time(data, tsf);

	data->next_tsf = tsf + next_offset;
}
EXPORT_SYMBOL(ieee80211_update_p2p_noa);

int ieee80211_parse_p2p_noa(const struct ieee80211_p2p_noa_attr *attr,
			    struct ieee80211_noa_data *data, u32 tsf)
{
	int ret = 0;
	int i;

	memset(data, 0, sizeof(*data));

	for (i = 0; i < IEEE80211_P2P_NOA_DESC_MAX; i++) {
		const struct ieee80211_p2p_noa_desc *desc = &attr->desc[i];

		if (!desc->count || !desc->duration)
			continue;

		data->count[i] = desc->count;
		data->desc[i].start = le32_to_cpu(desc->start_time);
		data->desc[i].duration = le32_to_cpu(desc->duration);
		data->desc[i].interval = le32_to_cpu(desc->interval);

		if (data->count[i] > 1 &&
		    data->desc[i].interval < data->desc[i].duration)
			continue;

		ieee80211_extend_noa_desc(data, tsf, i);
		ret++;
	}

	if (ret)
		ieee80211_update_p2p_noa(data, tsf);

	return ret;
}
EXPORT_SYMBOL(ieee80211_parse_p2p_noa);

void ieee80211_recalc_dtim(struct ieee80211_local *local,
			   struct ieee80211_sub_if_data *sdata)
{
	u64 tsf = drv_get_tsf(local, sdata);
	u64 dtim_count = 0;
	u16 beacon_int = sdata->vif.bss_conf.beacon_int * 1024;
	u8 dtim_period = sdata->vif.bss_conf.dtim_period;
	struct ps_data *ps;
	u8 bcns_from_dtim;

	if (tsf == -1ULL || !beacon_int || !dtim_period)
		return;

	if (sdata->vif.type == NL80211_IFTYPE_AP ||
	    sdata->vif.type == NL80211_IFTYPE_AP_VLAN) {
		if (!sdata->bss)
			return;

		ps = &sdata->bss->ps;
	} else if (ieee80211_vif_is_mesh(&sdata->vif)) {
		ps = &sdata->u.mesh.ps;
	} else {
		return;
	}

	/*
	 * actually finds last dtim_count, mac80211 will update in
	 * __beacon_add_tim().
	 * dtim_count = dtim_period - (tsf / bcn_int) % dtim_period
	 */
	do_div(tsf, beacon_int);
	bcns_from_dtim = do_div(tsf, dtim_period);
	/* just had a DTIM */
	if (!bcns_from_dtim)
		dtim_count = 0;
	else
		dtim_count = dtim_period - bcns_from_dtim;

	ps->dtim_count = dtim_count;
}

static u8 ieee80211_chanctx_radar_detect(struct ieee80211_local *local,
					 struct ieee80211_chanctx *ctx)
{
	struct ieee80211_link_data *link;
	u8 radar_detect = 0;

	lockdep_assert_held(&local->chanctx_mtx);

	if (WARN_ON(ctx->replace_state == IEEE80211_CHANCTX_WILL_BE_REPLACED))
		return 0;

	list_for_each_entry(link, &ctx->reserved_links, reserved_chanctx_list)
		if (link->reserved_radar_required)
			radar_detect |= BIT(link->reserved_chandef.width);

	/*
	 * An in-place reservation context should not have any assigned vifs
	 * until it replaces the other context.
	 */
	WARN_ON(ctx->replace_state == IEEE80211_CHANCTX_REPLACES_OTHER &&
		!list_empty(&ctx->assigned_links));

	list_for_each_entry(link, &ctx->assigned_links, assigned_chanctx_list) {
		if (!link->radar_required)
			continue;

		radar_detect |=
			BIT(link->conf->chandef.width);
	}

	return radar_detect;
}

int ieee80211_check_combinations(struct ieee80211_sub_if_data *sdata,
				 const struct cfg80211_chan_def *chandef,
				 enum ieee80211_chanctx_mode chanmode,
				 u8 radar_detect)
{
	struct ieee80211_local *local = sdata->local;
	struct ieee80211_sub_if_data *sdata_iter;
	enum nl80211_iftype iftype = sdata->wdev.iftype;
	struct ieee80211_chanctx *ctx;
	int total = 1;
	struct iface_combination_params params = {
		.radar_detect = radar_detect,
	};

	lockdep_assert_held(&local->chanctx_mtx);

	if (WARN_ON(hweight32(radar_detect) > 1))
		return -EINVAL;

	if (WARN_ON(chandef && chanmode == IEEE80211_CHANCTX_SHARED &&
		    !chandef->chan))
		return -EINVAL;

	if (WARN_ON(iftype >= NUM_NL80211_IFTYPES))
		return -EINVAL;

	if (sdata->vif.type == NL80211_IFTYPE_AP ||
	    sdata->vif.type == NL80211_IFTYPE_MESH_POINT) {
		/*
		 * always passing this is harmless, since it'll be the
		 * same value that cfg80211 finds if it finds the same
		 * interface ... and that's always allowed
		 */
		params.new_beacon_int = sdata->vif.bss_conf.beacon_int;
	}

	/* Always allow software iftypes */
	if (cfg80211_iftype_allowed(local->hw.wiphy, iftype, 0, 1)) {
		if (radar_detect)
			return -EINVAL;
		return 0;
	}

	if (chandef)
		params.num_different_channels = 1;

	if (iftype != NL80211_IFTYPE_UNSPECIFIED)
		params.iftype_num[iftype] = 1;

	list_for_each_entry(ctx, &local->chanctx_list, list) {
		if (ctx->replace_state == IEEE80211_CHANCTX_WILL_BE_REPLACED)
			continue;
		params.radar_detect |=
			ieee80211_chanctx_radar_detect(local, ctx);
		if (ctx->mode == IEEE80211_CHANCTX_EXCLUSIVE) {
			params.num_different_channels++;
			continue;
		}
		if (chandef && chanmode == IEEE80211_CHANCTX_SHARED &&
		    cfg80211_chandef_compatible(chandef,
						&ctx->conf.def))
			continue;
		params.num_different_channels++;
	}

	list_for_each_entry_rcu(sdata_iter, &local->interfaces, list) {
		struct wireless_dev *wdev_iter;

		wdev_iter = &sdata_iter->wdev;

		if (sdata_iter == sdata ||
		    !ieee80211_sdata_running(sdata_iter) ||
		    cfg80211_iftype_allowed(local->hw.wiphy,
					    wdev_iter->iftype, 0, 1))
			continue;

		params.iftype_num[wdev_iter->iftype]++;
		total++;
	}

	if (total == 1 && !params.radar_detect)
		return 0;

	return cfg80211_check_combinations(local->hw.wiphy, &params);
}

static void
ieee80211_iter_max_chans(const struct ieee80211_iface_combination *c,
			 void *data)
{
	u32 *max_num_different_channels = data;

	*max_num_different_channels = max(*max_num_different_channels,
					  c->num_different_channels);
}

int ieee80211_max_num_channels(struct ieee80211_local *local)
{
	struct ieee80211_sub_if_data *sdata;
	struct ieee80211_chanctx *ctx;
	u32 max_num_different_channels = 1;
	int err;
	struct iface_combination_params params = {0};

	lockdep_assert_held(&local->chanctx_mtx);

	list_for_each_entry(ctx, &local->chanctx_list, list) {
		if (ctx->replace_state == IEEE80211_CHANCTX_WILL_BE_REPLACED)
			continue;

		params.num_different_channels++;

		params.radar_detect |=
			ieee80211_chanctx_radar_detect(local, ctx);
	}

	list_for_each_entry_rcu(sdata, &local->interfaces, list)
		params.iftype_num[sdata->wdev.iftype]++;

	err = cfg80211_iter_combinations(local->hw.wiphy, &params,
					 ieee80211_iter_max_chans,
					 &max_num_different_channels);
	if (err < 0)
		return err;

	return max_num_different_channels;
}

void ieee80211_add_s1g_capab_ie(struct ieee80211_sub_if_data *sdata,
				struct ieee80211_sta_s1g_cap *caps,
				struct sk_buff *skb)
{
	struct ieee80211_if_managed *ifmgd = &sdata->u.mgd;
	struct ieee80211_s1g_cap s1g_capab;
	u8 *pos;
	int i;

	if (WARN_ON(sdata->vif.type != NL80211_IFTYPE_STATION))
		return;

	if (!caps->s1g)
		return;

	memcpy(s1g_capab.capab_info, caps->cap, sizeof(caps->cap));
	memcpy(s1g_capab.supp_mcs_nss, caps->nss_mcs, sizeof(caps->nss_mcs));

	/* override the capability info */
	for (i = 0; i < sizeof(ifmgd->s1g_capa.capab_info); i++) {
		u8 mask = ifmgd->s1g_capa_mask.capab_info[i];

		s1g_capab.capab_info[i] &= ~mask;
		s1g_capab.capab_info[i] |= ifmgd->s1g_capa.capab_info[i] & mask;
	}

	/* then MCS and NSS set */
	for (i = 0; i < sizeof(ifmgd->s1g_capa.supp_mcs_nss); i++) {
		u8 mask = ifmgd->s1g_capa_mask.supp_mcs_nss[i];

		s1g_capab.supp_mcs_nss[i] &= ~mask;
		s1g_capab.supp_mcs_nss[i] |=
			ifmgd->s1g_capa.supp_mcs_nss[i] & mask;
	}

	pos = skb_put(skb, 2 + sizeof(s1g_capab));
	*pos++ = WLAN_EID_S1G_CAPABILITIES;
	*pos++ = sizeof(s1g_capab);

	memcpy(pos, &s1g_capab, sizeof(s1g_capab));
}

void ieee80211_add_aid_request_ie(struct ieee80211_sub_if_data *sdata,
				  struct sk_buff *skb)
{
	u8 *pos = skb_put(skb, 3);

	*pos++ = WLAN_EID_AID_REQUEST;
	*pos++ = 1;
	*pos++ = 0;
}

u8 *ieee80211_add_wmm_info_ie(u8 *buf, u8 qosinfo)
{
	*buf++ = WLAN_EID_VENDOR_SPECIFIC;
	*buf++ = 7; /* len */
	*buf++ = 0x00; /* Microsoft OUI 00:50:F2 */
	*buf++ = 0x50;
	*buf++ = 0xf2;
	*buf++ = 2; /* WME */
	*buf++ = 0; /* WME info */
	*buf++ = 1; /* WME ver */
	*buf++ = qosinfo; /* U-APSD no in use */

	return buf;
}

void ieee80211_txq_get_depth(struct ieee80211_txq *txq,
			     unsigned long *frame_cnt,
			     unsigned long *byte_cnt)
{
	struct txq_info *txqi = to_txq_info(txq);
	u32 frag_cnt = 0, frag_bytes = 0;
	struct sk_buff *skb;

	skb_queue_walk(&txqi->frags, skb) {
		frag_cnt++;
		frag_bytes += skb->len;
	}

	if (frame_cnt)
		*frame_cnt = txqi->tin.backlog_packets + frag_cnt;

	if (byte_cnt)
		*byte_cnt = txqi->tin.backlog_bytes + frag_bytes;
}
EXPORT_SYMBOL(ieee80211_txq_get_depth);

const u8 ieee80211_ac_to_qos_mask[IEEE80211_NUM_ACS] = {
	IEEE80211_WMM_IE_STA_QOSINFO_AC_VO,
	IEEE80211_WMM_IE_STA_QOSINFO_AC_VI,
	IEEE80211_WMM_IE_STA_QOSINFO_AC_BE,
	IEEE80211_WMM_IE_STA_QOSINFO_AC_BK
};

u16 ieee80211_encode_usf(int listen_interval)
{
	static const int listen_int_usf[] = { 1, 10, 1000, 10000 };
	u16 ui, usf = 0;

	/* find greatest USF */
	while (usf < IEEE80211_MAX_USF) {
		if (listen_interval % listen_int_usf[usf + 1])
			break;
		usf += 1;
	}
	ui = listen_interval / listen_int_usf[usf];

	/* error if there is a remainder. Should've been checked by user */
	WARN_ON_ONCE(ui > IEEE80211_MAX_UI);
	listen_interval = FIELD_PREP(LISTEN_INT_USF, usf) |
			  FIELD_PREP(LISTEN_INT_UI, ui);

	return (u16) listen_interval;
}

u8 ieee80211_ie_len_eht_cap(struct ieee80211_sub_if_data *sdata, u8 iftype)
{
	const struct ieee80211_sta_he_cap *he_cap;
	const struct ieee80211_sta_eht_cap *eht_cap;
	struct ieee80211_supported_band *sband;
	u8 n;

	sband = ieee80211_get_sband(sdata);
	if (!sband)
		return 0;

	he_cap = ieee80211_get_he_iftype_cap(sband, iftype);
	eht_cap = ieee80211_get_eht_iftype_cap(sband, iftype);
	if (!he_cap || !eht_cap)
		return 0;

	n = ieee80211_eht_mcs_nss_size(&he_cap->he_cap_elem,
				       &eht_cap->eht_cap_elem);
	return 2 + 1 +
	       sizeof(he_cap->he_cap_elem) + n +
	       ieee80211_eht_ppe_size(eht_cap->eht_ppe_thres[0],
				      eht_cap->eht_cap_elem.phy_cap_info);
	return 0;
}

u8 *ieee80211_ie_build_eht_cap(u8 *pos,
			       const struct ieee80211_sta_he_cap *he_cap,
			       const struct ieee80211_sta_eht_cap *eht_cap,
			       u8 *end)
{
	u8 mcs_nss_len, ppet_len;
	u8 ie_len;
	u8 *orig_pos = pos;

	/* Make sure we have place for the IE */
	if (!he_cap || !eht_cap)
		return orig_pos;

	mcs_nss_len = ieee80211_eht_mcs_nss_size(&he_cap->he_cap_elem,
						 &eht_cap->eht_cap_elem);
	ppet_len = ieee80211_eht_ppe_size(eht_cap->eht_ppe_thres[0],
					  eht_cap->eht_cap_elem.phy_cap_info);

	ie_len = 2 + 1 + sizeof(eht_cap->eht_cap_elem) + mcs_nss_len + ppet_len;
	if ((end - pos) < ie_len)
		return orig_pos;

	*pos++ = WLAN_EID_EXTENSION;
	*pos++ = ie_len - 2;
	*pos++ = WLAN_EID_EXT_EHT_CAPABILITY;

	/* Fixed data */
	memcpy(pos, &eht_cap->eht_cap_elem, sizeof(eht_cap->eht_cap_elem));
	pos += sizeof(eht_cap->eht_cap_elem);

	memcpy(pos, &eht_cap->eht_mcs_nss_supp, mcs_nss_len);
	pos += mcs_nss_len;

	if (ppet_len) {
		memcpy(pos, &eht_cap->eht_ppe_thres, ppet_len);
		pos += ppet_len;
	}

	return pos;
}

void ieee80211_fragment_element(struct sk_buff *skb, u8 *len_pos)
{
	unsigned int elem_len;

	if (!len_pos)
		return;

	elem_len = skb->data + skb->len - len_pos - 1;

	while (elem_len > 255) {
		/* this one is 255 */
		*len_pos = 255;
		/* remaining data gets smaller */
		elem_len -= 255;
		/* make space for the fragment ID/len in SKB */
		skb_put(skb, 2);
		/* shift back the remaining data to place fragment ID/len */
		memmove(len_pos + 255 + 3, len_pos + 255 + 1, elem_len);
		/* place the fragment ID */
		len_pos += 255 + 1;
		*len_pos = WLAN_EID_FRAGMENT;
		/* and point to fragment length to update later */
		len_pos++;
	}

	*len_pos = elem_len;
}<|MERGE_RESOLUTION|>--- conflicted
+++ resolved
@@ -1503,35 +1503,20 @@
 	const struct element *non_inherit = NULL;
 	u8 *nontransmitted_profile;
 	int nontransmitted_profile_len = 0;
-<<<<<<< HEAD
-	size_t scratch_len = len;
-=======
 	size_t scratch_len = params->len;
->>>>>>> e6f4ff3f
 
 	elems = kzalloc(sizeof(*elems) + scratch_len, GFP_ATOMIC);
 	if (!elems)
 		return NULL;
-<<<<<<< HEAD
-	elems->ie_start = start;
-	elems->total_len = len;
-=======
 	elems->ie_start = params->start;
 	elems->total_len = params->len;
->>>>>>> e6f4ff3f
 	elems->scratch_len = scratch_len;
 	elems->scratch_pos = elems->scratch;
 
 	nontransmitted_profile = elems->scratch_pos;
 	nontransmitted_profile_len =
-<<<<<<< HEAD
-		ieee802_11_find_bssid_profile(start, len, elems,
-					      transmitter_bssid,
-					      bss_bssid,
-=======
 		ieee802_11_find_bssid_profile(params->start, params->len,
 					      elems, params->bss,
->>>>>>> e6f4ff3f
 					      nontransmitted_profile);
 	elems->scratch_pos += nontransmitted_profile_len;
 	elems->scratch_len -= nontransmitted_profile_len;
@@ -1539,12 +1524,7 @@
 					     nontransmitted_profile,
 					     nontransmitted_profile_len);
 
-<<<<<<< HEAD
-	crc = _ieee802_11_parse_elems_crc(start, len, action, elems, filter,
-					  crc, non_inherit);
-=======
 	elems->crc = _ieee802_11_parse_elems_full(params, elems, non_inherit);
->>>>>>> e6f4ff3f
 
 	/* Override with nontransmitted profile, if found */
 	if (nontransmitted_profile_len) {
@@ -1576,11 +1556,6 @@
 	    offsetofend(struct ieee80211_bssid_index, dtim_count))
 		elems->dtim_count = elems->bssid_index->dtim_count;
 
-<<<<<<< HEAD
-	elems->crc = crc;
-
-=======
->>>>>>> e6f4ff3f
 	return elems;
 }
 
@@ -1646,11 +1621,7 @@
 	memset(&qparam, 0, sizeof(qparam));
 
 	rcu_read_lock();
-<<<<<<< HEAD
-	chanctx_conf = rcu_dereference(sdata->vif.bss_conf.chanctx_conf);
-=======
 	chanctx_conf = rcu_dereference(link->conf->chanctx_conf);
->>>>>>> e6f4ff3f
 	use_11b = (chanctx_conf &&
 		   chanctx_conf->def.chan->band == NL80211_BAND_2GHZ) &&
 		 !link->operating_11g_mode;
@@ -2321,11 +2292,7 @@
 		return;
 
 	mutex_lock(&local->chanctx_mtx);
-<<<<<<< HEAD
-	conf = rcu_dereference_protected(sdata->vif.bss_conf.chanctx_conf,
-=======
 	conf = rcu_dereference_protected(link->conf->chanctx_conf,
->>>>>>> e6f4ff3f
 					 lockdep_is_held(&local->chanctx_mtx));
 	if (conf) {
 		ctx = container_of(conf, struct ieee80211_chanctx, conf);
@@ -2880,11 +2847,7 @@
 
 	mutex_lock(&local->chanctx_mtx);
 
-<<<<<<< HEAD
-	chanctx_conf = rcu_dereference_protected(sdata->vif.bss_conf.chanctx_conf,
-=======
 	chanctx_conf = rcu_dereference_protected(link->conf->chanctx_conf,
->>>>>>> e6f4ff3f
 						 lockdep_is_held(&local->chanctx_mtx));
 
 	/*
@@ -2912,13 +2875,8 @@
 
 	mutex_lock(&local->chanctx_mtx);
 
-<<<<<<< HEAD
-	chanctx_conf = rcu_dereference_protected(sdata->vif.bss_conf.chanctx_conf,
-						 lockdep_is_held(&local->chanctx_mtx));
-=======
 	for (i = 0; i < ARRAY_SIZE(sdata->vif.link_conf); i++) {
 		struct ieee80211_bss_conf *bss_conf;
->>>>>>> e6f4ff3f
 
 		if (link_id >= 0 && link_id != i)
 			continue;
