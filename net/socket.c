// SPDX-License-Identifier: GPL-2.0-or-later
/*
 * NET		An implementation of the SOCKET network access protocol.
 *
 * Version:	@(#)socket.c	1.1.93	18/02/95
 *
 * Authors:	Orest Zborowski, <obz@Kodak.COM>
 *		Ross Biro
 *		Fred N. van Kempen, <waltje@uWalt.NL.Mugnet.ORG>
 *
 * Fixes:
 *		Anonymous	:	NOTSOCK/BADF cleanup. Error fix in
 *					shutdown()
 *		Alan Cox	:	verify_area() fixes
 *		Alan Cox	:	Removed DDI
 *		Jonathan Kamens	:	SOCK_DGRAM reconnect bug
 *		Alan Cox	:	Moved a load of checks to the very
 *					top level.
 *		Alan Cox	:	Move address structures to/from user
 *					mode above the protocol layers.
 *		Rob Janssen	:	Allow 0 length sends.
 *		Alan Cox	:	Asynchronous I/O support (cribbed from the
 *					tty drivers).
 *		Niibe Yutaka	:	Asynchronous I/O for writes (4.4BSD style)
 *		Jeff Uphoff	:	Made max number of sockets command-line
 *					configurable.
 *		Matti Aarnio	:	Made the number of sockets dynamic,
 *					to be allocated when needed, and mr.
 *					Uphoff's max is used as max to be
 *					allowed to allocate.
 *		Linus		:	Argh. removed all the socket allocation
 *					altogether: it's in the inode now.
 *		Alan Cox	:	Made sock_alloc()/sock_release() public
 *					for NetROM and future kernel nfsd type
 *					stuff.
 *		Alan Cox	:	sendmsg/recvmsg basics.
 *		Tom Dyas	:	Export net symbols.
 *		Marcin Dalecki	:	Fixed problems with CONFIG_NET="n".
 *		Alan Cox	:	Added thread locking to sys_* calls
 *					for sockets. May have errors at the
 *					moment.
 *		Kevin Buhr	:	Fixed the dumb errors in the above.
 *		Andi Kleen	:	Some small cleanups, optimizations,
 *					and fixed a copy_from_user() bug.
 *		Tigran Aivazian	:	sys_send(args) calls sys_sendto(args, NULL, 0)
 *		Tigran Aivazian	:	Made listen(2) backlog sanity checks
 *					protocol-independent
 *
 *	This module is effectively the top level interface to the BSD socket
 *	paradigm.
 *
 *	Based upon Swansea University Computer Society NET3.039
 */

#include <linux/bpf-cgroup.h>
#include <linux/ethtool.h>
#include <linux/mm.h>
#include <linux/socket.h>
#include <linux/file.h>
#include <linux/net.h>
#include <linux/interrupt.h>
#include <linux/thread_info.h>
#include <linux/rcupdate.h>
#include <linux/netdevice.h>
#include <linux/proc_fs.h>
#include <linux/seq_file.h>
#include <linux/mutex.h>
#include <linux/if_bridge.h>
#include <linux/if_vlan.h>
#include <linux/ptp_classify.h>
#include <linux/init.h>
#include <linux/poll.h>
#include <linux/cache.h>
#include <linux/module.h>
#include <linux/highmem.h>
#include <linux/mount.h>
#include <linux/pseudo_fs.h>
#include <linux/security.h>
#include <linux/syscalls.h>
#include <linux/compat.h>
#include <linux/kmod.h>
#include <linux/audit.h>
#include <linux/wireless.h>
#include <linux/nsproxy.h>
#include <linux/magic.h>
#include <linux/slab.h>
#include <linux/xattr.h>
#include <linux/nospec.h>
#include <linux/indirect_call_wrapper.h>

#include <linux/uaccess.h>
#include <asm/unistd.h>

#include <net/compat.h>
#include <net/wext.h>
#include <net/cls_cgroup.h>

#include <net/sock.h>
#include <linux/netfilter.h>

#include <linux/if_tun.h>
#include <linux/ipv6_route.h>
#include <linux/route.h>
#include <linux/termios.h>
#include <linux/sockios.h>
#include <net/busy_poll.h>
#include <linux/errqueue.h>
#include <linux/ptp_clock_kernel.h>

#ifdef CONFIG_NET_RX_BUSY_POLL
unsigned int sysctl_net_busy_read __read_mostly;
unsigned int sysctl_net_busy_poll __read_mostly;
#endif

static ssize_t sock_read_iter(struct kiocb *iocb, struct iov_iter *to);
static ssize_t sock_write_iter(struct kiocb *iocb, struct iov_iter *from);
static int sock_mmap(struct file *file, struct vm_area_struct *vma);

static int sock_close(struct inode *inode, struct file *file);
static __poll_t sock_poll(struct file *file,
			      struct poll_table_struct *wait);
static long sock_ioctl(struct file *file, unsigned int cmd, unsigned long arg);
#ifdef CONFIG_COMPAT
static long compat_sock_ioctl(struct file *file,
			      unsigned int cmd, unsigned long arg);
#endif
static int sock_fasync(int fd, struct file *filp, int on);
static ssize_t sock_sendpage(struct file *file, struct page *page,
			     int offset, size_t size, loff_t *ppos, int more);
static ssize_t sock_splice_read(struct file *file, loff_t *ppos,
				struct pipe_inode_info *pipe, size_t len,
				unsigned int flags);

#ifdef CONFIG_PROC_FS
static void sock_show_fdinfo(struct seq_file *m, struct file *f)
{
	struct socket *sock = f->private_data;

	if (sock->ops->show_fdinfo)
		sock->ops->show_fdinfo(m, sock);
}
#else
#define sock_show_fdinfo NULL
#endif

/*
 *	Socket files have a set of 'special' operations as well as the generic file ones. These don't appear
 *	in the operation structures but are done directly via the socketcall() multiplexor.
 */

static const struct file_operations socket_file_ops = {
	.owner =	THIS_MODULE,
	.llseek =	no_llseek,
	.read_iter =	sock_read_iter,
	.write_iter =	sock_write_iter,
	.poll =		sock_poll,
	.unlocked_ioctl = sock_ioctl,
#ifdef CONFIG_COMPAT
	.compat_ioctl = compat_sock_ioctl,
#endif
	.mmap =		sock_mmap,
	.release =	sock_close,
	.fasync =	sock_fasync,
	.sendpage =	sock_sendpage,
	.splice_write = generic_splice_sendpage,
	.splice_read =	sock_splice_read,
	.show_fdinfo =	sock_show_fdinfo,
};

static const char * const pf_family_names[] = {
	[PF_UNSPEC]	= "PF_UNSPEC",
	[PF_UNIX]	= "PF_UNIX/PF_LOCAL",
	[PF_INET]	= "PF_INET",
	[PF_AX25]	= "PF_AX25",
	[PF_IPX]	= "PF_IPX",
	[PF_APPLETALK]	= "PF_APPLETALK",
	[PF_NETROM]	= "PF_NETROM",
	[PF_BRIDGE]	= "PF_BRIDGE",
	[PF_ATMPVC]	= "PF_ATMPVC",
	[PF_X25]	= "PF_X25",
	[PF_INET6]	= "PF_INET6",
	[PF_ROSE]	= "PF_ROSE",
	[PF_DECnet]	= "PF_DECnet",
	[PF_NETBEUI]	= "PF_NETBEUI",
	[PF_SECURITY]	= "PF_SECURITY",
	[PF_KEY]	= "PF_KEY",
	[PF_NETLINK]	= "PF_NETLINK/PF_ROUTE",
	[PF_PACKET]	= "PF_PACKET",
	[PF_ASH]	= "PF_ASH",
	[PF_ECONET]	= "PF_ECONET",
	[PF_ATMSVC]	= "PF_ATMSVC",
	[PF_RDS]	= "PF_RDS",
	[PF_SNA]	= "PF_SNA",
	[PF_IRDA]	= "PF_IRDA",
	[PF_PPPOX]	= "PF_PPPOX",
	[PF_WANPIPE]	= "PF_WANPIPE",
	[PF_LLC]	= "PF_LLC",
	[PF_IB]		= "PF_IB",
	[PF_MPLS]	= "PF_MPLS",
	[PF_CAN]	= "PF_CAN",
	[PF_TIPC]	= "PF_TIPC",
	[PF_BLUETOOTH]	= "PF_BLUETOOTH",
	[PF_IUCV]	= "PF_IUCV",
	[PF_RXRPC]	= "PF_RXRPC",
	[PF_ISDN]	= "PF_ISDN",
	[PF_PHONET]	= "PF_PHONET",
	[PF_IEEE802154]	= "PF_IEEE802154",
	[PF_CAIF]	= "PF_CAIF",
	[PF_ALG]	= "PF_ALG",
	[PF_NFC]	= "PF_NFC",
	[PF_VSOCK]	= "PF_VSOCK",
	[PF_KCM]	= "PF_KCM",
	[PF_QIPCRTR]	= "PF_QIPCRTR",
	[PF_SMC]	= "PF_SMC",
	[PF_XDP]	= "PF_XDP",
	[PF_MCTP]	= "PF_MCTP",
};

/*
 *	The protocol list. Each protocol is registered in here.
 */

static DEFINE_SPINLOCK(net_family_lock);
static const struct net_proto_family __rcu *net_families[NPROTO] __read_mostly;

/*
 * Support routines.
 * Move socket addresses back and forth across the kernel/user
 * divide and look after the messy bits.
 */

/**
 *	move_addr_to_kernel	-	copy a socket address into kernel space
 *	@uaddr: Address in user space
 *	@kaddr: Address in kernel space
 *	@ulen: Length in user space
 *
 *	The address is copied into kernel space. If the provided address is
 *	too long an error code of -EINVAL is returned. If the copy gives
 *	invalid addresses -EFAULT is returned. On a success 0 is returned.
 */

int move_addr_to_kernel(void __user *uaddr, int ulen, struct sockaddr_storage *kaddr)
{
	if (ulen < 0 || ulen > sizeof(struct sockaddr_storage))
		return -EINVAL;
	if (ulen == 0)
		return 0;
	if (copy_from_user(kaddr, uaddr, ulen))
		return -EFAULT;
	return audit_sockaddr(ulen, kaddr);
}

/**
 *	move_addr_to_user	-	copy an address to user space
 *	@kaddr: kernel space address
 *	@klen: length of address in kernel
 *	@uaddr: user space address
 *	@ulen: pointer to user length field
 *
 *	The value pointed to by ulen on entry is the buffer length available.
 *	This is overwritten with the buffer space used. -EINVAL is returned
 *	if an overlong buffer is specified or a negative buffer size. -EFAULT
 *	is returned if either the buffer or the length field are not
 *	accessible.
 *	After copying the data up to the limit the user specifies, the true
 *	length of the data is written over the length limit the user
 *	specified. Zero is returned for a success.
 */

static int move_addr_to_user(struct sockaddr_storage *kaddr, int klen,
			     void __user *uaddr, int __user *ulen)
{
	int err;
	int len;

	BUG_ON(klen > sizeof(struct sockaddr_storage));
	err = get_user(len, ulen);
	if (err)
		return err;
	if (len > klen)
		len = klen;
	if (len < 0)
		return -EINVAL;
	if (len) {
		if (audit_sockaddr(klen, kaddr))
			return -ENOMEM;
		if (copy_to_user(uaddr, kaddr, len))
			return -EFAULT;
	}
	/*
	 *      "fromlen shall refer to the value before truncation.."
	 *                      1003.1g
	 */
	return __put_user(klen, ulen);
}

static struct kmem_cache *sock_inode_cachep __ro_after_init;

static struct inode *sock_alloc_inode(struct super_block *sb)
{
	struct socket_alloc *ei;

	ei = alloc_inode_sb(sb, sock_inode_cachep, GFP_KERNEL);
	if (!ei)
		return NULL;
	init_waitqueue_head(&ei->socket.wq.wait);
	ei->socket.wq.fasync_list = NULL;
	ei->socket.wq.flags = 0;

	ei->socket.state = SS_UNCONNECTED;
	ei->socket.flags = 0;
	ei->socket.ops = NULL;
	ei->socket.sk = NULL;
	ei->socket.file = NULL;

	return &ei->vfs_inode;
}

static void sock_free_inode(struct inode *inode)
{
	struct socket_alloc *ei;

	ei = container_of(inode, struct socket_alloc, vfs_inode);
	kmem_cache_free(sock_inode_cachep, ei);
}

static void init_once(void *foo)
{
	struct socket_alloc *ei = (struct socket_alloc *)foo;

	inode_init_once(&ei->vfs_inode);
}

static void init_inodecache(void)
{
	sock_inode_cachep = kmem_cache_create("sock_inode_cache",
					      sizeof(struct socket_alloc),
					      0,
					      (SLAB_HWCACHE_ALIGN |
					       SLAB_RECLAIM_ACCOUNT |
					       SLAB_MEM_SPREAD | SLAB_ACCOUNT),
					      init_once);
	BUG_ON(sock_inode_cachep == NULL);
}

static const struct super_operations sockfs_ops = {
	.alloc_inode	= sock_alloc_inode,
	.free_inode	= sock_free_inode,
	.statfs		= simple_statfs,
};

/*
 * sockfs_dname() is called from d_path().
 */
static char *sockfs_dname(struct dentry *dentry, char *buffer, int buflen)
{
	return dynamic_dname(buffer, buflen, "socket:[%lu]",
				d_inode(dentry)->i_ino);
}

static const struct dentry_operations sockfs_dentry_operations = {
	.d_dname  = sockfs_dname,
};

static int sockfs_xattr_get(const struct xattr_handler *handler,
			    struct dentry *dentry, struct inode *inode,
			    const char *suffix, void *value, size_t size)
{
	if (value) {
		if (dentry->d_name.len + 1 > size)
			return -ERANGE;
		memcpy(value, dentry->d_name.name, dentry->d_name.len + 1);
	}
	return dentry->d_name.len + 1;
}

#define XATTR_SOCKPROTONAME_SUFFIX "sockprotoname"
#define XATTR_NAME_SOCKPROTONAME (XATTR_SYSTEM_PREFIX XATTR_SOCKPROTONAME_SUFFIX)
#define XATTR_NAME_SOCKPROTONAME_LEN (sizeof(XATTR_NAME_SOCKPROTONAME)-1)

static const struct xattr_handler sockfs_xattr_handler = {
	.name = XATTR_NAME_SOCKPROTONAME,
	.get = sockfs_xattr_get,
};

static int sockfs_security_xattr_set(const struct xattr_handler *handler,
				     struct user_namespace *mnt_userns,
				     struct dentry *dentry, struct inode *inode,
				     const char *suffix, const void *value,
				     size_t size, int flags)
{
	/* Handled by LSM. */
	return -EAGAIN;
}

static const struct xattr_handler sockfs_security_xattr_handler = {
	.prefix = XATTR_SECURITY_PREFIX,
	.set = sockfs_security_xattr_set,
};

static const struct xattr_handler *sockfs_xattr_handlers[] = {
	&sockfs_xattr_handler,
	&sockfs_security_xattr_handler,
	NULL
};

static int sockfs_init_fs_context(struct fs_context *fc)
{
	struct pseudo_fs_context *ctx = init_pseudo(fc, SOCKFS_MAGIC);
	if (!ctx)
		return -ENOMEM;
	ctx->ops = &sockfs_ops;
	ctx->dops = &sockfs_dentry_operations;
	ctx->xattr = sockfs_xattr_handlers;
	return 0;
}

static struct vfsmount *sock_mnt __read_mostly;

static struct file_system_type sock_fs_type = {
	.name =		"sockfs",
	.init_fs_context = sockfs_init_fs_context,
	.kill_sb =	kill_anon_super,
};

/*
 *	Obtains the first available file descriptor and sets it up for use.
 *
 *	These functions create file structures and maps them to fd space
 *	of the current process. On success it returns file descriptor
 *	and file struct implicitly stored in sock->file.
 *	Note that another thread may close file descriptor before we return
 *	from this function. We use the fact that now we do not refer
 *	to socket after mapping. If one day we will need it, this
 *	function will increment ref. count on file by 1.
 *
 *	In any case returned fd MAY BE not valid!
 *	This race condition is unavoidable
 *	with shared fd spaces, we cannot solve it inside kernel,
 *	but we take care of internal coherence yet.
 */

/**
 *	sock_alloc_file - Bind a &socket to a &file
 *	@sock: socket
 *	@flags: file status flags
 *	@dname: protocol name
 *
 *	Returns the &file bound with @sock, implicitly storing it
 *	in sock->file. If dname is %NULL, sets to "".
 *	On failure the return is a ERR pointer (see linux/err.h).
 *	This function uses GFP_KERNEL internally.
 */

struct file *sock_alloc_file(struct socket *sock, int flags, const char *dname)
{
	struct file *file;

	if (!dname)
		dname = sock->sk ? sock->sk->sk_prot_creator->name : "";

	file = alloc_file_pseudo(SOCK_INODE(sock), sock_mnt, dname,
				O_RDWR | (flags & O_NONBLOCK),
				&socket_file_ops);
	if (IS_ERR(file)) {
		sock_release(sock);
		return file;
	}

	sock->file = file;
	file->private_data = sock;
	stream_open(SOCK_INODE(sock), file);
	return file;
}
EXPORT_SYMBOL(sock_alloc_file);

static int sock_map_fd(struct socket *sock, int flags)
{
	struct file *newfile;
	int fd = get_unused_fd_flags(flags);
	if (unlikely(fd < 0)) {
		sock_release(sock);
		return fd;
	}

	newfile = sock_alloc_file(sock, flags, NULL);
	if (!IS_ERR(newfile)) {
		fd_install(fd, newfile);
		return fd;
	}

	put_unused_fd(fd);
	return PTR_ERR(newfile);
}

/**
 *	sock_from_file - Return the &socket bounded to @file.
 *	@file: file
 *
 *	On failure returns %NULL.
 */

struct socket *sock_from_file(struct file *file)
{
	if (file->f_op == &socket_file_ops)
		return file->private_data;	/* set in sock_alloc_file */

	return NULL;
}
EXPORT_SYMBOL(sock_from_file);

/**
 *	sockfd_lookup - Go from a file number to its socket slot
 *	@fd: file handle
 *	@err: pointer to an error code return
 *
 *	The file handle passed in is locked and the socket it is bound
 *	to is returned. If an error occurs the err pointer is overwritten
 *	with a negative errno code and NULL is returned. The function checks
 *	for both invalid handles and passing a handle which is not a socket.
 *
 *	On a success the socket object pointer is returned.
 */

struct socket *sockfd_lookup(int fd, int *err)
{
	struct file *file;
	struct socket *sock;

	file = fget(fd);
	if (!file) {
		*err = -EBADF;
		return NULL;
	}

	sock = sock_from_file(file);
	if (!sock) {
		*err = -ENOTSOCK;
		fput(file);
	}
	return sock;
}
EXPORT_SYMBOL(sockfd_lookup);

static struct socket *sockfd_lookup_light(int fd, int *err, int *fput_needed)
{
	struct fd f = fdget(fd);
	struct socket *sock;

	*err = -EBADF;
	if (f.file) {
		sock = sock_from_file(f.file);
		if (likely(sock)) {
			*fput_needed = f.flags & FDPUT_FPUT;
			return sock;
		}
		*err = -ENOTSOCK;
		fdput(f);
	}
	return NULL;
}

static ssize_t sockfs_listxattr(struct dentry *dentry, char *buffer,
				size_t size)
{
	ssize_t len;
	ssize_t used = 0;

	len = security_inode_listsecurity(d_inode(dentry), buffer, size);
	if (len < 0)
		return len;
	used += len;
	if (buffer) {
		if (size < used)
			return -ERANGE;
		buffer += len;
	}

	len = (XATTR_NAME_SOCKPROTONAME_LEN + 1);
	used += len;
	if (buffer) {
		if (size < used)
			return -ERANGE;
		memcpy(buffer, XATTR_NAME_SOCKPROTONAME, len);
		buffer += len;
	}

	return used;
}

static int sockfs_setattr(struct user_namespace *mnt_userns,
			  struct dentry *dentry, struct iattr *iattr)
{
	int err = simple_setattr(&init_user_ns, dentry, iattr);

	if (!err && (iattr->ia_valid & ATTR_UID)) {
		struct socket *sock = SOCKET_I(d_inode(dentry));

		if (sock->sk)
			sock->sk->sk_uid = iattr->ia_uid;
		else
			err = -ENOENT;
	}

	return err;
}

static const struct inode_operations sockfs_inode_ops = {
	.listxattr = sockfs_listxattr,
	.setattr = sockfs_setattr,
};

/**
 *	sock_alloc - allocate a socket
 *
 *	Allocate a new inode and socket object. The two are bound together
 *	and initialised. The socket is then returned. If we are out of inodes
 *	NULL is returned. This functions uses GFP_KERNEL internally.
 */

struct socket *sock_alloc(void)
{
	struct inode *inode;
	struct socket *sock;

	inode = new_inode_pseudo(sock_mnt->mnt_sb);
	if (!inode)
		return NULL;

	sock = SOCKET_I(inode);

	inode->i_ino = get_next_ino();
	inode->i_mode = S_IFSOCK | S_IRWXUGO;
	inode->i_uid = current_fsuid();
	inode->i_gid = current_fsgid();
	inode->i_op = &sockfs_inode_ops;

	return sock;
}
EXPORT_SYMBOL(sock_alloc);

static void __sock_release(struct socket *sock, struct inode *inode)
{
	if (sock->ops) {
		struct module *owner = sock->ops->owner;

		if (inode)
			inode_lock(inode);
		sock->ops->release(sock);
		sock->sk = NULL;
		if (inode)
			inode_unlock(inode);
		sock->ops = NULL;
		module_put(owner);
	}

	if (sock->wq.fasync_list)
		pr_err("%s: fasync list not empty!\n", __func__);

	if (!sock->file) {
		iput(SOCK_INODE(sock));
		return;
	}
	sock->file = NULL;
}

/**
 *	sock_release - close a socket
 *	@sock: socket to close
 *
 *	The socket is released from the protocol stack if it has a release
 *	callback, and the inode is then released if the socket is bound to
 *	an inode not a file.
 */
void sock_release(struct socket *sock)
{
	__sock_release(sock, NULL);
}
EXPORT_SYMBOL(sock_release);

void __sock_tx_timestamp(__u16 tsflags, __u8 *tx_flags)
{
	u8 flags = *tx_flags;

	if (tsflags & SOF_TIMESTAMPING_TX_HARDWARE) {
		flags |= SKBTX_HW_TSTAMP;

		/* PTP hardware clocks can provide a free running cycle counter
		 * as a time base for virtual clocks. Tell driver to use the
		 * free running cycle counter for timestamp if socket is bound
		 * to virtual clock.
		 */
		if (tsflags & SOF_TIMESTAMPING_BIND_PHC)
			flags |= SKBTX_HW_TSTAMP_USE_CYCLES;
	}

	if (tsflags & SOF_TIMESTAMPING_TX_SOFTWARE)
		flags |= SKBTX_SW_TSTAMP;

	if (tsflags & SOF_TIMESTAMPING_TX_SCHED)
		flags |= SKBTX_SCHED_TSTAMP;

	*tx_flags = flags;
}
EXPORT_SYMBOL(__sock_tx_timestamp);

INDIRECT_CALLABLE_DECLARE(int inet_sendmsg(struct socket *, struct msghdr *,
					   size_t));
INDIRECT_CALLABLE_DECLARE(int inet6_sendmsg(struct socket *, struct msghdr *,
					    size_t));
static inline int sock_sendmsg_nosec(struct socket *sock, struct msghdr *msg)
{
	int ret = INDIRECT_CALL_INET(sock->ops->sendmsg, inet6_sendmsg,
				     inet_sendmsg, sock, msg,
				     msg_data_left(msg));
	BUG_ON(ret == -EIOCBQUEUED);
	return ret;
}

/**
 *	sock_sendmsg - send a message through @sock
 *	@sock: socket
 *	@msg: message to send
 *
 *	Sends @msg through @sock, passing through LSM.
 *	Returns the number of bytes sent, or an error code.
 */
int sock_sendmsg(struct socket *sock, struct msghdr *msg)
{
	int err = security_socket_sendmsg(sock, msg,
					  msg_data_left(msg));

	return err ?: sock_sendmsg_nosec(sock, msg);
}
EXPORT_SYMBOL(sock_sendmsg);

/**
 *	kernel_sendmsg - send a message through @sock (kernel-space)
 *	@sock: socket
 *	@msg: message header
 *	@vec: kernel vec
 *	@num: vec array length
 *	@size: total message data size
 *
 *	Builds the message data with @vec and sends it through @sock.
 *	Returns the number of bytes sent, or an error code.
 */

int kernel_sendmsg(struct socket *sock, struct msghdr *msg,
		   struct kvec *vec, size_t num, size_t size)
{
	iov_iter_kvec(&msg->msg_iter, ITER_SOURCE, vec, num, size);
	return sock_sendmsg(sock, msg);
}
EXPORT_SYMBOL(kernel_sendmsg);

/**
 *	kernel_sendmsg_locked - send a message through @sock (kernel-space)
 *	@sk: sock
 *	@msg: message header
 *	@vec: output s/g array
 *	@num: output s/g array length
 *	@size: total message data size
 *
 *	Builds the message data with @vec and sends it through @sock.
 *	Returns the number of bytes sent, or an error code.
 *	Caller must hold @sk.
 */

int kernel_sendmsg_locked(struct sock *sk, struct msghdr *msg,
			  struct kvec *vec, size_t num, size_t size)
{
	struct socket *sock = sk->sk_socket;

	if (!sock->ops->sendmsg_locked)
		return sock_no_sendmsg_locked(sk, msg, size);

	iov_iter_kvec(&msg->msg_iter, ITER_SOURCE, vec, num, size);

	return sock->ops->sendmsg_locked(sk, msg, msg_data_left(msg));
}
EXPORT_SYMBOL(kernel_sendmsg_locked);

static bool skb_is_err_queue(const struct sk_buff *skb)
{
	/* pkt_type of skbs enqueued on the error queue are set to
	 * PACKET_OUTGOING in skb_set_err_queue(). This is only safe to do
	 * in recvmsg, since skbs received on a local socket will never
	 * have a pkt_type of PACKET_OUTGOING.
	 */
	return skb->pkt_type == PACKET_OUTGOING;
}

/* On transmit, software and hardware timestamps are returned independently.
 * As the two skb clones share the hardware timestamp, which may be updated
 * before the software timestamp is received, a hardware TX timestamp may be
 * returned only if there is no software TX timestamp. Ignore false software
 * timestamps, which may be made in the __sock_recv_timestamp() call when the
 * option SO_TIMESTAMP_OLD(NS) is enabled on the socket, even when the skb has a
 * hardware timestamp.
 */
static bool skb_is_swtx_tstamp(const struct sk_buff *skb, int false_tstamp)
{
	return skb->tstamp && !false_tstamp && skb_is_err_queue(skb);
}

static ktime_t get_timestamp(struct sock *sk, struct sk_buff *skb, int *if_index)
{
	bool cycles = sk->sk_tsflags & SOF_TIMESTAMPING_BIND_PHC;
	struct skb_shared_hwtstamps *shhwtstamps = skb_hwtstamps(skb);
	struct net_device *orig_dev;
	ktime_t hwtstamp;

	rcu_read_lock();
	orig_dev = dev_get_by_napi_id(skb_napi_id(skb));
	if (orig_dev) {
		*if_index = orig_dev->ifindex;
		hwtstamp = netdev_get_tstamp(orig_dev, shhwtstamps, cycles);
	} else {
		hwtstamp = shhwtstamps->hwtstamp;
	}
	rcu_read_unlock();

	return hwtstamp;
}

static void put_ts_pktinfo(struct msghdr *msg, struct sk_buff *skb,
			   int if_index)
{
	struct scm_ts_pktinfo ts_pktinfo;
	struct net_device *orig_dev;

	if (!skb_mac_header_was_set(skb))
		return;

	memset(&ts_pktinfo, 0, sizeof(ts_pktinfo));

	if (!if_index) {
		rcu_read_lock();
		orig_dev = dev_get_by_napi_id(skb_napi_id(skb));
		if (orig_dev)
			if_index = orig_dev->ifindex;
		rcu_read_unlock();
	}
	ts_pktinfo.if_index = if_index;

	ts_pktinfo.pkt_length = skb->len - skb_mac_offset(skb);
	put_cmsg(msg, SOL_SOCKET, SCM_TIMESTAMPING_PKTINFO,
		 sizeof(ts_pktinfo), &ts_pktinfo);
}

/*
 * called from sock_recv_timestamp() if sock_flag(sk, SOCK_RCVTSTAMP)
 */
void __sock_recv_timestamp(struct msghdr *msg, struct sock *sk,
	struct sk_buff *skb)
{
	int need_software_tstamp = sock_flag(sk, SOCK_RCVTSTAMP);
	int new_tstamp = sock_flag(sk, SOCK_TSTAMP_NEW);
	struct scm_timestamping_internal tss;

	int empty = 1, false_tstamp = 0;
	struct skb_shared_hwtstamps *shhwtstamps =
		skb_hwtstamps(skb);
<<<<<<< HEAD
=======
	int if_index;
>>>>>>> d60c95ef
	ktime_t hwtstamp;

	/* Race occurred between timestamp enabling and packet
	   receiving.  Fill in the current time for now. */
	if (need_software_tstamp && skb->tstamp == 0) {
		__net_timestamp(skb);
		false_tstamp = 1;
	}

	if (need_software_tstamp) {
		if (!sock_flag(sk, SOCK_RCVTSTAMPNS)) {
			if (new_tstamp) {
				struct __kernel_sock_timeval tv;

				skb_get_new_timestamp(skb, &tv);
				put_cmsg(msg, SOL_SOCKET, SO_TIMESTAMP_NEW,
					 sizeof(tv), &tv);
			} else {
				struct __kernel_old_timeval tv;

				skb_get_timestamp(skb, &tv);
				put_cmsg(msg, SOL_SOCKET, SO_TIMESTAMP_OLD,
					 sizeof(tv), &tv);
			}
		} else {
			if (new_tstamp) {
				struct __kernel_timespec ts;

				skb_get_new_timestampns(skb, &ts);
				put_cmsg(msg, SOL_SOCKET, SO_TIMESTAMPNS_NEW,
					 sizeof(ts), &ts);
			} else {
				struct __kernel_old_timespec ts;

				skb_get_timestampns(skb, &ts);
				put_cmsg(msg, SOL_SOCKET, SO_TIMESTAMPNS_OLD,
					 sizeof(ts), &ts);
			}
		}
	}

	memset(&tss, 0, sizeof(tss));
	if ((sk->sk_tsflags & SOF_TIMESTAMPING_SOFTWARE) &&
	    ktime_to_timespec64_cond(skb->tstamp, tss.ts + 0))
		empty = 0;
	if (shhwtstamps &&
	    (sk->sk_tsflags & SOF_TIMESTAMPING_RAW_HARDWARE) &&
	    !skb_is_swtx_tstamp(skb, false_tstamp)) {
		if_index = 0;
		if (skb_shinfo(skb)->tx_flags & SKBTX_HW_TSTAMP_NETDEV)
			hwtstamp = get_timestamp(sk, skb, &if_index);
		else
			hwtstamp = shhwtstamps->hwtstamp;

		if (sk->sk_tsflags & SOF_TIMESTAMPING_BIND_PHC)
<<<<<<< HEAD
			hwtstamp = ptp_convert_timestamp(shhwtstamps,
							 sk->sk_bind_phc);
		else
			hwtstamp = shhwtstamps->hwtstamp;
=======
			hwtstamp = ptp_convert_timestamp(&hwtstamp,
							 sk->sk_bind_phc);
>>>>>>> d60c95ef

		if (ktime_to_timespec64_cond(hwtstamp, tss.ts + 2)) {
			empty = 0;

			if ((sk->sk_tsflags & SOF_TIMESTAMPING_OPT_PKTINFO) &&
			    !skb_is_err_queue(skb))
				put_ts_pktinfo(msg, skb, if_index);
		}
	}
	if (!empty) {
		if (sock_flag(sk, SOCK_TSTAMP_NEW))
			put_cmsg_scm_timestamping64(msg, &tss);
		else
			put_cmsg_scm_timestamping(msg, &tss);

		if (skb_is_err_queue(skb) && skb->len &&
		    SKB_EXT_ERR(skb)->opt_stats)
			put_cmsg(msg, SOL_SOCKET, SCM_TIMESTAMPING_OPT_STATS,
				 skb->len, skb->data);
	}
}
EXPORT_SYMBOL_GPL(__sock_recv_timestamp);

void __sock_recv_wifi_status(struct msghdr *msg, struct sock *sk,
	struct sk_buff *skb)
{
	int ack;

	if (!sock_flag(sk, SOCK_WIFI_STATUS))
		return;
	if (!skb->wifi_acked_valid)
		return;

	ack = skb->wifi_acked;

	put_cmsg(msg, SOL_SOCKET, SCM_WIFI_STATUS, sizeof(ack), &ack);
}
EXPORT_SYMBOL_GPL(__sock_recv_wifi_status);

static inline void sock_recv_drops(struct msghdr *msg, struct sock *sk,
				   struct sk_buff *skb)
{
	if (sock_flag(sk, SOCK_RXQ_OVFL) && skb && SOCK_SKB_CB(skb)->dropcount)
		put_cmsg(msg, SOL_SOCKET, SO_RXQ_OVFL,
			sizeof(__u32), &SOCK_SKB_CB(skb)->dropcount);
}

static void sock_recv_mark(struct msghdr *msg, struct sock *sk,
			   struct sk_buff *skb)
{
	if (sock_flag(sk, SOCK_RCVMARK) && skb)
		put_cmsg(msg, SOL_SOCKET, SO_MARK, sizeof(__u32),
			 &skb->mark);
}

void __sock_recv_cmsgs(struct msghdr *msg, struct sock *sk,
		       struct sk_buff *skb)
{
	sock_recv_timestamp(msg, sk, skb);
	sock_recv_drops(msg, sk, skb);
	sock_recv_mark(msg, sk, skb);
}
EXPORT_SYMBOL_GPL(__sock_recv_cmsgs);

INDIRECT_CALLABLE_DECLARE(int inet_recvmsg(struct socket *, struct msghdr *,
					   size_t, int));
INDIRECT_CALLABLE_DECLARE(int inet6_recvmsg(struct socket *, struct msghdr *,
					    size_t, int));
static inline int sock_recvmsg_nosec(struct socket *sock, struct msghdr *msg,
				     int flags)
{
	return INDIRECT_CALL_INET(sock->ops->recvmsg, inet6_recvmsg,
				  inet_recvmsg, sock, msg, msg_data_left(msg),
				  flags);
}

/**
 *	sock_recvmsg - receive a message from @sock
 *	@sock: socket
 *	@msg: message to receive
 *	@flags: message flags
 *
 *	Receives @msg from @sock, passing through LSM. Returns the total number
 *	of bytes received, or an error.
 */
int sock_recvmsg(struct socket *sock, struct msghdr *msg, int flags)
{
	int err = security_socket_recvmsg(sock, msg, msg_data_left(msg), flags);

	return err ?: sock_recvmsg_nosec(sock, msg, flags);
}
EXPORT_SYMBOL(sock_recvmsg);

/**
 *	kernel_recvmsg - Receive a message from a socket (kernel space)
 *	@sock: The socket to receive the message from
 *	@msg: Received message
 *	@vec: Input s/g array for message data
 *	@num: Size of input s/g array
 *	@size: Number of bytes to read
 *	@flags: Message flags (MSG_DONTWAIT, etc...)
 *
 *	On return the msg structure contains the scatter/gather array passed in the
 *	vec argument. The array is modified so that it consists of the unfilled
 *	portion of the original array.
 *
 *	The returned value is the total number of bytes received, or an error.
 */

int kernel_recvmsg(struct socket *sock, struct msghdr *msg,
		   struct kvec *vec, size_t num, size_t size, int flags)
{
	msg->msg_control_is_user = false;
	iov_iter_kvec(&msg->msg_iter, ITER_DEST, vec, num, size);
	return sock_recvmsg(sock, msg, flags);
}
EXPORT_SYMBOL(kernel_recvmsg);

static ssize_t sock_sendpage(struct file *file, struct page *page,
			     int offset, size_t size, loff_t *ppos, int more)
{
	struct socket *sock;
	int flags;

	sock = file->private_data;

	flags = (file->f_flags & O_NONBLOCK) ? MSG_DONTWAIT : 0;
	/* more is a combination of MSG_MORE and MSG_SENDPAGE_NOTLAST */
	flags |= more;

	return kernel_sendpage(sock, page, offset, size, flags);
}

static ssize_t sock_splice_read(struct file *file, loff_t *ppos,
				struct pipe_inode_info *pipe, size_t len,
				unsigned int flags)
{
	struct socket *sock = file->private_data;

	if (unlikely(!sock->ops->splice_read))
		return generic_file_splice_read(file, ppos, pipe, len, flags);

	return sock->ops->splice_read(sock, ppos, pipe, len, flags);
}

static ssize_t sock_read_iter(struct kiocb *iocb, struct iov_iter *to)
{
	struct file *file = iocb->ki_filp;
	struct socket *sock = file->private_data;
	struct msghdr msg = {.msg_iter = *to,
			     .msg_iocb = iocb};
	ssize_t res;

	if (file->f_flags & O_NONBLOCK || (iocb->ki_flags & IOCB_NOWAIT))
		msg.msg_flags = MSG_DONTWAIT;

	if (iocb->ki_pos != 0)
		return -ESPIPE;

	if (!iov_iter_count(to))	/* Match SYS5 behaviour */
		return 0;

	res = sock_recvmsg(sock, &msg, msg.msg_flags);
	*to = msg.msg_iter;
	return res;
}

static ssize_t sock_write_iter(struct kiocb *iocb, struct iov_iter *from)
{
	struct file *file = iocb->ki_filp;
	struct socket *sock = file->private_data;
	struct msghdr msg = {.msg_iter = *from,
			     .msg_iocb = iocb};
	ssize_t res;

	if (iocb->ki_pos != 0)
		return -ESPIPE;

	if (file->f_flags & O_NONBLOCK || (iocb->ki_flags & IOCB_NOWAIT))
		msg.msg_flags = MSG_DONTWAIT;

	if (sock->type == SOCK_SEQPACKET)
		msg.msg_flags |= MSG_EOR;

	res = sock_sendmsg(sock, &msg);
	*from = msg.msg_iter;
	return res;
}

/*
 * Atomic setting of ioctl hooks to avoid race
 * with module unload.
 */

static DEFINE_MUTEX(br_ioctl_mutex);
static int (*br_ioctl_hook)(struct net *net, struct net_bridge *br,
			    unsigned int cmd, struct ifreq *ifr,
			    void __user *uarg);

void brioctl_set(int (*hook)(struct net *net, struct net_bridge *br,
			     unsigned int cmd, struct ifreq *ifr,
			     void __user *uarg))
{
	mutex_lock(&br_ioctl_mutex);
	br_ioctl_hook = hook;
	mutex_unlock(&br_ioctl_mutex);
}
EXPORT_SYMBOL(brioctl_set);

int br_ioctl_call(struct net *net, struct net_bridge *br, unsigned int cmd,
		  struct ifreq *ifr, void __user *uarg)
{
	int err = -ENOPKG;

	if (!br_ioctl_hook)
		request_module("bridge");

	mutex_lock(&br_ioctl_mutex);
	if (br_ioctl_hook)
		err = br_ioctl_hook(net, br, cmd, ifr, uarg);
	mutex_unlock(&br_ioctl_mutex);

	return err;
}

static DEFINE_MUTEX(vlan_ioctl_mutex);
static int (*vlan_ioctl_hook) (struct net *, void __user *arg);

void vlan_ioctl_set(int (*hook) (struct net *, void __user *))
{
	mutex_lock(&vlan_ioctl_mutex);
	vlan_ioctl_hook = hook;
	mutex_unlock(&vlan_ioctl_mutex);
}
EXPORT_SYMBOL(vlan_ioctl_set);

static long sock_do_ioctl(struct net *net, struct socket *sock,
			  unsigned int cmd, unsigned long arg)
{
	struct ifreq ifr;
	bool need_copyout;
	int err;
	void __user *argp = (void __user *)arg;
	void __user *data;

	err = sock->ops->ioctl(sock, cmd, arg);

	/*
	 * If this ioctl is unknown try to hand it down
	 * to the NIC driver.
	 */
	if (err != -ENOIOCTLCMD)
		return err;

	if (!is_socket_ioctl_cmd(cmd))
		return -ENOTTY;

	if (get_user_ifreq(&ifr, &data, argp))
		return -EFAULT;
	err = dev_ioctl(net, cmd, &ifr, data, &need_copyout);
	if (!err && need_copyout)
		if (put_user_ifreq(&ifr, argp))
			return -EFAULT;

	return err;
}

/*
 *	With an ioctl, arg may well be a user mode pointer, but we don't know
 *	what to do with it - that's up to the protocol still.
 */

static long sock_ioctl(struct file *file, unsigned cmd, unsigned long arg)
{
	struct socket *sock;
	struct sock *sk;
	void __user *argp = (void __user *)arg;
	int pid, err;
	struct net *net;

	sock = file->private_data;
	sk = sock->sk;
	net = sock_net(sk);
	if (unlikely(cmd >= SIOCDEVPRIVATE && cmd <= (SIOCDEVPRIVATE + 15))) {
		struct ifreq ifr;
		void __user *data;
		bool need_copyout;
		if (get_user_ifreq(&ifr, &data, argp))
			return -EFAULT;
		err = dev_ioctl(net, cmd, &ifr, data, &need_copyout);
		if (!err && need_copyout)
			if (put_user_ifreq(&ifr, argp))
				return -EFAULT;
	} else
#ifdef CONFIG_WEXT_CORE
	if (cmd >= SIOCIWFIRST && cmd <= SIOCIWLAST) {
		err = wext_handle_ioctl(net, cmd, argp);
	} else
#endif
		switch (cmd) {
		case FIOSETOWN:
		case SIOCSPGRP:
			err = -EFAULT;
			if (get_user(pid, (int __user *)argp))
				break;
			err = f_setown(sock->file, pid, 1);
			break;
		case FIOGETOWN:
		case SIOCGPGRP:
			err = put_user(f_getown(sock->file),
				       (int __user *)argp);
			break;
		case SIOCGIFBR:
		case SIOCSIFBR:
		case SIOCBRADDBR:
		case SIOCBRDELBR:
			err = br_ioctl_call(net, NULL, cmd, NULL, argp);
			break;
		case SIOCGIFVLAN:
		case SIOCSIFVLAN:
			err = -ENOPKG;
			if (!vlan_ioctl_hook)
				request_module("8021q");

			mutex_lock(&vlan_ioctl_mutex);
			if (vlan_ioctl_hook)
				err = vlan_ioctl_hook(net, argp);
			mutex_unlock(&vlan_ioctl_mutex);
			break;
		case SIOCGSKNS:
			err = -EPERM;
			if (!ns_capable(net->user_ns, CAP_NET_ADMIN))
				break;

			err = open_related_ns(&net->ns, get_net_ns);
			break;
		case SIOCGSTAMP_OLD:
		case SIOCGSTAMPNS_OLD:
			if (!sock->ops->gettstamp) {
				err = -ENOIOCTLCMD;
				break;
			}
			err = sock->ops->gettstamp(sock, argp,
						   cmd == SIOCGSTAMP_OLD,
						   !IS_ENABLED(CONFIG_64BIT));
			break;
		case SIOCGSTAMP_NEW:
		case SIOCGSTAMPNS_NEW:
			if (!sock->ops->gettstamp) {
				err = -ENOIOCTLCMD;
				break;
			}
			err = sock->ops->gettstamp(sock, argp,
						   cmd == SIOCGSTAMP_NEW,
						   false);
			break;

		case SIOCGIFCONF:
			err = dev_ifconf(net, argp);
			break;

		default:
			err = sock_do_ioctl(net, sock, cmd, arg);
			break;
		}
	return err;
}

/**
 *	sock_create_lite - creates a socket
 *	@family: protocol family (AF_INET, ...)
 *	@type: communication type (SOCK_STREAM, ...)
 *	@protocol: protocol (0, ...)
 *	@res: new socket
 *
 *	Creates a new socket and assigns it to @res, passing through LSM.
 *	The new socket initialization is not complete, see kernel_accept().
 *	Returns 0 or an error. On failure @res is set to %NULL.
 *	This function internally uses GFP_KERNEL.
 */

int sock_create_lite(int family, int type, int protocol, struct socket **res)
{
	int err;
	struct socket *sock = NULL;

	err = security_socket_create(family, type, protocol, 1);
	if (err)
		goto out;

	sock = sock_alloc();
	if (!sock) {
		err = -ENOMEM;
		goto out;
	}

	sock->type = type;
	err = security_socket_post_create(sock, family, type, protocol, 1);
	if (err)
		goto out_release;

out:
	*res = sock;
	return err;
out_release:
	sock_release(sock);
	sock = NULL;
	goto out;
}
EXPORT_SYMBOL(sock_create_lite);

/* No kernel lock held - perfect */
static __poll_t sock_poll(struct file *file, poll_table *wait)
{
	struct socket *sock = file->private_data;
	__poll_t events = poll_requested_events(wait), flag = 0;

	if (!sock->ops->poll)
		return 0;

	if (sk_can_busy_loop(sock->sk)) {
		/* poll once if requested by the syscall */
		if (events & POLL_BUSY_LOOP)
			sk_busy_loop(sock->sk, 1);

		/* if this socket can poll_ll, tell the system call */
		flag = POLL_BUSY_LOOP;
	}

	return sock->ops->poll(file, sock, wait) | flag;
}

static int sock_mmap(struct file *file, struct vm_area_struct *vma)
{
	struct socket *sock = file->private_data;

	return sock->ops->mmap(file, sock, vma);
}

static int sock_close(struct inode *inode, struct file *filp)
{
	__sock_release(SOCKET_I(inode), inode);
	return 0;
}

/*
 *	Update the socket async list
 *
 *	Fasync_list locking strategy.
 *
 *	1. fasync_list is modified only under process context socket lock
 *	   i.e. under semaphore.
 *	2. fasync_list is used under read_lock(&sk->sk_callback_lock)
 *	   or under socket lock
 */

static int sock_fasync(int fd, struct file *filp, int on)
{
	struct socket *sock = filp->private_data;
	struct sock *sk = sock->sk;
	struct socket_wq *wq = &sock->wq;

	if (sk == NULL)
		return -EINVAL;

	lock_sock(sk);
	fasync_helper(fd, filp, on, &wq->fasync_list);

	if (!wq->fasync_list)
		sock_reset_flag(sk, SOCK_FASYNC);
	else
		sock_set_flag(sk, SOCK_FASYNC);

	release_sock(sk);
	return 0;
}

/* This function may be called only under rcu_lock */

int sock_wake_async(struct socket_wq *wq, int how, int band)
{
	if (!wq || !wq->fasync_list)
		return -1;

	switch (how) {
	case SOCK_WAKE_WAITD:
		if (test_bit(SOCKWQ_ASYNC_WAITDATA, &wq->flags))
			break;
		goto call_kill;
	case SOCK_WAKE_SPACE:
		if (!test_and_clear_bit(SOCKWQ_ASYNC_NOSPACE, &wq->flags))
			break;
		fallthrough;
	case SOCK_WAKE_IO:
call_kill:
		kill_fasync(&wq->fasync_list, SIGIO, band);
		break;
	case SOCK_WAKE_URG:
		kill_fasync(&wq->fasync_list, SIGURG, band);
	}

	return 0;
}
EXPORT_SYMBOL(sock_wake_async);

/**
 *	__sock_create - creates a socket
 *	@net: net namespace
 *	@family: protocol family (AF_INET, ...)
 *	@type: communication type (SOCK_STREAM, ...)
 *	@protocol: protocol (0, ...)
 *	@res: new socket
 *	@kern: boolean for kernel space sockets
 *
 *	Creates a new socket and assigns it to @res, passing through LSM.
 *	Returns 0 or an error. On failure @res is set to %NULL. @kern must
 *	be set to true if the socket resides in kernel space.
 *	This function internally uses GFP_KERNEL.
 */

int __sock_create(struct net *net, int family, int type, int protocol,
			 struct socket **res, int kern)
{
	int err;
	struct socket *sock;
	const struct net_proto_family *pf;

	/*
	 *      Check protocol is in range
	 */
	if (family < 0 || family >= NPROTO)
		return -EAFNOSUPPORT;
	if (type < 0 || type >= SOCK_MAX)
		return -EINVAL;

	/* Compatibility.

	   This uglymoron is moved from INET layer to here to avoid
	   deadlock in module load.
	 */
	if (family == PF_INET && type == SOCK_PACKET) {
		pr_info_once("%s uses obsolete (PF_INET,SOCK_PACKET)\n",
			     current->comm);
		family = PF_PACKET;
	}

	err = security_socket_create(family, type, protocol, kern);
	if (err)
		return err;

	/*
	 *	Allocate the socket and allow the family to set things up. if
	 *	the protocol is 0, the family is instructed to select an appropriate
	 *	default.
	 */
	sock = sock_alloc();
	if (!sock) {
		net_warn_ratelimited("socket: no more sockets\n");
		return -ENFILE;	/* Not exactly a match, but its the
				   closest posix thing */
	}

	sock->type = type;

#ifdef CONFIG_MODULES
	/* Attempt to load a protocol module if the find failed.
	 *
	 * 12/09/1996 Marcin: But! this makes REALLY only sense, if the user
	 * requested real, full-featured networking support upon configuration.
	 * Otherwise module support will break!
	 */
	if (rcu_access_pointer(net_families[family]) == NULL)
		request_module("net-pf-%d", family);
#endif

	rcu_read_lock();
	pf = rcu_dereference(net_families[family]);
	err = -EAFNOSUPPORT;
	if (!pf)
		goto out_release;

	/*
	 * We will call the ->create function, that possibly is in a loadable
	 * module, so we have to bump that loadable module refcnt first.
	 */
	if (!try_module_get(pf->owner))
		goto out_release;

	/* Now protected by module ref count */
	rcu_read_unlock();

	err = pf->create(net, sock, protocol, kern);
	if (err < 0)
		goto out_module_put;

	/*
	 * Now to bump the refcnt of the [loadable] module that owns this
	 * socket at sock_release time we decrement its refcnt.
	 */
	if (!try_module_get(sock->ops->owner))
		goto out_module_busy;

	/*
	 * Now that we're done with the ->create function, the [loadable]
	 * module can have its refcnt decremented
	 */
	module_put(pf->owner);
	err = security_socket_post_create(sock, family, type, protocol, kern);
	if (err)
		goto out_sock_release;
	*res = sock;

	return 0;

out_module_busy:
	err = -EAFNOSUPPORT;
out_module_put:
	sock->ops = NULL;
	module_put(pf->owner);
out_sock_release:
	sock_release(sock);
	return err;

out_release:
	rcu_read_unlock();
	goto out_sock_release;
}
EXPORT_SYMBOL(__sock_create);

/**
 *	sock_create - creates a socket
 *	@family: protocol family (AF_INET, ...)
 *	@type: communication type (SOCK_STREAM, ...)
 *	@protocol: protocol (0, ...)
 *	@res: new socket
 *
 *	A wrapper around __sock_create().
 *	Returns 0 or an error. This function internally uses GFP_KERNEL.
 */

int sock_create(int family, int type, int protocol, struct socket **res)
{
	return __sock_create(current->nsproxy->net_ns, family, type, protocol, res, 0);
}
EXPORT_SYMBOL(sock_create);

/**
 *	sock_create_kern - creates a socket (kernel space)
 *	@net: net namespace
 *	@family: protocol family (AF_INET, ...)
 *	@type: communication type (SOCK_STREAM, ...)
 *	@protocol: protocol (0, ...)
 *	@res: new socket
 *
 *	A wrapper around __sock_create().
 *	Returns 0 or an error. This function internally uses GFP_KERNEL.
 */

int sock_create_kern(struct net *net, int family, int type, int protocol, struct socket **res)
{
	return __sock_create(net, family, type, protocol, res, 1);
}
EXPORT_SYMBOL(sock_create_kern);

static struct socket *__sys_socket_create(int family, int type, int protocol)
{
	struct socket *sock;
	int retval;

	/* Check the SOCK_* constants for consistency.  */
	BUILD_BUG_ON(SOCK_CLOEXEC != O_CLOEXEC);
	BUILD_BUG_ON((SOCK_MAX | SOCK_TYPE_MASK) != SOCK_TYPE_MASK);
	BUILD_BUG_ON(SOCK_CLOEXEC & SOCK_TYPE_MASK);
	BUILD_BUG_ON(SOCK_NONBLOCK & SOCK_TYPE_MASK);

	if ((type & ~SOCK_TYPE_MASK) & ~(SOCK_CLOEXEC | SOCK_NONBLOCK))
		return ERR_PTR(-EINVAL);
	type &= SOCK_TYPE_MASK;

	retval = sock_create(family, type, protocol, &sock);
	if (retval < 0)
		return ERR_PTR(retval);

	return sock;
}

struct file *__sys_socket_file(int family, int type, int protocol)
{
	struct socket *sock;
	struct file *file;
	int flags;

	sock = __sys_socket_create(family, type, protocol);
	if (IS_ERR(sock))
		return ERR_CAST(sock);

	flags = type & ~SOCK_TYPE_MASK;
	if (SOCK_NONBLOCK != O_NONBLOCK && (flags & SOCK_NONBLOCK))
		flags = (flags & ~SOCK_NONBLOCK) | O_NONBLOCK;

	file = sock_alloc_file(sock, flags, NULL);
	if (IS_ERR(file))
		sock_release(sock);

	return file;
}

int __sys_socket(int family, int type, int protocol)
{
	struct socket *sock;
	int flags;

	sock = __sys_socket_create(family, type, protocol);
	if (IS_ERR(sock))
		return PTR_ERR(sock);

	flags = type & ~SOCK_TYPE_MASK;
	if (SOCK_NONBLOCK != O_NONBLOCK && (flags & SOCK_NONBLOCK))
		flags = (flags & ~SOCK_NONBLOCK) | O_NONBLOCK;

	return sock_map_fd(sock, flags & (O_CLOEXEC | O_NONBLOCK));
}

SYSCALL_DEFINE3(socket, int, family, int, type, int, protocol)
{
	return __sys_socket(family, type, protocol);
}

/*
 *	Create a pair of connected sockets.
 */

int __sys_socketpair(int family, int type, int protocol, int __user *usockvec)
{
	struct socket *sock1, *sock2;
	int fd1, fd2, err;
	struct file *newfile1, *newfile2;
	int flags;

	flags = type & ~SOCK_TYPE_MASK;
	if (flags & ~(SOCK_CLOEXEC | SOCK_NONBLOCK))
		return -EINVAL;
	type &= SOCK_TYPE_MASK;

	if (SOCK_NONBLOCK != O_NONBLOCK && (flags & SOCK_NONBLOCK))
		flags = (flags & ~SOCK_NONBLOCK) | O_NONBLOCK;

	/*
	 * reserve descriptors and make sure we won't fail
	 * to return them to userland.
	 */
	fd1 = get_unused_fd_flags(flags);
	if (unlikely(fd1 < 0))
		return fd1;

	fd2 = get_unused_fd_flags(flags);
	if (unlikely(fd2 < 0)) {
		put_unused_fd(fd1);
		return fd2;
	}

	err = put_user(fd1, &usockvec[0]);
	if (err)
		goto out;

	err = put_user(fd2, &usockvec[1]);
	if (err)
		goto out;

	/*
	 * Obtain the first socket and check if the underlying protocol
	 * supports the socketpair call.
	 */

	err = sock_create(family, type, protocol, &sock1);
	if (unlikely(err < 0))
		goto out;

	err = sock_create(family, type, protocol, &sock2);
	if (unlikely(err < 0)) {
		sock_release(sock1);
		goto out;
	}

	err = security_socket_socketpair(sock1, sock2);
	if (unlikely(err)) {
		sock_release(sock2);
		sock_release(sock1);
		goto out;
	}

	err = sock1->ops->socketpair(sock1, sock2);
	if (unlikely(err < 0)) {
		sock_release(sock2);
		sock_release(sock1);
		goto out;
	}

	newfile1 = sock_alloc_file(sock1, flags, NULL);
	if (IS_ERR(newfile1)) {
		err = PTR_ERR(newfile1);
		sock_release(sock2);
		goto out;
	}

	newfile2 = sock_alloc_file(sock2, flags, NULL);
	if (IS_ERR(newfile2)) {
		err = PTR_ERR(newfile2);
		fput(newfile1);
		goto out;
	}

	audit_fd_pair(fd1, fd2);

	fd_install(fd1, newfile1);
	fd_install(fd2, newfile2);
	return 0;

out:
	put_unused_fd(fd2);
	put_unused_fd(fd1);
	return err;
}

SYSCALL_DEFINE4(socketpair, int, family, int, type, int, protocol,
		int __user *, usockvec)
{
	return __sys_socketpair(family, type, protocol, usockvec);
}

/*
 *	Bind a name to a socket. Nothing much to do here since it's
 *	the protocol's responsibility to handle the local address.
 *
 *	We move the socket address to kernel space before we call
 *	the protocol layer (having also checked the address is ok).
 */

int __sys_bind(int fd, struct sockaddr __user *umyaddr, int addrlen)
{
	struct socket *sock;
	struct sockaddr_storage address;
	int err, fput_needed;

	sock = sockfd_lookup_light(fd, &err, &fput_needed);
	if (sock) {
		err = move_addr_to_kernel(umyaddr, addrlen, &address);
		if (!err) {
			err = security_socket_bind(sock,
						   (struct sockaddr *)&address,
						   addrlen);
			if (!err)
				err = sock->ops->bind(sock,
						      (struct sockaddr *)
						      &address, addrlen);
		}
		fput_light(sock->file, fput_needed);
	}
	return err;
}

SYSCALL_DEFINE3(bind, int, fd, struct sockaddr __user *, umyaddr, int, addrlen)
{
	return __sys_bind(fd, umyaddr, addrlen);
}

/*
 *	Perform a listen. Basically, we allow the protocol to do anything
 *	necessary for a listen, and if that works, we mark the socket as
 *	ready for listening.
 */

int __sys_listen(int fd, int backlog)
{
	struct socket *sock;
	int err, fput_needed;
	int somaxconn;

	sock = sockfd_lookup_light(fd, &err, &fput_needed);
	if (sock) {
		somaxconn = READ_ONCE(sock_net(sock->sk)->core.sysctl_somaxconn);
		if ((unsigned int)backlog > somaxconn)
			backlog = somaxconn;

		err = security_socket_listen(sock, backlog);
		if (!err)
			err = sock->ops->listen(sock, backlog);

		fput_light(sock->file, fput_needed);
	}
	return err;
}

SYSCALL_DEFINE2(listen, int, fd, int, backlog)
{
	return __sys_listen(fd, backlog);
}

struct file *do_accept(struct file *file, unsigned file_flags,
		       struct sockaddr __user *upeer_sockaddr,
		       int __user *upeer_addrlen, int flags)
{
	struct socket *sock, *newsock;
	struct file *newfile;
	int err, len;
	struct sockaddr_storage address;

	sock = sock_from_file(file);
	if (!sock)
		return ERR_PTR(-ENOTSOCK);

	newsock = sock_alloc();
	if (!newsock)
		return ERR_PTR(-ENFILE);

	newsock->type = sock->type;
	newsock->ops = sock->ops;

	/*
	 * We don't need try_module_get here, as the listening socket (sock)
	 * has the protocol module (sock->ops->owner) held.
	 */
	__module_get(newsock->ops->owner);

	newfile = sock_alloc_file(newsock, flags, sock->sk->sk_prot_creator->name);
	if (IS_ERR(newfile))
		return newfile;

	err = security_socket_accept(sock, newsock);
	if (err)
		goto out_fd;

	err = sock->ops->accept(sock, newsock, sock->file->f_flags | file_flags,
					false);
	if (err < 0)
		goto out_fd;

	if (upeer_sockaddr) {
		len = newsock->ops->getname(newsock,
					(struct sockaddr *)&address, 2);
		if (len < 0) {
			err = -ECONNABORTED;
			goto out_fd;
		}
		err = move_addr_to_user(&address,
					len, upeer_sockaddr, upeer_addrlen);
		if (err < 0)
			goto out_fd;
	}

	/* File flags are not inherited via accept() unlike another OSes. */
	return newfile;
out_fd:
	fput(newfile);
	return ERR_PTR(err);
}

static int __sys_accept4_file(struct file *file, struct sockaddr __user *upeer_sockaddr,
			      int __user *upeer_addrlen, int flags)
{
	struct file *newfile;
	int newfd;

	if (flags & ~(SOCK_CLOEXEC | SOCK_NONBLOCK))
		return -EINVAL;

	if (SOCK_NONBLOCK != O_NONBLOCK && (flags & SOCK_NONBLOCK))
		flags = (flags & ~SOCK_NONBLOCK) | O_NONBLOCK;

	newfd = get_unused_fd_flags(flags);
	if (unlikely(newfd < 0))
		return newfd;

	newfile = do_accept(file, 0, upeer_sockaddr, upeer_addrlen,
			    flags);
	if (IS_ERR(newfile)) {
		put_unused_fd(newfd);
		return PTR_ERR(newfile);
	}
	fd_install(newfd, newfile);
	return newfd;
}

/*
 *	For accept, we attempt to create a new socket, set up the link
 *	with the client, wake up the client, then return the new
 *	connected fd. We collect the address of the connector in kernel
 *	space and move it to user at the very end. This is unclean because
 *	we open the socket then return an error.
 *
 *	1003.1g adds the ability to recvmsg() to query connection pending
 *	status to recvmsg. We need to add that support in a way thats
 *	clean when we restructure accept also.
 */

int __sys_accept4(int fd, struct sockaddr __user *upeer_sockaddr,
		  int __user *upeer_addrlen, int flags)
{
	int ret = -EBADF;
	struct fd f;

	f = fdget(fd);
	if (f.file) {
		ret = __sys_accept4_file(f.file, upeer_sockaddr,
					 upeer_addrlen, flags);
		fdput(f);
	}

	return ret;
}

SYSCALL_DEFINE4(accept4, int, fd, struct sockaddr __user *, upeer_sockaddr,
		int __user *, upeer_addrlen, int, flags)
{
	return __sys_accept4(fd, upeer_sockaddr, upeer_addrlen, flags);
}

SYSCALL_DEFINE3(accept, int, fd, struct sockaddr __user *, upeer_sockaddr,
		int __user *, upeer_addrlen)
{
	return __sys_accept4(fd, upeer_sockaddr, upeer_addrlen, 0);
}

/*
 *	Attempt to connect to a socket with the server address.  The address
 *	is in user space so we verify it is OK and move it to kernel space.
 *
 *	For 1003.1g we need to add clean support for a bind to AF_UNSPEC to
 *	break bindings
 *
 *	NOTE: 1003.1g draft 6.3 is broken with respect to AX.25/NetROM and
 *	other SEQPACKET protocols that take time to connect() as it doesn't
 *	include the -EINPROGRESS status for such sockets.
 */

int __sys_connect_file(struct file *file, struct sockaddr_storage *address,
		       int addrlen, int file_flags)
{
	struct socket *sock;
	int err;

	sock = sock_from_file(file);
	if (!sock) {
		err = -ENOTSOCK;
		goto out;
	}

	err =
	    security_socket_connect(sock, (struct sockaddr *)address, addrlen);
	if (err)
		goto out;

	err = sock->ops->connect(sock, (struct sockaddr *)address, addrlen,
				 sock->file->f_flags | file_flags);
out:
	return err;
}

int __sys_connect(int fd, struct sockaddr __user *uservaddr, int addrlen)
{
	int ret = -EBADF;
	struct fd f;

	f = fdget(fd);
	if (f.file) {
		struct sockaddr_storage address;

		ret = move_addr_to_kernel(uservaddr, addrlen, &address);
		if (!ret)
			ret = __sys_connect_file(f.file, &address, addrlen, 0);
		fdput(f);
	}

	return ret;
}

SYSCALL_DEFINE3(connect, int, fd, struct sockaddr __user *, uservaddr,
		int, addrlen)
{
	return __sys_connect(fd, uservaddr, addrlen);
}

/*
 *	Get the local address ('name') of a socket object. Move the obtained
 *	name to user space.
 */

int __sys_getsockname(int fd, struct sockaddr __user *usockaddr,
		      int __user *usockaddr_len)
{
	struct socket *sock;
	struct sockaddr_storage address;
	int err, fput_needed;

	sock = sockfd_lookup_light(fd, &err, &fput_needed);
	if (!sock)
		goto out;

	err = security_socket_getsockname(sock);
	if (err)
		goto out_put;

	err = sock->ops->getname(sock, (struct sockaddr *)&address, 0);
	if (err < 0)
		goto out_put;
	/* "err" is actually length in this case */
	err = move_addr_to_user(&address, err, usockaddr, usockaddr_len);

out_put:
	fput_light(sock->file, fput_needed);
out:
	return err;
}

SYSCALL_DEFINE3(getsockname, int, fd, struct sockaddr __user *, usockaddr,
		int __user *, usockaddr_len)
{
	return __sys_getsockname(fd, usockaddr, usockaddr_len);
}

/*
 *	Get the remote address ('name') of a socket object. Move the obtained
 *	name to user space.
 */

int __sys_getpeername(int fd, struct sockaddr __user *usockaddr,
		      int __user *usockaddr_len)
{
	struct socket *sock;
	struct sockaddr_storage address;
	int err, fput_needed;

	sock = sockfd_lookup_light(fd, &err, &fput_needed);
	if (sock != NULL) {
		err = security_socket_getpeername(sock);
		if (err) {
			fput_light(sock->file, fput_needed);
			return err;
		}

		err = sock->ops->getname(sock, (struct sockaddr *)&address, 1);
		if (err >= 0)
			/* "err" is actually length in this case */
			err = move_addr_to_user(&address, err, usockaddr,
						usockaddr_len);
		fput_light(sock->file, fput_needed);
	}
	return err;
}

SYSCALL_DEFINE3(getpeername, int, fd, struct sockaddr __user *, usockaddr,
		int __user *, usockaddr_len)
{
	return __sys_getpeername(fd, usockaddr, usockaddr_len);
}

/*
 *	Send a datagram to a given address. We move the address into kernel
 *	space and check the user space data area is readable before invoking
 *	the protocol.
 */
int __sys_sendto(int fd, void __user *buff, size_t len, unsigned int flags,
		 struct sockaddr __user *addr,  int addr_len)
{
	struct socket *sock;
	struct sockaddr_storage address;
	int err;
	struct msghdr msg;
	struct iovec iov;
	int fput_needed;

	err = import_single_range(ITER_SOURCE, buff, len, &iov, &msg.msg_iter);
	if (unlikely(err))
		return err;
	sock = sockfd_lookup_light(fd, &err, &fput_needed);
	if (!sock)
		goto out;

	msg.msg_name = NULL;
	msg.msg_control = NULL;
	msg.msg_controllen = 0;
	msg.msg_namelen = 0;
	msg.msg_ubuf = NULL;
	if (addr) {
		err = move_addr_to_kernel(addr, addr_len, &address);
		if (err < 0)
			goto out_put;
		msg.msg_name = (struct sockaddr *)&address;
		msg.msg_namelen = addr_len;
	}
	if (sock->file->f_flags & O_NONBLOCK)
		flags |= MSG_DONTWAIT;
	msg.msg_flags = flags;
	err = sock_sendmsg(sock, &msg);

out_put:
	fput_light(sock->file, fput_needed);
out:
	return err;
}

SYSCALL_DEFINE6(sendto, int, fd, void __user *, buff, size_t, len,
		unsigned int, flags, struct sockaddr __user *, addr,
		int, addr_len)
{
	return __sys_sendto(fd, buff, len, flags, addr, addr_len);
}

/*
 *	Send a datagram down a socket.
 */

SYSCALL_DEFINE4(send, int, fd, void __user *, buff, size_t, len,
		unsigned int, flags)
{
	return __sys_sendto(fd, buff, len, flags, NULL, 0);
}

/*
 *	Receive a frame from the socket and optionally record the address of the
 *	sender. We verify the buffers are writable and if needed move the
 *	sender address from kernel to user space.
 */
int __sys_recvfrom(int fd, void __user *ubuf, size_t size, unsigned int flags,
		   struct sockaddr __user *addr, int __user *addr_len)
{
	struct sockaddr_storage address;
	struct msghdr msg = {
		/* Save some cycles and don't copy the address if not needed */
		.msg_name = addr ? (struct sockaddr *)&address : NULL,
	};
	struct socket *sock;
	struct iovec iov;
	int err, err2;
	int fput_needed;

	err = import_single_range(ITER_DEST, ubuf, size, &iov, &msg.msg_iter);
	if (unlikely(err))
		return err;
	sock = sockfd_lookup_light(fd, &err, &fput_needed);
	if (!sock)
		goto out;

	if (sock->file->f_flags & O_NONBLOCK)
		flags |= MSG_DONTWAIT;
	err = sock_recvmsg(sock, &msg, flags);

	if (err >= 0 && addr != NULL) {
		err2 = move_addr_to_user(&address,
					 msg.msg_namelen, addr, addr_len);
		if (err2 < 0)
			err = err2;
	}

	fput_light(sock->file, fput_needed);
out:
	return err;
}

SYSCALL_DEFINE6(recvfrom, int, fd, void __user *, ubuf, size_t, size,
		unsigned int, flags, struct sockaddr __user *, addr,
		int __user *, addr_len)
{
	return __sys_recvfrom(fd, ubuf, size, flags, addr, addr_len);
}

/*
 *	Receive a datagram from a socket.
 */

SYSCALL_DEFINE4(recv, int, fd, void __user *, ubuf, size_t, size,
		unsigned int, flags)
{
	return __sys_recvfrom(fd, ubuf, size, flags, NULL, NULL);
}

static bool sock_use_custom_sol_socket(const struct socket *sock)
{
	const struct sock *sk = sock->sk;

	/* Use sock->ops->setsockopt() for MPTCP */
	return IS_ENABLED(CONFIG_MPTCP) &&
	       sk->sk_protocol == IPPROTO_MPTCP &&
	       sk->sk_type == SOCK_STREAM &&
	       (sk->sk_family == AF_INET || sk->sk_family == AF_INET6);
}

/*
 *	Set a socket option. Because we don't know the option lengths we have
 *	to pass the user mode parameter for the protocols to sort out.
 */
int __sys_setsockopt(int fd, int level, int optname, char __user *user_optval,
		int optlen)
{
	sockptr_t optval = USER_SOCKPTR(user_optval);
	char *kernel_optval = NULL;
	int err, fput_needed;
	struct socket *sock;

	if (optlen < 0)
		return -EINVAL;

	sock = sockfd_lookup_light(fd, &err, &fput_needed);
	if (!sock)
		return err;

	err = security_socket_setsockopt(sock, level, optname);
	if (err)
		goto out_put;

	if (!in_compat_syscall())
		err = BPF_CGROUP_RUN_PROG_SETSOCKOPT(sock->sk, &level, &optname,
						     user_optval, &optlen,
						     &kernel_optval);
	if (err < 0)
		goto out_put;
	if (err > 0) {
		err = 0;
		goto out_put;
	}

	if (kernel_optval)
		optval = KERNEL_SOCKPTR(kernel_optval);
	if (level == SOL_SOCKET && !sock_use_custom_sol_socket(sock))
		err = sock_setsockopt(sock, level, optname, optval, optlen);
	else if (unlikely(!sock->ops->setsockopt))
		err = -EOPNOTSUPP;
	else
		err = sock->ops->setsockopt(sock, level, optname, optval,
					    optlen);
	kfree(kernel_optval);
out_put:
	fput_light(sock->file, fput_needed);
	return err;
}

SYSCALL_DEFINE5(setsockopt, int, fd, int, level, int, optname,
		char __user *, optval, int, optlen)
{
	return __sys_setsockopt(fd, level, optname, optval, optlen);
}

INDIRECT_CALLABLE_DECLARE(bool tcp_bpf_bypass_getsockopt(int level,
							 int optname));

/*
 *	Get a socket option. Because we don't know the option lengths we have
 *	to pass a user mode parameter for the protocols to sort out.
 */
int __sys_getsockopt(int fd, int level, int optname, char __user *optval,
		int __user *optlen)
{
	int err, fput_needed;
	struct socket *sock;
	int max_optlen;

	sock = sockfd_lookup_light(fd, &err, &fput_needed);
	if (!sock)
		return err;

	err = security_socket_getsockopt(sock, level, optname);
	if (err)
		goto out_put;

	if (!in_compat_syscall())
		max_optlen = BPF_CGROUP_GETSOCKOPT_MAX_OPTLEN(optlen);

	if (level == SOL_SOCKET)
		err = sock_getsockopt(sock, level, optname, optval, optlen);
	else if (unlikely(!sock->ops->getsockopt))
		err = -EOPNOTSUPP;
	else
		err = sock->ops->getsockopt(sock, level, optname, optval,
					    optlen);

	if (!in_compat_syscall())
		err = BPF_CGROUP_RUN_PROG_GETSOCKOPT(sock->sk, level, optname,
						     optval, optlen, max_optlen,
						     err);
out_put:
	fput_light(sock->file, fput_needed);
	return err;
}

SYSCALL_DEFINE5(getsockopt, int, fd, int, level, int, optname,
		char __user *, optval, int __user *, optlen)
{
	return __sys_getsockopt(fd, level, optname, optval, optlen);
}

/*
 *	Shutdown a socket.
 */

int __sys_shutdown_sock(struct socket *sock, int how)
{
	int err;

	err = security_socket_shutdown(sock, how);
	if (!err)
		err = sock->ops->shutdown(sock, how);

	return err;
}

int __sys_shutdown(int fd, int how)
{
	int err, fput_needed;
	struct socket *sock;

	sock = sockfd_lookup_light(fd, &err, &fput_needed);
	if (sock != NULL) {
		err = __sys_shutdown_sock(sock, how);
		fput_light(sock->file, fput_needed);
	}
	return err;
}

SYSCALL_DEFINE2(shutdown, int, fd, int, how)
{
	return __sys_shutdown(fd, how);
}

/* A couple of helpful macros for getting the address of the 32/64 bit
 * fields which are the same type (int / unsigned) on our platforms.
 */
#define COMPAT_MSG(msg, member)	((MSG_CMSG_COMPAT & flags) ? &msg##_compat->member : &msg->member)
#define COMPAT_NAMELEN(msg)	COMPAT_MSG(msg, msg_namelen)
#define COMPAT_FLAGS(msg)	COMPAT_MSG(msg, msg_flags)

struct used_address {
	struct sockaddr_storage name;
	unsigned int name_len;
};

int __copy_msghdr(struct msghdr *kmsg,
		  struct user_msghdr *msg,
		  struct sockaddr __user **save_addr)
{
	ssize_t err;

	kmsg->msg_control_is_user = true;
	kmsg->msg_get_inq = 0;
	kmsg->msg_control_user = msg->msg_control;
	kmsg->msg_controllen = msg->msg_controllen;
	kmsg->msg_flags = msg->msg_flags;

	kmsg->msg_namelen = msg->msg_namelen;
	if (!msg->msg_name)
		kmsg->msg_namelen = 0;

	if (kmsg->msg_namelen < 0)
		return -EINVAL;

	if (kmsg->msg_namelen > sizeof(struct sockaddr_storage))
		kmsg->msg_namelen = sizeof(struct sockaddr_storage);

	if (save_addr)
		*save_addr = msg->msg_name;

	if (msg->msg_name && kmsg->msg_namelen) {
		if (!save_addr) {
			err = move_addr_to_kernel(msg->msg_name,
						  kmsg->msg_namelen,
						  kmsg->msg_name);
			if (err < 0)
				return err;
		}
	} else {
		kmsg->msg_name = NULL;
		kmsg->msg_namelen = 0;
	}

	if (msg->msg_iovlen > UIO_MAXIOV)
		return -EMSGSIZE;

	kmsg->msg_iocb = NULL;
	kmsg->msg_ubuf = NULL;
	return 0;
}

static int copy_msghdr_from_user(struct msghdr *kmsg,
				 struct user_msghdr __user *umsg,
				 struct sockaddr __user **save_addr,
				 struct iovec **iov)
{
	struct user_msghdr msg;
	ssize_t err;

	if (copy_from_user(&msg, umsg, sizeof(*umsg)))
		return -EFAULT;

	err = __copy_msghdr(kmsg, &msg, save_addr);
	if (err)
		return err;

	err = import_iovec(save_addr ? ITER_DEST : ITER_SOURCE,
			    msg.msg_iov, msg.msg_iovlen,
			    UIO_FASTIOV, iov, &kmsg->msg_iter);
	return err < 0 ? err : 0;
}

static int ____sys_sendmsg(struct socket *sock, struct msghdr *msg_sys,
			   unsigned int flags, struct used_address *used_address,
			   unsigned int allowed_msghdr_flags)
{
	unsigned char ctl[sizeof(struct cmsghdr) + 20]
				__aligned(sizeof(__kernel_size_t));
	/* 20 is size of ipv6_pktinfo */
	unsigned char *ctl_buf = ctl;
	int ctl_len;
	ssize_t err;

	err = -ENOBUFS;

	if (msg_sys->msg_controllen > INT_MAX)
		goto out;
	flags |= (msg_sys->msg_flags & allowed_msghdr_flags);
	ctl_len = msg_sys->msg_controllen;
	if ((MSG_CMSG_COMPAT & flags) && ctl_len) {
		err =
		    cmsghdr_from_user_compat_to_kern(msg_sys, sock->sk, ctl,
						     sizeof(ctl));
		if (err)
			goto out;
		ctl_buf = msg_sys->msg_control;
		ctl_len = msg_sys->msg_controllen;
	} else if (ctl_len) {
		BUILD_BUG_ON(sizeof(struct cmsghdr) !=
			     CMSG_ALIGN(sizeof(struct cmsghdr)));
		if (ctl_len > sizeof(ctl)) {
			ctl_buf = sock_kmalloc(sock->sk, ctl_len, GFP_KERNEL);
			if (ctl_buf == NULL)
				goto out;
		}
		err = -EFAULT;
		if (copy_from_user(ctl_buf, msg_sys->msg_control_user, ctl_len))
			goto out_freectl;
		msg_sys->msg_control = ctl_buf;
		msg_sys->msg_control_is_user = false;
	}
	msg_sys->msg_flags = flags;

	if (sock->file->f_flags & O_NONBLOCK)
		msg_sys->msg_flags |= MSG_DONTWAIT;
	/*
	 * If this is sendmmsg() and current destination address is same as
	 * previously succeeded address, omit asking LSM's decision.
	 * used_address->name_len is initialized to UINT_MAX so that the first
	 * destination address never matches.
	 */
	if (used_address && msg_sys->msg_name &&
	    used_address->name_len == msg_sys->msg_namelen &&
	    !memcmp(&used_address->name, msg_sys->msg_name,
		    used_address->name_len)) {
		err = sock_sendmsg_nosec(sock, msg_sys);
		goto out_freectl;
	}
	err = sock_sendmsg(sock, msg_sys);
	/*
	 * If this is sendmmsg() and sending to current destination address was
	 * successful, remember it.
	 */
	if (used_address && err >= 0) {
		used_address->name_len = msg_sys->msg_namelen;
		if (msg_sys->msg_name)
			memcpy(&used_address->name, msg_sys->msg_name,
			       used_address->name_len);
	}

out_freectl:
	if (ctl_buf != ctl)
		sock_kfree_s(sock->sk, ctl_buf, ctl_len);
out:
	return err;
}

int sendmsg_copy_msghdr(struct msghdr *msg,
			struct user_msghdr __user *umsg, unsigned flags,
			struct iovec **iov)
{
	int err;

	if (flags & MSG_CMSG_COMPAT) {
		struct compat_msghdr __user *msg_compat;

		msg_compat = (struct compat_msghdr __user *) umsg;
		err = get_compat_msghdr(msg, msg_compat, NULL, iov);
	} else {
		err = copy_msghdr_from_user(msg, umsg, NULL, iov);
	}
	if (err < 0)
		return err;

	return 0;
}

static int ___sys_sendmsg(struct socket *sock, struct user_msghdr __user *msg,
			 struct msghdr *msg_sys, unsigned int flags,
			 struct used_address *used_address,
			 unsigned int allowed_msghdr_flags)
{
	struct sockaddr_storage address;
	struct iovec iovstack[UIO_FASTIOV], *iov = iovstack;
	ssize_t err;

	msg_sys->msg_name = &address;

	err = sendmsg_copy_msghdr(msg_sys, msg, flags, &iov);
	if (err < 0)
		return err;

	err = ____sys_sendmsg(sock, msg_sys, flags, used_address,
				allowed_msghdr_flags);
	kfree(iov);
	return err;
}

/*
 *	BSD sendmsg interface
 */
long __sys_sendmsg_sock(struct socket *sock, struct msghdr *msg,
			unsigned int flags)
{
	return ____sys_sendmsg(sock, msg, flags, NULL, 0);
}

long __sys_sendmsg(int fd, struct user_msghdr __user *msg, unsigned int flags,
		   bool forbid_cmsg_compat)
{
	int fput_needed, err;
	struct msghdr msg_sys;
	struct socket *sock;

	if (forbid_cmsg_compat && (flags & MSG_CMSG_COMPAT))
		return -EINVAL;

	sock = sockfd_lookup_light(fd, &err, &fput_needed);
	if (!sock)
		goto out;

	err = ___sys_sendmsg(sock, msg, &msg_sys, flags, NULL, 0);

	fput_light(sock->file, fput_needed);
out:
	return err;
}

SYSCALL_DEFINE3(sendmsg, int, fd, struct user_msghdr __user *, msg, unsigned int, flags)
{
	return __sys_sendmsg(fd, msg, flags, true);
}

/*
 *	Linux sendmmsg interface
 */

int __sys_sendmmsg(int fd, struct mmsghdr __user *mmsg, unsigned int vlen,
		   unsigned int flags, bool forbid_cmsg_compat)
{
	int fput_needed, err, datagrams;
	struct socket *sock;
	struct mmsghdr __user *entry;
	struct compat_mmsghdr __user *compat_entry;
	struct msghdr msg_sys;
	struct used_address used_address;
	unsigned int oflags = flags;

	if (forbid_cmsg_compat && (flags & MSG_CMSG_COMPAT))
		return -EINVAL;

	if (vlen > UIO_MAXIOV)
		vlen = UIO_MAXIOV;

	datagrams = 0;

	sock = sockfd_lookup_light(fd, &err, &fput_needed);
	if (!sock)
		return err;

	used_address.name_len = UINT_MAX;
	entry = mmsg;
	compat_entry = (struct compat_mmsghdr __user *)mmsg;
	err = 0;
	flags |= MSG_BATCH;

	while (datagrams < vlen) {
		if (datagrams == vlen - 1)
			flags = oflags;

		if (MSG_CMSG_COMPAT & flags) {
			err = ___sys_sendmsg(sock, (struct user_msghdr __user *)compat_entry,
					     &msg_sys, flags, &used_address, MSG_EOR);
			if (err < 0)
				break;
			err = __put_user(err, &compat_entry->msg_len);
			++compat_entry;
		} else {
			err = ___sys_sendmsg(sock,
					     (struct user_msghdr __user *)entry,
					     &msg_sys, flags, &used_address, MSG_EOR);
			if (err < 0)
				break;
			err = put_user(err, &entry->msg_len);
			++entry;
		}

		if (err)
			break;
		++datagrams;
		if (msg_data_left(&msg_sys))
			break;
		cond_resched();
	}

	fput_light(sock->file, fput_needed);

	/* We only return an error if no datagrams were able to be sent */
	if (datagrams != 0)
		return datagrams;

	return err;
}

SYSCALL_DEFINE4(sendmmsg, int, fd, struct mmsghdr __user *, mmsg,
		unsigned int, vlen, unsigned int, flags)
{
	return __sys_sendmmsg(fd, mmsg, vlen, flags, true);
}

int recvmsg_copy_msghdr(struct msghdr *msg,
			struct user_msghdr __user *umsg, unsigned flags,
			struct sockaddr __user **uaddr,
			struct iovec **iov)
{
	ssize_t err;

	if (MSG_CMSG_COMPAT & flags) {
		struct compat_msghdr __user *msg_compat;

		msg_compat = (struct compat_msghdr __user *) umsg;
		err = get_compat_msghdr(msg, msg_compat, uaddr, iov);
	} else {
		err = copy_msghdr_from_user(msg, umsg, uaddr, iov);
	}
	if (err < 0)
		return err;

	return 0;
}

static int ____sys_recvmsg(struct socket *sock, struct msghdr *msg_sys,
			   struct user_msghdr __user *msg,
			   struct sockaddr __user *uaddr,
			   unsigned int flags, int nosec)
{
	struct compat_msghdr __user *msg_compat =
					(struct compat_msghdr __user *) msg;
	int __user *uaddr_len = COMPAT_NAMELEN(msg);
	struct sockaddr_storage addr;
	unsigned long cmsg_ptr;
	int len;
	ssize_t err;

	msg_sys->msg_name = &addr;
	cmsg_ptr = (unsigned long)msg_sys->msg_control;
	msg_sys->msg_flags = flags & (MSG_CMSG_CLOEXEC|MSG_CMSG_COMPAT);

	/* We assume all kernel code knows the size of sockaddr_storage */
	msg_sys->msg_namelen = 0;

	if (sock->file->f_flags & O_NONBLOCK)
		flags |= MSG_DONTWAIT;

	if (unlikely(nosec))
		err = sock_recvmsg_nosec(sock, msg_sys, flags);
	else
		err = sock_recvmsg(sock, msg_sys, flags);

	if (err < 0)
		goto out;
	len = err;

	if (uaddr != NULL) {
		err = move_addr_to_user(&addr,
					msg_sys->msg_namelen, uaddr,
					uaddr_len);
		if (err < 0)
			goto out;
	}
	err = __put_user((msg_sys->msg_flags & ~MSG_CMSG_COMPAT),
			 COMPAT_FLAGS(msg));
	if (err)
		goto out;
	if (MSG_CMSG_COMPAT & flags)
		err = __put_user((unsigned long)msg_sys->msg_control - cmsg_ptr,
				 &msg_compat->msg_controllen);
	else
		err = __put_user((unsigned long)msg_sys->msg_control - cmsg_ptr,
				 &msg->msg_controllen);
	if (err)
		goto out;
	err = len;
out:
	return err;
}

static int ___sys_recvmsg(struct socket *sock, struct user_msghdr __user *msg,
			 struct msghdr *msg_sys, unsigned int flags, int nosec)
{
	struct iovec iovstack[UIO_FASTIOV], *iov = iovstack;
	/* user mode address pointers */
	struct sockaddr __user *uaddr;
	ssize_t err;

	err = recvmsg_copy_msghdr(msg_sys, msg, flags, &uaddr, &iov);
	if (err < 0)
		return err;

	err = ____sys_recvmsg(sock, msg_sys, msg, uaddr, flags, nosec);
	kfree(iov);
	return err;
}

/*
 *	BSD recvmsg interface
 */

long __sys_recvmsg_sock(struct socket *sock, struct msghdr *msg,
			struct user_msghdr __user *umsg,
			struct sockaddr __user *uaddr, unsigned int flags)
{
	return ____sys_recvmsg(sock, msg, umsg, uaddr, flags, 0);
}

long __sys_recvmsg(int fd, struct user_msghdr __user *msg, unsigned int flags,
		   bool forbid_cmsg_compat)
{
	int fput_needed, err;
	struct msghdr msg_sys;
	struct socket *sock;

	if (forbid_cmsg_compat && (flags & MSG_CMSG_COMPAT))
		return -EINVAL;

	sock = sockfd_lookup_light(fd, &err, &fput_needed);
	if (!sock)
		goto out;

	err = ___sys_recvmsg(sock, msg, &msg_sys, flags, 0);

	fput_light(sock->file, fput_needed);
out:
	return err;
}

SYSCALL_DEFINE3(recvmsg, int, fd, struct user_msghdr __user *, msg,
		unsigned int, flags)
{
	return __sys_recvmsg(fd, msg, flags, true);
}

/*
 *     Linux recvmmsg interface
 */

static int do_recvmmsg(int fd, struct mmsghdr __user *mmsg,
			  unsigned int vlen, unsigned int flags,
			  struct timespec64 *timeout)
{
	int fput_needed, err, datagrams;
	struct socket *sock;
	struct mmsghdr __user *entry;
	struct compat_mmsghdr __user *compat_entry;
	struct msghdr msg_sys;
	struct timespec64 end_time;
	struct timespec64 timeout64;

	if (timeout &&
	    poll_select_set_timeout(&end_time, timeout->tv_sec,
				    timeout->tv_nsec))
		return -EINVAL;

	datagrams = 0;

	sock = sockfd_lookup_light(fd, &err, &fput_needed);
	if (!sock)
		return err;

	if (likely(!(flags & MSG_ERRQUEUE))) {
		err = sock_error(sock->sk);
		if (err) {
			datagrams = err;
			goto out_put;
		}
	}

	entry = mmsg;
	compat_entry = (struct compat_mmsghdr __user *)mmsg;

	while (datagrams < vlen) {
		/*
		 * No need to ask LSM for more than the first datagram.
		 */
		if (MSG_CMSG_COMPAT & flags) {
			err = ___sys_recvmsg(sock, (struct user_msghdr __user *)compat_entry,
					     &msg_sys, flags & ~MSG_WAITFORONE,
					     datagrams);
			if (err < 0)
				break;
			err = __put_user(err, &compat_entry->msg_len);
			++compat_entry;
		} else {
			err = ___sys_recvmsg(sock,
					     (struct user_msghdr __user *)entry,
					     &msg_sys, flags & ~MSG_WAITFORONE,
					     datagrams);
			if (err < 0)
				break;
			err = put_user(err, &entry->msg_len);
			++entry;
		}

		if (err)
			break;
		++datagrams;

		/* MSG_WAITFORONE turns on MSG_DONTWAIT after one packet */
		if (flags & MSG_WAITFORONE)
			flags |= MSG_DONTWAIT;

		if (timeout) {
			ktime_get_ts64(&timeout64);
			*timeout = timespec64_sub(end_time, timeout64);
			if (timeout->tv_sec < 0) {
				timeout->tv_sec = timeout->tv_nsec = 0;
				break;
			}

			/* Timeout, return less than vlen datagrams */
			if (timeout->tv_nsec == 0 && timeout->tv_sec == 0)
				break;
		}

		/* Out of band data, return right away */
		if (msg_sys.msg_flags & MSG_OOB)
			break;
		cond_resched();
	}

	if (err == 0)
		goto out_put;

	if (datagrams == 0) {
		datagrams = err;
		goto out_put;
	}

	/*
	 * We may return less entries than requested (vlen) if the
	 * sock is non block and there aren't enough datagrams...
	 */
	if (err != -EAGAIN) {
		/*
		 * ... or  if recvmsg returns an error after we
		 * received some datagrams, where we record the
		 * error to return on the next call or if the
		 * app asks about it using getsockopt(SO_ERROR).
		 */
		sock->sk->sk_err = -err;
	}
out_put:
	fput_light(sock->file, fput_needed);

	return datagrams;
}

int __sys_recvmmsg(int fd, struct mmsghdr __user *mmsg,
		   unsigned int vlen, unsigned int flags,
		   struct __kernel_timespec __user *timeout,
		   struct old_timespec32 __user *timeout32)
{
	int datagrams;
	struct timespec64 timeout_sys;

	if (timeout && get_timespec64(&timeout_sys, timeout))
		return -EFAULT;

	if (timeout32 && get_old_timespec32(&timeout_sys, timeout32))
		return -EFAULT;

	if (!timeout && !timeout32)
		return do_recvmmsg(fd, mmsg, vlen, flags, NULL);

	datagrams = do_recvmmsg(fd, mmsg, vlen, flags, &timeout_sys);

	if (datagrams <= 0)
		return datagrams;

	if (timeout && put_timespec64(&timeout_sys, timeout))
		datagrams = -EFAULT;

	if (timeout32 && put_old_timespec32(&timeout_sys, timeout32))
		datagrams = -EFAULT;

	return datagrams;
}

SYSCALL_DEFINE5(recvmmsg, int, fd, struct mmsghdr __user *, mmsg,
		unsigned int, vlen, unsigned int, flags,
		struct __kernel_timespec __user *, timeout)
{
	if (flags & MSG_CMSG_COMPAT)
		return -EINVAL;

	return __sys_recvmmsg(fd, mmsg, vlen, flags, timeout, NULL);
}

#ifdef CONFIG_COMPAT_32BIT_TIME
SYSCALL_DEFINE5(recvmmsg_time32, int, fd, struct mmsghdr __user *, mmsg,
		unsigned int, vlen, unsigned int, flags,
		struct old_timespec32 __user *, timeout)
{
	if (flags & MSG_CMSG_COMPAT)
		return -EINVAL;

	return __sys_recvmmsg(fd, mmsg, vlen, flags, NULL, timeout);
}
#endif

#ifdef __ARCH_WANT_SYS_SOCKETCALL
/* Argument list sizes for sys_socketcall */
#define AL(x) ((x) * sizeof(unsigned long))
static const unsigned char nargs[21] = {
	AL(0), AL(3), AL(3), AL(3), AL(2), AL(3),
	AL(3), AL(3), AL(4), AL(4), AL(4), AL(6),
	AL(6), AL(2), AL(5), AL(5), AL(3), AL(3),
	AL(4), AL(5), AL(4)
};

#undef AL

/*
 *	System call vectors.
 *
 *	Argument checking cleaned up. Saved 20% in size.
 *  This function doesn't need to set the kernel lock because
 *  it is set by the callees.
 */

SYSCALL_DEFINE2(socketcall, int, call, unsigned long __user *, args)
{
	unsigned long a[AUDITSC_ARGS];
	unsigned long a0, a1;
	int err;
	unsigned int len;

	if (call < 1 || call > SYS_SENDMMSG)
		return -EINVAL;
	call = array_index_nospec(call, SYS_SENDMMSG + 1);

	len = nargs[call];
	if (len > sizeof(a))
		return -EINVAL;

	/* copy_from_user should be SMP safe. */
	if (copy_from_user(a, args, len))
		return -EFAULT;

	err = audit_socketcall(nargs[call] / sizeof(unsigned long), a);
	if (err)
		return err;

	a0 = a[0];
	a1 = a[1];

	switch (call) {
	case SYS_SOCKET:
		err = __sys_socket(a0, a1, a[2]);
		break;
	case SYS_BIND:
		err = __sys_bind(a0, (struct sockaddr __user *)a1, a[2]);
		break;
	case SYS_CONNECT:
		err = __sys_connect(a0, (struct sockaddr __user *)a1, a[2]);
		break;
	case SYS_LISTEN:
		err = __sys_listen(a0, a1);
		break;
	case SYS_ACCEPT:
		err = __sys_accept4(a0, (struct sockaddr __user *)a1,
				    (int __user *)a[2], 0);
		break;
	case SYS_GETSOCKNAME:
		err =
		    __sys_getsockname(a0, (struct sockaddr __user *)a1,
				      (int __user *)a[2]);
		break;
	case SYS_GETPEERNAME:
		err =
		    __sys_getpeername(a0, (struct sockaddr __user *)a1,
				      (int __user *)a[2]);
		break;
	case SYS_SOCKETPAIR:
		err = __sys_socketpair(a0, a1, a[2], (int __user *)a[3]);
		break;
	case SYS_SEND:
		err = __sys_sendto(a0, (void __user *)a1, a[2], a[3],
				   NULL, 0);
		break;
	case SYS_SENDTO:
		err = __sys_sendto(a0, (void __user *)a1, a[2], a[3],
				   (struct sockaddr __user *)a[4], a[5]);
		break;
	case SYS_RECV:
		err = __sys_recvfrom(a0, (void __user *)a1, a[2], a[3],
				     NULL, NULL);
		break;
	case SYS_RECVFROM:
		err = __sys_recvfrom(a0, (void __user *)a1, a[2], a[3],
				     (struct sockaddr __user *)a[4],
				     (int __user *)a[5]);
		break;
	case SYS_SHUTDOWN:
		err = __sys_shutdown(a0, a1);
		break;
	case SYS_SETSOCKOPT:
		err = __sys_setsockopt(a0, a1, a[2], (char __user *)a[3],
				       a[4]);
		break;
	case SYS_GETSOCKOPT:
		err =
		    __sys_getsockopt(a0, a1, a[2], (char __user *)a[3],
				     (int __user *)a[4]);
		break;
	case SYS_SENDMSG:
		err = __sys_sendmsg(a0, (struct user_msghdr __user *)a1,
				    a[2], true);
		break;
	case SYS_SENDMMSG:
		err = __sys_sendmmsg(a0, (struct mmsghdr __user *)a1, a[2],
				     a[3], true);
		break;
	case SYS_RECVMSG:
		err = __sys_recvmsg(a0, (struct user_msghdr __user *)a1,
				    a[2], true);
		break;
	case SYS_RECVMMSG:
		if (IS_ENABLED(CONFIG_64BIT))
			err = __sys_recvmmsg(a0, (struct mmsghdr __user *)a1,
					     a[2], a[3],
					     (struct __kernel_timespec __user *)a[4],
					     NULL);
		else
			err = __sys_recvmmsg(a0, (struct mmsghdr __user *)a1,
					     a[2], a[3], NULL,
					     (struct old_timespec32 __user *)a[4]);
		break;
	case SYS_ACCEPT4:
		err = __sys_accept4(a0, (struct sockaddr __user *)a1,
				    (int __user *)a[2], a[3]);
		break;
	default:
		err = -EINVAL;
		break;
	}
	return err;
}

#endif				/* __ARCH_WANT_SYS_SOCKETCALL */

/**
 *	sock_register - add a socket protocol handler
 *	@ops: description of protocol
 *
 *	This function is called by a protocol handler that wants to
 *	advertise its address family, and have it linked into the
 *	socket interface. The value ops->family corresponds to the
 *	socket system call protocol family.
 */
int sock_register(const struct net_proto_family *ops)
{
	int err;

	if (ops->family >= NPROTO) {
		pr_crit("protocol %d >= NPROTO(%d)\n", ops->family, NPROTO);
		return -ENOBUFS;
	}

	spin_lock(&net_family_lock);
	if (rcu_dereference_protected(net_families[ops->family],
				      lockdep_is_held(&net_family_lock)))
		err = -EEXIST;
	else {
		rcu_assign_pointer(net_families[ops->family], ops);
		err = 0;
	}
	spin_unlock(&net_family_lock);

	pr_info("NET: Registered %s protocol family\n", pf_family_names[ops->family]);
	return err;
}
EXPORT_SYMBOL(sock_register);

/**
 *	sock_unregister - remove a protocol handler
 *	@family: protocol family to remove
 *
 *	This function is called by a protocol handler that wants to
 *	remove its address family, and have it unlinked from the
 *	new socket creation.
 *
 *	If protocol handler is a module, then it can use module reference
 *	counts to protect against new references. If protocol handler is not
 *	a module then it needs to provide its own protection in
 *	the ops->create routine.
 */
void sock_unregister(int family)
{
	BUG_ON(family < 0 || family >= NPROTO);

	spin_lock(&net_family_lock);
	RCU_INIT_POINTER(net_families[family], NULL);
	spin_unlock(&net_family_lock);

	synchronize_rcu();

	pr_info("NET: Unregistered %s protocol family\n", pf_family_names[family]);
}
EXPORT_SYMBOL(sock_unregister);

bool sock_is_registered(int family)
{
	return family < NPROTO && rcu_access_pointer(net_families[family]);
}

static int __init sock_init(void)
{
	int err;
	/*
	 *      Initialize the network sysctl infrastructure.
	 */
	err = net_sysctl_init();
	if (err)
		goto out;

	/*
	 *      Initialize skbuff SLAB cache
	 */
	skb_init();

	/*
	 *      Initialize the protocols module.
	 */

	init_inodecache();

	err = register_filesystem(&sock_fs_type);
	if (err)
		goto out;
	sock_mnt = kern_mount(&sock_fs_type);
	if (IS_ERR(sock_mnt)) {
		err = PTR_ERR(sock_mnt);
		goto out_mount;
	}

	/* The real protocol initialization is performed in later initcalls.
	 */

#ifdef CONFIG_NETFILTER
	err = netfilter_init();
	if (err)
		goto out;
#endif

	ptp_classifier_init();

out:
	return err;

out_mount:
	unregister_filesystem(&sock_fs_type);
	goto out;
}

core_initcall(sock_init);	/* early initcall */

#ifdef CONFIG_PROC_FS
void socket_seq_show(struct seq_file *seq)
{
	seq_printf(seq, "sockets: used %d\n",
		   sock_inuse_get(seq->private));
}
#endif				/* CONFIG_PROC_FS */

/* Handle the fact that while struct ifreq has the same *layout* on
 * 32/64 for everything but ifreq::ifru_ifmap and ifreq::ifru_data,
 * which are handled elsewhere, it still has different *size* due to
 * ifreq::ifru_ifmap (which is 16 bytes on 32 bit, 24 bytes on 64-bit,
 * resulting in struct ifreq being 32 and 40 bytes respectively).
 * As a result, if the struct happens to be at the end of a page and
 * the next page isn't readable/writable, we get a fault. To prevent
 * that, copy back and forth to the full size.
 */
int get_user_ifreq(struct ifreq *ifr, void __user **ifrdata, void __user *arg)
{
	if (in_compat_syscall()) {
		struct compat_ifreq *ifr32 = (struct compat_ifreq *)ifr;

		memset(ifr, 0, sizeof(*ifr));
		if (copy_from_user(ifr32, arg, sizeof(*ifr32)))
			return -EFAULT;

		if (ifrdata)
			*ifrdata = compat_ptr(ifr32->ifr_data);

		return 0;
	}

	if (copy_from_user(ifr, arg, sizeof(*ifr)))
		return -EFAULT;

	if (ifrdata)
		*ifrdata = ifr->ifr_data;

	return 0;
}
EXPORT_SYMBOL(get_user_ifreq);

int put_user_ifreq(struct ifreq *ifr, void __user *arg)
{
	size_t size = sizeof(*ifr);

	if (in_compat_syscall())
		size = sizeof(struct compat_ifreq);

	if (copy_to_user(arg, ifr, size))
		return -EFAULT;

	return 0;
}
EXPORT_SYMBOL(put_user_ifreq);

#ifdef CONFIG_COMPAT
static int compat_siocwandev(struct net *net, struct compat_ifreq __user *uifr32)
{
	compat_uptr_t uptr32;
	struct ifreq ifr;
	void __user *saved;
	int err;

	if (get_user_ifreq(&ifr, NULL, uifr32))
		return -EFAULT;

	if (get_user(uptr32, &uifr32->ifr_settings.ifs_ifsu))
		return -EFAULT;

	saved = ifr.ifr_settings.ifs_ifsu.raw_hdlc;
	ifr.ifr_settings.ifs_ifsu.raw_hdlc = compat_ptr(uptr32);

	err = dev_ioctl(net, SIOCWANDEV, &ifr, NULL, NULL);
	if (!err) {
		ifr.ifr_settings.ifs_ifsu.raw_hdlc = saved;
		if (put_user_ifreq(&ifr, uifr32))
			err = -EFAULT;
	}
	return err;
}

/* Handle ioctls that use ifreq::ifr_data and just need struct ifreq converted */
static int compat_ifr_data_ioctl(struct net *net, unsigned int cmd,
				 struct compat_ifreq __user *u_ifreq32)
{
	struct ifreq ifreq;
	void __user *data;

	if (!is_socket_ioctl_cmd(cmd))
		return -ENOTTY;
	if (get_user_ifreq(&ifreq, &data, u_ifreq32))
		return -EFAULT;
	ifreq.ifr_data = data;

	return dev_ioctl(net, cmd, &ifreq, data, NULL);
}

static int compat_sock_ioctl_trans(struct file *file, struct socket *sock,
			 unsigned int cmd, unsigned long arg)
{
	void __user *argp = compat_ptr(arg);
	struct sock *sk = sock->sk;
	struct net *net = sock_net(sk);

	if (cmd >= SIOCDEVPRIVATE && cmd <= (SIOCDEVPRIVATE + 15))
		return sock_ioctl(file, cmd, (unsigned long)argp);

	switch (cmd) {
	case SIOCWANDEV:
		return compat_siocwandev(net, argp);
	case SIOCGSTAMP_OLD:
	case SIOCGSTAMPNS_OLD:
		if (!sock->ops->gettstamp)
			return -ENOIOCTLCMD;
		return sock->ops->gettstamp(sock, argp, cmd == SIOCGSTAMP_OLD,
					    !COMPAT_USE_64BIT_TIME);

	case SIOCETHTOOL:
	case SIOCBONDSLAVEINFOQUERY:
	case SIOCBONDINFOQUERY:
	case SIOCSHWTSTAMP:
	case SIOCGHWTSTAMP:
		return compat_ifr_data_ioctl(net, cmd, argp);

	case FIOSETOWN:
	case SIOCSPGRP:
	case FIOGETOWN:
	case SIOCGPGRP:
	case SIOCBRADDBR:
	case SIOCBRDELBR:
	case SIOCGIFVLAN:
	case SIOCSIFVLAN:
	case SIOCGSKNS:
	case SIOCGSTAMP_NEW:
	case SIOCGSTAMPNS_NEW:
	case SIOCGIFCONF:
	case SIOCSIFBR:
	case SIOCGIFBR:
		return sock_ioctl(file, cmd, arg);

	case SIOCGIFFLAGS:
	case SIOCSIFFLAGS:
	case SIOCGIFMAP:
	case SIOCSIFMAP:
	case SIOCGIFMETRIC:
	case SIOCSIFMETRIC:
	case SIOCGIFMTU:
	case SIOCSIFMTU:
	case SIOCGIFMEM:
	case SIOCSIFMEM:
	case SIOCGIFHWADDR:
	case SIOCSIFHWADDR:
	case SIOCADDMULTI:
	case SIOCDELMULTI:
	case SIOCGIFINDEX:
	case SIOCGIFADDR:
	case SIOCSIFADDR:
	case SIOCSIFHWBROADCAST:
	case SIOCDIFADDR:
	case SIOCGIFBRDADDR:
	case SIOCSIFBRDADDR:
	case SIOCGIFDSTADDR:
	case SIOCSIFDSTADDR:
	case SIOCGIFNETMASK:
	case SIOCSIFNETMASK:
	case SIOCSIFPFLAGS:
	case SIOCGIFPFLAGS:
	case SIOCGIFTXQLEN:
	case SIOCSIFTXQLEN:
	case SIOCBRADDIF:
	case SIOCBRDELIF:
	case SIOCGIFNAME:
	case SIOCSIFNAME:
	case SIOCGMIIPHY:
	case SIOCGMIIREG:
	case SIOCSMIIREG:
	case SIOCBONDENSLAVE:
	case SIOCBONDRELEASE:
	case SIOCBONDSETHWADDR:
	case SIOCBONDCHANGEACTIVE:
	case SIOCSARP:
	case SIOCGARP:
	case SIOCDARP:
	case SIOCOUTQ:
	case SIOCOUTQNSD:
	case SIOCATMARK:
		return sock_do_ioctl(net, sock, cmd, arg);
	}

	return -ENOIOCTLCMD;
}

static long compat_sock_ioctl(struct file *file, unsigned int cmd,
			      unsigned long arg)
{
	struct socket *sock = file->private_data;
	int ret = -ENOIOCTLCMD;
	struct sock *sk;
	struct net *net;

	sk = sock->sk;
	net = sock_net(sk);

	if (sock->ops->compat_ioctl)
		ret = sock->ops->compat_ioctl(sock, cmd, arg);

	if (ret == -ENOIOCTLCMD &&
	    (cmd >= SIOCIWFIRST && cmd <= SIOCIWLAST))
		ret = compat_wext_handle_ioctl(net, cmd, arg);

	if (ret == -ENOIOCTLCMD)
		ret = compat_sock_ioctl_trans(file, sock, cmd, arg);

	return ret;
}
#endif

/**
 *	kernel_bind - bind an address to a socket (kernel space)
 *	@sock: socket
 *	@addr: address
 *	@addrlen: length of address
 *
 *	Returns 0 or an error.
 */

int kernel_bind(struct socket *sock, struct sockaddr *addr, int addrlen)
{
	return sock->ops->bind(sock, addr, addrlen);
}
EXPORT_SYMBOL(kernel_bind);

/**
 *	kernel_listen - move socket to listening state (kernel space)
 *	@sock: socket
 *	@backlog: pending connections queue size
 *
 *	Returns 0 or an error.
 */

int kernel_listen(struct socket *sock, int backlog)
{
	return sock->ops->listen(sock, backlog);
}
EXPORT_SYMBOL(kernel_listen);

/**
 *	kernel_accept - accept a connection (kernel space)
 *	@sock: listening socket
 *	@newsock: new connected socket
 *	@flags: flags
 *
 *	@flags must be SOCK_CLOEXEC, SOCK_NONBLOCK or 0.
 *	If it fails, @newsock is guaranteed to be %NULL.
 *	Returns 0 or an error.
 */

int kernel_accept(struct socket *sock, struct socket **newsock, int flags)
{
	struct sock *sk = sock->sk;
	int err;

	err = sock_create_lite(sk->sk_family, sk->sk_type, sk->sk_protocol,
			       newsock);
	if (err < 0)
		goto done;

	err = sock->ops->accept(sock, *newsock, flags, true);
	if (err < 0) {
		sock_release(*newsock);
		*newsock = NULL;
		goto done;
	}

	(*newsock)->ops = sock->ops;
	__module_get((*newsock)->ops->owner);

done:
	return err;
}
EXPORT_SYMBOL(kernel_accept);

/**
 *	kernel_connect - connect a socket (kernel space)
 *	@sock: socket
 *	@addr: address
 *	@addrlen: address length
 *	@flags: flags (O_NONBLOCK, ...)
 *
 *	For datagram sockets, @addr is the address to which datagrams are sent
 *	by default, and the only address from which datagrams are received.
 *	For stream sockets, attempts to connect to @addr.
 *	Returns 0 or an error code.
 */

int kernel_connect(struct socket *sock, struct sockaddr *addr, int addrlen,
		   int flags)
{
	return sock->ops->connect(sock, addr, addrlen, flags);
}
EXPORT_SYMBOL(kernel_connect);

/**
 *	kernel_getsockname - get the address which the socket is bound (kernel space)
 *	@sock: socket
 *	@addr: address holder
 *
 * 	Fills the @addr pointer with the address which the socket is bound.
 *	Returns the length of the address in bytes or an error code.
 */

int kernel_getsockname(struct socket *sock, struct sockaddr *addr)
{
	return sock->ops->getname(sock, addr, 0);
}
EXPORT_SYMBOL(kernel_getsockname);

/**
 *	kernel_getpeername - get the address which the socket is connected (kernel space)
 *	@sock: socket
 *	@addr: address holder
 *
 * 	Fills the @addr pointer with the address which the socket is connected.
 *	Returns the length of the address in bytes or an error code.
 */

int kernel_getpeername(struct socket *sock, struct sockaddr *addr)
{
	return sock->ops->getname(sock, addr, 1);
}
EXPORT_SYMBOL(kernel_getpeername);

/**
 *	kernel_sendpage - send a &page through a socket (kernel space)
 *	@sock: socket
 *	@page: page
 *	@offset: page offset
 *	@size: total size in bytes
 *	@flags: flags (MSG_DONTWAIT, ...)
 *
 *	Returns the total amount sent in bytes or an error.
 */

int kernel_sendpage(struct socket *sock, struct page *page, int offset,
		    size_t size, int flags)
{
	if (sock->ops->sendpage) {
		/* Warn in case the improper page to zero-copy send */
		WARN_ONCE(!sendpage_ok(page), "improper page for zero-copy send");
		return sock->ops->sendpage(sock, page, offset, size, flags);
	}
	return sock_no_sendpage(sock, page, offset, size, flags);
}
EXPORT_SYMBOL(kernel_sendpage);

/**
 *	kernel_sendpage_locked - send a &page through the locked sock (kernel space)
 *	@sk: sock
 *	@page: page
 *	@offset: page offset
 *	@size: total size in bytes
 *	@flags: flags (MSG_DONTWAIT, ...)
 *
 *	Returns the total amount sent in bytes or an error.
 *	Caller must hold @sk.
 */

int kernel_sendpage_locked(struct sock *sk, struct page *page, int offset,
			   size_t size, int flags)
{
	struct socket *sock = sk->sk_socket;

	if (sock->ops->sendpage_locked)
		return sock->ops->sendpage_locked(sk, page, offset, size,
						  flags);

	return sock_no_sendpage_locked(sk, page, offset, size, flags);
}
EXPORT_SYMBOL(kernel_sendpage_locked);

/**
 *	kernel_sock_shutdown - shut down part of a full-duplex connection (kernel space)
 *	@sock: socket
 *	@how: connection part
 *
 *	Returns 0 or an error.
 */

int kernel_sock_shutdown(struct socket *sock, enum sock_shutdown_cmd how)
{
	return sock->ops->shutdown(sock, how);
}
EXPORT_SYMBOL(kernel_sock_shutdown);

/**
 *	kernel_sock_ip_overhead - returns the IP overhead imposed by a socket
 *	@sk: socket
 *
 *	This routine returns the IP overhead imposed by a socket i.e.
 *	the length of the underlying IP header, depending on whether
 *	this is an IPv4 or IPv6 socket and the length from IP options turned
 *	on at the socket. Assumes that the caller has a lock on the socket.
 */

u32 kernel_sock_ip_overhead(struct sock *sk)
{
	struct inet_sock *inet;
	struct ip_options_rcu *opt;
	u32 overhead = 0;
#if IS_ENABLED(CONFIG_IPV6)
	struct ipv6_pinfo *np;
	struct ipv6_txoptions *optv6 = NULL;
#endif /* IS_ENABLED(CONFIG_IPV6) */

	if (!sk)
		return overhead;

	switch (sk->sk_family) {
	case AF_INET:
		inet = inet_sk(sk);
		overhead += sizeof(struct iphdr);
		opt = rcu_dereference_protected(inet->inet_opt,
						sock_owned_by_user(sk));
		if (opt)
			overhead += opt->opt.optlen;
		return overhead;
#if IS_ENABLED(CONFIG_IPV6)
	case AF_INET6:
		np = inet6_sk(sk);
		overhead += sizeof(struct ipv6hdr);
		if (np)
			optv6 = rcu_dereference_protected(np->opt,
							  sock_owned_by_user(sk));
		if (optv6)
			overhead += (optv6->opt_flen + optv6->opt_nflen);
		return overhead;
#endif /* IS_ENABLED(CONFIG_IPV6) */
	default: /* Returns 0 overhead if the socket is not ipv4 or ipv6 */
		return overhead;
	}
}
EXPORT_SYMBOL(kernel_sock_ip_overhead);<|MERGE_RESOLUTION|>--- conflicted
+++ resolved
@@ -863,10 +863,7 @@
 	int empty = 1, false_tstamp = 0;
 	struct skb_shared_hwtstamps *shhwtstamps =
 		skb_hwtstamps(skb);
-<<<<<<< HEAD
-=======
 	int if_index;
->>>>>>> d60c95ef
 	ktime_t hwtstamp;
 
 	/* Race occurred between timestamp enabling and packet
@@ -922,15 +919,8 @@
 			hwtstamp = shhwtstamps->hwtstamp;
 
 		if (sk->sk_tsflags & SOF_TIMESTAMPING_BIND_PHC)
-<<<<<<< HEAD
-			hwtstamp = ptp_convert_timestamp(shhwtstamps,
-							 sk->sk_bind_phc);
-		else
-			hwtstamp = shhwtstamps->hwtstamp;
-=======
 			hwtstamp = ptp_convert_timestamp(&hwtstamp,
 							 sk->sk_bind_phc);
->>>>>>> d60c95ef
 
 		if (ktime_to_timespec64_cond(hwtstamp, tss.ts + 2)) {
 			empty = 0;
