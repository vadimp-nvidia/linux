// SPDX-License-Identifier: GPL-2.0-or-later
/*
 * ip_vs_est.c: simple rate estimator for IPVS
 *
 * Authors:     Wensong Zhang <wensong@linuxvirtualserver.org>
 *
 * Changes:     Hans Schillstrom <hans.schillstrom@ericsson.com>
 *              Network name space (netns) aware.
 *              Global data moved to netns i.e struct netns_ipvs
 *              Affected data: est_list and est_lock.
 *              estimation_timer() runs with timer per netns.
 *              get_stats()) do the per cpu summing.
 */

#define KMSG_COMPONENT "IPVS"
#define pr_fmt(fmt) KMSG_COMPONENT ": " fmt

#include <linux/kernel.h>
#include <linux/jiffies.h>
#include <linux/types.h>
#include <linux/interrupt.h>
#include <linux/sysctl.h>
#include <linux/list.h>

#include <net/ip_vs.h>

/*
  This code is to estimate rate in a shorter interval (such as 8
  seconds) for virtual services and real servers. For measure rate in a
  long interval, it is easy to implement a user level daemon which
  periodically reads those statistical counters and measure rate.

  We measure rate during the last 8 seconds every 2 seconds:

    avgrate = avgrate*(1-W) + rate*W

    where W = 2^(-2)

  NOTES.

  * Average bps is scaled by 2^5, while average pps and cps are scaled by 2^10.

  * Netlink users can see 64-bit values but sockopt users are restricted
    to 32-bit values for conns, packets, bps, cps and pps.

  * A lot of code is taken from net/core/gen_estimator.c

  KEY POINTS:
  - cpustats counters are updated per-cpu in SoftIRQ context with BH disabled
  - kthreads read the cpustats to update the estimators (svcs, dests, total)
  - the states of estimators can be read (get stats) or modified (zero stats)
    from processes

  KTHREADS:
  - estimators are added initially to est_temp_list and later kthread 0
    distributes them to one or many kthreads for estimation
  - kthread contexts are created and attached to array
  - the kthread tasks are started when first service is added, before that
    the total stats are not estimated
  - when configuration (cpulist/nice) is changed, the tasks are restarted
    by work (est_reload_work)
  - kthread tasks are stopped while the cpulist is empty
  - the kthread context holds lists with estimators (chains) which are
    processed every 2 seconds
  - as estimators can be added dynamically and in bursts, we try to spread
    them to multiple chains which are estimated at different time
  - on start, kthread 0 enters calculation phase to determine the chain limits
    and the limit of estimators per kthread
  - est_add_ktid: ktid where to add new ests, can point to empty slot where
    we should add kt data
 */

<<<<<<< HEAD
		if (add) {
			do {
				start = u64_stats_fetch_begin(&s->syncp);
				conns = u64_stats_read(&s->cnt.conns);
				inpkts = u64_stats_read(&s->cnt.inpkts);
				outpkts = u64_stats_read(&s->cnt.outpkts);
				inbytes = u64_stats_read(&s->cnt.inbytes);
				outbytes = u64_stats_read(&s->cnt.outbytes);
			} while (u64_stats_fetch_retry(&s->syncp, start));
			sum->conns += conns;
			sum->inpkts += inpkts;
			sum->outpkts += outpkts;
			sum->inbytes += inbytes;
			sum->outbytes += outbytes;
		} else {
			add = true;
			do {
				start = u64_stats_fetch_begin(&s->syncp);
				sum->conns = u64_stats_read(&s->cnt.conns);
				sum->inpkts = u64_stats_read(&s->cnt.inpkts);
				sum->outpkts = u64_stats_read(&s->cnt.outpkts);
				sum->inbytes = u64_stats_read(&s->cnt.inbytes);
				sum->outbytes = u64_stats_read(&s->cnt.outbytes);
			} while (u64_stats_fetch_retry(&s->syncp, start));
		}
	}
}
=======
static struct lock_class_key __ipvs_est_key;
>>>>>>> 6ab3eda1

static void ip_vs_est_calc_phase(struct netns_ipvs *ipvs);
static void ip_vs_est_drain_temp_list(struct netns_ipvs *ipvs);

static void ip_vs_chain_estimation(struct hlist_head *chain)
{
	struct ip_vs_estimator *e;
	struct ip_vs_cpu_stats *c;
	struct ip_vs_stats *s;
	u64 rate;

	hlist_for_each_entry_rcu(e, chain, list) {
		u64 conns, inpkts, outpkts, inbytes, outbytes;
		u64 kconns = 0, kinpkts = 0, koutpkts = 0;
		u64 kinbytes = 0, koutbytes = 0;
		unsigned int start;
		int i;

		if (kthread_should_stop())
			break;

		s = container_of(e, struct ip_vs_stats, est);
		for_each_possible_cpu(i) {
			c = per_cpu_ptr(s->cpustats, i);
			do {
				start = u64_stats_fetch_begin(&c->syncp);
				conns = u64_stats_read(&c->cnt.conns);
				inpkts = u64_stats_read(&c->cnt.inpkts);
				outpkts = u64_stats_read(&c->cnt.outpkts);
				inbytes = u64_stats_read(&c->cnt.inbytes);
				outbytes = u64_stats_read(&c->cnt.outbytes);
			} while (u64_stats_fetch_retry(&c->syncp, start));
			kconns += conns;
			kinpkts += inpkts;
			koutpkts += outpkts;
			kinbytes += inbytes;
			koutbytes += outbytes;
		}

		spin_lock(&s->lock);

		s->kstats.conns = kconns;
		s->kstats.inpkts = kinpkts;
		s->kstats.outpkts = koutpkts;
		s->kstats.inbytes = kinbytes;
		s->kstats.outbytes = koutbytes;

		/* scaled by 2^10, but divided 2 seconds */
		rate = (s->kstats.conns - e->last_conns) << 9;
		e->last_conns = s->kstats.conns;
		e->cps += ((s64)rate - (s64)e->cps) >> 2;

		rate = (s->kstats.inpkts - e->last_inpkts) << 9;
		e->last_inpkts = s->kstats.inpkts;
		e->inpps += ((s64)rate - (s64)e->inpps) >> 2;

		rate = (s->kstats.outpkts - e->last_outpkts) << 9;
		e->last_outpkts = s->kstats.outpkts;
		e->outpps += ((s64)rate - (s64)e->outpps) >> 2;

		/* scaled by 2^5, but divided 2 seconds */
		rate = (s->kstats.inbytes - e->last_inbytes) << 4;
		e->last_inbytes = s->kstats.inbytes;
		e->inbps += ((s64)rate - (s64)e->inbps) >> 2;

		rate = (s->kstats.outbytes - e->last_outbytes) << 4;
		e->last_outbytes = s->kstats.outbytes;
		e->outbps += ((s64)rate - (s64)e->outbps) >> 2;
		spin_unlock(&s->lock);
	}
}

static void ip_vs_tick_estimation(struct ip_vs_est_kt_data *kd, int row)
{
	struct ip_vs_est_tick_data *td;
	int cid;

	rcu_read_lock();
	td = rcu_dereference(kd->ticks[row]);
	if (!td)
		goto out;
	for_each_set_bit(cid, td->present, IPVS_EST_TICK_CHAINS) {
		if (kthread_should_stop())
			break;
		ip_vs_chain_estimation(&td->chains[cid]);
		cond_resched_rcu();
		td = rcu_dereference(kd->ticks[row]);
		if (!td)
			break;
	}

out:
	rcu_read_unlock();
}

static int ip_vs_estimation_kthread(void *data)
{
	struct ip_vs_est_kt_data *kd = data;
	struct netns_ipvs *ipvs = kd->ipvs;
	int row = kd->est_row;
	unsigned long now;
	int id = kd->id;
	long gap;

	if (id > 0) {
		if (!ipvs->est_chain_max)
			return 0;
	} else {
		if (!ipvs->est_chain_max) {
			ipvs->est_calc_phase = 1;
			/* commit est_calc_phase before reading est_genid */
			smp_mb();
		}

		/* kthread 0 will handle the calc phase */
		if (ipvs->est_calc_phase)
			ip_vs_est_calc_phase(ipvs);
	}

	while (1) {
		if (!id && !hlist_empty(&ipvs->est_temp_list))
			ip_vs_est_drain_temp_list(ipvs);
		set_current_state(TASK_IDLE);
		if (kthread_should_stop())
			break;

		/* before estimation, check if we should sleep */
		now = jiffies;
		gap = kd->est_timer - now;
		if (gap > 0) {
			if (gap > IPVS_EST_TICK) {
				kd->est_timer = now - IPVS_EST_TICK;
				gap = IPVS_EST_TICK;
			}
			schedule_timeout(gap);
		} else {
			__set_current_state(TASK_RUNNING);
			if (gap < -8 * IPVS_EST_TICK)
				kd->est_timer = now;
		}

		if (kd->tick_len[row])
			ip_vs_tick_estimation(kd, row);

		row++;
		if (row >= IPVS_EST_NTICKS)
			row = 0;
		WRITE_ONCE(kd->est_row, row);
		kd->est_timer += IPVS_EST_TICK;
	}
	__set_current_state(TASK_RUNNING);

	return 0;
}

/* Schedule stop/start for kthread tasks */
void ip_vs_est_reload_start(struct netns_ipvs *ipvs)
{
	/* Ignore reloads before first service is added */
	if (!ipvs->enable)
		return;
	ip_vs_est_stopped_recalc(ipvs);
	/* Bump the kthread configuration genid */
	atomic_inc(&ipvs->est_genid);
	queue_delayed_work(system_long_wq, &ipvs->est_reload_work, 0);
}

/* Start kthread task with current configuration */
int ip_vs_est_kthread_start(struct netns_ipvs *ipvs,
			    struct ip_vs_est_kt_data *kd)
{
	unsigned long now;
	int ret = 0;
	long gap;

	lockdep_assert_held(&ipvs->est_mutex);

	if (kd->task)
		goto out;
	now = jiffies;
	gap = kd->est_timer - now;
	/* Sync est_timer if task is starting later */
	if (abs(gap) > 4 * IPVS_EST_TICK)
		kd->est_timer = now;
	kd->task = kthread_create(ip_vs_estimation_kthread, kd, "ipvs-e:%d:%d",
				  ipvs->gen, kd->id);
	if (IS_ERR(kd->task)) {
		ret = PTR_ERR(kd->task);
		kd->task = NULL;
		goto out;
	}

	set_user_nice(kd->task, sysctl_est_nice(ipvs));
	set_cpus_allowed_ptr(kd->task, sysctl_est_cpulist(ipvs));

	pr_info("starting estimator thread %d...\n", kd->id);
	wake_up_process(kd->task);

out:
	return ret;
}

void ip_vs_est_kthread_stop(struct ip_vs_est_kt_data *kd)
{
	if (kd->task) {
		pr_info("stopping estimator thread %d...\n", kd->id);
		kthread_stop(kd->task);
		kd->task = NULL;
	}
}

/* Apply parameters to kthread */
static void ip_vs_est_set_params(struct netns_ipvs *ipvs,
				 struct ip_vs_est_kt_data *kd)
{
	kd->chain_max = ipvs->est_chain_max;
	/* We are using single chain on RCU preemption */
	if (IPVS_EST_TICK_CHAINS == 1)
		kd->chain_max *= IPVS_EST_CHAIN_FACTOR;
	kd->tick_max = IPVS_EST_TICK_CHAINS * kd->chain_max;
	kd->est_max_count = IPVS_EST_NTICKS * kd->tick_max;
}

/* Create and start estimation kthread in a free or new array slot */
static int ip_vs_est_add_kthread(struct netns_ipvs *ipvs)
{
	struct ip_vs_est_kt_data *kd = NULL;
	int id = ipvs->est_kt_count;
	int ret = -ENOMEM;
	void *arr = NULL;
	int i;

	if ((unsigned long)ipvs->est_kt_count >= ipvs->est_max_threads &&
	    ipvs->enable && ipvs->est_max_threads)
		return -EINVAL;

	mutex_lock(&ipvs->est_mutex);

	for (i = 0; i < id; i++) {
		if (!ipvs->est_kt_arr[i])
			break;
	}
	if (i >= id) {
		arr = krealloc_array(ipvs->est_kt_arr, id + 1,
				     sizeof(struct ip_vs_est_kt_data *),
				     GFP_KERNEL);
		if (!arr)
			goto out;
		ipvs->est_kt_arr = arr;
	} else {
		id = i;
	}

	kd = kzalloc(sizeof(*kd), GFP_KERNEL);
	if (!kd)
		goto out;
	kd->ipvs = ipvs;
	bitmap_fill(kd->avail, IPVS_EST_NTICKS);
	kd->est_timer = jiffies;
	kd->id = id;
	ip_vs_est_set_params(ipvs, kd);

	/* Pre-allocate stats used in calc phase */
	if (!id && !kd->calc_stats) {
		kd->calc_stats = ip_vs_stats_alloc();
		if (!kd->calc_stats)
			goto out;
	}

	/* Start kthread tasks only when services are present */
	if (ipvs->enable && !ip_vs_est_stopped(ipvs)) {
		ret = ip_vs_est_kthread_start(ipvs, kd);
		if (ret < 0)
			goto out;
	}

	if (arr)
		ipvs->est_kt_count++;
	ipvs->est_kt_arr[id] = kd;
	kd = NULL;
	/* Use most recent kthread for new ests */
	ipvs->est_add_ktid = id;
	ret = 0;

out:
	mutex_unlock(&ipvs->est_mutex);
	if (kd) {
		ip_vs_stats_free(kd->calc_stats);
		kfree(kd);
	}

	return ret;
}

/* Select ktid where to add new ests: available, unused or new slot */
static void ip_vs_est_update_ktid(struct netns_ipvs *ipvs)
{
	int ktid, best = ipvs->est_kt_count;
	struct ip_vs_est_kt_data *kd;

	for (ktid = 0; ktid < ipvs->est_kt_count; ktid++) {
		kd = ipvs->est_kt_arr[ktid];
		if (kd) {
			if (kd->est_count < kd->est_max_count) {
				best = ktid;
				break;
			}
		} else if (ktid < best) {
			best = ktid;
		}
	}
	ipvs->est_add_ktid = best;
}

/* Add estimator to current kthread (est_add_ktid) */
static int ip_vs_enqueue_estimator(struct netns_ipvs *ipvs,
				   struct ip_vs_estimator *est)
{
	struct ip_vs_est_kt_data *kd = NULL;
	struct ip_vs_est_tick_data *td;
	int ktid, row, crow, cid, ret;
	int delay = est->ktrow;

	BUILD_BUG_ON_MSG(IPVS_EST_TICK_CHAINS > 127,
			 "Too many chains for ktcid");

	if (ipvs->est_add_ktid < ipvs->est_kt_count) {
		kd = ipvs->est_kt_arr[ipvs->est_add_ktid];
		if (kd)
			goto add_est;
	}

	ret = ip_vs_est_add_kthread(ipvs);
	if (ret < 0)
		goto out;
	kd = ipvs->est_kt_arr[ipvs->est_add_ktid];

add_est:
	ktid = kd->id;
	/* For small number of estimators prefer to use few ticks,
	 * otherwise try to add into the last estimated row.
	 * est_row and add_row point after the row we should use
	 */
	if (kd->est_count >= 2 * kd->tick_max || delay < IPVS_EST_NTICKS - 1)
		crow = READ_ONCE(kd->est_row);
	else
		crow = kd->add_row;
	crow += delay;
	if (crow >= IPVS_EST_NTICKS)
		crow -= IPVS_EST_NTICKS;
	/* Assume initial delay ? */
	if (delay >= IPVS_EST_NTICKS - 1) {
		/* Preserve initial delay or decrease it if no space in tick */
		row = crow;
		if (crow < IPVS_EST_NTICKS - 1) {
			crow++;
			row = find_last_bit(kd->avail, crow);
		}
		if (row >= crow)
			row = find_last_bit(kd->avail, IPVS_EST_NTICKS);
	} else {
		/* Preserve delay or increase it if no space in tick */
		row = IPVS_EST_NTICKS;
		if (crow > 0)
			row = find_next_bit(kd->avail, IPVS_EST_NTICKS, crow);
		if (row >= IPVS_EST_NTICKS)
			row = find_first_bit(kd->avail, IPVS_EST_NTICKS);
	}

	td = rcu_dereference_protected(kd->ticks[row], 1);
	if (!td) {
		td = kzalloc(sizeof(*td), GFP_KERNEL);
		if (!td) {
			ret = -ENOMEM;
			goto out;
		}
		rcu_assign_pointer(kd->ticks[row], td);
	}

	cid = find_first_zero_bit(td->full, IPVS_EST_TICK_CHAINS);

	kd->est_count++;
	kd->tick_len[row]++;
	if (!td->chain_len[cid])
		__set_bit(cid, td->present);
	td->chain_len[cid]++;
	est->ktid = ktid;
	est->ktrow = row;
	est->ktcid = cid;
	hlist_add_head_rcu(&est->list, &td->chains[cid]);

	if (td->chain_len[cid] >= kd->chain_max) {
		__set_bit(cid, td->full);
		if (kd->tick_len[row] >= kd->tick_max)
			__clear_bit(row, kd->avail);
	}

	/* Update est_add_ktid to point to first available/empty kt slot */
	if (kd->est_count == kd->est_max_count)
		ip_vs_est_update_ktid(ipvs);

	ret = 0;

out:
	return ret;
}

/* Start estimation for stats */
int ip_vs_start_estimator(struct netns_ipvs *ipvs, struct ip_vs_stats *stats)
{
	struct ip_vs_estimator *est = &stats->est;
	int ret;

	if (!ipvs->est_max_threads && ipvs->enable)
		ipvs->est_max_threads = ip_vs_est_max_threads(ipvs);

	est->ktid = -1;
	est->ktrow = IPVS_EST_NTICKS - 1;	/* Initial delay */

	/* We prefer this code to be short, kthread 0 will requeue the
	 * estimator to available chain. If tasks are disabled, we
	 * will not allocate much memory, just for kt 0.
	 */
	ret = 0;
	if (!ipvs->est_kt_count || !ipvs->est_kt_arr[0])
		ret = ip_vs_est_add_kthread(ipvs);
	if (ret >= 0)
		hlist_add_head(&est->list, &ipvs->est_temp_list);
	else
		INIT_HLIST_NODE(&est->list);
	return ret;
}

static void ip_vs_est_kthread_destroy(struct ip_vs_est_kt_data *kd)
{
	if (kd) {
		if (kd->task) {
			pr_info("stop unused estimator thread %d...\n", kd->id);
			kthread_stop(kd->task);
		}
		ip_vs_stats_free(kd->calc_stats);
		kfree(kd);
	}
}

/* Unlink estimator from chain */
void ip_vs_stop_estimator(struct netns_ipvs *ipvs, struct ip_vs_stats *stats)
{
	struct ip_vs_estimator *est = &stats->est;
	struct ip_vs_est_tick_data *td;
	struct ip_vs_est_kt_data *kd;
	int ktid = est->ktid;
	int row = est->ktrow;
	int cid = est->ktcid;

	/* Failed to add to chain ? */
	if (hlist_unhashed(&est->list))
		return;

	/* On return, estimator can be freed, dequeue it now */

	/* In est_temp_list ? */
	if (ktid < 0) {
		hlist_del(&est->list);
		goto end_kt0;
	}

	hlist_del_rcu(&est->list);
	kd = ipvs->est_kt_arr[ktid];
	td = rcu_dereference_protected(kd->ticks[row], 1);
	__clear_bit(cid, td->full);
	td->chain_len[cid]--;
	if (!td->chain_len[cid])
		__clear_bit(cid, td->present);
	kd->tick_len[row]--;
	__set_bit(row, kd->avail);
	if (!kd->tick_len[row]) {
		RCU_INIT_POINTER(kd->ticks[row], NULL);
		kfree_rcu(td);
	}
	kd->est_count--;
	if (kd->est_count) {
		/* This kt slot can become available just now, prefer it */
		if (ktid < ipvs->est_add_ktid)
			ipvs->est_add_ktid = ktid;
		return;
	}

	if (ktid > 0) {
		mutex_lock(&ipvs->est_mutex);
		ip_vs_est_kthread_destroy(kd);
		ipvs->est_kt_arr[ktid] = NULL;
		if (ktid == ipvs->est_kt_count - 1) {
			ipvs->est_kt_count--;
			while (ipvs->est_kt_count > 1 &&
			       !ipvs->est_kt_arr[ipvs->est_kt_count - 1])
				ipvs->est_kt_count--;
		}
		mutex_unlock(&ipvs->est_mutex);

		/* This slot is now empty, prefer another available kt slot */
		if (ktid == ipvs->est_add_ktid)
			ip_vs_est_update_ktid(ipvs);
	}

end_kt0:
	/* kt 0 is freed after all other kthreads and chains are empty */
	if (ipvs->est_kt_count == 1 && hlist_empty(&ipvs->est_temp_list)) {
		kd = ipvs->est_kt_arr[0];
		if (!kd || !kd->est_count) {
			mutex_lock(&ipvs->est_mutex);
			if (kd) {
				ip_vs_est_kthread_destroy(kd);
				ipvs->est_kt_arr[0] = NULL;
			}
			ipvs->est_kt_count--;
			mutex_unlock(&ipvs->est_mutex);
			ipvs->est_add_ktid = 0;
		}
	}
}

/* Register all ests from est_temp_list to kthreads */
static void ip_vs_est_drain_temp_list(struct netns_ipvs *ipvs)
{
	struct ip_vs_estimator *est;

	while (1) {
		int max = 16;

		mutex_lock(&__ip_vs_mutex);

		while (max-- > 0) {
			est = hlist_entry_safe(ipvs->est_temp_list.first,
					       struct ip_vs_estimator, list);
			if (est) {
				if (kthread_should_stop())
					goto unlock;
				hlist_del_init(&est->list);
				if (ip_vs_enqueue_estimator(ipvs, est) >= 0)
					continue;
				est->ktid = -1;
				hlist_add_head(&est->list,
					       &ipvs->est_temp_list);
				/* Abort, some entries will not be estimated
				 * until next attempt
				 */
			}
			goto unlock;
		}
		mutex_unlock(&__ip_vs_mutex);
		cond_resched();
	}

unlock:
	mutex_unlock(&__ip_vs_mutex);
}

/* Calculate limits for all kthreads */
static int ip_vs_est_calc_limits(struct netns_ipvs *ipvs, int *chain_max)
{
	DECLARE_WAIT_QUEUE_HEAD_ONSTACK(wq);
	struct ip_vs_est_kt_data *kd;
	struct hlist_head chain;
	struct ip_vs_stats *s;
	int cache_factor = 4;
	int i, loops, ntest;
	s32 min_est = 0;
	ktime_t t1, t2;
	int max = 8;
	int ret = 1;
	s64 diff;
	u64 val;

	INIT_HLIST_HEAD(&chain);
	mutex_lock(&__ip_vs_mutex);
	kd = ipvs->est_kt_arr[0];
	mutex_unlock(&__ip_vs_mutex);
	s = kd ? kd->calc_stats : NULL;
	if (!s)
		goto out;
	hlist_add_head(&s->est.list, &chain);

	loops = 1;
	/* Get best result from many tests */
	for (ntest = 0; ntest < 12; ntest++) {
		if (!(ntest & 3)) {
			/* Wait for cpufreq frequency transition */
			wait_event_idle_timeout(wq, kthread_should_stop(),
						HZ / 50);
			if (!ipvs->enable || kthread_should_stop())
				goto stop;
		}

		local_bh_disable();
		rcu_read_lock();

		/* Put stats in cache */
		ip_vs_chain_estimation(&chain);

		t1 = ktime_get();
		for (i = loops * cache_factor; i > 0; i--)
			ip_vs_chain_estimation(&chain);
		t2 = ktime_get();

		rcu_read_unlock();
		local_bh_enable();

		if (!ipvs->enable || kthread_should_stop())
			goto stop;
		cond_resched();

		diff = ktime_to_ns(ktime_sub(t2, t1));
		if (diff <= 1 * NSEC_PER_USEC) {
			/* Do more loops on low time resolution */
			loops *= 2;
			continue;
		}
		if (diff >= NSEC_PER_SEC)
			continue;
		val = diff;
		do_div(val, loops);
		if (!min_est || val < min_est) {
			min_est = val;
			/* goal: 95usec per chain */
			val = 95 * NSEC_PER_USEC;
			if (val >= min_est) {
				do_div(val, min_est);
				max = (int)val;
			} else {
				max = 1;
			}
		}
	}

out:
	if (s)
		hlist_del_init(&s->est.list);
	*chain_max = max;
	return ret;

stop:
	ret = 0;
	goto out;
}

/* Calculate the parameters and apply them in context of kt #0
 * ECP: est_calc_phase
 * ECM: est_chain_max
 * ECP	ECM	Insert Chain	enable	Description
 * ---------------------------------------------------------------------------
 * 0	0	est_temp_list	0	create kt #0 context
 * 0	0	est_temp_list	0->1	service added, start kthread #0 task
 * 0->1	0	est_temp_list	1	kt task #0 started, enters calc phase
 * 1	0	est_temp_list	1	kt #0: determine est_chain_max,
 *					stop tasks, move ests to est_temp_list
 *					and free kd for kthreads 1..last
 * 1->0	0->N	kt chains	1	ests can go to kthreads
 * 0	N	kt chains	1	drain est_temp_list, create new kthread
 *					contexts, start tasks, estimate
 */
static void ip_vs_est_calc_phase(struct netns_ipvs *ipvs)
{
	int genid = atomic_read(&ipvs->est_genid);
	struct ip_vs_est_tick_data *td;
	struct ip_vs_est_kt_data *kd;
	struct ip_vs_estimator *est;
	struct ip_vs_stats *stats;
	int id, row, cid, delay;
	bool last, last_td;
	int chain_max;
	int step;

	if (!ip_vs_est_calc_limits(ipvs, &chain_max))
		return;

	mutex_lock(&__ip_vs_mutex);

	/* Stop all other tasks, so that we can immediately move the
	 * estimators to est_temp_list without RCU grace period
	 */
	mutex_lock(&ipvs->est_mutex);
	for (id = 1; id < ipvs->est_kt_count; id++) {
		/* netns clean up started, abort */
		if (!ipvs->enable)
			goto unlock2;
		kd = ipvs->est_kt_arr[id];
		if (!kd)
			continue;
		ip_vs_est_kthread_stop(kd);
	}
	mutex_unlock(&ipvs->est_mutex);

	/* Move all estimators to est_temp_list but carefully,
	 * all estimators and kthread data can be released while
	 * we reschedule. Even for kthread 0.
	 */
	step = 0;

	/* Order entries in est_temp_list in ascending delay, so now
	 * walk delay(desc), id(desc), cid(asc)
	 */
	delay = IPVS_EST_NTICKS;

next_delay:
	delay--;
	if (delay < 0)
		goto end_dequeue;

last_kt:
	/* Destroy contexts backwards */
	id = ipvs->est_kt_count;

next_kt:
	if (!ipvs->enable || kthread_should_stop())
		goto unlock;
	id--;
	if (id < 0)
		goto next_delay;
	kd = ipvs->est_kt_arr[id];
	if (!kd)
		goto next_kt;
	/* kt 0 can exist with empty chains */
	if (!id && kd->est_count <= 1)
		goto next_delay;

	row = kd->est_row + delay;
	if (row >= IPVS_EST_NTICKS)
		row -= IPVS_EST_NTICKS;
	td = rcu_dereference_protected(kd->ticks[row], 1);
	if (!td)
		goto next_kt;

	cid = 0;

walk_chain:
	if (kthread_should_stop())
		goto unlock;
	step++;
	if (!(step & 63)) {
		/* Give chance estimators to be added (to est_temp_list)
		 * and deleted (releasing kthread contexts)
		 */
		mutex_unlock(&__ip_vs_mutex);
		cond_resched();
		mutex_lock(&__ip_vs_mutex);

		/* Current kt released ? */
		if (id >= ipvs->est_kt_count)
			goto last_kt;
		if (kd != ipvs->est_kt_arr[id])
			goto next_kt;
		/* Current td released ? */
		if (td != rcu_dereference_protected(kd->ticks[row], 1))
			goto next_kt;
		/* No fatal changes on the current kd and td */
	}
	est = hlist_entry_safe(td->chains[cid].first, struct ip_vs_estimator,
			       list);
	if (!est) {
		cid++;
		if (cid >= IPVS_EST_TICK_CHAINS)
			goto next_kt;
		goto walk_chain;
	}
	/* We can cheat and increase est_count to protect kt 0 context
	 * from release but we prefer to keep the last estimator
	 */
	last = kd->est_count <= 1;
	/* Do not free kt #0 data */
	if (!id && last)
		goto next_delay;
	last_td = kd->tick_len[row] <= 1;
	stats = container_of(est, struct ip_vs_stats, est);
	ip_vs_stop_estimator(ipvs, stats);
	/* Tasks are stopped, move without RCU grace period */
	est->ktid = -1;
	est->ktrow = row - kd->est_row;
	if (est->ktrow < 0)
		est->ktrow += IPVS_EST_NTICKS;
	hlist_add_head(&est->list, &ipvs->est_temp_list);
	/* kd freed ? */
	if (last)
		goto next_kt;
	/* td freed ? */
	if (last_td)
		goto next_kt;
	goto walk_chain;

end_dequeue:
	/* All estimators removed while calculating ? */
	if (!ipvs->est_kt_count)
		goto unlock;
	kd = ipvs->est_kt_arr[0];
	if (!kd)
		goto unlock;
	kd->add_row = kd->est_row;
	ipvs->est_chain_max = chain_max;
	ip_vs_est_set_params(ipvs, kd);

	pr_info("using max %d ests per chain, %d per kthread\n",
		kd->chain_max, kd->est_max_count);

	/* Try to keep tot_stats in kt0, enqueue it early */
	if (ipvs->tot_stats && !hlist_unhashed(&ipvs->tot_stats->s.est.list) &&
	    ipvs->tot_stats->s.est.ktid == -1) {
		hlist_del(&ipvs->tot_stats->s.est.list);
		hlist_add_head(&ipvs->tot_stats->s.est.list,
			       &ipvs->est_temp_list);
	}

	mutex_lock(&ipvs->est_mutex);

	/* We completed the calc phase, new calc phase not requested */
	if (genid == atomic_read(&ipvs->est_genid))
		ipvs->est_calc_phase = 0;

unlock2:
	mutex_unlock(&ipvs->est_mutex);

unlock:
	mutex_unlock(&__ip_vs_mutex);
}

void ip_vs_zero_estimator(struct ip_vs_stats *stats)
{
	struct ip_vs_estimator *est = &stats->est;
	struct ip_vs_kstats *k = &stats->kstats;

	/* reset counters, caller must hold the stats->lock lock */
	est->last_inbytes = k->inbytes;
	est->last_outbytes = k->outbytes;
	est->last_conns = k->conns;
	est->last_inpkts = k->inpkts;
	est->last_outpkts = k->outpkts;
	est->cps = 0;
	est->inpps = 0;
	est->outpps = 0;
	est->inbps = 0;
	est->outbps = 0;
}

/* Get decoded rates */
void ip_vs_read_estimator(struct ip_vs_kstats *dst, struct ip_vs_stats *stats)
{
	struct ip_vs_estimator *e = &stats->est;

	dst->cps = (e->cps + 0x1FF) >> 10;
	dst->inpps = (e->inpps + 0x1FF) >> 10;
	dst->outpps = (e->outpps + 0x1FF) >> 10;
	dst->inbps = (e->inbps + 0xF) >> 5;
	dst->outbps = (e->outbps + 0xF) >> 5;
}

int __net_init ip_vs_estimator_net_init(struct netns_ipvs *ipvs)
{
	INIT_HLIST_HEAD(&ipvs->est_temp_list);
	ipvs->est_kt_arr = NULL;
	ipvs->est_max_threads = 0;
	ipvs->est_calc_phase = 0;
	ipvs->est_chain_max = 0;
	ipvs->est_kt_count = 0;
	ipvs->est_add_ktid = 0;
	atomic_set(&ipvs->est_genid, 0);
	atomic_set(&ipvs->est_genid_done, 0);
	__mutex_init(&ipvs->est_mutex, "ipvs->est_mutex", &__ipvs_est_key);
	return 0;
}

void __net_exit ip_vs_estimator_net_cleanup(struct netns_ipvs *ipvs)
{
	int i;

	for (i = 0; i < ipvs->est_kt_count; i++)
		ip_vs_est_kthread_destroy(ipvs->est_kt_arr[i]);
	kfree(ipvs->est_kt_arr);
	mutex_destroy(&ipvs->est_mutex);
}<|MERGE_RESOLUTION|>--- conflicted
+++ resolved
@@ -70,37 +70,7 @@
     we should add kt data
  */
 
-<<<<<<< HEAD
-		if (add) {
-			do {
-				start = u64_stats_fetch_begin(&s->syncp);
-				conns = u64_stats_read(&s->cnt.conns);
-				inpkts = u64_stats_read(&s->cnt.inpkts);
-				outpkts = u64_stats_read(&s->cnt.outpkts);
-				inbytes = u64_stats_read(&s->cnt.inbytes);
-				outbytes = u64_stats_read(&s->cnt.outbytes);
-			} while (u64_stats_fetch_retry(&s->syncp, start));
-			sum->conns += conns;
-			sum->inpkts += inpkts;
-			sum->outpkts += outpkts;
-			sum->inbytes += inbytes;
-			sum->outbytes += outbytes;
-		} else {
-			add = true;
-			do {
-				start = u64_stats_fetch_begin(&s->syncp);
-				sum->conns = u64_stats_read(&s->cnt.conns);
-				sum->inpkts = u64_stats_read(&s->cnt.inpkts);
-				sum->outpkts = u64_stats_read(&s->cnt.outpkts);
-				sum->inbytes = u64_stats_read(&s->cnt.inbytes);
-				sum->outbytes = u64_stats_read(&s->cnt.outbytes);
-			} while (u64_stats_fetch_retry(&s->syncp, start));
-		}
-	}
-}
-=======
 static struct lock_class_key __ipvs_est_key;
->>>>>>> 6ab3eda1
 
 static void ip_vs_est_calc_phase(struct netns_ipvs *ipvs);
 static void ip_vs_est_drain_temp_list(struct netns_ipvs *ipvs);
