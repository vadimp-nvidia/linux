--- conflicted
+++ resolved
@@ -92,10 +92,7 @@
 				spin_unlock_bh(&ax25_list_lock);
 				ax25_disconnect(s, ENETUNREACH);
 				s->ax25_dev = NULL;
-<<<<<<< HEAD
-=======
 				ax25_cb_del(s);
->>>>>>> d60c95ef
 				spin_lock_bh(&ax25_list_lock);
 				goto again;
 			}
@@ -105,17 +102,11 @@
 			ax25_disconnect(s, ENETUNREACH);
 			s->ax25_dev = NULL;
 			if (sk->sk_socket) {
-<<<<<<< HEAD
-				dev_put(ax25_dev->dev);
-				ax25_dev_put(ax25_dev);
-			}
-=======
 				netdev_put(ax25_dev->dev,
 					   &ax25_dev->dev_tracker);
 				ax25_dev_put(ax25_dev);
 			}
 			ax25_cb_del(s);
->>>>>>> d60c95ef
 			release_sock(sk);
 			spin_lock_bh(&ax25_list_lock);
 			sock_put(sk);
@@ -1068,14 +1059,6 @@
 		ax25_destroy_socket(ax25);
 	}
 	if (ax25_dev) {
-<<<<<<< HEAD
-		del_timer_sync(&ax25->timer);
-		del_timer_sync(&ax25->t1timer);
-		del_timer_sync(&ax25->t2timer);
-		del_timer_sync(&ax25->t3timer);
-		del_timer_sync(&ax25->idletimer);
-		dev_put(ax25_dev->dev);
-=======
 		if (!ax25_dev->device_up) {
 			del_timer_sync(&ax25->timer);
 			del_timer_sync(&ax25->t1timer);
@@ -1084,7 +1067,6 @@
 			del_timer_sync(&ax25->idletimer);
 		}
 		netdev_put(ax25_dev->dev, &ax25->dev_tracker);
->>>>>>> d60c95ef
 		ax25_dev_put(ax25_dev);
 	}
 
@@ -1165,11 +1147,7 @@
 
 	if (ax25_dev) {
 		ax25_fillin_cb(ax25, ax25_dev);
-<<<<<<< HEAD
-		dev_hold(ax25_dev->dev);
-=======
 		netdev_hold(ax25_dev->dev, &ax25->dev_tracker, GFP_ATOMIC);
->>>>>>> d60c95ef
 	}
 
 done:
