// SPDX-License-Identifier: GPL-2.0-or-later
/*
 *
 * Copyright (C) Alan Cox GW4PTS (alan@lxorguk.ukuu.org.uk)
 * Copyright (C) Jonathan Naylor G4KLX (g4klx@g4klx.demon.co.uk)
 * Copyright (C) Darryl Miles G7LED (dlm@g7led.demon.co.uk)
 * Copyright (C) Steven Whitehouse GW7RRM (stevew@acm.org)
 * Copyright (C) Joerg Reuter DL1BKE (jreuter@yaina.de)
 * Copyright (C) Hans-Joachim Hetscher DD8NE (dd8ne@bnv-bamberg.de)
 * Copyright (C) Hans Alblas PE1AYX (hans@esrac.ele.tue.nl)
 * Copyright (C) Frederic Rible F1OAT (frible@teaser.fr)
 */
#include <linux/capability.h>
#include <linux/module.h>
#include <linux/errno.h>
#include <linux/types.h>
#include <linux/socket.h>
#include <linux/in.h>
#include <linux/kernel.h>
#include <linux/sched/signal.h>
#include <linux/timer.h>
#include <linux/string.h>
#include <linux/sockios.h>
#include <linux/net.h>
#include <linux/slab.h>
#include <net/ax25.h>
#include <linux/inet.h>
#include <linux/netdevice.h>
#include <linux/if_arp.h>
#include <linux/skbuff.h>
#include <net/sock.h>
#include <linux/uaccess.h>
#include <linux/fcntl.h>
#include <linux/termios.h>	/* For TIOCINQ/OUTQ */
#include <linux/mm.h>
#include <linux/interrupt.h>
#include <linux/notifier.h>
#include <linux/proc_fs.h>
#include <linux/stat.h>
#include <linux/sysctl.h>
#include <linux/init.h>
#include <linux/spinlock.h>
#include <net/net_namespace.h>
#include <net/tcp_states.h>
#include <net/ip.h>
#include <net/arp.h>



HLIST_HEAD(ax25_list);
DEFINE_SPINLOCK(ax25_list_lock);

static const struct proto_ops ax25_proto_ops;

static void ax25_free_sock(struct sock *sk)
{
	ax25_cb_put(sk_to_ax25(sk));
}

/*
 *	Socket removal during an interrupt is now safe.
 */
static void ax25_cb_del(ax25_cb *ax25)
{
	spin_lock_bh(&ax25_list_lock);
	if (!hlist_unhashed(&ax25->ax25_node)) {
		hlist_del_init(&ax25->ax25_node);
		ax25_cb_put(ax25);
	}
	spin_unlock_bh(&ax25_list_lock);
}

/*
 *	Kill all bound sockets on a dropped device.
 */
static void ax25_kill_by_device(struct net_device *dev)
{
	ax25_dev *ax25_dev;
	ax25_cb *s;
	struct sock *sk;

	if ((ax25_dev = ax25_dev_ax25dev(dev)) == NULL)
		return;
	ax25_dev->device_up = false;

	spin_lock_bh(&ax25_list_lock);
again:
	ax25_for_each(s, &ax25_list) {
		if (s->ax25_dev == ax25_dev) {
			sk = s->sk;
			if (!sk) {
				spin_unlock_bh(&ax25_list_lock);
				ax25_disconnect(s, ENETUNREACH);
				s->ax25_dev = NULL;
				ax25_cb_del(s);
				spin_lock_bh(&ax25_list_lock);
				goto again;
			}
			sock_hold(sk);
			spin_unlock_bh(&ax25_list_lock);
			lock_sock(sk);
			ax25_disconnect(s, ENETUNREACH);
			s->ax25_dev = NULL;
			if (sk->sk_socket) {
				netdev_put(ax25_dev->dev,
					   &ax25_dev->dev_tracker);
				ax25_dev_put(ax25_dev);
			}
			ax25_cb_del(s);
			release_sock(sk);
			spin_lock_bh(&ax25_list_lock);
			sock_put(sk);
			/* The entry could have been deleted from the
			 * list meanwhile and thus the next pointer is
			 * no longer valid.  Play it safe and restart
			 * the scan.  Forward progress is ensured
			 * because we set s->ax25_dev to NULL and we
			 * are never passed a NULL 'dev' argument.
			 */
			goto again;
		}
	}
	spin_unlock_bh(&ax25_list_lock);
}

/*
 *	Handle device status changes.
 */
static int ax25_device_event(struct notifier_block *this, unsigned long event,
			     void *ptr)
{
	struct net_device *dev = netdev_notifier_info_to_dev(ptr);

	if (!net_eq(dev_net(dev), &init_net))
		return NOTIFY_DONE;

	/* Reject non AX.25 devices */
	if (dev->type != ARPHRD_AX25)
		return NOTIFY_DONE;

	switch (event) {
	case NETDEV_UP:
		ax25_dev_device_up(dev);
		break;
	case NETDEV_DOWN:
		ax25_kill_by_device(dev);
		ax25_rt_device_down(dev);
		ax25_dev_device_down(dev);
		break;
	default:
		break;
	}

	return NOTIFY_DONE;
}

/*
 *	Add a socket to the bound sockets list.
 */
void ax25_cb_add(ax25_cb *ax25)
{
	spin_lock_bh(&ax25_list_lock);
	ax25_cb_hold(ax25);
	hlist_add_head(&ax25->ax25_node, &ax25_list);
	spin_unlock_bh(&ax25_list_lock);
}

/*
 *	Find a socket that wants to accept the SABM we have just
 *	received.
 */
struct sock *ax25_find_listener(ax25_address *addr, int digi,
	struct net_device *dev, int type)
{
	ax25_cb *s;

	spin_lock(&ax25_list_lock);
	ax25_for_each(s, &ax25_list) {
		if ((s->iamdigi && !digi) || (!s->iamdigi && digi))
			continue;
		if (s->sk && !ax25cmp(&s->source_addr, addr) &&
		    s->sk->sk_type == type && s->sk->sk_state == TCP_LISTEN) {
			/* If device is null we match any device */
			if (s->ax25_dev == NULL || s->ax25_dev->dev == dev) {
				sock_hold(s->sk);
				spin_unlock(&ax25_list_lock);
				return s->sk;
			}
		}
	}
	spin_unlock(&ax25_list_lock);

	return NULL;
}

/*
 *	Find an AX.25 socket given both ends.
 */
struct sock *ax25_get_socket(ax25_address *my_addr, ax25_address *dest_addr,
	int type)
{
	struct sock *sk = NULL;
	ax25_cb *s;

	spin_lock(&ax25_list_lock);
	ax25_for_each(s, &ax25_list) {
		if (s->sk && !ax25cmp(&s->source_addr, my_addr) &&
		    !ax25cmp(&s->dest_addr, dest_addr) &&
		    s->sk->sk_type == type) {
			sk = s->sk;
			sock_hold(sk);
			break;
		}
	}

	spin_unlock(&ax25_list_lock);

	return sk;
}

/*
 *	Find an AX.25 control block given both ends. It will only pick up
 *	floating AX.25 control blocks or non Raw socket bound control blocks.
 */
ax25_cb *ax25_find_cb(const ax25_address *src_addr, ax25_address *dest_addr,
	ax25_digi *digi, struct net_device *dev)
{
	ax25_cb *s;

	spin_lock_bh(&ax25_list_lock);
	ax25_for_each(s, &ax25_list) {
		if (s->sk && s->sk->sk_type != SOCK_SEQPACKET)
			continue;
		if (s->ax25_dev == NULL)
			continue;
		if (ax25cmp(&s->source_addr, src_addr) == 0 && ax25cmp(&s->dest_addr, dest_addr) == 0 && s->ax25_dev->dev == dev) {
			if (digi != NULL && digi->ndigi != 0) {
				if (s->digipeat == NULL)
					continue;
				if (ax25digicmp(s->digipeat, digi) != 0)
					continue;
			} else {
				if (s->digipeat != NULL && s->digipeat->ndigi != 0)
					continue;
			}
			ax25_cb_hold(s);
			spin_unlock_bh(&ax25_list_lock);

			return s;
		}
	}
	spin_unlock_bh(&ax25_list_lock);

	return NULL;
}

EXPORT_SYMBOL(ax25_find_cb);

void ax25_send_to_raw(ax25_address *addr, struct sk_buff *skb, int proto)
{
	ax25_cb *s;
	struct sk_buff *copy;

	spin_lock(&ax25_list_lock);
	ax25_for_each(s, &ax25_list) {
		if (s->sk != NULL && ax25cmp(&s->source_addr, addr) == 0 &&
		    s->sk->sk_type == SOCK_RAW &&
		    s->sk->sk_protocol == proto &&
		    s->ax25_dev->dev == skb->dev &&
		    atomic_read(&s->sk->sk_rmem_alloc) <= s->sk->sk_rcvbuf) {
			if ((copy = skb_clone(skb, GFP_ATOMIC)) == NULL)
				continue;
			if (sock_queue_rcv_skb(s->sk, copy) != 0)
				kfree_skb(copy);
		}
	}
	spin_unlock(&ax25_list_lock);
}

/*
 *	Deferred destroy.
 */
void ax25_destroy_socket(ax25_cb *);

/*
 *	Handler for deferred kills.
 */
static void ax25_destroy_timer(struct timer_list *t)
{
	ax25_cb *ax25 = from_timer(ax25, t, dtimer);
	struct sock *sk;

	sk=ax25->sk;

	bh_lock_sock(sk);
	sock_hold(sk);
	ax25_destroy_socket(ax25);
	bh_unlock_sock(sk);
	sock_put(sk);
}

/*
 *	This is called from user mode and the timers. Thus it protects itself
 *	against interrupt users but doesn't worry about being called during
 *	work. Once it is removed from the queue no interrupt or bottom half
 *	will touch it and we are (fairly 8-) ) safe.
 */
void ax25_destroy_socket(ax25_cb *ax25)
{
	struct sk_buff *skb;

	ax25_cb_del(ax25);

	ax25_stop_heartbeat(ax25);
	ax25_stop_t1timer(ax25);
	ax25_stop_t2timer(ax25);
	ax25_stop_t3timer(ax25);
	ax25_stop_idletimer(ax25);

	ax25_clear_queues(ax25);	/* Flush the queues */

	if (ax25->sk != NULL) {
		while ((skb = skb_dequeue(&ax25->sk->sk_receive_queue)) != NULL) {
			if (skb->sk != ax25->sk) {
				/* A pending connection */
				ax25_cb *sax25 = sk_to_ax25(skb->sk);

				/* Queue the unaccepted socket for death */
				sock_orphan(skb->sk);

				/* 9A4GL: hack to release unaccepted sockets */
				skb->sk->sk_state = TCP_LISTEN;

				ax25_start_heartbeat(sax25);
				sax25->state = AX25_STATE_0;
			}

			kfree_skb(skb);
		}
		skb_queue_purge(&ax25->sk->sk_write_queue);
	}

	if (ax25->sk != NULL) {
		if (sk_has_allocations(ax25->sk)) {
			/* Defer: outstanding buffers */
			timer_setup(&ax25->dtimer, ax25_destroy_timer, 0);
			ax25->dtimer.expires  = jiffies + 2 * HZ;
			add_timer(&ax25->dtimer);
		} else {
			struct sock *sk=ax25->sk;
			ax25->sk=NULL;
			sock_put(sk);
		}
	} else {
		ax25_cb_put(ax25);
	}
}

/*
 * dl1bke 960311: set parameters for existing AX.25 connections,
 *		  includes a KILL command to abort any connection.
 *		  VERY useful for debugging ;-)
 */
static int ax25_ctl_ioctl(const unsigned int cmd, void __user *arg)
{
	struct ax25_ctl_struct ax25_ctl;
	ax25_digi digi;
	ax25_dev *ax25_dev;
	ax25_cb *ax25;
	unsigned int k;
	int ret = 0;

	if (copy_from_user(&ax25_ctl, arg, sizeof(ax25_ctl)))
		return -EFAULT;

	if (ax25_ctl.digi_count > AX25_MAX_DIGIS)
		return -EINVAL;

	if (ax25_ctl.arg > ULONG_MAX / HZ && ax25_ctl.cmd != AX25_KILL)
		return -EINVAL;

	ax25_dev = ax25_addr_ax25dev(&ax25_ctl.port_addr);
	if (!ax25_dev)
		return -ENODEV;

	digi.ndigi = ax25_ctl.digi_count;
	for (k = 0; k < digi.ndigi; k++)
		digi.calls[k] = ax25_ctl.digi_addr[k];

	ax25 = ax25_find_cb(&ax25_ctl.source_addr, &ax25_ctl.dest_addr, &digi, ax25_dev->dev);
	if (!ax25) {
		ax25_dev_put(ax25_dev);
		return -ENOTCONN;
	}

	switch (ax25_ctl.cmd) {
	case AX25_KILL:
		ax25_send_control(ax25, AX25_DISC, AX25_POLLON, AX25_COMMAND);
#ifdef CONFIG_AX25_DAMA_SLAVE
		if (ax25_dev->dama.slave && ax25->ax25_dev->values[AX25_VALUES_PROTOCOL] == AX25_PROTO_DAMA_SLAVE)
			ax25_dama_off(ax25);
#endif
		ax25_disconnect(ax25, ENETRESET);
		break;

	case AX25_WINDOW:
		if (ax25->modulus == AX25_MODULUS) {
			if (ax25_ctl.arg < 1 || ax25_ctl.arg > 7)
				goto einval_put;
		} else {
			if (ax25_ctl.arg < 1 || ax25_ctl.arg > 63)
				goto einval_put;
		}
		ax25->window = ax25_ctl.arg;
		break;

	case AX25_T1:
		if (ax25_ctl.arg < 1 || ax25_ctl.arg > ULONG_MAX / HZ)
			goto einval_put;
		ax25->rtt = (ax25_ctl.arg * HZ) / 2;
		ax25->t1  = ax25_ctl.arg * HZ;
		break;

	case AX25_T2:
		if (ax25_ctl.arg < 1 || ax25_ctl.arg > ULONG_MAX / HZ)
			goto einval_put;
		ax25->t2 = ax25_ctl.arg * HZ;
		break;

	case AX25_N2:
		if (ax25_ctl.arg < 1 || ax25_ctl.arg > 31)
			goto einval_put;
		ax25->n2count = 0;
		ax25->n2 = ax25_ctl.arg;
		break;

	case AX25_T3:
		if (ax25_ctl.arg > ULONG_MAX / HZ)
			goto einval_put;
		ax25->t3 = ax25_ctl.arg * HZ;
		break;

	case AX25_IDLE:
		if (ax25_ctl.arg > ULONG_MAX / (60 * HZ))
			goto einval_put;

		ax25->idle = ax25_ctl.arg * 60 * HZ;
		break;

	case AX25_PACLEN:
		if (ax25_ctl.arg < 16 || ax25_ctl.arg > 65535)
			goto einval_put;
		ax25->paclen = ax25_ctl.arg;
		break;

	default:
		goto einval_put;
	  }

out_put:
	ax25_dev_put(ax25_dev);
	ax25_cb_put(ax25);
	return ret;

einval_put:
	ret = -EINVAL;
	goto out_put;
}

static void ax25_fillin_cb_from_dev(ax25_cb *ax25, ax25_dev *ax25_dev)
{
	ax25->rtt     = msecs_to_jiffies(ax25_dev->values[AX25_VALUES_T1]) / 2;
	ax25->t1      = msecs_to_jiffies(ax25_dev->values[AX25_VALUES_T1]);
	ax25->t2      = msecs_to_jiffies(ax25_dev->values[AX25_VALUES_T2]);
	ax25->t3      = msecs_to_jiffies(ax25_dev->values[AX25_VALUES_T3]);
	ax25->n2      = ax25_dev->values[AX25_VALUES_N2];
	ax25->paclen  = ax25_dev->values[AX25_VALUES_PACLEN];
	ax25->idle    = msecs_to_jiffies(ax25_dev->values[AX25_VALUES_IDLE]);
	ax25->backoff = ax25_dev->values[AX25_VALUES_BACKOFF];

	if (ax25_dev->values[AX25_VALUES_AXDEFMODE]) {
		ax25->modulus = AX25_EMODULUS;
		ax25->window  = ax25_dev->values[AX25_VALUES_EWINDOW];
	} else {
		ax25->modulus = AX25_MODULUS;
		ax25->window  = ax25_dev->values[AX25_VALUES_WINDOW];
	}
}

/*
 *	Fill in a created AX.25 created control block with the default
 *	values for a particular device.
 */
void ax25_fillin_cb(ax25_cb *ax25, ax25_dev *ax25_dev)
{
	ax25->ax25_dev = ax25_dev;

	if (ax25->ax25_dev != NULL) {
		ax25_fillin_cb_from_dev(ax25, ax25_dev);
		return;
	}

	/*
	 * No device, use kernel / AX.25 spec default values
	 */
	ax25->rtt     = msecs_to_jiffies(AX25_DEF_T1) / 2;
	ax25->t1      = msecs_to_jiffies(AX25_DEF_T1);
	ax25->t2      = msecs_to_jiffies(AX25_DEF_T2);
	ax25->t3      = msecs_to_jiffies(AX25_DEF_T3);
	ax25->n2      = AX25_DEF_N2;
	ax25->paclen  = AX25_DEF_PACLEN;
	ax25->idle    = msecs_to_jiffies(AX25_DEF_IDLE);
	ax25->backoff = AX25_DEF_BACKOFF;

	if (AX25_DEF_AXDEFMODE) {
		ax25->modulus = AX25_EMODULUS;
		ax25->window  = AX25_DEF_EWINDOW;
	} else {
		ax25->modulus = AX25_MODULUS;
		ax25->window  = AX25_DEF_WINDOW;
	}
}

/*
 * Create an empty AX.25 control block.
 */
ax25_cb *ax25_create_cb(void)
{
	ax25_cb *ax25;

	if ((ax25 = kzalloc(sizeof(*ax25), GFP_ATOMIC)) == NULL)
		return NULL;

	refcount_set(&ax25->refcount, 1);

	skb_queue_head_init(&ax25->write_queue);
	skb_queue_head_init(&ax25->frag_queue);
	skb_queue_head_init(&ax25->ack_queue);
	skb_queue_head_init(&ax25->reseq_queue);

	ax25_setup_timers(ax25);

	ax25_fillin_cb(ax25, NULL);

	ax25->state = AX25_STATE_0;

	return ax25;
}

/*
 *	Handling for system calls applied via the various interfaces to an
 *	AX25 socket object
 */

static int ax25_setsockopt(struct socket *sock, int level, int optname,
		sockptr_t optval, unsigned int optlen)
{
	struct sock *sk = sock->sk;
	ax25_cb *ax25;
	struct net_device *dev;
	char devname[IFNAMSIZ];
	unsigned int opt;
	int res = 0;

	if (level != SOL_AX25)
		return -ENOPROTOOPT;

	if (optlen < sizeof(unsigned int))
		return -EINVAL;

	if (copy_from_sockptr(&opt, optval, sizeof(unsigned int)))
		return -EFAULT;

	lock_sock(sk);
	ax25 = sk_to_ax25(sk);

	switch (optname) {
	case AX25_WINDOW:
		if (ax25->modulus == AX25_MODULUS) {
			if (opt < 1 || opt > 7) {
				res = -EINVAL;
				break;
			}
		} else {
			if (opt < 1 || opt > 63) {
				res = -EINVAL;
				break;
			}
		}
		ax25->window = opt;
		break;

	case AX25_T1:
		if (opt < 1 || opt > UINT_MAX / HZ) {
			res = -EINVAL;
			break;
		}
		ax25->rtt = (opt * HZ) >> 1;
		ax25->t1  = opt * HZ;
		break;

	case AX25_T2:
		if (opt < 1 || opt > UINT_MAX / HZ) {
			res = -EINVAL;
			break;
		}
		ax25->t2 = opt * HZ;
		break;

	case AX25_N2:
		if (opt < 1 || opt > 31) {
			res = -EINVAL;
			break;
		}
		ax25->n2 = opt;
		break;

	case AX25_T3:
		if (opt < 1 || opt > UINT_MAX / HZ) {
			res = -EINVAL;
			break;
		}
		ax25->t3 = opt * HZ;
		break;

	case AX25_IDLE:
		if (opt > UINT_MAX / (60 * HZ)) {
			res = -EINVAL;
			break;
		}
		ax25->idle = opt * 60 * HZ;
		break;

	case AX25_BACKOFF:
		if (opt > 2) {
			res = -EINVAL;
			break;
		}
		ax25->backoff = opt;
		break;

	case AX25_EXTSEQ:
		ax25->modulus = opt ? AX25_EMODULUS : AX25_MODULUS;
		break;

	case AX25_PIDINCL:
		ax25->pidincl = opt ? 1 : 0;
		break;

	case AX25_IAMDIGI:
		ax25->iamdigi = opt ? 1 : 0;
		break;

	case AX25_PACLEN:
		if (opt < 16 || opt > 65535) {
			res = -EINVAL;
			break;
		}
		ax25->paclen = opt;
		break;

	case SO_BINDTODEVICE:
		if (optlen > IFNAMSIZ - 1)
			optlen = IFNAMSIZ - 1;

		memset(devname, 0, sizeof(devname));

		if (copy_from_sockptr(devname, optval, optlen)) {
			res = -EFAULT;
			break;
		}

		if (sk->sk_type == SOCK_SEQPACKET &&
		   (sock->state != SS_UNCONNECTED ||
		    sk->sk_state == TCP_LISTEN)) {
			res = -EADDRNOTAVAIL;
			break;
		}

		rtnl_lock();
		dev = __dev_get_by_name(&init_net, devname);
		if (!dev) {
			rtnl_unlock();
			res = -ENODEV;
			break;
		}

		ax25->ax25_dev = ax25_dev_ax25dev(dev);
		if (!ax25->ax25_dev) {
			rtnl_unlock();
			res = -ENODEV;
			break;
		}
		ax25_fillin_cb(ax25, ax25->ax25_dev);
		rtnl_unlock();
		break;

	default:
		res = -ENOPROTOOPT;
	}
	release_sock(sk);

	return res;
}

static int ax25_getsockopt(struct socket *sock, int level, int optname,
	char __user *optval, int __user *optlen)
{
	struct sock *sk = sock->sk;
	ax25_cb *ax25;
	struct ax25_dev *ax25_dev;
	char devname[IFNAMSIZ];
	void *valptr;
	int val = 0;
	int maxlen, length;

	if (level != SOL_AX25)
		return -ENOPROTOOPT;

	if (get_user(maxlen, optlen))
		return -EFAULT;

	if (maxlen < 1)
		return -EFAULT;

	valptr = (void *) &val;
	length = min_t(unsigned int, maxlen, sizeof(int));

	lock_sock(sk);
	ax25 = sk_to_ax25(sk);

	switch (optname) {
	case AX25_WINDOW:
		val = ax25->window;
		break;

	case AX25_T1:
		val = ax25->t1 / HZ;
		break;

	case AX25_T2:
		val = ax25->t2 / HZ;
		break;

	case AX25_N2:
		val = ax25->n2;
		break;

	case AX25_T3:
		val = ax25->t3 / HZ;
		break;

	case AX25_IDLE:
		val = ax25->idle / (60 * HZ);
		break;

	case AX25_BACKOFF:
		val = ax25->backoff;
		break;

	case AX25_EXTSEQ:
		val = (ax25->modulus == AX25_EMODULUS);
		break;

	case AX25_PIDINCL:
		val = ax25->pidincl;
		break;

	case AX25_IAMDIGI:
		val = ax25->iamdigi;
		break;

	case AX25_PACLEN:
		val = ax25->paclen;
		break;

	case SO_BINDTODEVICE:
		ax25_dev = ax25->ax25_dev;

		if (ax25_dev != NULL && ax25_dev->dev != NULL) {
			strlcpy(devname, ax25_dev->dev->name, sizeof(devname));
			length = strlen(devname) + 1;
		} else {
			*devname = '\0';
			length = 1;
		}

		valptr = (void *) devname;
		break;

	default:
		release_sock(sk);
		return -ENOPROTOOPT;
	}
	release_sock(sk);

	if (put_user(length, optlen))
		return -EFAULT;

	return copy_to_user(optval, valptr, length) ? -EFAULT : 0;
}

static int ax25_listen(struct socket *sock, int backlog)
{
	struct sock *sk = sock->sk;
	int res = 0;

	lock_sock(sk);
	if (sk->sk_type == SOCK_SEQPACKET && sk->sk_state != TCP_LISTEN) {
		sk->sk_max_ack_backlog = backlog;
		sk->sk_state           = TCP_LISTEN;
		goto out;
	}
	res = -EOPNOTSUPP;

out:
	release_sock(sk);

	return res;
}

/*
 * XXX: when creating ax25_sock we should update the .obj_size setting
 * below.
 */
static struct proto ax25_proto = {
	.name	  = "AX25",
	.owner	  = THIS_MODULE,
	.obj_size = sizeof(struct ax25_sock),
};

static int ax25_create(struct net *net, struct socket *sock, int protocol,
		       int kern)
{
	struct sock *sk;
	ax25_cb *ax25;

	if (protocol < 0 || protocol > U8_MAX)
		return -EINVAL;

	if (!net_eq(net, &init_net))
		return -EAFNOSUPPORT;

	switch (sock->type) {
	case SOCK_DGRAM:
		if (protocol == 0 || protocol == PF_AX25)
			protocol = AX25_P_TEXT;
		break;

	case SOCK_SEQPACKET:
		switch (protocol) {
		case 0:
		case PF_AX25:	/* For CLX */
			protocol = AX25_P_TEXT;
			break;
		case AX25_P_SEGMENT:
#ifdef CONFIG_INET
		case AX25_P_ARP:
		case AX25_P_IP:
#endif
#ifdef CONFIG_NETROM
		case AX25_P_NETROM:
#endif
#ifdef CONFIG_ROSE
		case AX25_P_ROSE:
#endif
			return -ESOCKTNOSUPPORT;
#ifdef CONFIG_NETROM_MODULE
		case AX25_P_NETROM:
			if (ax25_protocol_is_registered(AX25_P_NETROM))
				return -ESOCKTNOSUPPORT;
			break;
#endif
#ifdef CONFIG_ROSE_MODULE
		case AX25_P_ROSE:
			if (ax25_protocol_is_registered(AX25_P_ROSE))
				return -ESOCKTNOSUPPORT;
			break;
#endif
		default:
			break;
		}
		break;

	case SOCK_RAW:
		if (!capable(CAP_NET_RAW))
			return -EPERM;
		break;
	default:
		return -ESOCKTNOSUPPORT;
	}

	sk = sk_alloc(net, PF_AX25, GFP_ATOMIC, &ax25_proto, kern);
	if (sk == NULL)
		return -ENOMEM;

	ax25 = ax25_sk(sk)->cb = ax25_create_cb();
	if (!ax25) {
		sk_free(sk);
		return -ENOMEM;
	}

	sock_init_data(sock, sk);

	sk->sk_destruct = ax25_free_sock;
	sock->ops    = &ax25_proto_ops;
	sk->sk_protocol = protocol;

	ax25->sk    = sk;

	return 0;
}

struct sock *ax25_make_new(struct sock *osk, struct ax25_dev *ax25_dev)
{
	struct sock *sk;
	ax25_cb *ax25, *oax25;

	sk = sk_alloc(sock_net(osk), PF_AX25, GFP_ATOMIC, osk->sk_prot, 0);
	if (sk == NULL)
		return NULL;

	if ((ax25 = ax25_create_cb()) == NULL) {
		sk_free(sk);
		return NULL;
	}

	switch (osk->sk_type) {
	case SOCK_DGRAM:
		break;
	case SOCK_SEQPACKET:
		break;
	default:
		sk_free(sk);
		ax25_cb_put(ax25);
		return NULL;
	}

	sock_init_data(NULL, sk);

	sk->sk_type     = osk->sk_type;
	sk->sk_priority = osk->sk_priority;
	sk->sk_protocol = osk->sk_protocol;
	sk->sk_rcvbuf   = osk->sk_rcvbuf;
	sk->sk_sndbuf   = osk->sk_sndbuf;
	sk->sk_state    = TCP_ESTABLISHED;
	sock_copy_flags(sk, osk);

	oax25 = sk_to_ax25(osk);

	ax25->modulus = oax25->modulus;
	ax25->backoff = oax25->backoff;
	ax25->pidincl = oax25->pidincl;
	ax25->iamdigi = oax25->iamdigi;
	ax25->rtt     = oax25->rtt;
	ax25->t1      = oax25->t1;
	ax25->t2      = oax25->t2;
	ax25->t3      = oax25->t3;
	ax25->n2      = oax25->n2;
	ax25->idle    = oax25->idle;
	ax25->paclen  = oax25->paclen;
	ax25->window  = oax25->window;

	ax25->ax25_dev    = ax25_dev;
	ax25->source_addr = oax25->source_addr;

	if (oax25->digipeat != NULL) {
		ax25->digipeat = kmemdup(oax25->digipeat, sizeof(ax25_digi),
					 GFP_ATOMIC);
		if (ax25->digipeat == NULL) {
			sk_free(sk);
			ax25_cb_put(ax25);
			return NULL;
		}
	}

	ax25_sk(sk)->cb = ax25;
	sk->sk_destruct = ax25_free_sock;
	ax25->sk    = sk;

	return sk;
}

static int ax25_release(struct socket *sock)
{
	struct sock *sk = sock->sk;
	ax25_cb *ax25;
	ax25_dev *ax25_dev;

	if (sk == NULL)
		return 0;

	sock_hold(sk);
	lock_sock(sk);
	sock_orphan(sk);
	ax25 = sk_to_ax25(sk);
	ax25_dev = ax25->ax25_dev;

	if (sk->sk_type == SOCK_SEQPACKET) {
		switch (ax25->state) {
		case AX25_STATE_0:
			if (!sock_flag(ax25->sk, SOCK_DEAD)) {
				release_sock(sk);
				ax25_disconnect(ax25, 0);
				lock_sock(sk);
			}
			ax25_destroy_socket(ax25);
			break;

		case AX25_STATE_1:
		case AX25_STATE_2:
			ax25_send_control(ax25, AX25_DISC, AX25_POLLON, AX25_COMMAND);
			release_sock(sk);
			ax25_disconnect(ax25, 0);
			lock_sock(sk);
			if (!sock_flag(ax25->sk, SOCK_DESTROY))
				ax25_destroy_socket(ax25);
			break;

		case AX25_STATE_3:
		case AX25_STATE_4:
			ax25_clear_queues(ax25);
			ax25->n2count = 0;

			switch (ax25->ax25_dev->values[AX25_VALUES_PROTOCOL]) {
			case AX25_PROTO_STD_SIMPLEX:
			case AX25_PROTO_STD_DUPLEX:
				ax25_send_control(ax25,
						  AX25_DISC,
						  AX25_POLLON,
						  AX25_COMMAND);
				ax25_stop_t2timer(ax25);
				ax25_stop_t3timer(ax25);
				ax25_stop_idletimer(ax25);
				break;
#ifdef CONFIG_AX25_DAMA_SLAVE
			case AX25_PROTO_DAMA_SLAVE:
				ax25_stop_t3timer(ax25);
				ax25_stop_idletimer(ax25);
				break;
#endif
			}
			ax25_calculate_t1(ax25);
			ax25_start_t1timer(ax25);
			ax25->state = AX25_STATE_2;
			sk->sk_state                = TCP_CLOSE;
			sk->sk_shutdown            |= SEND_SHUTDOWN;
			sk->sk_state_change(sk);
			sock_set_flag(sk, SOCK_DESTROY);
			break;

		default:
			break;
		}
	} else {
		sk->sk_state     = TCP_CLOSE;
		sk->sk_shutdown |= SEND_SHUTDOWN;
		sk->sk_state_change(sk);
		ax25_destroy_socket(ax25);
	}
	if (ax25_dev) {
		if (!ax25_dev->device_up) {
			del_timer_sync(&ax25->timer);
			del_timer_sync(&ax25->t1timer);
			del_timer_sync(&ax25->t2timer);
			del_timer_sync(&ax25->t3timer);
			del_timer_sync(&ax25->idletimer);
		}
<<<<<<< HEAD
		dev_put_track(ax25_dev->dev, &ax25->dev_tracker);
=======
		netdev_put(ax25_dev->dev, &ax25->dev_tracker);
>>>>>>> e6f4ff3f
		ax25_dev_put(ax25_dev);
	}

	sock->sk   = NULL;
	release_sock(sk);
	sock_put(sk);

	return 0;
}

/*
 *	We support a funny extension here so you can (as root) give any callsign
 *	digipeated via a local address as source. This hack is obsolete now
 *	that we've implemented support for SO_BINDTODEVICE. It is however small
 *	and trivially backward compatible.
 */
static int ax25_bind(struct socket *sock, struct sockaddr *uaddr, int addr_len)
{
	struct sock *sk = sock->sk;
	struct full_sockaddr_ax25 *addr = (struct full_sockaddr_ax25 *)uaddr;
	ax25_dev *ax25_dev = NULL;
	ax25_uid_assoc *user;
	ax25_address call;
	ax25_cb *ax25;
	int err = 0;

	if (addr_len != sizeof(struct sockaddr_ax25) &&
	    addr_len != sizeof(struct full_sockaddr_ax25))
		/* support for old structure may go away some time
		 * ax25_bind(): uses old (6 digipeater) socket structure.
		 */
		if ((addr_len < sizeof(struct sockaddr_ax25) + sizeof(ax25_address) * 6) ||
		    (addr_len > sizeof(struct full_sockaddr_ax25)))
			return -EINVAL;

	if (addr->fsa_ax25.sax25_family != AF_AX25)
		return -EINVAL;

	user = ax25_findbyuid(current_euid());
	if (user) {
		call = user->call;
		ax25_uid_put(user);
	} else {
		if (ax25_uid_policy && !capable(CAP_NET_ADMIN))
			return -EACCES;

		call = addr->fsa_ax25.sax25_call;
	}

	lock_sock(sk);

	ax25 = sk_to_ax25(sk);
	if (!sock_flag(sk, SOCK_ZAPPED)) {
		err = -EINVAL;
		goto out;
	}

	ax25->source_addr = call;

	/*
	 * User already set interface with SO_BINDTODEVICE
	 */
	if (ax25->ax25_dev != NULL)
		goto done;

	if (addr_len > sizeof(struct sockaddr_ax25) && addr->fsa_ax25.sax25_ndigis == 1) {
		if (ax25cmp(&addr->fsa_digipeater[0], &null_ax25_address) != 0 &&
		    (ax25_dev = ax25_addr_ax25dev(&addr->fsa_digipeater[0])) == NULL) {
			err = -EADDRNOTAVAIL;
			goto out;
		}
	} else {
		if ((ax25_dev = ax25_addr_ax25dev(&addr->fsa_ax25.sax25_call)) == NULL) {
			err = -EADDRNOTAVAIL;
			goto out;
		}
	}

	if (ax25_dev) {
		ax25_fillin_cb(ax25, ax25_dev);
<<<<<<< HEAD
		dev_hold_track(ax25_dev->dev, &ax25->dev_tracker, GFP_ATOMIC);
=======
		netdev_hold(ax25_dev->dev, &ax25->dev_tracker, GFP_ATOMIC);
>>>>>>> e6f4ff3f
	}

done:
	ax25_cb_add(ax25);
	sock_reset_flag(sk, SOCK_ZAPPED);

out:
	release_sock(sk);

	return err;
}

/*
 *	FIXME: nonblock behaviour looks like it may have a bug.
 */
static int __must_check ax25_connect(struct socket *sock,
	struct sockaddr *uaddr, int addr_len, int flags)
{
	struct sock *sk = sock->sk;
	ax25_cb *ax25 = sk_to_ax25(sk), *ax25t;
	struct full_sockaddr_ax25 *fsa = (struct full_sockaddr_ax25 *)uaddr;
	ax25_digi *digi = NULL;
	int ct = 0, err = 0;

	/*
	 * some sanity checks. code further down depends on this
	 */

	if (addr_len == sizeof(struct sockaddr_ax25))
		/* support for this will go away in early 2.5.x
		 * ax25_connect(): uses obsolete socket structure
		 */
		;
	else if (addr_len != sizeof(struct full_sockaddr_ax25))
		/* support for old structure may go away some time
		 * ax25_connect(): uses old (6 digipeater) socket structure.
		 */
		if ((addr_len < sizeof(struct sockaddr_ax25) + sizeof(ax25_address) * 6) ||
		    (addr_len > sizeof(struct full_sockaddr_ax25)))
			return -EINVAL;


	if (fsa->fsa_ax25.sax25_family != AF_AX25)
		return -EINVAL;

	lock_sock(sk);

	/* deal with restarts */
	if (sock->state == SS_CONNECTING) {
		switch (sk->sk_state) {
		case TCP_SYN_SENT: /* still trying */
			err = -EINPROGRESS;
			goto out_release;

		case TCP_ESTABLISHED: /* connection established */
			sock->state = SS_CONNECTED;
			goto out_release;

		case TCP_CLOSE: /* connection refused */
			sock->state = SS_UNCONNECTED;
			err = -ECONNREFUSED;
			goto out_release;
		}
	}

	if (sk->sk_state == TCP_ESTABLISHED && sk->sk_type == SOCK_SEQPACKET) {
		err = -EISCONN;	/* No reconnect on a seqpacket socket */
		goto out_release;
	}

	sk->sk_state   = TCP_CLOSE;
	sock->state = SS_UNCONNECTED;

	kfree(ax25->digipeat);
	ax25->digipeat = NULL;

	/*
	 *	Handle digi-peaters to be used.
	 */
	if (addr_len > sizeof(struct sockaddr_ax25) &&
	    fsa->fsa_ax25.sax25_ndigis != 0) {
		/* Valid number of digipeaters ? */
		if (fsa->fsa_ax25.sax25_ndigis < 1 ||
		    fsa->fsa_ax25.sax25_ndigis > AX25_MAX_DIGIS ||
		    addr_len < sizeof(struct sockaddr_ax25) +
		    sizeof(ax25_address) * fsa->fsa_ax25.sax25_ndigis) {
			err = -EINVAL;
			goto out_release;
		}

		if ((digi = kmalloc(sizeof(ax25_digi), GFP_KERNEL)) == NULL) {
			err = -ENOBUFS;
			goto out_release;
		}

		digi->ndigi      = fsa->fsa_ax25.sax25_ndigis;
		digi->lastrepeat = -1;

		while (ct < fsa->fsa_ax25.sax25_ndigis) {
			if ((fsa->fsa_digipeater[ct].ax25_call[6] &
			     AX25_HBIT) && ax25->iamdigi) {
				digi->repeated[ct] = 1;
				digi->lastrepeat   = ct;
			} else {
				digi->repeated[ct] = 0;
			}
			digi->calls[ct] = fsa->fsa_digipeater[ct];
			ct++;
		}
	}

	/*
	 *	Must bind first - autobinding in this may or may not work. If
	 *	the socket is already bound, check to see if the device has
	 *	been filled in, error if it hasn't.
	 */
	if (sock_flag(sk, SOCK_ZAPPED)) {
		/* check if we can remove this feature. It is broken. */
		printk(KERN_WARNING "ax25_connect(): %s uses autobind, please contact jreuter@yaina.de\n",
			current->comm);
		if ((err = ax25_rt_autobind(ax25, &fsa->fsa_ax25.sax25_call)) < 0) {
			kfree(digi);
			goto out_release;
		}

		ax25_fillin_cb(ax25, ax25->ax25_dev);
		ax25_cb_add(ax25);
	} else {
		if (ax25->ax25_dev == NULL) {
			kfree(digi);
			err = -EHOSTUNREACH;
			goto out_release;
		}
	}

	if (sk->sk_type == SOCK_SEQPACKET &&
	    (ax25t=ax25_find_cb(&ax25->source_addr, &fsa->fsa_ax25.sax25_call, digi,
			 ax25->ax25_dev->dev))) {
		kfree(digi);
		err = -EADDRINUSE;		/* Already such a connection */
		ax25_cb_put(ax25t);
		goto out_release;
	}

	ax25->dest_addr = fsa->fsa_ax25.sax25_call;
	ax25->digipeat  = digi;

	/* First the easy one */
	if (sk->sk_type != SOCK_SEQPACKET) {
		sock->state = SS_CONNECTED;
		sk->sk_state   = TCP_ESTABLISHED;
		goto out_release;
	}

	/* Move to connecting socket, ax.25 lapb WAIT_UA.. */
	sock->state        = SS_CONNECTING;
	sk->sk_state          = TCP_SYN_SENT;

	switch (ax25->ax25_dev->values[AX25_VALUES_PROTOCOL]) {
	case AX25_PROTO_STD_SIMPLEX:
	case AX25_PROTO_STD_DUPLEX:
		ax25_std_establish_data_link(ax25);
		break;

#ifdef CONFIG_AX25_DAMA_SLAVE
	case AX25_PROTO_DAMA_SLAVE:
		ax25->modulus = AX25_MODULUS;
		ax25->window  = ax25->ax25_dev->values[AX25_VALUES_WINDOW];
		if (ax25->ax25_dev->dama.slave)
			ax25_ds_establish_data_link(ax25);
		else
			ax25_std_establish_data_link(ax25);
		break;
#endif
	}

	ax25->state = AX25_STATE_1;

	ax25_start_heartbeat(ax25);

	/* Now the loop */
	if (sk->sk_state != TCP_ESTABLISHED && (flags & O_NONBLOCK)) {
		err = -EINPROGRESS;
		goto out_release;
	}

	if (sk->sk_state == TCP_SYN_SENT) {
		DEFINE_WAIT(wait);

		for (;;) {
			prepare_to_wait(sk_sleep(sk), &wait,
					TASK_INTERRUPTIBLE);
			if (sk->sk_state != TCP_SYN_SENT)
				break;
			if (!signal_pending(current)) {
				release_sock(sk);
				schedule();
				lock_sock(sk);
				continue;
			}
			err = -ERESTARTSYS;
			break;
		}
		finish_wait(sk_sleep(sk), &wait);

		if (err)
			goto out_release;
	}

	if (sk->sk_state != TCP_ESTABLISHED) {
		/* Not in ABM, not in WAIT_UA -> failed */
		sock->state = SS_UNCONNECTED;
		err = sock_error(sk);	/* Always set at this point */
		goto out_release;
	}

	sock->state = SS_CONNECTED;

	err = 0;
out_release:
	release_sock(sk);

	return err;
}

static int ax25_accept(struct socket *sock, struct socket *newsock, int flags,
		       bool kern)
{
	struct sk_buff *skb;
	struct sock *newsk;
	DEFINE_WAIT(wait);
	struct sock *sk;
	int err = 0;

	if (sock->state != SS_UNCONNECTED)
		return -EINVAL;

	if ((sk = sock->sk) == NULL)
		return -EINVAL;

	lock_sock(sk);
	if (sk->sk_type != SOCK_SEQPACKET) {
		err = -EOPNOTSUPP;
		goto out;
	}

	if (sk->sk_state != TCP_LISTEN) {
		err = -EINVAL;
		goto out;
	}

	/*
	 *	The read queue this time is holding sockets ready to use
	 *	hooked into the SABM we saved
	 */
	for (;;) {
		prepare_to_wait(sk_sleep(sk), &wait, TASK_INTERRUPTIBLE);
		skb = skb_dequeue(&sk->sk_receive_queue);
		if (skb)
			break;

		if (flags & O_NONBLOCK) {
			err = -EWOULDBLOCK;
			break;
		}
		if (!signal_pending(current)) {
			release_sock(sk);
			schedule();
			lock_sock(sk);
			continue;
		}
		err = -ERESTARTSYS;
		break;
	}
	finish_wait(sk_sleep(sk), &wait);

	if (err)
		goto out;

	newsk		 = skb->sk;
	sock_graft(newsk, newsock);

	/* Now attach up the new socket */
	kfree_skb(skb);
	sk_acceptq_removed(sk);
	newsock->state = SS_CONNECTED;

out:
	release_sock(sk);

	return err;
}

static int ax25_getname(struct socket *sock, struct sockaddr *uaddr,
	int peer)
{
	struct full_sockaddr_ax25 *fsa = (struct full_sockaddr_ax25 *)uaddr;
	struct sock *sk = sock->sk;
	unsigned char ndigi, i;
	ax25_cb *ax25;
	int err = 0;

	memset(fsa, 0, sizeof(*fsa));
	lock_sock(sk);
	ax25 = sk_to_ax25(sk);

	if (peer != 0) {
		if (sk->sk_state != TCP_ESTABLISHED) {
			err = -ENOTCONN;
			goto out;
		}

		fsa->fsa_ax25.sax25_family = AF_AX25;
		fsa->fsa_ax25.sax25_call   = ax25->dest_addr;

		if (ax25->digipeat != NULL) {
			ndigi = ax25->digipeat->ndigi;
			fsa->fsa_ax25.sax25_ndigis = ndigi;
			for (i = 0; i < ndigi; i++)
				fsa->fsa_digipeater[i] =
						ax25->digipeat->calls[i];
		}
	} else {
		fsa->fsa_ax25.sax25_family = AF_AX25;
		fsa->fsa_ax25.sax25_call   = ax25->source_addr;
		fsa->fsa_ax25.sax25_ndigis = 1;
		if (ax25->ax25_dev != NULL) {
			memcpy(&fsa->fsa_digipeater[0],
			       ax25->ax25_dev->dev->dev_addr, AX25_ADDR_LEN);
		} else {
			fsa->fsa_digipeater[0] = null_ax25_address;
		}
	}
	err = sizeof (struct full_sockaddr_ax25);

out:
	release_sock(sk);

	return err;
}

static int ax25_sendmsg(struct socket *sock, struct msghdr *msg, size_t len)
{
	DECLARE_SOCKADDR(struct sockaddr_ax25 *, usax, msg->msg_name);
	struct sock *sk = sock->sk;
	struct sockaddr_ax25 sax;
	struct sk_buff *skb;
	ax25_digi dtmp, *dp;
	ax25_cb *ax25;
	size_t size;
	int lv, err, addr_len = msg->msg_namelen;

	if (msg->msg_flags & ~(MSG_DONTWAIT|MSG_EOR|MSG_CMSG_COMPAT))
		return -EINVAL;

	lock_sock(sk);
	ax25 = sk_to_ax25(sk);

	if (sock_flag(sk, SOCK_ZAPPED)) {
		err = -EADDRNOTAVAIL;
		goto out;
	}

	if (sk->sk_shutdown & SEND_SHUTDOWN) {
		send_sig(SIGPIPE, current, 0);
		err = -EPIPE;
		goto out;
	}

	if (ax25->ax25_dev == NULL) {
		err = -ENETUNREACH;
		goto out;
	}

	if (len > ax25->ax25_dev->dev->mtu) {
		err = -EMSGSIZE;
		goto out;
	}

	if (usax != NULL) {
		if (usax->sax25_family != AF_AX25) {
			err = -EINVAL;
			goto out;
		}

		if (addr_len == sizeof(struct sockaddr_ax25))
			/* ax25_sendmsg(): uses obsolete socket structure */
			;
		else if (addr_len != sizeof(struct full_sockaddr_ax25))
			/* support for old structure may go away some time
			 * ax25_sendmsg(): uses old (6 digipeater)
			 * socket structure.
			 */
			if ((addr_len < sizeof(struct sockaddr_ax25) + sizeof(ax25_address) * 6) ||
			    (addr_len > sizeof(struct full_sockaddr_ax25))) {
				err = -EINVAL;
				goto out;
			}


		if (addr_len > sizeof(struct sockaddr_ax25) && usax->sax25_ndigis != 0) {
			int ct           = 0;
			struct full_sockaddr_ax25 *fsa = (struct full_sockaddr_ax25 *)usax;

			/* Valid number of digipeaters ? */
			if (usax->sax25_ndigis < 1 ||
			    usax->sax25_ndigis > AX25_MAX_DIGIS ||
			    addr_len < sizeof(struct sockaddr_ax25) +
			    sizeof(ax25_address) * usax->sax25_ndigis) {
				err = -EINVAL;
				goto out;
			}

			dtmp.ndigi      = usax->sax25_ndigis;

			while (ct < usax->sax25_ndigis) {
				dtmp.repeated[ct] = 0;
				dtmp.calls[ct]    = fsa->fsa_digipeater[ct];
				ct++;
			}

			dtmp.lastrepeat = 0;
		}

		sax = *usax;
		if (sk->sk_type == SOCK_SEQPACKET &&
		    ax25cmp(&ax25->dest_addr, &sax.sax25_call)) {
			err = -EISCONN;
			goto out;
		}
		if (usax->sax25_ndigis == 0)
			dp = NULL;
		else
			dp = &dtmp;
	} else {
		/*
		 *	FIXME: 1003.1g - if the socket is like this because
		 *	it has become closed (not started closed) and is VC
		 *	we ought to SIGPIPE, EPIPE
		 */
		if (sk->sk_state != TCP_ESTABLISHED) {
			err = -ENOTCONN;
			goto out;
		}
		sax.sax25_family = AF_AX25;
		sax.sax25_call   = ax25->dest_addr;
		dp = ax25->digipeat;
	}

	/* Build a packet */
	/* Assume the worst case */
	size = len + ax25->ax25_dev->dev->hard_header_len;

	skb = sock_alloc_send_skb(sk, size, msg->msg_flags&MSG_DONTWAIT, &err);
	if (skb == NULL)
		goto out;

	skb_reserve(skb, size - len);

	/* User data follows immediately after the AX.25 data */
	if (memcpy_from_msg(skb_put(skb, len), msg, len)) {
		err = -EFAULT;
		kfree_skb(skb);
		goto out;
	}

	skb_reset_network_header(skb);

	/* Add the PID if one is not supplied by the user in the skb */
	if (!ax25->pidincl)
		*(u8 *)skb_push(skb, 1) = sk->sk_protocol;

	if (sk->sk_type == SOCK_SEQPACKET) {
		/* Connected mode sockets go via the LAPB machine */
		if (sk->sk_state != TCP_ESTABLISHED) {
			kfree_skb(skb);
			err = -ENOTCONN;
			goto out;
		}

		/* Shove it onto the queue and kick */
		ax25_output(ax25, ax25->paclen, skb);

		err = len;
		goto out;
	}

	skb_push(skb, 1 + ax25_addr_size(dp));

	/* Building AX.25 Header */

	/* Build an AX.25 header */
	lv = ax25_addr_build(skb->data, &ax25->source_addr, &sax.sax25_call,
			     dp, AX25_COMMAND, AX25_MODULUS);

	skb_set_transport_header(skb, lv);

	*skb_transport_header(skb) = AX25_UI;

	/* Datagram frames go straight out of the door as UI */
	ax25_queue_xmit(skb, ax25->ax25_dev->dev);

	err = len;

out:
	release_sock(sk);

	return err;
}

static int ax25_recvmsg(struct socket *sock, struct msghdr *msg, size_t size,
			int flags)
{
	struct sock *sk = sock->sk;
	struct sk_buff *skb, *last;
	struct sk_buff_head *sk_queue;
	int copied;
	int err = 0;
	int off = 0;
	long timeo;

	lock_sock(sk);
	/*
	 * 	This works for seqpacket too. The receiver has ordered the
	 *	queue for us! We do one quick check first though
	 */
	if (sk->sk_type == SOCK_SEQPACKET && sk->sk_state != TCP_ESTABLISHED) {
		err =  -ENOTCONN;
		goto out;
	}

	/*  We need support for non-blocking reads. */
	sk_queue = &sk->sk_receive_queue;
	skb = __skb_try_recv_datagram(sk, sk_queue, flags, &off, &err, &last);
	/* If no packet is available, release_sock(sk) and try again. */
	if (!skb) {
		if (err != -EAGAIN)
			goto out;
		release_sock(sk);
		timeo = sock_rcvtimeo(sk, flags & MSG_DONTWAIT);
		while (timeo && !__skb_wait_for_more_packets(sk, sk_queue, &err,
							     &timeo, last)) {
			skb = __skb_try_recv_datagram(sk, sk_queue, flags, &off,
						      &err, &last);
			if (skb)
				break;

			if (err != -EAGAIN)
				goto done;
		}
		if (!skb)
			goto done;
		lock_sock(sk);
	}

	if (!sk_to_ax25(sk)->pidincl)
		skb_pull(skb, 1);		/* Remove PID */

	skb_reset_transport_header(skb);
	copied = skb->len;

	if (copied > size) {
		copied = size;
		msg->msg_flags |= MSG_TRUNC;
	}

	skb_copy_datagram_msg(skb, 0, msg, copied);

	if (msg->msg_name) {
		ax25_digi digi;
		ax25_address src;
		const unsigned char *mac = skb_mac_header(skb);
		DECLARE_SOCKADDR(struct sockaddr_ax25 *, sax, msg->msg_name);

		memset(sax, 0, sizeof(struct full_sockaddr_ax25));
		ax25_addr_parse(mac + 1, skb->data - mac - 1, &src, NULL,
				&digi, NULL, NULL);
		sax->sax25_family = AF_AX25;
		/* We set this correctly, even though we may not let the
		   application know the digi calls further down (because it
		   did NOT ask to know them).  This could get political... **/
		sax->sax25_ndigis = digi.ndigi;
		sax->sax25_call   = src;

		if (sax->sax25_ndigis != 0) {
			int ct;
			struct full_sockaddr_ax25 *fsa = (struct full_sockaddr_ax25 *)sax;

			for (ct = 0; ct < digi.ndigi; ct++)
				fsa->fsa_digipeater[ct] = digi.calls[ct];
		}
		msg->msg_namelen = sizeof(struct full_sockaddr_ax25);
	}

	skb_free_datagram(sk, skb);
	err = copied;

out:
	release_sock(sk);

done:
	return err;
}

static int ax25_shutdown(struct socket *sk, int how)
{
	/* FIXME - generate DM and RNR states */
	return -EOPNOTSUPP;
}

static int ax25_ioctl(struct socket *sock, unsigned int cmd, unsigned long arg)
{
	struct sock *sk = sock->sk;
	void __user *argp = (void __user *)arg;
	int res = 0;

	lock_sock(sk);
	switch (cmd) {
	case TIOCOUTQ: {
		long amount;

		amount = sk->sk_sndbuf - sk_wmem_alloc_get(sk);
		if (amount < 0)
			amount = 0;
		res = put_user(amount, (int __user *)argp);
		break;
	}

	case TIOCINQ: {
		struct sk_buff *skb;
		long amount = 0L;
		/* These two are safe on a single CPU system as only user tasks fiddle here */
		if ((skb = skb_peek(&sk->sk_receive_queue)) != NULL)
			amount = skb->len;
		res = put_user(amount, (int __user *) argp);
		break;
	}

	case SIOCAX25ADDUID:	/* Add a uid to the uid/call map table */
	case SIOCAX25DELUID:	/* Delete a uid from the uid/call map table */
	case SIOCAX25GETUID: {
		struct sockaddr_ax25 sax25;
		if (copy_from_user(&sax25, argp, sizeof(sax25))) {
			res = -EFAULT;
			break;
		}
		res = ax25_uid_ioctl(cmd, &sax25);
		break;
	}

	case SIOCAX25NOUID: {	/* Set the default policy (default/bar) */
		long amount;
		if (!capable(CAP_NET_ADMIN)) {
			res = -EPERM;
			break;
		}
		if (get_user(amount, (long __user *)argp)) {
			res = -EFAULT;
			break;
		}
		if (amount < 0 || amount > AX25_NOUID_BLOCK) {
			res = -EINVAL;
			break;
		}
		ax25_uid_policy = amount;
		res = 0;
		break;
	}

	case SIOCADDRT:
	case SIOCDELRT:
	case SIOCAX25OPTRT:
		if (!capable(CAP_NET_ADMIN)) {
			res = -EPERM;
			break;
		}
		res = ax25_rt_ioctl(cmd, argp);
		break;

	case SIOCAX25CTLCON:
		if (!capable(CAP_NET_ADMIN)) {
			res = -EPERM;
			break;
		}
		res = ax25_ctl_ioctl(cmd, argp);
		break;

	case SIOCAX25GETINFO:
	case SIOCAX25GETINFOOLD: {
		ax25_cb *ax25 = sk_to_ax25(sk);
		struct ax25_info_struct ax25_info;

		ax25_info.t1        = ax25->t1   / HZ;
		ax25_info.t2        = ax25->t2   / HZ;
		ax25_info.t3        = ax25->t3   / HZ;
		ax25_info.idle      = ax25->idle / (60 * HZ);
		ax25_info.n2        = ax25->n2;
		ax25_info.t1timer   = ax25_display_timer(&ax25->t1timer)   / HZ;
		ax25_info.t2timer   = ax25_display_timer(&ax25->t2timer)   / HZ;
		ax25_info.t3timer   = ax25_display_timer(&ax25->t3timer)   / HZ;
		ax25_info.idletimer = ax25_display_timer(&ax25->idletimer) / (60 * HZ);
		ax25_info.n2count   = ax25->n2count;
		ax25_info.state     = ax25->state;
		ax25_info.rcv_q     = sk_rmem_alloc_get(sk);
		ax25_info.snd_q     = sk_wmem_alloc_get(sk);
		ax25_info.vs        = ax25->vs;
		ax25_info.vr        = ax25->vr;
		ax25_info.va        = ax25->va;
		ax25_info.vs_max    = ax25->vs; /* reserved */
		ax25_info.paclen    = ax25->paclen;
		ax25_info.window    = ax25->window;

		/* old structure? */
		if (cmd == SIOCAX25GETINFOOLD) {
			static int warned = 0;
			if (!warned) {
				printk(KERN_INFO "%s uses old SIOCAX25GETINFO\n",
					current->comm);
				warned=1;
			}

			if (copy_to_user(argp, &ax25_info, sizeof(struct ax25_info_struct_deprecated))) {
				res = -EFAULT;
				break;
			}
		} else {
			if (copy_to_user(argp, &ax25_info, sizeof(struct ax25_info_struct))) {
				res = -EINVAL;
				break;
			}
		}
		res = 0;
		break;
	}

	case SIOCAX25ADDFWD:
	case SIOCAX25DELFWD: {
		struct ax25_fwd_struct ax25_fwd;
		if (!capable(CAP_NET_ADMIN)) {
			res = -EPERM;
			break;
		}
		if (copy_from_user(&ax25_fwd, argp, sizeof(ax25_fwd))) {
			res = -EFAULT;
			break;
		}
		res = ax25_fwd_ioctl(cmd, &ax25_fwd);
		break;
	}

	case SIOCGIFADDR:
	case SIOCSIFADDR:
	case SIOCGIFDSTADDR:
	case SIOCSIFDSTADDR:
	case SIOCGIFBRDADDR:
	case SIOCSIFBRDADDR:
	case SIOCGIFNETMASK:
	case SIOCSIFNETMASK:
	case SIOCGIFMETRIC:
	case SIOCSIFMETRIC:
		res = -EINVAL;
		break;

	default:
		res = -ENOIOCTLCMD;
		break;
	}
	release_sock(sk);

	return res;
}

#ifdef CONFIG_PROC_FS

static void *ax25_info_start(struct seq_file *seq, loff_t *pos)
	__acquires(ax25_list_lock)
{
	spin_lock_bh(&ax25_list_lock);
	return seq_hlist_start(&ax25_list, *pos);
}

static void *ax25_info_next(struct seq_file *seq, void *v, loff_t *pos)
{
	return seq_hlist_next(v, &ax25_list, pos);
}

static void ax25_info_stop(struct seq_file *seq, void *v)
	__releases(ax25_list_lock)
{
	spin_unlock_bh(&ax25_list_lock);
}

static int ax25_info_show(struct seq_file *seq, void *v)
{
	ax25_cb *ax25 = hlist_entry(v, struct ax25_cb, ax25_node);
	char buf[11];
	int k;


	/*
	 * New format:
	 * magic dev src_addr dest_addr,digi1,digi2,.. st vs vr va t1 t1 t2 t2 t3 t3 idle idle n2 n2 rtt window paclen Snd-Q Rcv-Q inode
	 */

	seq_printf(seq, "%p %s %s%s ",
		   ax25,
		   ax25->ax25_dev == NULL? "???" : ax25->ax25_dev->dev->name,
		   ax2asc(buf, &ax25->source_addr),
		   ax25->iamdigi? "*":"");
	seq_printf(seq, "%s", ax2asc(buf, &ax25->dest_addr));

	for (k=0; (ax25->digipeat != NULL) && (k < ax25->digipeat->ndigi); k++) {
		seq_printf(seq, ",%s%s",
			   ax2asc(buf, &ax25->digipeat->calls[k]),
			   ax25->digipeat->repeated[k]? "*":"");
	}

	seq_printf(seq, " %d %d %d %d %lu %lu %lu %lu %lu %lu %lu %lu %d %d %lu %d %d",
		   ax25->state,
		   ax25->vs, ax25->vr, ax25->va,
		   ax25_display_timer(&ax25->t1timer) / HZ, ax25->t1 / HZ,
		   ax25_display_timer(&ax25->t2timer) / HZ, ax25->t2 / HZ,
		   ax25_display_timer(&ax25->t3timer) / HZ, ax25->t3 / HZ,
		   ax25_display_timer(&ax25->idletimer) / (60 * HZ),
		   ax25->idle / (60 * HZ),
		   ax25->n2count, ax25->n2,
		   ax25->rtt / HZ,
		   ax25->window,
		   ax25->paclen);

	if (ax25->sk != NULL) {
		seq_printf(seq, " %d %d %lu\n",
			   sk_wmem_alloc_get(ax25->sk),
			   sk_rmem_alloc_get(ax25->sk),
			   sock_i_ino(ax25->sk));
	} else {
		seq_puts(seq, " * * *\n");
	}
	return 0;
}

static const struct seq_operations ax25_info_seqops = {
	.start = ax25_info_start,
	.next = ax25_info_next,
	.stop = ax25_info_stop,
	.show = ax25_info_show,
};
#endif

static const struct net_proto_family ax25_family_ops = {
	.family =	PF_AX25,
	.create =	ax25_create,
	.owner	=	THIS_MODULE,
};

static const struct proto_ops ax25_proto_ops = {
	.family		= PF_AX25,
	.owner		= THIS_MODULE,
	.release	= ax25_release,
	.bind		= ax25_bind,
	.connect	= ax25_connect,
	.socketpair	= sock_no_socketpair,
	.accept		= ax25_accept,
	.getname	= ax25_getname,
	.poll		= datagram_poll,
	.ioctl		= ax25_ioctl,
	.gettstamp	= sock_gettstamp,
	.listen		= ax25_listen,
	.shutdown	= ax25_shutdown,
	.setsockopt	= ax25_setsockopt,
	.getsockopt	= ax25_getsockopt,
	.sendmsg	= ax25_sendmsg,
	.recvmsg	= ax25_recvmsg,
	.mmap		= sock_no_mmap,
	.sendpage	= sock_no_sendpage,
};

/*
 *	Called by socket.c on kernel start up
 */
static struct packet_type ax25_packet_type __read_mostly = {
	.type	=	cpu_to_be16(ETH_P_AX25),
	.func	=	ax25_kiss_rcv,
};

static struct notifier_block ax25_dev_notifier = {
	.notifier_call = ax25_device_event,
};

static int __init ax25_init(void)
{
	int rc = proto_register(&ax25_proto, 0);

	if (rc != 0)
		goto out;

	sock_register(&ax25_family_ops);
	dev_add_pack(&ax25_packet_type);
	register_netdevice_notifier(&ax25_dev_notifier);

	proc_create_seq("ax25_route", 0444, init_net.proc_net, &ax25_rt_seqops);
	proc_create_seq("ax25", 0444, init_net.proc_net, &ax25_info_seqops);
	proc_create_seq("ax25_calls", 0444, init_net.proc_net,
			&ax25_uid_seqops);
out:
	return rc;
}
module_init(ax25_init);


MODULE_AUTHOR("Jonathan Naylor G4KLX <g4klx@g4klx.demon.co.uk>");
MODULE_DESCRIPTION("The amateur radio AX.25 link layer protocol");
MODULE_LICENSE("GPL");
MODULE_ALIAS_NETPROTO(PF_AX25);

static void __exit ax25_exit(void)
{
	remove_proc_entry("ax25_route", init_net.proc_net);
	remove_proc_entry("ax25", init_net.proc_net);
	remove_proc_entry("ax25_calls", init_net.proc_net);

	unregister_netdevice_notifier(&ax25_dev_notifier);

	dev_remove_pack(&ax25_packet_type);

	sock_unregister(PF_AX25);
	proto_unregister(&ax25_proto);

	ax25_rt_free();
	ax25_uid_free();
	ax25_dev_free();
}
module_exit(ax25_exit);<|MERGE_RESOLUTION|>--- conflicted
+++ resolved
@@ -1066,11 +1066,7 @@
 			del_timer_sync(&ax25->t3timer);
 			del_timer_sync(&ax25->idletimer);
 		}
-<<<<<<< HEAD
-		dev_put_track(ax25_dev->dev, &ax25->dev_tracker);
-=======
 		netdev_put(ax25_dev->dev, &ax25->dev_tracker);
->>>>>>> e6f4ff3f
 		ax25_dev_put(ax25_dev);
 	}
 
@@ -1151,11 +1147,7 @@
 
 	if (ax25_dev) {
 		ax25_fillin_cb(ax25, ax25_dev);
-<<<<<<< HEAD
-		dev_hold_track(ax25_dev->dev, &ax25->dev_tracker, GFP_ATOMIC);
-=======
 		netdev_hold(ax25_dev->dev, &ax25->dev_tracker, GFP_ATOMIC);
->>>>>>> e6f4ff3f
 	}
 
 done:
