--- conflicted
+++ resolved
@@ -1510,18 +1510,9 @@
 			u8 deleted = 0;
 
 			for_nexthops(rt) {
-<<<<<<< HEAD
-				struct net_device *nh_dev =
-					rtnl_dereference(nh->nh_dev);
-
-				if (!nh_dev || nh_dev == dev)
-					deleted++;
-				if (nh_dev == dev)
-=======
 				if (!nh->nh_dev || nh->nh_dev == dev)
 					deleted++;
 				if (nh->nh_dev == dev)
->>>>>>> 92b4b594
 					nh_del = true;
 			} endfor_nexthops(rt);
 
