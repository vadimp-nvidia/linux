// SPDX-License-Identifier: GPL-2.0
/*
 * cfg80211 scan result handling
 *
 * Copyright 2008 Johannes Berg <johannes@sipsolutions.net>
 * Copyright 2013-2014  Intel Mobile Communications GmbH
 * Copyright 2016	Intel Deutschland GmbH
 * Copyright (C) 2018-2019 Intel Corporation
 */
#include <linux/kernel.h>
#include <linux/slab.h>
#include <linux/module.h>
#include <linux/netdevice.h>
#include <linux/wireless.h>
#include <linux/nl80211.h>
#include <linux/etherdevice.h>
#include <net/arp.h>
#include <net/cfg80211.h>
#include <net/cfg80211-wext.h>
#include <net/iw_handler.h>
#include "core.h"
#include "nl80211.h"
#include "wext-compat.h"
#include "rdev-ops.h"

/**
 * DOC: BSS tree/list structure
 *
 * At the top level, the BSS list is kept in both a list in each
 * registered device (@bss_list) as well as an RB-tree for faster
 * lookup. In the RB-tree, entries can be looked up using their
 * channel, MESHID, MESHCONF (for MBSSes) or channel, BSSID, SSID
 * for other BSSes.
 *
 * Due to the possibility of hidden SSIDs, there's a second level
 * structure, the "hidden_list" and "hidden_beacon_bss" pointer.
 * The hidden_list connects all BSSes belonging to a single AP
 * that has a hidden SSID, and connects beacon and probe response
 * entries. For a probe response entry for a hidden SSID, the
 * hidden_beacon_bss pointer points to the BSS struct holding the
 * beacon's information.
 *
 * Reference counting is done for all these references except for
 * the hidden_list, so that a beacon BSS struct that is otherwise
 * not referenced has one reference for being on the bss_list and
 * one for each probe response entry that points to it using the
 * hidden_beacon_bss pointer. When a BSS struct that has such a
 * pointer is get/put, the refcount update is also propagated to
 * the referenced struct, this ensure that it cannot get removed
 * while somebody is using the probe response version.
 *
 * Note that the hidden_beacon_bss pointer never changes, due to
 * the reference counting. Therefore, no locking is needed for
 * it.
 *
 * Also note that the hidden_beacon_bss pointer is only relevant
 * if the driver uses something other than the IEs, e.g. private
 * data stored stored in the BSS struct, since the beacon IEs are
 * also linked into the probe response struct.
 */

/*
 * Limit the number of BSS entries stored in mac80211. Each one is
 * a bit over 4k at most, so this limits to roughly 4-5M of memory.
 * If somebody wants to really attack this though, they'd likely
 * use small beacons, and only one type of frame, limiting each of
 * the entries to a much smaller size (in order to generate more
 * entries in total, so overhead is bigger.)
 */
static int bss_entries_limit = 1000;
module_param(bss_entries_limit, int, 0644);
MODULE_PARM_DESC(bss_entries_limit,
                 "limit to number of scan BSS entries (per wiphy, default 1000)");

#define IEEE80211_SCAN_RESULT_EXPIRE	(30 * HZ)

static void bss_free(struct cfg80211_internal_bss *bss)
{
	struct cfg80211_bss_ies *ies;

	if (WARN_ON(atomic_read(&bss->hold)))
		return;

	ies = (void *)rcu_access_pointer(bss->pub.beacon_ies);
	if (ies && !bss->pub.hidden_beacon_bss)
		kfree_rcu(ies, rcu_head);
	ies = (void *)rcu_access_pointer(bss->pub.proberesp_ies);
	if (ies)
		kfree_rcu(ies, rcu_head);

	/*
	 * This happens when the module is removed, it doesn't
	 * really matter any more save for completeness
	 */
	if (!list_empty(&bss->hidden_list))
		list_del(&bss->hidden_list);

	kfree(bss);
}

static inline void bss_ref_get(struct cfg80211_registered_device *rdev,
			       struct cfg80211_internal_bss *bss)
{
	lockdep_assert_held(&rdev->bss_lock);

	bss->refcount++;
	if (bss->pub.hidden_beacon_bss) {
		bss = container_of(bss->pub.hidden_beacon_bss,
				   struct cfg80211_internal_bss,
				   pub);
		bss->refcount++;
	}
	if (bss->pub.transmitted_bss) {
		bss = container_of(bss->pub.transmitted_bss,
				   struct cfg80211_internal_bss,
				   pub);
		bss->refcount++;
	}
}

static inline void bss_ref_put(struct cfg80211_registered_device *rdev,
			       struct cfg80211_internal_bss *bss)
{
	lockdep_assert_held(&rdev->bss_lock);

	if (bss->pub.hidden_beacon_bss) {
		struct cfg80211_internal_bss *hbss;
		hbss = container_of(bss->pub.hidden_beacon_bss,
				    struct cfg80211_internal_bss,
				    pub);
		hbss->refcount--;
		if (hbss->refcount == 0)
			bss_free(hbss);
	}

	if (bss->pub.transmitted_bss) {
		struct cfg80211_internal_bss *tbss;

		tbss = container_of(bss->pub.transmitted_bss,
				    struct cfg80211_internal_bss,
				    pub);
		tbss->refcount--;
		if (tbss->refcount == 0)
			bss_free(tbss);
	}

	bss->refcount--;
	if (bss->refcount == 0)
		bss_free(bss);
}

static bool __cfg80211_unlink_bss(struct cfg80211_registered_device *rdev,
				  struct cfg80211_internal_bss *bss)
{
	lockdep_assert_held(&rdev->bss_lock);

	if (!list_empty(&bss->hidden_list)) {
		/*
		 * don't remove the beacon entry if it has
		 * probe responses associated with it
		 */
		if (!bss->pub.hidden_beacon_bss)
			return false;
		/*
		 * if it's a probe response entry break its
		 * link to the other entries in the group
		 */
		list_del_init(&bss->hidden_list);
	}

	list_del_init(&bss->list);
	list_del_init(&bss->pub.nontrans_list);
	rb_erase(&bss->rbn, &rdev->bss_tree);
	rdev->bss_entries--;
	WARN_ONCE((rdev->bss_entries == 0) ^ list_empty(&rdev->bss_list),
		  "rdev bss entries[%d]/list[empty:%d] corruption\n",
		  rdev->bss_entries, list_empty(&rdev->bss_list));
	bss_ref_put(rdev, bss);
	return true;
}

bool cfg80211_is_element_inherited(const struct element *elem,
				   const struct element *non_inherit_elem)
{
	u8 id_len, ext_id_len, i, loop_len, id;
	const u8 *list;

	if (elem->id == WLAN_EID_MULTIPLE_BSSID)
		return false;

	if (!non_inherit_elem || non_inherit_elem->datalen < 2)
		return true;

	/*
	 * non inheritance element format is:
	 * ext ID (56) | IDs list len | list | extension IDs list len | list
	 * Both lists are optional. Both lengths are mandatory.
	 * This means valid length is:
	 * elem_len = 1 (extension ID) + 2 (list len fields) + list lengths
	 */
	id_len = non_inherit_elem->data[1];
	if (non_inherit_elem->datalen < 3 + id_len)
		return true;

	ext_id_len = non_inherit_elem->data[2 + id_len];
	if (non_inherit_elem->datalen < 3 + id_len + ext_id_len)
		return true;

	if (elem->id == WLAN_EID_EXTENSION) {
		if (!ext_id_len)
			return true;
		loop_len = ext_id_len;
		list = &non_inherit_elem->data[3 + id_len];
		id = elem->data[0];
	} else {
		if (!id_len)
			return true;
		loop_len = id_len;
		list = &non_inherit_elem->data[2];
		id = elem->id;
	}

	for (i = 0; i < loop_len; i++) {
		if (list[i] == id)
			return false;
	}

	return true;
}
EXPORT_SYMBOL(cfg80211_is_element_inherited);

static size_t cfg80211_gen_new_ie(const u8 *ie, size_t ielen,
				  const u8 *subelement, size_t subie_len,
				  u8 *new_ie, gfp_t gfp)
{
	u8 *pos, *tmp;
	const u8 *tmp_old, *tmp_new;
	const struct element *non_inherit_elem;
	u8 *sub_copy;

	/* copy subelement as we need to change its content to
	 * mark an ie after it is processed.
	 */
	sub_copy = kmemdup(subelement, subie_len, gfp);
	if (!sub_copy)
		return 0;

	pos = &new_ie[0];

	/* set new ssid */
	tmp_new = cfg80211_find_ie(WLAN_EID_SSID, sub_copy, subie_len);
	if (tmp_new) {
		memcpy(pos, tmp_new, tmp_new[1] + 2);
		pos += (tmp_new[1] + 2);
	}

	/* get non inheritance list if exists */
	non_inherit_elem =
		cfg80211_find_ext_elem(WLAN_EID_EXT_NON_INHERITANCE,
				       sub_copy, subie_len);

	/* go through IEs in ie (skip SSID) and subelement,
	 * merge them into new_ie
	 */
	tmp_old = cfg80211_find_ie(WLAN_EID_SSID, ie, ielen);
	tmp_old = (tmp_old) ? tmp_old + tmp_old[1] + 2 : ie;

	while (tmp_old + tmp_old[1] + 2 - ie <= ielen) {
		if (tmp_old[0] == 0) {
			tmp_old++;
			continue;
		}

		if (tmp_old[0] == WLAN_EID_EXTENSION)
			tmp = (u8 *)cfg80211_find_ext_ie(tmp_old[2], sub_copy,
							 subie_len);
		else
			tmp = (u8 *)cfg80211_find_ie(tmp_old[0], sub_copy,
						     subie_len);

		if (!tmp) {
			const struct element *old_elem = (void *)tmp_old;

			/* ie in old ie but not in subelement */
			if (cfg80211_is_element_inherited(old_elem,
							  non_inherit_elem)) {
				memcpy(pos, tmp_old, tmp_old[1] + 2);
				pos += tmp_old[1] + 2;
			}
		} else {
			/* ie in transmitting ie also in subelement,
			 * copy from subelement and flag the ie in subelement
			 * as copied (by setting eid field to WLAN_EID_SSID,
			 * which is skipped anyway).
			 * For vendor ie, compare OUI + type + subType to
			 * determine if they are the same ie.
			 */
			if (tmp_old[0] == WLAN_EID_VENDOR_SPECIFIC) {
				if (!memcmp(tmp_old + 2, tmp + 2, 5)) {
					/* same vendor ie, copy from
					 * subelement
					 */
					memcpy(pos, tmp, tmp[1] + 2);
					pos += tmp[1] + 2;
					tmp[0] = WLAN_EID_SSID;
				} else {
					memcpy(pos, tmp_old, tmp_old[1] + 2);
					pos += tmp_old[1] + 2;
				}
			} else {
				/* copy ie from subelement into new ie */
				memcpy(pos, tmp, tmp[1] + 2);
				pos += tmp[1] + 2;
				tmp[0] = WLAN_EID_SSID;
			}
		}

		if (tmp_old + tmp_old[1] + 2 - ie == ielen)
			break;

		tmp_old += tmp_old[1] + 2;
	}

	/* go through subelement again to check if there is any ie not
	 * copied to new ie, skip ssid, capability, bssid-index ie
	 */
	tmp_new = sub_copy;
	while (tmp_new + tmp_new[1] + 2 - sub_copy <= subie_len) {
		if (!(tmp_new[0] == WLAN_EID_NON_TX_BSSID_CAP ||
		      tmp_new[0] == WLAN_EID_SSID)) {
			memcpy(pos, tmp_new, tmp_new[1] + 2);
			pos += tmp_new[1] + 2;
		}
		if (tmp_new + tmp_new[1] + 2 - sub_copy == subie_len)
			break;
		tmp_new += tmp_new[1] + 2;
	}

	kfree(sub_copy);
	return pos - new_ie;
}

static bool is_bss(struct cfg80211_bss *a, const u8 *bssid,
		   const u8 *ssid, size_t ssid_len)
{
	const struct cfg80211_bss_ies *ies;
	const u8 *ssidie;

	if (bssid && !ether_addr_equal(a->bssid, bssid))
		return false;

	if (!ssid)
		return true;

	ies = rcu_access_pointer(a->ies);
	if (!ies)
		return false;
	ssidie = cfg80211_find_ie(WLAN_EID_SSID, ies->data, ies->len);
	if (!ssidie)
		return false;
	if (ssidie[1] != ssid_len)
		return false;
	return memcmp(ssidie + 2, ssid, ssid_len) == 0;
}

static int
cfg80211_add_nontrans_list(struct cfg80211_bss *trans_bss,
			   struct cfg80211_bss *nontrans_bss)
{
	const u8 *ssid;
	size_t ssid_len;
	struct cfg80211_bss *bss = NULL;

	rcu_read_lock();
	ssid = ieee80211_bss_get_ie(nontrans_bss, WLAN_EID_SSID);
	if (!ssid) {
		rcu_read_unlock();
		return -EINVAL;
	}
	ssid_len = ssid[1];
	ssid = ssid + 2;
	rcu_read_unlock();

	/* check if nontrans_bss is in the list */
	list_for_each_entry(bss, &trans_bss->nontrans_list, nontrans_list) {
		if (is_bss(bss, nontrans_bss->bssid, ssid, ssid_len))
			return 0;
	}

	/* add to the list */
	list_add_tail(&nontrans_bss->nontrans_list, &trans_bss->nontrans_list);
	return 0;
}

static void __cfg80211_bss_expire(struct cfg80211_registered_device *rdev,
				  unsigned long expire_time)
{
	struct cfg80211_internal_bss *bss, *tmp;
	bool expired = false;

	lockdep_assert_held(&rdev->bss_lock);

	list_for_each_entry_safe(bss, tmp, &rdev->bss_list, list) {
		if (atomic_read(&bss->hold))
			continue;
		if (!time_after(expire_time, bss->ts))
			continue;

		if (__cfg80211_unlink_bss(rdev, bss))
			expired = true;
	}

	if (expired)
		rdev->bss_generation++;
}

static bool cfg80211_bss_expire_oldest(struct cfg80211_registered_device *rdev)
{
	struct cfg80211_internal_bss *bss, *oldest = NULL;
	bool ret;

	lockdep_assert_held(&rdev->bss_lock);

	list_for_each_entry(bss, &rdev->bss_list, list) {
		if (atomic_read(&bss->hold))
			continue;

		if (!list_empty(&bss->hidden_list) &&
		    !bss->pub.hidden_beacon_bss)
			continue;

		if (oldest && time_before(oldest->ts, bss->ts))
			continue;
		oldest = bss;
	}

	if (WARN_ON(!oldest))
		return false;

	/*
	 * The callers make sure to increase rdev->bss_generation if anything
	 * gets removed (and a new entry added), so there's no need to also do
	 * it here.
	 */

	ret = __cfg80211_unlink_bss(rdev, oldest);
	WARN_ON(!ret);
	return ret;
}

void ___cfg80211_scan_done(struct cfg80211_registered_device *rdev,
			   bool send_message)
{
	struct cfg80211_scan_request *request;
	struct wireless_dev *wdev;
	struct sk_buff *msg;
#ifdef CONFIG_CFG80211_WEXT
	union iwreq_data wrqu;
#endif

	ASSERT_RTNL();

	if (rdev->scan_msg) {
		nl80211_send_scan_msg(rdev, rdev->scan_msg);
		rdev->scan_msg = NULL;
		return;
	}

	request = rdev->scan_req;
	if (!request)
		return;

	wdev = request->wdev;

	/*
	 * This must be before sending the other events!
	 * Otherwise, wpa_supplicant gets completely confused with
	 * wext events.
	 */
	if (wdev->netdev)
		cfg80211_sme_scan_done(wdev->netdev);

	if (!request->info.aborted &&
	    request->flags & NL80211_SCAN_FLAG_FLUSH) {
		/* flush entries from previous scans */
		spin_lock_bh(&rdev->bss_lock);
		__cfg80211_bss_expire(rdev, request->scan_start);
		spin_unlock_bh(&rdev->bss_lock);
	}

	msg = nl80211_build_scan_msg(rdev, wdev, request->info.aborted);

#ifdef CONFIG_CFG80211_WEXT
	if (wdev->netdev && !request->info.aborted) {
		memset(&wrqu, 0, sizeof(wrqu));

		wireless_send_event(wdev->netdev, SIOCGIWSCAN, &wrqu, NULL);
	}
#endif

	if (wdev->netdev)
		dev_put(wdev->netdev);

	rdev->scan_req = NULL;
	kfree(request);

	if (!send_message)
		rdev->scan_msg = msg;
	else
		nl80211_send_scan_msg(rdev, msg);
}

void __cfg80211_scan_done(struct work_struct *wk)
{
	struct cfg80211_registered_device *rdev;

	rdev = container_of(wk, struct cfg80211_registered_device,
			    scan_done_wk);

	rtnl_lock();
	___cfg80211_scan_done(rdev, true);
	rtnl_unlock();
}

void cfg80211_scan_done(struct cfg80211_scan_request *request,
			struct cfg80211_scan_info *info)
{
	trace_cfg80211_scan_done(request, info);
	WARN_ON(request != wiphy_to_rdev(request->wiphy)->scan_req);

	request->info = *info;
	request->notified = true;
	queue_work(cfg80211_wq, &wiphy_to_rdev(request->wiphy)->scan_done_wk);
}
EXPORT_SYMBOL(cfg80211_scan_done);

void cfg80211_add_sched_scan_req(struct cfg80211_registered_device *rdev,
				 struct cfg80211_sched_scan_request *req)
{
	ASSERT_RTNL();

	list_add_rcu(&req->list, &rdev->sched_scan_req_list);
}

static void cfg80211_del_sched_scan_req(struct cfg80211_registered_device *rdev,
					struct cfg80211_sched_scan_request *req)
{
	ASSERT_RTNL();

	list_del_rcu(&req->list);
	kfree_rcu(req, rcu_head);
}

static struct cfg80211_sched_scan_request *
cfg80211_find_sched_scan_req(struct cfg80211_registered_device *rdev, u64 reqid)
{
	struct cfg80211_sched_scan_request *pos;

	WARN_ON_ONCE(!rcu_read_lock_held() && !lockdep_rtnl_is_held());

	list_for_each_entry_rcu(pos, &rdev->sched_scan_req_list, list) {
		if (pos->reqid == reqid)
			return pos;
	}
	return NULL;
}

/*
 * Determines if a scheduled scan request can be handled. When a legacy
 * scheduled scan is running no other scheduled scan is allowed regardless
 * whether the request is for legacy or multi-support scan. When a multi-support
 * scheduled scan is running a request for legacy scan is not allowed. In this
 * case a request for multi-support scan can be handled if resources are
 * available, ie. struct wiphy::max_sched_scan_reqs limit is not yet reached.
 */
int cfg80211_sched_scan_req_possible(struct cfg80211_registered_device *rdev,
				     bool want_multi)
{
	struct cfg80211_sched_scan_request *pos;
	int i = 0;

	list_for_each_entry(pos, &rdev->sched_scan_req_list, list) {
		/* request id zero means legacy in progress */
		if (!i && !pos->reqid)
			return -EINPROGRESS;
		i++;
	}

	if (i) {
		/* no legacy allowed when multi request(s) are active */
		if (!want_multi)
			return -EINPROGRESS;

		/* resource limit reached */
		if (i == rdev->wiphy.max_sched_scan_reqs)
			return -ENOSPC;
	}
	return 0;
}

void cfg80211_sched_scan_results_wk(struct work_struct *work)
{
	struct cfg80211_registered_device *rdev;
	struct cfg80211_sched_scan_request *req, *tmp;

	rdev = container_of(work, struct cfg80211_registered_device,
			   sched_scan_res_wk);

	rtnl_lock();
	list_for_each_entry_safe(req, tmp, &rdev->sched_scan_req_list, list) {
		if (req->report_results) {
			req->report_results = false;
			if (req->flags & NL80211_SCAN_FLAG_FLUSH) {
				/* flush entries from previous scans */
				spin_lock_bh(&rdev->bss_lock);
				__cfg80211_bss_expire(rdev, req->scan_start);
				spin_unlock_bh(&rdev->bss_lock);
				req->scan_start = jiffies;
			}
			nl80211_send_sched_scan(req,
						NL80211_CMD_SCHED_SCAN_RESULTS);
		}
	}
	rtnl_unlock();
}

void cfg80211_sched_scan_results(struct wiphy *wiphy, u64 reqid)
{
	struct cfg80211_registered_device *rdev = wiphy_to_rdev(wiphy);
	struct cfg80211_sched_scan_request *request;

	trace_cfg80211_sched_scan_results(wiphy, reqid);
	/* ignore if we're not scanning */

	rcu_read_lock();
	request = cfg80211_find_sched_scan_req(rdev, reqid);
	if (request) {
		request->report_results = true;
		queue_work(cfg80211_wq, &rdev->sched_scan_res_wk);
	}
	rcu_read_unlock();
}
EXPORT_SYMBOL(cfg80211_sched_scan_results);

void cfg80211_sched_scan_stopped_rtnl(struct wiphy *wiphy, u64 reqid)
{
	struct cfg80211_registered_device *rdev = wiphy_to_rdev(wiphy);

	ASSERT_RTNL();

	trace_cfg80211_sched_scan_stopped(wiphy, reqid);

	__cfg80211_stop_sched_scan(rdev, reqid, true);
}
EXPORT_SYMBOL(cfg80211_sched_scan_stopped_rtnl);

void cfg80211_sched_scan_stopped(struct wiphy *wiphy, u64 reqid)
{
	rtnl_lock();
	cfg80211_sched_scan_stopped_rtnl(wiphy, reqid);
	rtnl_unlock();
}
EXPORT_SYMBOL(cfg80211_sched_scan_stopped);

int cfg80211_stop_sched_scan_req(struct cfg80211_registered_device *rdev,
				 struct cfg80211_sched_scan_request *req,
				 bool driver_initiated)
{
	ASSERT_RTNL();

	if (!driver_initiated) {
		int err = rdev_sched_scan_stop(rdev, req->dev, req->reqid);
		if (err)
			return err;
	}

	nl80211_send_sched_scan(req, NL80211_CMD_SCHED_SCAN_STOPPED);

	cfg80211_del_sched_scan_req(rdev, req);

	return 0;
}

int __cfg80211_stop_sched_scan(struct cfg80211_registered_device *rdev,
			       u64 reqid, bool driver_initiated)
{
	struct cfg80211_sched_scan_request *sched_scan_req;

	ASSERT_RTNL();

	sched_scan_req = cfg80211_find_sched_scan_req(rdev, reqid);
	if (!sched_scan_req)
		return -ENOENT;

	return cfg80211_stop_sched_scan_req(rdev, sched_scan_req,
					    driver_initiated);
}

void cfg80211_bss_age(struct cfg80211_registered_device *rdev,
                      unsigned long age_secs)
{
	struct cfg80211_internal_bss *bss;
	unsigned long age_jiffies = msecs_to_jiffies(age_secs * MSEC_PER_SEC);

	spin_lock_bh(&rdev->bss_lock);
	list_for_each_entry(bss, &rdev->bss_list, list)
		bss->ts -= age_jiffies;
	spin_unlock_bh(&rdev->bss_lock);
}

void cfg80211_bss_expire(struct cfg80211_registered_device *rdev)
{
	__cfg80211_bss_expire(rdev, jiffies - IEEE80211_SCAN_RESULT_EXPIRE);
}

const struct element *
cfg80211_find_elem_match(u8 eid, const u8 *ies, unsigned int len,
			 const u8 *match, unsigned int match_len,
			 unsigned int match_offset)
{
	const struct element *elem;

<<<<<<< HEAD
	/* match_offset can't be smaller than 2, unless match_len is
	 * zero, in which case match_offset must be zero as well.
	 */
	if (WARN_ON((match_len && match_offset < 2) ||
		    (!match_len && match_offset)))
		return NULL;

	for_each_element_id(elem, eid, ies, len) {
		if (elem->datalen >= match_offset - 2 + match_len &&
		    !memcmp(elem->data + match_offset - 2, match, match_len))
			return (void *)elem;
=======
	for_each_element_id(elem, eid, ies, len) {
		if (elem->datalen >= match_offset + match_len &&
		    !memcmp(elem->data + match_offset, match, match_len))
			return elem;
>>>>>>> f7688b48
	}

	return NULL;
}
EXPORT_SYMBOL(cfg80211_find_elem_match);

const struct element *cfg80211_find_vendor_elem(unsigned int oui, int oui_type,
						const u8 *ies,
						unsigned int len)
{
	const struct element *elem;
	u8 match[] = { oui >> 16, oui >> 8, oui, oui_type };
	int match_len = (oui_type < 0) ? 3 : sizeof(match);

	if (WARN_ON(oui_type > 0xff))
		return NULL;

	elem = cfg80211_find_elem_match(WLAN_EID_VENDOR_SPECIFIC, ies, len,
					match, match_len, 0);

	if (!elem || elem->datalen < 4)
		return NULL;

	return elem;
}
EXPORT_SYMBOL(cfg80211_find_vendor_elem);

/**
 * enum bss_compare_mode - BSS compare mode
 * @BSS_CMP_REGULAR: regular compare mode (for insertion and normal find)
 * @BSS_CMP_HIDE_ZLEN: find hidden SSID with zero-length mode
 * @BSS_CMP_HIDE_NUL: find hidden SSID with NUL-ed out mode
 */
enum bss_compare_mode {
	BSS_CMP_REGULAR,
	BSS_CMP_HIDE_ZLEN,
	BSS_CMP_HIDE_NUL,
};

static int cmp_bss(struct cfg80211_bss *a,
		   struct cfg80211_bss *b,
		   enum bss_compare_mode mode)
{
	const struct cfg80211_bss_ies *a_ies, *b_ies;
	const u8 *ie1 = NULL;
	const u8 *ie2 = NULL;
	int i, r;

	if (a->channel != b->channel)
		return b->channel->center_freq - a->channel->center_freq;

	a_ies = rcu_access_pointer(a->ies);
	if (!a_ies)
		return -1;
	b_ies = rcu_access_pointer(b->ies);
	if (!b_ies)
		return 1;

	if (WLAN_CAPABILITY_IS_STA_BSS(a->capability))
		ie1 = cfg80211_find_ie(WLAN_EID_MESH_ID,
				       a_ies->data, a_ies->len);
	if (WLAN_CAPABILITY_IS_STA_BSS(b->capability))
		ie2 = cfg80211_find_ie(WLAN_EID_MESH_ID,
				       b_ies->data, b_ies->len);
	if (ie1 && ie2) {
		int mesh_id_cmp;

		if (ie1[1] == ie2[1])
			mesh_id_cmp = memcmp(ie1 + 2, ie2 + 2, ie1[1]);
		else
			mesh_id_cmp = ie2[1] - ie1[1];

		ie1 = cfg80211_find_ie(WLAN_EID_MESH_CONFIG,
				       a_ies->data, a_ies->len);
		ie2 = cfg80211_find_ie(WLAN_EID_MESH_CONFIG,
				       b_ies->data, b_ies->len);
		if (ie1 && ie2) {
			if (mesh_id_cmp)
				return mesh_id_cmp;
			if (ie1[1] != ie2[1])
				return ie2[1] - ie1[1];
			return memcmp(ie1 + 2, ie2 + 2, ie1[1]);
		}
	}

	r = memcmp(a->bssid, b->bssid, sizeof(a->bssid));
	if (r)
		return r;

	ie1 = cfg80211_find_ie(WLAN_EID_SSID, a_ies->data, a_ies->len);
	ie2 = cfg80211_find_ie(WLAN_EID_SSID, b_ies->data, b_ies->len);

	if (!ie1 && !ie2)
		return 0;

	/*
	 * Note that with "hide_ssid", the function returns a match if
	 * the already-present BSS ("b") is a hidden SSID beacon for
	 * the new BSS ("a").
	 */

	/* sort missing IE before (left of) present IE */
	if (!ie1)
		return -1;
	if (!ie2)
		return 1;

	switch (mode) {
	case BSS_CMP_HIDE_ZLEN:
		/*
		 * In ZLEN mode we assume the BSS entry we're
		 * looking for has a zero-length SSID. So if
		 * the one we're looking at right now has that,
		 * return 0. Otherwise, return the difference
		 * in length, but since we're looking for the
		 * 0-length it's really equivalent to returning
		 * the length of the one we're looking at.
		 *
		 * No content comparison is needed as we assume
		 * the content length is zero.
		 */
		return ie2[1];
	case BSS_CMP_REGULAR:
	default:
		/* sort by length first, then by contents */
		if (ie1[1] != ie2[1])
			return ie2[1] - ie1[1];
		return memcmp(ie1 + 2, ie2 + 2, ie1[1]);
	case BSS_CMP_HIDE_NUL:
		if (ie1[1] != ie2[1])
			return ie2[1] - ie1[1];
		/* this is equivalent to memcmp(zeroes, ie2 + 2, len) */
		for (i = 0; i < ie2[1]; i++)
			if (ie2[i + 2])
				return -1;
		return 0;
	}
}

static bool cfg80211_bss_type_match(u16 capability,
				    enum nl80211_band band,
				    enum ieee80211_bss_type bss_type)
{
	bool ret = true;
	u16 mask, val;

	if (bss_type == IEEE80211_BSS_TYPE_ANY)
		return ret;

	if (band == NL80211_BAND_60GHZ) {
		mask = WLAN_CAPABILITY_DMG_TYPE_MASK;
		switch (bss_type) {
		case IEEE80211_BSS_TYPE_ESS:
			val = WLAN_CAPABILITY_DMG_TYPE_AP;
			break;
		case IEEE80211_BSS_TYPE_PBSS:
			val = WLAN_CAPABILITY_DMG_TYPE_PBSS;
			break;
		case IEEE80211_BSS_TYPE_IBSS:
			val = WLAN_CAPABILITY_DMG_TYPE_IBSS;
			break;
		default:
			return false;
		}
	} else {
		mask = WLAN_CAPABILITY_ESS | WLAN_CAPABILITY_IBSS;
		switch (bss_type) {
		case IEEE80211_BSS_TYPE_ESS:
			val = WLAN_CAPABILITY_ESS;
			break;
		case IEEE80211_BSS_TYPE_IBSS:
			val = WLAN_CAPABILITY_IBSS;
			break;
		case IEEE80211_BSS_TYPE_MBSS:
			val = 0;
			break;
		default:
			return false;
		}
	}

	ret = ((capability & mask) == val);
	return ret;
}

/* Returned bss is reference counted and must be cleaned up appropriately. */
struct cfg80211_bss *cfg80211_get_bss(struct wiphy *wiphy,
				      struct ieee80211_channel *channel,
				      const u8 *bssid,
				      const u8 *ssid, size_t ssid_len,
				      enum ieee80211_bss_type bss_type,
				      enum ieee80211_privacy privacy)
{
	struct cfg80211_registered_device *rdev = wiphy_to_rdev(wiphy);
	struct cfg80211_internal_bss *bss, *res = NULL;
	unsigned long now = jiffies;
	int bss_privacy;

	trace_cfg80211_get_bss(wiphy, channel, bssid, ssid, ssid_len, bss_type,
			       privacy);

	spin_lock_bh(&rdev->bss_lock);

	list_for_each_entry(bss, &rdev->bss_list, list) {
		if (!cfg80211_bss_type_match(bss->pub.capability,
					     bss->pub.channel->band, bss_type))
			continue;

		bss_privacy = (bss->pub.capability & WLAN_CAPABILITY_PRIVACY);
		if ((privacy == IEEE80211_PRIVACY_ON && !bss_privacy) ||
		    (privacy == IEEE80211_PRIVACY_OFF && bss_privacy))
			continue;
		if (channel && bss->pub.channel != channel)
			continue;
		if (!is_valid_ether_addr(bss->pub.bssid))
			continue;
		/* Don't get expired BSS structs */
		if (time_after(now, bss->ts + IEEE80211_SCAN_RESULT_EXPIRE) &&
		    !atomic_read(&bss->hold))
			continue;
		if (is_bss(&bss->pub, bssid, ssid, ssid_len)) {
			res = bss;
			bss_ref_get(rdev, res);
			break;
		}
	}

	spin_unlock_bh(&rdev->bss_lock);
	if (!res)
		return NULL;
	trace_cfg80211_return_bss(&res->pub);
	return &res->pub;
}
EXPORT_SYMBOL(cfg80211_get_bss);

static void rb_insert_bss(struct cfg80211_registered_device *rdev,
			  struct cfg80211_internal_bss *bss)
{
	struct rb_node **p = &rdev->bss_tree.rb_node;
	struct rb_node *parent = NULL;
	struct cfg80211_internal_bss *tbss;
	int cmp;

	while (*p) {
		parent = *p;
		tbss = rb_entry(parent, struct cfg80211_internal_bss, rbn);

		cmp = cmp_bss(&bss->pub, &tbss->pub, BSS_CMP_REGULAR);

		if (WARN_ON(!cmp)) {
			/* will sort of leak this BSS */
			return;
		}

		if (cmp < 0)
			p = &(*p)->rb_left;
		else
			p = &(*p)->rb_right;
	}

	rb_link_node(&bss->rbn, parent, p);
	rb_insert_color(&bss->rbn, &rdev->bss_tree);
}

static struct cfg80211_internal_bss *
rb_find_bss(struct cfg80211_registered_device *rdev,
	    struct cfg80211_internal_bss *res,
	    enum bss_compare_mode mode)
{
	struct rb_node *n = rdev->bss_tree.rb_node;
	struct cfg80211_internal_bss *bss;
	int r;

	while (n) {
		bss = rb_entry(n, struct cfg80211_internal_bss, rbn);
		r = cmp_bss(&res->pub, &bss->pub, mode);

		if (r == 0)
			return bss;
		else if (r < 0)
			n = n->rb_left;
		else
			n = n->rb_right;
	}

	return NULL;
}

static bool cfg80211_combine_bsses(struct cfg80211_registered_device *rdev,
				   struct cfg80211_internal_bss *new)
{
	const struct cfg80211_bss_ies *ies;
	struct cfg80211_internal_bss *bss;
	const u8 *ie;
	int i, ssidlen;
	u8 fold = 0;
	u32 n_entries = 0;

	ies = rcu_access_pointer(new->pub.beacon_ies);
	if (WARN_ON(!ies))
		return false;

	ie = cfg80211_find_ie(WLAN_EID_SSID, ies->data, ies->len);
	if (!ie) {
		/* nothing to do */
		return true;
	}

	ssidlen = ie[1];
	for (i = 0; i < ssidlen; i++)
		fold |= ie[2 + i];

	if (fold) {
		/* not a hidden SSID */
		return true;
	}

	/* This is the bad part ... */

	list_for_each_entry(bss, &rdev->bss_list, list) {
		/*
		 * we're iterating all the entries anyway, so take the
		 * opportunity to validate the list length accounting
		 */
		n_entries++;

		if (!ether_addr_equal(bss->pub.bssid, new->pub.bssid))
			continue;
		if (bss->pub.channel != new->pub.channel)
			continue;
		if (bss->pub.scan_width != new->pub.scan_width)
			continue;
		if (rcu_access_pointer(bss->pub.beacon_ies))
			continue;
		ies = rcu_access_pointer(bss->pub.ies);
		if (!ies)
			continue;
		ie = cfg80211_find_ie(WLAN_EID_SSID, ies->data, ies->len);
		if (!ie)
			continue;
		if (ssidlen && ie[1] != ssidlen)
			continue;
		if (WARN_ON_ONCE(bss->pub.hidden_beacon_bss))
			continue;
		if (WARN_ON_ONCE(!list_empty(&bss->hidden_list)))
			list_del(&bss->hidden_list);
		/* combine them */
		list_add(&bss->hidden_list, &new->hidden_list);
		bss->pub.hidden_beacon_bss = &new->pub;
		new->refcount += bss->refcount;
		rcu_assign_pointer(bss->pub.beacon_ies,
				   new->pub.beacon_ies);
	}

	WARN_ONCE(n_entries != rdev->bss_entries,
		  "rdev bss entries[%d]/list[len:%d] corruption\n",
		  rdev->bss_entries, n_entries);

	return true;
}

struct cfg80211_non_tx_bss {
	struct cfg80211_bss *tx_bss;
	u8 max_bssid_indicator;
	u8 bssid_index;
};

static bool
cfg80211_update_known_bss(struct cfg80211_registered_device *rdev,
			  struct cfg80211_internal_bss *known,
			  struct cfg80211_internal_bss *new,
			  bool signal_valid)
{
	lockdep_assert_held(&rdev->bss_lock);

	/* Update IEs */
	if (rcu_access_pointer(new->pub.proberesp_ies)) {
		const struct cfg80211_bss_ies *old;

		old = rcu_access_pointer(known->pub.proberesp_ies);

		rcu_assign_pointer(known->pub.proberesp_ies,
				   new->pub.proberesp_ies);
		/* Override possible earlier Beacon frame IEs */
		rcu_assign_pointer(known->pub.ies,
				   new->pub.proberesp_ies);
		if (old)
			kfree_rcu((struct cfg80211_bss_ies *)old, rcu_head);
	} else if (rcu_access_pointer(new->pub.beacon_ies)) {
		const struct cfg80211_bss_ies *old;
		struct cfg80211_internal_bss *bss;

		if (known->pub.hidden_beacon_bss &&
		    !list_empty(&known->hidden_list)) {
			const struct cfg80211_bss_ies *f;

			/* The known BSS struct is one of the probe
			 * response members of a group, but we're
			 * receiving a beacon (beacon_ies in the new
			 * bss is used). This can only mean that the
			 * AP changed its beacon from not having an
			 * SSID to showing it, which is confusing so
			 * drop this information.
			 */

			f = rcu_access_pointer(new->pub.beacon_ies);
			kfree_rcu((struct cfg80211_bss_ies *)f, rcu_head);
			return false;
		}

		old = rcu_access_pointer(known->pub.beacon_ies);

		rcu_assign_pointer(known->pub.beacon_ies, new->pub.beacon_ies);

		/* Override IEs if they were from a beacon before */
		if (old == rcu_access_pointer(known->pub.ies))
			rcu_assign_pointer(known->pub.ies, new->pub.beacon_ies);

		/* Assign beacon IEs to all sub entries */
		list_for_each_entry(bss, &known->hidden_list, hidden_list) {
			const struct cfg80211_bss_ies *ies;

			ies = rcu_access_pointer(bss->pub.beacon_ies);
			WARN_ON(ies != old);

			rcu_assign_pointer(bss->pub.beacon_ies,
					   new->pub.beacon_ies);
		}

		if (old)
			kfree_rcu((struct cfg80211_bss_ies *)old, rcu_head);
	}

	known->pub.beacon_interval = new->pub.beacon_interval;

	/* don't update the signal if beacon was heard on
	 * adjacent channel.
	 */
	if (signal_valid)
		known->pub.signal = new->pub.signal;
	known->pub.capability = new->pub.capability;
	known->ts = new->ts;
	known->ts_boottime = new->ts_boottime;
	known->parent_tsf = new->parent_tsf;
	known->pub.chains = new->pub.chains;
	memcpy(known->pub.chain_signal, new->pub.chain_signal,
	       IEEE80211_MAX_CHAINS);
	ether_addr_copy(known->parent_bssid, new->parent_bssid);
	known->pub.max_bssid_indicator = new->pub.max_bssid_indicator;
	known->pub.bssid_index = new->pub.bssid_index;

	return true;
}

/* Returned bss is reference counted and must be cleaned up appropriately. */
struct cfg80211_internal_bss *
cfg80211_bss_update(struct cfg80211_registered_device *rdev,
		    struct cfg80211_internal_bss *tmp,
		    bool signal_valid, unsigned long ts)
{
	struct cfg80211_internal_bss *found = NULL;

	if (WARN_ON(!tmp->pub.channel))
		return NULL;

	tmp->ts = ts;

	spin_lock_bh(&rdev->bss_lock);

	if (WARN_ON(!rcu_access_pointer(tmp->pub.ies))) {
		spin_unlock_bh(&rdev->bss_lock);
		return NULL;
	}

	found = rb_find_bss(rdev, tmp, BSS_CMP_REGULAR);

	if (found) {
		if (!cfg80211_update_known_bss(rdev, found, tmp, signal_valid))
			goto drop;
	} else {
		struct cfg80211_internal_bss *new;
		struct cfg80211_internal_bss *hidden;
		struct cfg80211_bss_ies *ies;

		/*
		 * create a copy -- the "res" variable that is passed in
		 * is allocated on the stack since it's not needed in the
		 * more common case of an update
		 */
		new = kzalloc(sizeof(*new) + rdev->wiphy.bss_priv_size,
			      GFP_ATOMIC);
		if (!new) {
			ies = (void *)rcu_dereference(tmp->pub.beacon_ies);
			if (ies)
				kfree_rcu(ies, rcu_head);
			ies = (void *)rcu_dereference(tmp->pub.proberesp_ies);
			if (ies)
				kfree_rcu(ies, rcu_head);
			goto drop;
		}
		memcpy(new, tmp, sizeof(*new));
		new->refcount = 1;
		INIT_LIST_HEAD(&new->hidden_list);
		INIT_LIST_HEAD(&new->pub.nontrans_list);

		if (rcu_access_pointer(tmp->pub.proberesp_ies)) {
			hidden = rb_find_bss(rdev, tmp, BSS_CMP_HIDE_ZLEN);
			if (!hidden)
				hidden = rb_find_bss(rdev, tmp,
						     BSS_CMP_HIDE_NUL);
			if (hidden) {
				new->pub.hidden_beacon_bss = &hidden->pub;
				list_add(&new->hidden_list,
					 &hidden->hidden_list);
				hidden->refcount++;
				rcu_assign_pointer(new->pub.beacon_ies,
						   hidden->pub.beacon_ies);
			}
		} else {
			/*
			 * Ok so we found a beacon, and don't have an entry. If
			 * it's a beacon with hidden SSID, we might be in for an
			 * expensive search for any probe responses that should
			 * be grouped with this beacon for updates ...
			 */
			if (!cfg80211_combine_bsses(rdev, new)) {
				kfree(new);
				goto drop;
			}
		}

		if (rdev->bss_entries >= bss_entries_limit &&
		    !cfg80211_bss_expire_oldest(rdev)) {
			kfree(new);
			goto drop;
		}

		/* This must be before the call to bss_ref_get */
		if (tmp->pub.transmitted_bss) {
			struct cfg80211_internal_bss *pbss =
				container_of(tmp->pub.transmitted_bss,
					     struct cfg80211_internal_bss,
					     pub);

			new->pub.transmitted_bss = tmp->pub.transmitted_bss;
			bss_ref_get(rdev, pbss);
		}

		list_add_tail(&new->list, &rdev->bss_list);
		rdev->bss_entries++;
		rb_insert_bss(rdev, new);
		found = new;
	}

	rdev->bss_generation++;
	bss_ref_get(rdev, found);
	spin_unlock_bh(&rdev->bss_lock);

	return found;
 drop:
	spin_unlock_bh(&rdev->bss_lock);
	return NULL;
}

/*
 * Update RX channel information based on the available frame payload
 * information. This is mainly for the 2.4 GHz band where frames can be received
 * from neighboring channels and the Beacon frames use the DSSS Parameter Set
 * element to indicate the current (transmitting) channel, but this might also
 * be needed on other bands if RX frequency does not match with the actual
 * operating channel of a BSS.
 */
static struct ieee80211_channel *
cfg80211_get_bss_channel(struct wiphy *wiphy, const u8 *ie, size_t ielen,
			 struct ieee80211_channel *channel,
			 enum nl80211_bss_scan_width scan_width)
{
	const u8 *tmp;
	u32 freq;
	int channel_number = -1;
	struct ieee80211_channel *alt_channel;

	tmp = cfg80211_find_ie(WLAN_EID_DS_PARAMS, ie, ielen);
	if (tmp && tmp[1] == 1) {
		channel_number = tmp[2];
	} else {
		tmp = cfg80211_find_ie(WLAN_EID_HT_OPERATION, ie, ielen);
		if (tmp && tmp[1] >= sizeof(struct ieee80211_ht_operation)) {
			struct ieee80211_ht_operation *htop = (void *)(tmp + 2);

			channel_number = htop->primary_chan;
		}
	}

	if (channel_number < 0) {
		/* No channel information in frame payload */
		return channel;
	}

	freq = ieee80211_channel_to_frequency(channel_number, channel->band);
	alt_channel = ieee80211_get_channel(wiphy, freq);
	if (!alt_channel) {
		if (channel->band == NL80211_BAND_2GHZ) {
			/*
			 * Better not allow unexpected channels when that could
			 * be going beyond the 1-11 range (e.g., discovering
			 * BSS on channel 12 when radio is configured for
			 * channel 11.
			 */
			return NULL;
		}

		/* No match for the payload channel number - ignore it */
		return channel;
	}

	if (scan_width == NL80211_BSS_CHAN_WIDTH_10 ||
	    scan_width == NL80211_BSS_CHAN_WIDTH_5) {
		/*
		 * Ignore channel number in 5 and 10 MHz channels where there
		 * may not be an n:1 or 1:n mapping between frequencies and
		 * channel numbers.
		 */
		return channel;
	}

	/*
	 * Use the channel determined through the payload channel number
	 * instead of the RX channel reported by the driver.
	 */
	if (alt_channel->flags & IEEE80211_CHAN_DISABLED)
		return NULL;
	return alt_channel;
}

/* Returned bss is reference counted and must be cleaned up appropriately. */
static struct cfg80211_bss *
cfg80211_inform_single_bss_data(struct wiphy *wiphy,
				struct cfg80211_inform_bss *data,
				enum cfg80211_bss_frame_type ftype,
				const u8 *bssid, u64 tsf, u16 capability,
				u16 beacon_interval, const u8 *ie, size_t ielen,
				struct cfg80211_non_tx_bss *non_tx_data,
				gfp_t gfp)
{
	struct cfg80211_registered_device *rdev = wiphy_to_rdev(wiphy);
	struct cfg80211_bss_ies *ies;
	struct ieee80211_channel *channel;
	struct cfg80211_internal_bss tmp = {}, *res;
	int bss_type;
	bool signal_valid;
	unsigned long ts;

	if (WARN_ON(!wiphy))
		return NULL;

	if (WARN_ON(wiphy->signal_type == CFG80211_SIGNAL_TYPE_UNSPEC &&
		    (data->signal < 0 || data->signal > 100)))
		return NULL;

	channel = cfg80211_get_bss_channel(wiphy, ie, ielen, data->chan,
					   data->scan_width);
	if (!channel)
		return NULL;

	memcpy(tmp.pub.bssid, bssid, ETH_ALEN);
	tmp.pub.channel = channel;
	tmp.pub.scan_width = data->scan_width;
	tmp.pub.signal = data->signal;
	tmp.pub.beacon_interval = beacon_interval;
	tmp.pub.capability = capability;
	tmp.ts_boottime = data->boottime_ns;
	if (non_tx_data) {
		tmp.pub.transmitted_bss = non_tx_data->tx_bss;
		ts = bss_from_pub(non_tx_data->tx_bss)->ts;
		tmp.pub.bssid_index = non_tx_data->bssid_index;
		tmp.pub.max_bssid_indicator = non_tx_data->max_bssid_indicator;
	} else {
		ts = jiffies;
	}

	/*
	 * If we do not know here whether the IEs are from a Beacon or Probe
	 * Response frame, we need to pick one of the options and only use it
	 * with the driver that does not provide the full Beacon/Probe Response
	 * frame. Use Beacon frame pointer to avoid indicating that this should
	 * override the IEs pointer should we have received an earlier
	 * indication of Probe Response data.
	 */
	ies = kzalloc(sizeof(*ies) + ielen, gfp);
	if (!ies)
		return NULL;
	ies->len = ielen;
	ies->tsf = tsf;
	ies->from_beacon = false;
	memcpy(ies->data, ie, ielen);

	switch (ftype) {
	case CFG80211_BSS_FTYPE_BEACON:
		ies->from_beacon = true;
		/* fall through */
	case CFG80211_BSS_FTYPE_UNKNOWN:
		rcu_assign_pointer(tmp.pub.beacon_ies, ies);
		break;
	case CFG80211_BSS_FTYPE_PRESP:
		rcu_assign_pointer(tmp.pub.proberesp_ies, ies);
		break;
	}
	rcu_assign_pointer(tmp.pub.ies, ies);

	signal_valid = abs(data->chan->center_freq - channel->center_freq) <=
		wiphy->max_adj_channel_rssi_comp;
	res = cfg80211_bss_update(wiphy_to_rdev(wiphy), &tmp, signal_valid, ts);
	if (!res)
		return NULL;

	if (channel->band == NL80211_BAND_60GHZ) {
		bss_type = res->pub.capability & WLAN_CAPABILITY_DMG_TYPE_MASK;
		if (bss_type == WLAN_CAPABILITY_DMG_TYPE_AP ||
		    bss_type == WLAN_CAPABILITY_DMG_TYPE_PBSS)
			regulatory_hint_found_beacon(wiphy, channel, gfp);
	} else {
		if (res->pub.capability & WLAN_CAPABILITY_ESS)
			regulatory_hint_found_beacon(wiphy, channel, gfp);
	}

	if (non_tx_data) {
		/* this is a nontransmitting bss, we need to add it to
		 * transmitting bss' list if it is not there
		 */
		if (cfg80211_add_nontrans_list(non_tx_data->tx_bss,
					       &res->pub)) {
			if (__cfg80211_unlink_bss(rdev, res))
				rdev->bss_generation++;
		}
	}

	trace_cfg80211_return_bss(&res->pub);
	/* cfg80211_bss_update gives us a referenced result */
	return &res->pub;
}

static const struct element
*cfg80211_get_profile_continuation(const u8 *ie, size_t ielen,
				   const struct element *mbssid_elem,
				   const struct element *sub_elem)
{
	const u8 *mbssid_end = mbssid_elem->data + mbssid_elem->datalen;
	const struct element *next_mbssid;
	const struct element *next_sub;

	next_mbssid = cfg80211_find_elem(WLAN_EID_MULTIPLE_BSSID,
					 mbssid_end,
					 ielen - (mbssid_end - ie));

	/*
	 * If is is not the last subelement in current MBSSID IE or there isn't
	 * a next MBSSID IE - profile is complete.
	*/
	if ((sub_elem->data + sub_elem->datalen < mbssid_end - 1) ||
	    !next_mbssid)
		return NULL;

	/* For any length error, just return NULL */

	if (next_mbssid->datalen < 4)
		return NULL;

	next_sub = (void *)&next_mbssid->data[1];

	if (next_mbssid->data + next_mbssid->datalen <
	    next_sub->data + next_sub->datalen)
		return NULL;

	if (next_sub->id != 0 || next_sub->datalen < 2)
		return NULL;

	/*
	 * Check if the first element in the next sub element is a start
	 * of a new profile
	 */
	return next_sub->data[0] == WLAN_EID_NON_TX_BSSID_CAP ?
	       NULL : next_mbssid;
}

size_t cfg80211_merge_profile(const u8 *ie, size_t ielen,
			      const struct element *mbssid_elem,
			      const struct element *sub_elem,
			      u8 *merged_ie, size_t max_copy_len)
{
	size_t copied_len = sub_elem->datalen;
	const struct element *next_mbssid;

	if (sub_elem->datalen > max_copy_len)
		return 0;

	memcpy(merged_ie, sub_elem->data, sub_elem->datalen);

	while ((next_mbssid = cfg80211_get_profile_continuation(ie, ielen,
								mbssid_elem,
								sub_elem))) {
		const struct element *next_sub = (void *)&next_mbssid->data[1];

		if (copied_len + next_sub->datalen > max_copy_len)
			break;
		memcpy(merged_ie + copied_len, next_sub->data,
		       next_sub->datalen);
		copied_len += next_sub->datalen;
	}

	return copied_len;
}
EXPORT_SYMBOL(cfg80211_merge_profile);

static void cfg80211_parse_mbssid_data(struct wiphy *wiphy,
				       struct cfg80211_inform_bss *data,
				       enum cfg80211_bss_frame_type ftype,
				       const u8 *bssid, u64 tsf,
				       u16 beacon_interval, const u8 *ie,
				       size_t ielen,
				       struct cfg80211_non_tx_bss *non_tx_data,
				       gfp_t gfp)
{
	const u8 *mbssid_index_ie;
	const struct element *elem, *sub;
	size_t new_ie_len;
	u8 new_bssid[ETH_ALEN];
	u8 *new_ie, *profile;
	u64 seen_indices = 0;
	u16 capability;
	struct cfg80211_bss *bss;

	if (!non_tx_data)
		return;
	if (!cfg80211_find_ie(WLAN_EID_MULTIPLE_BSSID, ie, ielen))
		return;
	if (!wiphy->support_mbssid)
		return;
	if (wiphy->support_only_he_mbssid &&
	    !cfg80211_find_ext_ie(WLAN_EID_EXT_HE_CAPABILITY, ie, ielen))
		return;

	new_ie = kmalloc(IEEE80211_MAX_DATA_LEN, gfp);
	if (!new_ie)
		return;

	profile = kmalloc(ielen, gfp);
	if (!profile)
		goto out;

	for_each_element_id(elem, WLAN_EID_MULTIPLE_BSSID, ie, ielen) {
		if (elem->datalen < 4)
			continue;
		for_each_element(sub, elem->data + 1, elem->datalen - 1) {
			u8 profile_len;

			if (sub->id != 0 || sub->datalen < 4) {
				/* not a valid BSS profile */
				continue;
			}

			if (sub->data[0] != WLAN_EID_NON_TX_BSSID_CAP ||
			    sub->data[1] != 2) {
				/* The first element within the Nontransmitted
				 * BSSID Profile is not the Nontransmitted
				 * BSSID Capability element.
				 */
				continue;
			}

			memset(profile, 0, ielen);
			profile_len = cfg80211_merge_profile(ie, ielen,
							     elem,
							     sub,
							     profile,
							     ielen);

			/* found a Nontransmitted BSSID Profile */
			mbssid_index_ie = cfg80211_find_ie
				(WLAN_EID_MULTI_BSSID_IDX,
				 profile, profile_len);
			if (!mbssid_index_ie || mbssid_index_ie[1] < 1 ||
			    mbssid_index_ie[2] == 0 ||
			    mbssid_index_ie[2] > 46) {
				/* No valid Multiple BSSID-Index element */
				continue;
			}

			if (seen_indices & BIT_ULL(mbssid_index_ie[2]))
				/* We don't support legacy split of a profile */
				net_dbg_ratelimited("Partial info for BSSID index %d\n",
						    mbssid_index_ie[2]);

			seen_indices |= BIT_ULL(mbssid_index_ie[2]);

			non_tx_data->bssid_index = mbssid_index_ie[2];
			non_tx_data->max_bssid_indicator = elem->data[0];

			cfg80211_gen_new_bssid(bssid,
					       non_tx_data->max_bssid_indicator,
					       non_tx_data->bssid_index,
					       new_bssid);
			memset(new_ie, 0, IEEE80211_MAX_DATA_LEN);
			new_ie_len = cfg80211_gen_new_ie(ie, ielen,
							 profile,
							 profile_len, new_ie,
							 gfp);
			if (!new_ie_len)
				continue;

			capability = get_unaligned_le16(profile + 2);
			bss = cfg80211_inform_single_bss_data(wiphy, data,
							      ftype,
							      new_bssid, tsf,
							      capability,
							      beacon_interval,
							      new_ie,
							      new_ie_len,
							      non_tx_data,
							      gfp);
			if (!bss)
				break;
			cfg80211_put_bss(wiphy, bss);
		}
	}

out:
	kfree(new_ie);
	kfree(profile);
}

struct cfg80211_bss *
cfg80211_inform_bss_data(struct wiphy *wiphy,
			 struct cfg80211_inform_bss *data,
			 enum cfg80211_bss_frame_type ftype,
			 const u8 *bssid, u64 tsf, u16 capability,
			 u16 beacon_interval, const u8 *ie, size_t ielen,
			 gfp_t gfp)
{
	struct cfg80211_bss *res;
	struct cfg80211_non_tx_bss non_tx_data;

	res = cfg80211_inform_single_bss_data(wiphy, data, ftype, bssid, tsf,
					      capability, beacon_interval, ie,
					      ielen, NULL, gfp);
	if (!res)
		return NULL;
	non_tx_data.tx_bss = res;
	cfg80211_parse_mbssid_data(wiphy, data, ftype, bssid, tsf,
				   beacon_interval, ie, ielen, &non_tx_data,
				   gfp);
	return res;
}
EXPORT_SYMBOL(cfg80211_inform_bss_data);

static void
cfg80211_parse_mbssid_frame_data(struct wiphy *wiphy,
				 struct cfg80211_inform_bss *data,
				 struct ieee80211_mgmt *mgmt, size_t len,
				 struct cfg80211_non_tx_bss *non_tx_data,
				 gfp_t gfp)
{
	enum cfg80211_bss_frame_type ftype;
	const u8 *ie = mgmt->u.probe_resp.variable;
	size_t ielen = len - offsetof(struct ieee80211_mgmt,
				      u.probe_resp.variable);

	ftype = ieee80211_is_beacon(mgmt->frame_control) ?
		CFG80211_BSS_FTYPE_BEACON : CFG80211_BSS_FTYPE_PRESP;

	cfg80211_parse_mbssid_data(wiphy, data, ftype, mgmt->bssid,
				   le64_to_cpu(mgmt->u.probe_resp.timestamp),
				   le16_to_cpu(mgmt->u.probe_resp.beacon_int),
				   ie, ielen, non_tx_data, gfp);
}

static void
cfg80211_update_notlisted_nontrans(struct wiphy *wiphy,
				   struct cfg80211_bss *nontrans_bss,
				   struct ieee80211_mgmt *mgmt, size_t len)
{
	u8 *ie, *new_ie, *pos;
	const u8 *nontrans_ssid, *trans_ssid, *mbssid;
	size_t ielen = len - offsetof(struct ieee80211_mgmt,
				      u.probe_resp.variable);
	size_t new_ie_len;
	struct cfg80211_bss_ies *new_ies;
	const struct cfg80211_bss_ies *old;
	u8 cpy_len;

	lockdep_assert_held(&wiphy_to_rdev(wiphy)->bss_lock);

	ie = mgmt->u.probe_resp.variable;

	new_ie_len = ielen;
	trans_ssid = cfg80211_find_ie(WLAN_EID_SSID, ie, ielen);
	if (!trans_ssid)
		return;
	new_ie_len -= trans_ssid[1];
	mbssid = cfg80211_find_ie(WLAN_EID_MULTIPLE_BSSID, ie, ielen);
	/*
	 * It's not valid to have the MBSSID element before SSID
	 * ignore if that happens - the code below assumes it is
	 * after (while copying things inbetween).
	 */
	if (!mbssid || mbssid < trans_ssid)
		return;
	new_ie_len -= mbssid[1];

	nontrans_ssid = ieee80211_bss_get_ie(nontrans_bss, WLAN_EID_SSID);
	if (!nontrans_ssid)
		return;

	new_ie_len += nontrans_ssid[1];

	/* generate new ie for nontrans BSS
	 * 1. replace SSID with nontrans BSS' SSID
	 * 2. skip MBSSID IE
	 */
	new_ie = kzalloc(new_ie_len, GFP_ATOMIC);
	if (!new_ie)
		return;

	new_ies = kzalloc(sizeof(*new_ies) + new_ie_len, GFP_ATOMIC);
	if (!new_ies)
		goto out_free;

	pos = new_ie;

	/* copy the nontransmitted SSID */
	cpy_len = nontrans_ssid[1] + 2;
	memcpy(pos, nontrans_ssid, cpy_len);
	pos += cpy_len;
	/* copy the IEs between SSID and MBSSID */
	cpy_len = trans_ssid[1] + 2;
	memcpy(pos, (trans_ssid + cpy_len), (mbssid - (trans_ssid + cpy_len)));
	pos += (mbssid - (trans_ssid + cpy_len));
	/* copy the IEs after MBSSID */
	cpy_len = mbssid[1] + 2;
	memcpy(pos, mbssid + cpy_len, ((ie + ielen) - (mbssid + cpy_len)));

	/* update ie */
	new_ies->len = new_ie_len;
	new_ies->tsf = le64_to_cpu(mgmt->u.probe_resp.timestamp);
	new_ies->from_beacon = ieee80211_is_beacon(mgmt->frame_control);
	memcpy(new_ies->data, new_ie, new_ie_len);
	if (ieee80211_is_probe_resp(mgmt->frame_control)) {
		old = rcu_access_pointer(nontrans_bss->proberesp_ies);
		rcu_assign_pointer(nontrans_bss->proberesp_ies, new_ies);
		rcu_assign_pointer(nontrans_bss->ies, new_ies);
		if (old)
			kfree_rcu((struct cfg80211_bss_ies *)old, rcu_head);
	} else {
		old = rcu_access_pointer(nontrans_bss->beacon_ies);
		rcu_assign_pointer(nontrans_bss->beacon_ies, new_ies);
		rcu_assign_pointer(nontrans_bss->ies, new_ies);
		if (old)
			kfree_rcu((struct cfg80211_bss_ies *)old, rcu_head);
	}

out_free:
	kfree(new_ie);
}

/* cfg80211_inform_bss_width_frame helper */
static struct cfg80211_bss *
cfg80211_inform_single_bss_frame_data(struct wiphy *wiphy,
				      struct cfg80211_inform_bss *data,
				      struct ieee80211_mgmt *mgmt, size_t len,
				      gfp_t gfp)
{
	struct cfg80211_internal_bss tmp = {}, *res;
	struct cfg80211_bss_ies *ies;
	struct ieee80211_channel *channel;
	bool signal_valid;
	size_t ielen = len - offsetof(struct ieee80211_mgmt,
				      u.probe_resp.variable);
	int bss_type;

	BUILD_BUG_ON(offsetof(struct ieee80211_mgmt, u.probe_resp.variable) !=
			offsetof(struct ieee80211_mgmt, u.beacon.variable));

	trace_cfg80211_inform_bss_frame(wiphy, data, mgmt, len);

	if (WARN_ON(!mgmt))
		return NULL;

	if (WARN_ON(!wiphy))
		return NULL;

	if (WARN_ON(wiphy->signal_type == CFG80211_SIGNAL_TYPE_UNSPEC &&
		    (data->signal < 0 || data->signal > 100)))
		return NULL;

	if (WARN_ON(len < offsetof(struct ieee80211_mgmt, u.probe_resp.variable)))
		return NULL;

	channel = cfg80211_get_bss_channel(wiphy, mgmt->u.beacon.variable,
					   ielen, data->chan, data->scan_width);
	if (!channel)
		return NULL;

	ies = kzalloc(sizeof(*ies) + ielen, gfp);
	if (!ies)
		return NULL;
	ies->len = ielen;
	ies->tsf = le64_to_cpu(mgmt->u.probe_resp.timestamp);
	ies->from_beacon = ieee80211_is_beacon(mgmt->frame_control);
	memcpy(ies->data, mgmt->u.probe_resp.variable, ielen);

	if (ieee80211_is_probe_resp(mgmt->frame_control))
		rcu_assign_pointer(tmp.pub.proberesp_ies, ies);
	else
		rcu_assign_pointer(tmp.pub.beacon_ies, ies);
	rcu_assign_pointer(tmp.pub.ies, ies);

	memcpy(tmp.pub.bssid, mgmt->bssid, ETH_ALEN);
	tmp.pub.channel = channel;
	tmp.pub.scan_width = data->scan_width;
	tmp.pub.signal = data->signal;
	tmp.pub.beacon_interval = le16_to_cpu(mgmt->u.probe_resp.beacon_int);
	tmp.pub.capability = le16_to_cpu(mgmt->u.probe_resp.capab_info);
	tmp.ts_boottime = data->boottime_ns;
	tmp.parent_tsf = data->parent_tsf;
	tmp.pub.chains = data->chains;
	memcpy(tmp.pub.chain_signal, data->chain_signal, IEEE80211_MAX_CHAINS);
	ether_addr_copy(tmp.parent_bssid, data->parent_bssid);

	signal_valid = abs(data->chan->center_freq - channel->center_freq) <=
		wiphy->max_adj_channel_rssi_comp;
	res = cfg80211_bss_update(wiphy_to_rdev(wiphy), &tmp, signal_valid,
				  jiffies);
	if (!res)
		return NULL;

	if (channel->band == NL80211_BAND_60GHZ) {
		bss_type = res->pub.capability & WLAN_CAPABILITY_DMG_TYPE_MASK;
		if (bss_type == WLAN_CAPABILITY_DMG_TYPE_AP ||
		    bss_type == WLAN_CAPABILITY_DMG_TYPE_PBSS)
			regulatory_hint_found_beacon(wiphy, channel, gfp);
	} else {
		if (res->pub.capability & WLAN_CAPABILITY_ESS)
			regulatory_hint_found_beacon(wiphy, channel, gfp);
	}

	trace_cfg80211_return_bss(&res->pub);
	/* cfg80211_bss_update gives us a referenced result */
	return &res->pub;
}

struct cfg80211_bss *
cfg80211_inform_bss_frame_data(struct wiphy *wiphy,
			       struct cfg80211_inform_bss *data,
			       struct ieee80211_mgmt *mgmt, size_t len,
			       gfp_t gfp)
{
	struct cfg80211_bss *res, *tmp_bss;
	const u8 *ie = mgmt->u.probe_resp.variable;
	const struct cfg80211_bss_ies *ies1, *ies2;
	size_t ielen = len - offsetof(struct ieee80211_mgmt,
				      u.probe_resp.variable);
	struct cfg80211_non_tx_bss non_tx_data;

	res = cfg80211_inform_single_bss_frame_data(wiphy, data, mgmt,
						    len, gfp);
	if (!res || !wiphy->support_mbssid ||
	    !cfg80211_find_ie(WLAN_EID_MULTIPLE_BSSID, ie, ielen))
		return res;
	if (wiphy->support_only_he_mbssid &&
	    !cfg80211_find_ext_ie(WLAN_EID_EXT_HE_CAPABILITY, ie, ielen))
		return res;

	non_tx_data.tx_bss = res;
	/* process each non-transmitting bss */
	cfg80211_parse_mbssid_frame_data(wiphy, data, mgmt, len,
					 &non_tx_data, gfp);

	spin_lock_bh(&wiphy_to_rdev(wiphy)->bss_lock);

	/* check if the res has other nontransmitting bss which is not
	 * in MBSSID IE
	 */
	ies1 = rcu_access_pointer(res->ies);

	/* go through nontrans_list, if the timestamp of the BSS is
	 * earlier than the timestamp of the transmitting BSS then
	 * update it
	 */
	list_for_each_entry(tmp_bss, &res->nontrans_list,
			    nontrans_list) {
		ies2 = rcu_access_pointer(tmp_bss->ies);
		if (ies2->tsf < ies1->tsf)
			cfg80211_update_notlisted_nontrans(wiphy, tmp_bss,
							   mgmt, len);
	}
	spin_unlock_bh(&wiphy_to_rdev(wiphy)->bss_lock);

	return res;
}
EXPORT_SYMBOL(cfg80211_inform_bss_frame_data);

void cfg80211_ref_bss(struct wiphy *wiphy, struct cfg80211_bss *pub)
{
	struct cfg80211_registered_device *rdev = wiphy_to_rdev(wiphy);
	struct cfg80211_internal_bss *bss;

	if (!pub)
		return;

	bss = container_of(pub, struct cfg80211_internal_bss, pub);

	spin_lock_bh(&rdev->bss_lock);
	bss_ref_get(rdev, bss);
	spin_unlock_bh(&rdev->bss_lock);
}
EXPORT_SYMBOL(cfg80211_ref_bss);

void cfg80211_put_bss(struct wiphy *wiphy, struct cfg80211_bss *pub)
{
	struct cfg80211_registered_device *rdev = wiphy_to_rdev(wiphy);
	struct cfg80211_internal_bss *bss;

	if (!pub)
		return;

	bss = container_of(pub, struct cfg80211_internal_bss, pub);

	spin_lock_bh(&rdev->bss_lock);
	bss_ref_put(rdev, bss);
	spin_unlock_bh(&rdev->bss_lock);
}
EXPORT_SYMBOL(cfg80211_put_bss);

void cfg80211_unlink_bss(struct wiphy *wiphy, struct cfg80211_bss *pub)
{
	struct cfg80211_registered_device *rdev = wiphy_to_rdev(wiphy);
	struct cfg80211_internal_bss *bss, *tmp1;
	struct cfg80211_bss *nontrans_bss, *tmp;

	if (WARN_ON(!pub))
		return;

	bss = container_of(pub, struct cfg80211_internal_bss, pub);

	spin_lock_bh(&rdev->bss_lock);
	if (list_empty(&bss->list))
		goto out;

	list_for_each_entry_safe(nontrans_bss, tmp,
				 &pub->nontrans_list,
				 nontrans_list) {
		tmp1 = container_of(nontrans_bss,
				    struct cfg80211_internal_bss, pub);
		if (__cfg80211_unlink_bss(rdev, tmp1))
			rdev->bss_generation++;
	}

	if (__cfg80211_unlink_bss(rdev, bss))
		rdev->bss_generation++;
out:
	spin_unlock_bh(&rdev->bss_lock);
}
EXPORT_SYMBOL(cfg80211_unlink_bss);

void cfg80211_bss_iter(struct wiphy *wiphy,
		       struct cfg80211_chan_def *chandef,
		       void (*iter)(struct wiphy *wiphy,
				    struct cfg80211_bss *bss,
				    void *data),
		       void *iter_data)
{
	struct cfg80211_registered_device *rdev = wiphy_to_rdev(wiphy);
	struct cfg80211_internal_bss *bss;

	spin_lock_bh(&rdev->bss_lock);

	list_for_each_entry(bss, &rdev->bss_list, list) {
		if (!chandef || cfg80211_is_sub_chan(chandef, bss->pub.channel))
			iter(wiphy, &bss->pub, iter_data);
	}

	spin_unlock_bh(&rdev->bss_lock);
}
EXPORT_SYMBOL(cfg80211_bss_iter);

void cfg80211_update_assoc_bss_entry(struct wireless_dev *wdev,
				     struct ieee80211_channel *chan)
{
	struct wiphy *wiphy = wdev->wiphy;
	struct cfg80211_registered_device *rdev = wiphy_to_rdev(wiphy);
	struct cfg80211_internal_bss *cbss = wdev->current_bss;
	struct cfg80211_internal_bss *new = NULL;
	struct cfg80211_internal_bss *bss;
	struct cfg80211_bss *nontrans_bss;
	struct cfg80211_bss *tmp;

	spin_lock_bh(&rdev->bss_lock);

	if (WARN_ON(cbss->pub.channel == chan))
		goto done;

	/* use transmitting bss */
	if (cbss->pub.transmitted_bss)
		cbss = container_of(cbss->pub.transmitted_bss,
				    struct cfg80211_internal_bss,
				    pub);

	cbss->pub.channel = chan;

	list_for_each_entry(bss, &rdev->bss_list, list) {
		if (!cfg80211_bss_type_match(bss->pub.capability,
					     bss->pub.channel->band,
					     wdev->conn_bss_type))
			continue;

		if (bss == cbss)
			continue;

		if (!cmp_bss(&bss->pub, &cbss->pub, BSS_CMP_REGULAR)) {
			new = bss;
			break;
		}
	}

	if (new) {
		/* to save time, update IEs for transmitting bss only */
		if (cfg80211_update_known_bss(rdev, cbss, new, false)) {
			new->pub.proberesp_ies = NULL;
			new->pub.beacon_ies = NULL;
		}

		list_for_each_entry_safe(nontrans_bss, tmp,
					 &new->pub.nontrans_list,
					 nontrans_list) {
			bss = container_of(nontrans_bss,
					   struct cfg80211_internal_bss, pub);
			if (__cfg80211_unlink_bss(rdev, bss))
				rdev->bss_generation++;
		}

		WARN_ON(atomic_read(&new->hold));
		if (!WARN_ON(!__cfg80211_unlink_bss(rdev, new)))
			rdev->bss_generation++;
	}

	rb_erase(&cbss->rbn, &rdev->bss_tree);
	rb_insert_bss(rdev, cbss);
	rdev->bss_generation++;

	list_for_each_entry_safe(nontrans_bss, tmp,
				 &cbss->pub.nontrans_list,
				 nontrans_list) {
		bss = container_of(nontrans_bss,
				   struct cfg80211_internal_bss, pub);
		bss->pub.channel = chan;
		rb_erase(&bss->rbn, &rdev->bss_tree);
		rb_insert_bss(rdev, bss);
		rdev->bss_generation++;
	}

done:
	spin_unlock_bh(&rdev->bss_lock);
}

#ifdef CONFIG_CFG80211_WEXT
static struct cfg80211_registered_device *
cfg80211_get_dev_from_ifindex(struct net *net, int ifindex)
{
	struct cfg80211_registered_device *rdev;
	struct net_device *dev;

	ASSERT_RTNL();

	dev = dev_get_by_index(net, ifindex);
	if (!dev)
		return ERR_PTR(-ENODEV);
	if (dev->ieee80211_ptr)
		rdev = wiphy_to_rdev(dev->ieee80211_ptr->wiphy);
	else
		rdev = ERR_PTR(-ENODEV);
	dev_put(dev);
	return rdev;
}

int cfg80211_wext_siwscan(struct net_device *dev,
			  struct iw_request_info *info,
			  union iwreq_data *wrqu, char *extra)
{
	struct cfg80211_registered_device *rdev;
	struct wiphy *wiphy;
	struct iw_scan_req *wreq = NULL;
	struct cfg80211_scan_request *creq = NULL;
	int i, err, n_channels = 0;
	enum nl80211_band band;

	if (!netif_running(dev))
		return -ENETDOWN;

	if (wrqu->data.length == sizeof(struct iw_scan_req))
		wreq = (struct iw_scan_req *)extra;

	rdev = cfg80211_get_dev_from_ifindex(dev_net(dev), dev->ifindex);

	if (IS_ERR(rdev))
		return PTR_ERR(rdev);

	if (rdev->scan_req || rdev->scan_msg) {
		err = -EBUSY;
		goto out;
	}

	wiphy = &rdev->wiphy;

	/* Determine number of channels, needed to allocate creq */
	if (wreq && wreq->num_channels)
		n_channels = wreq->num_channels;
	else
		n_channels = ieee80211_get_num_supported_channels(wiphy);

	creq = kzalloc(sizeof(*creq) + sizeof(struct cfg80211_ssid) +
		       n_channels * sizeof(void *),
		       GFP_ATOMIC);
	if (!creq) {
		err = -ENOMEM;
		goto out;
	}

	creq->wiphy = wiphy;
	creq->wdev = dev->ieee80211_ptr;
	/* SSIDs come after channels */
	creq->ssids = (void *)&creq->channels[n_channels];
	creq->n_channels = n_channels;
	creq->n_ssids = 1;
	creq->scan_start = jiffies;

	/* translate "Scan on frequencies" request */
	i = 0;
	for (band = 0; band < NUM_NL80211_BANDS; band++) {
		int j;

		if (!wiphy->bands[band])
			continue;

		for (j = 0; j < wiphy->bands[band]->n_channels; j++) {
			/* ignore disabled channels */
			if (wiphy->bands[band]->channels[j].flags &
						IEEE80211_CHAN_DISABLED)
				continue;

			/* If we have a wireless request structure and the
			 * wireless request specifies frequencies, then search
			 * for the matching hardware channel.
			 */
			if (wreq && wreq->num_channels) {
				int k;
				int wiphy_freq = wiphy->bands[band]->channels[j].center_freq;
				for (k = 0; k < wreq->num_channels; k++) {
					struct iw_freq *freq =
						&wreq->channel_list[k];
					int wext_freq =
						cfg80211_wext_freq(freq);

					if (wext_freq == wiphy_freq)
						goto wext_freq_found;
				}
				goto wext_freq_not_found;
			}

		wext_freq_found:
			creq->channels[i] = &wiphy->bands[band]->channels[j];
			i++;
		wext_freq_not_found: ;
		}
	}
	/* No channels found? */
	if (!i) {
		err = -EINVAL;
		goto out;
	}

	/* Set real number of channels specified in creq->channels[] */
	creq->n_channels = i;

	/* translate "Scan for SSID" request */
	if (wreq) {
		if (wrqu->data.flags & IW_SCAN_THIS_ESSID) {
			if (wreq->essid_len > IEEE80211_MAX_SSID_LEN) {
				err = -EINVAL;
				goto out;
			}
			memcpy(creq->ssids[0].ssid, wreq->essid, wreq->essid_len);
			creq->ssids[0].ssid_len = wreq->essid_len;
		}
		if (wreq->scan_type == IW_SCAN_TYPE_PASSIVE)
			creq->n_ssids = 0;
	}

	for (i = 0; i < NUM_NL80211_BANDS; i++)
		if (wiphy->bands[i])
			creq->rates[i] = (1 << wiphy->bands[i]->n_bitrates) - 1;

	eth_broadcast_addr(creq->bssid);

	rdev->scan_req = creq;
	err = rdev_scan(rdev, creq);
	if (err) {
		rdev->scan_req = NULL;
		/* creq will be freed below */
	} else {
		nl80211_send_scan_start(rdev, dev->ieee80211_ptr);
		/* creq now owned by driver */
		creq = NULL;
		dev_hold(dev);
	}
 out:
	kfree(creq);
	return err;
}
EXPORT_WEXT_HANDLER(cfg80211_wext_siwscan);

static char *ieee80211_scan_add_ies(struct iw_request_info *info,
				    const struct cfg80211_bss_ies *ies,
				    char *current_ev, char *end_buf)
{
	const u8 *pos, *end, *next;
	struct iw_event iwe;

	if (!ies)
		return current_ev;

	/*
	 * If needed, fragment the IEs buffer (at IE boundaries) into short
	 * enough fragments to fit into IW_GENERIC_IE_MAX octet messages.
	 */
	pos = ies->data;
	end = pos + ies->len;

	while (end - pos > IW_GENERIC_IE_MAX) {
		next = pos + 2 + pos[1];
		while (next + 2 + next[1] - pos < IW_GENERIC_IE_MAX)
			next = next + 2 + next[1];

		memset(&iwe, 0, sizeof(iwe));
		iwe.cmd = IWEVGENIE;
		iwe.u.data.length = next - pos;
		current_ev = iwe_stream_add_point_check(info, current_ev,
							end_buf, &iwe,
							(void *)pos);
		if (IS_ERR(current_ev))
			return current_ev;
		pos = next;
	}

	if (end > pos) {
		memset(&iwe, 0, sizeof(iwe));
		iwe.cmd = IWEVGENIE;
		iwe.u.data.length = end - pos;
		current_ev = iwe_stream_add_point_check(info, current_ev,
							end_buf, &iwe,
							(void *)pos);
		if (IS_ERR(current_ev))
			return current_ev;
	}

	return current_ev;
}

static char *
ieee80211_bss(struct wiphy *wiphy, struct iw_request_info *info,
	      struct cfg80211_internal_bss *bss, char *current_ev,
	      char *end_buf)
{
	const struct cfg80211_bss_ies *ies;
	struct iw_event iwe;
	const u8 *ie;
	u8 buf[50];
	u8 *cfg, *p, *tmp;
	int rem, i, sig;
	bool ismesh = false;

	memset(&iwe, 0, sizeof(iwe));
	iwe.cmd = SIOCGIWAP;
	iwe.u.ap_addr.sa_family = ARPHRD_ETHER;
	memcpy(iwe.u.ap_addr.sa_data, bss->pub.bssid, ETH_ALEN);
	current_ev = iwe_stream_add_event_check(info, current_ev, end_buf, &iwe,
						IW_EV_ADDR_LEN);
	if (IS_ERR(current_ev))
		return current_ev;

	memset(&iwe, 0, sizeof(iwe));
	iwe.cmd = SIOCGIWFREQ;
	iwe.u.freq.m = ieee80211_frequency_to_channel(bss->pub.channel->center_freq);
	iwe.u.freq.e = 0;
	current_ev = iwe_stream_add_event_check(info, current_ev, end_buf, &iwe,
						IW_EV_FREQ_LEN);
	if (IS_ERR(current_ev))
		return current_ev;

	memset(&iwe, 0, sizeof(iwe));
	iwe.cmd = SIOCGIWFREQ;
	iwe.u.freq.m = bss->pub.channel->center_freq;
	iwe.u.freq.e = 6;
	current_ev = iwe_stream_add_event_check(info, current_ev, end_buf, &iwe,
						IW_EV_FREQ_LEN);
	if (IS_ERR(current_ev))
		return current_ev;

	if (wiphy->signal_type != CFG80211_SIGNAL_TYPE_NONE) {
		memset(&iwe, 0, sizeof(iwe));
		iwe.cmd = IWEVQUAL;
		iwe.u.qual.updated = IW_QUAL_LEVEL_UPDATED |
				     IW_QUAL_NOISE_INVALID |
				     IW_QUAL_QUAL_UPDATED;
		switch (wiphy->signal_type) {
		case CFG80211_SIGNAL_TYPE_MBM:
			sig = bss->pub.signal / 100;
			iwe.u.qual.level = sig;
			iwe.u.qual.updated |= IW_QUAL_DBM;
			if (sig < -110)		/* rather bad */
				sig = -110;
			else if (sig > -40)	/* perfect */
				sig = -40;
			/* will give a range of 0 .. 70 */
			iwe.u.qual.qual = sig + 110;
			break;
		case CFG80211_SIGNAL_TYPE_UNSPEC:
			iwe.u.qual.level = bss->pub.signal;
			/* will give range 0 .. 100 */
			iwe.u.qual.qual = bss->pub.signal;
			break;
		default:
			/* not reached */
			break;
		}
		current_ev = iwe_stream_add_event_check(info, current_ev,
							end_buf, &iwe,
							IW_EV_QUAL_LEN);
		if (IS_ERR(current_ev))
			return current_ev;
	}

	memset(&iwe, 0, sizeof(iwe));
	iwe.cmd = SIOCGIWENCODE;
	if (bss->pub.capability & WLAN_CAPABILITY_PRIVACY)
		iwe.u.data.flags = IW_ENCODE_ENABLED | IW_ENCODE_NOKEY;
	else
		iwe.u.data.flags = IW_ENCODE_DISABLED;
	iwe.u.data.length = 0;
	current_ev = iwe_stream_add_point_check(info, current_ev, end_buf,
						&iwe, "");
	if (IS_ERR(current_ev))
		return current_ev;

	rcu_read_lock();
	ies = rcu_dereference(bss->pub.ies);
	rem = ies->len;
	ie = ies->data;

	while (rem >= 2) {
		/* invalid data */
		if (ie[1] > rem - 2)
			break;

		switch (ie[0]) {
		case WLAN_EID_SSID:
			memset(&iwe, 0, sizeof(iwe));
			iwe.cmd = SIOCGIWESSID;
			iwe.u.data.length = ie[1];
			iwe.u.data.flags = 1;
			current_ev = iwe_stream_add_point_check(info,
								current_ev,
								end_buf, &iwe,
								(u8 *)ie + 2);
			if (IS_ERR(current_ev))
				goto unlock;
			break;
		case WLAN_EID_MESH_ID:
			memset(&iwe, 0, sizeof(iwe));
			iwe.cmd = SIOCGIWESSID;
			iwe.u.data.length = ie[1];
			iwe.u.data.flags = 1;
			current_ev = iwe_stream_add_point_check(info,
								current_ev,
								end_buf, &iwe,
								(u8 *)ie + 2);
			if (IS_ERR(current_ev))
				goto unlock;
			break;
		case WLAN_EID_MESH_CONFIG:
			ismesh = true;
			if (ie[1] != sizeof(struct ieee80211_meshconf_ie))
				break;
			cfg = (u8 *)ie + 2;
			memset(&iwe, 0, sizeof(iwe));
			iwe.cmd = IWEVCUSTOM;
			sprintf(buf, "Mesh Network Path Selection Protocol ID: "
				"0x%02X", cfg[0]);
			iwe.u.data.length = strlen(buf);
			current_ev = iwe_stream_add_point_check(info,
								current_ev,
								end_buf,
								&iwe, buf);
			if (IS_ERR(current_ev))
				goto unlock;
			sprintf(buf, "Path Selection Metric ID: 0x%02X",
				cfg[1]);
			iwe.u.data.length = strlen(buf);
			current_ev = iwe_stream_add_point_check(info,
								current_ev,
								end_buf,
								&iwe, buf);
			if (IS_ERR(current_ev))
				goto unlock;
			sprintf(buf, "Congestion Control Mode ID: 0x%02X",
				cfg[2]);
			iwe.u.data.length = strlen(buf);
			current_ev = iwe_stream_add_point_check(info,
								current_ev,
								end_buf,
								&iwe, buf);
			if (IS_ERR(current_ev))
				goto unlock;
			sprintf(buf, "Synchronization ID: 0x%02X", cfg[3]);
			iwe.u.data.length = strlen(buf);
			current_ev = iwe_stream_add_point_check(info,
								current_ev,
								end_buf,
								&iwe, buf);
			if (IS_ERR(current_ev))
				goto unlock;
			sprintf(buf, "Authentication ID: 0x%02X", cfg[4]);
			iwe.u.data.length = strlen(buf);
			current_ev = iwe_stream_add_point_check(info,
								current_ev,
								end_buf,
								&iwe, buf);
			if (IS_ERR(current_ev))
				goto unlock;
			sprintf(buf, "Formation Info: 0x%02X", cfg[5]);
			iwe.u.data.length = strlen(buf);
			current_ev = iwe_stream_add_point_check(info,
								current_ev,
								end_buf,
								&iwe, buf);
			if (IS_ERR(current_ev))
				goto unlock;
			sprintf(buf, "Capabilities: 0x%02X", cfg[6]);
			iwe.u.data.length = strlen(buf);
			current_ev = iwe_stream_add_point_check(info,
								current_ev,
								end_buf,
								&iwe, buf);
			if (IS_ERR(current_ev))
				goto unlock;
			break;
		case WLAN_EID_SUPP_RATES:
		case WLAN_EID_EXT_SUPP_RATES:
			/* display all supported rates in readable format */
			p = current_ev + iwe_stream_lcp_len(info);

			memset(&iwe, 0, sizeof(iwe));
			iwe.cmd = SIOCGIWRATE;
			/* Those two flags are ignored... */
			iwe.u.bitrate.fixed = iwe.u.bitrate.disabled = 0;

			for (i = 0; i < ie[1]; i++) {
				iwe.u.bitrate.value =
					((ie[i + 2] & 0x7f) * 500000);
				tmp = p;
				p = iwe_stream_add_value(info, current_ev, p,
							 end_buf, &iwe,
							 IW_EV_PARAM_LEN);
				if (p == tmp) {
					current_ev = ERR_PTR(-E2BIG);
					goto unlock;
				}
			}
			current_ev = p;
			break;
		}
		rem -= ie[1] + 2;
		ie += ie[1] + 2;
	}

	if (bss->pub.capability & (WLAN_CAPABILITY_ESS | WLAN_CAPABILITY_IBSS) ||
	    ismesh) {
		memset(&iwe, 0, sizeof(iwe));
		iwe.cmd = SIOCGIWMODE;
		if (ismesh)
			iwe.u.mode = IW_MODE_MESH;
		else if (bss->pub.capability & WLAN_CAPABILITY_ESS)
			iwe.u.mode = IW_MODE_MASTER;
		else
			iwe.u.mode = IW_MODE_ADHOC;
		current_ev = iwe_stream_add_event_check(info, current_ev,
							end_buf, &iwe,
							IW_EV_UINT_LEN);
		if (IS_ERR(current_ev))
			goto unlock;
	}

	memset(&iwe, 0, sizeof(iwe));
	iwe.cmd = IWEVCUSTOM;
	sprintf(buf, "tsf=%016llx", (unsigned long long)(ies->tsf));
	iwe.u.data.length = strlen(buf);
	current_ev = iwe_stream_add_point_check(info, current_ev, end_buf,
						&iwe, buf);
	if (IS_ERR(current_ev))
		goto unlock;
	memset(&iwe, 0, sizeof(iwe));
	iwe.cmd = IWEVCUSTOM;
	sprintf(buf, " Last beacon: %ums ago",
		elapsed_jiffies_msecs(bss->ts));
	iwe.u.data.length = strlen(buf);
	current_ev = iwe_stream_add_point_check(info, current_ev,
						end_buf, &iwe, buf);
	if (IS_ERR(current_ev))
		goto unlock;

	current_ev = ieee80211_scan_add_ies(info, ies, current_ev, end_buf);

 unlock:
	rcu_read_unlock();
	return current_ev;
}


static int ieee80211_scan_results(struct cfg80211_registered_device *rdev,
				  struct iw_request_info *info,
				  char *buf, size_t len)
{
	char *current_ev = buf;
	char *end_buf = buf + len;
	struct cfg80211_internal_bss *bss;
	int err = 0;

	spin_lock_bh(&rdev->bss_lock);
	cfg80211_bss_expire(rdev);

	list_for_each_entry(bss, &rdev->bss_list, list) {
		if (buf + len - current_ev <= IW_EV_ADDR_LEN) {
			err = -E2BIG;
			break;
		}
		current_ev = ieee80211_bss(&rdev->wiphy, info, bss,
					   current_ev, end_buf);
		if (IS_ERR(current_ev)) {
			err = PTR_ERR(current_ev);
			break;
		}
	}
	spin_unlock_bh(&rdev->bss_lock);

	if (err)
		return err;
	return current_ev - buf;
}


int cfg80211_wext_giwscan(struct net_device *dev,
			  struct iw_request_info *info,
			  struct iw_point *data, char *extra)
{
	struct cfg80211_registered_device *rdev;
	int res;

	if (!netif_running(dev))
		return -ENETDOWN;

	rdev = cfg80211_get_dev_from_ifindex(dev_net(dev), dev->ifindex);

	if (IS_ERR(rdev))
		return PTR_ERR(rdev);

	if (rdev->scan_req || rdev->scan_msg)
		return -EAGAIN;

	res = ieee80211_scan_results(rdev, info, extra, data->length);
	data->length = 0;
	if (res >= 0) {
		data->length = res;
		res = 0;
	}

	return res;
}
EXPORT_WEXT_HANDLER(cfg80211_wext_giwscan);
#endif<|MERGE_RESOLUTION|>--- conflicted
+++ resolved
@@ -720,24 +720,10 @@
 {
 	const struct element *elem;
 
-<<<<<<< HEAD
-	/* match_offset can't be smaller than 2, unless match_len is
-	 * zero, in which case match_offset must be zero as well.
-	 */
-	if (WARN_ON((match_len && match_offset < 2) ||
-		    (!match_len && match_offset)))
-		return NULL;
-
-	for_each_element_id(elem, eid, ies, len) {
-		if (elem->datalen >= match_offset - 2 + match_len &&
-		    !memcmp(elem->data + match_offset - 2, match, match_len))
-			return (void *)elem;
-=======
 	for_each_element_id(elem, eid, ies, len) {
 		if (elem->datalen >= match_offset + match_len &&
 		    !memcmp(elem->data + match_offset, match, match_len))
 			return elem;
->>>>>>> f7688b48
 	}
 
 	return NULL;
