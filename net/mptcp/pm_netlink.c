// SPDX-License-Identifier: GPL-2.0
/* Multipath TCP
 *
 * Copyright (c) 2020, Red Hat, Inc.
 */

#define pr_fmt(fmt) "MPTCP: " fmt

#include <linux/inet.h>
#include <linux/kernel.h>
#include <net/tcp.h>
#include <net/netns/generic.h>
#include <net/mptcp.h>
#include <net/genetlink.h>
#include <uapi/linux/mptcp.h>

#include "protocol.h"
#include "mib.h"

/* forward declaration */
static struct genl_family mptcp_genl_family;

static int pm_nl_pernet_id;

struct mptcp_pm_add_entry {
	struct list_head	list;
	struct mptcp_addr_info	addr;
	struct timer_list	add_timer;
	struct mptcp_sock	*sock;
	u8			retrans_times;
};

struct pm_nl_pernet {
	/* protects pernet updates */
	spinlock_t		lock;
	struct list_head	local_addr_list;
	unsigned int		addrs;
	unsigned int		stale_loss_cnt;
	unsigned int		add_addr_signal_max;
	unsigned int		add_addr_accept_max;
	unsigned int		local_addr_max;
	unsigned int		subflows_max;
	unsigned int		next_id;
	DECLARE_BITMAP(id_bitmap, MPTCP_PM_MAX_ADDR_ID + 1);
};

#define MPTCP_PM_ADDR_MAX	8
#define ADD_ADDR_RETRANS_MAX	3

static struct pm_nl_pernet *pm_nl_get_pernet(const struct net *net)
{
	return net_generic(net, pm_nl_pernet_id);
}

static struct pm_nl_pernet *
pm_nl_get_pernet_from_msk(const struct mptcp_sock *msk)
{
	return pm_nl_get_pernet(sock_net((struct sock *)msk));
}

bool mptcp_addresses_equal(const struct mptcp_addr_info *a,
			   const struct mptcp_addr_info *b, bool use_port)
{
	bool addr_equals = false;

	if (a->family == b->family) {
		if (a->family == AF_INET)
			addr_equals = a->addr.s_addr == b->addr.s_addr;
#if IS_ENABLED(CONFIG_MPTCP_IPV6)
		else
			addr_equals = !ipv6_addr_cmp(&a->addr6, &b->addr6);
	} else if (a->family == AF_INET) {
		if (ipv6_addr_v4mapped(&b->addr6))
			addr_equals = a->addr.s_addr == b->addr6.s6_addr32[3];
	} else if (b->family == AF_INET) {
		if (ipv6_addr_v4mapped(&a->addr6))
			addr_equals = a->addr6.s6_addr32[3] == b->addr.s_addr;
#endif
	}

	if (!addr_equals)
		return false;
	if (!use_port)
		return true;

	return a->port == b->port;
}

static void local_address(const struct sock_common *skc,
			  struct mptcp_addr_info *addr)
{
	addr->family = skc->skc_family;
	addr->port = htons(skc->skc_num);
	if (addr->family == AF_INET)
		addr->addr.s_addr = skc->skc_rcv_saddr;
#if IS_ENABLED(CONFIG_MPTCP_IPV6)
	else if (addr->family == AF_INET6)
		addr->addr6 = skc->skc_v6_rcv_saddr;
#endif
}

static void remote_address(const struct sock_common *skc,
			   struct mptcp_addr_info *addr)
{
	addr->family = skc->skc_family;
	addr->port = skc->skc_dport;
	if (addr->family == AF_INET)
		addr->addr.s_addr = skc->skc_daddr;
#if IS_ENABLED(CONFIG_MPTCP_IPV6)
	else if (addr->family == AF_INET6)
		addr->addr6 = skc->skc_v6_daddr;
#endif
}

static bool lookup_subflow_by_saddr(const struct list_head *list,
				    const struct mptcp_addr_info *saddr)
{
	struct mptcp_subflow_context *subflow;
	struct mptcp_addr_info cur;
	struct sock_common *skc;

	list_for_each_entry(subflow, list, node) {
		skc = (struct sock_common *)mptcp_subflow_tcp_sock(subflow);

		local_address(skc, &cur);
		if (mptcp_addresses_equal(&cur, saddr, saddr->port))
			return true;
	}

	return false;
}

static bool lookup_subflow_by_daddr(const struct list_head *list,
				    const struct mptcp_addr_info *daddr)
{
	struct mptcp_subflow_context *subflow;
	struct mptcp_addr_info cur;
	struct sock_common *skc;

	list_for_each_entry(subflow, list, node) {
		skc = (struct sock_common *)mptcp_subflow_tcp_sock(subflow);

		remote_address(skc, &cur);
		if (mptcp_addresses_equal(&cur, daddr, daddr->port))
			return true;
	}

	return false;
}

static struct mptcp_pm_addr_entry *
select_local_address(const struct pm_nl_pernet *pernet,
		     const struct mptcp_sock *msk)
{
	const struct sock *sk = (const struct sock *)msk;
	struct mptcp_pm_addr_entry *entry, *ret = NULL;

	msk_owned_by_me(msk);

	rcu_read_lock();
	list_for_each_entry_rcu(entry, &pernet->local_addr_list, list) {
		if (!(entry->flags & MPTCP_PM_ADDR_FLAG_SUBFLOW))
			continue;

		if (!test_bit(entry->addr.id, msk->pm.id_avail_bitmap))
			continue;

		if (entry->addr.family != sk->sk_family) {
#if IS_ENABLED(CONFIG_MPTCP_IPV6)
			if ((entry->addr.family == AF_INET &&
			     !ipv6_addr_v4mapped(&sk->sk_v6_daddr)) ||
			    (sk->sk_family == AF_INET &&
			     !ipv6_addr_v4mapped(&entry->addr.addr6)))
#endif
				continue;
		}

		ret = entry;
		break;
	}
	rcu_read_unlock();
	return ret;
}

static struct mptcp_pm_addr_entry *
select_signal_address(struct pm_nl_pernet *pernet, const struct mptcp_sock *msk)
{
	struct mptcp_pm_addr_entry *entry, *ret = NULL;

	rcu_read_lock();
	/* do not keep any additional per socket state, just signal
	 * the address list in order.
	 * Note: removal from the local address list during the msk life-cycle
	 * can lead to additional addresses not being announced.
	 */
	list_for_each_entry_rcu(entry, &pernet->local_addr_list, list) {
		if (!test_bit(entry->addr.id, msk->pm.id_avail_bitmap))
			continue;

		if (!(entry->flags & MPTCP_PM_ADDR_FLAG_SIGNAL))
			continue;

		ret = entry;
		break;
	}
	rcu_read_unlock();
	return ret;
}

unsigned int mptcp_pm_get_add_addr_signal_max(const struct mptcp_sock *msk)
{
	const struct pm_nl_pernet *pernet = pm_nl_get_pernet_from_msk(msk);

	return READ_ONCE(pernet->add_addr_signal_max);
}
EXPORT_SYMBOL_GPL(mptcp_pm_get_add_addr_signal_max);

unsigned int mptcp_pm_get_add_addr_accept_max(const struct mptcp_sock *msk)
{
	struct pm_nl_pernet *pernet = pm_nl_get_pernet_from_msk(msk);

	return READ_ONCE(pernet->add_addr_accept_max);
}
EXPORT_SYMBOL_GPL(mptcp_pm_get_add_addr_accept_max);

unsigned int mptcp_pm_get_subflows_max(const struct mptcp_sock *msk)
{
	struct pm_nl_pernet *pernet = pm_nl_get_pernet_from_msk(msk);

	return READ_ONCE(pernet->subflows_max);
}
EXPORT_SYMBOL_GPL(mptcp_pm_get_subflows_max);

unsigned int mptcp_pm_get_local_addr_max(const struct mptcp_sock *msk)
{
	struct pm_nl_pernet *pernet = pm_nl_get_pernet_from_msk(msk);

	return READ_ONCE(pernet->local_addr_max);
}
EXPORT_SYMBOL_GPL(mptcp_pm_get_local_addr_max);

bool mptcp_pm_nl_check_work_pending(struct mptcp_sock *msk)
{
	struct pm_nl_pernet *pernet = pm_nl_get_pernet_from_msk(msk);

	if (msk->pm.subflows == mptcp_pm_get_subflows_max(msk) ||
	    (find_next_and_bit(pernet->id_bitmap, msk->pm.id_avail_bitmap,
			       MPTCP_PM_MAX_ADDR_ID + 1, 0) == MPTCP_PM_MAX_ADDR_ID + 1)) {
		WRITE_ONCE(msk->pm.work_pending, false);
		return false;
	}
	return true;
}

struct mptcp_pm_add_entry *
mptcp_lookup_anno_list_by_saddr(const struct mptcp_sock *msk,
				const struct mptcp_addr_info *addr)
{
	struct mptcp_pm_add_entry *entry;

	lockdep_assert_held(&msk->pm.lock);

	list_for_each_entry(entry, &msk->pm.anno_list, list) {
		if (mptcp_addresses_equal(&entry->addr, addr, true))
			return entry;
	}

	return NULL;
}

bool mptcp_pm_sport_in_anno_list(struct mptcp_sock *msk, const struct sock *sk)
{
	struct mptcp_pm_add_entry *entry;
	struct mptcp_addr_info saddr;
	bool ret = false;

	local_address((struct sock_common *)sk, &saddr);

	spin_lock_bh(&msk->pm.lock);
	list_for_each_entry(entry, &msk->pm.anno_list, list) {
		if (mptcp_addresses_equal(&entry->addr, &saddr, true)) {
			ret = true;
			goto out;
		}
	}

out:
	spin_unlock_bh(&msk->pm.lock);
	return ret;
}

static void mptcp_pm_add_timer(struct timer_list *timer)
{
	struct mptcp_pm_add_entry *entry = from_timer(entry, timer, add_timer);
	struct mptcp_sock *msk = entry->sock;
	struct sock *sk = (struct sock *)msk;

	pr_debug("msk=%p", msk);

	if (!msk)
		return;

	if (inet_sk_state_load(sk) == TCP_CLOSE)
		return;

	if (!entry->addr.id)
		return;

	if (mptcp_pm_should_add_signal_addr(msk)) {
		sk_reset_timer(sk, timer, jiffies + TCP_RTO_MAX / 8);
		goto out;
	}

	spin_lock_bh(&msk->pm.lock);

	if (!mptcp_pm_should_add_signal_addr(msk)) {
		pr_debug("retransmit ADD_ADDR id=%d", entry->addr.id);
		mptcp_pm_announce_addr(msk, &entry->addr, false);
		mptcp_pm_add_addr_send_ack(msk);
		entry->retrans_times++;
	}

	if (entry->retrans_times < ADD_ADDR_RETRANS_MAX)
		sk_reset_timer(sk, timer,
			       jiffies + mptcp_get_add_addr_timeout(sock_net(sk)));

	spin_unlock_bh(&msk->pm.lock);

	if (entry->retrans_times == ADD_ADDR_RETRANS_MAX)
		mptcp_pm_subflow_established(msk);

out:
	__sock_put(sk);
}

struct mptcp_pm_add_entry *
mptcp_pm_del_add_timer(struct mptcp_sock *msk,
		       const struct mptcp_addr_info *addr, bool check_id)
{
	struct mptcp_pm_add_entry *entry;
	struct sock *sk = (struct sock *)msk;

	spin_lock_bh(&msk->pm.lock);
	entry = mptcp_lookup_anno_list_by_saddr(msk, addr);
	if (entry && (!check_id || entry->addr.id == addr->id))
		entry->retrans_times = ADD_ADDR_RETRANS_MAX;
	spin_unlock_bh(&msk->pm.lock);

	if (entry && (!check_id || entry->addr.id == addr->id))
		sk_stop_timer_sync(sk, &entry->add_timer);

	return entry;
}

bool mptcp_pm_alloc_anno_list(struct mptcp_sock *msk,
			      const struct mptcp_pm_addr_entry *entry)
{
	struct mptcp_pm_add_entry *add_entry = NULL;
	struct sock *sk = (struct sock *)msk;
	struct net *net = sock_net(sk);

	lockdep_assert_held(&msk->pm.lock);

	add_entry = mptcp_lookup_anno_list_by_saddr(msk, &entry->addr);

	if (add_entry) {
		if (mptcp_pm_is_kernel(msk))
			return false;

		sk_reset_timer(sk, &add_entry->add_timer,
			       jiffies + mptcp_get_add_addr_timeout(net));
		return true;
	}

	add_entry = kmalloc(sizeof(*add_entry), GFP_ATOMIC);
	if (!add_entry)
		return false;

	list_add(&add_entry->list, &msk->pm.anno_list);

	add_entry->addr = entry->addr;
	add_entry->sock = msk;
	add_entry->retrans_times = 0;

	timer_setup(&add_entry->add_timer, mptcp_pm_add_timer, 0);
	sk_reset_timer(sk, &add_entry->add_timer,
		       jiffies + mptcp_get_add_addr_timeout(net));

	return true;
}

void mptcp_pm_free_anno_list(struct mptcp_sock *msk)
{
	struct mptcp_pm_add_entry *entry, *tmp;
	struct sock *sk = (struct sock *)msk;
	LIST_HEAD(free_list);

	pr_debug("msk=%p", msk);

	spin_lock_bh(&msk->pm.lock);
	list_splice_init(&msk->pm.anno_list, &free_list);
	spin_unlock_bh(&msk->pm.lock);

	list_for_each_entry_safe(entry, tmp, &free_list, list) {
		sk_stop_timer_sync(sk, &entry->add_timer);
		kfree(entry);
	}
}

static bool lookup_address_in_vec(const struct mptcp_addr_info *addrs, unsigned int nr,
				  const struct mptcp_addr_info *addr)
{
	int i;

	for (i = 0; i < nr; i++) {
		if (addrs[i].id == addr->id)
			return true;
	}

	return false;
}

/* Fill all the remote addresses into the array addrs[],
 * and return the array size.
 */
static unsigned int fill_remote_addresses_vec(struct mptcp_sock *msk, bool fullmesh,
					      struct mptcp_addr_info *addrs)
{
	bool deny_id0 = READ_ONCE(msk->pm.remote_deny_join_id0);
	struct sock *sk = (struct sock *)msk, *ssk;
	struct mptcp_subflow_context *subflow;
	struct mptcp_addr_info remote = { 0 };
	unsigned int subflows_max;
	int i = 0;

	subflows_max = mptcp_pm_get_subflows_max(msk);
	remote_address((struct sock_common *)sk, &remote);

	/* Non-fullmesh endpoint, fill in the single entry
	 * corresponding to the primary MPC subflow remote address
	 */
	if (!fullmesh) {
		if (deny_id0)
			return 0;

		msk->pm.subflows++;
		addrs[i++] = remote;
	} else {
		mptcp_for_each_subflow(msk, subflow) {
			ssk = mptcp_subflow_tcp_sock(subflow);
			remote_address((struct sock_common *)ssk, &addrs[i]);
			addrs[i].id = subflow->remote_id;
			if (deny_id0 && !addrs[i].id)
				continue;

			if (!lookup_address_in_vec(addrs, i, &addrs[i]) &&
			    msk->pm.subflows < subflows_max) {
				msk->pm.subflows++;
				i++;
			}
		}
	}

	return i;
}

static void __mptcp_pm_send_ack(struct mptcp_sock *msk, struct mptcp_subflow_context *subflow,
				bool prio, bool backup)
{
	struct sock *ssk = mptcp_subflow_tcp_sock(subflow);
	bool slow;

	pr_debug("send ack for %s",
		 prio ? "mp_prio" : (mptcp_pm_should_add_signal(msk) ? "add_addr" : "rm_addr"));

	slow = lock_sock_fast(ssk);
	if (prio) {
		if (subflow->backup != backup)
			msk->last_snd = NULL;

		subflow->send_mp_prio = 1;
		subflow->backup = backup;
		subflow->request_bkup = backup;
	}

	__mptcp_subflow_send_ack(ssk);
	unlock_sock_fast(ssk, slow);
}

static void mptcp_pm_send_ack(struct mptcp_sock *msk, struct mptcp_subflow_context *subflow,
			      bool prio, bool backup)
{
	spin_unlock_bh(&msk->pm.lock);
	__mptcp_pm_send_ack(msk, subflow, prio, backup);
	spin_lock_bh(&msk->pm.lock);
}

static struct mptcp_pm_addr_entry *
__lookup_addr_by_id(struct pm_nl_pernet *pernet, unsigned int id)
{
	struct mptcp_pm_addr_entry *entry;

	list_for_each_entry(entry, &pernet->local_addr_list, list) {
		if (entry->addr.id == id)
			return entry;
	}
	return NULL;
}

static struct mptcp_pm_addr_entry *
__lookup_addr(struct pm_nl_pernet *pernet, const struct mptcp_addr_info *info,
	      bool lookup_by_id)
{
	struct mptcp_pm_addr_entry *entry;

	list_for_each_entry(entry, &pernet->local_addr_list, list) {
		if ((!lookup_by_id &&
		     mptcp_addresses_equal(&entry->addr, info, entry->addr.port)) ||
		    (lookup_by_id && entry->addr.id == info->id))
			return entry;
	}
	return NULL;
}

static void mptcp_pm_create_subflow_or_signal_addr(struct mptcp_sock *msk)
{
	struct sock *sk = (struct sock *)msk;
	struct mptcp_pm_addr_entry *local;
	unsigned int add_addr_signal_max;
	unsigned int local_addr_max;
	struct pm_nl_pernet *pernet;
	unsigned int subflows_max;

	pernet = pm_nl_get_pernet(sock_net(sk));

	add_addr_signal_max = mptcp_pm_get_add_addr_signal_max(msk);
	local_addr_max = mptcp_pm_get_local_addr_max(msk);
	subflows_max = mptcp_pm_get_subflows_max(msk);

	/* do lazy endpoint usage accounting for the MPC subflows */
	if (unlikely(!(msk->pm.status & BIT(MPTCP_PM_MPC_ENDPOINT_ACCOUNTED))) && msk->first) {
		struct mptcp_subflow_context *subflow = mptcp_subflow_ctx(msk->first);
		struct mptcp_pm_addr_entry *entry;
		struct mptcp_addr_info mpc_addr;
		bool backup = false;

		local_address((struct sock_common *)msk->first, &mpc_addr);
		rcu_read_lock();
		entry = __lookup_addr(pernet, &mpc_addr, false);
		if (entry) {
			__clear_bit(entry->addr.id, msk->pm.id_avail_bitmap);
			msk->mpc_endpoint_id = entry->addr.id;
			backup = !!(entry->flags & MPTCP_PM_ADDR_FLAG_BACKUP);
		}
		rcu_read_unlock();

		if (backup)
			mptcp_pm_send_ack(msk, subflow, true, backup);

		msk->pm.status |= BIT(MPTCP_PM_MPC_ENDPOINT_ACCOUNTED);
	}

	pr_debug("local %d:%d signal %d:%d subflows %d:%d\n",
		 msk->pm.local_addr_used, local_addr_max,
		 msk->pm.add_addr_signaled, add_addr_signal_max,
		 msk->pm.subflows, subflows_max);

	/* check first for announce */
	if (msk->pm.add_addr_signaled < add_addr_signal_max) {
		local = select_signal_address(pernet, msk);

		/* due to racing events on both ends we can reach here while
		 * previous add address is still running: if we invoke now
		 * mptcp_pm_announce_addr(), that will fail and the
		 * corresponding id will be marked as used.
		 * Instead let the PM machinery reschedule us when the
		 * current address announce will be completed.
		 */
		if (msk->pm.addr_signal & BIT(MPTCP_ADD_ADDR_SIGNAL))
			return;

		if (local) {
			if (mptcp_pm_alloc_anno_list(msk, local)) {
				__clear_bit(local->addr.id, msk->pm.id_avail_bitmap);
				msk->pm.add_addr_signaled++;
				mptcp_pm_announce_addr(msk, &local->addr, false);
				mptcp_pm_nl_addr_send_ack(msk);
			}
		}
	}

	/* check if should create a new subflow */
	while (msk->pm.local_addr_used < local_addr_max &&
	       msk->pm.subflows < subflows_max) {
		struct mptcp_addr_info addrs[MPTCP_PM_ADDR_MAX];
		bool fullmesh;
		int i, nr;

		local = select_local_address(pernet, msk);
		if (!local)
			break;

		fullmesh = !!(local->flags & MPTCP_PM_ADDR_FLAG_FULLMESH);

		msk->pm.local_addr_used++;
		nr = fill_remote_addresses_vec(msk, fullmesh, addrs);
		if (nr)
			__clear_bit(local->addr.id, msk->pm.id_avail_bitmap);
		spin_unlock_bh(&msk->pm.lock);
		for (i = 0; i < nr; i++)
			__mptcp_subflow_connect(sk, &local->addr, &addrs[i]);
		spin_lock_bh(&msk->pm.lock);
	}
	mptcp_pm_nl_check_work_pending(msk);
}

static void mptcp_pm_nl_fully_established(struct mptcp_sock *msk)
{
	mptcp_pm_create_subflow_or_signal_addr(msk);
}

static void mptcp_pm_nl_subflow_established(struct mptcp_sock *msk)
{
	mptcp_pm_create_subflow_or_signal_addr(msk);
}

/* Fill all the local addresses into the array addrs[],
 * and return the array size.
 */
static unsigned int fill_local_addresses_vec(struct mptcp_sock *msk,
					     struct mptcp_addr_info *addrs)
{
	struct sock *sk = (struct sock *)msk;
	struct mptcp_pm_addr_entry *entry;
	struct mptcp_addr_info local;
	struct pm_nl_pernet *pernet;
	unsigned int subflows_max;
	int i = 0;

	pernet = pm_nl_get_pernet_from_msk(msk);
	subflows_max = mptcp_pm_get_subflows_max(msk);

	rcu_read_lock();
	list_for_each_entry_rcu(entry, &pernet->local_addr_list, list) {
		if (!(entry->flags & MPTCP_PM_ADDR_FLAG_FULLMESH))
			continue;

		if (entry->addr.family != sk->sk_family) {
#if IS_ENABLED(CONFIG_MPTCP_IPV6)
			if ((entry->addr.family == AF_INET &&
			     !ipv6_addr_v4mapped(&sk->sk_v6_daddr)) ||
			    (sk->sk_family == AF_INET &&
			     !ipv6_addr_v4mapped(&entry->addr.addr6)))
#endif
				continue;
		}

		if (msk->pm.subflows < subflows_max) {
			msk->pm.subflows++;
			addrs[i++] = entry->addr;
		}
	}
	rcu_read_unlock();

	/* If the array is empty, fill in the single
	 * 'IPADDRANY' local address
	 */
	if (!i) {
		memset(&local, 0, sizeof(local));
		local.family = msk->pm.remote.family;

		msk->pm.subflows++;
		addrs[i++] = local;
	}

	return i;
}

static void mptcp_pm_nl_add_addr_received(struct mptcp_sock *msk)
{
	struct mptcp_addr_info addrs[MPTCP_PM_ADDR_MAX];
	struct sock *sk = (struct sock *)msk;
	unsigned int add_addr_accept_max;
	struct mptcp_addr_info remote;
	unsigned int subflows_max;
	int i, nr;

	add_addr_accept_max = mptcp_pm_get_add_addr_accept_max(msk);
	subflows_max = mptcp_pm_get_subflows_max(msk);

	pr_debug("accepted %d:%d remote family %d",
		 msk->pm.add_addr_accepted, add_addr_accept_max,
		 msk->pm.remote.family);

	remote = msk->pm.remote;
	mptcp_pm_announce_addr(msk, &remote, true);
	mptcp_pm_nl_addr_send_ack(msk);

	if (lookup_subflow_by_daddr(&msk->conn_list, &remote))
		return;

	/* pick id 0 port, if none is provided the remote address */
	if (!remote.port)
		remote.port = sk->sk_dport;

	/* connect to the specified remote address, using whatever
	 * local address the routing configuration will pick.
	 */
	nr = fill_local_addresses_vec(msk, addrs);

	msk->pm.add_addr_accepted++;
	if (msk->pm.add_addr_accepted >= add_addr_accept_max ||
	    msk->pm.subflows >= subflows_max)
		WRITE_ONCE(msk->pm.accept_addr, false);

	spin_unlock_bh(&msk->pm.lock);
	for (i = 0; i < nr; i++)
		__mptcp_subflow_connect(sk, &addrs[i], &remote);
	spin_lock_bh(&msk->pm.lock);
}

void mptcp_pm_nl_addr_send_ack(struct mptcp_sock *msk)
{
	struct mptcp_subflow_context *subflow;

	msk_owned_by_me(msk);
	lockdep_assert_held(&msk->pm.lock);

	if (!mptcp_pm_should_add_signal(msk) &&
	    !mptcp_pm_should_rm_signal(msk))
		return;

	subflow = list_first_entry_or_null(&msk->conn_list, typeof(*subflow), node);
	if (subflow)
		mptcp_pm_send_ack(msk, subflow, false, false);
}

int mptcp_pm_nl_mp_prio_send_ack(struct mptcp_sock *msk,
				 struct mptcp_addr_info *addr,
				 struct mptcp_addr_info *rem,
				 u8 bkup)
{
	struct mptcp_subflow_context *subflow;

	pr_debug("bkup=%d", bkup);

	mptcp_for_each_subflow(msk, subflow) {
		struct sock *ssk = mptcp_subflow_tcp_sock(subflow);
		struct mptcp_addr_info local, remote;

		local_address((struct sock_common *)ssk, &local);
		if (!mptcp_addresses_equal(&local, addr, addr->port))
			continue;

		if (rem && rem->family != AF_UNSPEC) {
			remote_address((struct sock_common *)ssk, &remote);
			if (!mptcp_addresses_equal(&remote, rem, rem->port))
				continue;
		}

		__mptcp_pm_send_ack(msk, subflow, true, bkup);
		return 0;
	}

	return -EINVAL;
}

static bool mptcp_local_id_match(const struct mptcp_sock *msk, u8 local_id, u8 id)
{
	return local_id == id || (!local_id && msk->mpc_endpoint_id == id);
}

static void mptcp_pm_nl_rm_addr_or_subflow(struct mptcp_sock *msk,
					   const struct mptcp_rm_list *rm_list,
					   enum linux_mptcp_mib_field rm_type)
{
	struct mptcp_subflow_context *subflow, *tmp;
	struct sock *sk = (struct sock *)msk;
	u8 i;

	pr_debug("%s rm_list_nr %d",
		 rm_type == MPTCP_MIB_RMADDR ? "address" : "subflow", rm_list->nr);

	msk_owned_by_me(msk);

	if (sk->sk_state == TCP_LISTEN)
		return;

	if (!rm_list->nr)
		return;

	if (list_empty(&msk->conn_list))
		return;

	for (i = 0; i < rm_list->nr; i++) {
		u8 rm_id = rm_list->ids[i];
		bool removed = false;

		mptcp_for_each_subflow_safe(msk, subflow, tmp) {
			struct sock *ssk = mptcp_subflow_tcp_sock(subflow);
			int how = RCV_SHUTDOWN | SEND_SHUTDOWN;
			u8 id = subflow->local_id;

			if (rm_type == MPTCP_MIB_RMADDR && subflow->remote_id != rm_id)
				continue;
			if (rm_type == MPTCP_MIB_RMSUBFLOW && !mptcp_local_id_match(msk, id, rm_id))
				continue;

			pr_debug(" -> %s rm_list_ids[%d]=%u local_id=%u remote_id=%u mpc_id=%u",
				 rm_type == MPTCP_MIB_RMADDR ? "address" : "subflow",
				 i, rm_id, subflow->local_id, subflow->remote_id,
				 msk->mpc_endpoint_id);
			spin_unlock_bh(&msk->pm.lock);
			mptcp_subflow_shutdown(sk, ssk, how);

			/* the following takes care of updating the subflows counter */
			mptcp_close_ssk(sk, ssk, subflow);
			spin_lock_bh(&msk->pm.lock);

			removed = true;
			__MPTCP_INC_STATS(sock_net(sk), rm_type);
		}
		if (rm_type == MPTCP_MIB_RMSUBFLOW)
			__set_bit(rm_id ? rm_id : msk->mpc_endpoint_id, msk->pm.id_avail_bitmap);
		if (!removed)
			continue;

		if (!mptcp_pm_is_kernel(msk))
			continue;

		if (rm_type == MPTCP_MIB_RMADDR) {
			msk->pm.add_addr_accepted--;
			WRITE_ONCE(msk->pm.accept_addr, true);
		} else if (rm_type == MPTCP_MIB_RMSUBFLOW) {
			msk->pm.local_addr_used--;
		}
	}
}

static void mptcp_pm_nl_rm_addr_received(struct mptcp_sock *msk)
{
	mptcp_pm_nl_rm_addr_or_subflow(msk, &msk->pm.rm_list_rx, MPTCP_MIB_RMADDR);
}

void mptcp_pm_nl_rm_subflow_received(struct mptcp_sock *msk,
				     const struct mptcp_rm_list *rm_list)
{
	mptcp_pm_nl_rm_addr_or_subflow(msk, rm_list, MPTCP_MIB_RMSUBFLOW);
}

void mptcp_pm_nl_work(struct mptcp_sock *msk)
{
	struct mptcp_pm_data *pm = &msk->pm;

	msk_owned_by_me(msk);

	if (!(pm->status & MPTCP_PM_WORK_MASK))
		return;

	spin_lock_bh(&msk->pm.lock);

	pr_debug("msk=%p status=%x", msk, pm->status);
	if (pm->status & BIT(MPTCP_PM_ADD_ADDR_RECEIVED)) {
		pm->status &= ~BIT(MPTCP_PM_ADD_ADDR_RECEIVED);
		mptcp_pm_nl_add_addr_received(msk);
	}
	if (pm->status & BIT(MPTCP_PM_ADD_ADDR_SEND_ACK)) {
		pm->status &= ~BIT(MPTCP_PM_ADD_ADDR_SEND_ACK);
		mptcp_pm_nl_addr_send_ack(msk);
	}
	if (pm->status & BIT(MPTCP_PM_RM_ADDR_RECEIVED)) {
		pm->status &= ~BIT(MPTCP_PM_RM_ADDR_RECEIVED);
		mptcp_pm_nl_rm_addr_received(msk);
	}
	if (pm->status & BIT(MPTCP_PM_ESTABLISHED)) {
		pm->status &= ~BIT(MPTCP_PM_ESTABLISHED);
		mptcp_pm_nl_fully_established(msk);
	}
	if (pm->status & BIT(MPTCP_PM_SUBFLOW_ESTABLISHED)) {
		pm->status &= ~BIT(MPTCP_PM_SUBFLOW_ESTABLISHED);
		mptcp_pm_nl_subflow_established(msk);
	}

	spin_unlock_bh(&msk->pm.lock);
}

static bool address_use_port(struct mptcp_pm_addr_entry *entry)
{
	return (entry->flags &
		(MPTCP_PM_ADDR_FLAG_SIGNAL | MPTCP_PM_ADDR_FLAG_SUBFLOW)) ==
		MPTCP_PM_ADDR_FLAG_SIGNAL;
}

/* caller must ensure the RCU grace period is already elapsed */
static void __mptcp_pm_release_addr_entry(struct mptcp_pm_addr_entry *entry)
{
	if (entry->lsk)
		sock_release(entry->lsk);
	kfree(entry);
}

static int mptcp_pm_nl_append_new_local_addr(struct pm_nl_pernet *pernet,
					     struct mptcp_pm_addr_entry *entry)
{
	struct mptcp_pm_addr_entry *cur, *del_entry = NULL;
	unsigned int addr_max;
	int ret = -EINVAL;

	spin_lock_bh(&pernet->lock);
	/* to keep the code simple, don't do IDR-like allocation for address ID,
	 * just bail when we exceed limits
	 */
	if (pernet->next_id == MPTCP_PM_MAX_ADDR_ID)
		pernet->next_id = 1;
	if (pernet->addrs >= MPTCP_PM_ADDR_MAX) {
		ret = -ERANGE;
		goto out;
	}
	if (test_bit(entry->addr.id, pernet->id_bitmap)) {
		ret = -EBUSY;
		goto out;
	}

	/* do not insert duplicate address, differentiate on port only
	 * singled addresses
	 */
	if (!address_use_port(entry))
		entry->addr.port = 0;
	list_for_each_entry(cur, &pernet->local_addr_list, list) {
		if (mptcp_addresses_equal(&cur->addr, &entry->addr,
					  cur->addr.port || entry->addr.port)) {
			/* allow replacing the exiting endpoint only if such
			 * endpoint is an implicit one and the user-space
			 * did not provide an endpoint id
			 */
			if (!(cur->flags & MPTCP_PM_ADDR_FLAG_IMPLICIT)) {
				ret = -EEXIST;
				goto out;
			}
			if (entry->addr.id)
				goto out;

			pernet->addrs--;
			entry->addr.id = cur->addr.id;
			list_del_rcu(&cur->list);
			del_entry = cur;
			break;
		}
	}

	if (!entry->addr.id) {
find_next:
		entry->addr.id = find_next_zero_bit(pernet->id_bitmap,
						    MPTCP_PM_MAX_ADDR_ID + 1,
						    pernet->next_id);
		if (!entry->addr.id && pernet->next_id != 1) {
			pernet->next_id = 1;
			goto find_next;
		}
	}

	if (!entry->addr.id)
		goto out;

	__set_bit(entry->addr.id, pernet->id_bitmap);
	if (entry->addr.id > pernet->next_id)
		pernet->next_id = entry->addr.id;

	if (entry->flags & MPTCP_PM_ADDR_FLAG_SIGNAL) {
		addr_max = pernet->add_addr_signal_max;
		WRITE_ONCE(pernet->add_addr_signal_max, addr_max + 1);
	}
	if (entry->flags & MPTCP_PM_ADDR_FLAG_SUBFLOW) {
		addr_max = pernet->local_addr_max;
		WRITE_ONCE(pernet->local_addr_max, addr_max + 1);
	}

	pernet->addrs++;
	if (!entry->addr.port)
		list_add_tail_rcu(&entry->list, &pernet->local_addr_list);
	else
		list_add_rcu(&entry->list, &pernet->local_addr_list);
	ret = entry->addr.id;

out:
	spin_unlock_bh(&pernet->lock);

	/* just replaced an existing entry, free it */
	if (del_entry) {
		synchronize_rcu();
		__mptcp_pm_release_addr_entry(del_entry);
	}
	return ret;
}

static int mptcp_pm_nl_create_listen_socket(struct sock *sk,
					    struct mptcp_pm_addr_entry *entry)
{
	int addrlen = sizeof(struct sockaddr_in);
	struct sockaddr_storage addr;
	struct socket *ssock;
	struct sock *newsk;
	int backlog = 1024;
	int err;

	err = sock_create_kern(sock_net(sk), entry->addr.family,
			       SOCK_STREAM, IPPROTO_MPTCP, &entry->lsk);
	if (err)
		return err;

	newsk = entry->lsk->sk;
	if (!newsk)
		return -EINVAL;

	lock_sock(newsk);
	ssock = __mptcp_nmpc_socket(mptcp_sk(newsk));
	release_sock(newsk);
	if (!ssock)
		return -EINVAL;

	mptcp_info2sockaddr(&entry->addr, &addr, entry->addr.family);
#if IS_ENABLED(CONFIG_MPTCP_IPV6)
	if (entry->addr.family == AF_INET6)
		addrlen = sizeof(struct sockaddr_in6);
#endif
	err = kernel_bind(ssock, (struct sockaddr *)&addr, addrlen);
<<<<<<< HEAD
	if (err) {
		pr_warn("kernel_bind error, err=%d", err);
		return err;
	}

	err = kernel_listen(ssock, backlog);
	if (err) {
		pr_warn("kernel_listen error, err=%d", err);
		return err;
	}

=======
	if (err)
		return err;

	err = kernel_listen(ssock, backlog);
	if (err)
		return err;

	mptcp_event_pm_listener(ssock->sk, MPTCP_EVENT_LISTENER_CREATED);

>>>>>>> 6ab3eda1
	return 0;
}

int mptcp_pm_nl_get_local_id(struct mptcp_sock *msk, struct sock_common *skc)
{
	struct mptcp_pm_addr_entry *entry;
	struct mptcp_addr_info skc_local;
	struct mptcp_addr_info msk_local;
	struct pm_nl_pernet *pernet;
	int ret = -1;

	if (WARN_ON_ONCE(!msk))
		return -1;

	/* The 0 ID mapping is defined by the first subflow, copied into the msk
	 * addr
	 */
	local_address((struct sock_common *)msk, &msk_local);
	local_address((struct sock_common *)skc, &skc_local);
	if (mptcp_addresses_equal(&msk_local, &skc_local, false))
		return 0;

	if (mptcp_pm_is_userspace(msk))
		return mptcp_userspace_pm_get_local_id(msk, &skc_local);

	pernet = pm_nl_get_pernet_from_msk(msk);

	rcu_read_lock();
	list_for_each_entry_rcu(entry, &pernet->local_addr_list, list) {
		if (mptcp_addresses_equal(&entry->addr, &skc_local, entry->addr.port)) {
			ret = entry->addr.id;
			break;
		}
	}
	rcu_read_unlock();
	if (ret >= 0)
		return ret;

	/* address not found, add to local list */
	entry = kmalloc(sizeof(*entry), GFP_ATOMIC);
	if (!entry)
		return -ENOMEM;

	entry->addr = skc_local;
	entry->addr.id = 0;
	entry->addr.port = 0;
	entry->ifindex = 0;
	entry->flags = MPTCP_PM_ADDR_FLAG_IMPLICIT;
	entry->lsk = NULL;
	ret = mptcp_pm_nl_append_new_local_addr(pernet, entry);
	if (ret < 0)
		kfree(entry);

	return ret;
}

#define MPTCP_PM_CMD_GRP_OFFSET       0
#define MPTCP_PM_EV_GRP_OFFSET        1

static const struct genl_multicast_group mptcp_pm_mcgrps[] = {
	[MPTCP_PM_CMD_GRP_OFFSET]	= { .name = MPTCP_PM_CMD_GRP_NAME, },
	[MPTCP_PM_EV_GRP_OFFSET]        = { .name = MPTCP_PM_EV_GRP_NAME,
					    .flags = GENL_UNS_ADMIN_PERM,
					  },
};

static const struct nla_policy
mptcp_pm_addr_policy[MPTCP_PM_ADDR_ATTR_MAX + 1] = {
	[MPTCP_PM_ADDR_ATTR_FAMILY]	= { .type	= NLA_U16,	},
	[MPTCP_PM_ADDR_ATTR_ID]		= { .type	= NLA_U8,	},
	[MPTCP_PM_ADDR_ATTR_ADDR4]	= { .type	= NLA_U32,	},
	[MPTCP_PM_ADDR_ATTR_ADDR6]	=
		NLA_POLICY_EXACT_LEN(sizeof(struct in6_addr)),
	[MPTCP_PM_ADDR_ATTR_PORT]	= { .type	= NLA_U16	},
	[MPTCP_PM_ADDR_ATTR_FLAGS]	= { .type	= NLA_U32	},
	[MPTCP_PM_ADDR_ATTR_IF_IDX]     = { .type	= NLA_S32	},
};

static const struct nla_policy mptcp_pm_policy[MPTCP_PM_ATTR_MAX + 1] = {
	[MPTCP_PM_ATTR_ADDR]		=
					NLA_POLICY_NESTED(mptcp_pm_addr_policy),
	[MPTCP_PM_ATTR_RCV_ADD_ADDRS]	= { .type	= NLA_U32,	},
	[MPTCP_PM_ATTR_SUBFLOWS]	= { .type	= NLA_U32,	},
	[MPTCP_PM_ATTR_TOKEN]		= { .type	= NLA_U32,	},
	[MPTCP_PM_ATTR_LOC_ID]		= { .type	= NLA_U8,	},
	[MPTCP_PM_ATTR_ADDR_REMOTE]	=
					NLA_POLICY_NESTED(mptcp_pm_addr_policy),
};

void mptcp_pm_nl_subflow_chk_stale(const struct mptcp_sock *msk, struct sock *ssk)
{
	struct mptcp_subflow_context *iter, *subflow = mptcp_subflow_ctx(ssk);
	struct sock *sk = (struct sock *)msk;
	unsigned int active_max_loss_cnt;
	struct net *net = sock_net(sk);
	unsigned int stale_loss_cnt;
	bool slow;

	stale_loss_cnt = mptcp_stale_loss_cnt(net);
	if (subflow->stale || !stale_loss_cnt || subflow->stale_count <= stale_loss_cnt)
		return;

	/* look for another available subflow not in loss state */
	active_max_loss_cnt = max_t(int, stale_loss_cnt - 1, 1);
	mptcp_for_each_subflow(msk, iter) {
		if (iter != subflow && mptcp_subflow_active(iter) &&
		    iter->stale_count < active_max_loss_cnt) {
			/* we have some alternatives, try to mark this subflow as idle ...*/
			slow = lock_sock_fast(ssk);
			if (!tcp_rtx_and_write_queues_empty(ssk)) {
				subflow->stale = 1;
				__mptcp_retransmit_pending_data(sk);
				MPTCP_INC_STATS(sock_net(sk), MPTCP_MIB_SUBFLOWSTALE);
			}
			unlock_sock_fast(ssk, slow);

			/* always try to push the pending data regardless of re-injections:
			 * we can possibly use backup subflows now, and subflow selection
			 * is cheap under the msk socket lock
			 */
			__mptcp_push_pending(sk, 0);
			return;
		}
	}
}

static int mptcp_pm_family_to_addr(int family)
{
#if IS_ENABLED(CONFIG_MPTCP_IPV6)
	if (family == AF_INET6)
		return MPTCP_PM_ADDR_ATTR_ADDR6;
#endif
	return MPTCP_PM_ADDR_ATTR_ADDR4;
}

static int mptcp_pm_parse_pm_addr_attr(struct nlattr *tb[],
				       const struct nlattr *attr,
				       struct genl_info *info,
				       struct mptcp_addr_info *addr,
				       bool require_family)
{
	int err, addr_addr;

	if (!attr) {
		GENL_SET_ERR_MSG(info, "missing address info");
		return -EINVAL;
	}

	/* no validation needed - was already done via nested policy */
	err = nla_parse_nested_deprecated(tb, MPTCP_PM_ADDR_ATTR_MAX, attr,
					  mptcp_pm_addr_policy, info->extack);
	if (err)
		return err;

	if (tb[MPTCP_PM_ADDR_ATTR_ID])
		addr->id = nla_get_u8(tb[MPTCP_PM_ADDR_ATTR_ID]);

	if (!tb[MPTCP_PM_ADDR_ATTR_FAMILY]) {
		if (!require_family)
			return 0;

		NL_SET_ERR_MSG_ATTR(info->extack, attr,
				    "missing family");
		return -EINVAL;
	}

	addr->family = nla_get_u16(tb[MPTCP_PM_ADDR_ATTR_FAMILY]);
	if (addr->family != AF_INET
#if IS_ENABLED(CONFIG_MPTCP_IPV6)
	    && addr->family != AF_INET6
#endif
	    ) {
		NL_SET_ERR_MSG_ATTR(info->extack, attr,
				    "unknown address family");
		return -EINVAL;
	}
	addr_addr = mptcp_pm_family_to_addr(addr->family);
	if (!tb[addr_addr]) {
		NL_SET_ERR_MSG_ATTR(info->extack, attr,
				    "missing address data");
		return -EINVAL;
	}

#if IS_ENABLED(CONFIG_MPTCP_IPV6)
	if (addr->family == AF_INET6)
		addr->addr6 = nla_get_in6_addr(tb[addr_addr]);
	else
#endif
		addr->addr.s_addr = nla_get_in_addr(tb[addr_addr]);

	if (tb[MPTCP_PM_ADDR_ATTR_PORT])
		addr->port = htons(nla_get_u16(tb[MPTCP_PM_ADDR_ATTR_PORT]));

	return 0;
}

int mptcp_pm_parse_addr(struct nlattr *attr, struct genl_info *info,
			struct mptcp_addr_info *addr)
{
	struct nlattr *tb[MPTCP_PM_ADDR_ATTR_MAX + 1];

	memset(addr, 0, sizeof(*addr));

	return mptcp_pm_parse_pm_addr_attr(tb, attr, info, addr, true);
}

int mptcp_pm_parse_entry(struct nlattr *attr, struct genl_info *info,
			 bool require_family,
			 struct mptcp_pm_addr_entry *entry)
{
	struct nlattr *tb[MPTCP_PM_ADDR_ATTR_MAX + 1];
	int err;

	memset(entry, 0, sizeof(*entry));

	err = mptcp_pm_parse_pm_addr_attr(tb, attr, info, &entry->addr, require_family);
	if (err)
		return err;

	if (tb[MPTCP_PM_ADDR_ATTR_IF_IDX]) {
		u32 val = nla_get_s32(tb[MPTCP_PM_ADDR_ATTR_IF_IDX]);

		entry->ifindex = val;
	}

	if (tb[MPTCP_PM_ADDR_ATTR_FLAGS])
		entry->flags = nla_get_u32(tb[MPTCP_PM_ADDR_ATTR_FLAGS]);

	if (tb[MPTCP_PM_ADDR_ATTR_PORT])
		entry->addr.port = htons(nla_get_u16(tb[MPTCP_PM_ADDR_ATTR_PORT]));

	return 0;
}

static struct pm_nl_pernet *genl_info_pm_nl(struct genl_info *info)
{
	return pm_nl_get_pernet(genl_info_net(info));
}

static int mptcp_nl_add_subflow_or_signal_addr(struct net *net)
{
	struct mptcp_sock *msk;
	long s_slot = 0, s_num = 0;

	while ((msk = mptcp_token_iter_next(net, &s_slot, &s_num)) != NULL) {
		struct sock *sk = (struct sock *)msk;

		if (!READ_ONCE(msk->fully_established) ||
		    mptcp_pm_is_userspace(msk))
			goto next;

		lock_sock(sk);
		spin_lock_bh(&msk->pm.lock);
		mptcp_pm_create_subflow_or_signal_addr(msk);
		spin_unlock_bh(&msk->pm.lock);
		release_sock(sk);

next:
		sock_put(sk);
		cond_resched();
	}

	return 0;
}

static int mptcp_nl_cmd_add_addr(struct sk_buff *skb, struct genl_info *info)
{
	struct nlattr *attr = info->attrs[MPTCP_PM_ATTR_ADDR];
	struct pm_nl_pernet *pernet = genl_info_pm_nl(info);
	struct mptcp_pm_addr_entry addr, *entry;
	int ret;

	ret = mptcp_pm_parse_entry(attr, info, true, &addr);
	if (ret < 0)
		return ret;

	if (addr.addr.port && !(addr.flags & MPTCP_PM_ADDR_FLAG_SIGNAL)) {
		GENL_SET_ERR_MSG(info, "flags must have signal when using port");
		return -EINVAL;
	}

	if (addr.flags & MPTCP_PM_ADDR_FLAG_SIGNAL &&
	    addr.flags & MPTCP_PM_ADDR_FLAG_FULLMESH) {
		GENL_SET_ERR_MSG(info, "flags mustn't have both signal and fullmesh");
		return -EINVAL;
	}

	if (addr.flags & MPTCP_PM_ADDR_FLAG_IMPLICIT) {
		GENL_SET_ERR_MSG(info, "can't create IMPLICIT endpoint");
		return -EINVAL;
	}

	entry = kzalloc(sizeof(*entry), GFP_KERNEL_ACCOUNT);
	if (!entry) {
		GENL_SET_ERR_MSG(info, "can't allocate addr");
		return -ENOMEM;
	}

	*entry = addr;
	if (entry->addr.port) {
		ret = mptcp_pm_nl_create_listen_socket(skb->sk, entry);
		if (ret) {
<<<<<<< HEAD
			GENL_SET_ERR_MSG(info, "create listen socket error");
=======
			GENL_SET_ERR_MSG_FMT(info, "create listen socket error: %d", ret);
>>>>>>> 6ab3eda1
			goto out_free;
		}
	}
	ret = mptcp_pm_nl_append_new_local_addr(pernet, entry);
	if (ret < 0) {
<<<<<<< HEAD
		GENL_SET_ERR_MSG(info, "too many addresses or duplicate one");
=======
		GENL_SET_ERR_MSG_FMT(info, "too many addresses or duplicate one: %d", ret);
>>>>>>> 6ab3eda1
		goto out_free;
	}

	mptcp_nl_add_subflow_or_signal_addr(sock_net(skb->sk));
	return 0;

out_free:
	__mptcp_pm_release_addr_entry(entry);
	return ret;
}

int mptcp_pm_get_flags_and_ifindex_by_id(struct mptcp_sock *msk, unsigned int id,
					 u8 *flags, int *ifindex)
{
	struct mptcp_pm_addr_entry *entry;
	struct sock *sk = (struct sock *)msk;
	struct net *net = sock_net(sk);

	*flags = 0;
	*ifindex = 0;

	if (id) {
		if (mptcp_pm_is_userspace(msk))
			return mptcp_userspace_pm_get_flags_and_ifindex_by_id(msk,
									      id,
									      flags,
									      ifindex);

		rcu_read_lock();
		entry = __lookup_addr_by_id(pm_nl_get_pernet(net), id);
		if (entry) {
			*flags = entry->flags;
			*ifindex = entry->ifindex;
		}
		rcu_read_unlock();
	}

	return 0;
}

static bool remove_anno_list_by_saddr(struct mptcp_sock *msk,
				      const struct mptcp_addr_info *addr)
{
	struct mptcp_pm_add_entry *entry;

	entry = mptcp_pm_del_add_timer(msk, addr, false);
	if (entry) {
		list_del(&entry->list);
		kfree(entry);
		return true;
	}

	return false;
}

static bool mptcp_pm_remove_anno_addr(struct mptcp_sock *msk,
				      const struct mptcp_addr_info *addr,
				      bool force)
{
	struct mptcp_rm_list list = { .nr = 0 };
	bool ret;

	list.ids[list.nr++] = addr->id;

	ret = remove_anno_list_by_saddr(msk, addr);
	if (ret || force) {
		spin_lock_bh(&msk->pm.lock);
		mptcp_pm_remove_addr(msk, &list);
		spin_unlock_bh(&msk->pm.lock);
	}
	return ret;
}

static int mptcp_nl_remove_subflow_and_signal_addr(struct net *net,
						   const struct mptcp_pm_addr_entry *entry)
{
	const struct mptcp_addr_info *addr = &entry->addr;
	struct mptcp_rm_list list = { .nr = 0 };
	long s_slot = 0, s_num = 0;
	struct mptcp_sock *msk;

	pr_debug("remove_id=%d", addr->id);

	list.ids[list.nr++] = addr->id;

	while ((msk = mptcp_token_iter_next(net, &s_slot, &s_num)) != NULL) {
		struct sock *sk = (struct sock *)msk;
		bool remove_subflow;

		if (mptcp_pm_is_userspace(msk))
			goto next;

		if (list_empty(&msk->conn_list)) {
			mptcp_pm_remove_anno_addr(msk, addr, false);
			goto next;
		}

		lock_sock(sk);
		remove_subflow = lookup_subflow_by_saddr(&msk->conn_list, addr);
		mptcp_pm_remove_anno_addr(msk, addr, remove_subflow &&
					  !(entry->flags & MPTCP_PM_ADDR_FLAG_IMPLICIT));
		if (remove_subflow)
			mptcp_pm_remove_subflow(msk, &list);
		release_sock(sk);

next:
		sock_put(sk);
		cond_resched();
	}

	return 0;
}

static int mptcp_nl_remove_id_zero_address(struct net *net,
					   struct mptcp_addr_info *addr)
{
	struct mptcp_rm_list list = { .nr = 0 };
	long s_slot = 0, s_num = 0;
	struct mptcp_sock *msk;

	list.ids[list.nr++] = 0;

	while ((msk = mptcp_token_iter_next(net, &s_slot, &s_num)) != NULL) {
		struct sock *sk = (struct sock *)msk;
		struct mptcp_addr_info msk_local;

		if (list_empty(&msk->conn_list) || mptcp_pm_is_userspace(msk))
			goto next;

		local_address((struct sock_common *)msk, &msk_local);
		if (!mptcp_addresses_equal(&msk_local, addr, addr->port))
			goto next;

		lock_sock(sk);
		spin_lock_bh(&msk->pm.lock);
		mptcp_pm_remove_addr(msk, &list);
		mptcp_pm_nl_rm_subflow_received(msk, &list);
		spin_unlock_bh(&msk->pm.lock);
		release_sock(sk);

next:
		sock_put(sk);
		cond_resched();
	}

	return 0;
}

static int mptcp_nl_cmd_del_addr(struct sk_buff *skb, struct genl_info *info)
{
	struct nlattr *attr = info->attrs[MPTCP_PM_ATTR_ADDR];
	struct pm_nl_pernet *pernet = genl_info_pm_nl(info);
	struct mptcp_pm_addr_entry addr, *entry;
	unsigned int addr_max;
	int ret;

	ret = mptcp_pm_parse_entry(attr, info, false, &addr);
	if (ret < 0)
		return ret;

	/* the zero id address is special: the first address used by the msk
	 * always gets such an id, so different subflows can have different zero
	 * id addresses. Additionally zero id is not accounted for in id_bitmap.
	 * Let's use an 'mptcp_rm_list' instead of the common remove code.
	 */
	if (addr.addr.id == 0)
		return mptcp_nl_remove_id_zero_address(sock_net(skb->sk), &addr.addr);

	spin_lock_bh(&pernet->lock);
	entry = __lookup_addr_by_id(pernet, addr.addr.id);
	if (!entry) {
		GENL_SET_ERR_MSG(info, "address not found");
		spin_unlock_bh(&pernet->lock);
		return -EINVAL;
	}
	if (entry->flags & MPTCP_PM_ADDR_FLAG_SIGNAL) {
		addr_max = pernet->add_addr_signal_max;
		WRITE_ONCE(pernet->add_addr_signal_max, addr_max - 1);
	}
	if (entry->flags & MPTCP_PM_ADDR_FLAG_SUBFLOW) {
		addr_max = pernet->local_addr_max;
		WRITE_ONCE(pernet->local_addr_max, addr_max - 1);
	}

	pernet->addrs--;
	list_del_rcu(&entry->list);
	__clear_bit(entry->addr.id, pernet->id_bitmap);
	spin_unlock_bh(&pernet->lock);

	mptcp_nl_remove_subflow_and_signal_addr(sock_net(skb->sk), entry);
	synchronize_rcu();
	__mptcp_pm_release_addr_entry(entry);

	return ret;
}

void mptcp_pm_remove_addrs_and_subflows(struct mptcp_sock *msk,
					struct list_head *rm_list)
{
	struct mptcp_rm_list alist = { .nr = 0 }, slist = { .nr = 0 };
	struct mptcp_pm_addr_entry *entry;

	list_for_each_entry(entry, rm_list, list) {
		if (lookup_subflow_by_saddr(&msk->conn_list, &entry->addr) &&
		    slist.nr < MPTCP_RM_IDS_MAX)
			slist.ids[slist.nr++] = entry->addr.id;

		if (remove_anno_list_by_saddr(msk, &entry->addr) &&
		    alist.nr < MPTCP_RM_IDS_MAX)
			alist.ids[alist.nr++] = entry->addr.id;
	}

	if (alist.nr) {
		spin_lock_bh(&msk->pm.lock);
		mptcp_pm_remove_addr(msk, &alist);
		spin_unlock_bh(&msk->pm.lock);
	}
	if (slist.nr)
		mptcp_pm_remove_subflow(msk, &slist);
}

static void mptcp_nl_remove_addrs_list(struct net *net,
				       struct list_head *rm_list)
{
	long s_slot = 0, s_num = 0;
	struct mptcp_sock *msk;

	if (list_empty(rm_list))
		return;

	while ((msk = mptcp_token_iter_next(net, &s_slot, &s_num)) != NULL) {
		struct sock *sk = (struct sock *)msk;

		if (!mptcp_pm_is_userspace(msk)) {
			lock_sock(sk);
			mptcp_pm_remove_addrs_and_subflows(msk, rm_list);
			release_sock(sk);
		}

		sock_put(sk);
		cond_resched();
	}
}

/* caller must ensure the RCU grace period is already elapsed */
static void __flush_addrs(struct list_head *list)
{
	while (!list_empty(list)) {
		struct mptcp_pm_addr_entry *cur;

		cur = list_entry(list->next,
				 struct mptcp_pm_addr_entry, list);
		list_del_rcu(&cur->list);
		__mptcp_pm_release_addr_entry(cur);
	}
}

static void __reset_counters(struct pm_nl_pernet *pernet)
{
	WRITE_ONCE(pernet->add_addr_signal_max, 0);
	WRITE_ONCE(pernet->add_addr_accept_max, 0);
	WRITE_ONCE(pernet->local_addr_max, 0);
	pernet->addrs = 0;
}

static int mptcp_nl_cmd_flush_addrs(struct sk_buff *skb, struct genl_info *info)
{
	struct pm_nl_pernet *pernet = genl_info_pm_nl(info);
	LIST_HEAD(free_list);

	spin_lock_bh(&pernet->lock);
	list_splice_init(&pernet->local_addr_list, &free_list);
	__reset_counters(pernet);
	pernet->next_id = 1;
	bitmap_zero(pernet->id_bitmap, MPTCP_PM_MAX_ADDR_ID + 1);
	spin_unlock_bh(&pernet->lock);
	mptcp_nl_remove_addrs_list(sock_net(skb->sk), &free_list);
	synchronize_rcu();
	__flush_addrs(&free_list);
	return 0;
}

static int mptcp_nl_fill_addr(struct sk_buff *skb,
			      struct mptcp_pm_addr_entry *entry)
{
	struct mptcp_addr_info *addr = &entry->addr;
	struct nlattr *attr;

	attr = nla_nest_start(skb, MPTCP_PM_ATTR_ADDR);
	if (!attr)
		return -EMSGSIZE;

	if (nla_put_u16(skb, MPTCP_PM_ADDR_ATTR_FAMILY, addr->family))
		goto nla_put_failure;
	if (nla_put_u16(skb, MPTCP_PM_ADDR_ATTR_PORT, ntohs(addr->port)))
		goto nla_put_failure;
	if (nla_put_u8(skb, MPTCP_PM_ADDR_ATTR_ID, addr->id))
		goto nla_put_failure;
	if (nla_put_u32(skb, MPTCP_PM_ADDR_ATTR_FLAGS, entry->flags))
		goto nla_put_failure;
	if (entry->ifindex &&
	    nla_put_s32(skb, MPTCP_PM_ADDR_ATTR_IF_IDX, entry->ifindex))
		goto nla_put_failure;

	if (addr->family == AF_INET &&
	    nla_put_in_addr(skb, MPTCP_PM_ADDR_ATTR_ADDR4,
			    addr->addr.s_addr))
		goto nla_put_failure;
#if IS_ENABLED(CONFIG_MPTCP_IPV6)
	else if (addr->family == AF_INET6 &&
		 nla_put_in6_addr(skb, MPTCP_PM_ADDR_ATTR_ADDR6, &addr->addr6))
		goto nla_put_failure;
#endif
	nla_nest_end(skb, attr);
	return 0;

nla_put_failure:
	nla_nest_cancel(skb, attr);
	return -EMSGSIZE;
}

static int mptcp_nl_cmd_get_addr(struct sk_buff *skb, struct genl_info *info)
{
	struct nlattr *attr = info->attrs[MPTCP_PM_ATTR_ADDR];
	struct pm_nl_pernet *pernet = genl_info_pm_nl(info);
	struct mptcp_pm_addr_entry addr, *entry;
	struct sk_buff *msg;
	void *reply;
	int ret;

	ret = mptcp_pm_parse_entry(attr, info, false, &addr);
	if (ret < 0)
		return ret;

	msg = nlmsg_new(NLMSG_DEFAULT_SIZE, GFP_KERNEL);
	if (!msg)
		return -ENOMEM;

	reply = genlmsg_put_reply(msg, info, &mptcp_genl_family, 0,
				  info->genlhdr->cmd);
	if (!reply) {
		GENL_SET_ERR_MSG(info, "not enough space in Netlink message");
		ret = -EMSGSIZE;
		goto fail;
	}

	spin_lock_bh(&pernet->lock);
	entry = __lookup_addr_by_id(pernet, addr.addr.id);
	if (!entry) {
		GENL_SET_ERR_MSG(info, "address not found");
		ret = -EINVAL;
		goto unlock_fail;
	}

	ret = mptcp_nl_fill_addr(msg, entry);
	if (ret)
		goto unlock_fail;

	genlmsg_end(msg, reply);
	ret = genlmsg_reply(msg, info);
	spin_unlock_bh(&pernet->lock);
	return ret;

unlock_fail:
	spin_unlock_bh(&pernet->lock);

fail:
	nlmsg_free(msg);
	return ret;
}

static int mptcp_nl_cmd_dump_addrs(struct sk_buff *msg,
				   struct netlink_callback *cb)
{
	struct net *net = sock_net(msg->sk);
	struct mptcp_pm_addr_entry *entry;
	struct pm_nl_pernet *pernet;
	int id = cb->args[0];
	void *hdr;
	int i;

	pernet = pm_nl_get_pernet(net);

	spin_lock_bh(&pernet->lock);
	for (i = id; i < MPTCP_PM_MAX_ADDR_ID + 1; i++) {
		if (test_bit(i, pernet->id_bitmap)) {
			entry = __lookup_addr_by_id(pernet, i);
			if (!entry)
				break;

			if (entry->addr.id <= id)
				continue;

			hdr = genlmsg_put(msg, NETLINK_CB(cb->skb).portid,
					  cb->nlh->nlmsg_seq, &mptcp_genl_family,
					  NLM_F_MULTI, MPTCP_PM_CMD_GET_ADDR);
			if (!hdr)
				break;

			if (mptcp_nl_fill_addr(msg, entry) < 0) {
				genlmsg_cancel(msg, hdr);
				break;
			}

			id = entry->addr.id;
			genlmsg_end(msg, hdr);
		}
	}
	spin_unlock_bh(&pernet->lock);

	cb->args[0] = id;
	return msg->len;
}

static int parse_limit(struct genl_info *info, int id, unsigned int *limit)
{
	struct nlattr *attr = info->attrs[id];

	if (!attr)
		return 0;

	*limit = nla_get_u32(attr);
	if (*limit > MPTCP_PM_ADDR_MAX) {
		GENL_SET_ERR_MSG(info, "limit greater than maximum");
		return -EINVAL;
	}
	return 0;
}

static int
mptcp_nl_cmd_set_limits(struct sk_buff *skb, struct genl_info *info)
{
	struct pm_nl_pernet *pernet = genl_info_pm_nl(info);
	unsigned int rcv_addrs, subflows;
	int ret;

	spin_lock_bh(&pernet->lock);
	rcv_addrs = pernet->add_addr_accept_max;
	ret = parse_limit(info, MPTCP_PM_ATTR_RCV_ADD_ADDRS, &rcv_addrs);
	if (ret)
		goto unlock;

	subflows = pernet->subflows_max;
	ret = parse_limit(info, MPTCP_PM_ATTR_SUBFLOWS, &subflows);
	if (ret)
		goto unlock;

	WRITE_ONCE(pernet->add_addr_accept_max, rcv_addrs);
	WRITE_ONCE(pernet->subflows_max, subflows);

unlock:
	spin_unlock_bh(&pernet->lock);
	return ret;
}

static int
mptcp_nl_cmd_get_limits(struct sk_buff *skb, struct genl_info *info)
{
	struct pm_nl_pernet *pernet = genl_info_pm_nl(info);
	struct sk_buff *msg;
	void *reply;

	msg = nlmsg_new(NLMSG_DEFAULT_SIZE, GFP_KERNEL);
	if (!msg)
		return -ENOMEM;

	reply = genlmsg_put_reply(msg, info, &mptcp_genl_family, 0,
				  MPTCP_PM_CMD_GET_LIMITS);
	if (!reply)
		goto fail;

	if (nla_put_u32(msg, MPTCP_PM_ATTR_RCV_ADD_ADDRS,
			READ_ONCE(pernet->add_addr_accept_max)))
		goto fail;

	if (nla_put_u32(msg, MPTCP_PM_ATTR_SUBFLOWS,
			READ_ONCE(pernet->subflows_max)))
		goto fail;

	genlmsg_end(msg, reply);
	return genlmsg_reply(msg, info);

fail:
	GENL_SET_ERR_MSG(info, "not enough space in Netlink message");
	nlmsg_free(msg);
	return -EMSGSIZE;
}

static void mptcp_pm_nl_fullmesh(struct mptcp_sock *msk,
				 struct mptcp_addr_info *addr)
{
	struct mptcp_rm_list list = { .nr = 0 };

	list.ids[list.nr++] = addr->id;

	spin_lock_bh(&msk->pm.lock);
	mptcp_pm_nl_rm_subflow_received(msk, &list);
	mptcp_pm_create_subflow_or_signal_addr(msk);
	spin_unlock_bh(&msk->pm.lock);
}

static int mptcp_nl_set_flags(struct net *net,
			      struct mptcp_addr_info *addr,
			      u8 bkup, u8 changed)
{
	long s_slot = 0, s_num = 0;
	struct mptcp_sock *msk;
	int ret = -EINVAL;

	while ((msk = mptcp_token_iter_next(net, &s_slot, &s_num)) != NULL) {
		struct sock *sk = (struct sock *)msk;

		if (list_empty(&msk->conn_list) || mptcp_pm_is_userspace(msk))
			goto next;

		lock_sock(sk);
		if (changed & MPTCP_PM_ADDR_FLAG_BACKUP)
			ret = mptcp_pm_nl_mp_prio_send_ack(msk, addr, NULL, bkup);
		if (changed & MPTCP_PM_ADDR_FLAG_FULLMESH)
			mptcp_pm_nl_fullmesh(msk, addr);
		release_sock(sk);

next:
		sock_put(sk);
		cond_resched();
	}

	return ret;
}

static int mptcp_nl_cmd_set_flags(struct sk_buff *skb, struct genl_info *info)
{
	struct mptcp_pm_addr_entry addr = { .addr = { .family = AF_UNSPEC }, }, *entry;
	struct mptcp_pm_addr_entry remote = { .addr = { .family = AF_UNSPEC }, };
	struct nlattr *attr_rem = info->attrs[MPTCP_PM_ATTR_ADDR_REMOTE];
	struct nlattr *token = info->attrs[MPTCP_PM_ATTR_TOKEN];
	struct nlattr *attr = info->attrs[MPTCP_PM_ATTR_ADDR];
	struct pm_nl_pernet *pernet = genl_info_pm_nl(info);
	u8 changed, mask = MPTCP_PM_ADDR_FLAG_BACKUP |
			   MPTCP_PM_ADDR_FLAG_FULLMESH;
	struct net *net = sock_net(skb->sk);
	u8 bkup = 0, lookup_by_id = 0;
	int ret;

	ret = mptcp_pm_parse_entry(attr, info, false, &addr);
	if (ret < 0)
		return ret;

	if (attr_rem) {
		ret = mptcp_pm_parse_entry(attr_rem, info, false, &remote);
		if (ret < 0)
			return ret;
	}

	if (addr.flags & MPTCP_PM_ADDR_FLAG_BACKUP)
		bkup = 1;
	if (addr.addr.family == AF_UNSPEC) {
		lookup_by_id = 1;
		if (!addr.addr.id)
			return -EOPNOTSUPP;
	}

	if (token)
		return mptcp_userspace_pm_set_flags(sock_net(skb->sk),
						    token, &addr, &remote, bkup);

	spin_lock_bh(&pernet->lock);
	entry = __lookup_addr(pernet, &addr.addr, lookup_by_id);
	if (!entry) {
		spin_unlock_bh(&pernet->lock);
		return -EINVAL;
	}
	if ((addr.flags & MPTCP_PM_ADDR_FLAG_FULLMESH) &&
	    (entry->flags & MPTCP_PM_ADDR_FLAG_SIGNAL)) {
		spin_unlock_bh(&pernet->lock);
		return -EINVAL;
	}

	changed = (addr.flags ^ entry->flags) & mask;
	entry->flags = (entry->flags & ~mask) | (addr.flags & mask);
	addr = *entry;
	spin_unlock_bh(&pernet->lock);

	mptcp_nl_set_flags(net, &addr.addr, bkup, changed);
	return 0;
}

static void mptcp_nl_mcast_send(struct net *net, struct sk_buff *nlskb, gfp_t gfp)
{
	genlmsg_multicast_netns(&mptcp_genl_family, net,
				nlskb, 0, MPTCP_PM_EV_GRP_OFFSET, gfp);
}

bool mptcp_userspace_pm_active(const struct mptcp_sock *msk)
{
	return genl_has_listeners(&mptcp_genl_family,
				  sock_net((const struct sock *)msk),
				  MPTCP_PM_EV_GRP_OFFSET);
}

static int mptcp_event_add_subflow(struct sk_buff *skb, const struct sock *ssk)
{
	const struct inet_sock *issk = inet_sk(ssk);
	const struct mptcp_subflow_context *sf;

	if (nla_put_u16(skb, MPTCP_ATTR_FAMILY, ssk->sk_family))
		return -EMSGSIZE;

	switch (ssk->sk_family) {
	case AF_INET:
		if (nla_put_in_addr(skb, MPTCP_ATTR_SADDR4, issk->inet_saddr))
			return -EMSGSIZE;
		if (nla_put_in_addr(skb, MPTCP_ATTR_DADDR4, issk->inet_daddr))
			return -EMSGSIZE;
		break;
#if IS_ENABLED(CONFIG_MPTCP_IPV6)
	case AF_INET6: {
		const struct ipv6_pinfo *np = inet6_sk(ssk);

		if (nla_put_in6_addr(skb, MPTCP_ATTR_SADDR6, &np->saddr))
			return -EMSGSIZE;
		if (nla_put_in6_addr(skb, MPTCP_ATTR_DADDR6, &ssk->sk_v6_daddr))
			return -EMSGSIZE;
		break;
	}
#endif
	default:
		WARN_ON_ONCE(1);
		return -EMSGSIZE;
	}

	if (nla_put_be16(skb, MPTCP_ATTR_SPORT, issk->inet_sport))
		return -EMSGSIZE;
	if (nla_put_be16(skb, MPTCP_ATTR_DPORT, issk->inet_dport))
		return -EMSGSIZE;

	sf = mptcp_subflow_ctx(ssk);
	if (WARN_ON_ONCE(!sf))
		return -EINVAL;

	if (nla_put_u8(skb, MPTCP_ATTR_LOC_ID, sf->local_id))
		return -EMSGSIZE;

	if (nla_put_u8(skb, MPTCP_ATTR_REM_ID, sf->remote_id))
		return -EMSGSIZE;

	return 0;
}

static int mptcp_event_put_token_and_ssk(struct sk_buff *skb,
					 const struct mptcp_sock *msk,
					 const struct sock *ssk)
{
	const struct sock *sk = (const struct sock *)msk;
	const struct mptcp_subflow_context *sf;
	u8 sk_err;

	if (nla_put_u32(skb, MPTCP_ATTR_TOKEN, msk->token))
		return -EMSGSIZE;

	if (mptcp_event_add_subflow(skb, ssk))
		return -EMSGSIZE;

	sf = mptcp_subflow_ctx(ssk);
	if (WARN_ON_ONCE(!sf))
		return -EINVAL;

	if (nla_put_u8(skb, MPTCP_ATTR_BACKUP, sf->backup))
		return -EMSGSIZE;

	if (ssk->sk_bound_dev_if &&
	    nla_put_s32(skb, MPTCP_ATTR_IF_IDX, ssk->sk_bound_dev_if))
		return -EMSGSIZE;

	sk_err = ssk->sk_err;
	if (sk_err && sk->sk_state == TCP_ESTABLISHED &&
	    nla_put_u8(skb, MPTCP_ATTR_ERROR, sk_err))
		return -EMSGSIZE;

	return 0;
}

static int mptcp_event_sub_established(struct sk_buff *skb,
				       const struct mptcp_sock *msk,
				       const struct sock *ssk)
{
	return mptcp_event_put_token_and_ssk(skb, msk, ssk);
}

static int mptcp_event_sub_closed(struct sk_buff *skb,
				  const struct mptcp_sock *msk,
				  const struct sock *ssk)
{
	const struct mptcp_subflow_context *sf;

	if (mptcp_event_put_token_and_ssk(skb, msk, ssk))
		return -EMSGSIZE;

	sf = mptcp_subflow_ctx(ssk);
	if (!sf->reset_seen)
		return 0;

	if (nla_put_u32(skb, MPTCP_ATTR_RESET_REASON, sf->reset_reason))
		return -EMSGSIZE;

	if (nla_put_u32(skb, MPTCP_ATTR_RESET_FLAGS, sf->reset_transient))
		return -EMSGSIZE;

	return 0;
}

static int mptcp_event_created(struct sk_buff *skb,
			       const struct mptcp_sock *msk,
			       const struct sock *ssk)
{
	int err = nla_put_u32(skb, MPTCP_ATTR_TOKEN, msk->token);

	if (err)
		return err;

	if (nla_put_u8(skb, MPTCP_ATTR_SERVER_SIDE, READ_ONCE(msk->pm.server_side)))
		return -EMSGSIZE;

	return mptcp_event_add_subflow(skb, ssk);
}

void mptcp_event_addr_removed(const struct mptcp_sock *msk, uint8_t id)
{
	struct net *net = sock_net((const struct sock *)msk);
	struct nlmsghdr *nlh;
	struct sk_buff *skb;

	if (!genl_has_listeners(&mptcp_genl_family, net, MPTCP_PM_EV_GRP_OFFSET))
		return;

	skb = nlmsg_new(NLMSG_DEFAULT_SIZE, GFP_ATOMIC);
	if (!skb)
		return;

	nlh = genlmsg_put(skb, 0, 0, &mptcp_genl_family, 0, MPTCP_EVENT_REMOVED);
	if (!nlh)
		goto nla_put_failure;

	if (nla_put_u32(skb, MPTCP_ATTR_TOKEN, msk->token))
		goto nla_put_failure;

	if (nla_put_u8(skb, MPTCP_ATTR_REM_ID, id))
		goto nla_put_failure;

	genlmsg_end(skb, nlh);
	mptcp_nl_mcast_send(net, skb, GFP_ATOMIC);
	return;

nla_put_failure:
	nlmsg_free(skb);
}

void mptcp_event_addr_announced(const struct sock *ssk,
				const struct mptcp_addr_info *info)
{
	struct mptcp_subflow_context *subflow = mptcp_subflow_ctx(ssk);
	struct mptcp_sock *msk = mptcp_sk(subflow->conn);
	struct net *net = sock_net(ssk);
	struct nlmsghdr *nlh;
	struct sk_buff *skb;

	if (!genl_has_listeners(&mptcp_genl_family, net, MPTCP_PM_EV_GRP_OFFSET))
		return;

	skb = nlmsg_new(NLMSG_DEFAULT_SIZE, GFP_ATOMIC);
	if (!skb)
		return;

	nlh = genlmsg_put(skb, 0, 0, &mptcp_genl_family, 0,
			  MPTCP_EVENT_ANNOUNCED);
	if (!nlh)
		goto nla_put_failure;

	if (nla_put_u32(skb, MPTCP_ATTR_TOKEN, msk->token))
		goto nla_put_failure;

	if (nla_put_u8(skb, MPTCP_ATTR_REM_ID, info->id))
		goto nla_put_failure;

	if (nla_put_be16(skb, MPTCP_ATTR_DPORT,
			 info->port == 0 ?
			 inet_sk(ssk)->inet_dport :
			 info->port))
		goto nla_put_failure;

	switch (info->family) {
	case AF_INET:
		if (nla_put_in_addr(skb, MPTCP_ATTR_DADDR4, info->addr.s_addr))
			goto nla_put_failure;
		break;
#if IS_ENABLED(CONFIG_MPTCP_IPV6)
	case AF_INET6:
		if (nla_put_in6_addr(skb, MPTCP_ATTR_DADDR6, &info->addr6))
			goto nla_put_failure;
		break;
#endif
	default:
		WARN_ON_ONCE(1);
		goto nla_put_failure;
	}

	genlmsg_end(skb, nlh);
	mptcp_nl_mcast_send(net, skb, GFP_ATOMIC);
	return;

nla_put_failure:
	nlmsg_free(skb);
}

void mptcp_event_pm_listener(const struct sock *ssk,
			     enum mptcp_event_type event)
{
	const struct inet_sock *issk = inet_sk(ssk);
	struct net *net = sock_net(ssk);
	struct nlmsghdr *nlh;
	struct sk_buff *skb;

	if (!genl_has_listeners(&mptcp_genl_family, net, MPTCP_PM_EV_GRP_OFFSET))
		return;

	skb = nlmsg_new(NLMSG_DEFAULT_SIZE, GFP_KERNEL);
	if (!skb)
		return;

	nlh = genlmsg_put(skb, 0, 0, &mptcp_genl_family, 0, event);
	if (!nlh)
		goto nla_put_failure;

	if (nla_put_u16(skb, MPTCP_ATTR_FAMILY, ssk->sk_family))
		goto nla_put_failure;

	if (nla_put_be16(skb, MPTCP_ATTR_SPORT, issk->inet_sport))
		goto nla_put_failure;

	switch (ssk->sk_family) {
	case AF_INET:
		if (nla_put_in_addr(skb, MPTCP_ATTR_SADDR4, issk->inet_saddr))
			goto nla_put_failure;
		break;
#if IS_ENABLED(CONFIG_MPTCP_IPV6)
	case AF_INET6: {
		const struct ipv6_pinfo *np = inet6_sk(ssk);

		if (nla_put_in6_addr(skb, MPTCP_ATTR_SADDR6, &np->saddr))
			goto nla_put_failure;
		break;
	}
#endif
	default:
		WARN_ON_ONCE(1);
		goto nla_put_failure;
	}

	genlmsg_end(skb, nlh);
	mptcp_nl_mcast_send(net, skb, GFP_KERNEL);
	return;

nla_put_failure:
	nlmsg_free(skb);
}

void mptcp_event(enum mptcp_event_type type, const struct mptcp_sock *msk,
		 const struct sock *ssk, gfp_t gfp)
{
	struct net *net = sock_net((const struct sock *)msk);
	struct nlmsghdr *nlh;
	struct sk_buff *skb;

	if (!genl_has_listeners(&mptcp_genl_family, net, MPTCP_PM_EV_GRP_OFFSET))
		return;

	skb = nlmsg_new(NLMSG_DEFAULT_SIZE, gfp);
	if (!skb)
		return;

	nlh = genlmsg_put(skb, 0, 0, &mptcp_genl_family, 0, type);
	if (!nlh)
		goto nla_put_failure;

	switch (type) {
	case MPTCP_EVENT_UNSPEC:
		WARN_ON_ONCE(1);
		break;
	case MPTCP_EVENT_CREATED:
	case MPTCP_EVENT_ESTABLISHED:
		if (mptcp_event_created(skb, msk, ssk) < 0)
			goto nla_put_failure;
		break;
	case MPTCP_EVENT_CLOSED:
		if (nla_put_u32(skb, MPTCP_ATTR_TOKEN, msk->token) < 0)
			goto nla_put_failure;
		break;
	case MPTCP_EVENT_ANNOUNCED:
	case MPTCP_EVENT_REMOVED:
		/* call mptcp_event_addr_announced()/removed instead */
		WARN_ON_ONCE(1);
		break;
	case MPTCP_EVENT_SUB_ESTABLISHED:
	case MPTCP_EVENT_SUB_PRIORITY:
		if (mptcp_event_sub_established(skb, msk, ssk) < 0)
			goto nla_put_failure;
		break;
	case MPTCP_EVENT_SUB_CLOSED:
		if (mptcp_event_sub_closed(skb, msk, ssk) < 0)
			goto nla_put_failure;
		break;
	case MPTCP_EVENT_LISTENER_CREATED:
	case MPTCP_EVENT_LISTENER_CLOSED:
		break;
	}

	genlmsg_end(skb, nlh);
	mptcp_nl_mcast_send(net, skb, gfp);
	return;

nla_put_failure:
	nlmsg_free(skb);
}

static const struct genl_small_ops mptcp_pm_ops[] = {
	{
		.cmd    = MPTCP_PM_CMD_ADD_ADDR,
		.doit   = mptcp_nl_cmd_add_addr,
		.flags  = GENL_UNS_ADMIN_PERM,
	},
	{
		.cmd    = MPTCP_PM_CMD_DEL_ADDR,
		.doit   = mptcp_nl_cmd_del_addr,
		.flags  = GENL_UNS_ADMIN_PERM,
	},
	{
		.cmd    = MPTCP_PM_CMD_FLUSH_ADDRS,
		.doit   = mptcp_nl_cmd_flush_addrs,
		.flags  = GENL_UNS_ADMIN_PERM,
	},
	{
		.cmd    = MPTCP_PM_CMD_GET_ADDR,
		.doit   = mptcp_nl_cmd_get_addr,
		.dumpit   = mptcp_nl_cmd_dump_addrs,
	},
	{
		.cmd    = MPTCP_PM_CMD_SET_LIMITS,
		.doit   = mptcp_nl_cmd_set_limits,
		.flags  = GENL_UNS_ADMIN_PERM,
	},
	{
		.cmd    = MPTCP_PM_CMD_GET_LIMITS,
		.doit   = mptcp_nl_cmd_get_limits,
	},
	{
		.cmd    = MPTCP_PM_CMD_SET_FLAGS,
		.doit   = mptcp_nl_cmd_set_flags,
		.flags  = GENL_UNS_ADMIN_PERM,
	},
	{
		.cmd    = MPTCP_PM_CMD_ANNOUNCE,
		.doit   = mptcp_nl_cmd_announce,
		.flags  = GENL_UNS_ADMIN_PERM,
	},
	{
		.cmd    = MPTCP_PM_CMD_REMOVE,
		.doit   = mptcp_nl_cmd_remove,
		.flags  = GENL_UNS_ADMIN_PERM,
	},
	{
		.cmd    = MPTCP_PM_CMD_SUBFLOW_CREATE,
		.doit   = mptcp_nl_cmd_sf_create,
		.flags  = GENL_UNS_ADMIN_PERM,
	},
	{
		.cmd    = MPTCP_PM_CMD_SUBFLOW_DESTROY,
		.doit   = mptcp_nl_cmd_sf_destroy,
		.flags  = GENL_UNS_ADMIN_PERM,
	},
};

static struct genl_family mptcp_genl_family __ro_after_init = {
	.name		= MPTCP_PM_NAME,
	.version	= MPTCP_PM_VER,
	.maxattr	= MPTCP_PM_ATTR_MAX,
	.policy		= mptcp_pm_policy,
	.netnsok	= true,
	.module		= THIS_MODULE,
	.small_ops	= mptcp_pm_ops,
	.n_small_ops	= ARRAY_SIZE(mptcp_pm_ops),
	.resv_start_op	= MPTCP_PM_CMD_SUBFLOW_DESTROY + 1,
	.mcgrps		= mptcp_pm_mcgrps,
	.n_mcgrps	= ARRAY_SIZE(mptcp_pm_mcgrps),
};

static int __net_init pm_nl_init_net(struct net *net)
{
	struct pm_nl_pernet *pernet = pm_nl_get_pernet(net);

	INIT_LIST_HEAD_RCU(&pernet->local_addr_list);

	/* Cit. 2 subflows ought to be enough for anybody. */
	pernet->subflows_max = 2;
	pernet->next_id = 1;
	pernet->stale_loss_cnt = 4;
	spin_lock_init(&pernet->lock);

	/* No need to initialize other pernet fields, the struct is zeroed at
	 * allocation time.
	 */

	return 0;
}

static void __net_exit pm_nl_exit_net(struct list_head *net_list)
{
	struct net *net;

	list_for_each_entry(net, net_list, exit_list) {
		struct pm_nl_pernet *pernet = pm_nl_get_pernet(net);

		/* net is removed from namespace list, can't race with
		 * other modifiers, also netns core already waited for a
		 * RCU grace period.
		 */
		__flush_addrs(&pernet->local_addr_list);
	}
}

static struct pernet_operations mptcp_pm_pernet_ops = {
	.init = pm_nl_init_net,
	.exit_batch = pm_nl_exit_net,
	.id = &pm_nl_pernet_id,
	.size = sizeof(struct pm_nl_pernet),
};

void __init mptcp_pm_nl_init(void)
{
	if (register_pernet_subsys(&mptcp_pm_pernet_ops) < 0)
		panic("Failed to register MPTCP PM pernet subsystem.\n");

	if (genl_register_family(&mptcp_genl_family))
		panic("Failed to register MPTCP PM netlink family\n");
}<|MERGE_RESOLUTION|>--- conflicted
+++ resolved
@@ -1024,19 +1024,6 @@
 		addrlen = sizeof(struct sockaddr_in6);
 #endif
 	err = kernel_bind(ssock, (struct sockaddr *)&addr, addrlen);
-<<<<<<< HEAD
-	if (err) {
-		pr_warn("kernel_bind error, err=%d", err);
-		return err;
-	}
-
-	err = kernel_listen(ssock, backlog);
-	if (err) {
-		pr_warn("kernel_listen error, err=%d", err);
-		return err;
-	}
-
-=======
 	if (err)
 		return err;
 
@@ -1046,7 +1033,6 @@
 
 	mptcp_event_pm_listener(ssock->sk, MPTCP_EVENT_LISTENER_CREATED);
 
->>>>>>> 6ab3eda1
 	return 0;
 }
 
@@ -1349,21 +1335,13 @@
 	if (entry->addr.port) {
 		ret = mptcp_pm_nl_create_listen_socket(skb->sk, entry);
 		if (ret) {
-<<<<<<< HEAD
-			GENL_SET_ERR_MSG(info, "create listen socket error");
-=======
 			GENL_SET_ERR_MSG_FMT(info, "create listen socket error: %d", ret);
->>>>>>> 6ab3eda1
 			goto out_free;
 		}
 	}
 	ret = mptcp_pm_nl_append_new_local_addr(pernet, entry);
 	if (ret < 0) {
-<<<<<<< HEAD
-		GENL_SET_ERR_MSG(info, "too many addresses or duplicate one");
-=======
 		GENL_SET_ERR_MSG_FMT(info, "too many addresses or duplicate one: %d", ret);
->>>>>>> 6ab3eda1
 		goto out_free;
 	}
 
