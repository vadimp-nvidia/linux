--- conflicted
+++ resolved
@@ -24,12 +24,6 @@
 	struct dsa_port *dp = dsa_slave_to_port(dev);
 	u8 xmit_tpid;
 	u8 *mtk_tag;
-<<<<<<< HEAD
-	unsigned char *dest = eth_hdr(skb)->h_dest;
-	bool is_multicast_skb = is_multicast_ether_addr(dest) &&
-				!is_broadcast_ether_addr(dest);
-=======
->>>>>>> 3b17187f
 
 	/* Build the special tag after the MAC Source Address. If VLAN header
 	 * is present, it's required that VLAN header and special tag is
@@ -47,11 +41,7 @@
 	default:
 		xmit_tpid = MTK_HDR_XMIT_UNTAGGED;
 		skb_push(skb, MTK_HDR_LEN);
-<<<<<<< HEAD
-		memmove(skb->data, skb->data + MTK_HDR_LEN, 2 * ETH_ALEN);
-=======
 		dsa_alloc_etype_header(skb, MTK_HDR_LEN);
->>>>>>> 3b17187f
 	}
 
 	mtk_tag = dsa_etype_header_pos_tx(skb);
