--- conflicted
+++ resolved
@@ -1251,11 +1251,7 @@
 	}
 }
 
-<<<<<<< HEAD
-static void hci_stop_discovery(struct hci_request *req)
-=======
 static bool hci_stop_discovery(struct hci_request *req)
->>>>>>> 6fea7ad1
 {
 	struct hci_dev *hdev = req->hdev;
 	struct hci_cp_remote_name_req_cancel cp;
@@ -1270,36 +1266,18 @@
 			hci_req_add_le_scan_disable(req);
 		}
 
-<<<<<<< HEAD
-		break;
-=======
 		return true;
->>>>>>> 6fea7ad1
 
 	case DISCOVERY_RESOLVING:
 		e = hci_inquiry_cache_lookup_resolve(hdev, BDADDR_ANY,
 						     NAME_PENDING);
 		if (!e)
-<<<<<<< HEAD
-			return;
-=======
 			break;
->>>>>>> 6fea7ad1
 
 		bacpy(&cp.bdaddr, &e->data.bdaddr);
 		hci_req_add(req, HCI_OP_REMOTE_NAME_REQ_CANCEL, sizeof(cp),
 			    &cp);
 
-<<<<<<< HEAD
-		break;
-
-	default:
-		/* Passive scanning */
-		if (test_bit(HCI_LE_SCAN, &hdev->dev_flags))
-			hci_req_add_le_scan_disable(req);
-		break;
-	}
-=======
 		return true;
 
 	default:
@@ -1313,7 +1291,6 @@
 	}
 
 	return false;
->>>>>>> 6fea7ad1
 }
 
 static int clean_up_hci_state(struct hci_dev *hdev)
@@ -1334,11 +1311,7 @@
 	if (test_bit(HCI_LE_ADV, &hdev->dev_flags))
 		disable_advertising(&req);
 
-<<<<<<< HEAD
-	hci_stop_discovery(&req);
-=======
 	discov_stopped = hci_stop_discovery(&req);
->>>>>>> 6fea7ad1
 
 	list_for_each_entry(conn, &hdev->conn_hash.list, list) {
 		struct hci_cp_disconnect dc;
@@ -3293,18 +3266,7 @@
 	}
 
 	if (addr->type == BDADDR_LE_PUBLIC || addr->type == BDADDR_LE_RANDOM) {
-<<<<<<< HEAD
-		/* Continue with pairing via SMP. The hdev lock must be
-		 * released as SMP may try to recquire it for crypto
-		 * purposes.
-		 */
-		hci_dev_unlock(hdev);
 		err = smp_user_confirm_reply(conn, mgmt_op, passkey);
-		hci_dev_lock(hdev);
-
-=======
-		err = smp_user_confirm_reply(conn, mgmt_op, passkey);
->>>>>>> 6fea7ad1
 		if (!err)
 			err = cmd_complete(sk, hdev->id, mgmt_op,
 					   MGMT_STATUS_SUCCESS, addr,
