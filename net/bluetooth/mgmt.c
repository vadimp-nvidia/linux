--- conflicted
+++ resolved
@@ -9824,17 +9824,9 @@
 	ev->addr.type = link_to_bdaddr(link_type, addr_type);
 	ev->rssi = rssi;
 
-<<<<<<< HEAD
-	if (name) {
-		eir_len = eir_append_data(ev->eir, 0, EIR_NAME_COMPLETE, name,
-					  name_len);
-		skb_put(skb, eir_len);
-	} else {
-=======
 	if (name)
 		eir_len += eir_skb_put_data(skb, EIR_NAME_COMPLETE, name, name_len);
 	else
->>>>>>> 3a82f341
 		flags = MGMT_DEV_FOUND_NAME_REQUEST_FAILED;
 
 	ev->eir_len = cpu_to_le16(eir_len);
