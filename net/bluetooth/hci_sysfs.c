--- conflicted
+++ resolved
@@ -85,12 +85,7 @@
 	struct hci_dev *hdev = to_hci_dev(dev);
 
 	if (hci_dev_test_flag(hdev, HCI_UNREGISTER))
-<<<<<<< HEAD
-		hci_cleanup_dev(hdev);
-	kfree(hdev);
-=======
 		hci_release_dev(hdev);
->>>>>>> 3b17187f
 	module_put(THIS_MODULE);
 }
 
