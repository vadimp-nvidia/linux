--- conflicted
+++ resolved
@@ -3778,8 +3778,6 @@
 		}
 	}
 	rcu_read_unlock();
-<<<<<<< HEAD
-=======
 }
 
 static u8 hci_cc_le_read_buffer_size_v2(struct hci_dev *hdev, void *data,
@@ -3949,7 +3947,6 @@
 	hci_dev_unlock(hdev);
 
 	return rp->status;
->>>>>>> e6f4ff3f
 }
 
 #define HCI_CC_VL(_op, _func, _min, _max) \
