// SPDX-License-Identifier: GPL-2.0-only
/*
 * Copyright (c) 2007-2017 Nicira, Inc.
 */

#define pr_fmt(fmt) KBUILD_MODNAME ": " fmt

#include "flow.h"
#include "datapath.h"
#include <linux/uaccess.h>
#include <linux/netdevice.h>
#include <linux/etherdevice.h>
#include <linux/if_ether.h>
#include <linux/if_vlan.h>
#include <net/llc_pdu.h>
#include <linux/kernel.h>
#include <linux/jhash.h>
#include <linux/jiffies.h>
#include <linux/llc.h>
#include <linux/module.h>
#include <linux/in.h>
#include <linux/rcupdate.h>
#include <linux/if_arp.h>
#include <linux/ip.h>
#include <linux/ipv6.h>
#include <linux/sctp.h>
#include <linux/tcp.h>
#include <linux/udp.h>
#include <linux/icmp.h>
#include <linux/icmpv6.h>
#include <linux/rculist.h>
#include <net/geneve.h>
#include <net/ip.h>
#include <net/ipv6.h>
#include <net/ndisc.h>
#include <net/mpls.h>
#include <net/vxlan.h>
#include <net/tun_proto.h>
#include <net/erspan.h>

#include "flow_netlink.h"

struct ovs_len_tbl {
	int len;
	const struct ovs_len_tbl *next;
};

#define OVS_ATTR_NESTED -1
#define OVS_ATTR_VARIABLE -2

static bool actions_may_change_flow(const struct nlattr *actions)
{
	struct nlattr *nla;
	int rem;

	nla_for_each_nested(nla, actions, rem) {
		u16 action = nla_type(nla);

		switch (action) {
		case OVS_ACTION_ATTR_OUTPUT:
		case OVS_ACTION_ATTR_RECIRC:
		case OVS_ACTION_ATTR_TRUNC:
		case OVS_ACTION_ATTR_USERSPACE:
			break;

		case OVS_ACTION_ATTR_CT:
		case OVS_ACTION_ATTR_CT_CLEAR:
		case OVS_ACTION_ATTR_HASH:
		case OVS_ACTION_ATTR_POP_ETH:
		case OVS_ACTION_ATTR_POP_MPLS:
		case OVS_ACTION_ATTR_POP_NSH:
		case OVS_ACTION_ATTR_POP_VLAN:
		case OVS_ACTION_ATTR_PUSH_ETH:
		case OVS_ACTION_ATTR_PUSH_MPLS:
		case OVS_ACTION_ATTR_PUSH_NSH:
		case OVS_ACTION_ATTR_PUSH_VLAN:
		case OVS_ACTION_ATTR_SAMPLE:
		case OVS_ACTION_ATTR_SET:
		case OVS_ACTION_ATTR_SET_MASKED:
		case OVS_ACTION_ATTR_METER:
		case OVS_ACTION_ATTR_CHECK_PKT_LEN:
		case OVS_ACTION_ATTR_ADD_MPLS:
		case OVS_ACTION_ATTR_DEC_TTL:
		default:
			return true;
		}
	}
	return false;
}

static void update_range(struct sw_flow_match *match,
			 size_t offset, size_t size, bool is_mask)
{
	struct sw_flow_key_range *range;
	size_t start = rounddown(offset, sizeof(long));
	size_t end = roundup(offset + size, sizeof(long));

	if (!is_mask)
		range = &match->range;
	else
		range = &match->mask->range;

	if (range->start == range->end) {
		range->start = start;
		range->end = end;
		return;
	}

	if (range->start > start)
		range->start = start;

	if (range->end < end)
		range->end = end;
}

#define SW_FLOW_KEY_PUT(match, field, value, is_mask) \
	do { \
		update_range(match, offsetof(struct sw_flow_key, field),    \
			     sizeof((match)->key->field), is_mask);	    \
		if (is_mask)						    \
			(match)->mask->key.field = value;		    \
		else							    \
			(match)->key->field = value;		            \
	} while (0)

#define SW_FLOW_KEY_MEMCPY_OFFSET(match, offset, value_p, len, is_mask)	    \
	do {								    \
		update_range(match, offset, len, is_mask);		    \
		if (is_mask)						    \
			memcpy((u8 *)&(match)->mask->key + offset, value_p, \
			       len);					   \
		else							    \
			memcpy((u8 *)(match)->key + offset, value_p, len);  \
	} while (0)

#define SW_FLOW_KEY_MEMCPY(match, field, value_p, len, is_mask)		      \
	SW_FLOW_KEY_MEMCPY_OFFSET(match, offsetof(struct sw_flow_key, field), \
				  value_p, len, is_mask)

#define SW_FLOW_KEY_MEMSET_FIELD(match, field, value, is_mask)		    \
	do {								    \
		update_range(match, offsetof(struct sw_flow_key, field),    \
			     sizeof((match)->key->field), is_mask);	    \
		if (is_mask)						    \
			memset((u8 *)&(match)->mask->key.field, value,      \
			       sizeof((match)->mask->key.field));	    \
		else							    \
			memset((u8 *)&(match)->key->field, value,           \
			       sizeof((match)->key->field));                \
	} while (0)

static bool match_validate(const struct sw_flow_match *match,
			   u64 key_attrs, u64 mask_attrs, bool log)
{
	u64 key_expected = 0;
	u64 mask_allowed = key_attrs;  /* At most allow all key attributes */

	/* The following mask attributes allowed only if they
	 * pass the validation tests. */
	mask_allowed &= ~((1 << OVS_KEY_ATTR_IPV4)
			| (1 << OVS_KEY_ATTR_CT_ORIG_TUPLE_IPV4)
			| (1 << OVS_KEY_ATTR_IPV6)
			| (1 << OVS_KEY_ATTR_CT_ORIG_TUPLE_IPV6)
			| (1 << OVS_KEY_ATTR_TCP)
			| (1 << OVS_KEY_ATTR_TCP_FLAGS)
			| (1 << OVS_KEY_ATTR_UDP)
			| (1 << OVS_KEY_ATTR_SCTP)
			| (1 << OVS_KEY_ATTR_ICMP)
			| (1 << OVS_KEY_ATTR_ICMPV6)
			| (1 << OVS_KEY_ATTR_ARP)
			| (1 << OVS_KEY_ATTR_ND)
			| (1 << OVS_KEY_ATTR_MPLS)
			| (1 << OVS_KEY_ATTR_NSH));

	/* Always allowed mask fields. */
	mask_allowed |= ((1 << OVS_KEY_ATTR_TUNNEL)
		       | (1 << OVS_KEY_ATTR_IN_PORT)
		       | (1 << OVS_KEY_ATTR_ETHERTYPE));

	/* Check key attributes. */
	if (match->key->eth.type == htons(ETH_P_ARP)
			|| match->key->eth.type == htons(ETH_P_RARP)) {
		key_expected |= 1 << OVS_KEY_ATTR_ARP;
		if (match->mask && (match->mask->key.eth.type == htons(0xffff)))
			mask_allowed |= 1 << OVS_KEY_ATTR_ARP;
	}

	if (eth_p_mpls(match->key->eth.type)) {
		key_expected |= 1 << OVS_KEY_ATTR_MPLS;
		if (match->mask && (match->mask->key.eth.type == htons(0xffff)))
			mask_allowed |= 1 << OVS_KEY_ATTR_MPLS;
	}

	if (match->key->eth.type == htons(ETH_P_IP)) {
		key_expected |= 1 << OVS_KEY_ATTR_IPV4;
		if (match->mask && match->mask->key.eth.type == htons(0xffff)) {
			mask_allowed |= 1 << OVS_KEY_ATTR_IPV4;
			mask_allowed |= 1 << OVS_KEY_ATTR_CT_ORIG_TUPLE_IPV4;
		}

		if (match->key->ip.frag != OVS_FRAG_TYPE_LATER) {
			if (match->key->ip.proto == IPPROTO_UDP) {
				key_expected |= 1 << OVS_KEY_ATTR_UDP;
				if (match->mask && (match->mask->key.ip.proto == 0xff))
					mask_allowed |= 1 << OVS_KEY_ATTR_UDP;
			}

			if (match->key->ip.proto == IPPROTO_SCTP) {
				key_expected |= 1 << OVS_KEY_ATTR_SCTP;
				if (match->mask && (match->mask->key.ip.proto == 0xff))
					mask_allowed |= 1 << OVS_KEY_ATTR_SCTP;
			}

			if (match->key->ip.proto == IPPROTO_TCP) {
				key_expected |= 1 << OVS_KEY_ATTR_TCP;
				key_expected |= 1 << OVS_KEY_ATTR_TCP_FLAGS;
				if (match->mask && (match->mask->key.ip.proto == 0xff)) {
					mask_allowed |= 1 << OVS_KEY_ATTR_TCP;
					mask_allowed |= 1 << OVS_KEY_ATTR_TCP_FLAGS;
				}
			}

			if (match->key->ip.proto == IPPROTO_ICMP) {
				key_expected |= 1 << OVS_KEY_ATTR_ICMP;
				if (match->mask && (match->mask->key.ip.proto == 0xff))
					mask_allowed |= 1 << OVS_KEY_ATTR_ICMP;
			}
		}
	}

	if (match->key->eth.type == htons(ETH_P_IPV6)) {
		key_expected |= 1 << OVS_KEY_ATTR_IPV6;
		if (match->mask && match->mask->key.eth.type == htons(0xffff)) {
			mask_allowed |= 1 << OVS_KEY_ATTR_IPV6;
			mask_allowed |= 1 << OVS_KEY_ATTR_CT_ORIG_TUPLE_IPV6;
		}

		if (match->key->ip.frag != OVS_FRAG_TYPE_LATER) {
			if (match->key->ip.proto == IPPROTO_UDP) {
				key_expected |= 1 << OVS_KEY_ATTR_UDP;
				if (match->mask && (match->mask->key.ip.proto == 0xff))
					mask_allowed |= 1 << OVS_KEY_ATTR_UDP;
			}

			if (match->key->ip.proto == IPPROTO_SCTP) {
				key_expected |= 1 << OVS_KEY_ATTR_SCTP;
				if (match->mask && (match->mask->key.ip.proto == 0xff))
					mask_allowed |= 1 << OVS_KEY_ATTR_SCTP;
			}

			if (match->key->ip.proto == IPPROTO_TCP) {
				key_expected |= 1 << OVS_KEY_ATTR_TCP;
				key_expected |= 1 << OVS_KEY_ATTR_TCP_FLAGS;
				if (match->mask && (match->mask->key.ip.proto == 0xff)) {
					mask_allowed |= 1 << OVS_KEY_ATTR_TCP;
					mask_allowed |= 1 << OVS_KEY_ATTR_TCP_FLAGS;
				}
			}

			if (match->key->ip.proto == IPPROTO_ICMPV6) {
				key_expected |= 1 << OVS_KEY_ATTR_ICMPV6;
				if (match->mask && (match->mask->key.ip.proto == 0xff))
					mask_allowed |= 1 << OVS_KEY_ATTR_ICMPV6;

				if (match->key->tp.src ==
						htons(NDISC_NEIGHBOUR_SOLICITATION) ||
				    match->key->tp.src == htons(NDISC_NEIGHBOUR_ADVERTISEMENT)) {
					key_expected |= 1 << OVS_KEY_ATTR_ND;
					/* Original direction conntrack tuple
					 * uses the same space as the ND fields
					 * in the key, so both are not allowed
					 * at the same time.
					 */
					mask_allowed &= ~(1ULL << OVS_KEY_ATTR_CT_ORIG_TUPLE_IPV6);
					if (match->mask && (match->mask->key.tp.src == htons(0xff)))
						mask_allowed |= 1 << OVS_KEY_ATTR_ND;
				}
			}
		}
	}

	if (match->key->eth.type == htons(ETH_P_NSH)) {
		key_expected |= 1 << OVS_KEY_ATTR_NSH;
		if (match->mask &&
		    match->mask->key.eth.type == htons(0xffff)) {
			mask_allowed |= 1 << OVS_KEY_ATTR_NSH;
		}
	}

	if ((key_attrs & key_expected) != key_expected) {
		/* Key attributes check failed. */
		OVS_NLERR(log, "Missing key (keys=%llx, expected=%llx)",
			  (unsigned long long)key_attrs,
			  (unsigned long long)key_expected);
		return false;
	}

	if ((mask_attrs & mask_allowed) != mask_attrs) {
		/* Mask attributes check failed. */
		OVS_NLERR(log, "Unexpected mask (mask=%llx, allowed=%llx)",
			  (unsigned long long)mask_attrs,
			  (unsigned long long)mask_allowed);
		return false;
	}

	return true;
}

size_t ovs_tun_key_attr_size(void)
{
	/* Whenever adding new OVS_TUNNEL_KEY_ FIELDS, we should consider
	 * updating this function.
	 */
	return    nla_total_size_64bit(8) /* OVS_TUNNEL_KEY_ATTR_ID */
		+ nla_total_size(16)   /* OVS_TUNNEL_KEY_ATTR_IPV[46]_SRC */
		+ nla_total_size(16)   /* OVS_TUNNEL_KEY_ATTR_IPV[46]_DST */
		+ nla_total_size(1)    /* OVS_TUNNEL_KEY_ATTR_TOS */
		+ nla_total_size(1)    /* OVS_TUNNEL_KEY_ATTR_TTL */
		+ nla_total_size(0)    /* OVS_TUNNEL_KEY_ATTR_DONT_FRAGMENT */
		+ nla_total_size(0)    /* OVS_TUNNEL_KEY_ATTR_CSUM */
		+ nla_total_size(0)    /* OVS_TUNNEL_KEY_ATTR_OAM */
		+ nla_total_size(256)  /* OVS_TUNNEL_KEY_ATTR_GENEVE_OPTS */
		/* OVS_TUNNEL_KEY_ATTR_VXLAN_OPTS and
		 * OVS_TUNNEL_KEY_ATTR_ERSPAN_OPTS is mutually exclusive with
		 * OVS_TUNNEL_KEY_ATTR_GENEVE_OPTS and covered by it.
		 */
		+ nla_total_size(2)    /* OVS_TUNNEL_KEY_ATTR_TP_SRC */
		+ nla_total_size(2);   /* OVS_TUNNEL_KEY_ATTR_TP_DST */
}

static size_t ovs_nsh_key_attr_size(void)
{
	/* Whenever adding new OVS_NSH_KEY_ FIELDS, we should consider
	 * updating this function.
	 */
	return  nla_total_size(NSH_BASE_HDR_LEN) /* OVS_NSH_KEY_ATTR_BASE */
		/* OVS_NSH_KEY_ATTR_MD1 and OVS_NSH_KEY_ATTR_MD2 are
		 * mutually exclusive, so the bigger one can cover
		 * the small one.
		 */
		+ nla_total_size(NSH_CTX_HDRS_MAX_LEN);
}

size_t ovs_key_attr_size(void)
{
	/* Whenever adding new OVS_KEY_ FIELDS, we should consider
	 * updating this function.
	 */
	BUILD_BUG_ON(OVS_KEY_ATTR_MAX != 32);

	return    nla_total_size(4)   /* OVS_KEY_ATTR_PRIORITY */
		+ nla_total_size(0)   /* OVS_KEY_ATTR_TUNNEL */
		  + ovs_tun_key_attr_size()
		+ nla_total_size(4)   /* OVS_KEY_ATTR_IN_PORT */
		+ nla_total_size(4)   /* OVS_KEY_ATTR_SKB_MARK */
		+ nla_total_size(4)   /* OVS_KEY_ATTR_DP_HASH */
		+ nla_total_size(4)   /* OVS_KEY_ATTR_RECIRC_ID */
		+ nla_total_size(4)   /* OVS_KEY_ATTR_CT_STATE */
		+ nla_total_size(2)   /* OVS_KEY_ATTR_CT_ZONE */
		+ nla_total_size(4)   /* OVS_KEY_ATTR_CT_MARK */
		+ nla_total_size(16)  /* OVS_KEY_ATTR_CT_LABELS */
		+ nla_total_size(40)  /* OVS_KEY_ATTR_CT_ORIG_TUPLE_IPV6 */
		+ nla_total_size(0)   /* OVS_KEY_ATTR_NSH */
		  + ovs_nsh_key_attr_size()
		+ nla_total_size(12)  /* OVS_KEY_ATTR_ETHERNET */
		+ nla_total_size(2)   /* OVS_KEY_ATTR_ETHERTYPE */
		+ nla_total_size(4)   /* OVS_KEY_ATTR_VLAN */
		+ nla_total_size(0)   /* OVS_KEY_ATTR_ENCAP */
		+ nla_total_size(2)   /* OVS_KEY_ATTR_ETHERTYPE */
		+ nla_total_size(40)  /* OVS_KEY_ATTR_IPV6 */
		+ nla_total_size(2)   /* OVS_KEY_ATTR_ICMPV6 */
		+ nla_total_size(28)  /* OVS_KEY_ATTR_ND */
		+ nla_total_size(2);  /* OVS_KEY_ATTR_IPV6_EXTHDRS */
}

static const struct ovs_len_tbl ovs_vxlan_ext_key_lens[OVS_VXLAN_EXT_MAX + 1] = {
	[OVS_VXLAN_EXT_GBP]	    = { .len = sizeof(u32) },
};

static const struct ovs_len_tbl ovs_tunnel_key_lens[OVS_TUNNEL_KEY_ATTR_MAX + 1] = {
	[OVS_TUNNEL_KEY_ATTR_ID]	    = { .len = sizeof(u64) },
	[OVS_TUNNEL_KEY_ATTR_IPV4_SRC]	    = { .len = sizeof(u32) },
	[OVS_TUNNEL_KEY_ATTR_IPV4_DST]	    = { .len = sizeof(u32) },
	[OVS_TUNNEL_KEY_ATTR_TOS]	    = { .len = 1 },
	[OVS_TUNNEL_KEY_ATTR_TTL]	    = { .len = 1 },
	[OVS_TUNNEL_KEY_ATTR_DONT_FRAGMENT] = { .len = 0 },
	[OVS_TUNNEL_KEY_ATTR_CSUM]	    = { .len = 0 },
	[OVS_TUNNEL_KEY_ATTR_TP_SRC]	    = { .len = sizeof(u16) },
	[OVS_TUNNEL_KEY_ATTR_TP_DST]	    = { .len = sizeof(u16) },
	[OVS_TUNNEL_KEY_ATTR_OAM]	    = { .len = 0 },
	[OVS_TUNNEL_KEY_ATTR_GENEVE_OPTS]   = { .len = OVS_ATTR_VARIABLE },
	[OVS_TUNNEL_KEY_ATTR_VXLAN_OPTS]    = { .len = OVS_ATTR_NESTED,
						.next = ovs_vxlan_ext_key_lens },
	[OVS_TUNNEL_KEY_ATTR_IPV6_SRC]      = { .len = sizeof(struct in6_addr) },
	[OVS_TUNNEL_KEY_ATTR_IPV6_DST]      = { .len = sizeof(struct in6_addr) },
	[OVS_TUNNEL_KEY_ATTR_ERSPAN_OPTS]   = { .len = OVS_ATTR_VARIABLE },
	[OVS_TUNNEL_KEY_ATTR_IPV4_INFO_BRIDGE]   = { .len = 0 },
};

static const struct ovs_len_tbl
ovs_nsh_key_attr_lens[OVS_NSH_KEY_ATTR_MAX + 1] = {
	[OVS_NSH_KEY_ATTR_BASE] = { .len = sizeof(struct ovs_nsh_key_base) },
	[OVS_NSH_KEY_ATTR_MD1]  = { .len = sizeof(struct ovs_nsh_key_md1) },
	[OVS_NSH_KEY_ATTR_MD2]  = { .len = OVS_ATTR_VARIABLE },
};

/* The size of the argument for each %OVS_KEY_ATTR_* Netlink attribute.  */
static const struct ovs_len_tbl ovs_key_lens[OVS_KEY_ATTR_MAX + 1] = {
	[OVS_KEY_ATTR_ENCAP]	 = { .len = OVS_ATTR_NESTED },
	[OVS_KEY_ATTR_PRIORITY]	 = { .len = sizeof(u32) },
	[OVS_KEY_ATTR_IN_PORT]	 = { .len = sizeof(u32) },
	[OVS_KEY_ATTR_SKB_MARK]	 = { .len = sizeof(u32) },
	[OVS_KEY_ATTR_ETHERNET]	 = { .len = sizeof(struct ovs_key_ethernet) },
	[OVS_KEY_ATTR_VLAN]	 = { .len = sizeof(__be16) },
	[OVS_KEY_ATTR_ETHERTYPE] = { .len = sizeof(__be16) },
	[OVS_KEY_ATTR_IPV4]	 = { .len = sizeof(struct ovs_key_ipv4) },
	[OVS_KEY_ATTR_IPV6]	 = { .len = sizeof(struct ovs_key_ipv6) },
	[OVS_KEY_ATTR_TCP]	 = { .len = sizeof(struct ovs_key_tcp) },
	[OVS_KEY_ATTR_TCP_FLAGS] = { .len = sizeof(__be16) },
	[OVS_KEY_ATTR_UDP]	 = { .len = sizeof(struct ovs_key_udp) },
	[OVS_KEY_ATTR_SCTP]	 = { .len = sizeof(struct ovs_key_sctp) },
	[OVS_KEY_ATTR_ICMP]	 = { .len = sizeof(struct ovs_key_icmp) },
	[OVS_KEY_ATTR_ICMPV6]	 = { .len = sizeof(struct ovs_key_icmpv6) },
	[OVS_KEY_ATTR_ARP]	 = { .len = sizeof(struct ovs_key_arp) },
	[OVS_KEY_ATTR_ND]	 = { .len = sizeof(struct ovs_key_nd) },
	[OVS_KEY_ATTR_RECIRC_ID] = { .len = sizeof(u32) },
	[OVS_KEY_ATTR_DP_HASH]	 = { .len = sizeof(u32) },
	[OVS_KEY_ATTR_TUNNEL]	 = { .len = OVS_ATTR_NESTED,
				     .next = ovs_tunnel_key_lens, },
	[OVS_KEY_ATTR_MPLS]	 = { .len = OVS_ATTR_VARIABLE },
	[OVS_KEY_ATTR_CT_STATE]	 = { .len = sizeof(u32) },
	[OVS_KEY_ATTR_CT_ZONE]	 = { .len = sizeof(u16) },
	[OVS_KEY_ATTR_CT_MARK]	 = { .len = sizeof(u32) },
	[OVS_KEY_ATTR_CT_LABELS] = { .len = sizeof(struct ovs_key_ct_labels) },
	[OVS_KEY_ATTR_CT_ORIG_TUPLE_IPV4] = {
		.len = sizeof(struct ovs_key_ct_tuple_ipv4) },
	[OVS_KEY_ATTR_CT_ORIG_TUPLE_IPV6] = {
		.len = sizeof(struct ovs_key_ct_tuple_ipv6) },
	[OVS_KEY_ATTR_NSH]       = { .len = OVS_ATTR_NESTED,
				     .next = ovs_nsh_key_attr_lens, },
	[OVS_KEY_ATTR_IPV6_EXTHDRS] = {
		.len = sizeof(struct ovs_key_ipv6_exthdrs) },
};

static bool check_attr_len(unsigned int attr_len, unsigned int expected_len)
{
	return expected_len == attr_len ||
	       expected_len == OVS_ATTR_NESTED ||
	       expected_len == OVS_ATTR_VARIABLE;
}

static bool is_all_zero(const u8 *fp, size_t size)
{
	int i;

	if (!fp)
		return false;

	for (i = 0; i < size; i++)
		if (fp[i])
			return false;

	return true;
}

static int __parse_flow_nlattrs(const struct nlattr *attr,
				const struct nlattr *a[],
				u64 *attrsp, bool log, bool nz)
{
	const struct nlattr *nla;
	u64 attrs;
	int rem;

	attrs = *attrsp;
	nla_for_each_nested(nla, attr, rem) {
		u16 type = nla_type(nla);
		int expected_len;

		if (type > OVS_KEY_ATTR_MAX) {
			OVS_NLERR(log, "Key type %d is out of range max %d",
				  type, OVS_KEY_ATTR_MAX);
			return -EINVAL;
		}

		if (type == OVS_KEY_ATTR_PACKET_TYPE ||
		    type == OVS_KEY_ATTR_ND_EXTENSIONS ||
		    type == OVS_KEY_ATTR_TUNNEL_INFO) {
			OVS_NLERR(log, "Key type %d is not supported", type);
			return -EINVAL;
		}

		if (attrs & (1ULL << type)) {
			OVS_NLERR(log, "Duplicate key (type %d).", type);
			return -EINVAL;
		}

		expected_len = ovs_key_lens[type].len;
		if (!check_attr_len(nla_len(nla), expected_len)) {
			OVS_NLERR(log, "Key %d has unexpected len %d expected %d",
				  type, nla_len(nla), expected_len);
			return -EINVAL;
		}

		if (!nz || !is_all_zero(nla_data(nla), nla_len(nla))) {
			attrs |= 1ULL << type;
			a[type] = nla;
		}
	}
	if (rem) {
		OVS_NLERR(log, "Message has %d unknown bytes.", rem);
		return -EINVAL;
	}

	*attrsp = attrs;
	return 0;
}

static int parse_flow_mask_nlattrs(const struct nlattr *attr,
				   const struct nlattr *a[], u64 *attrsp,
				   bool log)
{
	return __parse_flow_nlattrs(attr, a, attrsp, log, true);
}

int parse_flow_nlattrs(const struct nlattr *attr, const struct nlattr *a[],
		       u64 *attrsp, bool log)
{
	return __parse_flow_nlattrs(attr, a, attrsp, log, false);
}

static int genev_tun_opt_from_nlattr(const struct nlattr *a,
				     struct sw_flow_match *match, bool is_mask,
				     bool log)
{
	unsigned long opt_key_offset;

	if (nla_len(a) > sizeof(match->key->tun_opts)) {
		OVS_NLERR(log, "Geneve option length err (len %d, max %zu).",
			  nla_len(a), sizeof(match->key->tun_opts));
		return -EINVAL;
	}

	if (nla_len(a) % 4 != 0) {
		OVS_NLERR(log, "Geneve opt len %d is not a multiple of 4.",
			  nla_len(a));
		return -EINVAL;
	}

	/* We need to record the length of the options passed
	 * down, otherwise packets with the same format but
	 * additional options will be silently matched.
	 */
	if (!is_mask) {
		SW_FLOW_KEY_PUT(match, tun_opts_len, nla_len(a),
				false);
	} else {
		/* This is somewhat unusual because it looks at
		 * both the key and mask while parsing the
		 * attributes (and by extension assumes the key
		 * is parsed first). Normally, we would verify
		 * that each is the correct length and that the
		 * attributes line up in the validate function.
		 * However, that is difficult because this is
		 * variable length and we won't have the
		 * information later.
		 */
		if (match->key->tun_opts_len != nla_len(a)) {
			OVS_NLERR(log, "Geneve option len %d != mask len %d",
				  match->key->tun_opts_len, nla_len(a));
			return -EINVAL;
		}

		SW_FLOW_KEY_PUT(match, tun_opts_len, 0xff, true);
	}

	opt_key_offset = TUN_METADATA_OFFSET(nla_len(a));
	SW_FLOW_KEY_MEMCPY_OFFSET(match, opt_key_offset, nla_data(a),
				  nla_len(a), is_mask);
	return 0;
}

static int vxlan_tun_opt_from_nlattr(const struct nlattr *attr,
				     struct sw_flow_match *match, bool is_mask,
				     bool log)
{
	struct nlattr *a;
	int rem;
	unsigned long opt_key_offset;
	struct vxlan_metadata opts;

	BUILD_BUG_ON(sizeof(opts) > sizeof(match->key->tun_opts));

	memset(&opts, 0, sizeof(opts));
	nla_for_each_nested(a, attr, rem) {
		int type = nla_type(a);

		if (type > OVS_VXLAN_EXT_MAX) {
			OVS_NLERR(log, "VXLAN extension %d out of range max %d",
				  type, OVS_VXLAN_EXT_MAX);
			return -EINVAL;
		}

		if (!check_attr_len(nla_len(a),
				    ovs_vxlan_ext_key_lens[type].len)) {
			OVS_NLERR(log, "VXLAN extension %d has unexpected len %d expected %d",
				  type, nla_len(a),
				  ovs_vxlan_ext_key_lens[type].len);
			return -EINVAL;
		}

		switch (type) {
		case OVS_VXLAN_EXT_GBP:
			opts.gbp = nla_get_u32(a);
			break;
		default:
			OVS_NLERR(log, "Unknown VXLAN extension attribute %d",
				  type);
			return -EINVAL;
		}
	}
	if (rem) {
		OVS_NLERR(log, "VXLAN extension message has %d unknown bytes.",
			  rem);
		return -EINVAL;
	}

	if (!is_mask)
		SW_FLOW_KEY_PUT(match, tun_opts_len, sizeof(opts), false);
	else
		SW_FLOW_KEY_PUT(match, tun_opts_len, 0xff, true);

	opt_key_offset = TUN_METADATA_OFFSET(sizeof(opts));
	SW_FLOW_KEY_MEMCPY_OFFSET(match, opt_key_offset, &opts, sizeof(opts),
				  is_mask);
	return 0;
}

static int erspan_tun_opt_from_nlattr(const struct nlattr *a,
				      struct sw_flow_match *match, bool is_mask,
				      bool log)
{
	unsigned long opt_key_offset;

	BUILD_BUG_ON(sizeof(struct erspan_metadata) >
		     sizeof(match->key->tun_opts));

	if (nla_len(a) > sizeof(match->key->tun_opts)) {
		OVS_NLERR(log, "ERSPAN option length err (len %d, max %zu).",
			  nla_len(a), sizeof(match->key->tun_opts));
		return -EINVAL;
	}

	if (!is_mask)
		SW_FLOW_KEY_PUT(match, tun_opts_len,
				sizeof(struct erspan_metadata), false);
	else
		SW_FLOW_KEY_PUT(match, tun_opts_len, 0xff, true);

	opt_key_offset = TUN_METADATA_OFFSET(nla_len(a));
	SW_FLOW_KEY_MEMCPY_OFFSET(match, opt_key_offset, nla_data(a),
				  nla_len(a), is_mask);
	return 0;
}

static int ip_tun_from_nlattr(const struct nlattr *attr,
			      struct sw_flow_match *match, bool is_mask,
			      bool log)
{
	bool ttl = false, ipv4 = false, ipv6 = false;
	bool info_bridge_mode = false;
	__be16 tun_flags = 0;
	int opts_type = 0;
	struct nlattr *a;
	int rem;

	nla_for_each_nested(a, attr, rem) {
		int type = nla_type(a);
		int err;

		if (type > OVS_TUNNEL_KEY_ATTR_MAX) {
			OVS_NLERR(log, "Tunnel attr %d out of range max %d",
				  type, OVS_TUNNEL_KEY_ATTR_MAX);
			return -EINVAL;
		}

		if (!check_attr_len(nla_len(a),
				    ovs_tunnel_key_lens[type].len)) {
			OVS_NLERR(log, "Tunnel attr %d has unexpected len %d expected %d",
				  type, nla_len(a), ovs_tunnel_key_lens[type].len);
			return -EINVAL;
		}

		switch (type) {
		case OVS_TUNNEL_KEY_ATTR_ID:
			SW_FLOW_KEY_PUT(match, tun_key.tun_id,
					nla_get_be64(a), is_mask);
			tun_flags |= TUNNEL_KEY;
			break;
		case OVS_TUNNEL_KEY_ATTR_IPV4_SRC:
			SW_FLOW_KEY_PUT(match, tun_key.u.ipv4.src,
					nla_get_in_addr(a), is_mask);
			ipv4 = true;
			break;
		case OVS_TUNNEL_KEY_ATTR_IPV4_DST:
			SW_FLOW_KEY_PUT(match, tun_key.u.ipv4.dst,
					nla_get_in_addr(a), is_mask);
			ipv4 = true;
			break;
		case OVS_TUNNEL_KEY_ATTR_IPV6_SRC:
			SW_FLOW_KEY_PUT(match, tun_key.u.ipv6.src,
					nla_get_in6_addr(a), is_mask);
			ipv6 = true;
			break;
		case OVS_TUNNEL_KEY_ATTR_IPV6_DST:
			SW_FLOW_KEY_PUT(match, tun_key.u.ipv6.dst,
					nla_get_in6_addr(a), is_mask);
			ipv6 = true;
			break;
		case OVS_TUNNEL_KEY_ATTR_TOS:
			SW_FLOW_KEY_PUT(match, tun_key.tos,
					nla_get_u8(a), is_mask);
			break;
		case OVS_TUNNEL_KEY_ATTR_TTL:
			SW_FLOW_KEY_PUT(match, tun_key.ttl,
					nla_get_u8(a), is_mask);
			ttl = true;
			break;
		case OVS_TUNNEL_KEY_ATTR_DONT_FRAGMENT:
			tun_flags |= TUNNEL_DONT_FRAGMENT;
			break;
		case OVS_TUNNEL_KEY_ATTR_CSUM:
			tun_flags |= TUNNEL_CSUM;
			break;
		case OVS_TUNNEL_KEY_ATTR_TP_SRC:
			SW_FLOW_KEY_PUT(match, tun_key.tp_src,
					nla_get_be16(a), is_mask);
			break;
		case OVS_TUNNEL_KEY_ATTR_TP_DST:
			SW_FLOW_KEY_PUT(match, tun_key.tp_dst,
					nla_get_be16(a), is_mask);
			break;
		case OVS_TUNNEL_KEY_ATTR_OAM:
			tun_flags |= TUNNEL_OAM;
			break;
		case OVS_TUNNEL_KEY_ATTR_GENEVE_OPTS:
			if (opts_type) {
				OVS_NLERR(log, "Multiple metadata blocks provided");
				return -EINVAL;
			}

			err = genev_tun_opt_from_nlattr(a, match, is_mask, log);
			if (err)
				return err;

			tun_flags |= TUNNEL_GENEVE_OPT;
			opts_type = type;
			break;
		case OVS_TUNNEL_KEY_ATTR_VXLAN_OPTS:
			if (opts_type) {
				OVS_NLERR(log, "Multiple metadata blocks provided");
				return -EINVAL;
			}

			err = vxlan_tun_opt_from_nlattr(a, match, is_mask, log);
			if (err)
				return err;

			tun_flags |= TUNNEL_VXLAN_OPT;
			opts_type = type;
			break;
		case OVS_TUNNEL_KEY_ATTR_PAD:
			break;
		case OVS_TUNNEL_KEY_ATTR_ERSPAN_OPTS:
			if (opts_type) {
				OVS_NLERR(log, "Multiple metadata blocks provided");
				return -EINVAL;
			}

			err = erspan_tun_opt_from_nlattr(a, match, is_mask,
							 log);
			if (err)
				return err;

			tun_flags |= TUNNEL_ERSPAN_OPT;
			opts_type = type;
			break;
		case OVS_TUNNEL_KEY_ATTR_IPV4_INFO_BRIDGE:
			info_bridge_mode = true;
			ipv4 = true;
			break;
		default:
			OVS_NLERR(log, "Unknown IP tunnel attribute %d",
				  type);
			return -EINVAL;
		}
	}

	SW_FLOW_KEY_PUT(match, tun_key.tun_flags, tun_flags, is_mask);
	if (is_mask)
		SW_FLOW_KEY_MEMSET_FIELD(match, tun_proto, 0xff, true);
	else
		SW_FLOW_KEY_PUT(match, tun_proto, ipv6 ? AF_INET6 : AF_INET,
				false);

	if (rem > 0) {
		OVS_NLERR(log, "IP tunnel attribute has %d unknown bytes.",
			  rem);
		return -EINVAL;
	}

	if (ipv4 && ipv6) {
		OVS_NLERR(log, "Mixed IPv4 and IPv6 tunnel attributes");
		return -EINVAL;
	}

	if (!is_mask) {
		if (!ipv4 && !ipv6) {
			OVS_NLERR(log, "IP tunnel dst address not specified");
			return -EINVAL;
		}
		if (ipv4) {
			if (info_bridge_mode) {
				if (match->key->tun_key.u.ipv4.src ||
				    match->key->tun_key.u.ipv4.dst ||
				    match->key->tun_key.tp_src ||
				    match->key->tun_key.tp_dst ||
				    match->key->tun_key.ttl ||
				    match->key->tun_key.tos ||
				    tun_flags & ~TUNNEL_KEY) {
					OVS_NLERR(log, "IPv4 tun info is not correct");
					return -EINVAL;
				}
			} else if (!match->key->tun_key.u.ipv4.dst) {
				OVS_NLERR(log, "IPv4 tunnel dst address is zero");
				return -EINVAL;
			}
		}
		if (ipv6 && ipv6_addr_any(&match->key->tun_key.u.ipv6.dst)) {
			OVS_NLERR(log, "IPv6 tunnel dst address is zero");
			return -EINVAL;
		}

		if (!ttl && !info_bridge_mode) {
			OVS_NLERR(log, "IP tunnel TTL not specified.");
			return -EINVAL;
		}
	}

	return opts_type;
}

static int vxlan_opt_to_nlattr(struct sk_buff *skb,
			       const void *tun_opts, int swkey_tun_opts_len)
{
	const struct vxlan_metadata *opts = tun_opts;
	struct nlattr *nla;

	nla = nla_nest_start_noflag(skb, OVS_TUNNEL_KEY_ATTR_VXLAN_OPTS);
	if (!nla)
		return -EMSGSIZE;

	if (nla_put_u32(skb, OVS_VXLAN_EXT_GBP, opts->gbp) < 0)
		return -EMSGSIZE;

	nla_nest_end(skb, nla);
	return 0;
}

static int __ip_tun_to_nlattr(struct sk_buff *skb,
			      const struct ip_tunnel_key *output,
			      const void *tun_opts, int swkey_tun_opts_len,
			      unsigned short tun_proto, u8 mode)
{
	if (output->tun_flags & TUNNEL_KEY &&
	    nla_put_be64(skb, OVS_TUNNEL_KEY_ATTR_ID, output->tun_id,
			 OVS_TUNNEL_KEY_ATTR_PAD))
		return -EMSGSIZE;

	if (mode & IP_TUNNEL_INFO_BRIDGE)
		return nla_put_flag(skb, OVS_TUNNEL_KEY_ATTR_IPV4_INFO_BRIDGE)
		       ? -EMSGSIZE : 0;

	switch (tun_proto) {
	case AF_INET:
		if (output->u.ipv4.src &&
		    nla_put_in_addr(skb, OVS_TUNNEL_KEY_ATTR_IPV4_SRC,
				    output->u.ipv4.src))
			return -EMSGSIZE;
		if (output->u.ipv4.dst &&
		    nla_put_in_addr(skb, OVS_TUNNEL_KEY_ATTR_IPV4_DST,
				    output->u.ipv4.dst))
			return -EMSGSIZE;
		break;
	case AF_INET6:
		if (!ipv6_addr_any(&output->u.ipv6.src) &&
		    nla_put_in6_addr(skb, OVS_TUNNEL_KEY_ATTR_IPV6_SRC,
				     &output->u.ipv6.src))
			return -EMSGSIZE;
		if (!ipv6_addr_any(&output->u.ipv6.dst) &&
		    nla_put_in6_addr(skb, OVS_TUNNEL_KEY_ATTR_IPV6_DST,
				     &output->u.ipv6.dst))
			return -EMSGSIZE;
		break;
	}
	if (output->tos &&
	    nla_put_u8(skb, OVS_TUNNEL_KEY_ATTR_TOS, output->tos))
		return -EMSGSIZE;
	if (nla_put_u8(skb, OVS_TUNNEL_KEY_ATTR_TTL, output->ttl))
		return -EMSGSIZE;
	if ((output->tun_flags & TUNNEL_DONT_FRAGMENT) &&
	    nla_put_flag(skb, OVS_TUNNEL_KEY_ATTR_DONT_FRAGMENT))
		return -EMSGSIZE;
	if ((output->tun_flags & TUNNEL_CSUM) &&
	    nla_put_flag(skb, OVS_TUNNEL_KEY_ATTR_CSUM))
		return -EMSGSIZE;
	if (output->tp_src &&
	    nla_put_be16(skb, OVS_TUNNEL_KEY_ATTR_TP_SRC, output->tp_src))
		return -EMSGSIZE;
	if (output->tp_dst &&
	    nla_put_be16(skb, OVS_TUNNEL_KEY_ATTR_TP_DST, output->tp_dst))
		return -EMSGSIZE;
	if ((output->tun_flags & TUNNEL_OAM) &&
	    nla_put_flag(skb, OVS_TUNNEL_KEY_ATTR_OAM))
		return -EMSGSIZE;
	if (swkey_tun_opts_len) {
		if (output->tun_flags & TUNNEL_GENEVE_OPT &&
		    nla_put(skb, OVS_TUNNEL_KEY_ATTR_GENEVE_OPTS,
			    swkey_tun_opts_len, tun_opts))
			return -EMSGSIZE;
		else if (output->tun_flags & TUNNEL_VXLAN_OPT &&
			 vxlan_opt_to_nlattr(skb, tun_opts, swkey_tun_opts_len))
			return -EMSGSIZE;
		else if (output->tun_flags & TUNNEL_ERSPAN_OPT &&
			 nla_put(skb, OVS_TUNNEL_KEY_ATTR_ERSPAN_OPTS,
				 swkey_tun_opts_len, tun_opts))
			return -EMSGSIZE;
	}

	return 0;
}

static int ip_tun_to_nlattr(struct sk_buff *skb,
			    const struct ip_tunnel_key *output,
			    const void *tun_opts, int swkey_tun_opts_len,
			    unsigned short tun_proto, u8 mode)
{
	struct nlattr *nla;
	int err;

	nla = nla_nest_start_noflag(skb, OVS_KEY_ATTR_TUNNEL);
	if (!nla)
		return -EMSGSIZE;

	err = __ip_tun_to_nlattr(skb, output, tun_opts, swkey_tun_opts_len,
				 tun_proto, mode);
	if (err)
		return err;

	nla_nest_end(skb, nla);
	return 0;
}

int ovs_nla_put_tunnel_info(struct sk_buff *skb,
			    struct ip_tunnel_info *tun_info)
{
	return __ip_tun_to_nlattr(skb, &tun_info->key,
				  ip_tunnel_info_opts(tun_info),
				  tun_info->options_len,
				  ip_tunnel_info_af(tun_info), tun_info->mode);
}

static int encode_vlan_from_nlattrs(struct sw_flow_match *match,
				    const struct nlattr *a[],
				    bool is_mask, bool inner)
{
	__be16 tci = 0;
	__be16 tpid = 0;

	if (a[OVS_KEY_ATTR_VLAN])
		tci = nla_get_be16(a[OVS_KEY_ATTR_VLAN]);

	if (a[OVS_KEY_ATTR_ETHERTYPE])
		tpid = nla_get_be16(a[OVS_KEY_ATTR_ETHERTYPE]);

	if (likely(!inner)) {
		SW_FLOW_KEY_PUT(match, eth.vlan.tpid, tpid, is_mask);
		SW_FLOW_KEY_PUT(match, eth.vlan.tci, tci, is_mask);
	} else {
		SW_FLOW_KEY_PUT(match, eth.cvlan.tpid, tpid, is_mask);
		SW_FLOW_KEY_PUT(match, eth.cvlan.tci, tci, is_mask);
	}
	return 0;
}

static int validate_vlan_from_nlattrs(const struct sw_flow_match *match,
				      u64 key_attrs, bool inner,
				      const struct nlattr **a, bool log)
{
	__be16 tci = 0;

	if (!((key_attrs & (1 << OVS_KEY_ATTR_ETHERNET)) &&
	      (key_attrs & (1 << OVS_KEY_ATTR_ETHERTYPE)) &&
	       eth_type_vlan(nla_get_be16(a[OVS_KEY_ATTR_ETHERTYPE])))) {
		/* Not a VLAN. */
		return 0;
	}

	if (!((key_attrs & (1 << OVS_KEY_ATTR_VLAN)) &&
	      (key_attrs & (1 << OVS_KEY_ATTR_ENCAP)))) {
		OVS_NLERR(log, "Invalid %s frame", (inner) ? "C-VLAN" : "VLAN");
		return -EINVAL;
	}

	if (a[OVS_KEY_ATTR_VLAN])
		tci = nla_get_be16(a[OVS_KEY_ATTR_VLAN]);

	if (!(tci & htons(VLAN_CFI_MASK))) {
		if (tci) {
			OVS_NLERR(log, "%s TCI does not have VLAN_CFI_MASK bit set.",
				  (inner) ? "C-VLAN" : "VLAN");
			return -EINVAL;
		} else if (nla_len(a[OVS_KEY_ATTR_ENCAP])) {
			/* Corner case for truncated VLAN header. */
			OVS_NLERR(log, "Truncated %s header has non-zero encap attribute.",
				  (inner) ? "C-VLAN" : "VLAN");
			return -EINVAL;
		}
	}

	return 1;
}

static int validate_vlan_mask_from_nlattrs(const struct sw_flow_match *match,
					   u64 key_attrs, bool inner,
					   const struct nlattr **a, bool log)
{
	__be16 tci = 0;
	__be16 tpid = 0;
	bool encap_valid = !!(match->key->eth.vlan.tci &
			      htons(VLAN_CFI_MASK));
	bool i_encap_valid = !!(match->key->eth.cvlan.tci &
				htons(VLAN_CFI_MASK));

	if (!(key_attrs & (1 << OVS_KEY_ATTR_ENCAP))) {
		/* Not a VLAN. */
		return 0;
	}

	if ((!inner && !encap_valid) || (inner && !i_encap_valid)) {
		OVS_NLERR(log, "Encap mask attribute is set for non-%s frame.",
			  (inner) ? "C-VLAN" : "VLAN");
		return -EINVAL;
	}

	if (a[OVS_KEY_ATTR_VLAN])
		tci = nla_get_be16(a[OVS_KEY_ATTR_VLAN]);

	if (a[OVS_KEY_ATTR_ETHERTYPE])
		tpid = nla_get_be16(a[OVS_KEY_ATTR_ETHERTYPE]);

	if (tpid != htons(0xffff)) {
		OVS_NLERR(log, "Must have an exact match on %s TPID (mask=%x).",
			  (inner) ? "C-VLAN" : "VLAN", ntohs(tpid));
		return -EINVAL;
	}
	if (!(tci & htons(VLAN_CFI_MASK))) {
		OVS_NLERR(log, "%s TCI mask does not have exact match for VLAN_CFI_MASK bit.",
			  (inner) ? "C-VLAN" : "VLAN");
		return -EINVAL;
	}

	return 1;
}

static int __parse_vlan_from_nlattrs(struct sw_flow_match *match,
				     u64 *key_attrs, bool inner,
				     const struct nlattr **a, bool is_mask,
				     bool log)
{
	int err;
	const struct nlattr *encap;

	if (!is_mask)
		err = validate_vlan_from_nlattrs(match, *key_attrs, inner,
						 a, log);
	else
		err = validate_vlan_mask_from_nlattrs(match, *key_attrs, inner,
						      a, log);
	if (err <= 0)
		return err;

	err = encode_vlan_from_nlattrs(match, a, is_mask, inner);
	if (err)
		return err;

	*key_attrs &= ~(1 << OVS_KEY_ATTR_ENCAP);
	*key_attrs &= ~(1 << OVS_KEY_ATTR_VLAN);
	*key_attrs &= ~(1 << OVS_KEY_ATTR_ETHERTYPE);

	encap = a[OVS_KEY_ATTR_ENCAP];

	if (!is_mask)
		err = parse_flow_nlattrs(encap, a, key_attrs, log);
	else
		err = parse_flow_mask_nlattrs(encap, a, key_attrs, log);

	return err;
}

static int parse_vlan_from_nlattrs(struct sw_flow_match *match,
				   u64 *key_attrs, const struct nlattr **a,
				   bool is_mask, bool log)
{
	int err;
	bool encap_valid = false;

	err = __parse_vlan_from_nlattrs(match, key_attrs, false, a,
					is_mask, log);
	if (err)
		return err;

	encap_valid = !!(match->key->eth.vlan.tci & htons(VLAN_CFI_MASK));
	if (encap_valid) {
		err = __parse_vlan_from_nlattrs(match, key_attrs, true, a,
						is_mask, log);
		if (err)
			return err;
	}

	return 0;
}

static int parse_eth_type_from_nlattrs(struct sw_flow_match *match,
				       u64 *attrs, const struct nlattr **a,
				       bool is_mask, bool log)
{
	__be16 eth_type;

	eth_type = nla_get_be16(a[OVS_KEY_ATTR_ETHERTYPE]);
	if (is_mask) {
		/* Always exact match EtherType. */
		eth_type = htons(0xffff);
	} else if (!eth_proto_is_802_3(eth_type)) {
		OVS_NLERR(log, "EtherType %x is less than min %x",
				ntohs(eth_type), ETH_P_802_3_MIN);
		return -EINVAL;
	}

	SW_FLOW_KEY_PUT(match, eth.type, eth_type, is_mask);
	*attrs &= ~(1 << OVS_KEY_ATTR_ETHERTYPE);
	return 0;
}

static int metadata_from_nlattrs(struct net *net, struct sw_flow_match *match,
				 u64 *attrs, const struct nlattr **a,
				 bool is_mask, bool log)
{
	u8 mac_proto = MAC_PROTO_ETHERNET;

	if (*attrs & (1 << OVS_KEY_ATTR_DP_HASH)) {
		u32 hash_val = nla_get_u32(a[OVS_KEY_ATTR_DP_HASH]);

		SW_FLOW_KEY_PUT(match, ovs_flow_hash, hash_val, is_mask);
		*attrs &= ~(1 << OVS_KEY_ATTR_DP_HASH);
	}

	if (*attrs & (1 << OVS_KEY_ATTR_RECIRC_ID)) {
		u32 recirc_id = nla_get_u32(a[OVS_KEY_ATTR_RECIRC_ID]);

		SW_FLOW_KEY_PUT(match, recirc_id, recirc_id, is_mask);
		*attrs &= ~(1 << OVS_KEY_ATTR_RECIRC_ID);
	}

	if (*attrs & (1 << OVS_KEY_ATTR_PRIORITY)) {
		SW_FLOW_KEY_PUT(match, phy.priority,
			  nla_get_u32(a[OVS_KEY_ATTR_PRIORITY]), is_mask);
		*attrs &= ~(1 << OVS_KEY_ATTR_PRIORITY);
	}

	if (*attrs & (1 << OVS_KEY_ATTR_IN_PORT)) {
		u32 in_port = nla_get_u32(a[OVS_KEY_ATTR_IN_PORT]);

		if (is_mask) {
			in_port = 0xffffffff; /* Always exact match in_port. */
		} else if (in_port >= DP_MAX_PORTS) {
			OVS_NLERR(log, "Port %d exceeds max allowable %d",
				  in_port, DP_MAX_PORTS);
			return -EINVAL;
		}

		SW_FLOW_KEY_PUT(match, phy.in_port, in_port, is_mask);
		*attrs &= ~(1 << OVS_KEY_ATTR_IN_PORT);
	} else if (!is_mask) {
		SW_FLOW_KEY_PUT(match, phy.in_port, DP_MAX_PORTS, is_mask);
	}

	if (*attrs & (1 << OVS_KEY_ATTR_SKB_MARK)) {
		uint32_t mark = nla_get_u32(a[OVS_KEY_ATTR_SKB_MARK]);

		SW_FLOW_KEY_PUT(match, phy.skb_mark, mark, is_mask);
		*attrs &= ~(1 << OVS_KEY_ATTR_SKB_MARK);
	}
	if (*attrs & (1 << OVS_KEY_ATTR_TUNNEL)) {
		if (ip_tun_from_nlattr(a[OVS_KEY_ATTR_TUNNEL], match,
				       is_mask, log) < 0)
			return -EINVAL;
		*attrs &= ~(1 << OVS_KEY_ATTR_TUNNEL);
	}

	if (*attrs & (1 << OVS_KEY_ATTR_CT_STATE) &&
	    ovs_ct_verify(net, OVS_KEY_ATTR_CT_STATE)) {
		u32 ct_state = nla_get_u32(a[OVS_KEY_ATTR_CT_STATE]);

		if (ct_state & ~CT_SUPPORTED_MASK) {
			OVS_NLERR(log, "ct_state flags %08x unsupported",
				  ct_state);
			return -EINVAL;
		}

		SW_FLOW_KEY_PUT(match, ct_state, ct_state, is_mask);
		*attrs &= ~(1ULL << OVS_KEY_ATTR_CT_STATE);
	}
	if (*attrs & (1 << OVS_KEY_ATTR_CT_ZONE) &&
	    ovs_ct_verify(net, OVS_KEY_ATTR_CT_ZONE)) {
		u16 ct_zone = nla_get_u16(a[OVS_KEY_ATTR_CT_ZONE]);

		SW_FLOW_KEY_PUT(match, ct_zone, ct_zone, is_mask);
		*attrs &= ~(1ULL << OVS_KEY_ATTR_CT_ZONE);
	}
	if (*attrs & (1 << OVS_KEY_ATTR_CT_MARK) &&
	    ovs_ct_verify(net, OVS_KEY_ATTR_CT_MARK)) {
		u32 mark = nla_get_u32(a[OVS_KEY_ATTR_CT_MARK]);

		SW_FLOW_KEY_PUT(match, ct.mark, mark, is_mask);
		*attrs &= ~(1ULL << OVS_KEY_ATTR_CT_MARK);
	}
	if (*attrs & (1 << OVS_KEY_ATTR_CT_LABELS) &&
	    ovs_ct_verify(net, OVS_KEY_ATTR_CT_LABELS)) {
		const struct ovs_key_ct_labels *cl;

		cl = nla_data(a[OVS_KEY_ATTR_CT_LABELS]);
		SW_FLOW_KEY_MEMCPY(match, ct.labels, cl->ct_labels,
				   sizeof(*cl), is_mask);
		*attrs &= ~(1ULL << OVS_KEY_ATTR_CT_LABELS);
	}
	if (*attrs & (1ULL << OVS_KEY_ATTR_CT_ORIG_TUPLE_IPV4)) {
		const struct ovs_key_ct_tuple_ipv4 *ct;

		ct = nla_data(a[OVS_KEY_ATTR_CT_ORIG_TUPLE_IPV4]);

		SW_FLOW_KEY_PUT(match, ipv4.ct_orig.src, ct->ipv4_src, is_mask);
		SW_FLOW_KEY_PUT(match, ipv4.ct_orig.dst, ct->ipv4_dst, is_mask);
		SW_FLOW_KEY_PUT(match, ct.orig_tp.src, ct->src_port, is_mask);
		SW_FLOW_KEY_PUT(match, ct.orig_tp.dst, ct->dst_port, is_mask);
		SW_FLOW_KEY_PUT(match, ct_orig_proto, ct->ipv4_proto, is_mask);
		*attrs &= ~(1ULL << OVS_KEY_ATTR_CT_ORIG_TUPLE_IPV4);
	}
	if (*attrs & (1ULL << OVS_KEY_ATTR_CT_ORIG_TUPLE_IPV6)) {
		const struct ovs_key_ct_tuple_ipv6 *ct;

		ct = nla_data(a[OVS_KEY_ATTR_CT_ORIG_TUPLE_IPV6]);

		SW_FLOW_KEY_MEMCPY(match, ipv6.ct_orig.src, &ct->ipv6_src,
				   sizeof(match->key->ipv6.ct_orig.src),
				   is_mask);
		SW_FLOW_KEY_MEMCPY(match, ipv6.ct_orig.dst, &ct->ipv6_dst,
				   sizeof(match->key->ipv6.ct_orig.dst),
				   is_mask);
		SW_FLOW_KEY_PUT(match, ct.orig_tp.src, ct->src_port, is_mask);
		SW_FLOW_KEY_PUT(match, ct.orig_tp.dst, ct->dst_port, is_mask);
		SW_FLOW_KEY_PUT(match, ct_orig_proto, ct->ipv6_proto, is_mask);
		*attrs &= ~(1ULL << OVS_KEY_ATTR_CT_ORIG_TUPLE_IPV6);
	}

	/* For layer 3 packets the Ethernet type is provided
	 * and treated as metadata but no MAC addresses are provided.
	 */
	if (!(*attrs & (1ULL << OVS_KEY_ATTR_ETHERNET)) &&
	    (*attrs & (1ULL << OVS_KEY_ATTR_ETHERTYPE)))
		mac_proto = MAC_PROTO_NONE;

	/* Always exact match mac_proto */
	SW_FLOW_KEY_PUT(match, mac_proto, is_mask ? 0xff : mac_proto, is_mask);

	if (mac_proto == MAC_PROTO_NONE)
		return parse_eth_type_from_nlattrs(match, attrs, a, is_mask,
						   log);

	return 0;
}

int nsh_hdr_from_nlattr(const struct nlattr *attr,
			struct nshhdr *nh, size_t size)
{
	struct nlattr *a;
	int rem;
	u8 flags = 0;
	u8 ttl = 0;
	int mdlen = 0;

	/* validate_nsh has check this, so we needn't do duplicate check here
	 */
	if (size < NSH_BASE_HDR_LEN)
		return -ENOBUFS;

	nla_for_each_nested(a, attr, rem) {
		int type = nla_type(a);

		switch (type) {
		case OVS_NSH_KEY_ATTR_BASE: {
			const struct ovs_nsh_key_base *base = nla_data(a);

			flags = base->flags;
			ttl = base->ttl;
			nh->np = base->np;
			nh->mdtype = base->mdtype;
			nh->path_hdr = base->path_hdr;
			break;
		}
		case OVS_NSH_KEY_ATTR_MD1:
			mdlen = nla_len(a);
			if (mdlen > size - NSH_BASE_HDR_LEN)
				return -ENOBUFS;
			memcpy(&nh->md1, nla_data(a), mdlen);
			break;

		case OVS_NSH_KEY_ATTR_MD2:
			mdlen = nla_len(a);
			if (mdlen > size - NSH_BASE_HDR_LEN)
				return -ENOBUFS;
			memcpy(&nh->md2, nla_data(a), mdlen);
			break;

		default:
			return -EINVAL;
		}
	}

	/* nsh header length  = NSH_BASE_HDR_LEN + mdlen */
	nh->ver_flags_ttl_len = 0;
	nsh_set_flags_ttl_len(nh, flags, ttl, NSH_BASE_HDR_LEN + mdlen);

	return 0;
}

int nsh_key_from_nlattr(const struct nlattr *attr,
			struct ovs_key_nsh *nsh, struct ovs_key_nsh *nsh_mask)
{
	struct nlattr *a;
	int rem;

	/* validate_nsh has check this, so we needn't do duplicate check here
	 */
	nla_for_each_nested(a, attr, rem) {
		int type = nla_type(a);

		switch (type) {
		case OVS_NSH_KEY_ATTR_BASE: {
			const struct ovs_nsh_key_base *base = nla_data(a);
			const struct ovs_nsh_key_base *base_mask = base + 1;

			nsh->base = *base;
			nsh_mask->base = *base_mask;
			break;
		}
		case OVS_NSH_KEY_ATTR_MD1: {
			const struct ovs_nsh_key_md1 *md1 = nla_data(a);
			const struct ovs_nsh_key_md1 *md1_mask = md1 + 1;

			memcpy(nsh->context, md1->context, sizeof(*md1));
			memcpy(nsh_mask->context, md1_mask->context,
			       sizeof(*md1_mask));
			break;
		}
		case OVS_NSH_KEY_ATTR_MD2:
			/* Not supported yet */
			return -ENOTSUPP;
		default:
			return -EINVAL;
		}
	}

	return 0;
}

static int nsh_key_put_from_nlattr(const struct nlattr *attr,
				   struct sw_flow_match *match, bool is_mask,
				   bool is_push_nsh, bool log)
{
	struct nlattr *a;
	int rem;
	bool has_base = false;
	bool has_md1 = false;
	bool has_md2 = false;
	u8 mdtype = 0;
	int mdlen = 0;

	if (WARN_ON(is_push_nsh && is_mask))
		return -EINVAL;

	nla_for_each_nested(a, attr, rem) {
		int type = nla_type(a);
		int i;

		if (type > OVS_NSH_KEY_ATTR_MAX) {
			OVS_NLERR(log, "nsh attr %d is out of range max %d",
				  type, OVS_NSH_KEY_ATTR_MAX);
			return -EINVAL;
		}

		if (!check_attr_len(nla_len(a),
				    ovs_nsh_key_attr_lens[type].len)) {
			OVS_NLERR(
			    log,
			    "nsh attr %d has unexpected len %d expected %d",
			    type,
			    nla_len(a),
			    ovs_nsh_key_attr_lens[type].len
			);
			return -EINVAL;
		}

		switch (type) {
		case OVS_NSH_KEY_ATTR_BASE: {
			const struct ovs_nsh_key_base *base = nla_data(a);

			has_base = true;
			mdtype = base->mdtype;
			SW_FLOW_KEY_PUT(match, nsh.base.flags,
					base->flags, is_mask);
			SW_FLOW_KEY_PUT(match, nsh.base.ttl,
					base->ttl, is_mask);
			SW_FLOW_KEY_PUT(match, nsh.base.mdtype,
					base->mdtype, is_mask);
			SW_FLOW_KEY_PUT(match, nsh.base.np,
					base->np, is_mask);
			SW_FLOW_KEY_PUT(match, nsh.base.path_hdr,
					base->path_hdr, is_mask);
			break;
		}
		case OVS_NSH_KEY_ATTR_MD1: {
			const struct ovs_nsh_key_md1 *md1 = nla_data(a);

			has_md1 = true;
			for (i = 0; i < NSH_MD1_CONTEXT_SIZE; i++)
				SW_FLOW_KEY_PUT(match, nsh.context[i],
						md1->context[i], is_mask);
			break;
		}
		case OVS_NSH_KEY_ATTR_MD2:
			if (!is_push_nsh) /* Not supported MD type 2 yet */
				return -ENOTSUPP;

			has_md2 = true;
			mdlen = nla_len(a);
			if (mdlen > NSH_CTX_HDRS_MAX_LEN || mdlen <= 0) {
				OVS_NLERR(
				    log,
				    "Invalid MD length %d for MD type %d",
				    mdlen,
				    mdtype
				);
				return -EINVAL;
			}
			break;
		default:
			OVS_NLERR(log, "Unknown nsh attribute %d",
				  type);
			return -EINVAL;
		}
	}

	if (rem > 0) {
		OVS_NLERR(log, "nsh attribute has %d unknown bytes.", rem);
		return -EINVAL;
	}

	if (has_md1 && has_md2) {
		OVS_NLERR(
		    1,
		    "invalid nsh attribute: md1 and md2 are exclusive."
		);
		return -EINVAL;
	}

	if (!is_mask) {
		if ((has_md1 && mdtype != NSH_M_TYPE1) ||
		    (has_md2 && mdtype != NSH_M_TYPE2)) {
			OVS_NLERR(1, "nsh attribute has unmatched MD type %d.",
				  mdtype);
			return -EINVAL;
		}

		if (is_push_nsh &&
		    (!has_base || (!has_md1 && !has_md2))) {
			OVS_NLERR(
			    1,
			    "push_nsh: missing base or metadata attributes"
			);
			return -EINVAL;
		}
	}

	return 0;
}

static int ovs_key_from_nlattrs(struct net *net, struct sw_flow_match *match,
				u64 attrs, const struct nlattr **a,
				bool is_mask, bool log)
{
	int err;

	err = metadata_from_nlattrs(net, match, &attrs, a, is_mask, log);
	if (err)
		return err;

	if (attrs & (1 << OVS_KEY_ATTR_ETHERNET)) {
		const struct ovs_key_ethernet *eth_key;

		eth_key = nla_data(a[OVS_KEY_ATTR_ETHERNET]);
		SW_FLOW_KEY_MEMCPY(match, eth.src,
				eth_key->eth_src, ETH_ALEN, is_mask);
		SW_FLOW_KEY_MEMCPY(match, eth.dst,
				eth_key->eth_dst, ETH_ALEN, is_mask);
		attrs &= ~(1 << OVS_KEY_ATTR_ETHERNET);

		if (attrs & (1 << OVS_KEY_ATTR_VLAN)) {
			/* VLAN attribute is always parsed before getting here since it
			 * may occur multiple times.
			 */
			OVS_NLERR(log, "VLAN attribute unexpected.");
			return -EINVAL;
		}

		if (attrs & (1 << OVS_KEY_ATTR_ETHERTYPE)) {
			err = parse_eth_type_from_nlattrs(match, &attrs, a, is_mask,
							  log);
			if (err)
				return err;
		} else if (!is_mask) {
			SW_FLOW_KEY_PUT(match, eth.type, htons(ETH_P_802_2), is_mask);
		}
	} else if (!match->key->eth.type) {
		OVS_NLERR(log, "Either Ethernet header or EtherType is required.");
		return -EINVAL;
	}

	if (attrs & (1 << OVS_KEY_ATTR_IPV4)) {
		const struct ovs_key_ipv4 *ipv4_key;

		ipv4_key = nla_data(a[OVS_KEY_ATTR_IPV4]);
		if (!is_mask && ipv4_key->ipv4_frag > OVS_FRAG_TYPE_MAX) {
			OVS_NLERR(log, "IPv4 frag type %d is out of range max %d",
				  ipv4_key->ipv4_frag, OVS_FRAG_TYPE_MAX);
			return -EINVAL;
		}
		SW_FLOW_KEY_PUT(match, ip.proto,
				ipv4_key->ipv4_proto, is_mask);
		SW_FLOW_KEY_PUT(match, ip.tos,
				ipv4_key->ipv4_tos, is_mask);
		SW_FLOW_KEY_PUT(match, ip.ttl,
				ipv4_key->ipv4_ttl, is_mask);
		SW_FLOW_KEY_PUT(match, ip.frag,
				ipv4_key->ipv4_frag, is_mask);
		SW_FLOW_KEY_PUT(match, ipv4.addr.src,
				ipv4_key->ipv4_src, is_mask);
		SW_FLOW_KEY_PUT(match, ipv4.addr.dst,
				ipv4_key->ipv4_dst, is_mask);
		attrs &= ~(1 << OVS_KEY_ATTR_IPV4);
	}

	if (attrs & (1 << OVS_KEY_ATTR_IPV6)) {
		const struct ovs_key_ipv6 *ipv6_key;

		ipv6_key = nla_data(a[OVS_KEY_ATTR_IPV6]);
		if (!is_mask && ipv6_key->ipv6_frag > OVS_FRAG_TYPE_MAX) {
			OVS_NLERR(log, "IPv6 frag type %d is out of range max %d",
				  ipv6_key->ipv6_frag, OVS_FRAG_TYPE_MAX);
			return -EINVAL;
		}

		if (!is_mask && ipv6_key->ipv6_label & htonl(0xFFF00000)) {
			OVS_NLERR(log, "IPv6 flow label %x is out of range (max=%x)",
				  ntohl(ipv6_key->ipv6_label), (1 << 20) - 1);
			return -EINVAL;
		}

		SW_FLOW_KEY_PUT(match, ipv6.label,
				ipv6_key->ipv6_label, is_mask);
		SW_FLOW_KEY_PUT(match, ip.proto,
				ipv6_key->ipv6_proto, is_mask);
		SW_FLOW_KEY_PUT(match, ip.tos,
				ipv6_key->ipv6_tclass, is_mask);
		SW_FLOW_KEY_PUT(match, ip.ttl,
				ipv6_key->ipv6_hlimit, is_mask);
		SW_FLOW_KEY_PUT(match, ip.frag,
				ipv6_key->ipv6_frag, is_mask);
		SW_FLOW_KEY_MEMCPY(match, ipv6.addr.src,
				ipv6_key->ipv6_src,
				sizeof(match->key->ipv6.addr.src),
				is_mask);
		SW_FLOW_KEY_MEMCPY(match, ipv6.addr.dst,
				ipv6_key->ipv6_dst,
				sizeof(match->key->ipv6.addr.dst),
				is_mask);

		attrs &= ~(1 << OVS_KEY_ATTR_IPV6);
	}

	if (attrs & (1ULL << OVS_KEY_ATTR_IPV6_EXTHDRS)) {
		const struct ovs_key_ipv6_exthdrs *ipv6_exthdrs_key;

		ipv6_exthdrs_key = nla_data(a[OVS_KEY_ATTR_IPV6_EXTHDRS]);

		SW_FLOW_KEY_PUT(match, ipv6.exthdrs,
				ipv6_exthdrs_key->hdrs, is_mask);

		attrs &= ~(1ULL << OVS_KEY_ATTR_IPV6_EXTHDRS);
	}

	if (attrs & (1 << OVS_KEY_ATTR_ARP)) {
		const struct ovs_key_arp *arp_key;

		arp_key = nla_data(a[OVS_KEY_ATTR_ARP]);
		if (!is_mask && (arp_key->arp_op & htons(0xff00))) {
			OVS_NLERR(log, "Unknown ARP opcode (opcode=%d).",
				  arp_key->arp_op);
			return -EINVAL;
		}

		SW_FLOW_KEY_PUT(match, ipv4.addr.src,
				arp_key->arp_sip, is_mask);
		SW_FLOW_KEY_PUT(match, ipv4.addr.dst,
			arp_key->arp_tip, is_mask);
		SW_FLOW_KEY_PUT(match, ip.proto,
				ntohs(arp_key->arp_op), is_mask);
		SW_FLOW_KEY_MEMCPY(match, ipv4.arp.sha,
				arp_key->arp_sha, ETH_ALEN, is_mask);
		SW_FLOW_KEY_MEMCPY(match, ipv4.arp.tha,
				arp_key->arp_tha, ETH_ALEN, is_mask);

		attrs &= ~(1 << OVS_KEY_ATTR_ARP);
	}

	if (attrs & (1 << OVS_KEY_ATTR_NSH)) {
		if (nsh_key_put_from_nlattr(a[OVS_KEY_ATTR_NSH], match,
					    is_mask, false, log) < 0)
			return -EINVAL;
		attrs &= ~(1 << OVS_KEY_ATTR_NSH);
	}

	if (attrs & (1 << OVS_KEY_ATTR_MPLS)) {
		const struct ovs_key_mpls *mpls_key;
		u32 hdr_len;
		u32 label_count, label_count_mask, i;

		mpls_key = nla_data(a[OVS_KEY_ATTR_MPLS]);
		hdr_len = nla_len(a[OVS_KEY_ATTR_MPLS]);
		label_count = hdr_len / sizeof(struct ovs_key_mpls);

		if (label_count == 0 || label_count > MPLS_LABEL_DEPTH ||
		    hdr_len % sizeof(struct ovs_key_mpls))
			return -EINVAL;

		label_count_mask =  GENMASK(label_count - 1, 0);

		for (i = 0 ; i < label_count; i++)
			SW_FLOW_KEY_PUT(match, mpls.lse[i],
					mpls_key[i].mpls_lse, is_mask);

		SW_FLOW_KEY_PUT(match, mpls.num_labels_mask,
				label_count_mask, is_mask);

		attrs &= ~(1 << OVS_KEY_ATTR_MPLS);
	 }

	if (attrs & (1 << OVS_KEY_ATTR_TCP)) {
		const struct ovs_key_tcp *tcp_key;

		tcp_key = nla_data(a[OVS_KEY_ATTR_TCP]);
		SW_FLOW_KEY_PUT(match, tp.src, tcp_key->tcp_src, is_mask);
		SW_FLOW_KEY_PUT(match, tp.dst, tcp_key->tcp_dst, is_mask);
		attrs &= ~(1 << OVS_KEY_ATTR_TCP);
	}

	if (attrs & (1 << OVS_KEY_ATTR_TCP_FLAGS)) {
		SW_FLOW_KEY_PUT(match, tp.flags,
				nla_get_be16(a[OVS_KEY_ATTR_TCP_FLAGS]),
				is_mask);
		attrs &= ~(1 << OVS_KEY_ATTR_TCP_FLAGS);
	}

	if (attrs & (1 << OVS_KEY_ATTR_UDP)) {
		const struct ovs_key_udp *udp_key;

		udp_key = nla_data(a[OVS_KEY_ATTR_UDP]);
		SW_FLOW_KEY_PUT(match, tp.src, udp_key->udp_src, is_mask);
		SW_FLOW_KEY_PUT(match, tp.dst, udp_key->udp_dst, is_mask);
		attrs &= ~(1 << OVS_KEY_ATTR_UDP);
	}

	if (attrs & (1 << OVS_KEY_ATTR_SCTP)) {
		const struct ovs_key_sctp *sctp_key;

		sctp_key = nla_data(a[OVS_KEY_ATTR_SCTP]);
		SW_FLOW_KEY_PUT(match, tp.src, sctp_key->sctp_src, is_mask);
		SW_FLOW_KEY_PUT(match, tp.dst, sctp_key->sctp_dst, is_mask);
		attrs &= ~(1 << OVS_KEY_ATTR_SCTP);
	}

	if (attrs & (1 << OVS_KEY_ATTR_ICMP)) {
		const struct ovs_key_icmp *icmp_key;

		icmp_key = nla_data(a[OVS_KEY_ATTR_ICMP]);
		SW_FLOW_KEY_PUT(match, tp.src,
				htons(icmp_key->icmp_type), is_mask);
		SW_FLOW_KEY_PUT(match, tp.dst,
				htons(icmp_key->icmp_code), is_mask);
		attrs &= ~(1 << OVS_KEY_ATTR_ICMP);
	}

	if (attrs & (1 << OVS_KEY_ATTR_ICMPV6)) {
		const struct ovs_key_icmpv6 *icmpv6_key;

		icmpv6_key = nla_data(a[OVS_KEY_ATTR_ICMPV6]);
		SW_FLOW_KEY_PUT(match, tp.src,
				htons(icmpv6_key->icmpv6_type), is_mask);
		SW_FLOW_KEY_PUT(match, tp.dst,
				htons(icmpv6_key->icmpv6_code), is_mask);
		attrs &= ~(1 << OVS_KEY_ATTR_ICMPV6);
	}

	if (attrs & (1 << OVS_KEY_ATTR_ND)) {
		const struct ovs_key_nd *nd_key;

		nd_key = nla_data(a[OVS_KEY_ATTR_ND]);
		SW_FLOW_KEY_MEMCPY(match, ipv6.nd.target,
			nd_key->nd_target,
			sizeof(match->key->ipv6.nd.target),
			is_mask);
		SW_FLOW_KEY_MEMCPY(match, ipv6.nd.sll,
			nd_key->nd_sll, ETH_ALEN, is_mask);
		SW_FLOW_KEY_MEMCPY(match, ipv6.nd.tll,
				nd_key->nd_tll, ETH_ALEN, is_mask);
		attrs &= ~(1 << OVS_KEY_ATTR_ND);
	}

	if (attrs != 0) {
		OVS_NLERR(log, "Unknown key attributes %llx",
			  (unsigned long long)attrs);
		return -EINVAL;
	}

	return 0;
}

static void nlattr_set(struct nlattr *attr, u8 val,
		       const struct ovs_len_tbl *tbl)
{
	struct nlattr *nla;
	int rem;

	/* The nlattr stream should already have been validated */
	nla_for_each_nested(nla, attr, rem) {
		if (tbl[nla_type(nla)].len == OVS_ATTR_NESTED)
			nlattr_set(nla, val, tbl[nla_type(nla)].next ? : tbl);
		else
			memset(nla_data(nla), val, nla_len(nla));

		if (nla_type(nla) == OVS_KEY_ATTR_CT_STATE)
			*(u32 *)nla_data(nla) &= CT_SUPPORTED_MASK;
	}
}

static void mask_set_nlattr(struct nlattr *attr, u8 val)
{
	nlattr_set(attr, val, ovs_key_lens);
}

/**
 * ovs_nla_get_match - parses Netlink attributes into a flow key and
 * mask. In case the 'mask' is NULL, the flow is treated as exact match
 * flow. Otherwise, it is treated as a wildcarded flow, except the mask
 * does not include any don't care bit.
 * @net: Used to determine per-namespace field support.
 * @match: receives the extracted flow match information.
 * @nla_key: Netlink attribute holding nested %OVS_KEY_ATTR_* Netlink attribute
 * sequence. The fields should of the packet that triggered the creation
 * of this flow.
 * @nla_mask: Optional. Netlink attribute holding nested %OVS_KEY_ATTR_*
 * Netlink attribute specifies the mask field of the wildcarded flow.
 * @log: Boolean to allow kernel error logging.  Normally true, but when
 * probing for feature compatibility this should be passed in as false to
 * suppress unnecessary error logging.
 */
int ovs_nla_get_match(struct net *net, struct sw_flow_match *match,
		      const struct nlattr *nla_key,
		      const struct nlattr *nla_mask,
		      bool log)
{
	const struct nlattr *a[OVS_KEY_ATTR_MAX + 1];
	struct nlattr *newmask = NULL;
	u64 key_attrs = 0;
	u64 mask_attrs = 0;
	int err;

	err = parse_flow_nlattrs(nla_key, a, &key_attrs, log);
	if (err)
		return err;

	err = parse_vlan_from_nlattrs(match, &key_attrs, a, false, log);
	if (err)
		return err;

	err = ovs_key_from_nlattrs(net, match, key_attrs, a, false, log);
	if (err)
		return err;

	if (match->mask) {
		if (!nla_mask) {
			/* Create an exact match mask. We need to set to 0xff
			 * all the 'match->mask' fields that have been touched
			 * in 'match->key'. We cannot simply memset
			 * 'match->mask', because padding bytes and fields not
			 * specified in 'match->key' should be left to 0.
			 * Instead, we use a stream of netlink attributes,
			 * copied from 'key' and set to 0xff.
			 * ovs_key_from_nlattrs() will take care of filling
			 * 'match->mask' appropriately.
			 */
			newmask = kmemdup(nla_key,
					  nla_total_size(nla_len(nla_key)),
					  GFP_KERNEL);
			if (!newmask)
				return -ENOMEM;

			mask_set_nlattr(newmask, 0xff);

			/* The userspace does not send tunnel attributes that
			 * are 0, but we should not wildcard them nonetheless.
			 */
			if (match->key->tun_proto)
				SW_FLOW_KEY_MEMSET_FIELD(match, tun_key,
							 0xff, true);

			nla_mask = newmask;
		}

		err = parse_flow_mask_nlattrs(nla_mask, a, &mask_attrs, log);
		if (err)
			goto free_newmask;

		/* Always match on tci. */
		SW_FLOW_KEY_PUT(match, eth.vlan.tci, htons(0xffff), true);
		SW_FLOW_KEY_PUT(match, eth.cvlan.tci, htons(0xffff), true);

		err = parse_vlan_from_nlattrs(match, &mask_attrs, a, true, log);
		if (err)
			goto free_newmask;

		err = ovs_key_from_nlattrs(net, match, mask_attrs, a, true,
					   log);
		if (err)
			goto free_newmask;
	}

	if (!match_validate(match, key_attrs, mask_attrs, log))
		err = -EINVAL;

free_newmask:
	kfree(newmask);
	return err;
}

static size_t get_ufid_len(const struct nlattr *attr, bool log)
{
	size_t len;

	if (!attr)
		return 0;

	len = nla_len(attr);
	if (len < 1 || len > MAX_UFID_LENGTH) {
		OVS_NLERR(log, "ufid size %u bytes exceeds the range (1, %d)",
			  nla_len(attr), MAX_UFID_LENGTH);
		return 0;
	}

	return len;
}

/* Initializes 'flow->ufid', returning true if 'attr' contains a valid UFID,
 * or false otherwise.
 */
bool ovs_nla_get_ufid(struct sw_flow_id *sfid, const struct nlattr *attr,
		      bool log)
{
	sfid->ufid_len = get_ufid_len(attr, log);
	if (sfid->ufid_len)
		memcpy(sfid->ufid, nla_data(attr), sfid->ufid_len);

	return sfid->ufid_len;
}

int ovs_nla_get_identifier(struct sw_flow_id *sfid, const struct nlattr *ufid,
			   const struct sw_flow_key *key, bool log)
{
	struct sw_flow_key *new_key;

	if (ovs_nla_get_ufid(sfid, ufid, log))
		return 0;

	/* If UFID was not provided, use unmasked key. */
	new_key = kmalloc(sizeof(*new_key), GFP_KERNEL);
	if (!new_key)
		return -ENOMEM;
	memcpy(new_key, key, sizeof(*key));
	sfid->unmasked_key = new_key;

	return 0;
}

u32 ovs_nla_get_ufid_flags(const struct nlattr *attr)
{
	return attr ? nla_get_u32(attr) : 0;
}

/**
 * ovs_nla_get_flow_metadata - parses Netlink attributes into a flow key.
 * @net: Network namespace.
 * @key: Receives extracted in_port, priority, tun_key, skb_mark and conntrack
 * metadata.
 * @a: Array of netlink attributes holding parsed %OVS_KEY_ATTR_* Netlink
 * attributes.
 * @attrs: Bit mask for the netlink attributes included in @a.
 * @log: Boolean to allow kernel error logging.  Normally true, but when
 * probing for feature compatibility this should be passed in as false to
 * suppress unnecessary error logging.
 *
 * This parses a series of Netlink attributes that form a flow key, which must
 * take the same form accepted by flow_from_nlattrs(), but only enough of it to
 * get the metadata, that is, the parts of the flow key that cannot be
 * extracted from the packet itself.
 *
 * This must be called before the packet key fields are filled in 'key'.
 */

int ovs_nla_get_flow_metadata(struct net *net,
			      const struct nlattr *a[OVS_KEY_ATTR_MAX + 1],
			      u64 attrs, struct sw_flow_key *key, bool log)
{
	struct sw_flow_match match;

	memset(&match, 0, sizeof(match));
	match.key = key;

	key->ct_state = 0;
	key->ct_zone = 0;
	key->ct_orig_proto = 0;
	memset(&key->ct, 0, sizeof(key->ct));
	memset(&key->ipv4.ct_orig, 0, sizeof(key->ipv4.ct_orig));
	memset(&key->ipv6.ct_orig, 0, sizeof(key->ipv6.ct_orig));

	key->phy.in_port = DP_MAX_PORTS;

	return metadata_from_nlattrs(net, &match, &attrs, a, false, log);
}

static int ovs_nla_put_vlan(struct sk_buff *skb, const struct vlan_head *vh,
			    bool is_mask)
{
	__be16 eth_type = !is_mask ? vh->tpid : htons(0xffff);

	if (nla_put_be16(skb, OVS_KEY_ATTR_ETHERTYPE, eth_type) ||
	    nla_put_be16(skb, OVS_KEY_ATTR_VLAN, vh->tci))
		return -EMSGSIZE;
	return 0;
}

static int nsh_key_to_nlattr(const struct ovs_key_nsh *nsh, bool is_mask,
			     struct sk_buff *skb)
{
	struct nlattr *start;

	start = nla_nest_start_noflag(skb, OVS_KEY_ATTR_NSH);
	if (!start)
		return -EMSGSIZE;

	if (nla_put(skb, OVS_NSH_KEY_ATTR_BASE, sizeof(nsh->base), &nsh->base))
		goto nla_put_failure;

	if (is_mask || nsh->base.mdtype == NSH_M_TYPE1) {
		if (nla_put(skb, OVS_NSH_KEY_ATTR_MD1,
			    sizeof(nsh->context), nsh->context))
			goto nla_put_failure;
	}

	/* Don't support MD type 2 yet */

	nla_nest_end(skb, start);

	return 0;

nla_put_failure:
	return -EMSGSIZE;
}

static int __ovs_nla_put_key(const struct sw_flow_key *swkey,
			     const struct sw_flow_key *output, bool is_mask,
			     struct sk_buff *skb)
{
	struct ovs_key_ethernet *eth_key;
	struct nlattr *nla;
	struct nlattr *encap = NULL;
	struct nlattr *in_encap = NULL;

	if (nla_put_u32(skb, OVS_KEY_ATTR_RECIRC_ID, output->recirc_id))
		goto nla_put_failure;

	if (nla_put_u32(skb, OVS_KEY_ATTR_DP_HASH, output->ovs_flow_hash))
		goto nla_put_failure;

	if (nla_put_u32(skb, OVS_KEY_ATTR_PRIORITY, output->phy.priority))
		goto nla_put_failure;

	if ((swkey->tun_proto || is_mask)) {
		const void *opts = NULL;

		if (output->tun_key.tun_flags & TUNNEL_OPTIONS_PRESENT)
			opts = TUN_METADATA_OPTS(output, swkey->tun_opts_len);

		if (ip_tun_to_nlattr(skb, &output->tun_key, opts,
				     swkey->tun_opts_len, swkey->tun_proto, 0))
			goto nla_put_failure;
	}

	if (swkey->phy.in_port == DP_MAX_PORTS) {
		if (is_mask && (output->phy.in_port == 0xffff))
			if (nla_put_u32(skb, OVS_KEY_ATTR_IN_PORT, 0xffffffff))
				goto nla_put_failure;
	} else {
		u16 upper_u16;
		upper_u16 = !is_mask ? 0 : 0xffff;

		if (nla_put_u32(skb, OVS_KEY_ATTR_IN_PORT,
				(upper_u16 << 16) | output->phy.in_port))
			goto nla_put_failure;
	}

	if (nla_put_u32(skb, OVS_KEY_ATTR_SKB_MARK, output->phy.skb_mark))
		goto nla_put_failure;

	if (ovs_ct_put_key(swkey, output, skb))
		goto nla_put_failure;

	if (ovs_key_mac_proto(swkey) == MAC_PROTO_ETHERNET) {
		nla = nla_reserve(skb, OVS_KEY_ATTR_ETHERNET, sizeof(*eth_key));
		if (!nla)
			goto nla_put_failure;

		eth_key = nla_data(nla);
		ether_addr_copy(eth_key->eth_src, output->eth.src);
		ether_addr_copy(eth_key->eth_dst, output->eth.dst);

		if (swkey->eth.vlan.tci || eth_type_vlan(swkey->eth.type)) {
			if (ovs_nla_put_vlan(skb, &output->eth.vlan, is_mask))
				goto nla_put_failure;
			encap = nla_nest_start_noflag(skb, OVS_KEY_ATTR_ENCAP);
			if (!swkey->eth.vlan.tci)
				goto unencap;

			if (swkey->eth.cvlan.tci || eth_type_vlan(swkey->eth.type)) {
				if (ovs_nla_put_vlan(skb, &output->eth.cvlan, is_mask))
					goto nla_put_failure;
				in_encap = nla_nest_start_noflag(skb,
								 OVS_KEY_ATTR_ENCAP);
				if (!swkey->eth.cvlan.tci)
					goto unencap;
			}
		}

		if (swkey->eth.type == htons(ETH_P_802_2)) {
			/*
			* Ethertype 802.2 is represented in the netlink with omitted
			* OVS_KEY_ATTR_ETHERTYPE in the flow key attribute, and
			* 0xffff in the mask attribute.  Ethertype can also
			* be wildcarded.
			*/
			if (is_mask && output->eth.type)
				if (nla_put_be16(skb, OVS_KEY_ATTR_ETHERTYPE,
							output->eth.type))
					goto nla_put_failure;
			goto unencap;
		}
	}

	if (nla_put_be16(skb, OVS_KEY_ATTR_ETHERTYPE, output->eth.type))
		goto nla_put_failure;

	if (eth_type_vlan(swkey->eth.type)) {
		/* There are 3 VLAN tags, we don't know anything about the rest
		 * of the packet, so truncate here.
		 */
		WARN_ON_ONCE(!(encap && in_encap));
		goto unencap;
	}

	if (swkey->eth.type == htons(ETH_P_IP)) {
		struct ovs_key_ipv4 *ipv4_key;

		nla = nla_reserve(skb, OVS_KEY_ATTR_IPV4, sizeof(*ipv4_key));
		if (!nla)
			goto nla_put_failure;
		ipv4_key = nla_data(nla);
		ipv4_key->ipv4_src = output->ipv4.addr.src;
		ipv4_key->ipv4_dst = output->ipv4.addr.dst;
		ipv4_key->ipv4_proto = output->ip.proto;
		ipv4_key->ipv4_tos = output->ip.tos;
		ipv4_key->ipv4_ttl = output->ip.ttl;
		ipv4_key->ipv4_frag = output->ip.frag;
	} else if (swkey->eth.type == htons(ETH_P_IPV6)) {
		struct ovs_key_ipv6 *ipv6_key;
		struct ovs_key_ipv6_exthdrs *ipv6_exthdrs_key;

		nla = nla_reserve(skb, OVS_KEY_ATTR_IPV6, sizeof(*ipv6_key));
		if (!nla)
			goto nla_put_failure;
		ipv6_key = nla_data(nla);
		memcpy(ipv6_key->ipv6_src, &output->ipv6.addr.src,
				sizeof(ipv6_key->ipv6_src));
		memcpy(ipv6_key->ipv6_dst, &output->ipv6.addr.dst,
				sizeof(ipv6_key->ipv6_dst));
		ipv6_key->ipv6_label = output->ipv6.label;
		ipv6_key->ipv6_proto = output->ip.proto;
		ipv6_key->ipv6_tclass = output->ip.tos;
		ipv6_key->ipv6_hlimit = output->ip.ttl;
		ipv6_key->ipv6_frag = output->ip.frag;

		nla = nla_reserve(skb, OVS_KEY_ATTR_IPV6_EXTHDRS,
				  sizeof(*ipv6_exthdrs_key));
		if (!nla)
			goto nla_put_failure;
		ipv6_exthdrs_key = nla_data(nla);
		ipv6_exthdrs_key->hdrs = output->ipv6.exthdrs;
	} else if (swkey->eth.type == htons(ETH_P_NSH)) {
		if (nsh_key_to_nlattr(&output->nsh, is_mask, skb))
			goto nla_put_failure;
	} else if (swkey->eth.type == htons(ETH_P_ARP) ||
		   swkey->eth.type == htons(ETH_P_RARP)) {
		struct ovs_key_arp *arp_key;

		nla = nla_reserve(skb, OVS_KEY_ATTR_ARP, sizeof(*arp_key));
		if (!nla)
			goto nla_put_failure;
		arp_key = nla_data(nla);
		memset(arp_key, 0, sizeof(struct ovs_key_arp));
		arp_key->arp_sip = output->ipv4.addr.src;
		arp_key->arp_tip = output->ipv4.addr.dst;
		arp_key->arp_op = htons(output->ip.proto);
		ether_addr_copy(arp_key->arp_sha, output->ipv4.arp.sha);
		ether_addr_copy(arp_key->arp_tha, output->ipv4.arp.tha);
	} else if (eth_p_mpls(swkey->eth.type)) {
		u8 i, num_labels;
		struct ovs_key_mpls *mpls_key;

		num_labels = hweight_long(output->mpls.num_labels_mask);
		nla = nla_reserve(skb, OVS_KEY_ATTR_MPLS,
				  num_labels * sizeof(*mpls_key));
		if (!nla)
			goto nla_put_failure;

		mpls_key = nla_data(nla);
		for (i = 0; i < num_labels; i++)
			mpls_key[i].mpls_lse = output->mpls.lse[i];
	}

	if ((swkey->eth.type == htons(ETH_P_IP) ||
	     swkey->eth.type == htons(ETH_P_IPV6)) &&
	     swkey->ip.frag != OVS_FRAG_TYPE_LATER) {

		if (swkey->ip.proto == IPPROTO_TCP) {
			struct ovs_key_tcp *tcp_key;

			nla = nla_reserve(skb, OVS_KEY_ATTR_TCP, sizeof(*tcp_key));
			if (!nla)
				goto nla_put_failure;
			tcp_key = nla_data(nla);
			tcp_key->tcp_src = output->tp.src;
			tcp_key->tcp_dst = output->tp.dst;
			if (nla_put_be16(skb, OVS_KEY_ATTR_TCP_FLAGS,
					 output->tp.flags))
				goto nla_put_failure;
		} else if (swkey->ip.proto == IPPROTO_UDP) {
			struct ovs_key_udp *udp_key;

			nla = nla_reserve(skb, OVS_KEY_ATTR_UDP, sizeof(*udp_key));
			if (!nla)
				goto nla_put_failure;
			udp_key = nla_data(nla);
			udp_key->udp_src = output->tp.src;
			udp_key->udp_dst = output->tp.dst;
		} else if (swkey->ip.proto == IPPROTO_SCTP) {
			struct ovs_key_sctp *sctp_key;

			nla = nla_reserve(skb, OVS_KEY_ATTR_SCTP, sizeof(*sctp_key));
			if (!nla)
				goto nla_put_failure;
			sctp_key = nla_data(nla);
			sctp_key->sctp_src = output->tp.src;
			sctp_key->sctp_dst = output->tp.dst;
		} else if (swkey->eth.type == htons(ETH_P_IP) &&
			   swkey->ip.proto == IPPROTO_ICMP) {
			struct ovs_key_icmp *icmp_key;

			nla = nla_reserve(skb, OVS_KEY_ATTR_ICMP, sizeof(*icmp_key));
			if (!nla)
				goto nla_put_failure;
			icmp_key = nla_data(nla);
			icmp_key->icmp_type = ntohs(output->tp.src);
			icmp_key->icmp_code = ntohs(output->tp.dst);
		} else if (swkey->eth.type == htons(ETH_P_IPV6) &&
			   swkey->ip.proto == IPPROTO_ICMPV6) {
			struct ovs_key_icmpv6 *icmpv6_key;

			nla = nla_reserve(skb, OVS_KEY_ATTR_ICMPV6,
						sizeof(*icmpv6_key));
			if (!nla)
				goto nla_put_failure;
			icmpv6_key = nla_data(nla);
			icmpv6_key->icmpv6_type = ntohs(output->tp.src);
			icmpv6_key->icmpv6_code = ntohs(output->tp.dst);

			if (swkey->tp.src == htons(NDISC_NEIGHBOUR_SOLICITATION) ||
			    swkey->tp.src == htons(NDISC_NEIGHBOUR_ADVERTISEMENT)) {
				struct ovs_key_nd *nd_key;

				nla = nla_reserve(skb, OVS_KEY_ATTR_ND, sizeof(*nd_key));
				if (!nla)
					goto nla_put_failure;
				nd_key = nla_data(nla);
				memcpy(nd_key->nd_target, &output->ipv6.nd.target,
							sizeof(nd_key->nd_target));
				ether_addr_copy(nd_key->nd_sll, output->ipv6.nd.sll);
				ether_addr_copy(nd_key->nd_tll, output->ipv6.nd.tll);
			}
		}
	}

unencap:
	if (in_encap)
		nla_nest_end(skb, in_encap);
	if (encap)
		nla_nest_end(skb, encap);

	return 0;

nla_put_failure:
	return -EMSGSIZE;
}

int ovs_nla_put_key(const struct sw_flow_key *swkey,
		    const struct sw_flow_key *output, int attr, bool is_mask,
		    struct sk_buff *skb)
{
	int err;
	struct nlattr *nla;

	nla = nla_nest_start_noflag(skb, attr);
	if (!nla)
		return -EMSGSIZE;
	err = __ovs_nla_put_key(swkey, output, is_mask, skb);
	if (err)
		return err;
	nla_nest_end(skb, nla);

	return 0;
}

/* Called with ovs_mutex or RCU read lock. */
int ovs_nla_put_identifier(const struct sw_flow *flow, struct sk_buff *skb)
{
	if (ovs_identifier_is_ufid(&flow->id))
		return nla_put(skb, OVS_FLOW_ATTR_UFID, flow->id.ufid_len,
			       flow->id.ufid);

	return ovs_nla_put_key(flow->id.unmasked_key, flow->id.unmasked_key,
			       OVS_FLOW_ATTR_KEY, false, skb);
}

/* Called with ovs_mutex or RCU read lock. */
int ovs_nla_put_masked_key(const struct sw_flow *flow, struct sk_buff *skb)
{
	return ovs_nla_put_key(&flow->key, &flow->key,
				OVS_FLOW_ATTR_KEY, false, skb);
}

/* Called with ovs_mutex or RCU read lock. */
int ovs_nla_put_mask(const struct sw_flow *flow, struct sk_buff *skb)
{
	return ovs_nla_put_key(&flow->key, &flow->mask->key,
				OVS_FLOW_ATTR_MASK, true, skb);
}

#define MAX_ACTIONS_BUFSIZE	(32 * 1024)

static struct sw_flow_actions *nla_alloc_flow_actions(int size)
{
	struct sw_flow_actions *sfa;

	WARN_ON_ONCE(size > MAX_ACTIONS_BUFSIZE);

	sfa = kmalloc(kmalloc_size_roundup(sizeof(*sfa) + size), GFP_KERNEL);
	if (!sfa)
		return ERR_PTR(-ENOMEM);

	sfa->actions_len = 0;
	return sfa;
}

static void ovs_nla_free_nested_actions(const struct nlattr *actions, int len);

static void ovs_nla_free_check_pkt_len_action(const struct nlattr *action)
{
	const struct nlattr *a;
	int rem;

	nla_for_each_nested(a, action, rem) {
		switch (nla_type(a)) {
		case OVS_CHECK_PKT_LEN_ATTR_ACTIONS_IF_LESS_EQUAL:
		case OVS_CHECK_PKT_LEN_ATTR_ACTIONS_IF_GREATER:
			ovs_nla_free_nested_actions(nla_data(a), nla_len(a));
			break;
		}
	}
}

static void ovs_nla_free_clone_action(const struct nlattr *action)
{
	const struct nlattr *a = nla_data(action);
	int rem = nla_len(action);

	switch (nla_type(a)) {
	case OVS_CLONE_ATTR_EXEC:
		/* The real list of actions follows this attribute. */
		a = nla_next(a, &rem);
		ovs_nla_free_nested_actions(a, rem);
		break;
	}
}

static void ovs_nla_free_dec_ttl_action(const struct nlattr *action)
{
	const struct nlattr *a = nla_data(action);

	switch (nla_type(a)) {
	case OVS_DEC_TTL_ATTR_ACTION:
		ovs_nla_free_nested_actions(nla_data(a), nla_len(a));
		break;
	}
}

static void ovs_nla_free_sample_action(const struct nlattr *action)
{
	const struct nlattr *a = nla_data(action);
	int rem = nla_len(action);

	switch (nla_type(a)) {
	case OVS_SAMPLE_ATTR_ARG:
		/* The real list of actions follows this attribute. */
		a = nla_next(a, &rem);
		ovs_nla_free_nested_actions(a, rem);
		break;
	}
}

static void ovs_nla_free_set_action(const struct nlattr *a)
{
	const struct nlattr *ovs_key = nla_data(a);
	struct ovs_tunnel_info *ovs_tun;

	switch (nla_type(ovs_key)) {
	case OVS_KEY_ATTR_TUNNEL_INFO:
		ovs_tun = nla_data(ovs_key);
		dst_release((struct dst_entry *)ovs_tun->tun_dst);
		break;
	}
}

static void ovs_nla_free_nested_actions(const struct nlattr *actions, int len)
{
	const struct nlattr *a;
	int rem;

	/* Whenever new actions are added, the need to update this
	 * function should be considered.
	 */
	BUILD_BUG_ON(OVS_ACTION_ATTR_MAX != 23);

	if (!actions)
		return;

	nla_for_each_attr(a, actions, len, rem) {
		switch (nla_type(a)) {
		case OVS_ACTION_ATTR_CHECK_PKT_LEN:
			ovs_nla_free_check_pkt_len_action(a);
<<<<<<< HEAD
			break;

		case OVS_ACTION_ATTR_CLONE:
			ovs_nla_free_clone_action(a);
			break;

=======
			break;

		case OVS_ACTION_ATTR_CLONE:
			ovs_nla_free_clone_action(a);
			break;

>>>>>>> d60c95ef
		case OVS_ACTION_ATTR_CT:
			ovs_ct_free_action(a);
			break;

		case OVS_ACTION_ATTR_DEC_TTL:
			ovs_nla_free_dec_ttl_action(a);
			break;

		case OVS_ACTION_ATTR_SAMPLE:
			ovs_nla_free_sample_action(a);
			break;

		case OVS_ACTION_ATTR_SET:
			ovs_nla_free_set_action(a);
			break;
		}
	}
}

void ovs_nla_free_flow_actions(struct sw_flow_actions *sf_acts)
{
	if (!sf_acts)
		return;

	ovs_nla_free_nested_actions(sf_acts->actions, sf_acts->actions_len);
	kfree(sf_acts);
}

static void __ovs_nla_free_flow_actions(struct rcu_head *head)
{
	ovs_nla_free_flow_actions(container_of(head, struct sw_flow_actions, rcu));
}

/* Schedules 'sf_acts' to be freed after the next RCU grace period.
 * The caller must hold rcu_read_lock for this to be sensible. */
void ovs_nla_free_flow_actions_rcu(struct sw_flow_actions *sf_acts)
{
	call_rcu(&sf_acts->rcu, __ovs_nla_free_flow_actions);
}

static struct nlattr *reserve_sfa_size(struct sw_flow_actions **sfa,
				       int attr_len, bool log)
{

	struct sw_flow_actions *acts;
	int new_acts_size;
	size_t req_size = NLA_ALIGN(attr_len);
	int next_offset = offsetof(struct sw_flow_actions, actions) +
					(*sfa)->actions_len;

	if (req_size <= (ksize(*sfa) - next_offset))
		goto out;

	new_acts_size = max(next_offset + req_size, ksize(*sfa) * 2);

	if (new_acts_size > MAX_ACTIONS_BUFSIZE) {
		if ((next_offset + req_size) > MAX_ACTIONS_BUFSIZE) {
			OVS_NLERR(log, "Flow action size exceeds max %u",
				  MAX_ACTIONS_BUFSIZE);
			return ERR_PTR(-EMSGSIZE);
		}
		new_acts_size = MAX_ACTIONS_BUFSIZE;
	}

	acts = nla_alloc_flow_actions(new_acts_size);
	if (IS_ERR(acts))
		return (void *)acts;

	memcpy(acts->actions, (*sfa)->actions, (*sfa)->actions_len);
	acts->actions_len = (*sfa)->actions_len;
	acts->orig_len = (*sfa)->orig_len;
	kfree(*sfa);
	*sfa = acts;

out:
	(*sfa)->actions_len += req_size;
	return  (struct nlattr *) ((unsigned char *)(*sfa) + next_offset);
}

static struct nlattr *__add_action(struct sw_flow_actions **sfa,
				   int attrtype, void *data, int len, bool log)
{
	struct nlattr *a;

	a = reserve_sfa_size(sfa, nla_attr_size(len), log);
	if (IS_ERR(a))
		return a;

	a->nla_type = attrtype;
	a->nla_len = nla_attr_size(len);

	if (data)
		memcpy(nla_data(a), data, len);
	memset((unsigned char *) a + a->nla_len, 0, nla_padlen(len));

	return a;
}

int ovs_nla_add_action(struct sw_flow_actions **sfa, int attrtype, void *data,
		       int len, bool log)
{
	struct nlattr *a;

	a = __add_action(sfa, attrtype, data, len, log);

	return PTR_ERR_OR_ZERO(a);
}

static inline int add_nested_action_start(struct sw_flow_actions **sfa,
					  int attrtype, bool log)
{
	int used = (*sfa)->actions_len;
	int err;

	err = ovs_nla_add_action(sfa, attrtype, NULL, 0, log);
	if (err)
		return err;

	return used;
}

static inline void add_nested_action_end(struct sw_flow_actions *sfa,
					 int st_offset)
{
	struct nlattr *a = (struct nlattr *) ((unsigned char *)sfa->actions +
							       st_offset);

	a->nla_len = sfa->actions_len - st_offset;
}

static int __ovs_nla_copy_actions(struct net *net, const struct nlattr *attr,
				  const struct sw_flow_key *key,
				  struct sw_flow_actions **sfa,
				  __be16 eth_type, __be16 vlan_tci,
				  u32 mpls_label_count, bool log);

static int validate_and_copy_sample(struct net *net, const struct nlattr *attr,
				    const struct sw_flow_key *key,
				    struct sw_flow_actions **sfa,
				    __be16 eth_type, __be16 vlan_tci,
				    u32 mpls_label_count, bool log, bool last)
{
	const struct nlattr *attrs[OVS_SAMPLE_ATTR_MAX + 1];
	const struct nlattr *probability, *actions;
	const struct nlattr *a;
	int rem, start, err;
	struct sample_arg arg;

	memset(attrs, 0, sizeof(attrs));
	nla_for_each_nested(a, attr, rem) {
		int type = nla_type(a);
		if (!type || type > OVS_SAMPLE_ATTR_MAX || attrs[type])
			return -EINVAL;
		attrs[type] = a;
	}
	if (rem)
		return -EINVAL;

	probability = attrs[OVS_SAMPLE_ATTR_PROBABILITY];
	if (!probability || nla_len(probability) != sizeof(u32))
		return -EINVAL;

	actions = attrs[OVS_SAMPLE_ATTR_ACTIONS];
	if (!actions || (nla_len(actions) && nla_len(actions) < NLA_HDRLEN))
		return -EINVAL;

	/* validation done, copy sample action. */
	start = add_nested_action_start(sfa, OVS_ACTION_ATTR_SAMPLE, log);
	if (start < 0)
		return start;

	/* When both skb and flow may be changed, put the sample
	 * into a deferred fifo. On the other hand, if only skb
	 * may be modified, the actions can be executed in place.
	 *
	 * Do this analysis at the flow installation time.
	 * Set 'clone_action->exec' to true if the actions can be
	 * executed without being deferred.
	 *
	 * If the sample is the last action, it can always be excuted
	 * rather than deferred.
	 */
	arg.exec = last || !actions_may_change_flow(actions);
	arg.probability = nla_get_u32(probability);

	err = ovs_nla_add_action(sfa, OVS_SAMPLE_ATTR_ARG, &arg, sizeof(arg),
				 log);
	if (err)
		return err;

	err = __ovs_nla_copy_actions(net, actions, key, sfa,
				     eth_type, vlan_tci, mpls_label_count, log);

	if (err)
		return err;

	add_nested_action_end(*sfa, start);

	return 0;
}

static int validate_and_copy_dec_ttl(struct net *net,
				     const struct nlattr *attr,
				     const struct sw_flow_key *key,
				     struct sw_flow_actions **sfa,
				     __be16 eth_type, __be16 vlan_tci,
				     u32 mpls_label_count, bool log)
{
	const struct nlattr *attrs[OVS_DEC_TTL_ATTR_MAX + 1];
	int start, action_start, err, rem;
	const struct nlattr *a, *actions;

	memset(attrs, 0, sizeof(attrs));
	nla_for_each_nested(a, attr, rem) {
		int type = nla_type(a);

		/* Ignore unknown attributes to be future proof. */
		if (type > OVS_DEC_TTL_ATTR_MAX)
			continue;

		if (!type || attrs[type]) {
			OVS_NLERR(log, "Duplicate or invalid key (type %d).",
				  type);
			return -EINVAL;
		}

		attrs[type] = a;
	}

	if (rem) {
		OVS_NLERR(log, "Message has %d unknown bytes.", rem);
		return -EINVAL;
	}

	actions = attrs[OVS_DEC_TTL_ATTR_ACTION];
	if (!actions || (nla_len(actions) && nla_len(actions) < NLA_HDRLEN)) {
		OVS_NLERR(log, "Missing valid actions attribute.");
		return -EINVAL;
	}

	start = add_nested_action_start(sfa, OVS_ACTION_ATTR_DEC_TTL, log);
	if (start < 0)
		return start;

	action_start = add_nested_action_start(sfa, OVS_DEC_TTL_ATTR_ACTION, log);
	if (action_start < 0)
		return action_start;

	err = __ovs_nla_copy_actions(net, actions, key, sfa, eth_type,
				     vlan_tci, mpls_label_count, log);
	if (err)
		return err;

	add_nested_action_end(*sfa, action_start);
	add_nested_action_end(*sfa, start);
	return 0;
}

static int validate_and_copy_clone(struct net *net,
				   const struct nlattr *attr,
				   const struct sw_flow_key *key,
				   struct sw_flow_actions **sfa,
				   __be16 eth_type, __be16 vlan_tci,
				   u32 mpls_label_count, bool log, bool last)
{
	int start, err;
	u32 exec;

	if (nla_len(attr) && nla_len(attr) < NLA_HDRLEN)
		return -EINVAL;

	start = add_nested_action_start(sfa, OVS_ACTION_ATTR_CLONE, log);
	if (start < 0)
		return start;

	exec = last || !actions_may_change_flow(attr);

	err = ovs_nla_add_action(sfa, OVS_CLONE_ATTR_EXEC, &exec,
				 sizeof(exec), log);
	if (err)
		return err;

	err = __ovs_nla_copy_actions(net, attr, key, sfa,
				     eth_type, vlan_tci, mpls_label_count, log);
	if (err)
		return err;

	add_nested_action_end(*sfa, start);

	return 0;
}

void ovs_match_init(struct sw_flow_match *match,
		    struct sw_flow_key *key,
		    bool reset_key,
		    struct sw_flow_mask *mask)
{
	memset(match, 0, sizeof(*match));
	match->key = key;
	match->mask = mask;

	if (reset_key)
		memset(key, 0, sizeof(*key));

	if (mask) {
		memset(&mask->key, 0, sizeof(mask->key));
		mask->range.start = mask->range.end = 0;
	}
}

static int validate_geneve_opts(struct sw_flow_key *key)
{
	struct geneve_opt *option;
	int opts_len = key->tun_opts_len;
	bool crit_opt = false;

	option = (struct geneve_opt *)TUN_METADATA_OPTS(key, key->tun_opts_len);
	while (opts_len > 0) {
		int len;

		if (opts_len < sizeof(*option))
			return -EINVAL;

		len = sizeof(*option) + option->length * 4;
		if (len > opts_len)
			return -EINVAL;

		crit_opt |= !!(option->type & GENEVE_CRIT_OPT_TYPE);

		option = (struct geneve_opt *)((u8 *)option + len);
		opts_len -= len;
	}

	key->tun_key.tun_flags |= crit_opt ? TUNNEL_CRIT_OPT : 0;

	return 0;
}

static int validate_and_copy_set_tun(const struct nlattr *attr,
				     struct sw_flow_actions **sfa, bool log)
{
	struct sw_flow_match match;
	struct sw_flow_key key;
	struct metadata_dst *tun_dst;
	struct ip_tunnel_info *tun_info;
	struct ovs_tunnel_info *ovs_tun;
	struct nlattr *a;
	int err = 0, start, opts_type;
	__be16 dst_opt_type;

	dst_opt_type = 0;
	ovs_match_init(&match, &key, true, NULL);
	opts_type = ip_tun_from_nlattr(nla_data(attr), &match, false, log);
	if (opts_type < 0)
		return opts_type;

	if (key.tun_opts_len) {
		switch (opts_type) {
		case OVS_TUNNEL_KEY_ATTR_GENEVE_OPTS:
			err = validate_geneve_opts(&key);
			if (err < 0)
				return err;
			dst_opt_type = TUNNEL_GENEVE_OPT;
			break;
		case OVS_TUNNEL_KEY_ATTR_VXLAN_OPTS:
			dst_opt_type = TUNNEL_VXLAN_OPT;
			break;
		case OVS_TUNNEL_KEY_ATTR_ERSPAN_OPTS:
			dst_opt_type = TUNNEL_ERSPAN_OPT;
			break;
		}
	}

	start = add_nested_action_start(sfa, OVS_ACTION_ATTR_SET, log);
	if (start < 0)
		return start;

	tun_dst = metadata_dst_alloc(key.tun_opts_len, METADATA_IP_TUNNEL,
				     GFP_KERNEL);

	if (!tun_dst)
		return -ENOMEM;

	err = dst_cache_init(&tun_dst->u.tun_info.dst_cache, GFP_KERNEL);
	if (err) {
		dst_release((struct dst_entry *)tun_dst);
		return err;
	}

	a = __add_action(sfa, OVS_KEY_ATTR_TUNNEL_INFO, NULL,
			 sizeof(*ovs_tun), log);
	if (IS_ERR(a)) {
		dst_release((struct dst_entry *)tun_dst);
		return PTR_ERR(a);
	}

	ovs_tun = nla_data(a);
	ovs_tun->tun_dst = tun_dst;

	tun_info = &tun_dst->u.tun_info;
	tun_info->mode = IP_TUNNEL_INFO_TX;
	if (key.tun_proto == AF_INET6)
		tun_info->mode |= IP_TUNNEL_INFO_IPV6;
	else if (key.tun_proto == AF_INET && key.tun_key.u.ipv4.dst == 0)
		tun_info->mode |= IP_TUNNEL_INFO_BRIDGE;
	tun_info->key = key.tun_key;

	/* We need to store the options in the action itself since
	 * everything else will go away after flow setup. We can append
	 * it to tun_info and then point there.
	 */
	ip_tunnel_info_opts_set(tun_info,
				TUN_METADATA_OPTS(&key, key.tun_opts_len),
				key.tun_opts_len, dst_opt_type);
	add_nested_action_end(*sfa, start);

	return err;
}

static bool validate_nsh(const struct nlattr *attr, bool is_mask,
			 bool is_push_nsh, bool log)
{
	struct sw_flow_match match;
	struct sw_flow_key key;
	int ret = 0;

	ovs_match_init(&match, &key, true, NULL);
	ret = nsh_key_put_from_nlattr(attr, &match, is_mask,
				      is_push_nsh, log);
	return !ret;
}

/* Return false if there are any non-masked bits set.
 * Mask follows data immediately, before any netlink padding.
 */
static bool validate_masked(u8 *data, int len)
{
	u8 *mask = data + len;

	while (len--)
		if (*data++ & ~*mask++)
			return false;

	return true;
}

static int validate_set(const struct nlattr *a,
			const struct sw_flow_key *flow_key,
			struct sw_flow_actions **sfa, bool *skip_copy,
			u8 mac_proto, __be16 eth_type, bool masked, bool log)
{
	const struct nlattr *ovs_key = nla_data(a);
	int key_type = nla_type(ovs_key);
	size_t key_len;

	/* There can be only one key in a action */
	if (nla_total_size(nla_len(ovs_key)) != nla_len(a))
		return -EINVAL;

	key_len = nla_len(ovs_key);
	if (masked)
		key_len /= 2;

	if (key_type > OVS_KEY_ATTR_MAX ||
	    !check_attr_len(key_len, ovs_key_lens[key_type].len))
		return -EINVAL;

	if (masked && !validate_masked(nla_data(ovs_key), key_len))
		return -EINVAL;

	switch (key_type) {
	case OVS_KEY_ATTR_PRIORITY:
	case OVS_KEY_ATTR_SKB_MARK:
	case OVS_KEY_ATTR_CT_MARK:
	case OVS_KEY_ATTR_CT_LABELS:
		break;

	case OVS_KEY_ATTR_ETHERNET:
		if (mac_proto != MAC_PROTO_ETHERNET)
			return -EINVAL;
		break;

	case OVS_KEY_ATTR_TUNNEL: {
		int err;

		if (masked)
			return -EINVAL; /* Masked tunnel set not supported. */

		*skip_copy = true;
		err = validate_and_copy_set_tun(a, sfa, log);
		if (err)
			return err;
		break;
	}
	case OVS_KEY_ATTR_IPV4: {
		const struct ovs_key_ipv4 *ipv4_key;

		if (eth_type != htons(ETH_P_IP))
			return -EINVAL;

		ipv4_key = nla_data(ovs_key);

		if (masked) {
			const struct ovs_key_ipv4 *mask = ipv4_key + 1;

			/* Non-writeable fields. */
			if (mask->ipv4_proto || mask->ipv4_frag)
				return -EINVAL;
		} else {
			if (ipv4_key->ipv4_proto != flow_key->ip.proto)
				return -EINVAL;

			if (ipv4_key->ipv4_frag != flow_key->ip.frag)
				return -EINVAL;
		}
		break;
	}
	case OVS_KEY_ATTR_IPV6: {
		const struct ovs_key_ipv6 *ipv6_key;

		if (eth_type != htons(ETH_P_IPV6))
			return -EINVAL;

		ipv6_key = nla_data(ovs_key);

		if (masked) {
			const struct ovs_key_ipv6 *mask = ipv6_key + 1;

			/* Non-writeable fields. */
			if (mask->ipv6_proto || mask->ipv6_frag)
				return -EINVAL;

			/* Invalid bits in the flow label mask? */
			if (ntohl(mask->ipv6_label) & 0xFFF00000)
				return -EINVAL;
		} else {
			if (ipv6_key->ipv6_proto != flow_key->ip.proto)
				return -EINVAL;

			if (ipv6_key->ipv6_frag != flow_key->ip.frag)
				return -EINVAL;
		}
		if (ntohl(ipv6_key->ipv6_label) & 0xFFF00000)
			return -EINVAL;

		break;
	}
	case OVS_KEY_ATTR_TCP:
		if ((eth_type != htons(ETH_P_IP) &&
		     eth_type != htons(ETH_P_IPV6)) ||
		    flow_key->ip.proto != IPPROTO_TCP)
			return -EINVAL;

		break;

	case OVS_KEY_ATTR_UDP:
		if ((eth_type != htons(ETH_P_IP) &&
		     eth_type != htons(ETH_P_IPV6)) ||
		    flow_key->ip.proto != IPPROTO_UDP)
			return -EINVAL;

		break;

	case OVS_KEY_ATTR_MPLS:
		if (!eth_p_mpls(eth_type))
			return -EINVAL;
		break;

	case OVS_KEY_ATTR_SCTP:
		if ((eth_type != htons(ETH_P_IP) &&
		     eth_type != htons(ETH_P_IPV6)) ||
		    flow_key->ip.proto != IPPROTO_SCTP)
			return -EINVAL;

		break;

	case OVS_KEY_ATTR_NSH:
		if (eth_type != htons(ETH_P_NSH))
			return -EINVAL;
		if (!validate_nsh(nla_data(a), masked, false, log))
			return -EINVAL;
		break;

	default:
		return -EINVAL;
	}

	/* Convert non-masked non-tunnel set actions to masked set actions. */
	if (!masked && key_type != OVS_KEY_ATTR_TUNNEL) {
		int start, len = key_len * 2;
		struct nlattr *at;

		*skip_copy = true;

		start = add_nested_action_start(sfa,
						OVS_ACTION_ATTR_SET_TO_MASKED,
						log);
		if (start < 0)
			return start;

		at = __add_action(sfa, key_type, NULL, len, log);
		if (IS_ERR(at))
			return PTR_ERR(at);

		memcpy(nla_data(at), nla_data(ovs_key), key_len); /* Key. */
		memset(nla_data(at) + key_len, 0xff, key_len);    /* Mask. */
		/* Clear non-writeable bits from otherwise writeable fields. */
		if (key_type == OVS_KEY_ATTR_IPV6) {
			struct ovs_key_ipv6 *mask = nla_data(at) + key_len;

			mask->ipv6_label &= htonl(0x000FFFFF);
		}
		add_nested_action_end(*sfa, start);
	}

	return 0;
}

static int validate_userspace(const struct nlattr *attr)
{
	static const struct nla_policy userspace_policy[OVS_USERSPACE_ATTR_MAX + 1] = {
		[OVS_USERSPACE_ATTR_PID] = {.type = NLA_U32 },
		[OVS_USERSPACE_ATTR_USERDATA] = {.type = NLA_UNSPEC },
		[OVS_USERSPACE_ATTR_EGRESS_TUN_PORT] = {.type = NLA_U32 },
	};
	struct nlattr *a[OVS_USERSPACE_ATTR_MAX + 1];
	int error;

	error = nla_parse_nested_deprecated(a, OVS_USERSPACE_ATTR_MAX, attr,
					    userspace_policy, NULL);
	if (error)
		return error;

	if (!a[OVS_USERSPACE_ATTR_PID] ||
	    !nla_get_u32(a[OVS_USERSPACE_ATTR_PID]))
		return -EINVAL;

	return 0;
}

static const struct nla_policy cpl_policy[OVS_CHECK_PKT_LEN_ATTR_MAX + 1] = {
	[OVS_CHECK_PKT_LEN_ATTR_PKT_LEN] = {.type = NLA_U16 },
	[OVS_CHECK_PKT_LEN_ATTR_ACTIONS_IF_GREATER] = {.type = NLA_NESTED },
	[OVS_CHECK_PKT_LEN_ATTR_ACTIONS_IF_LESS_EQUAL] = {.type = NLA_NESTED },
};

static int validate_and_copy_check_pkt_len(struct net *net,
					   const struct nlattr *attr,
					   const struct sw_flow_key *key,
					   struct sw_flow_actions **sfa,
					   __be16 eth_type, __be16 vlan_tci,
					   u32 mpls_label_count,
					   bool log, bool last)
{
	const struct nlattr *acts_if_greater, *acts_if_lesser_eq;
	struct nlattr *a[OVS_CHECK_PKT_LEN_ATTR_MAX + 1];
	struct check_pkt_len_arg arg;
	int nested_acts_start;
	int start, err;

	err = nla_parse_deprecated_strict(a, OVS_CHECK_PKT_LEN_ATTR_MAX,
					  nla_data(attr), nla_len(attr),
					  cpl_policy, NULL);
	if (err)
		return err;

	if (!a[OVS_CHECK_PKT_LEN_ATTR_PKT_LEN] ||
	    !nla_get_u16(a[OVS_CHECK_PKT_LEN_ATTR_PKT_LEN]))
		return -EINVAL;

	acts_if_lesser_eq = a[OVS_CHECK_PKT_LEN_ATTR_ACTIONS_IF_LESS_EQUAL];
	acts_if_greater = a[OVS_CHECK_PKT_LEN_ATTR_ACTIONS_IF_GREATER];

	/* Both the nested action should be present. */
	if (!acts_if_greater || !acts_if_lesser_eq)
		return -EINVAL;

	/* validation done, copy the nested actions. */
	start = add_nested_action_start(sfa, OVS_ACTION_ATTR_CHECK_PKT_LEN,
					log);
	if (start < 0)
		return start;

	arg.pkt_len = nla_get_u16(a[OVS_CHECK_PKT_LEN_ATTR_PKT_LEN]);
	arg.exec_for_lesser_equal =
		last || !actions_may_change_flow(acts_if_lesser_eq);
	arg.exec_for_greater =
		last || !actions_may_change_flow(acts_if_greater);

	err = ovs_nla_add_action(sfa, OVS_CHECK_PKT_LEN_ATTR_ARG, &arg,
				 sizeof(arg), log);
	if (err)
		return err;

	nested_acts_start = add_nested_action_start(sfa,
		OVS_CHECK_PKT_LEN_ATTR_ACTIONS_IF_LESS_EQUAL, log);
	if (nested_acts_start < 0)
		return nested_acts_start;

	err = __ovs_nla_copy_actions(net, acts_if_lesser_eq, key, sfa,
				     eth_type, vlan_tci, mpls_label_count, log);

	if (err)
		return err;

	add_nested_action_end(*sfa, nested_acts_start);

	nested_acts_start = add_nested_action_start(sfa,
		OVS_CHECK_PKT_LEN_ATTR_ACTIONS_IF_GREATER, log);
	if (nested_acts_start < 0)
		return nested_acts_start;

	err = __ovs_nla_copy_actions(net, acts_if_greater, key, sfa,
				     eth_type, vlan_tci, mpls_label_count, log);

	if (err)
		return err;

	add_nested_action_end(*sfa, nested_acts_start);
	add_nested_action_end(*sfa, start);
	return 0;
}

static int copy_action(const struct nlattr *from,
		       struct sw_flow_actions **sfa, bool log)
{
	int totlen = NLA_ALIGN(from->nla_len);
	struct nlattr *to;

	to = reserve_sfa_size(sfa, from->nla_len, log);
	if (IS_ERR(to))
		return PTR_ERR(to);

	memcpy(to, from, totlen);
	return 0;
}

static int __ovs_nla_copy_actions(struct net *net, const struct nlattr *attr,
				  const struct sw_flow_key *key,
				  struct sw_flow_actions **sfa,
				  __be16 eth_type, __be16 vlan_tci,
				  u32 mpls_label_count, bool log)
{
	u8 mac_proto = ovs_key_mac_proto(key);
	const struct nlattr *a;
	int rem, err;

	nla_for_each_nested(a, attr, rem) {
		/* Expected argument lengths, (u32)-1 for variable length. */
		static const u32 action_lens[OVS_ACTION_ATTR_MAX + 1] = {
			[OVS_ACTION_ATTR_OUTPUT] = sizeof(u32),
			[OVS_ACTION_ATTR_RECIRC] = sizeof(u32),
			[OVS_ACTION_ATTR_USERSPACE] = (u32)-1,
			[OVS_ACTION_ATTR_PUSH_MPLS] = sizeof(struct ovs_action_push_mpls),
			[OVS_ACTION_ATTR_POP_MPLS] = sizeof(__be16),
			[OVS_ACTION_ATTR_PUSH_VLAN] = sizeof(struct ovs_action_push_vlan),
			[OVS_ACTION_ATTR_POP_VLAN] = 0,
			[OVS_ACTION_ATTR_SET] = (u32)-1,
			[OVS_ACTION_ATTR_SET_MASKED] = (u32)-1,
			[OVS_ACTION_ATTR_SAMPLE] = (u32)-1,
			[OVS_ACTION_ATTR_HASH] = sizeof(struct ovs_action_hash),
			[OVS_ACTION_ATTR_CT] = (u32)-1,
			[OVS_ACTION_ATTR_CT_CLEAR] = 0,
			[OVS_ACTION_ATTR_TRUNC] = sizeof(struct ovs_action_trunc),
			[OVS_ACTION_ATTR_PUSH_ETH] = sizeof(struct ovs_action_push_eth),
			[OVS_ACTION_ATTR_POP_ETH] = 0,
			[OVS_ACTION_ATTR_PUSH_NSH] = (u32)-1,
			[OVS_ACTION_ATTR_POP_NSH] = 0,
			[OVS_ACTION_ATTR_METER] = sizeof(u32),
			[OVS_ACTION_ATTR_CLONE] = (u32)-1,
			[OVS_ACTION_ATTR_CHECK_PKT_LEN] = (u32)-1,
			[OVS_ACTION_ATTR_ADD_MPLS] = sizeof(struct ovs_action_add_mpls),
			[OVS_ACTION_ATTR_DEC_TTL] = (u32)-1,
		};
		const struct ovs_action_push_vlan *vlan;
		int type = nla_type(a);
		bool skip_copy;

		if (type > OVS_ACTION_ATTR_MAX ||
		    (action_lens[type] != nla_len(a) &&
		     action_lens[type] != (u32)-1))
			return -EINVAL;

		skip_copy = false;
		switch (type) {
		case OVS_ACTION_ATTR_UNSPEC:
			return -EINVAL;

		case OVS_ACTION_ATTR_USERSPACE:
			err = validate_userspace(a);
			if (err)
				return err;
			break;

		case OVS_ACTION_ATTR_OUTPUT:
			if (nla_get_u32(a) >= DP_MAX_PORTS)
				return -EINVAL;
			break;

		case OVS_ACTION_ATTR_TRUNC: {
			const struct ovs_action_trunc *trunc = nla_data(a);

			if (trunc->max_len < ETH_HLEN)
				return -EINVAL;
			break;
		}

		case OVS_ACTION_ATTR_HASH: {
			const struct ovs_action_hash *act_hash = nla_data(a);

			switch (act_hash->hash_alg) {
			case OVS_HASH_ALG_L4:
				break;
			default:
				return  -EINVAL;
			}

			break;
		}

		case OVS_ACTION_ATTR_POP_VLAN:
			if (mac_proto != MAC_PROTO_ETHERNET)
				return -EINVAL;
			vlan_tci = htons(0);
			break;

		case OVS_ACTION_ATTR_PUSH_VLAN:
			if (mac_proto != MAC_PROTO_ETHERNET)
				return -EINVAL;
			vlan = nla_data(a);
			if (!eth_type_vlan(vlan->vlan_tpid))
				return -EINVAL;
			if (!(vlan->vlan_tci & htons(VLAN_CFI_MASK)))
				return -EINVAL;
			vlan_tci = vlan->vlan_tci;
			break;

		case OVS_ACTION_ATTR_RECIRC:
			break;

		case OVS_ACTION_ATTR_ADD_MPLS: {
			const struct ovs_action_add_mpls *mpls = nla_data(a);

			if (!eth_p_mpls(mpls->mpls_ethertype))
				return -EINVAL;

			if (mpls->tun_flags & OVS_MPLS_L3_TUNNEL_FLAG_MASK) {
				if (vlan_tci & htons(VLAN_CFI_MASK) ||
				    (eth_type != htons(ETH_P_IP) &&
				     eth_type != htons(ETH_P_IPV6) &&
				     eth_type != htons(ETH_P_ARP) &&
				     eth_type != htons(ETH_P_RARP) &&
				     !eth_p_mpls(eth_type)))
					return -EINVAL;
				mpls_label_count++;
			} else {
				if (mac_proto == MAC_PROTO_ETHERNET) {
					mpls_label_count = 1;
					mac_proto = MAC_PROTO_NONE;
				} else {
					mpls_label_count++;
				}
			}
			eth_type = mpls->mpls_ethertype;
			break;
		}

		case OVS_ACTION_ATTR_PUSH_MPLS: {
			const struct ovs_action_push_mpls *mpls = nla_data(a);

			if (!eth_p_mpls(mpls->mpls_ethertype))
				return -EINVAL;
			/* Prohibit push MPLS other than to a white list
			 * for packets that have a known tag order.
			 */
			if (vlan_tci & htons(VLAN_CFI_MASK) ||
			    (eth_type != htons(ETH_P_IP) &&
			     eth_type != htons(ETH_P_IPV6) &&
			     eth_type != htons(ETH_P_ARP) &&
			     eth_type != htons(ETH_P_RARP) &&
			     !eth_p_mpls(eth_type)))
				return -EINVAL;
			eth_type = mpls->mpls_ethertype;
			mpls_label_count++;
			break;
		}

		case OVS_ACTION_ATTR_POP_MPLS: {
			__be16  proto;
			if (vlan_tci & htons(VLAN_CFI_MASK) ||
			    !eth_p_mpls(eth_type))
				return -EINVAL;

			/* Disallow subsequent L2.5+ set actions and mpls_pop
			 * actions once the last MPLS label in the packet is
			 * popped as there is no check here to ensure that
			 * the new eth type is valid and thus set actions could
			 * write off the end of the packet or otherwise corrupt
			 * it.
			 *
			 * Support for these actions is planned using packet
			 * recirculation.
			 */
			proto = nla_get_be16(a);

			if (proto == htons(ETH_P_TEB) &&
			    mac_proto != MAC_PROTO_NONE)
				return -EINVAL;

			mpls_label_count--;

			if (!eth_p_mpls(proto) || !mpls_label_count)
				eth_type = htons(0);
			else
				eth_type =  proto;

			break;
		}

		case OVS_ACTION_ATTR_SET:
			err = validate_set(a, key, sfa,
					   &skip_copy, mac_proto, eth_type,
					   false, log);
			if (err)
				return err;
			break;

		case OVS_ACTION_ATTR_SET_MASKED:
			err = validate_set(a, key, sfa,
					   &skip_copy, mac_proto, eth_type,
					   true, log);
			if (err)
				return err;
			break;

		case OVS_ACTION_ATTR_SAMPLE: {
			bool last = nla_is_last(a, rem);

			err = validate_and_copy_sample(net, a, key, sfa,
						       eth_type, vlan_tci,
						       mpls_label_count,
						       log, last);
			if (err)
				return err;
			skip_copy = true;
			break;
		}

		case OVS_ACTION_ATTR_CT:
			err = ovs_ct_copy_action(net, a, key, sfa, log);
			if (err)
				return err;
			skip_copy = true;
			break;

		case OVS_ACTION_ATTR_CT_CLEAR:
			break;

		case OVS_ACTION_ATTR_PUSH_ETH:
			/* Disallow pushing an Ethernet header if one
			 * is already present */
			if (mac_proto != MAC_PROTO_NONE)
				return -EINVAL;
			mac_proto = MAC_PROTO_ETHERNET;
			break;

		case OVS_ACTION_ATTR_POP_ETH:
			if (mac_proto != MAC_PROTO_ETHERNET)
				return -EINVAL;
			if (vlan_tci & htons(VLAN_CFI_MASK))
				return -EINVAL;
			mac_proto = MAC_PROTO_NONE;
			break;

		case OVS_ACTION_ATTR_PUSH_NSH:
			if (mac_proto != MAC_PROTO_ETHERNET) {
				u8 next_proto;

				next_proto = tun_p_from_eth_p(eth_type);
				if (!next_proto)
					return -EINVAL;
			}
			mac_proto = MAC_PROTO_NONE;
			if (!validate_nsh(nla_data(a), false, true, true))
				return -EINVAL;
			break;

		case OVS_ACTION_ATTR_POP_NSH: {
			__be16 inner_proto;

			if (eth_type != htons(ETH_P_NSH))
				return -EINVAL;
			inner_proto = tun_p_to_eth_p(key->nsh.base.np);
			if (!inner_proto)
				return -EINVAL;
			if (key->nsh.base.np == TUN_P_ETHERNET)
				mac_proto = MAC_PROTO_ETHERNET;
			else
				mac_proto = MAC_PROTO_NONE;
			break;
		}

		case OVS_ACTION_ATTR_METER:
			/* Non-existent meters are simply ignored.  */
			break;

		case OVS_ACTION_ATTR_CLONE: {
			bool last = nla_is_last(a, rem);

			err = validate_and_copy_clone(net, a, key, sfa,
						      eth_type, vlan_tci,
						      mpls_label_count,
						      log, last);
			if (err)
				return err;
			skip_copy = true;
			break;
		}

		case OVS_ACTION_ATTR_CHECK_PKT_LEN: {
			bool last = nla_is_last(a, rem);

			err = validate_and_copy_check_pkt_len(net, a, key, sfa,
							      eth_type,
							      vlan_tci,
							      mpls_label_count,
							      log, last);
			if (err)
				return err;
			skip_copy = true;
			break;
		}

		case OVS_ACTION_ATTR_DEC_TTL:
			err = validate_and_copy_dec_ttl(net, a, key, sfa,
							eth_type, vlan_tci,
							mpls_label_count, log);
			if (err)
				return err;
			skip_copy = true;
			break;

		default:
			OVS_NLERR(log, "Unknown Action type %d", type);
			return -EINVAL;
		}
		if (!skip_copy) {
			err = copy_action(a, sfa, log);
			if (err)
				return err;
		}
	}

	if (rem > 0)
		return -EINVAL;

	return 0;
}

/* 'key' must be the masked key. */
int ovs_nla_copy_actions(struct net *net, const struct nlattr *attr,
			 const struct sw_flow_key *key,
			 struct sw_flow_actions **sfa, bool log)
{
	int err;
	u32 mpls_label_count = 0;

	*sfa = nla_alloc_flow_actions(min(nla_len(attr), MAX_ACTIONS_BUFSIZE));
	if (IS_ERR(*sfa))
		return PTR_ERR(*sfa);

	if (eth_p_mpls(key->eth.type))
		mpls_label_count = hweight_long(key->mpls.num_labels_mask);

	(*sfa)->orig_len = nla_len(attr);
	err = __ovs_nla_copy_actions(net, attr, key, sfa, key->eth.type,
				     key->eth.vlan.tci, mpls_label_count, log);
	if (err)
		ovs_nla_free_flow_actions(*sfa);

	return err;
}

static int sample_action_to_attr(const struct nlattr *attr,
				 struct sk_buff *skb)
{
	struct nlattr *start, *ac_start = NULL, *sample_arg;
	int err = 0, rem = nla_len(attr);
	const struct sample_arg *arg;
	struct nlattr *actions;

	start = nla_nest_start_noflag(skb, OVS_ACTION_ATTR_SAMPLE);
	if (!start)
		return -EMSGSIZE;

	sample_arg = nla_data(attr);
	arg = nla_data(sample_arg);
	actions = nla_next(sample_arg, &rem);

	if (nla_put_u32(skb, OVS_SAMPLE_ATTR_PROBABILITY, arg->probability)) {
		err = -EMSGSIZE;
		goto out;
	}

	ac_start = nla_nest_start_noflag(skb, OVS_SAMPLE_ATTR_ACTIONS);
	if (!ac_start) {
		err = -EMSGSIZE;
		goto out;
	}

	err = ovs_nla_put_actions(actions, rem, skb);

out:
	if (err) {
		nla_nest_cancel(skb, ac_start);
		nla_nest_cancel(skb, start);
	} else {
		nla_nest_end(skb, ac_start);
		nla_nest_end(skb, start);
	}

	return err;
}

static int clone_action_to_attr(const struct nlattr *attr,
				struct sk_buff *skb)
{
	struct nlattr *start;
	int err = 0, rem = nla_len(attr);

	start = nla_nest_start_noflag(skb, OVS_ACTION_ATTR_CLONE);
	if (!start)
		return -EMSGSIZE;

	/* Skipping the OVS_CLONE_ATTR_EXEC that is always the first attribute. */
	attr = nla_next(nla_data(attr), &rem);
	err = ovs_nla_put_actions(attr, rem, skb);

	if (err)
		nla_nest_cancel(skb, start);
	else
		nla_nest_end(skb, start);

	return err;
}

static int check_pkt_len_action_to_attr(const struct nlattr *attr,
					struct sk_buff *skb)
{
	struct nlattr *start, *ac_start = NULL;
	const struct check_pkt_len_arg *arg;
	const struct nlattr *a, *cpl_arg;
	int err = 0, rem = nla_len(attr);

	start = nla_nest_start_noflag(skb, OVS_ACTION_ATTR_CHECK_PKT_LEN);
	if (!start)
		return -EMSGSIZE;

	/* The first nested attribute in 'attr' is always
	 * 'OVS_CHECK_PKT_LEN_ATTR_ARG'.
	 */
	cpl_arg = nla_data(attr);
	arg = nla_data(cpl_arg);

	if (nla_put_u16(skb, OVS_CHECK_PKT_LEN_ATTR_PKT_LEN, arg->pkt_len)) {
		err = -EMSGSIZE;
		goto out;
	}

	/* Second nested attribute in 'attr' is always
	 * 'OVS_CHECK_PKT_LEN_ATTR_ACTIONS_IF_LESS_EQUAL'.
	 */
	a = nla_next(cpl_arg, &rem);
	ac_start =  nla_nest_start_noflag(skb,
					  OVS_CHECK_PKT_LEN_ATTR_ACTIONS_IF_LESS_EQUAL);
	if (!ac_start) {
		err = -EMSGSIZE;
		goto out;
	}

	err = ovs_nla_put_actions(nla_data(a), nla_len(a), skb);
	if (err) {
		nla_nest_cancel(skb, ac_start);
		goto out;
	} else {
		nla_nest_end(skb, ac_start);
	}

	/* Third nested attribute in 'attr' is always
	 * OVS_CHECK_PKT_LEN_ATTR_ACTIONS_IF_GREATER.
	 */
	a = nla_next(a, &rem);
	ac_start =  nla_nest_start_noflag(skb,
					  OVS_CHECK_PKT_LEN_ATTR_ACTIONS_IF_GREATER);
	if (!ac_start) {
		err = -EMSGSIZE;
		goto out;
	}

	err = ovs_nla_put_actions(nla_data(a), nla_len(a), skb);
	if (err) {
		nla_nest_cancel(skb, ac_start);
		goto out;
	} else {
		nla_nest_end(skb, ac_start);
	}

	nla_nest_end(skb, start);
	return 0;

out:
	nla_nest_cancel(skb, start);
	return err;
}

static int dec_ttl_action_to_attr(const struct nlattr *attr,
				  struct sk_buff *skb)
{
	struct nlattr *start, *action_start;
	const struct nlattr *a;
	int err = 0, rem;

	start = nla_nest_start_noflag(skb, OVS_ACTION_ATTR_DEC_TTL);
	if (!start)
		return -EMSGSIZE;

	nla_for_each_attr(a, nla_data(attr), nla_len(attr), rem) {
		switch (nla_type(a)) {
		case OVS_DEC_TTL_ATTR_ACTION:

			action_start = nla_nest_start_noflag(skb, OVS_DEC_TTL_ATTR_ACTION);
			if (!action_start) {
				err = -EMSGSIZE;
				goto out;
			}

			err = ovs_nla_put_actions(nla_data(a), nla_len(a), skb);
			if (err)
				goto out;

			nla_nest_end(skb, action_start);
			break;

		default:
			/* Ignore all other option to be future compatible */
			break;
		}
	}

	nla_nest_end(skb, start);
	return 0;

out:
	nla_nest_cancel(skb, start);
	return err;
}

static int set_action_to_attr(const struct nlattr *a, struct sk_buff *skb)
{
	const struct nlattr *ovs_key = nla_data(a);
	int key_type = nla_type(ovs_key);
	struct nlattr *start;
	int err;

	switch (key_type) {
	case OVS_KEY_ATTR_TUNNEL_INFO: {
		struct ovs_tunnel_info *ovs_tun = nla_data(ovs_key);
		struct ip_tunnel_info *tun_info = &ovs_tun->tun_dst->u.tun_info;

		start = nla_nest_start_noflag(skb, OVS_ACTION_ATTR_SET);
		if (!start)
			return -EMSGSIZE;

		err =  ip_tun_to_nlattr(skb, &tun_info->key,
					ip_tunnel_info_opts(tun_info),
					tun_info->options_len,
					ip_tunnel_info_af(tun_info), tun_info->mode);
		if (err)
			return err;
		nla_nest_end(skb, start);
		break;
	}
	default:
		if (nla_put(skb, OVS_ACTION_ATTR_SET, nla_len(a), ovs_key))
			return -EMSGSIZE;
		break;
	}

	return 0;
}

static int masked_set_action_to_set_action_attr(const struct nlattr *a,
						struct sk_buff *skb)
{
	const struct nlattr *ovs_key = nla_data(a);
	struct nlattr *nla;
	size_t key_len = nla_len(ovs_key) / 2;

	/* Revert the conversion we did from a non-masked set action to
	 * masked set action.
	 */
	nla = nla_nest_start_noflag(skb, OVS_ACTION_ATTR_SET);
	if (!nla)
		return -EMSGSIZE;

	if (nla_put(skb, nla_type(ovs_key), key_len, nla_data(ovs_key)))
		return -EMSGSIZE;

	nla_nest_end(skb, nla);
	return 0;
}

int ovs_nla_put_actions(const struct nlattr *attr, int len, struct sk_buff *skb)
{
	const struct nlattr *a;
	int rem, err;

	nla_for_each_attr(a, attr, len, rem) {
		int type = nla_type(a);

		switch (type) {
		case OVS_ACTION_ATTR_SET:
			err = set_action_to_attr(a, skb);
			if (err)
				return err;
			break;

		case OVS_ACTION_ATTR_SET_TO_MASKED:
			err = masked_set_action_to_set_action_attr(a, skb);
			if (err)
				return err;
			break;

		case OVS_ACTION_ATTR_SAMPLE:
			err = sample_action_to_attr(a, skb);
			if (err)
				return err;
			break;

		case OVS_ACTION_ATTR_CT:
			err = ovs_ct_action_to_attr(nla_data(a), skb);
			if (err)
				return err;
			break;

		case OVS_ACTION_ATTR_CLONE:
			err = clone_action_to_attr(a, skb);
			if (err)
				return err;
			break;

		case OVS_ACTION_ATTR_CHECK_PKT_LEN:
			err = check_pkt_len_action_to_attr(a, skb);
			if (err)
				return err;
			break;

		case OVS_ACTION_ATTR_DEC_TTL:
			err = dec_ttl_action_to_attr(a, skb);
			if (err)
				return err;
			break;

		default:
			if (nla_put(skb, type, nla_len(a), nla_data(a)))
				return -EMSGSIZE;
			break;
		}
	}

	return 0;
}<|MERGE_RESOLUTION|>--- conflicted
+++ resolved
@@ -2403,21 +2403,12 @@
 		switch (nla_type(a)) {
 		case OVS_ACTION_ATTR_CHECK_PKT_LEN:
 			ovs_nla_free_check_pkt_len_action(a);
-<<<<<<< HEAD
 			break;
 
 		case OVS_ACTION_ATTR_CLONE:
 			ovs_nla_free_clone_action(a);
 			break;
 
-=======
-			break;
-
-		case OVS_ACTION_ATTR_CLONE:
-			ovs_nla_free_clone_action(a);
-			break;
-
->>>>>>> d60c95ef
 		case OVS_ACTION_ATTR_CT:
 			ovs_ct_free_action(a);
 			break;
