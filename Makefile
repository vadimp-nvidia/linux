--- conflicted
+++ resolved
@@ -1,12 +1,7 @@
 # SPDX-License-Identifier: GPL-2.0
 VERSION = 5
-<<<<<<< HEAD
-PATCHLEVEL = 17
-SUBLEVEL = 14
-=======
 PATCHLEVEL = 18
 SUBLEVEL = 3
->>>>>>> 3a82f341
 EXTRAVERSION =
 NAME = Superb Owl
 
