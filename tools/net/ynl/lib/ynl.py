# SPDX-License-Identifier: GPL-2.0 OR BSD-3-Clause

from collections import namedtuple
from enum import Enum
import functools
import os
import random
import socket
import struct
from struct import Struct
import sys
import yaml
import ipaddress
import uuid

from .nlspec import SpecFamily

#
# Generic Netlink code which should really be in some library, but I can't quickly find one.
#


class Netlink:
    # Netlink socket
    SOL_NETLINK = 270

    NETLINK_ADD_MEMBERSHIP = 1
    NETLINK_CAP_ACK = 10
    NETLINK_EXT_ACK = 11
    NETLINK_GET_STRICT_CHK = 12

    # Netlink message
    NLMSG_ERROR = 2
    NLMSG_DONE = 3

    NLM_F_REQUEST = 1
    NLM_F_ACK = 4
    NLM_F_ROOT = 0x100
    NLM_F_MATCH = 0x200

    NLM_F_REPLACE = 0x100
    NLM_F_EXCL = 0x200
    NLM_F_CREATE = 0x400
    NLM_F_APPEND = 0x800

    NLM_F_CAPPED = 0x100
    NLM_F_ACK_TLVS = 0x200

    NLM_F_DUMP = NLM_F_ROOT | NLM_F_MATCH

    NLA_F_NESTED = 0x8000
    NLA_F_NET_BYTEORDER = 0x4000

    NLA_TYPE_MASK = NLA_F_NESTED | NLA_F_NET_BYTEORDER

    # Genetlink defines
    NETLINK_GENERIC = 16

    GENL_ID_CTRL = 0x10

    # nlctrl
    CTRL_CMD_GETFAMILY = 3

    CTRL_ATTR_FAMILY_ID = 1
    CTRL_ATTR_FAMILY_NAME = 2
    CTRL_ATTR_MAXATTR = 5
    CTRL_ATTR_MCAST_GROUPS = 7

    CTRL_ATTR_MCAST_GRP_NAME = 1
    CTRL_ATTR_MCAST_GRP_ID = 2

    # Extack types
    NLMSGERR_ATTR_MSG = 1
    NLMSGERR_ATTR_OFFS = 2
    NLMSGERR_ATTR_COOKIE = 3
    NLMSGERR_ATTR_POLICY = 4
    NLMSGERR_ATTR_MISS_TYPE = 5
    NLMSGERR_ATTR_MISS_NEST = 6

    # Policy types
    NL_POLICY_TYPE_ATTR_TYPE = 1
    NL_POLICY_TYPE_ATTR_MIN_VALUE_S = 2
    NL_POLICY_TYPE_ATTR_MAX_VALUE_S = 3
    NL_POLICY_TYPE_ATTR_MIN_VALUE_U = 4
    NL_POLICY_TYPE_ATTR_MAX_VALUE_U = 5
    NL_POLICY_TYPE_ATTR_MIN_LENGTH = 6
    NL_POLICY_TYPE_ATTR_MAX_LENGTH = 7
    NL_POLICY_TYPE_ATTR_POLICY_IDX = 8
    NL_POLICY_TYPE_ATTR_POLICY_MAXTYPE = 9
    NL_POLICY_TYPE_ATTR_BITFIELD32_MASK = 10
    NL_POLICY_TYPE_ATTR_PAD = 11
    NL_POLICY_TYPE_ATTR_MASK = 12

    AttrType = Enum('AttrType', ['flag', 'u8', 'u16', 'u32', 'u64',
                                  's8', 's16', 's32', 's64',
                                  'binary', 'string', 'nul-string',
                                  'nested', 'nested-array',
                                  'bitfield32', 'sint', 'uint'])

class NlError(Exception):
  def __init__(self, nl_msg):
    self.nl_msg = nl_msg
    self.error = -nl_msg.error

  def __str__(self):
    return f"Netlink error: {os.strerror(self.error)}\n{self.nl_msg}"


class ConfigError(Exception):
    pass


class ConfigError(Exception):
    pass


class NlAttr:
    ScalarFormat = namedtuple('ScalarFormat', ['native', 'big', 'little'])
    type_formats = {
        'u8' : ScalarFormat(Struct('B'), Struct("B"),  Struct("B")),
        's8' : ScalarFormat(Struct('b'), Struct("b"),  Struct("b")),
        'u16': ScalarFormat(Struct('H'), Struct(">H"), Struct("<H")),
        's16': ScalarFormat(Struct('h'), Struct(">h"), Struct("<h")),
        'u32': ScalarFormat(Struct('I'), Struct(">I"), Struct("<I")),
        's32': ScalarFormat(Struct('i'), Struct(">i"), Struct("<i")),
        'u64': ScalarFormat(Struct('Q'), Struct(">Q"), Struct("<Q")),
        's64': ScalarFormat(Struct('q'), Struct(">q"), Struct("<q"))
    }

    def __init__(self, raw, offset):
        self._len, self._type = struct.unpack("HH", raw[offset : offset + 4])
        self.type = self._type & ~Netlink.NLA_TYPE_MASK
        self.is_nest = self._type & Netlink.NLA_F_NESTED
        self.payload_len = self._len
        self.full_len = (self.payload_len + 3) & ~3
        self.raw = raw[offset + 4 : offset + self.payload_len]

    @classmethod
    def get_format(cls, attr_type, byte_order=None):
        format = cls.type_formats[attr_type]
        if byte_order:
            return format.big if byte_order == "big-endian" \
                else format.little
        return format.native

    def as_scalar(self, attr_type, byte_order=None):
        format = self.get_format(attr_type, byte_order)
        return format.unpack(self.raw)[0]

    def as_auto_scalar(self, attr_type, byte_order=None):
        if len(self.raw) != 4 and len(self.raw) != 8:
            raise Exception(f"Auto-scalar len payload be 4 or 8 bytes, got {len(self.raw)}")
        real_type = attr_type[0] + str(len(self.raw) * 8)
        format = self.get_format(real_type, byte_order)
        return format.unpack(self.raw)[0]

    def as_strz(self):
        return self.raw.decode('ascii')[:-1]

    def as_bin(self):
        return self.raw

    def as_c_array(self, type):
        format = self.get_format(type)
        return [ x[0] for x in format.iter_unpack(self.raw) ]

    def __repr__(self):
        return f"[type:{self.type} len:{self._len}] {self.raw}"


class NlAttrs:
    def __init__(self, msg, offset=0):
        self.attrs = []

        while offset < len(msg):
            attr = NlAttr(msg, offset)
            offset += attr.full_len
            self.attrs.append(attr)

    def __iter__(self):
        yield from self.attrs

    def __repr__(self):
        msg = ''
        for a in self.attrs:
            if msg:
                msg += '\n'
            msg += repr(a)
        return msg


class NlMsg:
    def __init__(self, msg, offset, attr_space=None):
        self.hdr = msg[offset : offset + 16]

        self.nl_len, self.nl_type, self.nl_flags, self.nl_seq, self.nl_portid = \
            struct.unpack("IHHII", self.hdr)

        self.raw = msg[offset + 16 : offset + self.nl_len]

        self.error = 0
        self.done = 0

        extack_off = None
        if self.nl_type == Netlink.NLMSG_ERROR:
            self.error = struct.unpack("i", self.raw[0:4])[0]
            self.done = 1
            extack_off = 20
        elif self.nl_type == Netlink.NLMSG_DONE:
            self.error = struct.unpack("i", self.raw[0:4])[0]
            self.done = 1
            extack_off = 4

        self.extack = None
        if self.nl_flags & Netlink.NLM_F_ACK_TLVS and extack_off:
            self.extack = dict()
            extack_attrs = NlAttrs(self.raw[extack_off:])
            for extack in extack_attrs:
                if extack.type == Netlink.NLMSGERR_ATTR_MSG:
                    self.extack['msg'] = extack.as_strz()
                elif extack.type == Netlink.NLMSGERR_ATTR_MISS_TYPE:
                    self.extack['miss-type'] = extack.as_scalar('u32')
                elif extack.type == Netlink.NLMSGERR_ATTR_MISS_NEST:
                    self.extack['miss-nest'] = extack.as_scalar('u32')
                elif extack.type == Netlink.NLMSGERR_ATTR_OFFS:
                    self.extack['bad-attr-offs'] = extack.as_scalar('u32')
                elif extack.type == Netlink.NLMSGERR_ATTR_POLICY:
                    self.extack['policy'] = self._decode_policy(extack.raw)
                else:
                    if 'unknown' not in self.extack:
                        self.extack['unknown'] = []
                    self.extack['unknown'].append(extack)

            if attr_space:
                # We don't have the ability to parse nests yet, so only do global
                if 'miss-type' in self.extack and 'miss-nest' not in self.extack:
                    miss_type = self.extack['miss-type']
                    if miss_type in attr_space.attrs_by_val:
                        spec = attr_space.attrs_by_val[miss_type]
                        self.extack['miss-type'] = spec['name']
                        if 'doc' in spec:
                            self.extack['miss-type-doc'] = spec['doc']

    def _decode_policy(self, raw):
        policy = {}
        for attr in NlAttrs(raw):
            if attr.type == Netlink.NL_POLICY_TYPE_ATTR_TYPE:
                type = attr.as_scalar('u32')
                policy['type'] = Netlink.AttrType(type).name
            elif attr.type == Netlink.NL_POLICY_TYPE_ATTR_MIN_VALUE_S:
                policy['min-value'] = attr.as_scalar('s64')
            elif attr.type == Netlink.NL_POLICY_TYPE_ATTR_MAX_VALUE_S:
                policy['max-value'] = attr.as_scalar('s64')
            elif attr.type == Netlink.NL_POLICY_TYPE_ATTR_MIN_VALUE_U:
                policy['min-value'] = attr.as_scalar('u64')
            elif attr.type == Netlink.NL_POLICY_TYPE_ATTR_MAX_VALUE_U:
                policy['max-value'] = attr.as_scalar('u64')
            elif attr.type == Netlink.NL_POLICY_TYPE_ATTR_MIN_LENGTH:
                policy['min-length'] = attr.as_scalar('u32')
            elif attr.type == Netlink.NL_POLICY_TYPE_ATTR_MAX_LENGTH:
                policy['max-length'] = attr.as_scalar('u32')
            elif attr.type == Netlink.NL_POLICY_TYPE_ATTR_BITFIELD32_MASK:
                policy['bitfield32-mask'] = attr.as_scalar('u32')
            elif attr.type == Netlink.NL_POLICY_TYPE_ATTR_MASK:
                policy['mask'] = attr.as_scalar('u64')
        return policy

    def cmd(self):
        return self.nl_type

    def cmd(self):
        return self.nl_type

    def __repr__(self):
        msg = f"nl_len = {self.nl_len} ({len(self.raw)}) nl_flags = 0x{self.nl_flags:x} nl_type = {self.nl_type}"
        if self.error:
            msg += '\n\terror: ' + str(self.error)
        if self.extack:
            msg += '\n\textack: ' + repr(self.extack)
        return msg


class NlMsgs:
    def __init__(self, data, attr_space=None):
        self.msgs = []

        offset = 0
        while offset < len(data):
            msg = NlMsg(data, offset, attr_space=attr_space)
            offset += msg.nl_len
            self.msgs.append(msg)

    def __iter__(self):
        yield from self.msgs


genl_family_name_to_id = None


def _genl_msg(nl_type, nl_flags, genl_cmd, genl_version, seq=None):
    # we prepend length in _genl_msg_finalize()
    if seq is None:
        seq = random.randint(1, 1024)
    nlmsg = struct.pack("HHII", nl_type, nl_flags, seq, 0)
    genlmsg = struct.pack("BBH", genl_cmd, genl_version, 0)
    return nlmsg + genlmsg


def _genl_msg_finalize(msg):
    return struct.pack("I", len(msg) + 4) + msg


def _genl_load_families():
    with socket.socket(socket.AF_NETLINK, socket.SOCK_RAW, Netlink.NETLINK_GENERIC) as sock:
        sock.setsockopt(Netlink.SOL_NETLINK, Netlink.NETLINK_CAP_ACK, 1)

        msg = _genl_msg(Netlink.GENL_ID_CTRL,
                        Netlink.NLM_F_REQUEST | Netlink.NLM_F_ACK | Netlink.NLM_F_DUMP,
                        Netlink.CTRL_CMD_GETFAMILY, 1)
        msg = _genl_msg_finalize(msg)

        sock.send(msg, 0)

        global genl_family_name_to_id
        genl_family_name_to_id = dict()

        while True:
            reply = sock.recv(128 * 1024)
            nms = NlMsgs(reply)
            for nl_msg in nms:
                if nl_msg.error:
                    print("Netlink error:", nl_msg.error)
                    return
                if nl_msg.done:
                    return

                gm = GenlMsg(nl_msg)
                fam = dict()
                for attr in NlAttrs(gm.raw):
                    if attr.type == Netlink.CTRL_ATTR_FAMILY_ID:
                        fam['id'] = attr.as_scalar('u16')
                    elif attr.type == Netlink.CTRL_ATTR_FAMILY_NAME:
                        fam['name'] = attr.as_strz()
                    elif attr.type == Netlink.CTRL_ATTR_MAXATTR:
                        fam['maxattr'] = attr.as_scalar('u32')
                    elif attr.type == Netlink.CTRL_ATTR_MCAST_GROUPS:
                        fam['mcast'] = dict()
                        for entry in NlAttrs(attr.raw):
                            mcast_name = None
                            mcast_id = None
                            for entry_attr in NlAttrs(entry.raw):
                                if entry_attr.type == Netlink.CTRL_ATTR_MCAST_GRP_NAME:
                                    mcast_name = entry_attr.as_strz()
                                elif entry_attr.type == Netlink.CTRL_ATTR_MCAST_GRP_ID:
                                    mcast_id = entry_attr.as_scalar('u32')
                            if mcast_name and mcast_id is not None:
                                fam['mcast'][mcast_name] = mcast_id
                if 'name' in fam and 'id' in fam:
                    genl_family_name_to_id[fam['name']] = fam


class GenlMsg:
    def __init__(self, nl_msg):
        self.nl = nl_msg
        self.genl_cmd, self.genl_version, _ = struct.unpack_from("BBH", nl_msg.raw, 0)
        self.raw = nl_msg.raw[4:]

    def cmd(self):
        return self.genl_cmd

    def __repr__(self):
        msg = repr(self.nl)
        msg += f"\tgenl_cmd = {self.genl_cmd} genl_ver = {self.genl_version}\n"
        for a in self.raw_attrs:
            msg += '\t\t' + repr(a) + '\n'
        return msg


class NetlinkProtocol:
    def __init__(self, family_name, proto_num):
        self.family_name = family_name
        self.proto_num = proto_num

    def _message(self, nl_type, nl_flags, seq=None):
        if seq is None:
            seq = random.randint(1, 1024)
        nlmsg = struct.pack("HHII", nl_type, nl_flags, seq, 0)
        return nlmsg

    def message(self, flags, command, version, seq=None):
        return self._message(command, flags, seq)

    def _decode(self, nl_msg):
        return nl_msg

<<<<<<< HEAD
    def decode(self, ynl, nl_msg):
        msg = self._decode(nl_msg)
        fixed_header_size = 0
        if ynl:
            op = ynl.rsp_by_value[msg.cmd()]
            fixed_header_size = ynl._struct_size(op.fixed_header)
=======
    def decode(self, ynl, nl_msg, op):
        msg = self._decode(nl_msg)
        fixed_header_size = ynl._struct_size(op.fixed_header)
>>>>>>> 0c383648
        msg.raw_attrs = NlAttrs(msg.raw, fixed_header_size)
        return msg

    def get_mcast_id(self, mcast_name, mcast_groups):
        if mcast_name not in mcast_groups:
            raise Exception(f'Multicast group "{mcast_name}" not present in the spec')
        return mcast_groups[mcast_name].value

    def msghdr_size(self):
        return 16


class GenlProtocol(NetlinkProtocol):
    def __init__(self, family_name):
        super().__init__(family_name, Netlink.NETLINK_GENERIC)

        global genl_family_name_to_id
        if genl_family_name_to_id is None:
            _genl_load_families()

        self.genl_family = genl_family_name_to_id[family_name]
        self.family_id = genl_family_name_to_id[family_name]['id']

    def message(self, flags, command, version, seq=None):
        nlmsg = self._message(self.family_id, flags, seq)
        genlmsg = struct.pack("BBH", command, version, 0)
        return nlmsg + genlmsg

    def _decode(self, nl_msg):
        return GenlMsg(nl_msg)

    def get_mcast_id(self, mcast_name, mcast_groups):
        if mcast_name not in self.genl_family['mcast']:
            raise Exception(f'Multicast group "{mcast_name}" not present in the family')
        return self.genl_family['mcast'][mcast_name]

    def msghdr_size(self):
        return super().msghdr_size() + 4


class SpaceAttrs:
    SpecValuesPair = namedtuple('SpecValuesPair', ['spec', 'values'])

    def __init__(self, attr_space, attrs, outer = None):
        outer_scopes = outer.scopes if outer else []
        inner_scope = self.SpecValuesPair(attr_space, attrs)
        self.scopes = [inner_scope] + outer_scopes

    def lookup(self, name):
        for scope in self.scopes:
            if name in scope.spec:
                if name in scope.values:
                    return scope.values[name]
                spec_name = scope.spec.yaml['name']
                raise Exception(
                    f"No value for '{name}' in attribute space '{spec_name}'")
        raise Exception(f"Attribute '{name}' not defined in any attribute-set")


#
# YNL implementation details.
#


class YnlFamily(SpecFamily):
    def __init__(self, def_path, schema=None, process_unknown=False,
                 recv_size=0):
        super().__init__(def_path, schema)

        self.include_raw = False
        self.process_unknown = process_unknown
<<<<<<< HEAD

        try:
            if self.proto == "netlink-raw":
                self.nlproto = NetlinkProtocol(self.yaml['name'],
                                               self.yaml['protonum'])
            else:
                self.nlproto = GenlProtocol(self.yaml['name'])
        except KeyError:
            raise Exception(f"Family '{self.yaml['name']}' not supported by the kernel")

=======

        try:
            if self.proto == "netlink-raw":
                self.nlproto = NetlinkProtocol(self.yaml['name'],
                                               self.yaml['protonum'])
            else:
                self.nlproto = GenlProtocol(self.yaml['name'])
        except KeyError:
            raise Exception(f"Family '{self.yaml['name']}' not supported by the kernel")

>>>>>>> 0c383648
        self._recv_dbg = False
        # Note that netlink will use conservative (min) message size for
        # the first dump recv() on the socket, our setting will only matter
        # from the second recv() on.
        self._recv_size = recv_size if recv_size else 131072
        # Netlink will always allocate at least PAGE_SIZE - sizeof(skb_shinfo)
        # for a message, so smaller receive sizes will lead to truncation.
        # Note that the min size for other families may be larger than 4k!
        if self._recv_size < 4000:
            raise ConfigError()

        self.sock = socket.socket(socket.AF_NETLINK, socket.SOCK_RAW, self.nlproto.proto_num)
        self.sock.setsockopt(Netlink.SOL_NETLINK, Netlink.NETLINK_CAP_ACK, 1)
        self.sock.setsockopt(Netlink.SOL_NETLINK, Netlink.NETLINK_EXT_ACK, 1)
        self.sock.setsockopt(Netlink.SOL_NETLINK, Netlink.NETLINK_GET_STRICT_CHK, 1)

        self.async_msg_ids = set()
        self.async_msg_queue = []

        for msg in self.msgs.values():
            if msg.is_async:
                self.async_msg_ids.add(msg.rsp_value)

        for op_name, op in self.ops.items():
            bound_f = functools.partial(self._op, op_name)
            setattr(self, op.ident_name, bound_f)


    def ntf_subscribe(self, mcast_name):
        mcast_id = self.nlproto.get_mcast_id(mcast_name, self.mcast_groups)
        self.sock.bind((0, 0))
        self.sock.setsockopt(Netlink.SOL_NETLINK, Netlink.NETLINK_ADD_MEMBERSHIP,
                             mcast_id)
<<<<<<< HEAD

    def set_recv_dbg(self, enabled):
        self._recv_dbg = enabled

=======

    def set_recv_dbg(self, enabled):
        self._recv_dbg = enabled

>>>>>>> 0c383648
    def _recv_dbg_print(self, reply, nl_msgs):
        if not self._recv_dbg:
            return
        print("Recv: read", len(reply), "bytes,",
              len(nl_msgs.msgs), "messages", file=sys.stderr)
        for nl_msg in nl_msgs:
            print("  ", nl_msg, file=sys.stderr)

    def _encode_enum(self, attr_spec, value):
        enum = self.consts[attr_spec['enum']]
        if enum.type == 'flags' or attr_spec.get('enum-as-flags', False):
            scalar = 0
            if isinstance(value, str):
                value = [value]
            for single_value in value:
                scalar += enum.entries[single_value].user_value(as_flags = True)
            return scalar
        else:
            return enum.entries[value].user_value()

    def _get_scalar(self, attr_spec, value):
        try:
            return int(value)
        except (ValueError, TypeError) as e:
            if 'enum' not in attr_spec:
                raise e
        return self._encode_enum(attr_spec, value)

    def _add_attr(self, space, name, value, search_attrs):
        try:
            attr = self.attr_sets[space][name]
        except KeyError:
            raise Exception(f"Space '{space}' has no attribute '{name}'")
        nl_type = attr.value

        if attr.is_multi and isinstance(value, list):
            attr_payload = b''
            for subvalue in value:
                attr_payload += self._add_attr(space, name, subvalue, search_attrs)
            return attr_payload

        if attr["type"] == 'nest':
            nl_type |= Netlink.NLA_F_NESTED
            attr_payload = b''
            sub_attrs = SpaceAttrs(self.attr_sets[space], value, search_attrs)
            for subname, subvalue in value.items():
                attr_payload += self._add_attr(attr['nested-attributes'],
                                               subname, subvalue, sub_attrs)
        elif attr["type"] == 'flag':
            if not value:
                # If value is absent or false then skip attribute creation.
                return b''
            attr_payload = b''
        elif attr["type"] == 'string':
            attr_payload = str(value).encode('ascii') + b'\x00'
        elif attr["type"] == 'binary':
            if isinstance(value, bytes):
                attr_payload = value
            elif isinstance(value, str):
                attr_payload = bytes.fromhex(value)
            elif isinstance(value, dict) and attr.struct_name:
                attr_payload = self._encode_struct(attr.struct_name, value)
            else:
                raise Exception(f'Unknown type for binary attribute, value: {value}')
        elif attr['type'] in NlAttr.type_formats or attr.is_auto_scalar:
            scalar = self._get_scalar(attr, value)
            if attr.is_auto_scalar:
                attr_type = attr["type"][0] + ('32' if scalar.bit_length() <= 32 else '64')
            else:
                attr_type = attr["type"]
            format = NlAttr.get_format(attr_type, attr.byte_order)
            attr_payload = format.pack(scalar)
        elif attr['type'] in "bitfield32":
            scalar_value = self._get_scalar(attr, value["value"])
            scalar_selector = self._get_scalar(attr, value["selector"])
            attr_payload = struct.pack("II", scalar_value, scalar_selector)
        elif attr['type'] == 'sub-message':
            msg_format = self._resolve_selector(attr, search_attrs)
            attr_payload = b''
            if msg_format.fixed_header:
                attr_payload += self._encode_struct(msg_format.fixed_header, value)
            if msg_format.attr_set:
                if msg_format.attr_set in self.attr_sets:
                    nl_type |= Netlink.NLA_F_NESTED
                    sub_attrs = SpaceAttrs(msg_format.attr_set, value, search_attrs)
                    for subname, subvalue in value.items():
                        attr_payload += self._add_attr(msg_format.attr_set,
                                                       subname, subvalue, sub_attrs)
                else:
                    raise Exception(f"Unknown attribute-set '{msg_format.attr_set}'")
        else:
            raise Exception(f'Unknown type at {space} {name} {value} {attr["type"]}')

        pad = b'\x00' * ((4 - len(attr_payload) % 4) % 4)
        return struct.pack('HH', len(attr_payload) + 4, nl_type) + attr_payload + pad

    def _decode_enum(self, raw, attr_spec):
        enum = self.consts[attr_spec['enum']]
        if enum.type == 'flags' or attr_spec.get('enum-as-flags', False):
            i = 0
            value = set()
            while raw:
                if raw & 1:
                    value.add(enum.entries_by_val[i].name)
                raw >>= 1
                i += 1
        else:
            value = enum.entries_by_val[raw].name
        return value

    def _decode_binary(self, attr, attr_spec):
        if attr_spec.struct_name:
            decoded = self._decode_struct(attr.raw, attr_spec.struct_name)
        elif attr_spec.sub_type:
            decoded = attr.as_c_array(attr_spec.sub_type)
        else:
            decoded = attr.as_bin()
            if attr_spec.display_hint:
                decoded = self._formatted_string(decoded, attr_spec.display_hint)
<<<<<<< HEAD
        return decoded

    def _decode_array_nest(self, attr, attr_spec):
        decoded = []
        offset = 0
        while offset < len(attr.raw):
            item = NlAttr(attr.raw, offset)
            offset += item.full_len

            subattrs = self._decode(NlAttrs(item.raw), attr_spec['nested-attributes'])
            decoded.append({ item.type: subattrs })
        return decoded

    def _decode_nest_type_value(self, attr, attr_spec):
        decoded = {}
        value = attr
        for name in attr_spec['type-value']:
            value = NlAttr(value.raw, 0)
            decoded[name] = value.type
        subattrs = self._decode(NlAttrs(value.raw), attr_spec['nested-attributes'])
        decoded.update(subattrs)
        return decoded

    def _decode_unknown(self, attr):
        if attr.is_nest:
            return self._decode(NlAttrs(attr.raw), None)
        else:
            return attr.as_bin()

    def _rsp_add(self, rsp, name, is_multi, decoded):
        if is_multi == None:
            if name in rsp and type(rsp[name]) is not list:
                rsp[name] = [rsp[name]]
                is_multi = True
            else:
                is_multi = False

        if not is_multi:
            rsp[name] = decoded
        elif name in rsp:
            rsp[name].append(decoded)
        else:
            rsp[name] = [decoded]

    def _resolve_selector(self, attr_spec, search_attrs):
        sub_msg = attr_spec.sub_message
        if sub_msg not in self.sub_msgs:
            raise Exception(f"No sub-message spec named {sub_msg} for {attr_spec.name}")
        sub_msg_spec = self.sub_msgs[sub_msg]

        selector = attr_spec.selector
        value = search_attrs.lookup(selector)
        if value not in sub_msg_spec.formats:
            raise Exception(f"No message format for '{value}' in sub-message spec '{sub_msg}'")

        spec = sub_msg_spec.formats[value]
        return spec

    def _decode_sub_msg(self, attr, attr_spec, search_attrs):
        msg_format = self._resolve_selector(attr_spec, search_attrs)
        decoded = {}
        offset = 0
        if msg_format.fixed_header:
            decoded.update(self._decode_struct(attr.raw, msg_format.fixed_header));
            offset = self._struct_size(msg_format.fixed_header)
        if msg_format.attr_set:
            if msg_format.attr_set in self.attr_sets:
                subdict = self._decode(NlAttrs(attr.raw, offset), msg_format.attr_set)
                decoded.update(subdict)
            else:
                raise Exception(f"Unknown attribute-set '{attr_space}' when decoding '{attr_spec.name}'")
        return decoded

=======
        return decoded

    def _decode_array_attr(self, attr, attr_spec):
        decoded = []
        offset = 0
        while offset < len(attr.raw):
            item = NlAttr(attr.raw, offset)
            offset += item.full_len

            if attr_spec["sub-type"] == 'nest':
                subattrs = self._decode(NlAttrs(item.raw), attr_spec['nested-attributes'])
                decoded.append({ item.type: subattrs })
            elif attr_spec["sub-type"] == 'binary':
                subattrs = item.as_bin()
                if attr_spec.display_hint:
                    subattrs = self._formatted_string(subattrs, attr_spec.display_hint)
                decoded.append(subattrs)
            elif attr_spec["sub-type"] in NlAttr.type_formats:
                subattrs = item.as_scalar(attr_spec['sub-type'], attr_spec.byte_order)
                if attr_spec.display_hint:
                    subattrs = self._formatted_string(subattrs, attr_spec.display_hint)
                decoded.append(subattrs)
            else:
                raise Exception(f'Unknown {attr_spec["sub-type"]} with name {attr_spec["name"]}')
        return decoded

    def _decode_nest_type_value(self, attr, attr_spec):
        decoded = {}
        value = attr
        for name in attr_spec['type-value']:
            value = NlAttr(value.raw, 0)
            decoded[name] = value.type
        subattrs = self._decode(NlAttrs(value.raw), attr_spec['nested-attributes'])
        decoded.update(subattrs)
        return decoded

    def _decode_unknown(self, attr):
        if attr.is_nest:
            return self._decode(NlAttrs(attr.raw), None)
        else:
            return attr.as_bin()

    def _rsp_add(self, rsp, name, is_multi, decoded):
        if is_multi == None:
            if name in rsp and type(rsp[name]) is not list:
                rsp[name] = [rsp[name]]
                is_multi = True
            else:
                is_multi = False

        if not is_multi:
            rsp[name] = decoded
        elif name in rsp:
            rsp[name].append(decoded)
        else:
            rsp[name] = [decoded]

    def _resolve_selector(self, attr_spec, search_attrs):
        sub_msg = attr_spec.sub_message
        if sub_msg not in self.sub_msgs:
            raise Exception(f"No sub-message spec named {sub_msg} for {attr_spec.name}")
        sub_msg_spec = self.sub_msgs[sub_msg]

        selector = attr_spec.selector
        value = search_attrs.lookup(selector)
        if value not in sub_msg_spec.formats:
            raise Exception(f"No message format for '{value}' in sub-message spec '{sub_msg}'")

        spec = sub_msg_spec.formats[value]
        return spec

    def _decode_sub_msg(self, attr, attr_spec, search_attrs):
        msg_format = self._resolve_selector(attr_spec, search_attrs)
        decoded = {}
        offset = 0
        if msg_format.fixed_header:
            decoded.update(self._decode_struct(attr.raw, msg_format.fixed_header));
            offset = self._struct_size(msg_format.fixed_header)
        if msg_format.attr_set:
            if msg_format.attr_set in self.attr_sets:
                subdict = self._decode(NlAttrs(attr.raw, offset), msg_format.attr_set)
                decoded.update(subdict)
            else:
                raise Exception(f"Unknown attribute-set '{attr_space}' when decoding '{attr_spec.name}'")
        return decoded

>>>>>>> 0c383648
    def _decode(self, attrs, space, outer_attrs = None):
        rsp = dict()
        if space:
            attr_space = self.attr_sets[space]
            search_attrs = SpaceAttrs(attr_space, rsp, outer_attrs)

        for attr in attrs:
            try:
                attr_spec = attr_space.attrs_by_val[attr.type]
            except (KeyError, UnboundLocalError):
                if not self.process_unknown:
                    raise Exception(f"Space '{space}' has no attribute with value '{attr.type}'")
                attr_name = f"UnknownAttr({attr.type})"
                self._rsp_add(rsp, attr_name, None, self._decode_unknown(attr))
                continue

            if attr_spec["type"] == 'nest':
                subdict = self._decode(NlAttrs(attr.raw), attr_spec['nested-attributes'], search_attrs)
                decoded = subdict
            elif attr_spec["type"] == 'string':
                decoded = attr.as_strz()
            elif attr_spec["type"] == 'binary':
                decoded = self._decode_binary(attr, attr_spec)
            elif attr_spec["type"] == 'flag':
                decoded = True
            elif attr_spec.is_auto_scalar:
                decoded = attr.as_auto_scalar(attr_spec['type'], attr_spec.byte_order)
            elif attr_spec["type"] in NlAttr.type_formats:
                decoded = attr.as_scalar(attr_spec['type'], attr_spec.byte_order)
                if 'enum' in attr_spec:
                    decoded = self._decode_enum(decoded, attr_spec)
<<<<<<< HEAD
            elif attr_spec["type"] == 'array-nest':
                decoded = self._decode_array_nest(attr, attr_spec)
=======
            elif attr_spec["type"] == 'indexed-array':
                decoded = self._decode_array_attr(attr, attr_spec)
>>>>>>> 0c383648
            elif attr_spec["type"] == 'bitfield32':
                value, selector = struct.unpack("II", attr.raw)
                if 'enum' in attr_spec:
                    value = self._decode_enum(value, attr_spec)
                    selector = self._decode_enum(selector, attr_spec)
                decoded = {"value": value, "selector": selector}
            elif attr_spec["type"] == 'sub-message':
                decoded = self._decode_sub_msg(attr, attr_spec, search_attrs)
            elif attr_spec["type"] == 'nest-type-value':
                decoded = self._decode_nest_type_value(attr, attr_spec)
            else:
                if not self.process_unknown:
                    raise Exception(f'Unknown {attr_spec["type"]} with name {attr_spec["name"]}')
                decoded = self._decode_unknown(attr)

            self._rsp_add(rsp, attr_spec["name"], attr_spec.is_multi, decoded)

        return rsp

    def _decode_extack_path(self, attrs, attr_set, offset, target):
        for attr in attrs:
            try:
                attr_spec = attr_set.attrs_by_val[attr.type]
            except KeyError:
                raise Exception(f"Space '{attr_set.name}' has no attribute with value '{attr.type}'")
            if offset > target:
                break
            if offset == target:
                return '.' + attr_spec.name

            if offset + attr.full_len <= target:
                offset += attr.full_len
                continue
            if attr_spec['type'] != 'nest':
                raise Exception(f"Can't dive into {attr.type} ({attr_spec['name']}) for extack")
            offset += 4
            subpath = self._decode_extack_path(NlAttrs(attr.raw),
                                               self.attr_sets[attr_spec['nested-attributes']],
                                               offset, target)
            if subpath is None:
                return None
            return '.' + attr_spec.name + subpath

        return None

    def _decode_extack(self, request, op, extack):
        if 'bad-attr-offs' not in extack:
            return

<<<<<<< HEAD
        msg = self.nlproto.decode(self, NlMsg(request, 0, op.attr_set))
=======
        msg = self.nlproto.decode(self, NlMsg(request, 0, op.attr_set), op)
>>>>>>> 0c383648
        offset = self.nlproto.msghdr_size() + self._struct_size(op.fixed_header)
        path = self._decode_extack_path(msg.raw_attrs, op.attr_set, offset,
                                        extack['bad-attr-offs'])
        if path:
            del extack['bad-attr-offs']
            extack['bad-attr'] = path

    def _struct_size(self, name):
        if name:
            members = self.consts[name].members
            size = 0
            for m in members:
                if m.type in ['pad', 'binary']:
                    if m.struct:
                        size += self._struct_size(m.struct)
                    else:
                        size += m.len
                else:
                    format = NlAttr.get_format(m.type, m.byte_order)
                    size += format.size
            return size
        else:
            return 0

    def _decode_struct(self, data, name):
        members = self.consts[name].members
        attrs = dict()
        offset = 0
        for m in members:
            value = None
            if m.type == 'pad':
                offset += m.len
            elif m.type == 'binary':
                if m.struct:
                    len = self._struct_size(m.struct)
                    value = self._decode_struct(data[offset : offset + len],
                                                m.struct)
                    offset += len
                else:
                    value = data[offset : offset + m.len]
                    offset += m.len
            else:
                format = NlAttr.get_format(m.type, m.byte_order)
                [ value ] = format.unpack_from(data, offset)
                offset += format.size
            if value is not None:
                if m.enum:
                    value = self._decode_enum(value, m)
                elif m.display_hint:
                    value = self._formatted_string(value, m.display_hint)
                attrs[m.name] = value
        return attrs

    def _encode_struct(self, name, vals):
        members = self.consts[name].members
        attr_payload = b''
        for m in members:
            value = vals.pop(m.name) if m.name in vals else None
            if m.type == 'pad':
                attr_payload += bytearray(m.len)
            elif m.type == 'binary':
                if m.struct:
                    if value is None:
                        value = dict()
                    attr_payload += self._encode_struct(m.struct, value)
                else:
                    if value is None:
                        attr_payload += bytearray(m.len)
                    else:
                        attr_payload += bytes.fromhex(value)
            else:
                if value is None:
                    value = 0
                format = NlAttr.get_format(m.type, m.byte_order)
                attr_payload += format.pack(value)
        return attr_payload

    def _formatted_string(self, raw, display_hint):
        if display_hint == 'mac':
            formatted = ':'.join('%02x' % b for b in raw)
        elif display_hint == 'hex':
<<<<<<< HEAD
            formatted = bytes.hex(raw, ' ')
=======
            if isinstance(raw, int):
                formatted = hex(raw)
            else:
                formatted = bytes.hex(raw, ' ')
>>>>>>> 0c383648
        elif display_hint in [ 'ipv4', 'ipv6' ]:
            formatted = format(ipaddress.ip_address(raw))
        elif display_hint == 'uuid':
            formatted = str(uuid.UUID(bytes=raw))
        else:
            formatted = raw
        return formatted

    def handle_ntf(self, decoded):
        msg = dict()
        if self.include_raw:
            msg['raw'] = decoded
        op = self.rsp_by_value[decoded.cmd()]
        attrs = self._decode(decoded.raw_attrs, op.attr_set.name)
        if op.fixed_header:
            attrs.update(self._decode_struct(decoded.raw, op.fixed_header))

        msg['name'] = op['name']
        msg['msg'] = attrs
        self.async_msg_queue.append(msg)

    def check_ntf(self):
        while True:
            try:
                reply = self.sock.recv(self._recv_size, socket.MSG_DONTWAIT)
            except BlockingIOError:
                return

            nms = NlMsgs(reply)
            self._recv_dbg_print(reply, nms)
            for nl_msg in nms:
                if nl_msg.error:
                    print("Netlink error in ntf!?", os.strerror(-nl_msg.error))
                    print(nl_msg)
                    continue
                if nl_msg.done:
                    print("Netlink done while checking for ntf!?")
                    continue

<<<<<<< HEAD
                decoded = self.nlproto.decode(self, nl_msg)
=======
                op = self.rsp_by_value[nl_msg.cmd()]
                decoded = self.nlproto.decode(self, nl_msg, op)
>>>>>>> 0c383648
                if decoded.cmd() not in self.async_msg_ids:
                    print("Unexpected msg id done while checking for ntf", decoded)
                    continue

                self.handle_ntf(decoded)

    def operation_do_attributes(self, name):
      """
      For a given operation name, find and return a supported
      set of attributes (as a dict).
      """
      op = self.find_operation(name)
      if not op:
        return None

      return op['do']['request']['attributes'].copy()

<<<<<<< HEAD
    def _op(self, method, vals, flags=None, dump=False):
        op = self.ops[method]

        nl_flags = Netlink.NLM_F_REQUEST | Netlink.NLM_F_ACK
        for flag in flags or []:
            nl_flags |= flag
        if dump:
            nl_flags |= Netlink.NLM_F_DUMP

        req_seq = random.randint(1024, 65535)
=======
    def _encode_message(self, op, vals, flags, req_seq):
        nl_flags = Netlink.NLM_F_REQUEST | Netlink.NLM_F_ACK
        for flag in flags or []:
            nl_flags |= flag

>>>>>>> 0c383648
        msg = self.nlproto.message(nl_flags, op.req_value, 1, req_seq)
        if op.fixed_header:
            msg += self._encode_struct(op.fixed_header, vals)
        search_attrs = SpaceAttrs(op.attr_set, vals)
        for name, value in vals.items():
            msg += self._add_attr(op.attr_set.name, name, value, search_attrs)
        msg = _genl_msg_finalize(msg)
        return msg

    def _ops(self, ops):
        reqs_by_seq = {}
        req_seq = random.randint(1024, 65535)
        payload = b''
        for (method, vals, flags) in ops:
            op = self.ops[method]
            msg = self._encode_message(op, vals, flags, req_seq)
            reqs_by_seq[req_seq] = (op, msg, flags)
            payload += msg
            req_seq += 1

        self.sock.send(payload, 0)

        done = False
        rsp = []
        op_rsp = []
        while not done:
            reply = self.sock.recv(self._recv_size)
            nms = NlMsgs(reply, attr_space=op.attr_set)
            self._recv_dbg_print(reply, nms)
            for nl_msg in nms:
<<<<<<< HEAD
                if nl_msg.extack:
                    self._decode_extack(msg, op, nl_msg.extack)
=======
                if nl_msg.nl_seq in reqs_by_seq:
                    (op, req_msg, req_flags) = reqs_by_seq[nl_msg.nl_seq]
                    if nl_msg.extack:
                        self._decode_extack(req_msg, op, nl_msg.extack)
                else:
                    op = self.rsp_by_value[nl_msg.cmd()]
                    req_flags = []
>>>>>>> 0c383648

                if nl_msg.error:
                    raise NlError(nl_msg)
                if nl_msg.done:
                    if nl_msg.extack:
                        print("Netlink warning:")
                        print(nl_msg)

                    if Netlink.NLM_F_DUMP in req_flags:
                        rsp.append(op_rsp)
                    elif not op_rsp:
                        rsp.append(None)
                    elif len(op_rsp) == 1:
                        rsp.append(op_rsp[0])
                    else:
                        rsp.append(op_rsp)
                    op_rsp = []

                    del reqs_by_seq[nl_msg.nl_seq]
                    done = len(reqs_by_seq) == 0
                    break

<<<<<<< HEAD
                decoded = self.nlproto.decode(self, nl_msg)

                # Check if this is a reply to our request
                if nl_msg.nl_seq != req_seq or decoded.cmd() != op.rsp_value:
=======
                decoded = self.nlproto.decode(self, nl_msg, op)

                # Check if this is a reply to our request
                if nl_msg.nl_seq not in reqs_by_seq or decoded.cmd() != op.rsp_value:
>>>>>>> 0c383648
                    if decoded.cmd() in self.async_msg_ids:
                        self.handle_ntf(decoded)
                        continue
                    else:
                        print('Unexpected message: ' + repr(decoded))
                        continue

                rsp_msg = self._decode(decoded.raw_attrs, op.attr_set.name)
                if op.fixed_header:
                    rsp_msg.update(self._decode_struct(decoded.raw, op.fixed_header))
<<<<<<< HEAD
                rsp.append(rsp_msg)
=======
                op_rsp.append(rsp_msg)
>>>>>>> 0c383648

        return rsp

<<<<<<< HEAD
=======
    def _op(self, method, vals, flags=None, dump=False):
        req_flags = flags or []
        if dump:
            req_flags.append(Netlink.NLM_F_DUMP)

        ops = [(method, vals, req_flags)]
        return self._ops(ops)[0]

>>>>>>> 0c383648
    def do(self, method, vals, flags=None):
        return self._op(method, vals, flags)

    def dump(self, method, vals):
<<<<<<< HEAD
        return self._op(method, vals, [], dump=True)
=======
        return self._op(method, vals, dump=True)

    def do_multi(self, ops):
        return self._ops(ops)
>>>>>>> 0c383648
<|MERGE_RESOLUTION|>--- conflicted
+++ resolved
@@ -104,10 +104,6 @@
 
   def __str__(self):
     return f"Netlink error: {os.strerror(self.error)}\n{self.nl_msg}"
-
-
-class ConfigError(Exception):
-    pass
 
 
 class ConfigError(Exception):
@@ -268,9 +264,6 @@
     def cmd(self):
         return self.nl_type
 
-    def cmd(self):
-        return self.nl_type
-
     def __repr__(self):
         msg = f"nl_len = {self.nl_len} ({len(self.raw)}) nl_flags = 0x{self.nl_flags:x} nl_type = {self.nl_type}"
         if self.error:
@@ -393,18 +386,9 @@
     def _decode(self, nl_msg):
         return nl_msg
 
-<<<<<<< HEAD
-    def decode(self, ynl, nl_msg):
-        msg = self._decode(nl_msg)
-        fixed_header_size = 0
-        if ynl:
-            op = ynl.rsp_by_value[msg.cmd()]
-            fixed_header_size = ynl._struct_size(op.fixed_header)
-=======
     def decode(self, ynl, nl_msg, op):
         msg = self._decode(nl_msg)
         fixed_header_size = ynl._struct_size(op.fixed_header)
->>>>>>> 0c383648
         msg.raw_attrs = NlAttrs(msg.raw, fixed_header_size)
         return msg
 
@@ -476,7 +460,6 @@
 
         self.include_raw = False
         self.process_unknown = process_unknown
-<<<<<<< HEAD
 
         try:
             if self.proto == "netlink-raw":
@@ -487,18 +470,6 @@
         except KeyError:
             raise Exception(f"Family '{self.yaml['name']}' not supported by the kernel")
 
-=======
-
-        try:
-            if self.proto == "netlink-raw":
-                self.nlproto = NetlinkProtocol(self.yaml['name'],
-                                               self.yaml['protonum'])
-            else:
-                self.nlproto = GenlProtocol(self.yaml['name'])
-        except KeyError:
-            raise Exception(f"Family '{self.yaml['name']}' not supported by the kernel")
-
->>>>>>> 0c383648
         self._recv_dbg = False
         # Note that netlink will use conservative (min) message size for
         # the first dump recv() on the socket, our setting will only matter
@@ -532,17 +503,10 @@
         self.sock.bind((0, 0))
         self.sock.setsockopt(Netlink.SOL_NETLINK, Netlink.NETLINK_ADD_MEMBERSHIP,
                              mcast_id)
-<<<<<<< HEAD
 
     def set_recv_dbg(self, enabled):
         self._recv_dbg = enabled
 
-=======
-
-    def set_recv_dbg(self, enabled):
-        self._recv_dbg = enabled
-
->>>>>>> 0c383648
     def _recv_dbg_print(self, reply, nl_msgs):
         if not self._recv_dbg:
             return
@@ -662,81 +626,6 @@
             decoded = attr.as_bin()
             if attr_spec.display_hint:
                 decoded = self._formatted_string(decoded, attr_spec.display_hint)
-<<<<<<< HEAD
-        return decoded
-
-    def _decode_array_nest(self, attr, attr_spec):
-        decoded = []
-        offset = 0
-        while offset < len(attr.raw):
-            item = NlAttr(attr.raw, offset)
-            offset += item.full_len
-
-            subattrs = self._decode(NlAttrs(item.raw), attr_spec['nested-attributes'])
-            decoded.append({ item.type: subattrs })
-        return decoded
-
-    def _decode_nest_type_value(self, attr, attr_spec):
-        decoded = {}
-        value = attr
-        for name in attr_spec['type-value']:
-            value = NlAttr(value.raw, 0)
-            decoded[name] = value.type
-        subattrs = self._decode(NlAttrs(value.raw), attr_spec['nested-attributes'])
-        decoded.update(subattrs)
-        return decoded
-
-    def _decode_unknown(self, attr):
-        if attr.is_nest:
-            return self._decode(NlAttrs(attr.raw), None)
-        else:
-            return attr.as_bin()
-
-    def _rsp_add(self, rsp, name, is_multi, decoded):
-        if is_multi == None:
-            if name in rsp and type(rsp[name]) is not list:
-                rsp[name] = [rsp[name]]
-                is_multi = True
-            else:
-                is_multi = False
-
-        if not is_multi:
-            rsp[name] = decoded
-        elif name in rsp:
-            rsp[name].append(decoded)
-        else:
-            rsp[name] = [decoded]
-
-    def _resolve_selector(self, attr_spec, search_attrs):
-        sub_msg = attr_spec.sub_message
-        if sub_msg not in self.sub_msgs:
-            raise Exception(f"No sub-message spec named {sub_msg} for {attr_spec.name}")
-        sub_msg_spec = self.sub_msgs[sub_msg]
-
-        selector = attr_spec.selector
-        value = search_attrs.lookup(selector)
-        if value not in sub_msg_spec.formats:
-            raise Exception(f"No message format for '{value}' in sub-message spec '{sub_msg}'")
-
-        spec = sub_msg_spec.formats[value]
-        return spec
-
-    def _decode_sub_msg(self, attr, attr_spec, search_attrs):
-        msg_format = self._resolve_selector(attr_spec, search_attrs)
-        decoded = {}
-        offset = 0
-        if msg_format.fixed_header:
-            decoded.update(self._decode_struct(attr.raw, msg_format.fixed_header));
-            offset = self._struct_size(msg_format.fixed_header)
-        if msg_format.attr_set:
-            if msg_format.attr_set in self.attr_sets:
-                subdict = self._decode(NlAttrs(attr.raw, offset), msg_format.attr_set)
-                decoded.update(subdict)
-            else:
-                raise Exception(f"Unknown attribute-set '{attr_space}' when decoding '{attr_spec.name}'")
-        return decoded
-
-=======
         return decoded
 
     def _decode_array_attr(self, attr, attr_spec):
@@ -823,7 +712,6 @@
                 raise Exception(f"Unknown attribute-set '{attr_space}' when decoding '{attr_spec.name}'")
         return decoded
 
->>>>>>> 0c383648
     def _decode(self, attrs, space, outer_attrs = None):
         rsp = dict()
         if space:
@@ -855,13 +743,8 @@
                 decoded = attr.as_scalar(attr_spec['type'], attr_spec.byte_order)
                 if 'enum' in attr_spec:
                     decoded = self._decode_enum(decoded, attr_spec)
-<<<<<<< HEAD
-            elif attr_spec["type"] == 'array-nest':
-                decoded = self._decode_array_nest(attr, attr_spec)
-=======
             elif attr_spec["type"] == 'indexed-array':
                 decoded = self._decode_array_attr(attr, attr_spec)
->>>>>>> 0c383648
             elif attr_spec["type"] == 'bitfield32':
                 value, selector = struct.unpack("II", attr.raw)
                 if 'enum' in attr_spec:
@@ -911,11 +794,7 @@
         if 'bad-attr-offs' not in extack:
             return
 
-<<<<<<< HEAD
-        msg = self.nlproto.decode(self, NlMsg(request, 0, op.attr_set))
-=======
         msg = self.nlproto.decode(self, NlMsg(request, 0, op.attr_set), op)
->>>>>>> 0c383648
         offset = self.nlproto.msghdr_size() + self._struct_size(op.fixed_header)
         path = self._decode_extack_path(msg.raw_attrs, op.attr_set, offset,
                                         extack['bad-attr-offs'])
@@ -997,14 +876,10 @@
         if display_hint == 'mac':
             formatted = ':'.join('%02x' % b for b in raw)
         elif display_hint == 'hex':
-<<<<<<< HEAD
-            formatted = bytes.hex(raw, ' ')
-=======
             if isinstance(raw, int):
                 formatted = hex(raw)
             else:
                 formatted = bytes.hex(raw, ' ')
->>>>>>> 0c383648
         elif display_hint in [ 'ipv4', 'ipv6' ]:
             formatted = format(ipaddress.ip_address(raw))
         elif display_hint == 'uuid':
@@ -1044,12 +919,8 @@
                     print("Netlink done while checking for ntf!?")
                     continue
 
-<<<<<<< HEAD
-                decoded = self.nlproto.decode(self, nl_msg)
-=======
                 op = self.rsp_by_value[nl_msg.cmd()]
                 decoded = self.nlproto.decode(self, nl_msg, op)
->>>>>>> 0c383648
                 if decoded.cmd() not in self.async_msg_ids:
                     print("Unexpected msg id done while checking for ntf", decoded)
                     continue
@@ -1067,24 +938,11 @@
 
       return op['do']['request']['attributes'].copy()
 
-<<<<<<< HEAD
-    def _op(self, method, vals, flags=None, dump=False):
-        op = self.ops[method]
-
-        nl_flags = Netlink.NLM_F_REQUEST | Netlink.NLM_F_ACK
-        for flag in flags or []:
-            nl_flags |= flag
-        if dump:
-            nl_flags |= Netlink.NLM_F_DUMP
-
-        req_seq = random.randint(1024, 65535)
-=======
     def _encode_message(self, op, vals, flags, req_seq):
         nl_flags = Netlink.NLM_F_REQUEST | Netlink.NLM_F_ACK
         for flag in flags or []:
             nl_flags |= flag
 
->>>>>>> 0c383648
         msg = self.nlproto.message(nl_flags, op.req_value, 1, req_seq)
         if op.fixed_header:
             msg += self._encode_struct(op.fixed_header, vals)
@@ -1115,10 +973,6 @@
             nms = NlMsgs(reply, attr_space=op.attr_set)
             self._recv_dbg_print(reply, nms)
             for nl_msg in nms:
-<<<<<<< HEAD
-                if nl_msg.extack:
-                    self._decode_extack(msg, op, nl_msg.extack)
-=======
                 if nl_msg.nl_seq in reqs_by_seq:
                     (op, req_msg, req_flags) = reqs_by_seq[nl_msg.nl_seq]
                     if nl_msg.extack:
@@ -1126,7 +980,6 @@
                 else:
                     op = self.rsp_by_value[nl_msg.cmd()]
                     req_flags = []
->>>>>>> 0c383648
 
                 if nl_msg.error:
                     raise NlError(nl_msg)
@@ -1149,17 +1002,10 @@
                     done = len(reqs_by_seq) == 0
                     break
 
-<<<<<<< HEAD
-                decoded = self.nlproto.decode(self, nl_msg)
-
-                # Check if this is a reply to our request
-                if nl_msg.nl_seq != req_seq or decoded.cmd() != op.rsp_value:
-=======
                 decoded = self.nlproto.decode(self, nl_msg, op)
 
                 # Check if this is a reply to our request
                 if nl_msg.nl_seq not in reqs_by_seq or decoded.cmd() != op.rsp_value:
->>>>>>> 0c383648
                     if decoded.cmd() in self.async_msg_ids:
                         self.handle_ntf(decoded)
                         continue
@@ -1170,16 +1016,10 @@
                 rsp_msg = self._decode(decoded.raw_attrs, op.attr_set.name)
                 if op.fixed_header:
                     rsp_msg.update(self._decode_struct(decoded.raw, op.fixed_header))
-<<<<<<< HEAD
-                rsp.append(rsp_msg)
-=======
                 op_rsp.append(rsp_msg)
->>>>>>> 0c383648
 
         return rsp
 
-<<<<<<< HEAD
-=======
     def _op(self, method, vals, flags=None, dump=False):
         req_flags = flags or []
         if dump:
@@ -1188,16 +1028,11 @@
         ops = [(method, vals, req_flags)]
         return self._ops(ops)[0]
 
->>>>>>> 0c383648
     def do(self, method, vals, flags=None):
         return self._op(method, vals, flags)
 
     def dump(self, method, vals):
-<<<<<<< HEAD
-        return self._op(method, vals, [], dump=True)
-=======
         return self._op(method, vals, dump=True)
 
     def do_multi(self, ops):
-        return self._ops(ops)
->>>>>>> 0c383648
+        return self._ops(ops)