// SPDX-License-Identifier: (LGPL-2.1 OR BSD-2-Clause)

/*
 * Common eBPF ELF object loading operations.
 *
 * Copyright (C) 2013-2015 Alexei Starovoitov <ast@kernel.org>
 * Copyright (C) 2015 Wang Nan <wangnan0@huawei.com>
 * Copyright (C) 2015 Huawei Inc.
 * Copyright (C) 2017 Nicira, Inc.
 * Copyright (C) 2019 Isovalent, Inc.
 */

#ifndef _GNU_SOURCE
#define _GNU_SOURCE
#endif
#include <stdlib.h>
#include <stdio.h>
#include <stdarg.h>
#include <libgen.h>
#include <inttypes.h>
#include <limits.h>
#include <string.h>
#include <unistd.h>
#include <endian.h>
#include <fcntl.h>
#include <errno.h>
#include <ctype.h>
#include <asm/unistd.h>
#include <linux/err.h>
#include <linux/kernel.h>
#include <linux/bpf.h>
#include <linux/btf.h>
#include <linux/filter.h>
#include <linux/list.h>
#include <linux/limits.h>
#include <linux/perf_event.h>
#include <linux/ring_buffer.h>
#include <linux/version.h>
#include <sys/epoll.h>
#include <sys/ioctl.h>
#include <sys/mman.h>
#include <sys/stat.h>
#include <sys/types.h>
#include <sys/vfs.h>
#include <sys/utsname.h>
#include <sys/resource.h>
#include <libelf.h>
#include <gelf.h>
#include <zlib.h>

#include "libbpf.h"
#include "bpf.h"
#include "btf.h"
#include "str_error.h"
#include "libbpf_internal.h"
#include "hashmap.h"
#include "bpf_gen_internal.h"

#ifndef BPF_FS_MAGIC
#define BPF_FS_MAGIC		0xcafe4a11
#endif

#define BPF_INSN_SZ (sizeof(struct bpf_insn))

/* vsprintf() in __base_pr() uses nonliteral format string. It may break
 * compilation if user enables corresponding warning. Disable it explicitly.
 */
#pragma GCC diagnostic ignored "-Wformat-nonliteral"

#define __printf(a, b)	__attribute__((format(printf, a, b)))

static struct bpf_map *bpf_object__add_map(struct bpf_object *obj);
static bool prog_is_subprog(const struct bpf_object *obj, const struct bpf_program *prog);

static int __base_pr(enum libbpf_print_level level, const char *format,
		     va_list args)
{
	if (level == LIBBPF_DEBUG)
		return 0;

	return vfprintf(stderr, format, args);
}

static libbpf_print_fn_t __libbpf_pr = __base_pr;

libbpf_print_fn_t libbpf_set_print(libbpf_print_fn_t fn)
{
	libbpf_print_fn_t old_print_fn = __libbpf_pr;

	__libbpf_pr = fn;
	return old_print_fn;
}

__printf(2, 3)
void libbpf_print(enum libbpf_print_level level, const char *format, ...)
{
	va_list args;

	if (!__libbpf_pr)
		return;

	va_start(args, format);
	__libbpf_pr(level, format, args);
	va_end(args);
}

static void pr_perm_msg(int err)
{
	struct rlimit limit;
	char buf[100];

	if (err != -EPERM || geteuid() != 0)
		return;

	err = getrlimit(RLIMIT_MEMLOCK, &limit);
	if (err)
		return;

	if (limit.rlim_cur == RLIM_INFINITY)
		return;

	if (limit.rlim_cur < 1024)
		snprintf(buf, sizeof(buf), "%zu bytes", (size_t)limit.rlim_cur);
	else if (limit.rlim_cur < 1024*1024)
		snprintf(buf, sizeof(buf), "%.1f KiB", (double)limit.rlim_cur / 1024);
	else
		snprintf(buf, sizeof(buf), "%.1f MiB", (double)limit.rlim_cur / (1024*1024));

	pr_warn("permission error while running as root; try raising 'ulimit -l'? current value: %s\n",
		buf);
}

#define STRERR_BUFSIZE  128

/* Copied from tools/perf/util/util.h */
#ifndef zfree
# define zfree(ptr) ({ free(*ptr); *ptr = NULL; })
#endif

#ifndef zclose
# define zclose(fd) ({			\
	int ___err = 0;			\
	if ((fd) >= 0)			\
		___err = close((fd));	\
	fd = -1;			\
	___err; })
#endif

static inline __u64 ptr_to_u64(const void *ptr)
{
	return (__u64) (unsigned long) ptr;
}

/* this goes away in libbpf 1.0 */
enum libbpf_strict_mode libbpf_mode = LIBBPF_STRICT_NONE;

int libbpf_set_strict_mode(enum libbpf_strict_mode mode)
{
	/* __LIBBPF_STRICT_LAST is the last power-of-2 value used + 1, so to
	 * get all possible values we compensate last +1, and then (2*x - 1)
	 * to get the bit mask
	 */
	if (mode != LIBBPF_STRICT_ALL
	    && (mode & ~((__LIBBPF_STRICT_LAST - 1) * 2 - 1)))
		return errno = EINVAL, -EINVAL;

	libbpf_mode = mode;
	return 0;
}

__u32 libbpf_major_version(void)
{
	return LIBBPF_MAJOR_VERSION;
}

__u32 libbpf_minor_version(void)
{
	return LIBBPF_MINOR_VERSION;
}

const char *libbpf_version_string(void)
{
#define __S(X) #X
#define _S(X) __S(X)
	return  "v" _S(LIBBPF_MAJOR_VERSION) "." _S(LIBBPF_MINOR_VERSION);
#undef _S
#undef __S
}

enum reloc_type {
	RELO_LD64,
	RELO_CALL,
	RELO_DATA,
	RELO_EXTERN_VAR,
	RELO_EXTERN_FUNC,
	RELO_SUBPROG_ADDR,
	RELO_CORE,
};

struct reloc_desc {
	enum reloc_type type;
	int insn_idx;
	union {
		const struct bpf_core_relo *core_relo; /* used when type == RELO_CORE */
		struct {
			int map_idx;
			int sym_off;
		};
	};
};

struct bpf_sec_def;

typedef int (*init_fn_t)(struct bpf_program *prog, long cookie);
typedef int (*preload_fn_t)(struct bpf_program *prog, struct bpf_prog_load_opts *opts, long cookie);
typedef struct bpf_link *(*attach_fn_t)(const struct bpf_program *prog, long cookie);

/* stored as sec_def->cookie for all libbpf-supported SEC()s */
enum sec_def_flags {
	SEC_NONE = 0,
	/* expected_attach_type is optional, if kernel doesn't support that */
	SEC_EXP_ATTACH_OPT = 1,
	/* legacy, only used by libbpf_get_type_names() and
	 * libbpf_attach_type_by_name(), not used by libbpf itself at all.
	 * This used to be associated with cgroup (and few other) BPF programs
	 * that were attachable through BPF_PROG_ATTACH command. Pretty
	 * meaningless nowadays, though.
	 */
	SEC_ATTACHABLE = 2,
	SEC_ATTACHABLE_OPT = SEC_ATTACHABLE | SEC_EXP_ATTACH_OPT,
	/* attachment target is specified through BTF ID in either kernel or
	 * other BPF program's BTF object */
	SEC_ATTACH_BTF = 4,
	/* BPF program type allows sleeping/blocking in kernel */
	SEC_SLEEPABLE = 8,
	/* allow non-strict prefix matching */
	SEC_SLOPPY_PFX = 16,
};

struct bpf_sec_def {
	const char *sec;
	enum bpf_prog_type prog_type;
	enum bpf_attach_type expected_attach_type;
	long cookie;

	init_fn_t init_fn;
	preload_fn_t preload_fn;
	attach_fn_t attach_fn;
};

/*
 * bpf_prog should be a better name but it has been used in
 * linux/filter.h.
 */
struct bpf_program {
	const struct bpf_sec_def *sec_def;
	char *sec_name;
	size_t sec_idx;
	/* this program's instruction offset (in number of instructions)
	 * within its containing ELF section
	 */
	size_t sec_insn_off;
	/* number of original instructions in ELF section belonging to this
	 * program, not taking into account subprogram instructions possible
	 * appended later during relocation
	 */
	size_t sec_insn_cnt;
	/* Offset (in number of instructions) of the start of instruction
	 * belonging to this BPF program  within its containing main BPF
	 * program. For the entry-point (main) BPF program, this is always
	 * zero. For a sub-program, this gets reset before each of main BPF
	 * programs are processed and relocated and is used to determined
	 * whether sub-program was already appended to the main program, and
	 * if yes, at which instruction offset.
	 */
	size_t sub_insn_off;

	char *name;
	/* name with / replaced by _; makes recursive pinning
	 * in bpf_object__pin_programs easier
	 */
	char *pin_name;

	/* instructions that belong to BPF program; insns[0] is located at
	 * sec_insn_off instruction within its ELF section in ELF file, so
	 * when mapping ELF file instruction index to the local instruction,
	 * one needs to subtract sec_insn_off; and vice versa.
	 */
	struct bpf_insn *insns;
	/* actual number of instruction in this BPF program's image; for
	 * entry-point BPF programs this includes the size of main program
	 * itself plus all the used sub-programs, appended at the end
	 */
	size_t insns_cnt;

	struct reloc_desc *reloc_desc;
	int nr_reloc;

	/* BPF verifier log settings */
	char *log_buf;
	size_t log_size;
	__u32 log_level;

	struct {
		int nr;
		int *fds;
	} instances;
	bpf_program_prep_t preprocessor;

	struct bpf_object *obj;
	void *priv;
	bpf_program_clear_priv_t clear_priv;

	bool load;
	bool mark_btf_static;
	enum bpf_prog_type type;
	enum bpf_attach_type expected_attach_type;
	int prog_ifindex;
	__u32 attach_btf_obj_fd;
	__u32 attach_btf_id;
	__u32 attach_prog_fd;
	void *func_info;
	__u32 func_info_rec_size;
	__u32 func_info_cnt;

	void *line_info;
	__u32 line_info_rec_size;
	__u32 line_info_cnt;
	__u32 prog_flags;
};

struct bpf_struct_ops {
	const char *tname;
	const struct btf_type *type;
	struct bpf_program **progs;
	__u32 *kern_func_off;
	/* e.g. struct tcp_congestion_ops in bpf_prog's btf format */
	void *data;
	/* e.g. struct bpf_struct_ops_tcp_congestion_ops in
	 *      btf_vmlinux's format.
	 * struct bpf_struct_ops_tcp_congestion_ops {
	 *	[... some other kernel fields ...]
	 *	struct tcp_congestion_ops data;
	 * }
	 * kern_vdata-size == sizeof(struct bpf_struct_ops_tcp_congestion_ops)
	 * bpf_map__init_kern_struct_ops() will populate the "kern_vdata"
	 * from "data".
	 */
	void *kern_vdata;
	__u32 type_id;
};

#define DATA_SEC ".data"
#define BSS_SEC ".bss"
#define RODATA_SEC ".rodata"
#define KCONFIG_SEC ".kconfig"
#define KSYMS_SEC ".ksyms"
#define STRUCT_OPS_SEC ".struct_ops"

enum libbpf_map_type {
	LIBBPF_MAP_UNSPEC,
	LIBBPF_MAP_DATA,
	LIBBPF_MAP_BSS,
	LIBBPF_MAP_RODATA,
	LIBBPF_MAP_KCONFIG,
};

struct bpf_map {
	char *name;
	/* real_name is defined for special internal maps (.rodata*,
	 * .data*, .bss, .kconfig) and preserves their original ELF section
	 * name. This is important to be be able to find corresponding BTF
	 * DATASEC information.
	 */
	char *real_name;
	int fd;
	int sec_idx;
	size_t sec_offset;
	int map_ifindex;
	int inner_map_fd;
	struct bpf_map_def def;
	__u32 numa_node;
	__u32 btf_var_idx;
	__u32 btf_key_type_id;
	__u32 btf_value_type_id;
	__u32 btf_vmlinux_value_type_id;
	void *priv;
	bpf_map_clear_priv_t clear_priv;
	enum libbpf_map_type libbpf_type;
	void *mmaped;
	struct bpf_struct_ops *st_ops;
	struct bpf_map *inner_map;
	void **init_slots;
	int init_slots_sz;
	char *pin_path;
	bool pinned;
	bool reused;
	bool skipped;
	__u64 map_extra;
};

enum extern_type {
	EXT_UNKNOWN,
	EXT_KCFG,
	EXT_KSYM,
};

enum kcfg_type {
	KCFG_UNKNOWN,
	KCFG_CHAR,
	KCFG_BOOL,
	KCFG_INT,
	KCFG_TRISTATE,
	KCFG_CHAR_ARR,
};

struct extern_desc {
	enum extern_type type;
	int sym_idx;
	int btf_id;
	int sec_btf_id;
	const char *name;
	bool is_set;
	bool is_weak;
	union {
		struct {
			enum kcfg_type type;
			int sz;
			int align;
			int data_off;
			bool is_signed;
		} kcfg;
		struct {
			unsigned long long addr;

			/* target btf_id of the corresponding kernel var. */
			int kernel_btf_obj_fd;
			int kernel_btf_id;

			/* local btf_id of the ksym extern's type. */
			__u32 type_id;
			/* BTF fd index to be patched in for insn->off, this is
			 * 0 for vmlinux BTF, index in obj->fd_array for module
			 * BTF
			 */
			__s16 btf_fd_idx;
		} ksym;
	};
};

static LIST_HEAD(bpf_objects_list);

struct module_btf {
	struct btf *btf;
	char *name;
	__u32 id;
	int fd;
	int fd_array_idx;
};

enum sec_type {
	SEC_UNUSED = 0,
	SEC_RELO,
	SEC_BSS,
	SEC_DATA,
	SEC_RODATA,
};

struct elf_sec_desc {
	enum sec_type sec_type;
	Elf64_Shdr *shdr;
	Elf_Data *data;
};

struct elf_state {
	int fd;
	const void *obj_buf;
	size_t obj_buf_sz;
	Elf *elf;
	Elf64_Ehdr *ehdr;
	Elf_Data *symbols;
	Elf_Data *st_ops_data;
	size_t shstrndx; /* section index for section name strings */
	size_t strtabidx;
	struct elf_sec_desc *secs;
	int sec_cnt;
	int maps_shndx;
	int btf_maps_shndx;
	__u32 btf_maps_sec_btf_id;
	int text_shndx;
	int symbols_shndx;
	int st_ops_shndx;
};

struct bpf_object {
	char name[BPF_OBJ_NAME_LEN];
	char license[64];
	__u32 kern_version;

	struct bpf_program *programs;
	size_t nr_programs;
	struct bpf_map *maps;
	size_t nr_maps;
	size_t maps_cap;

	char *kconfig;
	struct extern_desc *externs;
	int nr_extern;
	int kconfig_map_idx;

	bool loaded;
	bool has_subcalls;
	bool has_rodata;

	struct bpf_gen *gen_loader;

	/* Information when doing ELF related work. Only valid if efile.elf is not NULL */
	struct elf_state efile;
	/*
	 * All loaded bpf_object are linked in a list, which is
	 * hidden to caller. bpf_objects__<func> handlers deal with
	 * all objects.
	 */
	struct list_head list;

	struct btf *btf;
	struct btf_ext *btf_ext;

	/* Parse and load BTF vmlinux if any of the programs in the object need
	 * it at load time.
	 */
	struct btf *btf_vmlinux;
	/* Path to the custom BTF to be used for BPF CO-RE relocations as an
	 * override for vmlinux BTF.
	 */
	char *btf_custom_path;
	/* vmlinux BTF override for CO-RE relocations */
	struct btf *btf_vmlinux_override;
	/* Lazily initialized kernel module BTFs */
	struct module_btf *btf_modules;
	bool btf_modules_loaded;
	size_t btf_module_cnt;
	size_t btf_module_cap;

	/* optional log settings passed to BPF_BTF_LOAD and BPF_PROG_LOAD commands */
	char *log_buf;
	size_t log_size;
	__u32 log_level;

	void *priv;
	bpf_object_clear_priv_t clear_priv;

	int *fd_array;
	size_t fd_array_cap;
	size_t fd_array_cnt;

	char path[];
};

static const char *elf_sym_str(const struct bpf_object *obj, size_t off);
static const char *elf_sec_str(const struct bpf_object *obj, size_t off);
static Elf_Scn *elf_sec_by_idx(const struct bpf_object *obj, size_t idx);
static Elf_Scn *elf_sec_by_name(const struct bpf_object *obj, const char *name);
static Elf64_Shdr *elf_sec_hdr(const struct bpf_object *obj, Elf_Scn *scn);
static const char *elf_sec_name(const struct bpf_object *obj, Elf_Scn *scn);
static Elf_Data *elf_sec_data(const struct bpf_object *obj, Elf_Scn *scn);
static Elf64_Sym *elf_sym_by_idx(const struct bpf_object *obj, size_t idx);
static Elf64_Rel *elf_rel_by_idx(Elf_Data *data, size_t idx);

void bpf_program__unload(struct bpf_program *prog)
{
	int i;

	if (!prog)
		return;

	/*
	 * If the object is opened but the program was never loaded,
	 * it is possible that prog->instances.nr == -1.
	 */
	if (prog->instances.nr > 0) {
		for (i = 0; i < prog->instances.nr; i++)
			zclose(prog->instances.fds[i]);
	} else if (prog->instances.nr != -1) {
		pr_warn("Internal error: instances.nr is %d\n",
			prog->instances.nr);
	}

	prog->instances.nr = -1;
	zfree(&prog->instances.fds);

	zfree(&prog->func_info);
	zfree(&prog->line_info);
}

static void bpf_program__exit(struct bpf_program *prog)
{
	if (!prog)
		return;

	if (prog->clear_priv)
		prog->clear_priv(prog, prog->priv);

	prog->priv = NULL;
	prog->clear_priv = NULL;

	bpf_program__unload(prog);
	zfree(&prog->name);
	zfree(&prog->sec_name);
	zfree(&prog->pin_name);
	zfree(&prog->insns);
	zfree(&prog->reloc_desc);

	prog->nr_reloc = 0;
	prog->insns_cnt = 0;
	prog->sec_idx = -1;
}

static char *__bpf_program__pin_name(struct bpf_program *prog)
{
	char *name, *p;

	if (libbpf_mode & LIBBPF_STRICT_SEC_NAME)
		name = strdup(prog->name);
	else
		name = strdup(prog->sec_name);

	if (!name)
		return NULL;

	p = name;

	while ((p = strchr(p, '/')))
		*p = '_';

	return name;
}

static bool insn_is_subprog_call(const struct bpf_insn *insn)
{
	return BPF_CLASS(insn->code) == BPF_JMP &&
	       BPF_OP(insn->code) == BPF_CALL &&
	       BPF_SRC(insn->code) == BPF_K &&
	       insn->src_reg == BPF_PSEUDO_CALL &&
	       insn->dst_reg == 0 &&
	       insn->off == 0;
}

static bool is_call_insn(const struct bpf_insn *insn)
{
	return insn->code == (BPF_JMP | BPF_CALL);
}

static bool insn_is_pseudo_func(struct bpf_insn *insn)
{
	return is_ldimm64_insn(insn) && insn->src_reg == BPF_PSEUDO_FUNC;
}

static int
bpf_object__init_prog(struct bpf_object *obj, struct bpf_program *prog,
		      const char *name, size_t sec_idx, const char *sec_name,
		      size_t sec_off, void *insn_data, size_t insn_data_sz)
{
	if (insn_data_sz == 0 || insn_data_sz % BPF_INSN_SZ || sec_off % BPF_INSN_SZ) {
		pr_warn("sec '%s': corrupted program '%s', offset %zu, size %zu\n",
			sec_name, name, sec_off, insn_data_sz);
		return -EINVAL;
	}

	memset(prog, 0, sizeof(*prog));
	prog->obj = obj;

	prog->sec_idx = sec_idx;
	prog->sec_insn_off = sec_off / BPF_INSN_SZ;
	prog->sec_insn_cnt = insn_data_sz / BPF_INSN_SZ;
	/* insns_cnt can later be increased by appending used subprograms */
	prog->insns_cnt = prog->sec_insn_cnt;

	prog->type = BPF_PROG_TYPE_UNSPEC;
	prog->load = true;

	prog->instances.fds = NULL;
	prog->instances.nr = -1;

	/* inherit object's log_level */
	prog->log_level = obj->log_level;

	prog->sec_name = strdup(sec_name);
	if (!prog->sec_name)
		goto errout;

	prog->name = strdup(name);
	if (!prog->name)
		goto errout;

	prog->pin_name = __bpf_program__pin_name(prog);
	if (!prog->pin_name)
		goto errout;

	prog->insns = malloc(insn_data_sz);
	if (!prog->insns)
		goto errout;
	memcpy(prog->insns, insn_data, insn_data_sz);

	return 0;
errout:
	pr_warn("sec '%s': failed to allocate memory for prog '%s'\n", sec_name, name);
	bpf_program__exit(prog);
	return -ENOMEM;
}

static int
bpf_object__add_programs(struct bpf_object *obj, Elf_Data *sec_data,
			 const char *sec_name, int sec_idx)
{
	Elf_Data *symbols = obj->efile.symbols;
	struct bpf_program *prog, *progs;
	void *data = sec_data->d_buf;
	size_t sec_sz = sec_data->d_size, sec_off, prog_sz, nr_syms;
	int nr_progs, err, i;
	const char *name;
	Elf64_Sym *sym;

	progs = obj->programs;
	nr_progs = obj->nr_programs;
	nr_syms = symbols->d_size / sizeof(Elf64_Sym);
	sec_off = 0;

	for (i = 0; i < nr_syms; i++) {
		sym = elf_sym_by_idx(obj, i);

		if (sym->st_shndx != sec_idx)
			continue;
		if (ELF64_ST_TYPE(sym->st_info) != STT_FUNC)
			continue;

		prog_sz = sym->st_size;
		sec_off = sym->st_value;

		name = elf_sym_str(obj, sym->st_name);
		if (!name) {
			pr_warn("sec '%s': failed to get symbol name for offset %zu\n",
				sec_name, sec_off);
			return -LIBBPF_ERRNO__FORMAT;
		}

		if (sec_off + prog_sz > sec_sz) {
			pr_warn("sec '%s': program at offset %zu crosses section boundary\n",
				sec_name, sec_off);
			return -LIBBPF_ERRNO__FORMAT;
		}

		if (sec_idx != obj->efile.text_shndx && ELF64_ST_BIND(sym->st_info) == STB_LOCAL) {
			pr_warn("sec '%s': program '%s' is static and not supported\n", sec_name, name);
			return -ENOTSUP;
		}

		pr_debug("sec '%s': found program '%s' at insn offset %zu (%zu bytes), code size %zu insns (%zu bytes)\n",
			 sec_name, name, sec_off / BPF_INSN_SZ, sec_off, prog_sz / BPF_INSN_SZ, prog_sz);

		progs = libbpf_reallocarray(progs, nr_progs + 1, sizeof(*progs));
		if (!progs) {
			/*
			 * In this case the original obj->programs
			 * is still valid, so don't need special treat for
			 * bpf_close_object().
			 */
			pr_warn("sec '%s': failed to alloc memory for new program '%s'\n",
				sec_name, name);
			return -ENOMEM;
		}
		obj->programs = progs;

		prog = &progs[nr_progs];

		err = bpf_object__init_prog(obj, prog, name, sec_idx, sec_name,
					    sec_off, data + sec_off, prog_sz);
		if (err)
			return err;

		/* if function is a global/weak symbol, but has restricted
		 * (STV_HIDDEN or STV_INTERNAL) visibility, mark its BTF FUNC
		 * as static to enable more permissive BPF verification mode
		 * with more outside context available to BPF verifier
		 */
		if (ELF64_ST_BIND(sym->st_info) != STB_LOCAL
		    && (ELF64_ST_VISIBILITY(sym->st_other) == STV_HIDDEN
			|| ELF64_ST_VISIBILITY(sym->st_other) == STV_INTERNAL))
			prog->mark_btf_static = true;

		nr_progs++;
		obj->nr_programs = nr_progs;
	}

	return 0;
}

__u32 get_kernel_version(void)
{
	/* On Ubuntu LINUX_VERSION_CODE doesn't correspond to info.release,
	 * but Ubuntu provides /proc/version_signature file, as described at
	 * https://ubuntu.com/kernel, with an example contents below, which we
	 * can use to get a proper LINUX_VERSION_CODE.
	 *
	 *   Ubuntu 5.4.0-12.15-generic 5.4.8
	 *
	 * In the above, 5.4.8 is what kernel is actually expecting, while
	 * uname() call will return 5.4.0 in info.release.
	 */
	const char *ubuntu_kver_file = "/proc/version_signature";
	__u32 major, minor, patch;
	struct utsname info;

	if (access(ubuntu_kver_file, R_OK) == 0) {
		FILE *f;

		f = fopen(ubuntu_kver_file, "r");
		if (f) {
			if (fscanf(f, "%*s %*s %d.%d.%d\n", &major, &minor, &patch) == 3) {
				fclose(f);
				return KERNEL_VERSION(major, minor, patch);
			}
			fclose(f);
		}
		/* something went wrong, fall back to uname() approach */
	}

	uname(&info);
	if (sscanf(info.release, "%u.%u.%u", &major, &minor, &patch) != 3)
		return 0;
	return KERNEL_VERSION(major, minor, patch);
}

static const struct btf_member *
find_member_by_offset(const struct btf_type *t, __u32 bit_offset)
{
	struct btf_member *m;
	int i;

	for (i = 0, m = btf_members(t); i < btf_vlen(t); i++, m++) {
		if (btf_member_bit_offset(t, i) == bit_offset)
			return m;
	}

	return NULL;
}

static const struct btf_member *
find_member_by_name(const struct btf *btf, const struct btf_type *t,
		    const char *name)
{
	struct btf_member *m;
	int i;

	for (i = 0, m = btf_members(t); i < btf_vlen(t); i++, m++) {
		if (!strcmp(btf__name_by_offset(btf, m->name_off), name))
			return m;
	}

	return NULL;
}

#define STRUCT_OPS_VALUE_PREFIX "bpf_struct_ops_"
static int find_btf_by_prefix_kind(const struct btf *btf, const char *prefix,
				   const char *name, __u32 kind);

static int
find_struct_ops_kern_types(const struct btf *btf, const char *tname,
			   const struct btf_type **type, __u32 *type_id,
			   const struct btf_type **vtype, __u32 *vtype_id,
			   const struct btf_member **data_member)
{
	const struct btf_type *kern_type, *kern_vtype;
	const struct btf_member *kern_data_member;
	__s32 kern_vtype_id, kern_type_id;
	__u32 i;

	kern_type_id = btf__find_by_name_kind(btf, tname, BTF_KIND_STRUCT);
	if (kern_type_id < 0) {
		pr_warn("struct_ops init_kern: struct %s is not found in kernel BTF\n",
			tname);
		return kern_type_id;
	}
	kern_type = btf__type_by_id(btf, kern_type_id);

	/* Find the corresponding "map_value" type that will be used
	 * in map_update(BPF_MAP_TYPE_STRUCT_OPS).  For example,
	 * find "struct bpf_struct_ops_tcp_congestion_ops" from the
	 * btf_vmlinux.
	 */
	kern_vtype_id = find_btf_by_prefix_kind(btf, STRUCT_OPS_VALUE_PREFIX,
						tname, BTF_KIND_STRUCT);
	if (kern_vtype_id < 0) {
		pr_warn("struct_ops init_kern: struct %s%s is not found in kernel BTF\n",
			STRUCT_OPS_VALUE_PREFIX, tname);
		return kern_vtype_id;
	}
	kern_vtype = btf__type_by_id(btf, kern_vtype_id);

	/* Find "struct tcp_congestion_ops" from
	 * struct bpf_struct_ops_tcp_congestion_ops {
	 *	[ ... ]
	 *	struct tcp_congestion_ops data;
	 * }
	 */
	kern_data_member = btf_members(kern_vtype);
	for (i = 0; i < btf_vlen(kern_vtype); i++, kern_data_member++) {
		if (kern_data_member->type == kern_type_id)
			break;
	}
	if (i == btf_vlen(kern_vtype)) {
		pr_warn("struct_ops init_kern: struct %s data is not found in struct %s%s\n",
			tname, STRUCT_OPS_VALUE_PREFIX, tname);
		return -EINVAL;
	}

	*type = kern_type;
	*type_id = kern_type_id;
	*vtype = kern_vtype;
	*vtype_id = kern_vtype_id;
	*data_member = kern_data_member;

	return 0;
}

static bool bpf_map__is_struct_ops(const struct bpf_map *map)
{
	return map->def.type == BPF_MAP_TYPE_STRUCT_OPS;
}

/* Init the map's fields that depend on kern_btf */
static int bpf_map__init_kern_struct_ops(struct bpf_map *map,
					 const struct btf *btf,
					 const struct btf *kern_btf)
{
	const struct btf_member *member, *kern_member, *kern_data_member;
	const struct btf_type *type, *kern_type, *kern_vtype;
	__u32 i, kern_type_id, kern_vtype_id, kern_data_off;
	struct bpf_struct_ops *st_ops;
	void *data, *kern_data;
	const char *tname;
	int err;

	st_ops = map->st_ops;
	type = st_ops->type;
	tname = st_ops->tname;
	err = find_struct_ops_kern_types(kern_btf, tname,
					 &kern_type, &kern_type_id,
					 &kern_vtype, &kern_vtype_id,
					 &kern_data_member);
	if (err)
		return err;

	pr_debug("struct_ops init_kern %s: type_id:%u kern_type_id:%u kern_vtype_id:%u\n",
		 map->name, st_ops->type_id, kern_type_id, kern_vtype_id);

	map->def.value_size = kern_vtype->size;
	map->btf_vmlinux_value_type_id = kern_vtype_id;

	st_ops->kern_vdata = calloc(1, kern_vtype->size);
	if (!st_ops->kern_vdata)
		return -ENOMEM;

	data = st_ops->data;
	kern_data_off = kern_data_member->offset / 8;
	kern_data = st_ops->kern_vdata + kern_data_off;

	member = btf_members(type);
	for (i = 0; i < btf_vlen(type); i++, member++) {
		const struct btf_type *mtype, *kern_mtype;
		__u32 mtype_id, kern_mtype_id;
		void *mdata, *kern_mdata;
		__s64 msize, kern_msize;
		__u32 moff, kern_moff;
		__u32 kern_member_idx;
		const char *mname;

		mname = btf__name_by_offset(btf, member->name_off);
		kern_member = find_member_by_name(kern_btf, kern_type, mname);
		if (!kern_member) {
			pr_warn("struct_ops init_kern %s: Cannot find member %s in kernel BTF\n",
				map->name, mname);
			return -ENOTSUP;
		}

		kern_member_idx = kern_member - btf_members(kern_type);
		if (btf_member_bitfield_size(type, i) ||
		    btf_member_bitfield_size(kern_type, kern_member_idx)) {
			pr_warn("struct_ops init_kern %s: bitfield %s is not supported\n",
				map->name, mname);
			return -ENOTSUP;
		}

		moff = member->offset / 8;
		kern_moff = kern_member->offset / 8;

		mdata = data + moff;
		kern_mdata = kern_data + kern_moff;

		mtype = skip_mods_and_typedefs(btf, member->type, &mtype_id);
		kern_mtype = skip_mods_and_typedefs(kern_btf, kern_member->type,
						    &kern_mtype_id);
		if (BTF_INFO_KIND(mtype->info) !=
		    BTF_INFO_KIND(kern_mtype->info)) {
			pr_warn("struct_ops init_kern %s: Unmatched member type %s %u != %u(kernel)\n",
				map->name, mname, BTF_INFO_KIND(mtype->info),
				BTF_INFO_KIND(kern_mtype->info));
			return -ENOTSUP;
		}

		if (btf_is_ptr(mtype)) {
			struct bpf_program *prog;

			prog = st_ops->progs[i];
			if (!prog)
				continue;

			kern_mtype = skip_mods_and_typedefs(kern_btf,
							    kern_mtype->type,
							    &kern_mtype_id);

			/* mtype->type must be a func_proto which was
			 * guaranteed in bpf_object__collect_st_ops_relos(),
			 * so only check kern_mtype for func_proto here.
			 */
			if (!btf_is_func_proto(kern_mtype)) {
				pr_warn("struct_ops init_kern %s: kernel member %s is not a func ptr\n",
					map->name, mname);
				return -ENOTSUP;
			}

			prog->attach_btf_id = kern_type_id;
			prog->expected_attach_type = kern_member_idx;

			st_ops->kern_func_off[i] = kern_data_off + kern_moff;

			pr_debug("struct_ops init_kern %s: func ptr %s is set to prog %s from data(+%u) to kern_data(+%u)\n",
				 map->name, mname, prog->name, moff,
				 kern_moff);

			continue;
		}

		msize = btf__resolve_size(btf, mtype_id);
		kern_msize = btf__resolve_size(kern_btf, kern_mtype_id);
		if (msize < 0 || kern_msize < 0 || msize != kern_msize) {
			pr_warn("struct_ops init_kern %s: Error in size of member %s: %zd != %zd(kernel)\n",
				map->name, mname, (ssize_t)msize,
				(ssize_t)kern_msize);
			return -ENOTSUP;
		}

		pr_debug("struct_ops init_kern %s: copy %s %u bytes from data(+%u) to kern_data(+%u)\n",
			 map->name, mname, (unsigned int)msize,
			 moff, kern_moff);
		memcpy(kern_mdata, mdata, msize);
	}

	return 0;
}

static int bpf_object__init_kern_struct_ops_maps(struct bpf_object *obj)
{
	struct bpf_map *map;
	size_t i;
	int err;

	for (i = 0; i < obj->nr_maps; i++) {
		map = &obj->maps[i];

		if (!bpf_map__is_struct_ops(map))
			continue;

		err = bpf_map__init_kern_struct_ops(map, obj->btf,
						    obj->btf_vmlinux);
		if (err)
			return err;
	}

	return 0;
}

static int bpf_object__init_struct_ops_maps(struct bpf_object *obj)
{
	const struct btf_type *type, *datasec;
	const struct btf_var_secinfo *vsi;
	struct bpf_struct_ops *st_ops;
	const char *tname, *var_name;
	__s32 type_id, datasec_id;
	const struct btf *btf;
	struct bpf_map *map;
	__u32 i;

	if (obj->efile.st_ops_shndx == -1)
		return 0;

	btf = obj->btf;
	datasec_id = btf__find_by_name_kind(btf, STRUCT_OPS_SEC,
					    BTF_KIND_DATASEC);
	if (datasec_id < 0) {
		pr_warn("struct_ops init: DATASEC %s not found\n",
			STRUCT_OPS_SEC);
		return -EINVAL;
	}

	datasec = btf__type_by_id(btf, datasec_id);
	vsi = btf_var_secinfos(datasec);
	for (i = 0; i < btf_vlen(datasec); i++, vsi++) {
		type = btf__type_by_id(obj->btf, vsi->type);
		var_name = btf__name_by_offset(obj->btf, type->name_off);

		type_id = btf__resolve_type(obj->btf, vsi->type);
		if (type_id < 0) {
			pr_warn("struct_ops init: Cannot resolve var type_id %u in DATASEC %s\n",
				vsi->type, STRUCT_OPS_SEC);
			return -EINVAL;
		}

		type = btf__type_by_id(obj->btf, type_id);
		tname = btf__name_by_offset(obj->btf, type->name_off);
		if (!tname[0]) {
			pr_warn("struct_ops init: anonymous type is not supported\n");
			return -ENOTSUP;
		}
		if (!btf_is_struct(type)) {
			pr_warn("struct_ops init: %s is not a struct\n", tname);
			return -EINVAL;
		}

		map = bpf_object__add_map(obj);
		if (IS_ERR(map))
			return PTR_ERR(map);

		map->sec_idx = obj->efile.st_ops_shndx;
		map->sec_offset = vsi->offset;
		map->name = strdup(var_name);
		if (!map->name)
			return -ENOMEM;

		map->def.type = BPF_MAP_TYPE_STRUCT_OPS;
		map->def.key_size = sizeof(int);
		map->def.value_size = type->size;
		map->def.max_entries = 1;

		map->st_ops = calloc(1, sizeof(*map->st_ops));
		if (!map->st_ops)
			return -ENOMEM;
		st_ops = map->st_ops;
		st_ops->data = malloc(type->size);
		st_ops->progs = calloc(btf_vlen(type), sizeof(*st_ops->progs));
		st_ops->kern_func_off = malloc(btf_vlen(type) *
					       sizeof(*st_ops->kern_func_off));
		if (!st_ops->data || !st_ops->progs || !st_ops->kern_func_off)
			return -ENOMEM;

		if (vsi->offset + type->size > obj->efile.st_ops_data->d_size) {
			pr_warn("struct_ops init: var %s is beyond the end of DATASEC %s\n",
				var_name, STRUCT_OPS_SEC);
			return -EINVAL;
		}

		memcpy(st_ops->data,
		       obj->efile.st_ops_data->d_buf + vsi->offset,
		       type->size);
		st_ops->tname = tname;
		st_ops->type = type;
		st_ops->type_id = type_id;

		pr_debug("struct_ops init: struct %s(type_id=%u) %s found at offset %u\n",
			 tname, type_id, var_name, vsi->offset);
	}

	return 0;
}

static struct bpf_object *bpf_object__new(const char *path,
					  const void *obj_buf,
					  size_t obj_buf_sz,
					  const char *obj_name)
{
	bool strict = (libbpf_mode & LIBBPF_STRICT_NO_OBJECT_LIST);
	struct bpf_object *obj;
	char *end;

	obj = calloc(1, sizeof(struct bpf_object) + strlen(path) + 1);
	if (!obj) {
		pr_warn("alloc memory failed for %s\n", path);
		return ERR_PTR(-ENOMEM);
	}

	strcpy(obj->path, path);
	if (obj_name) {
		libbpf_strlcpy(obj->name, obj_name, sizeof(obj->name));
	} else {
		/* Using basename() GNU version which doesn't modify arg. */
		libbpf_strlcpy(obj->name, basename((void *)path), sizeof(obj->name));
		end = strchr(obj->name, '.');
		if (end)
			*end = 0;
	}

	obj->efile.fd = -1;
	/*
	 * Caller of this function should also call
	 * bpf_object__elf_finish() after data collection to return
	 * obj_buf to user. If not, we should duplicate the buffer to
	 * avoid user freeing them before elf finish.
	 */
	obj->efile.obj_buf = obj_buf;
	obj->efile.obj_buf_sz = obj_buf_sz;
	obj->efile.maps_shndx = -1;
	obj->efile.btf_maps_shndx = -1;
	obj->efile.st_ops_shndx = -1;
	obj->kconfig_map_idx = -1;

	obj->kern_version = get_kernel_version();
	obj->loaded = false;

	INIT_LIST_HEAD(&obj->list);
	if (!strict)
		list_add(&obj->list, &bpf_objects_list);
	return obj;
}

static void bpf_object__elf_finish(struct bpf_object *obj)
{
	if (!obj->efile.elf)
		return;

	if (obj->efile.elf) {
		elf_end(obj->efile.elf);
		obj->efile.elf = NULL;
	}
	obj->efile.symbols = NULL;
	obj->efile.st_ops_data = NULL;

	zfree(&obj->efile.secs);
	obj->efile.sec_cnt = 0;
	zclose(obj->efile.fd);
	obj->efile.obj_buf = NULL;
	obj->efile.obj_buf_sz = 0;
}

static int bpf_object__elf_init(struct bpf_object *obj)
{
	Elf64_Ehdr *ehdr;
	int err = 0;
	Elf *elf;

	if (obj->efile.elf) {
		pr_warn("elf: init internal error\n");
		return -LIBBPF_ERRNO__LIBELF;
	}

	if (obj->efile.obj_buf_sz > 0) {
		/*
		 * obj_buf should have been validated by
		 * bpf_object__open_buffer().
		 */
		elf = elf_memory((char *)obj->efile.obj_buf, obj->efile.obj_buf_sz);
	} else {
		obj->efile.fd = open(obj->path, O_RDONLY | O_CLOEXEC);
		if (obj->efile.fd < 0) {
			char errmsg[STRERR_BUFSIZE], *cp;

			err = -errno;
			cp = libbpf_strerror_r(err, errmsg, sizeof(errmsg));
			pr_warn("elf: failed to open %s: %s\n", obj->path, cp);
			return err;
		}

		elf = elf_begin(obj->efile.fd, ELF_C_READ_MMAP, NULL);
	}

	if (!elf) {
		pr_warn("elf: failed to open %s as ELF file: %s\n", obj->path, elf_errmsg(-1));
		err = -LIBBPF_ERRNO__LIBELF;
		goto errout;
	}

	obj->efile.elf = elf;

	if (elf_kind(elf) != ELF_K_ELF) {
		err = -LIBBPF_ERRNO__FORMAT;
		pr_warn("elf: '%s' is not a proper ELF object\n", obj->path);
		goto errout;
	}

	if (gelf_getclass(elf) != ELFCLASS64) {
		err = -LIBBPF_ERRNO__FORMAT;
		pr_warn("elf: '%s' is not a 64-bit ELF object\n", obj->path);
		goto errout;
	}

	obj->efile.ehdr = ehdr = elf64_getehdr(elf);
	if (!obj->efile.ehdr) {
		pr_warn("elf: failed to get ELF header from %s: %s\n", obj->path, elf_errmsg(-1));
		err = -LIBBPF_ERRNO__FORMAT;
		goto errout;
	}

	if (elf_getshdrstrndx(elf, &obj->efile.shstrndx)) {
		pr_warn("elf: failed to get section names section index for %s: %s\n",
			obj->path, elf_errmsg(-1));
		err = -LIBBPF_ERRNO__FORMAT;
		goto errout;
	}

	/* Elf is corrupted/truncated, avoid calling elf_strptr. */
	if (!elf_rawdata(elf_getscn(elf, obj->efile.shstrndx), NULL)) {
		pr_warn("elf: failed to get section names strings from %s: %s\n",
			obj->path, elf_errmsg(-1));
		err = -LIBBPF_ERRNO__FORMAT;
		goto errout;
	}

	/* Old LLVM set e_machine to EM_NONE */
	if (ehdr->e_type != ET_REL || (ehdr->e_machine && ehdr->e_machine != EM_BPF)) {
		pr_warn("elf: %s is not a valid eBPF object file\n", obj->path);
		err = -LIBBPF_ERRNO__FORMAT;
		goto errout;
	}

	return 0;
errout:
	bpf_object__elf_finish(obj);
	return err;
}

static int bpf_object__check_endianness(struct bpf_object *obj)
{
#if __BYTE_ORDER__ == __ORDER_LITTLE_ENDIAN__
	if (obj->efile.ehdr->e_ident[EI_DATA] == ELFDATA2LSB)
		return 0;
#elif __BYTE_ORDER__ == __ORDER_BIG_ENDIAN__
	if (obj->efile.ehdr->e_ident[EI_DATA] == ELFDATA2MSB)
		return 0;
#else
# error "Unrecognized __BYTE_ORDER__"
#endif
	pr_warn("elf: endianness mismatch in %s.\n", obj->path);
	return -LIBBPF_ERRNO__ENDIAN;
}

static int
bpf_object__init_license(struct bpf_object *obj, void *data, size_t size)
{
	/* libbpf_strlcpy() only copies first N - 1 bytes, so size + 1 won't
	 * go over allowed ELF data section buffer
	 */
	libbpf_strlcpy(obj->license, data, min(size + 1, sizeof(obj->license)));
	pr_debug("license of %s is %s\n", obj->path, obj->license);
	return 0;
}

static int
bpf_object__init_kversion(struct bpf_object *obj, void *data, size_t size)
{
	__u32 kver;

	if (size != sizeof(kver)) {
		pr_warn("invalid kver section in %s\n", obj->path);
		return -LIBBPF_ERRNO__FORMAT;
	}
	memcpy(&kver, data, sizeof(kver));
	obj->kern_version = kver;
	pr_debug("kernel version of %s is %x\n", obj->path, obj->kern_version);
	return 0;
}

static bool bpf_map_type__is_map_in_map(enum bpf_map_type type)
{
	if (type == BPF_MAP_TYPE_ARRAY_OF_MAPS ||
	    type == BPF_MAP_TYPE_HASH_OF_MAPS)
		return true;
	return false;
}

static int find_elf_sec_sz(const struct bpf_object *obj, const char *name, __u32 *size)
{
	int ret = -ENOENT;
	Elf_Data *data;
	Elf_Scn *scn;

	*size = 0;
	if (!name)
		return -EINVAL;

	scn = elf_sec_by_name(obj, name);
	data = elf_sec_data(obj, scn);
	if (data) {
		ret = 0; /* found it */
		*size = data->d_size;
	}

	return *size ? 0 : ret;
}

static int find_elf_var_offset(const struct bpf_object *obj, const char *name, __u32 *off)
{
	Elf_Data *symbols = obj->efile.symbols;
	const char *sname;
	size_t si;

	if (!name || !off)
		return -EINVAL;

	for (si = 0; si < symbols->d_size / sizeof(Elf64_Sym); si++) {
		Elf64_Sym *sym = elf_sym_by_idx(obj, si);

		if (ELF64_ST_BIND(sym->st_info) != STB_GLOBAL ||
		    ELF64_ST_TYPE(sym->st_info) != STT_OBJECT)
			continue;

		sname = elf_sym_str(obj, sym->st_name);
		if (!sname) {
			pr_warn("failed to get sym name string for var %s\n", name);
			return -EIO;
		}
		if (strcmp(name, sname) == 0) {
			*off = sym->st_value;
			return 0;
		}
	}

	return -ENOENT;
}

static struct bpf_map *bpf_object__add_map(struct bpf_object *obj)
{
	struct bpf_map *new_maps;
	size_t new_cap;
	int i;

	if (obj->nr_maps < obj->maps_cap)
		return &obj->maps[obj->nr_maps++];

	new_cap = max((size_t)4, obj->maps_cap * 3 / 2);
	new_maps = libbpf_reallocarray(obj->maps, new_cap, sizeof(*obj->maps));
	if (!new_maps) {
		pr_warn("alloc maps for object failed\n");
		return ERR_PTR(-ENOMEM);
	}

	obj->maps_cap = new_cap;
	obj->maps = new_maps;

	/* zero out new maps */
	memset(obj->maps + obj->nr_maps, 0,
	       (obj->maps_cap - obj->nr_maps) * sizeof(*obj->maps));
	/*
	 * fill all fd with -1 so won't close incorrect fd (fd=0 is stdin)
	 * when failure (zclose won't close negative fd)).
	 */
	for (i = obj->nr_maps; i < obj->maps_cap; i++) {
		obj->maps[i].fd = -1;
		obj->maps[i].inner_map_fd = -1;
	}

	return &obj->maps[obj->nr_maps++];
}

static size_t bpf_map_mmap_sz(const struct bpf_map *map)
{
	long page_sz = sysconf(_SC_PAGE_SIZE);
	size_t map_sz;

	map_sz = (size_t)roundup(map->def.value_size, 8) * map->def.max_entries;
	map_sz = roundup(map_sz, page_sz);
	return map_sz;
}

static char *internal_map_name(struct bpf_object *obj, const char *real_name)
{
	char map_name[BPF_OBJ_NAME_LEN], *p;
	int pfx_len, sfx_len = max((size_t)7, strlen(real_name));

	/* This is one of the more confusing parts of libbpf for various
	 * reasons, some of which are historical. The original idea for naming
	 * internal names was to include as much of BPF object name prefix as
	 * possible, so that it can be distinguished from similar internal
	 * maps of a different BPF object.
	 * As an example, let's say we have bpf_object named 'my_object_name'
	 * and internal map corresponding to '.rodata' ELF section. The final
	 * map name advertised to user and to the kernel will be
	 * 'my_objec.rodata', taking first 8 characters of object name and
	 * entire 7 characters of '.rodata'.
	 * Somewhat confusingly, if internal map ELF section name is shorter
	 * than 7 characters, e.g., '.bss', we still reserve 7 characters
	 * for the suffix, even though we only have 4 actual characters, and
	 * resulting map will be called 'my_objec.bss', not even using all 15
	 * characters allowed by the kernel. Oh well, at least the truncated
	 * object name is somewhat consistent in this case. But if the map
	 * name is '.kconfig', we'll still have entirety of '.kconfig' added
	 * (8 chars) and thus will be left with only first 7 characters of the
	 * object name ('my_obje'). Happy guessing, user, that the final map
	 * name will be "my_obje.kconfig".
	 * Now, with libbpf starting to support arbitrarily named .rodata.*
	 * and .data.* data sections, it's possible that ELF section name is
	 * longer than allowed 15 chars, so we now need to be careful to take
	 * only up to 15 first characters of ELF name, taking no BPF object
	 * name characters at all. So '.rodata.abracadabra' will result in
	 * '.rodata.abracad' kernel and user-visible name.
	 * We need to keep this convoluted logic intact for .data, .bss and
	 * .rodata maps, but for new custom .data.custom and .rodata.custom
	 * maps we use their ELF names as is, not prepending bpf_object name
	 * in front. We still need to truncate them to 15 characters for the
	 * kernel. Full name can be recovered for such maps by using DATASEC
	 * BTF type associated with such map's value type, though.
	 */
	if (sfx_len >= BPF_OBJ_NAME_LEN)
		sfx_len = BPF_OBJ_NAME_LEN - 1;

	/* if there are two or more dots in map name, it's a custom dot map */
	if (strchr(real_name + 1, '.') != NULL)
		pfx_len = 0;
	else
		pfx_len = min((size_t)BPF_OBJ_NAME_LEN - sfx_len - 1, strlen(obj->name));

	snprintf(map_name, sizeof(map_name), "%.*s%.*s", pfx_len, obj->name,
		 sfx_len, real_name);

	/* sanitise map name to characters allowed by kernel */
	for (p = map_name; *p && p < map_name + sizeof(map_name); p++)
		if (!isalnum(*p) && *p != '_' && *p != '.')
			*p = '_';

	return strdup(map_name);
}

static int
bpf_object__init_internal_map(struct bpf_object *obj, enum libbpf_map_type type,
			      const char *real_name, int sec_idx, void *data, size_t data_sz)
{
	struct bpf_map_def *def;
	struct bpf_map *map;
	int err;

	map = bpf_object__add_map(obj);
	if (IS_ERR(map))
		return PTR_ERR(map);

	map->libbpf_type = type;
	map->sec_idx = sec_idx;
	map->sec_offset = 0;
	map->real_name = strdup(real_name);
	map->name = internal_map_name(obj, real_name);
	if (!map->real_name || !map->name) {
		zfree(&map->real_name);
		zfree(&map->name);
		return -ENOMEM;
	}

	def = &map->def;
	def->type = BPF_MAP_TYPE_ARRAY;
	def->key_size = sizeof(int);
	def->value_size = data_sz;
	def->max_entries = 1;
	def->map_flags = type == LIBBPF_MAP_RODATA || type == LIBBPF_MAP_KCONFIG
			 ? BPF_F_RDONLY_PROG : 0;
	def->map_flags |= BPF_F_MMAPABLE;

	pr_debug("map '%s' (global data): at sec_idx %d, offset %zu, flags %x.\n",
		 map->name, map->sec_idx, map->sec_offset, def->map_flags);

	map->mmaped = mmap(NULL, bpf_map_mmap_sz(map), PROT_READ | PROT_WRITE,
			   MAP_SHARED | MAP_ANONYMOUS, -1, 0);
	if (map->mmaped == MAP_FAILED) {
		err = -errno;
		map->mmaped = NULL;
		pr_warn("failed to alloc map '%s' content buffer: %d\n",
			map->name, err);
		zfree(&map->real_name);
		zfree(&map->name);
		return err;
	}

	if (data)
		memcpy(map->mmaped, data, data_sz);

	pr_debug("map %td is \"%s\"\n", map - obj->maps, map->name);
	return 0;
}

static int bpf_object__init_global_data_maps(struct bpf_object *obj)
{
	struct elf_sec_desc *sec_desc;
	const char *sec_name;
	int err = 0, sec_idx;

	/*
	 * Populate obj->maps with libbpf internal maps.
	 */
	for (sec_idx = 1; sec_idx < obj->efile.sec_cnt; sec_idx++) {
		sec_desc = &obj->efile.secs[sec_idx];

		switch (sec_desc->sec_type) {
		case SEC_DATA:
			sec_name = elf_sec_name(obj, elf_sec_by_idx(obj, sec_idx));
			err = bpf_object__init_internal_map(obj, LIBBPF_MAP_DATA,
							    sec_name, sec_idx,
							    sec_desc->data->d_buf,
							    sec_desc->data->d_size);
			break;
		case SEC_RODATA:
			obj->has_rodata = true;
			sec_name = elf_sec_name(obj, elf_sec_by_idx(obj, sec_idx));
			err = bpf_object__init_internal_map(obj, LIBBPF_MAP_RODATA,
							    sec_name, sec_idx,
							    sec_desc->data->d_buf,
							    sec_desc->data->d_size);
			break;
		case SEC_BSS:
			sec_name = elf_sec_name(obj, elf_sec_by_idx(obj, sec_idx));
			err = bpf_object__init_internal_map(obj, LIBBPF_MAP_BSS,
							    sec_name, sec_idx,
							    NULL,
							    sec_desc->data->d_size);
			break;
		default:
			/* skip */
			break;
		}
		if (err)
			return err;
	}
	return 0;
}


static struct extern_desc *find_extern_by_name(const struct bpf_object *obj,
					       const void *name)
{
	int i;

	for (i = 0; i < obj->nr_extern; i++) {
		if (strcmp(obj->externs[i].name, name) == 0)
			return &obj->externs[i];
	}
	return NULL;
}

static int set_kcfg_value_tri(struct extern_desc *ext, void *ext_val,
			      char value)
{
	switch (ext->kcfg.type) {
	case KCFG_BOOL:
		if (value == 'm') {
			pr_warn("extern (kcfg) %s=%c should be tristate or char\n",
				ext->name, value);
			return -EINVAL;
		}
		*(bool *)ext_val = value == 'y' ? true : false;
		break;
	case KCFG_TRISTATE:
		if (value == 'y')
			*(enum libbpf_tristate *)ext_val = TRI_YES;
		else if (value == 'm')
			*(enum libbpf_tristate *)ext_val = TRI_MODULE;
		else /* value == 'n' */
			*(enum libbpf_tristate *)ext_val = TRI_NO;
		break;
	case KCFG_CHAR:
		*(char *)ext_val = value;
		break;
	case KCFG_UNKNOWN:
	case KCFG_INT:
	case KCFG_CHAR_ARR:
	default:
		pr_warn("extern (kcfg) %s=%c should be bool, tristate, or char\n",
			ext->name, value);
		return -EINVAL;
	}
	ext->is_set = true;
	return 0;
}

static int set_kcfg_value_str(struct extern_desc *ext, char *ext_val,
			      const char *value)
{
	size_t len;

	if (ext->kcfg.type != KCFG_CHAR_ARR) {
		pr_warn("extern (kcfg) %s=%s should be char array\n", ext->name, value);
		return -EINVAL;
	}

	len = strlen(value);
	if (value[len - 1] != '"') {
		pr_warn("extern (kcfg) '%s': invalid string config '%s'\n",
			ext->name, value);
		return -EINVAL;
	}

	/* strip quotes */
	len -= 2;
	if (len >= ext->kcfg.sz) {
		pr_warn("extern (kcfg) '%s': long string config %s of (%zu bytes) truncated to %d bytes\n",
			ext->name, value, len, ext->kcfg.sz - 1);
		len = ext->kcfg.sz - 1;
	}
	memcpy(ext_val, value + 1, len);
	ext_val[len] = '\0';
	ext->is_set = true;
	return 0;
}

static int parse_u64(const char *value, __u64 *res)
{
	char *value_end;
	int err;

	errno = 0;
	*res = strtoull(value, &value_end, 0);
	if (errno) {
		err = -errno;
		pr_warn("failed to parse '%s' as integer: %d\n", value, err);
		return err;
	}
	if (*value_end) {
		pr_warn("failed to parse '%s' as integer completely\n", value);
		return -EINVAL;
	}
	return 0;
}

static bool is_kcfg_value_in_range(const struct extern_desc *ext, __u64 v)
{
	int bit_sz = ext->kcfg.sz * 8;

	if (ext->kcfg.sz == 8)
		return true;

	/* Validate that value stored in u64 fits in integer of `ext->sz`
	 * bytes size without any loss of information. If the target integer
	 * is signed, we rely on the following limits of integer type of
	 * Y bits and subsequent transformation:
	 *
	 *     -2^(Y-1) <= X           <= 2^(Y-1) - 1
	 *            0 <= X + 2^(Y-1) <= 2^Y - 1
	 *            0 <= X + 2^(Y-1) <  2^Y
	 *
	 *  For unsigned target integer, check that all the (64 - Y) bits are
	 *  zero.
	 */
	if (ext->kcfg.is_signed)
		return v + (1ULL << (bit_sz - 1)) < (1ULL << bit_sz);
	else
		return (v >> bit_sz) == 0;
}

static int set_kcfg_value_num(struct extern_desc *ext, void *ext_val,
			      __u64 value)
{
	if (ext->kcfg.type != KCFG_INT && ext->kcfg.type != KCFG_CHAR) {
		pr_warn("extern (kcfg) %s=%llu should be integer\n",
			ext->name, (unsigned long long)value);
		return -EINVAL;
	}
	if (!is_kcfg_value_in_range(ext, value)) {
		pr_warn("extern (kcfg) %s=%llu value doesn't fit in %d bytes\n",
			ext->name, (unsigned long long)value, ext->kcfg.sz);
		return -ERANGE;
	}
	switch (ext->kcfg.sz) {
		case 1: *(__u8 *)ext_val = value; break;
		case 2: *(__u16 *)ext_val = value; break;
		case 4: *(__u32 *)ext_val = value; break;
		case 8: *(__u64 *)ext_val = value; break;
		default:
			return -EINVAL;
	}
	ext->is_set = true;
	return 0;
}

static int bpf_object__process_kconfig_line(struct bpf_object *obj,
					    char *buf, void *data)
{
	struct extern_desc *ext;
	char *sep, *value;
	int len, err = 0;
	void *ext_val;
	__u64 num;

	if (!str_has_pfx(buf, "CONFIG_"))
		return 0;

	sep = strchr(buf, '=');
	if (!sep) {
		pr_warn("failed to parse '%s': no separator\n", buf);
		return -EINVAL;
	}

	/* Trim ending '\n' */
	len = strlen(buf);
	if (buf[len - 1] == '\n')
		buf[len - 1] = '\0';
	/* Split on '=' and ensure that a value is present. */
	*sep = '\0';
	if (!sep[1]) {
		*sep = '=';
		pr_warn("failed to parse '%s': no value\n", buf);
		return -EINVAL;
	}

	ext = find_extern_by_name(obj, buf);
	if (!ext || ext->is_set)
		return 0;

	ext_val = data + ext->kcfg.data_off;
	value = sep + 1;

	switch (*value) {
	case 'y': case 'n': case 'm':
		err = set_kcfg_value_tri(ext, ext_val, *value);
		break;
	case '"':
		err = set_kcfg_value_str(ext, ext_val, value);
		break;
	default:
		/* assume integer */
		err = parse_u64(value, &num);
		if (err) {
			pr_warn("extern (kcfg) %s=%s should be integer\n",
				ext->name, value);
			return err;
		}
		err = set_kcfg_value_num(ext, ext_val, num);
		break;
	}
	if (err)
		return err;
	pr_debug("extern (kcfg) %s=%s\n", ext->name, value);
	return 0;
}

static int bpf_object__read_kconfig_file(struct bpf_object *obj, void *data)
{
	char buf[PATH_MAX];
	struct utsname uts;
	int len, err = 0;
	gzFile file;

	uname(&uts);
	len = snprintf(buf, PATH_MAX, "/boot/config-%s", uts.release);
	if (len < 0)
		return -EINVAL;
	else if (len >= PATH_MAX)
		return -ENAMETOOLONG;

	/* gzopen also accepts uncompressed files. */
	file = gzopen(buf, "r");
	if (!file)
		file = gzopen("/proc/config.gz", "r");

	if (!file) {
		pr_warn("failed to open system Kconfig\n");
		return -ENOENT;
	}

	while (gzgets(file, buf, sizeof(buf))) {
		err = bpf_object__process_kconfig_line(obj, buf, data);
		if (err) {
			pr_warn("error parsing system Kconfig line '%s': %d\n",
				buf, err);
			goto out;
		}
	}

out:
	gzclose(file);
	return err;
}

static int bpf_object__read_kconfig_mem(struct bpf_object *obj,
					const char *config, void *data)
{
	char buf[PATH_MAX];
	int err = 0;
	FILE *file;

	file = fmemopen((void *)config, strlen(config), "r");
	if (!file) {
		err = -errno;
		pr_warn("failed to open in-memory Kconfig: %d\n", err);
		return err;
	}

	while (fgets(buf, sizeof(buf), file)) {
		err = bpf_object__process_kconfig_line(obj, buf, data);
		if (err) {
			pr_warn("error parsing in-memory Kconfig line '%s': %d\n",
				buf, err);
			break;
		}
	}

	fclose(file);
	return err;
}

static int bpf_object__init_kconfig_map(struct bpf_object *obj)
{
	struct extern_desc *last_ext = NULL, *ext;
	size_t map_sz;
	int i, err;

	for (i = 0; i < obj->nr_extern; i++) {
		ext = &obj->externs[i];
		if (ext->type == EXT_KCFG)
			last_ext = ext;
	}

	if (!last_ext)
		return 0;

	map_sz = last_ext->kcfg.data_off + last_ext->kcfg.sz;
	err = bpf_object__init_internal_map(obj, LIBBPF_MAP_KCONFIG,
					    ".kconfig", obj->efile.symbols_shndx,
					    NULL, map_sz);
	if (err)
		return err;

	obj->kconfig_map_idx = obj->nr_maps - 1;

	return 0;
}

static int bpf_object__init_user_maps(struct bpf_object *obj, bool strict)
{
	Elf_Data *symbols = obj->efile.symbols;
	int i, map_def_sz = 0, nr_maps = 0, nr_syms;
	Elf_Data *data = NULL;
	Elf_Scn *scn;

	if (obj->efile.maps_shndx < 0)
		return 0;

	if (!symbols)
		return -EINVAL;

	scn = elf_sec_by_idx(obj, obj->efile.maps_shndx);
	data = elf_sec_data(obj, scn);
	if (!scn || !data) {
		pr_warn("elf: failed to get legacy map definitions for %s\n",
			obj->path);
		return -EINVAL;
	}

	/*
	 * Count number of maps. Each map has a name.
	 * Array of maps is not supported: only the first element is
	 * considered.
	 *
	 * TODO: Detect array of map and report error.
	 */
	nr_syms = symbols->d_size / sizeof(Elf64_Sym);
	for (i = 0; i < nr_syms; i++) {
		Elf64_Sym *sym = elf_sym_by_idx(obj, i);

		if (sym->st_shndx != obj->efile.maps_shndx)
			continue;
		if (ELF64_ST_TYPE(sym->st_info) == STT_SECTION)
			continue;
		nr_maps++;
	}
	/* Assume equally sized map definitions */
	pr_debug("elf: found %d legacy map definitions (%zd bytes) in %s\n",
		 nr_maps, data->d_size, obj->path);

	if (!data->d_size || nr_maps == 0 || (data->d_size % nr_maps) != 0) {
		pr_warn("elf: unable to determine legacy map definition size in %s\n",
			obj->path);
		return -EINVAL;
	}
	map_def_sz = data->d_size / nr_maps;

	/* Fill obj->maps using data in "maps" section.  */
	for (i = 0; i < nr_syms; i++) {
		Elf64_Sym *sym = elf_sym_by_idx(obj, i);
		const char *map_name;
		struct bpf_map_def *def;
		struct bpf_map *map;

		if (sym->st_shndx != obj->efile.maps_shndx)
			continue;
		if (ELF64_ST_TYPE(sym->st_info) == STT_SECTION)
			continue;

		map = bpf_object__add_map(obj);
		if (IS_ERR(map))
			return PTR_ERR(map);

		map_name = elf_sym_str(obj, sym->st_name);
		if (!map_name) {
			pr_warn("failed to get map #%d name sym string for obj %s\n",
				i, obj->path);
			return -LIBBPF_ERRNO__FORMAT;
		}

		if (ELF64_ST_BIND(sym->st_info) == STB_LOCAL) {
			pr_warn("map '%s' (legacy): static maps are not supported\n", map_name);
			return -ENOTSUP;
		}

		map->libbpf_type = LIBBPF_MAP_UNSPEC;
		map->sec_idx = sym->st_shndx;
		map->sec_offset = sym->st_value;
		pr_debug("map '%s' (legacy): at sec_idx %d, offset %zu.\n",
			 map_name, map->sec_idx, map->sec_offset);
		if (sym->st_value + map_def_sz > data->d_size) {
			pr_warn("corrupted maps section in %s: last map \"%s\" too small\n",
				obj->path, map_name);
			return -EINVAL;
		}

		map->name = strdup(map_name);
		if (!map->name) {
			pr_warn("map '%s': failed to alloc map name\n", map_name);
			return -ENOMEM;
		}
		pr_debug("map %d is \"%s\"\n", i, map->name);
		def = (struct bpf_map_def *)(data->d_buf + sym->st_value);
		/*
		 * If the definition of the map in the object file fits in
		 * bpf_map_def, copy it.  Any extra fields in our version
		 * of bpf_map_def will default to zero as a result of the
		 * calloc above.
		 */
		if (map_def_sz <= sizeof(struct bpf_map_def)) {
			memcpy(&map->def, def, map_def_sz);
		} else {
			/*
			 * Here the map structure being read is bigger than what
			 * we expect, truncate if the excess bits are all zero.
			 * If they are not zero, reject this map as
			 * incompatible.
			 */
			char *b;

			for (b = ((char *)def) + sizeof(struct bpf_map_def);
			     b < ((char *)def) + map_def_sz; b++) {
				if (*b != 0) {
					pr_warn("maps section in %s: \"%s\" has unrecognized, non-zero options\n",
						obj->path, map_name);
					if (strict)
						return -EINVAL;
				}
			}
			memcpy(&map->def, def, sizeof(struct bpf_map_def));
		}
	}
	return 0;
}

const struct btf_type *
skip_mods_and_typedefs(const struct btf *btf, __u32 id, __u32 *res_id)
{
	const struct btf_type *t = btf__type_by_id(btf, id);

	if (res_id)
		*res_id = id;

	while (btf_is_mod(t) || btf_is_typedef(t)) {
		if (res_id)
			*res_id = t->type;
		t = btf__type_by_id(btf, t->type);
	}

	return t;
}

static const struct btf_type *
resolve_func_ptr(const struct btf *btf, __u32 id, __u32 *res_id)
{
	const struct btf_type *t;

	t = skip_mods_and_typedefs(btf, id, NULL);
	if (!btf_is_ptr(t))
		return NULL;

	t = skip_mods_and_typedefs(btf, t->type, res_id);

	return btf_is_func_proto(t) ? t : NULL;
}

static const char *__btf_kind_str(__u16 kind)
{
	switch (kind) {
	case BTF_KIND_UNKN: return "void";
	case BTF_KIND_INT: return "int";
	case BTF_KIND_PTR: return "ptr";
	case BTF_KIND_ARRAY: return "array";
	case BTF_KIND_STRUCT: return "struct";
	case BTF_KIND_UNION: return "union";
	case BTF_KIND_ENUM: return "enum";
	case BTF_KIND_FWD: return "fwd";
	case BTF_KIND_TYPEDEF: return "typedef";
	case BTF_KIND_VOLATILE: return "volatile";
	case BTF_KIND_CONST: return "const";
	case BTF_KIND_RESTRICT: return "restrict";
	case BTF_KIND_FUNC: return "func";
	case BTF_KIND_FUNC_PROTO: return "func_proto";
	case BTF_KIND_VAR: return "var";
	case BTF_KIND_DATASEC: return "datasec";
	case BTF_KIND_FLOAT: return "float";
	case BTF_KIND_DECL_TAG: return "decl_tag";
	case BTF_KIND_TYPE_TAG: return "type_tag";
	default: return "unknown";
	}
}

const char *btf_kind_str(const struct btf_type *t)
{
	return __btf_kind_str(btf_kind(t));
}

/*
 * Fetch integer attribute of BTF map definition. Such attributes are
 * represented using a pointer to an array, in which dimensionality of array
 * encodes specified integer value. E.g., int (*type)[BPF_MAP_TYPE_ARRAY];
 * encodes `type => BPF_MAP_TYPE_ARRAY` key/value pair completely using BTF
 * type definition, while using only sizeof(void *) space in ELF data section.
 */
static bool get_map_field_int(const char *map_name, const struct btf *btf,
			      const struct btf_member *m, __u32 *res)
{
	const struct btf_type *t = skip_mods_and_typedefs(btf, m->type, NULL);
	const char *name = btf__name_by_offset(btf, m->name_off);
	const struct btf_array *arr_info;
	const struct btf_type *arr_t;

	if (!btf_is_ptr(t)) {
		pr_warn("map '%s': attr '%s': expected PTR, got %s.\n",
			map_name, name, btf_kind_str(t));
		return false;
	}

	arr_t = btf__type_by_id(btf, t->type);
	if (!arr_t) {
		pr_warn("map '%s': attr '%s': type [%u] not found.\n",
			map_name, name, t->type);
		return false;
	}
	if (!btf_is_array(arr_t)) {
		pr_warn("map '%s': attr '%s': expected ARRAY, got %s.\n",
			map_name, name, btf_kind_str(arr_t));
		return false;
	}
	arr_info = btf_array(arr_t);
	*res = arr_info->nelems;
	return true;
}

static int build_map_pin_path(struct bpf_map *map, const char *path)
{
	char buf[PATH_MAX];
	int len;

	if (!path)
		path = "/sys/fs/bpf";

	len = snprintf(buf, PATH_MAX, "%s/%s", path, bpf_map__name(map));
	if (len < 0)
		return -EINVAL;
	else if (len >= PATH_MAX)
		return -ENAMETOOLONG;

	return bpf_map__set_pin_path(map, buf);
}

int parse_btf_map_def(const char *map_name, struct btf *btf,
		      const struct btf_type *def_t, bool strict,
		      struct btf_map_def *map_def, struct btf_map_def *inner_def)
{
	const struct btf_type *t;
	const struct btf_member *m;
	bool is_inner = inner_def == NULL;
	int vlen, i;

	vlen = btf_vlen(def_t);
	m = btf_members(def_t);
	for (i = 0; i < vlen; i++, m++) {
		const char *name = btf__name_by_offset(btf, m->name_off);

		if (!name) {
			pr_warn("map '%s': invalid field #%d.\n", map_name, i);
			return -EINVAL;
		}
		if (strcmp(name, "type") == 0) {
			if (!get_map_field_int(map_name, btf, m, &map_def->map_type))
				return -EINVAL;
			map_def->parts |= MAP_DEF_MAP_TYPE;
		} else if (strcmp(name, "max_entries") == 0) {
			if (!get_map_field_int(map_name, btf, m, &map_def->max_entries))
				return -EINVAL;
			map_def->parts |= MAP_DEF_MAX_ENTRIES;
		} else if (strcmp(name, "map_flags") == 0) {
			if (!get_map_field_int(map_name, btf, m, &map_def->map_flags))
				return -EINVAL;
			map_def->parts |= MAP_DEF_MAP_FLAGS;
		} else if (strcmp(name, "numa_node") == 0) {
			if (!get_map_field_int(map_name, btf, m, &map_def->numa_node))
				return -EINVAL;
			map_def->parts |= MAP_DEF_NUMA_NODE;
		} else if (strcmp(name, "key_size") == 0) {
			__u32 sz;

			if (!get_map_field_int(map_name, btf, m, &sz))
				return -EINVAL;
			if (map_def->key_size && map_def->key_size != sz) {
				pr_warn("map '%s': conflicting key size %u != %u.\n",
					map_name, map_def->key_size, sz);
				return -EINVAL;
			}
			map_def->key_size = sz;
			map_def->parts |= MAP_DEF_KEY_SIZE;
		} else if (strcmp(name, "key") == 0) {
			__s64 sz;

			t = btf__type_by_id(btf, m->type);
			if (!t) {
				pr_warn("map '%s': key type [%d] not found.\n",
					map_name, m->type);
				return -EINVAL;
			}
			if (!btf_is_ptr(t)) {
				pr_warn("map '%s': key spec is not PTR: %s.\n",
					map_name, btf_kind_str(t));
				return -EINVAL;
			}
			sz = btf__resolve_size(btf, t->type);
			if (sz < 0) {
				pr_warn("map '%s': can't determine key size for type [%u]: %zd.\n",
					map_name, t->type, (ssize_t)sz);
				return sz;
			}
			if (map_def->key_size && map_def->key_size != sz) {
				pr_warn("map '%s': conflicting key size %u != %zd.\n",
					map_name, map_def->key_size, (ssize_t)sz);
				return -EINVAL;
			}
			map_def->key_size = sz;
			map_def->key_type_id = t->type;
			map_def->parts |= MAP_DEF_KEY_SIZE | MAP_DEF_KEY_TYPE;
		} else if (strcmp(name, "value_size") == 0) {
			__u32 sz;

			if (!get_map_field_int(map_name, btf, m, &sz))
				return -EINVAL;
			if (map_def->value_size && map_def->value_size != sz) {
				pr_warn("map '%s': conflicting value size %u != %u.\n",
					map_name, map_def->value_size, sz);
				return -EINVAL;
			}
			map_def->value_size = sz;
			map_def->parts |= MAP_DEF_VALUE_SIZE;
		} else if (strcmp(name, "value") == 0) {
			__s64 sz;

			t = btf__type_by_id(btf, m->type);
			if (!t) {
				pr_warn("map '%s': value type [%d] not found.\n",
					map_name, m->type);
				return -EINVAL;
			}
			if (!btf_is_ptr(t)) {
				pr_warn("map '%s': value spec is not PTR: %s.\n",
					map_name, btf_kind_str(t));
				return -EINVAL;
			}
			sz = btf__resolve_size(btf, t->type);
			if (sz < 0) {
				pr_warn("map '%s': can't determine value size for type [%u]: %zd.\n",
					map_name, t->type, (ssize_t)sz);
				return sz;
			}
			if (map_def->value_size && map_def->value_size != sz) {
				pr_warn("map '%s': conflicting value size %u != %zd.\n",
					map_name, map_def->value_size, (ssize_t)sz);
				return -EINVAL;
			}
			map_def->value_size = sz;
			map_def->value_type_id = t->type;
			map_def->parts |= MAP_DEF_VALUE_SIZE | MAP_DEF_VALUE_TYPE;
		}
		else if (strcmp(name, "values") == 0) {
			bool is_map_in_map = bpf_map_type__is_map_in_map(map_def->map_type);
			bool is_prog_array = map_def->map_type == BPF_MAP_TYPE_PROG_ARRAY;
			const char *desc = is_map_in_map ? "map-in-map inner" : "prog-array value";
			char inner_map_name[128];
			int err;

			if (is_inner) {
				pr_warn("map '%s': multi-level inner maps not supported.\n",
					map_name);
				return -ENOTSUP;
			}
			if (i != vlen - 1) {
				pr_warn("map '%s': '%s' member should be last.\n",
					map_name, name);
				return -EINVAL;
			}
			if (!is_map_in_map && !is_prog_array) {
				pr_warn("map '%s': should be map-in-map or prog-array.\n",
					map_name);
				return -ENOTSUP;
			}
			if (map_def->value_size && map_def->value_size != 4) {
				pr_warn("map '%s': conflicting value size %u != 4.\n",
					map_name, map_def->value_size);
				return -EINVAL;
			}
			map_def->value_size = 4;
			t = btf__type_by_id(btf, m->type);
			if (!t) {
				pr_warn("map '%s': %s type [%d] not found.\n",
					map_name, desc, m->type);
				return -EINVAL;
			}
			if (!btf_is_array(t) || btf_array(t)->nelems) {
				pr_warn("map '%s': %s spec is not a zero-sized array.\n",
					map_name, desc);
				return -EINVAL;
			}
			t = skip_mods_and_typedefs(btf, btf_array(t)->type, NULL);
			if (!btf_is_ptr(t)) {
				pr_warn("map '%s': %s def is of unexpected kind %s.\n",
					map_name, desc, btf_kind_str(t));
				return -EINVAL;
			}
			t = skip_mods_and_typedefs(btf, t->type, NULL);
			if (is_prog_array) {
				if (!btf_is_func_proto(t)) {
					pr_warn("map '%s': prog-array value def is of unexpected kind %s.\n",
						map_name, btf_kind_str(t));
					return -EINVAL;
				}
				continue;
			}
			if (!btf_is_struct(t)) {
				pr_warn("map '%s': map-in-map inner def is of unexpected kind %s.\n",
					map_name, btf_kind_str(t));
				return -EINVAL;
			}

			snprintf(inner_map_name, sizeof(inner_map_name), "%s.inner", map_name);
			err = parse_btf_map_def(inner_map_name, btf, t, strict, inner_def, NULL);
			if (err)
				return err;

			map_def->parts |= MAP_DEF_INNER_MAP;
		} else if (strcmp(name, "pinning") == 0) {
			__u32 val;

			if (is_inner) {
				pr_warn("map '%s': inner def can't be pinned.\n", map_name);
				return -EINVAL;
			}
			if (!get_map_field_int(map_name, btf, m, &val))
				return -EINVAL;
			if (val != LIBBPF_PIN_NONE && val != LIBBPF_PIN_BY_NAME) {
				pr_warn("map '%s': invalid pinning value %u.\n",
					map_name, val);
				return -EINVAL;
			}
			map_def->pinning = val;
			map_def->parts |= MAP_DEF_PINNING;
		} else if (strcmp(name, "map_extra") == 0) {
			__u32 map_extra;

			if (!get_map_field_int(map_name, btf, m, &map_extra))
				return -EINVAL;
			map_def->map_extra = map_extra;
			map_def->parts |= MAP_DEF_MAP_EXTRA;
		} else {
			if (strict) {
				pr_warn("map '%s': unknown field '%s'.\n", map_name, name);
				return -ENOTSUP;
			}
			pr_debug("map '%s': ignoring unknown field '%s'.\n", map_name, name);
		}
	}

	if (map_def->map_type == BPF_MAP_TYPE_UNSPEC) {
		pr_warn("map '%s': map type isn't specified.\n", map_name);
		return -EINVAL;
	}

	return 0;
}

static void fill_map_from_def(struct bpf_map *map, const struct btf_map_def *def)
{
	map->def.type = def->map_type;
	map->def.key_size = def->key_size;
	map->def.value_size = def->value_size;
	map->def.max_entries = def->max_entries;
	map->def.map_flags = def->map_flags;
	map->map_extra = def->map_extra;

	map->numa_node = def->numa_node;
	map->btf_key_type_id = def->key_type_id;
	map->btf_value_type_id = def->value_type_id;

	if (def->parts & MAP_DEF_MAP_TYPE)
		pr_debug("map '%s': found type = %u.\n", map->name, def->map_type);

	if (def->parts & MAP_DEF_KEY_TYPE)
		pr_debug("map '%s': found key [%u], sz = %u.\n",
			 map->name, def->key_type_id, def->key_size);
	else if (def->parts & MAP_DEF_KEY_SIZE)
		pr_debug("map '%s': found key_size = %u.\n", map->name, def->key_size);

	if (def->parts & MAP_DEF_VALUE_TYPE)
		pr_debug("map '%s': found value [%u], sz = %u.\n",
			 map->name, def->value_type_id, def->value_size);
	else if (def->parts & MAP_DEF_VALUE_SIZE)
		pr_debug("map '%s': found value_size = %u.\n", map->name, def->value_size);

	if (def->parts & MAP_DEF_MAX_ENTRIES)
		pr_debug("map '%s': found max_entries = %u.\n", map->name, def->max_entries);
	if (def->parts & MAP_DEF_MAP_FLAGS)
		pr_debug("map '%s': found map_flags = 0x%x.\n", map->name, def->map_flags);
	if (def->parts & MAP_DEF_MAP_EXTRA)
		pr_debug("map '%s': found map_extra = 0x%llx.\n", map->name,
			 (unsigned long long)def->map_extra);
	if (def->parts & MAP_DEF_PINNING)
		pr_debug("map '%s': found pinning = %u.\n", map->name, def->pinning);
	if (def->parts & MAP_DEF_NUMA_NODE)
		pr_debug("map '%s': found numa_node = %u.\n", map->name, def->numa_node);

	if (def->parts & MAP_DEF_INNER_MAP)
		pr_debug("map '%s': found inner map definition.\n", map->name);
}

static const char *btf_var_linkage_str(__u32 linkage)
{
	switch (linkage) {
	case BTF_VAR_STATIC: return "static";
	case BTF_VAR_GLOBAL_ALLOCATED: return "global";
	case BTF_VAR_GLOBAL_EXTERN: return "extern";
	default: return "unknown";
	}
}

static int bpf_object__init_user_btf_map(struct bpf_object *obj,
					 const struct btf_type *sec,
					 int var_idx, int sec_idx,
					 const Elf_Data *data, bool strict,
					 const char *pin_root_path)
{
	struct btf_map_def map_def = {}, inner_def = {};
	const struct btf_type *var, *def;
	const struct btf_var_secinfo *vi;
	const struct btf_var *var_extra;
	const char *map_name;
	struct bpf_map *map;
	int err;

	vi = btf_var_secinfos(sec) + var_idx;
	var = btf__type_by_id(obj->btf, vi->type);
	var_extra = btf_var(var);
	map_name = btf__name_by_offset(obj->btf, var->name_off);

	if (map_name == NULL || map_name[0] == '\0') {
		pr_warn("map #%d: empty name.\n", var_idx);
		return -EINVAL;
	}
	if ((__u64)vi->offset + vi->size > data->d_size) {
		pr_warn("map '%s' BTF data is corrupted.\n", map_name);
		return -EINVAL;
	}
	if (!btf_is_var(var)) {
		pr_warn("map '%s': unexpected var kind %s.\n",
			map_name, btf_kind_str(var));
		return -EINVAL;
	}
	if (var_extra->linkage != BTF_VAR_GLOBAL_ALLOCATED) {
		pr_warn("map '%s': unsupported map linkage %s.\n",
			map_name, btf_var_linkage_str(var_extra->linkage));
		return -EOPNOTSUPP;
	}

	def = skip_mods_and_typedefs(obj->btf, var->type, NULL);
	if (!btf_is_struct(def)) {
		pr_warn("map '%s': unexpected def kind %s.\n",
			map_name, btf_kind_str(var));
		return -EINVAL;
	}
	if (def->size > vi->size) {
		pr_warn("map '%s': invalid def size.\n", map_name);
		return -EINVAL;
	}

	map = bpf_object__add_map(obj);
	if (IS_ERR(map))
		return PTR_ERR(map);
	map->name = strdup(map_name);
	if (!map->name) {
		pr_warn("map '%s': failed to alloc map name.\n", map_name);
		return -ENOMEM;
	}
	map->libbpf_type = LIBBPF_MAP_UNSPEC;
	map->def.type = BPF_MAP_TYPE_UNSPEC;
	map->sec_idx = sec_idx;
	map->sec_offset = vi->offset;
	map->btf_var_idx = var_idx;
	pr_debug("map '%s': at sec_idx %d, offset %zu.\n",
		 map_name, map->sec_idx, map->sec_offset);

	err = parse_btf_map_def(map->name, obj->btf, def, strict, &map_def, &inner_def);
	if (err)
		return err;

	fill_map_from_def(map, &map_def);

	if (map_def.pinning == LIBBPF_PIN_BY_NAME) {
		err = build_map_pin_path(map, pin_root_path);
		if (err) {
			pr_warn("map '%s': couldn't build pin path.\n", map->name);
			return err;
		}
	}

	if (map_def.parts & MAP_DEF_INNER_MAP) {
		map->inner_map = calloc(1, sizeof(*map->inner_map));
		if (!map->inner_map)
			return -ENOMEM;
		map->inner_map->fd = -1;
		map->inner_map->sec_idx = sec_idx;
		map->inner_map->name = malloc(strlen(map_name) + sizeof(".inner") + 1);
		if (!map->inner_map->name)
			return -ENOMEM;
		sprintf(map->inner_map->name, "%s.inner", map_name);

		fill_map_from_def(map->inner_map, &inner_def);
	}

	return 0;
}

static int bpf_object__init_user_btf_maps(struct bpf_object *obj, bool strict,
					  const char *pin_root_path)
{
	const struct btf_type *sec = NULL;
	int nr_types, i, vlen, err;
	const struct btf_type *t;
	const char *name;
	Elf_Data *data;
	Elf_Scn *scn;

	if (obj->efile.btf_maps_shndx < 0)
		return 0;

	scn = elf_sec_by_idx(obj, obj->efile.btf_maps_shndx);
	data = elf_sec_data(obj, scn);
	if (!scn || !data) {
		pr_warn("elf: failed to get %s map definitions for %s\n",
			MAPS_ELF_SEC, obj->path);
		return -EINVAL;
	}

	nr_types = btf__type_cnt(obj->btf);
	for (i = 1; i < nr_types; i++) {
		t = btf__type_by_id(obj->btf, i);
		if (!btf_is_datasec(t))
			continue;
		name = btf__name_by_offset(obj->btf, t->name_off);
		if (strcmp(name, MAPS_ELF_SEC) == 0) {
			sec = t;
			obj->efile.btf_maps_sec_btf_id = i;
			break;
		}
	}

	if (!sec) {
		pr_warn("DATASEC '%s' not found.\n", MAPS_ELF_SEC);
		return -ENOENT;
	}

	vlen = btf_vlen(sec);
	for (i = 0; i < vlen; i++) {
		err = bpf_object__init_user_btf_map(obj, sec, i,
						    obj->efile.btf_maps_shndx,
						    data, strict,
						    pin_root_path);
		if (err)
			return err;
	}

	return 0;
}

static int bpf_object__init_maps(struct bpf_object *obj,
				 const struct bpf_object_open_opts *opts)
{
	const char *pin_root_path;
	bool strict;
	int err;

	strict = !OPTS_GET(opts, relaxed_maps, false);
	pin_root_path = OPTS_GET(opts, pin_root_path, NULL);

	err = bpf_object__init_user_maps(obj, strict);
	err = err ?: bpf_object__init_user_btf_maps(obj, strict, pin_root_path);
	err = err ?: bpf_object__init_global_data_maps(obj);
	err = err ?: bpf_object__init_kconfig_map(obj);
	err = err ?: bpf_object__init_struct_ops_maps(obj);

	return err;
}

static bool section_have_execinstr(struct bpf_object *obj, int idx)
{
	Elf64_Shdr *sh;

	sh = elf_sec_hdr(obj, elf_sec_by_idx(obj, idx));
	if (!sh)
		return false;

	return sh->sh_flags & SHF_EXECINSTR;
}

static bool btf_needs_sanitization(struct bpf_object *obj)
{
	bool has_func_global = kernel_supports(obj, FEAT_BTF_GLOBAL_FUNC);
	bool has_datasec = kernel_supports(obj, FEAT_BTF_DATASEC);
	bool has_float = kernel_supports(obj, FEAT_BTF_FLOAT);
	bool has_func = kernel_supports(obj, FEAT_BTF_FUNC);
	bool has_decl_tag = kernel_supports(obj, FEAT_BTF_DECL_TAG);
	bool has_type_tag = kernel_supports(obj, FEAT_BTF_TYPE_TAG);

	return !has_func || !has_datasec || !has_func_global || !has_float ||
	       !has_decl_tag || !has_type_tag;
}

static void bpf_object__sanitize_btf(struct bpf_object *obj, struct btf *btf)
{
	bool has_func_global = kernel_supports(obj, FEAT_BTF_GLOBAL_FUNC);
	bool has_datasec = kernel_supports(obj, FEAT_BTF_DATASEC);
	bool has_float = kernel_supports(obj, FEAT_BTF_FLOAT);
	bool has_func = kernel_supports(obj, FEAT_BTF_FUNC);
	bool has_decl_tag = kernel_supports(obj, FEAT_BTF_DECL_TAG);
	bool has_type_tag = kernel_supports(obj, FEAT_BTF_TYPE_TAG);
	struct btf_type *t;
	int i, j, vlen;

	for (i = 1; i < btf__type_cnt(btf); i++) {
		t = (struct btf_type *)btf__type_by_id(btf, i);

		if ((!has_datasec && btf_is_var(t)) || (!has_decl_tag && btf_is_decl_tag(t))) {
			/* replace VAR/DECL_TAG with INT */
			t->info = BTF_INFO_ENC(BTF_KIND_INT, 0, 0);
			/*
			 * using size = 1 is the safest choice, 4 will be too
			 * big and cause kernel BTF validation failure if
			 * original variable took less than 4 bytes
			 */
			t->size = 1;
			*(int *)(t + 1) = BTF_INT_ENC(0, 0, 8);
		} else if (!has_datasec && btf_is_datasec(t)) {
			/* replace DATASEC with STRUCT */
			const struct btf_var_secinfo *v = btf_var_secinfos(t);
			struct btf_member *m = btf_members(t);
			struct btf_type *vt;
			char *name;

			name = (char *)btf__name_by_offset(btf, t->name_off);
			while (*name) {
				if (*name == '.')
					*name = '_';
				name++;
			}

			vlen = btf_vlen(t);
			t->info = BTF_INFO_ENC(BTF_KIND_STRUCT, 0, vlen);
			for (j = 0; j < vlen; j++, v++, m++) {
				/* order of field assignments is important */
				m->offset = v->offset * 8;
				m->type = v->type;
				/* preserve variable name as member name */
				vt = (void *)btf__type_by_id(btf, v->type);
				m->name_off = vt->name_off;
			}
		} else if (!has_func && btf_is_func_proto(t)) {
			/* replace FUNC_PROTO with ENUM */
			vlen = btf_vlen(t);
			t->info = BTF_INFO_ENC(BTF_KIND_ENUM, 0, vlen);
			t->size = sizeof(__u32); /* kernel enforced */
		} else if (!has_func && btf_is_func(t)) {
			/* replace FUNC with TYPEDEF */
			t->info = BTF_INFO_ENC(BTF_KIND_TYPEDEF, 0, 0);
		} else if (!has_func_global && btf_is_func(t)) {
			/* replace BTF_FUNC_GLOBAL with BTF_FUNC_STATIC */
			t->info = BTF_INFO_ENC(BTF_KIND_FUNC, 0, 0);
		} else if (!has_float && btf_is_float(t)) {
			/* replace FLOAT with an equally-sized empty STRUCT;
			 * since C compilers do not accept e.g. "float" as a
			 * valid struct name, make it anonymous
			 */
			t->name_off = 0;
			t->info = BTF_INFO_ENC(BTF_KIND_STRUCT, 0, 0);
		} else if (!has_type_tag && btf_is_type_tag(t)) {
			/* replace TYPE_TAG with a CONST */
			t->name_off = 0;
			t->info = BTF_INFO_ENC(BTF_KIND_CONST, 0, 0);
		}
	}
}

static bool libbpf_needs_btf(const struct bpf_object *obj)
{
	return obj->efile.btf_maps_shndx >= 0 ||
	       obj->efile.st_ops_shndx >= 0 ||
	       obj->nr_extern > 0;
}

static bool kernel_needs_btf(const struct bpf_object *obj)
{
	return obj->efile.st_ops_shndx >= 0;
}

static int bpf_object__init_btf(struct bpf_object *obj,
				Elf_Data *btf_data,
				Elf_Data *btf_ext_data)
{
	int err = -ENOENT;

	if (btf_data) {
		obj->btf = btf__new(btf_data->d_buf, btf_data->d_size);
		err = libbpf_get_error(obj->btf);
		if (err) {
			obj->btf = NULL;
			pr_warn("Error loading ELF section %s: %d.\n", BTF_ELF_SEC, err);
			goto out;
		}
		/* enforce 8-byte pointers for BPF-targeted BTFs */
		btf__set_pointer_size(obj->btf, 8);
	}
	if (btf_ext_data) {
		if (!obj->btf) {
			pr_debug("Ignore ELF section %s because its depending ELF section %s is not found.\n",
				 BTF_EXT_ELF_SEC, BTF_ELF_SEC);
			goto out;
		}
		obj->btf_ext = btf_ext__new(btf_ext_data->d_buf, btf_ext_data->d_size);
		err = libbpf_get_error(obj->btf_ext);
		if (err) {
			pr_warn("Error loading ELF section %s: %d. Ignored and continue.\n",
				BTF_EXT_ELF_SEC, err);
			obj->btf_ext = NULL;
			goto out;
		}
	}
out:
	if (err && libbpf_needs_btf(obj)) {
		pr_warn("BTF is required, but is missing or corrupted.\n");
		return err;
	}
	return 0;
}

static int compare_vsi_off(const void *_a, const void *_b)
{
	const struct btf_var_secinfo *a = _a;
	const struct btf_var_secinfo *b = _b;

	return a->offset - b->offset;
}

static int btf_fixup_datasec(struct bpf_object *obj, struct btf *btf,
			     struct btf_type *t)
{
	__u32 size = 0, off = 0, i, vars = btf_vlen(t);
	const char *name = btf__name_by_offset(btf, t->name_off);
	const struct btf_type *t_var;
	struct btf_var_secinfo *vsi;
	const struct btf_var *var;
	int ret;

	if (!name) {
		pr_debug("No name found in string section for DATASEC kind.\n");
		return -ENOENT;
	}

	/* .extern datasec size and var offsets were set correctly during
	 * extern collection step, so just skip straight to sorting variables
	 */
	if (t->size)
		goto sort_vars;

	ret = find_elf_sec_sz(obj, name, &size);
	if (ret || !size || (t->size && t->size != size)) {
		pr_debug("Invalid size for section %s: %u bytes\n", name, size);
		return -ENOENT;
	}

	t->size = size;

	for (i = 0, vsi = btf_var_secinfos(t); i < vars; i++, vsi++) {
		t_var = btf__type_by_id(btf, vsi->type);
		if (!t_var || !btf_is_var(t_var)) {
			pr_debug("Non-VAR type seen in section %s\n", name);
			return -EINVAL;
		}

		var = btf_var(t_var);
		if (var->linkage == BTF_VAR_STATIC)
			continue;

		name = btf__name_by_offset(btf, t_var->name_off);
		if (!name) {
			pr_debug("No name found in string section for VAR kind\n");
			return -ENOENT;
		}

		ret = find_elf_var_offset(obj, name, &off);
		if (ret) {
			pr_debug("No offset found in symbol table for VAR %s\n",
				 name);
			return -ENOENT;
		}

		vsi->offset = off;
	}

sort_vars:
	qsort(btf_var_secinfos(t), vars, sizeof(*vsi), compare_vsi_off);
	return 0;
}

static int btf_finalize_data(struct bpf_object *obj, struct btf *btf)
{
	int err = 0;
	__u32 i, n = btf__type_cnt(btf);

	for (i = 1; i < n; i++) {
		struct btf_type *t = btf_type_by_id(btf, i);

		/* Loader needs to fix up some of the things compiler
		 * couldn't get its hands on while emitting BTF. This
		 * is section size and global variable offset. We use
		 * the info from the ELF itself for this purpose.
		 */
		if (btf_is_datasec(t)) {
			err = btf_fixup_datasec(obj, btf, t);
			if (err)
				break;
		}
	}

	return libbpf_err(err);
}

int btf__finalize_data(struct bpf_object *obj, struct btf *btf)
{
	return btf_finalize_data(obj, btf);
}

static int bpf_object__finalize_btf(struct bpf_object *obj)
{
	int err;

	if (!obj->btf)
		return 0;

	err = btf_finalize_data(obj, obj->btf);
	if (err) {
		pr_warn("Error finalizing %s: %d.\n", BTF_ELF_SEC, err);
		return err;
	}

	return 0;
}

static bool prog_needs_vmlinux_btf(struct bpf_program *prog)
{
	if (prog->type == BPF_PROG_TYPE_STRUCT_OPS ||
	    prog->type == BPF_PROG_TYPE_LSM)
		return true;

	/* BPF_PROG_TYPE_TRACING programs which do not attach to other programs
	 * also need vmlinux BTF
	 */
	if (prog->type == BPF_PROG_TYPE_TRACING && !prog->attach_prog_fd)
		return true;

	return false;
}

static bool obj_needs_vmlinux_btf(const struct bpf_object *obj)
{
	struct bpf_program *prog;
	int i;

	/* CO-RE relocations need kernel BTF, only when btf_custom_path
	 * is not specified
	 */
	if (obj->btf_ext && obj->btf_ext->core_relo_info.len && !obj->btf_custom_path)
		return true;

	/* Support for typed ksyms needs kernel BTF */
	for (i = 0; i < obj->nr_extern; i++) {
		const struct extern_desc *ext;

		ext = &obj->externs[i];
		if (ext->type == EXT_KSYM && ext->ksym.type_id)
			return true;
	}

	bpf_object__for_each_program(prog, obj) {
		if (!prog->load)
			continue;
		if (prog_needs_vmlinux_btf(prog))
			return true;
	}

	return false;
}

static int bpf_object__load_vmlinux_btf(struct bpf_object *obj, bool force)
{
	int err;

	/* btf_vmlinux could be loaded earlier */
	if (obj->btf_vmlinux || obj->gen_loader)
		return 0;

	if (!force && !obj_needs_vmlinux_btf(obj))
		return 0;

	obj->btf_vmlinux = btf__load_vmlinux_btf();
	err = libbpf_get_error(obj->btf_vmlinux);
	if (err) {
		pr_warn("Error loading vmlinux BTF: %d\n", err);
		obj->btf_vmlinux = NULL;
		return err;
	}
	return 0;
}

static int bpf_object__sanitize_and_load_btf(struct bpf_object *obj)
{
	struct btf *kern_btf = obj->btf;
	bool btf_mandatory, sanitize;
	int i, err = 0;

	if (!obj->btf)
		return 0;

	if (!kernel_supports(obj, FEAT_BTF)) {
		if (kernel_needs_btf(obj)) {
			err = -EOPNOTSUPP;
			goto report;
		}
		pr_debug("Kernel doesn't support BTF, skipping uploading it.\n");
		return 0;
	}

	/* Even though some subprogs are global/weak, user might prefer more
	 * permissive BPF verification process that BPF verifier performs for
	 * static functions, taking into account more context from the caller
	 * functions. In such case, they need to mark such subprogs with
	 * __attribute__((visibility("hidden"))) and libbpf will adjust
	 * corresponding FUNC BTF type to be marked as static and trigger more
	 * involved BPF verification process.
	 */
	for (i = 0; i < obj->nr_programs; i++) {
		struct bpf_program *prog = &obj->programs[i];
		struct btf_type *t;
		const char *name;
		int j, n;

		if (!prog->mark_btf_static || !prog_is_subprog(obj, prog))
			continue;

		n = btf__type_cnt(obj->btf);
		for (j = 1; j < n; j++) {
			t = btf_type_by_id(obj->btf, j);
			if (!btf_is_func(t) || btf_func_linkage(t) != BTF_FUNC_GLOBAL)
				continue;

			name = btf__str_by_offset(obj->btf, t->name_off);
			if (strcmp(name, prog->name) != 0)
				continue;

			t->info = btf_type_info(BTF_KIND_FUNC, BTF_FUNC_STATIC, 0);
			break;
		}
	}

	sanitize = btf_needs_sanitization(obj);
	if (sanitize) {
		const void *raw_data;
		__u32 sz;

		/* clone BTF to sanitize a copy and leave the original intact */
		raw_data = btf__raw_data(obj->btf, &sz);
		kern_btf = btf__new(raw_data, sz);
		err = libbpf_get_error(kern_btf);
		if (err)
			return err;

		/* enforce 8-byte pointers for BPF-targeted BTFs */
		btf__set_pointer_size(obj->btf, 8);
		bpf_object__sanitize_btf(obj, kern_btf);
	}

	if (obj->gen_loader) {
		__u32 raw_size = 0;
		const void *raw_data = btf__raw_data(kern_btf, &raw_size);

		if (!raw_data)
			return -ENOMEM;
		bpf_gen__load_btf(obj->gen_loader, raw_data, raw_size);
		/* Pretend to have valid FD to pass various fd >= 0 checks.
		 * This fd == 0 will not be used with any syscall and will be reset to -1 eventually.
		 */
		btf__set_fd(kern_btf, 0);
	} else {
		/* currently BPF_BTF_LOAD only supports log_level 1 */
		err = btf_load_into_kernel(kern_btf, obj->log_buf, obj->log_size,
					   obj->log_level ? 1 : 0);
	}
	if (sanitize) {
		if (!err) {
			/* move fd to libbpf's BTF */
			btf__set_fd(obj->btf, btf__fd(kern_btf));
			btf__set_fd(kern_btf, -1);
		}
		btf__free(kern_btf);
	}
report:
	if (err) {
		btf_mandatory = kernel_needs_btf(obj);
		pr_warn("Error loading .BTF into kernel: %d. %s\n", err,
			btf_mandatory ? "BTF is mandatory, can't proceed."
				      : "BTF is optional, ignoring.");
		if (!btf_mandatory)
			err = 0;
	}
	return err;
}

static const char *elf_sym_str(const struct bpf_object *obj, size_t off)
{
	const char *name;

	name = elf_strptr(obj->efile.elf, obj->efile.strtabidx, off);
	if (!name) {
		pr_warn("elf: failed to get section name string at offset %zu from %s: %s\n",
			off, obj->path, elf_errmsg(-1));
		return NULL;
	}

	return name;
}

static const char *elf_sec_str(const struct bpf_object *obj, size_t off)
{
	const char *name;

	name = elf_strptr(obj->efile.elf, obj->efile.shstrndx, off);
	if (!name) {
		pr_warn("elf: failed to get section name string at offset %zu from %s: %s\n",
			off, obj->path, elf_errmsg(-1));
		return NULL;
	}

	return name;
}

static Elf_Scn *elf_sec_by_idx(const struct bpf_object *obj, size_t idx)
{
	Elf_Scn *scn;

	scn = elf_getscn(obj->efile.elf, idx);
	if (!scn) {
		pr_warn("elf: failed to get section(%zu) from %s: %s\n",
			idx, obj->path, elf_errmsg(-1));
		return NULL;
	}
	return scn;
}

static Elf_Scn *elf_sec_by_name(const struct bpf_object *obj, const char *name)
{
	Elf_Scn *scn = NULL;
	Elf *elf = obj->efile.elf;
	const char *sec_name;

	while ((scn = elf_nextscn(elf, scn)) != NULL) {
		sec_name = elf_sec_name(obj, scn);
		if (!sec_name)
			return NULL;

		if (strcmp(sec_name, name) != 0)
			continue;

		return scn;
	}
	return NULL;
}

static Elf64_Shdr *elf_sec_hdr(const struct bpf_object *obj, Elf_Scn *scn)
{
	Elf64_Shdr *shdr;

	if (!scn)
		return NULL;

	shdr = elf64_getshdr(scn);
	if (!shdr) {
		pr_warn("elf: failed to get section(%zu) header from %s: %s\n",
			elf_ndxscn(scn), obj->path, elf_errmsg(-1));
		return NULL;
	}

	return shdr;
}

static const char *elf_sec_name(const struct bpf_object *obj, Elf_Scn *scn)
{
	const char *name;
	Elf64_Shdr *sh;

	if (!scn)
		return NULL;

	sh = elf_sec_hdr(obj, scn);
	if (!sh)
		return NULL;

	name = elf_sec_str(obj, sh->sh_name);
	if (!name) {
		pr_warn("elf: failed to get section(%zu) name from %s: %s\n",
			elf_ndxscn(scn), obj->path, elf_errmsg(-1));
		return NULL;
	}

	return name;
}

static Elf_Data *elf_sec_data(const struct bpf_object *obj, Elf_Scn *scn)
{
	Elf_Data *data;

	if (!scn)
		return NULL;

	data = elf_getdata(scn, 0);
	if (!data) {
		pr_warn("elf: failed to get section(%zu) %s data from %s: %s\n",
			elf_ndxscn(scn), elf_sec_name(obj, scn) ?: "<?>",
			obj->path, elf_errmsg(-1));
		return NULL;
	}

	return data;
}

static Elf64_Sym *elf_sym_by_idx(const struct bpf_object *obj, size_t idx)
{
	if (idx >= obj->efile.symbols->d_size / sizeof(Elf64_Sym))
		return NULL;

	return (Elf64_Sym *)obj->efile.symbols->d_buf + idx;
}

static Elf64_Rel *elf_rel_by_idx(Elf_Data *data, size_t idx)
{
	if (idx >= data->d_size / sizeof(Elf64_Rel))
		return NULL;

	return (Elf64_Rel *)data->d_buf + idx;
}

static bool is_sec_name_dwarf(const char *name)
{
	/* approximation, but the actual list is too long */
	return str_has_pfx(name, ".debug_");
}

static bool ignore_elf_section(Elf64_Shdr *hdr, const char *name)
{
	/* no special handling of .strtab */
	if (hdr->sh_type == SHT_STRTAB)
		return true;

	/* ignore .llvm_addrsig section as well */
	if (hdr->sh_type == SHT_LLVM_ADDRSIG)
		return true;

	/* no subprograms will lead to an empty .text section, ignore it */
	if (hdr->sh_type == SHT_PROGBITS && hdr->sh_size == 0 &&
	    strcmp(name, ".text") == 0)
		return true;

	/* DWARF sections */
	if (is_sec_name_dwarf(name))
		return true;

	if (str_has_pfx(name, ".rel")) {
		name += sizeof(".rel") - 1;
		/* DWARF section relocations */
		if (is_sec_name_dwarf(name))
			return true;

		/* .BTF and .BTF.ext don't need relocations */
		if (strcmp(name, BTF_ELF_SEC) == 0 ||
		    strcmp(name, BTF_EXT_ELF_SEC) == 0)
			return true;
	}

	return false;
}

static int cmp_progs(const void *_a, const void *_b)
{
	const struct bpf_program *a = _a;
	const struct bpf_program *b = _b;

	if (a->sec_idx != b->sec_idx)
		return a->sec_idx < b->sec_idx ? -1 : 1;

	/* sec_insn_off can't be the same within the section */
	return a->sec_insn_off < b->sec_insn_off ? -1 : 1;
}

static int bpf_object__elf_collect(struct bpf_object *obj)
{
	struct elf_sec_desc *sec_desc;
	Elf *elf = obj->efile.elf;
	Elf_Data *btf_ext_data = NULL;
	Elf_Data *btf_data = NULL;
	int idx = 0, err = 0;
	const char *name;
	Elf_Data *data;
	Elf_Scn *scn;
	Elf64_Shdr *sh;

	/* ELF section indices are 0-based, but sec #0 is special "invalid"
	 * section. e_shnum does include sec #0, so e_shnum is the necessary
	 * size of an array to keep all the sections.
	 */
	obj->efile.sec_cnt = obj->efile.ehdr->e_shnum;
	obj->efile.secs = calloc(obj->efile.sec_cnt, sizeof(*obj->efile.secs));
	if (!obj->efile.secs)
		return -ENOMEM;

	/* a bunch of ELF parsing functionality depends on processing symbols,
	 * so do the first pass and find the symbol table
	 */
	scn = NULL;
	while ((scn = elf_nextscn(elf, scn)) != NULL) {
		sh = elf_sec_hdr(obj, scn);
		if (!sh)
			return -LIBBPF_ERRNO__FORMAT;

		if (sh->sh_type == SHT_SYMTAB) {
			if (obj->efile.symbols) {
				pr_warn("elf: multiple symbol tables in %s\n", obj->path);
				return -LIBBPF_ERRNO__FORMAT;
			}

			data = elf_sec_data(obj, scn);
			if (!data)
				return -LIBBPF_ERRNO__FORMAT;

			idx = elf_ndxscn(scn);

			obj->efile.symbols = data;
			obj->efile.symbols_shndx = idx;
			obj->efile.strtabidx = sh->sh_link;
		}
	}

	if (!obj->efile.symbols) {
		pr_warn("elf: couldn't find symbol table in %s, stripped object file?\n",
			obj->path);
		return -ENOENT;
	}

	scn = NULL;
	while ((scn = elf_nextscn(elf, scn)) != NULL) {
		idx = elf_ndxscn(scn);
		sec_desc = &obj->efile.secs[idx];

		sh = elf_sec_hdr(obj, scn);
		if (!sh)
			return -LIBBPF_ERRNO__FORMAT;

		name = elf_sec_str(obj, sh->sh_name);
		if (!name)
			return -LIBBPF_ERRNO__FORMAT;

		if (ignore_elf_section(sh, name))
			continue;

		data = elf_sec_data(obj, scn);
		if (!data)
			return -LIBBPF_ERRNO__FORMAT;

		pr_debug("elf: section(%d) %s, size %ld, link %d, flags %lx, type=%d\n",
			 idx, name, (unsigned long)data->d_size,
			 (int)sh->sh_link, (unsigned long)sh->sh_flags,
			 (int)sh->sh_type);

		if (strcmp(name, "license") == 0) {
			err = bpf_object__init_license(obj, data->d_buf, data->d_size);
			if (err)
				return err;
		} else if (strcmp(name, "version") == 0) {
			err = bpf_object__init_kversion(obj, data->d_buf, data->d_size);
			if (err)
				return err;
		} else if (strcmp(name, "maps") == 0) {
			obj->efile.maps_shndx = idx;
		} else if (strcmp(name, MAPS_ELF_SEC) == 0) {
			obj->efile.btf_maps_shndx = idx;
		} else if (strcmp(name, BTF_ELF_SEC) == 0) {
			if (sh->sh_type != SHT_PROGBITS)
				return -LIBBPF_ERRNO__FORMAT;
			btf_data = data;
		} else if (strcmp(name, BTF_EXT_ELF_SEC) == 0) {
			if (sh->sh_type != SHT_PROGBITS)
				return -LIBBPF_ERRNO__FORMAT;
			btf_ext_data = data;
		} else if (sh->sh_type == SHT_SYMTAB) {
			/* already processed during the first pass above */
		} else if (sh->sh_type == SHT_PROGBITS && data->d_size > 0) {
			if (sh->sh_flags & SHF_EXECINSTR) {
				if (strcmp(name, ".text") == 0)
					obj->efile.text_shndx = idx;
				err = bpf_object__add_programs(obj, data, name, idx);
				if (err)
					return err;
			} else if (strcmp(name, DATA_SEC) == 0 ||
				   str_has_pfx(name, DATA_SEC ".")) {
				sec_desc->sec_type = SEC_DATA;
				sec_desc->shdr = sh;
				sec_desc->data = data;
			} else if (strcmp(name, RODATA_SEC) == 0 ||
				   str_has_pfx(name, RODATA_SEC ".")) {
				sec_desc->sec_type = SEC_RODATA;
				sec_desc->shdr = sh;
				sec_desc->data = data;
			} else if (strcmp(name, STRUCT_OPS_SEC) == 0) {
				obj->efile.st_ops_data = data;
				obj->efile.st_ops_shndx = idx;
			} else {
				pr_info("elf: skipping unrecognized data section(%d) %s\n",
					idx, name);
			}
		} else if (sh->sh_type == SHT_REL) {
			int targ_sec_idx = sh->sh_info; /* points to other section */

			if (sh->sh_entsize != sizeof(Elf64_Rel) ||
			    targ_sec_idx >= obj->efile.sec_cnt)
				return -LIBBPF_ERRNO__FORMAT;

			/* Only do relo for section with exec instructions */
			if (!section_have_execinstr(obj, targ_sec_idx) &&
			    strcmp(name, ".rel" STRUCT_OPS_SEC) &&
			    strcmp(name, ".rel" MAPS_ELF_SEC)) {
				pr_info("elf: skipping relo section(%d) %s for section(%d) %s\n",
					idx, name, targ_sec_idx,
					elf_sec_name(obj, elf_sec_by_idx(obj, targ_sec_idx)) ?: "<?>");
				continue;
			}

			sec_desc->sec_type = SEC_RELO;
			sec_desc->shdr = sh;
			sec_desc->data = data;
		} else if (sh->sh_type == SHT_NOBITS && strcmp(name, BSS_SEC) == 0) {
			sec_desc->sec_type = SEC_BSS;
			sec_desc->shdr = sh;
			sec_desc->data = data;
		} else {
			pr_info("elf: skipping section(%d) %s (size %zu)\n", idx, name,
				(size_t)sh->sh_size);
		}
	}

	if (!obj->efile.strtabidx || obj->efile.strtabidx > idx) {
		pr_warn("elf: symbol strings section missing or invalid in %s\n", obj->path);
		return -LIBBPF_ERRNO__FORMAT;
	}

	/* sort BPF programs by section name and in-section instruction offset
	 * for faster search */
	if (obj->nr_programs)
		qsort(obj->programs, obj->nr_programs, sizeof(*obj->programs), cmp_progs);

	return bpf_object__init_btf(obj, btf_data, btf_ext_data);
}

static bool sym_is_extern(const Elf64_Sym *sym)
{
	int bind = ELF64_ST_BIND(sym->st_info);
	/* externs are symbols w/ type=NOTYPE, bind=GLOBAL|WEAK, section=UND */
	return sym->st_shndx == SHN_UNDEF &&
	       (bind == STB_GLOBAL || bind == STB_WEAK) &&
	       ELF64_ST_TYPE(sym->st_info) == STT_NOTYPE;
}

static bool sym_is_subprog(const Elf64_Sym *sym, int text_shndx)
{
	int bind = ELF64_ST_BIND(sym->st_info);
	int type = ELF64_ST_TYPE(sym->st_info);

	/* in .text section */
	if (sym->st_shndx != text_shndx)
		return false;

	/* local function */
	if (bind == STB_LOCAL && type == STT_SECTION)
		return true;

	/* global function */
	return bind == STB_GLOBAL && type == STT_FUNC;
}

static int find_extern_btf_id(const struct btf *btf, const char *ext_name)
{
	const struct btf_type *t;
	const char *tname;
	int i, n;

	if (!btf)
		return -ESRCH;

	n = btf__type_cnt(btf);
	for (i = 1; i < n; i++) {
		t = btf__type_by_id(btf, i);

		if (!btf_is_var(t) && !btf_is_func(t))
			continue;

		tname = btf__name_by_offset(btf, t->name_off);
		if (strcmp(tname, ext_name))
			continue;

		if (btf_is_var(t) &&
		    btf_var(t)->linkage != BTF_VAR_GLOBAL_EXTERN)
			return -EINVAL;

		if (btf_is_func(t) && btf_func_linkage(t) != BTF_FUNC_EXTERN)
			return -EINVAL;

		return i;
	}

	return -ENOENT;
}

static int find_extern_sec_btf_id(struct btf *btf, int ext_btf_id) {
	const struct btf_var_secinfo *vs;
	const struct btf_type *t;
	int i, j, n;

	if (!btf)
		return -ESRCH;

	n = btf__type_cnt(btf);
	for (i = 1; i < n; i++) {
		t = btf__type_by_id(btf, i);

		if (!btf_is_datasec(t))
			continue;

		vs = btf_var_secinfos(t);
		for (j = 0; j < btf_vlen(t); j++, vs++) {
			if (vs->type == ext_btf_id)
				return i;
		}
	}

	return -ENOENT;
}

static enum kcfg_type find_kcfg_type(const struct btf *btf, int id,
				     bool *is_signed)
{
	const struct btf_type *t;
	const char *name;

	t = skip_mods_and_typedefs(btf, id, NULL);
	name = btf__name_by_offset(btf, t->name_off);

	if (is_signed)
		*is_signed = false;
	switch (btf_kind(t)) {
	case BTF_KIND_INT: {
		int enc = btf_int_encoding(t);

		if (enc & BTF_INT_BOOL)
			return t->size == 1 ? KCFG_BOOL : KCFG_UNKNOWN;
		if (is_signed)
			*is_signed = enc & BTF_INT_SIGNED;
		if (t->size == 1)
			return KCFG_CHAR;
		if (t->size < 1 || t->size > 8 || (t->size & (t->size - 1)))
			return KCFG_UNKNOWN;
		return KCFG_INT;
	}
	case BTF_KIND_ENUM:
		if (t->size != 4)
			return KCFG_UNKNOWN;
		if (strcmp(name, "libbpf_tristate"))
			return KCFG_UNKNOWN;
		return KCFG_TRISTATE;
	case BTF_KIND_ARRAY:
		if (btf_array(t)->nelems == 0)
			return KCFG_UNKNOWN;
		if (find_kcfg_type(btf, btf_array(t)->type, NULL) != KCFG_CHAR)
			return KCFG_UNKNOWN;
		return KCFG_CHAR_ARR;
	default:
		return KCFG_UNKNOWN;
	}
}

static int cmp_externs(const void *_a, const void *_b)
{
	const struct extern_desc *a = _a;
	const struct extern_desc *b = _b;

	if (a->type != b->type)
		return a->type < b->type ? -1 : 1;

	if (a->type == EXT_KCFG) {
		/* descending order by alignment requirements */
		if (a->kcfg.align != b->kcfg.align)
			return a->kcfg.align > b->kcfg.align ? -1 : 1;
		/* ascending order by size, within same alignment class */
		if (a->kcfg.sz != b->kcfg.sz)
			return a->kcfg.sz < b->kcfg.sz ? -1 : 1;
	}

	/* resolve ties by name */
	return strcmp(a->name, b->name);
}

static int find_int_btf_id(const struct btf *btf)
{
	const struct btf_type *t;
	int i, n;

	n = btf__type_cnt(btf);
	for (i = 1; i < n; i++) {
		t = btf__type_by_id(btf, i);

		if (btf_is_int(t) && btf_int_bits(t) == 32)
			return i;
	}

	return 0;
}

static int add_dummy_ksym_var(struct btf *btf)
{
	int i, int_btf_id, sec_btf_id, dummy_var_btf_id;
	const struct btf_var_secinfo *vs;
	const struct btf_type *sec;

	if (!btf)
		return 0;

	sec_btf_id = btf__find_by_name_kind(btf, KSYMS_SEC,
					    BTF_KIND_DATASEC);
	if (sec_btf_id < 0)
		return 0;

	sec = btf__type_by_id(btf, sec_btf_id);
	vs = btf_var_secinfos(sec);
	for (i = 0; i < btf_vlen(sec); i++, vs++) {
		const struct btf_type *vt;

		vt = btf__type_by_id(btf, vs->type);
		if (btf_is_func(vt))
			break;
	}

	/* No func in ksyms sec.  No need to add dummy var. */
	if (i == btf_vlen(sec))
		return 0;

	int_btf_id = find_int_btf_id(btf);
	dummy_var_btf_id = btf__add_var(btf,
					"dummy_ksym",
					BTF_VAR_GLOBAL_ALLOCATED,
					int_btf_id);
	if (dummy_var_btf_id < 0)
		pr_warn("cannot create a dummy_ksym var\n");

	return dummy_var_btf_id;
}

static int bpf_object__collect_externs(struct bpf_object *obj)
{
	struct btf_type *sec, *kcfg_sec = NULL, *ksym_sec = NULL;
	const struct btf_type *t;
	struct extern_desc *ext;
	int i, n, off, dummy_var_btf_id;
	const char *ext_name, *sec_name;
	Elf_Scn *scn;
	Elf64_Shdr *sh;

	if (!obj->efile.symbols)
		return 0;

	scn = elf_sec_by_idx(obj, obj->efile.symbols_shndx);
	sh = elf_sec_hdr(obj, scn);
	if (!sh || sh->sh_entsize != sizeof(Elf64_Sym))
		return -LIBBPF_ERRNO__FORMAT;

	dummy_var_btf_id = add_dummy_ksym_var(obj->btf);
	if (dummy_var_btf_id < 0)
		return dummy_var_btf_id;

	n = sh->sh_size / sh->sh_entsize;
	pr_debug("looking for externs among %d symbols...\n", n);

	for (i = 0; i < n; i++) {
		Elf64_Sym *sym = elf_sym_by_idx(obj, i);

		if (!sym)
			return -LIBBPF_ERRNO__FORMAT;
		if (!sym_is_extern(sym))
			continue;
		ext_name = elf_sym_str(obj, sym->st_name);
		if (!ext_name || !ext_name[0])
			continue;

		ext = obj->externs;
		ext = libbpf_reallocarray(ext, obj->nr_extern + 1, sizeof(*ext));
		if (!ext)
			return -ENOMEM;
		obj->externs = ext;
		ext = &ext[obj->nr_extern];
		memset(ext, 0, sizeof(*ext));
		obj->nr_extern++;

		ext->btf_id = find_extern_btf_id(obj->btf, ext_name);
		if (ext->btf_id <= 0) {
			pr_warn("failed to find BTF for extern '%s': %d\n",
				ext_name, ext->btf_id);
			return ext->btf_id;
		}
		t = btf__type_by_id(obj->btf, ext->btf_id);
		ext->name = btf__name_by_offset(obj->btf, t->name_off);
		ext->sym_idx = i;
		ext->is_weak = ELF64_ST_BIND(sym->st_info) == STB_WEAK;

		ext->sec_btf_id = find_extern_sec_btf_id(obj->btf, ext->btf_id);
		if (ext->sec_btf_id <= 0) {
			pr_warn("failed to find BTF for extern '%s' [%d] section: %d\n",
				ext_name, ext->btf_id, ext->sec_btf_id);
			return ext->sec_btf_id;
		}
		sec = (void *)btf__type_by_id(obj->btf, ext->sec_btf_id);
		sec_name = btf__name_by_offset(obj->btf, sec->name_off);

		if (strcmp(sec_name, KCONFIG_SEC) == 0) {
			if (btf_is_func(t)) {
				pr_warn("extern function %s is unsupported under %s section\n",
					ext->name, KCONFIG_SEC);
				return -ENOTSUP;
			}
			kcfg_sec = sec;
			ext->type = EXT_KCFG;
			ext->kcfg.sz = btf__resolve_size(obj->btf, t->type);
			if (ext->kcfg.sz <= 0) {
				pr_warn("failed to resolve size of extern (kcfg) '%s': %d\n",
					ext_name, ext->kcfg.sz);
				return ext->kcfg.sz;
			}
			ext->kcfg.align = btf__align_of(obj->btf, t->type);
			if (ext->kcfg.align <= 0) {
				pr_warn("failed to determine alignment of extern (kcfg) '%s': %d\n",
					ext_name, ext->kcfg.align);
				return -EINVAL;
			}
			ext->kcfg.type = find_kcfg_type(obj->btf, t->type,
						        &ext->kcfg.is_signed);
			if (ext->kcfg.type == KCFG_UNKNOWN) {
				pr_warn("extern (kcfg) '%s' type is unsupported\n", ext_name);
				return -ENOTSUP;
			}
		} else if (strcmp(sec_name, KSYMS_SEC) == 0) {
			ksym_sec = sec;
			ext->type = EXT_KSYM;
			skip_mods_and_typedefs(obj->btf, t->type,
					       &ext->ksym.type_id);
		} else {
			pr_warn("unrecognized extern section '%s'\n", sec_name);
			return -ENOTSUP;
		}
	}
	pr_debug("collected %d externs total\n", obj->nr_extern);

	if (!obj->nr_extern)
		return 0;

	/* sort externs by type, for kcfg ones also by (align, size, name) */
	qsort(obj->externs, obj->nr_extern, sizeof(*ext), cmp_externs);

	/* for .ksyms section, we need to turn all externs into allocated
	 * variables in BTF to pass kernel verification; we do this by
	 * pretending that each extern is a 8-byte variable
	 */
	if (ksym_sec) {
		/* find existing 4-byte integer type in BTF to use for fake
		 * extern variables in DATASEC
		 */
		int int_btf_id = find_int_btf_id(obj->btf);
		/* For extern function, a dummy_var added earlier
		 * will be used to replace the vs->type and
		 * its name string will be used to refill
		 * the missing param's name.
		 */
		const struct btf_type *dummy_var;

		dummy_var = btf__type_by_id(obj->btf, dummy_var_btf_id);
		for (i = 0; i < obj->nr_extern; i++) {
			ext = &obj->externs[i];
			if (ext->type != EXT_KSYM)
				continue;
			pr_debug("extern (ksym) #%d: symbol %d, name %s\n",
				 i, ext->sym_idx, ext->name);
		}

		sec = ksym_sec;
		n = btf_vlen(sec);
		for (i = 0, off = 0; i < n; i++, off += sizeof(int)) {
			struct btf_var_secinfo *vs = btf_var_secinfos(sec) + i;
			struct btf_type *vt;

			vt = (void *)btf__type_by_id(obj->btf, vs->type);
			ext_name = btf__name_by_offset(obj->btf, vt->name_off);
			ext = find_extern_by_name(obj, ext_name);
			if (!ext) {
				pr_warn("failed to find extern definition for BTF %s '%s'\n",
					btf_kind_str(vt), ext_name);
				return -ESRCH;
			}
			if (btf_is_func(vt)) {
				const struct btf_type *func_proto;
				struct btf_param *param;
				int j;

				func_proto = btf__type_by_id(obj->btf,
							     vt->type);
				param = btf_params(func_proto);
				/* Reuse the dummy_var string if the
				 * func proto does not have param name.
				 */
				for (j = 0; j < btf_vlen(func_proto); j++)
					if (param[j].type && !param[j].name_off)
						param[j].name_off =
							dummy_var->name_off;
				vs->type = dummy_var_btf_id;
				vt->info &= ~0xffff;
				vt->info |= BTF_FUNC_GLOBAL;
			} else {
				btf_var(vt)->linkage = BTF_VAR_GLOBAL_ALLOCATED;
				vt->type = int_btf_id;
			}
			vs->offset = off;
			vs->size = sizeof(int);
		}
		sec->size = off;
	}

	if (kcfg_sec) {
		sec = kcfg_sec;
		/* for kcfg externs calculate their offsets within a .kconfig map */
		off = 0;
		for (i = 0; i < obj->nr_extern; i++) {
			ext = &obj->externs[i];
			if (ext->type != EXT_KCFG)
				continue;

			ext->kcfg.data_off = roundup(off, ext->kcfg.align);
			off = ext->kcfg.data_off + ext->kcfg.sz;
			pr_debug("extern (kcfg) #%d: symbol %d, off %u, name %s\n",
				 i, ext->sym_idx, ext->kcfg.data_off, ext->name);
		}
		sec->size = off;
		n = btf_vlen(sec);
		for (i = 0; i < n; i++) {
			struct btf_var_secinfo *vs = btf_var_secinfos(sec) + i;

			t = btf__type_by_id(obj->btf, vs->type);
			ext_name = btf__name_by_offset(obj->btf, t->name_off);
			ext = find_extern_by_name(obj, ext_name);
			if (!ext) {
				pr_warn("failed to find extern definition for BTF var '%s'\n",
					ext_name);
				return -ESRCH;
			}
			btf_var(t)->linkage = BTF_VAR_GLOBAL_ALLOCATED;
			vs->offset = ext->kcfg.data_off;
		}
	}
	return 0;
}

struct bpf_program *
bpf_object__find_program_by_title(const struct bpf_object *obj,
				  const char *title)
{
	struct bpf_program *pos;

	bpf_object__for_each_program(pos, obj) {
		if (pos->sec_name && !strcmp(pos->sec_name, title))
			return pos;
	}
	return errno = ENOENT, NULL;
}

static bool prog_is_subprog(const struct bpf_object *obj,
			    const struct bpf_program *prog)
{
	/* For legacy reasons, libbpf supports an entry-point BPF programs
	 * without SEC() attribute, i.e., those in the .text section. But if
	 * there are 2 or more such programs in the .text section, they all
	 * must be subprograms called from entry-point BPF programs in
	 * designated SEC()'tions, otherwise there is no way to distinguish
	 * which of those programs should be loaded vs which are a subprogram.
	 * Similarly, if there is a function/program in .text and at least one
	 * other BPF program with custom SEC() attribute, then we just assume
	 * .text programs are subprograms (even if they are not called from
	 * other programs), because libbpf never explicitly supported mixing
	 * SEC()-designated BPF programs and .text entry-point BPF programs.
	 */
	return prog->sec_idx == obj->efile.text_shndx && obj->nr_programs > 1;
}

struct bpf_program *
bpf_object__find_program_by_name(const struct bpf_object *obj,
				 const char *name)
{
	struct bpf_program *prog;

	bpf_object__for_each_program(prog, obj) {
		if (prog_is_subprog(obj, prog))
			continue;
		if (!strcmp(prog->name, name))
			return prog;
	}
	return errno = ENOENT, NULL;
}

static bool bpf_object__shndx_is_data(const struct bpf_object *obj,
				      int shndx)
{
	switch (obj->efile.secs[shndx].sec_type) {
	case SEC_BSS:
	case SEC_DATA:
	case SEC_RODATA:
		return true;
	default:
		return false;
	}
}

static bool bpf_object__shndx_is_maps(const struct bpf_object *obj,
				      int shndx)
{
	return shndx == obj->efile.maps_shndx ||
	       shndx == obj->efile.btf_maps_shndx;
}

static enum libbpf_map_type
bpf_object__section_to_libbpf_map_type(const struct bpf_object *obj, int shndx)
{
	if (shndx == obj->efile.symbols_shndx)
		return LIBBPF_MAP_KCONFIG;

	switch (obj->efile.secs[shndx].sec_type) {
	case SEC_BSS:
		return LIBBPF_MAP_BSS;
	case SEC_DATA:
		return LIBBPF_MAP_DATA;
	case SEC_RODATA:
		return LIBBPF_MAP_RODATA;
	default:
		return LIBBPF_MAP_UNSPEC;
	}
}

static int bpf_program__record_reloc(struct bpf_program *prog,
				     struct reloc_desc *reloc_desc,
				     __u32 insn_idx, const char *sym_name,
				     const Elf64_Sym *sym, const Elf64_Rel *rel)
{
	struct bpf_insn *insn = &prog->insns[insn_idx];
	size_t map_idx, nr_maps = prog->obj->nr_maps;
	struct bpf_object *obj = prog->obj;
	__u32 shdr_idx = sym->st_shndx;
	enum libbpf_map_type type;
	const char *sym_sec_name;
	struct bpf_map *map;

	if (!is_call_insn(insn) && !is_ldimm64_insn(insn)) {
		pr_warn("prog '%s': invalid relo against '%s' for insns[%d].code 0x%x\n",
			prog->name, sym_name, insn_idx, insn->code);
		return -LIBBPF_ERRNO__RELOC;
	}

	if (sym_is_extern(sym)) {
		int sym_idx = ELF64_R_SYM(rel->r_info);
		int i, n = obj->nr_extern;
		struct extern_desc *ext;

		for (i = 0; i < n; i++) {
			ext = &obj->externs[i];
			if (ext->sym_idx == sym_idx)
				break;
		}
		if (i >= n) {
			pr_warn("prog '%s': extern relo failed to find extern for '%s' (%d)\n",
				prog->name, sym_name, sym_idx);
			return -LIBBPF_ERRNO__RELOC;
		}
		pr_debug("prog '%s': found extern #%d '%s' (sym %d) for insn #%u\n",
			 prog->name, i, ext->name, ext->sym_idx, insn_idx);
		if (insn->code == (BPF_JMP | BPF_CALL))
			reloc_desc->type = RELO_EXTERN_FUNC;
		else
			reloc_desc->type = RELO_EXTERN_VAR;
		reloc_desc->insn_idx = insn_idx;
		reloc_desc->sym_off = i; /* sym_off stores extern index */
		return 0;
	}

	/* sub-program call relocation */
	if (is_call_insn(insn)) {
		if (insn->src_reg != BPF_PSEUDO_CALL) {
			pr_warn("prog '%s': incorrect bpf_call opcode\n", prog->name);
			return -LIBBPF_ERRNO__RELOC;
		}
		/* text_shndx can be 0, if no default "main" program exists */
		if (!shdr_idx || shdr_idx != obj->efile.text_shndx) {
			sym_sec_name = elf_sec_name(obj, elf_sec_by_idx(obj, shdr_idx));
			pr_warn("prog '%s': bad call relo against '%s' in section '%s'\n",
				prog->name, sym_name, sym_sec_name);
			return -LIBBPF_ERRNO__RELOC;
		}
		if (sym->st_value % BPF_INSN_SZ) {
			pr_warn("prog '%s': bad call relo against '%s' at offset %zu\n",
				prog->name, sym_name, (size_t)sym->st_value);
			return -LIBBPF_ERRNO__RELOC;
		}
		reloc_desc->type = RELO_CALL;
		reloc_desc->insn_idx = insn_idx;
		reloc_desc->sym_off = sym->st_value;
		return 0;
	}

	if (!shdr_idx || shdr_idx >= SHN_LORESERVE) {
		pr_warn("prog '%s': invalid relo against '%s' in special section 0x%x; forgot to initialize global var?..\n",
			prog->name, sym_name, shdr_idx);
		return -LIBBPF_ERRNO__RELOC;
	}

	/* loading subprog addresses */
	if (sym_is_subprog(sym, obj->efile.text_shndx)) {
		/* global_func: sym->st_value = offset in the section, insn->imm = 0.
		 * local_func: sym->st_value = 0, insn->imm = offset in the section.
		 */
		if ((sym->st_value % BPF_INSN_SZ) || (insn->imm % BPF_INSN_SZ)) {
			pr_warn("prog '%s': bad subprog addr relo against '%s' at offset %zu+%d\n",
				prog->name, sym_name, (size_t)sym->st_value, insn->imm);
			return -LIBBPF_ERRNO__RELOC;
		}

		reloc_desc->type = RELO_SUBPROG_ADDR;
		reloc_desc->insn_idx = insn_idx;
		reloc_desc->sym_off = sym->st_value;
		return 0;
	}

	type = bpf_object__section_to_libbpf_map_type(obj, shdr_idx);
	sym_sec_name = elf_sec_name(obj, elf_sec_by_idx(obj, shdr_idx));

	/* generic map reference relocation */
	if (type == LIBBPF_MAP_UNSPEC) {
		if (!bpf_object__shndx_is_maps(obj, shdr_idx)) {
			pr_warn("prog '%s': bad map relo against '%s' in section '%s'\n",
				prog->name, sym_name, sym_sec_name);
			return -LIBBPF_ERRNO__RELOC;
		}
		for (map_idx = 0; map_idx < nr_maps; map_idx++) {
			map = &obj->maps[map_idx];
			if (map->libbpf_type != type ||
			    map->sec_idx != sym->st_shndx ||
			    map->sec_offset != sym->st_value)
				continue;
			pr_debug("prog '%s': found map %zd (%s, sec %d, off %zu) for insn #%u\n",
				 prog->name, map_idx, map->name, map->sec_idx,
				 map->sec_offset, insn_idx);
			break;
		}
		if (map_idx >= nr_maps) {
			pr_warn("prog '%s': map relo failed to find map for section '%s', off %zu\n",
				prog->name, sym_sec_name, (size_t)sym->st_value);
			return -LIBBPF_ERRNO__RELOC;
		}
		reloc_desc->type = RELO_LD64;
		reloc_desc->insn_idx = insn_idx;
		reloc_desc->map_idx = map_idx;
		reloc_desc->sym_off = 0; /* sym->st_value determines map_idx */
		return 0;
	}

	/* global data map relocation */
	if (!bpf_object__shndx_is_data(obj, shdr_idx)) {
		pr_warn("prog '%s': bad data relo against section '%s'\n",
			prog->name, sym_sec_name);
		return -LIBBPF_ERRNO__RELOC;
	}
	for (map_idx = 0; map_idx < nr_maps; map_idx++) {
		map = &obj->maps[map_idx];
		if (map->libbpf_type != type || map->sec_idx != sym->st_shndx)
			continue;
		pr_debug("prog '%s': found data map %zd (%s, sec %d, off %zu) for insn %u\n",
			 prog->name, map_idx, map->name, map->sec_idx,
			 map->sec_offset, insn_idx);
		break;
	}
	if (map_idx >= nr_maps) {
		pr_warn("prog '%s': data relo failed to find map for section '%s'\n",
			prog->name, sym_sec_name);
		return -LIBBPF_ERRNO__RELOC;
	}

	reloc_desc->type = RELO_DATA;
	reloc_desc->insn_idx = insn_idx;
	reloc_desc->map_idx = map_idx;
	reloc_desc->sym_off = sym->st_value;
	return 0;
}

static bool prog_contains_insn(const struct bpf_program *prog, size_t insn_idx)
{
	return insn_idx >= prog->sec_insn_off &&
	       insn_idx < prog->sec_insn_off + prog->sec_insn_cnt;
}

static struct bpf_program *find_prog_by_sec_insn(const struct bpf_object *obj,
						 size_t sec_idx, size_t insn_idx)
{
	int l = 0, r = obj->nr_programs - 1, m;
	struct bpf_program *prog;

	while (l < r) {
		m = l + (r - l + 1) / 2;
		prog = &obj->programs[m];

		if (prog->sec_idx < sec_idx ||
		    (prog->sec_idx == sec_idx && prog->sec_insn_off <= insn_idx))
			l = m;
		else
			r = m - 1;
	}
	/* matching program could be at index l, but it still might be the
	 * wrong one, so we need to double check conditions for the last time
	 */
	prog = &obj->programs[l];
	if (prog->sec_idx == sec_idx && prog_contains_insn(prog, insn_idx))
		return prog;
	return NULL;
}

static int
bpf_object__collect_prog_relos(struct bpf_object *obj, Elf64_Shdr *shdr, Elf_Data *data)
{
	const char *relo_sec_name, *sec_name;
	size_t sec_idx = shdr->sh_info, sym_idx;
	struct bpf_program *prog;
	struct reloc_desc *relos;
	int err, i, nrels;
	const char *sym_name;
	__u32 insn_idx;
	Elf_Scn *scn;
	Elf_Data *scn_data;
	Elf64_Sym *sym;
	Elf64_Rel *rel;

	if (sec_idx >= obj->efile.sec_cnt)
		return -EINVAL;

	scn = elf_sec_by_idx(obj, sec_idx);
	scn_data = elf_sec_data(obj, scn);

	relo_sec_name = elf_sec_str(obj, shdr->sh_name);
	sec_name = elf_sec_name(obj, scn);
	if (!relo_sec_name || !sec_name)
		return -EINVAL;

	pr_debug("sec '%s': collecting relocation for section(%zu) '%s'\n",
		 relo_sec_name, sec_idx, sec_name);
	nrels = shdr->sh_size / shdr->sh_entsize;

	for (i = 0; i < nrels; i++) {
		rel = elf_rel_by_idx(data, i);
		if (!rel) {
			pr_warn("sec '%s': failed to get relo #%d\n", relo_sec_name, i);
			return -LIBBPF_ERRNO__FORMAT;
		}

		sym_idx = ELF64_R_SYM(rel->r_info);
		sym = elf_sym_by_idx(obj, sym_idx);
		if (!sym) {
			pr_warn("sec '%s': symbol #%zu not found for relo #%d\n",
				relo_sec_name, sym_idx, i);
			return -LIBBPF_ERRNO__FORMAT;
		}

		if (sym->st_shndx >= obj->efile.sec_cnt) {
			pr_warn("sec '%s': corrupted symbol #%zu pointing to invalid section #%zu for relo #%d\n",
				relo_sec_name, sym_idx, (size_t)sym->st_shndx, i);
			return -LIBBPF_ERRNO__FORMAT;
		}

		if (rel->r_offset % BPF_INSN_SZ || rel->r_offset >= scn_data->d_size) {
			pr_warn("sec '%s': invalid offset 0x%zx for relo #%d\n",
				relo_sec_name, (size_t)rel->r_offset, i);
			return -LIBBPF_ERRNO__FORMAT;
		}

		insn_idx = rel->r_offset / BPF_INSN_SZ;
		/* relocations against static functions are recorded as
		 * relocations against the section that contains a function;
		 * in such case, symbol will be STT_SECTION and sym.st_name
		 * will point to empty string (0), so fetch section name
		 * instead
		 */
		if (ELF64_ST_TYPE(sym->st_info) == STT_SECTION && sym->st_name == 0)
			sym_name = elf_sec_name(obj, elf_sec_by_idx(obj, sym->st_shndx));
		else
			sym_name = elf_sym_str(obj, sym->st_name);
		sym_name = sym_name ?: "<?";

		pr_debug("sec '%s': relo #%d: insn #%u against '%s'\n",
			 relo_sec_name, i, insn_idx, sym_name);

		prog = find_prog_by_sec_insn(obj, sec_idx, insn_idx);
		if (!prog) {
			pr_debug("sec '%s': relo #%d: couldn't find program in section '%s' for insn #%u, probably overridden weak function, skipping...\n",
				relo_sec_name, i, sec_name, insn_idx);
			continue;
		}

		relos = libbpf_reallocarray(prog->reloc_desc,
					    prog->nr_reloc + 1, sizeof(*relos));
		if (!relos)
			return -ENOMEM;
		prog->reloc_desc = relos;

		/* adjust insn_idx to local BPF program frame of reference */
		insn_idx -= prog->sec_insn_off;
		err = bpf_program__record_reloc(prog, &relos[prog->nr_reloc],
						insn_idx, sym_name, sym, rel);
		if (err)
			return err;

		prog->nr_reloc++;
	}
	return 0;
}

static int bpf_map_find_btf_info(struct bpf_object *obj, struct bpf_map *map)
{
	struct bpf_map_def *def = &map->def;
	__u32 key_type_id = 0, value_type_id = 0;
	int ret;

	/* if it's BTF-defined map, we don't need to search for type IDs.
	 * For struct_ops map, it does not need btf_key_type_id and
	 * btf_value_type_id.
	 */
	if (map->sec_idx == obj->efile.btf_maps_shndx ||
	    bpf_map__is_struct_ops(map))
		return 0;

	if (!bpf_map__is_internal(map)) {
		ret = btf__get_map_kv_tids(obj->btf, map->name, def->key_size,
					   def->value_size, &key_type_id,
					   &value_type_id);
	} else {
		/*
		 * LLVM annotates global data differently in BTF, that is,
		 * only as '.data', '.bss' or '.rodata'.
		 */
		ret = btf__find_by_name(obj->btf, map->real_name);
	}
	if (ret < 0)
		return ret;

	map->btf_key_type_id = key_type_id;
	map->btf_value_type_id = bpf_map__is_internal(map) ?
				 ret : value_type_id;
	return 0;
}

static int bpf_get_map_info_from_fdinfo(int fd, struct bpf_map_info *info)
{
	char file[PATH_MAX], buff[4096];
	FILE *fp;
	__u32 val;
	int err;

	snprintf(file, sizeof(file), "/proc/%d/fdinfo/%d", getpid(), fd);
	memset(info, 0, sizeof(*info));

	fp = fopen(file, "r");
	if (!fp) {
		err = -errno;
		pr_warn("failed to open %s: %d. No procfs support?\n", file,
			err);
		return err;
	}

	while (fgets(buff, sizeof(buff), fp)) {
		if (sscanf(buff, "map_type:\t%u", &val) == 1)
			info->type = val;
		else if (sscanf(buff, "key_size:\t%u", &val) == 1)
			info->key_size = val;
		else if (sscanf(buff, "value_size:\t%u", &val) == 1)
			info->value_size = val;
		else if (sscanf(buff, "max_entries:\t%u", &val) == 1)
			info->max_entries = val;
		else if (sscanf(buff, "map_flags:\t%i", &val) == 1)
			info->map_flags = val;
	}

	fclose(fp);

	return 0;
}

int bpf_map__reuse_fd(struct bpf_map *map, int fd)
{
	struct bpf_map_info info = {};
	__u32 len = sizeof(info);
	int new_fd, err;
	char *new_name;

	err = bpf_obj_get_info_by_fd(fd, &info, &len);
	if (err && errno == EINVAL)
		err = bpf_get_map_info_from_fdinfo(fd, &info);
	if (err)
		return libbpf_err(err);

	new_name = strdup(info.name);
	if (!new_name)
		return libbpf_err(-errno);

	new_fd = open("/", O_RDONLY | O_CLOEXEC);
	if (new_fd < 0) {
		err = -errno;
		goto err_free_new_name;
	}

	new_fd = dup3(fd, new_fd, O_CLOEXEC);
	if (new_fd < 0) {
		err = -errno;
		goto err_close_new_fd;
	}

	err = zclose(map->fd);
	if (err) {
		err = -errno;
		goto err_close_new_fd;
	}
	free(map->name);

	map->fd = new_fd;
	map->name = new_name;
	map->def.type = info.type;
	map->def.key_size = info.key_size;
	map->def.value_size = info.value_size;
	map->def.max_entries = info.max_entries;
	map->def.map_flags = info.map_flags;
	map->btf_key_type_id = info.btf_key_type_id;
	map->btf_value_type_id = info.btf_value_type_id;
	map->reused = true;
	map->map_extra = info.map_extra;

	return 0;

err_close_new_fd:
	close(new_fd);
err_free_new_name:
	free(new_name);
	return libbpf_err(err);
}

__u32 bpf_map__max_entries(const struct bpf_map *map)
{
	return map->def.max_entries;
}

struct bpf_map *bpf_map__inner_map(struct bpf_map *map)
{
	if (!bpf_map_type__is_map_in_map(map->def.type))
		return errno = EINVAL, NULL;

	return map->inner_map;
}

int bpf_map__set_max_entries(struct bpf_map *map, __u32 max_entries)
{
	if (map->fd >= 0)
		return libbpf_err(-EBUSY);
	map->def.max_entries = max_entries;
	return 0;
}

int bpf_map__resize(struct bpf_map *map, __u32 max_entries)
{
	if (!map || !max_entries)
		return libbpf_err(-EINVAL);

	return bpf_map__set_max_entries(map, max_entries);
}

static int
bpf_object__probe_loading(struct bpf_object *obj)
{
	char *cp, errmsg[STRERR_BUFSIZE];
	struct bpf_insn insns[] = {
		BPF_MOV64_IMM(BPF_REG_0, 0),
		BPF_EXIT_INSN(),
	};
	int ret, insn_cnt = ARRAY_SIZE(insns);

	if (obj->gen_loader)
		return 0;

	ret = bump_rlimit_memlock();
	if (ret)
		pr_warn("Failed to bump RLIMIT_MEMLOCK (err = %d), you might need to do it explicitly!\n", ret);

	/* make sure basic loading works */
	ret = bpf_prog_load(BPF_PROG_TYPE_SOCKET_FILTER, NULL, "GPL", insns, insn_cnt, NULL);
	if (ret < 0)
		ret = bpf_prog_load(BPF_PROG_TYPE_TRACEPOINT, NULL, "GPL", insns, insn_cnt, NULL);
	if (ret < 0) {
		ret = errno;
		cp = libbpf_strerror_r(ret, errmsg, sizeof(errmsg));
		pr_warn("Error in %s():%s(%d). Couldn't load trivial BPF "
			"program. Make sure your kernel supports BPF "
			"(CONFIG_BPF_SYSCALL=y) and/or that RLIMIT_MEMLOCK is "
			"set to big enough value.\n", __func__, cp, ret);
		return -ret;
	}
	close(ret);

	return 0;
}

static int probe_fd(int fd)
{
	if (fd >= 0)
		close(fd);
	return fd >= 0;
}

static int probe_kern_prog_name(void)
{
	struct bpf_insn insns[] = {
		BPF_MOV64_IMM(BPF_REG_0, 0),
		BPF_EXIT_INSN(),
	};
	int ret, insn_cnt = ARRAY_SIZE(insns);

	/* make sure loading with name works */
	ret = bpf_prog_load(BPF_PROG_TYPE_SOCKET_FILTER, "test", "GPL", insns, insn_cnt, NULL);
	return probe_fd(ret);
}

static int probe_kern_global_data(void)
{
	char *cp, errmsg[STRERR_BUFSIZE];
	struct bpf_insn insns[] = {
		BPF_LD_MAP_VALUE(BPF_REG_1, 0, 16),
		BPF_ST_MEM(BPF_DW, BPF_REG_1, 0, 42),
		BPF_MOV64_IMM(BPF_REG_0, 0),
		BPF_EXIT_INSN(),
	};
	int ret, map, insn_cnt = ARRAY_SIZE(insns);

	map = bpf_map_create(BPF_MAP_TYPE_ARRAY, NULL, sizeof(int), 32, 1, NULL);
	if (map < 0) {
		ret = -errno;
		cp = libbpf_strerror_r(ret, errmsg, sizeof(errmsg));
		pr_warn("Error in %s():%s(%d). Couldn't create simple array map.\n",
			__func__, cp, -ret);
		return ret;
	}

	insns[0].imm = map;

	ret = bpf_prog_load(BPF_PROG_TYPE_SOCKET_FILTER, NULL, "GPL", insns, insn_cnt, NULL);
	close(map);
	return probe_fd(ret);
}

static int probe_kern_btf(void)
{
	static const char strs[] = "\0int";
	__u32 types[] = {
		/* int */
		BTF_TYPE_INT_ENC(1, BTF_INT_SIGNED, 0, 32, 4),
	};

	return probe_fd(libbpf__load_raw_btf((char *)types, sizeof(types),
					     strs, sizeof(strs)));
}

static int probe_kern_btf_func(void)
{
	static const char strs[] = "\0int\0x\0a";
	/* void x(int a) {} */
	__u32 types[] = {
		/* int */
		BTF_TYPE_INT_ENC(1, BTF_INT_SIGNED, 0, 32, 4),  /* [1] */
		/* FUNC_PROTO */                                /* [2] */
		BTF_TYPE_ENC(0, BTF_INFO_ENC(BTF_KIND_FUNC_PROTO, 0, 1), 0),
		BTF_PARAM_ENC(7, 1),
		/* FUNC x */                                    /* [3] */
		BTF_TYPE_ENC(5, BTF_INFO_ENC(BTF_KIND_FUNC, 0, 0), 2),
	};

	return probe_fd(libbpf__load_raw_btf((char *)types, sizeof(types),
					     strs, sizeof(strs)));
}

static int probe_kern_btf_func_global(void)
{
	static const char strs[] = "\0int\0x\0a";
	/* static void x(int a) {} */
	__u32 types[] = {
		/* int */
		BTF_TYPE_INT_ENC(1, BTF_INT_SIGNED, 0, 32, 4),  /* [1] */
		/* FUNC_PROTO */                                /* [2] */
		BTF_TYPE_ENC(0, BTF_INFO_ENC(BTF_KIND_FUNC_PROTO, 0, 1), 0),
		BTF_PARAM_ENC(7, 1),
		/* FUNC x BTF_FUNC_GLOBAL */                    /* [3] */
		BTF_TYPE_ENC(5, BTF_INFO_ENC(BTF_KIND_FUNC, 0, BTF_FUNC_GLOBAL), 2),
	};

	return probe_fd(libbpf__load_raw_btf((char *)types, sizeof(types),
					     strs, sizeof(strs)));
}

static int probe_kern_btf_datasec(void)
{
	static const char strs[] = "\0x\0.data";
	/* static int a; */
	__u32 types[] = {
		/* int */
		BTF_TYPE_INT_ENC(0, BTF_INT_SIGNED, 0, 32, 4),  /* [1] */
		/* VAR x */                                     /* [2] */
		BTF_TYPE_ENC(1, BTF_INFO_ENC(BTF_KIND_VAR, 0, 0), 1),
		BTF_VAR_STATIC,
		/* DATASEC val */                               /* [3] */
		BTF_TYPE_ENC(3, BTF_INFO_ENC(BTF_KIND_DATASEC, 0, 1), 4),
		BTF_VAR_SECINFO_ENC(2, 0, 4),
	};

	return probe_fd(libbpf__load_raw_btf((char *)types, sizeof(types),
					     strs, sizeof(strs)));
}

static int probe_kern_btf_float(void)
{
	static const char strs[] = "\0float";
	__u32 types[] = {
		/* float */
		BTF_TYPE_FLOAT_ENC(1, 4),
	};

	return probe_fd(libbpf__load_raw_btf((char *)types, sizeof(types),
					     strs, sizeof(strs)));
}

static int probe_kern_btf_decl_tag(void)
{
	static const char strs[] = "\0tag";
	__u32 types[] = {
		/* int */
		BTF_TYPE_INT_ENC(0, BTF_INT_SIGNED, 0, 32, 4),  /* [1] */
		/* VAR x */                                     /* [2] */
		BTF_TYPE_ENC(1, BTF_INFO_ENC(BTF_KIND_VAR, 0, 0), 1),
		BTF_VAR_STATIC,
		/* attr */
		BTF_TYPE_DECL_TAG_ENC(1, 2, -1),
	};

	return probe_fd(libbpf__load_raw_btf((char *)types, sizeof(types),
					     strs, sizeof(strs)));
}

static int probe_kern_btf_type_tag(void)
{
	static const char strs[] = "\0tag";
	__u32 types[] = {
		/* int */
		BTF_TYPE_INT_ENC(0, BTF_INT_SIGNED, 0, 32, 4),		/* [1] */
		/* attr */
		BTF_TYPE_TYPE_TAG_ENC(1, 1),				/* [2] */
		/* ptr */
		BTF_TYPE_ENC(0, BTF_INFO_ENC(BTF_KIND_PTR, 0, 0), 2),	/* [3] */
	};

	return probe_fd(libbpf__load_raw_btf((char *)types, sizeof(types),
					     strs, sizeof(strs)));
}

static int probe_kern_array_mmap(void)
{
	LIBBPF_OPTS(bpf_map_create_opts, opts, .map_flags = BPF_F_MMAPABLE);
	int fd;

	fd = bpf_map_create(BPF_MAP_TYPE_ARRAY, NULL, sizeof(int), sizeof(int), 1, &opts);
	return probe_fd(fd);
}

static int probe_kern_exp_attach_type(void)
{
	LIBBPF_OPTS(bpf_prog_load_opts, opts, .expected_attach_type = BPF_CGROUP_INET_SOCK_CREATE);
	struct bpf_insn insns[] = {
		BPF_MOV64_IMM(BPF_REG_0, 0),
		BPF_EXIT_INSN(),
	};
	int fd, insn_cnt = ARRAY_SIZE(insns);

	/* use any valid combination of program type and (optional)
	 * non-zero expected attach type (i.e., not a BPF_CGROUP_INET_INGRESS)
	 * to see if kernel supports expected_attach_type field for
	 * BPF_PROG_LOAD command
	 */
	fd = bpf_prog_load(BPF_PROG_TYPE_CGROUP_SOCK, NULL, "GPL", insns, insn_cnt, &opts);
	return probe_fd(fd);
}

static int probe_kern_probe_read_kernel(void)
{
	struct bpf_insn insns[] = {
		BPF_MOV64_REG(BPF_REG_1, BPF_REG_10),	/* r1 = r10 (fp) */
		BPF_ALU64_IMM(BPF_ADD, BPF_REG_1, -8),	/* r1 += -8 */
		BPF_MOV64_IMM(BPF_REG_2, 8),		/* r2 = 8 */
		BPF_MOV64_IMM(BPF_REG_3, 0),		/* r3 = 0 */
		BPF_RAW_INSN(BPF_JMP | BPF_CALL, 0, 0, 0, BPF_FUNC_probe_read_kernel),
		BPF_EXIT_INSN(),
	};
	int fd, insn_cnt = ARRAY_SIZE(insns);

	fd = bpf_prog_load(BPF_PROG_TYPE_KPROBE, NULL, "GPL", insns, insn_cnt, NULL);
	return probe_fd(fd);
}

static int probe_prog_bind_map(void)
{
	char *cp, errmsg[STRERR_BUFSIZE];
	struct bpf_insn insns[] = {
		BPF_MOV64_IMM(BPF_REG_0, 0),
		BPF_EXIT_INSN(),
	};
	int ret, map, prog, insn_cnt = ARRAY_SIZE(insns);

	map = bpf_map_create(BPF_MAP_TYPE_ARRAY, NULL, sizeof(int), 32, 1, NULL);
	if (map < 0) {
		ret = -errno;
		cp = libbpf_strerror_r(ret, errmsg, sizeof(errmsg));
		pr_warn("Error in %s():%s(%d). Couldn't create simple array map.\n",
			__func__, cp, -ret);
		return ret;
	}

	prog = bpf_prog_load(BPF_PROG_TYPE_SOCKET_FILTER, NULL, "GPL", insns, insn_cnt, NULL);
	if (prog < 0) {
		close(map);
		return 0;
	}

	ret = bpf_prog_bind_map(prog, map, NULL);

	close(map);
	close(prog);

	return ret >= 0;
}

static int probe_module_btf(void)
{
	static const char strs[] = "\0int";
	__u32 types[] = {
		/* int */
		BTF_TYPE_INT_ENC(1, BTF_INT_SIGNED, 0, 32, 4),
	};
	struct bpf_btf_info info;
	__u32 len = sizeof(info);
	char name[16];
	int fd, err;

	fd = libbpf__load_raw_btf((char *)types, sizeof(types), strs, sizeof(strs));
	if (fd < 0)
		return 0; /* BTF not supported at all */

	memset(&info, 0, sizeof(info));
	info.name = ptr_to_u64(name);
	info.name_len = sizeof(name);

	/* check that BPF_OBJ_GET_INFO_BY_FD supports specifying name pointer;
	 * kernel's module BTF support coincides with support for
	 * name/name_len fields in struct bpf_btf_info.
	 */
	err = bpf_obj_get_info_by_fd(fd, &info, &len);
	close(fd);
	return !err;
}

static int probe_perf_link(void)
{
	struct bpf_insn insns[] = {
		BPF_MOV64_IMM(BPF_REG_0, 0),
		BPF_EXIT_INSN(),
	};
	int prog_fd, link_fd, err;

	prog_fd = bpf_prog_load(BPF_PROG_TYPE_TRACEPOINT, NULL, "GPL",
				insns, ARRAY_SIZE(insns), NULL);
	if (prog_fd < 0)
		return -errno;

	/* use invalid perf_event FD to get EBADF, if link is supported;
	 * otherwise EINVAL should be returned
	 */
	link_fd = bpf_link_create(prog_fd, -1, BPF_PERF_EVENT, NULL);
	err = -errno; /* close() can clobber errno */

	if (link_fd >= 0)
		close(link_fd);
	close(prog_fd);

	return link_fd < 0 && err == -EBADF;
}

enum kern_feature_result {
	FEAT_UNKNOWN = 0,
	FEAT_SUPPORTED = 1,
	FEAT_MISSING = 2,
};

typedef int (*feature_probe_fn)(void);

static struct kern_feature_desc {
	const char *desc;
	feature_probe_fn probe;
	enum kern_feature_result res;
} feature_probes[__FEAT_CNT] = {
	[FEAT_PROG_NAME] = {
		"BPF program name", probe_kern_prog_name,
	},
	[FEAT_GLOBAL_DATA] = {
		"global variables", probe_kern_global_data,
	},
	[FEAT_BTF] = {
		"minimal BTF", probe_kern_btf,
	},
	[FEAT_BTF_FUNC] = {
		"BTF functions", probe_kern_btf_func,
	},
	[FEAT_BTF_GLOBAL_FUNC] = {
		"BTF global function", probe_kern_btf_func_global,
	},
	[FEAT_BTF_DATASEC] = {
		"BTF data section and variable", probe_kern_btf_datasec,
	},
	[FEAT_ARRAY_MMAP] = {
		"ARRAY map mmap()", probe_kern_array_mmap,
	},
	[FEAT_EXP_ATTACH_TYPE] = {
		"BPF_PROG_LOAD expected_attach_type attribute",
		probe_kern_exp_attach_type,
	},
	[FEAT_PROBE_READ_KERN] = {
		"bpf_probe_read_kernel() helper", probe_kern_probe_read_kernel,
	},
	[FEAT_PROG_BIND_MAP] = {
		"BPF_PROG_BIND_MAP support", probe_prog_bind_map,
	},
	[FEAT_MODULE_BTF] = {
		"module BTF support", probe_module_btf,
	},
	[FEAT_BTF_FLOAT] = {
		"BTF_KIND_FLOAT support", probe_kern_btf_float,
	},
	[FEAT_PERF_LINK] = {
		"BPF perf link support", probe_perf_link,
	},
	[FEAT_BTF_DECL_TAG] = {
		"BTF_KIND_DECL_TAG support", probe_kern_btf_decl_tag,
	},
	[FEAT_BTF_TYPE_TAG] = {
		"BTF_KIND_TYPE_TAG support", probe_kern_btf_type_tag,
	},
	[FEAT_MEMCG_ACCOUNT] = {
		"memcg-based memory accounting", probe_memcg_account,
	},
};

bool kernel_supports(const struct bpf_object *obj, enum kern_feature_id feat_id)
{
	struct kern_feature_desc *feat = &feature_probes[feat_id];
	int ret;

	if (obj && obj->gen_loader)
		/* To generate loader program assume the latest kernel
		 * to avoid doing extra prog_load, map_create syscalls.
		 */
		return true;

	if (READ_ONCE(feat->res) == FEAT_UNKNOWN) {
		ret = feat->probe();
		if (ret > 0) {
			WRITE_ONCE(feat->res, FEAT_SUPPORTED);
		} else if (ret == 0) {
			WRITE_ONCE(feat->res, FEAT_MISSING);
		} else {
			pr_warn("Detection of kernel %s support failed: %d\n", feat->desc, ret);
			WRITE_ONCE(feat->res, FEAT_MISSING);
		}
	}

	return READ_ONCE(feat->res) == FEAT_SUPPORTED;
}

static bool map_is_reuse_compat(const struct bpf_map *map, int map_fd)
{
	struct bpf_map_info map_info = {};
	char msg[STRERR_BUFSIZE];
	__u32 map_info_len;
	int err;

	map_info_len = sizeof(map_info);

	err = bpf_obj_get_info_by_fd(map_fd, &map_info, &map_info_len);
	if (err && errno == EINVAL)
		err = bpf_get_map_info_from_fdinfo(map_fd, &map_info);
	if (err) {
		pr_warn("failed to get map info for map FD %d: %s\n", map_fd,
			libbpf_strerror_r(errno, msg, sizeof(msg)));
		return false;
	}

	return (map_info.type == map->def.type &&
		map_info.key_size == map->def.key_size &&
		map_info.value_size == map->def.value_size &&
		map_info.max_entries == map->def.max_entries &&
		map_info.map_flags == map->def.map_flags &&
		map_info.map_extra == map->map_extra);
}

static int
bpf_object__reuse_map(struct bpf_map *map)
{
	char *cp, errmsg[STRERR_BUFSIZE];
	int err, pin_fd;

	pin_fd = bpf_obj_get(map->pin_path);
	if (pin_fd < 0) {
		err = -errno;
		if (err == -ENOENT) {
			pr_debug("found no pinned map to reuse at '%s'\n",
				 map->pin_path);
			return 0;
		}

		cp = libbpf_strerror_r(-err, errmsg, sizeof(errmsg));
		pr_warn("couldn't retrieve pinned map '%s': %s\n",
			map->pin_path, cp);
		return err;
	}

	if (!map_is_reuse_compat(map, pin_fd)) {
		pr_warn("couldn't reuse pinned map at '%s': parameter mismatch\n",
			map->pin_path);
		close(pin_fd);
		return -EINVAL;
	}

	err = bpf_map__reuse_fd(map, pin_fd);
	if (err) {
		close(pin_fd);
		return err;
	}
	map->pinned = true;
	pr_debug("reused pinned map at '%s'\n", map->pin_path);

	return 0;
}

static int
bpf_object__populate_internal_map(struct bpf_object *obj, struct bpf_map *map)
{
	enum libbpf_map_type map_type = map->libbpf_type;
	char *cp, errmsg[STRERR_BUFSIZE];
	int err, zero = 0;

	if (obj->gen_loader) {
		bpf_gen__map_update_elem(obj->gen_loader, map - obj->maps,
					 map->mmaped, map->def.value_size);
		if (map_type == LIBBPF_MAP_RODATA || map_type == LIBBPF_MAP_KCONFIG)
			bpf_gen__map_freeze(obj->gen_loader, map - obj->maps);
		return 0;
	}
	err = bpf_map_update_elem(map->fd, &zero, map->mmaped, 0);
	if (err) {
		err = -errno;
		cp = libbpf_strerror_r(err, errmsg, sizeof(errmsg));
		pr_warn("Error setting initial map(%s) contents: %s\n",
			map->name, cp);
		return err;
	}

	/* Freeze .rodata and .kconfig map as read-only from syscall side. */
	if (map_type == LIBBPF_MAP_RODATA || map_type == LIBBPF_MAP_KCONFIG) {
		err = bpf_map_freeze(map->fd);
		if (err) {
			err = -errno;
			cp = libbpf_strerror_r(err, errmsg, sizeof(errmsg));
			pr_warn("Error freezing map(%s) as read-only: %s\n",
				map->name, cp);
			return err;
		}
	}
	return 0;
}

static void bpf_map__destroy(struct bpf_map *map);

static int bpf_object__create_map(struct bpf_object *obj, struct bpf_map *map, bool is_inner)
{
	LIBBPF_OPTS(bpf_map_create_opts, create_attr);
	struct bpf_map_def *def = &map->def;
	const char *map_name = NULL;
	int err = 0;

	if (kernel_supports(obj, FEAT_PROG_NAME))
		map_name = map->name;
	create_attr.map_ifindex = map->map_ifindex;
	create_attr.map_flags = def->map_flags;
	create_attr.numa_node = map->numa_node;
	create_attr.map_extra = map->map_extra;

	if (bpf_map__is_struct_ops(map))
		create_attr.btf_vmlinux_value_type_id = map->btf_vmlinux_value_type_id;

	if (obj->btf && btf__fd(obj->btf) >= 0 && !bpf_map_find_btf_info(obj, map)) {
		create_attr.btf_fd = btf__fd(obj->btf);
		create_attr.btf_key_type_id = map->btf_key_type_id;
		create_attr.btf_value_type_id = map->btf_value_type_id;
	}

	if (bpf_map_type__is_map_in_map(def->type)) {
		if (map->inner_map) {
			err = bpf_object__create_map(obj, map->inner_map, true);
			if (err) {
				pr_warn("map '%s': failed to create inner map: %d\n",
					map->name, err);
				return err;
			}
			map->inner_map_fd = bpf_map__fd(map->inner_map);
		}
		if (map->inner_map_fd >= 0)
			create_attr.inner_map_fd = map->inner_map_fd;
	}

	switch (def->type) {
	case BPF_MAP_TYPE_PERF_EVENT_ARRAY:
	case BPF_MAP_TYPE_CGROUP_ARRAY:
	case BPF_MAP_TYPE_STACK_TRACE:
	case BPF_MAP_TYPE_ARRAY_OF_MAPS:
	case BPF_MAP_TYPE_HASH_OF_MAPS:
	case BPF_MAP_TYPE_DEVMAP:
	case BPF_MAP_TYPE_DEVMAP_HASH:
	case BPF_MAP_TYPE_CPUMAP:
	case BPF_MAP_TYPE_XSKMAP:
	case BPF_MAP_TYPE_SOCKMAP:
	case BPF_MAP_TYPE_SOCKHASH:
	case BPF_MAP_TYPE_QUEUE:
	case BPF_MAP_TYPE_STACK:
	case BPF_MAP_TYPE_RINGBUF:
		create_attr.btf_fd = 0;
		create_attr.btf_key_type_id = 0;
		create_attr.btf_value_type_id = 0;
		map->btf_key_type_id = 0;
		map->btf_value_type_id = 0;
	default:
		break;
	}

	if (obj->gen_loader) {
		bpf_gen__map_create(obj->gen_loader, def->type, map_name,
				    def->key_size, def->value_size, def->max_entries,
				    &create_attr, is_inner ? -1 : map - obj->maps);
		/* Pretend to have valid FD to pass various fd >= 0 checks.
		 * This fd == 0 will not be used with any syscall and will be reset to -1 eventually.
		 */
		map->fd = 0;
	} else {
		map->fd = bpf_map_create(def->type, map_name,
					 def->key_size, def->value_size,
					 def->max_entries, &create_attr);
	}
	if (map->fd < 0 && (create_attr.btf_key_type_id ||
			    create_attr.btf_value_type_id)) {
		char *cp, errmsg[STRERR_BUFSIZE];

		err = -errno;
		cp = libbpf_strerror_r(err, errmsg, sizeof(errmsg));
		pr_warn("Error in bpf_create_map_xattr(%s):%s(%d). Retrying without BTF.\n",
			map->name, cp, err);
		create_attr.btf_fd = 0;
		create_attr.btf_key_type_id = 0;
		create_attr.btf_value_type_id = 0;
		map->btf_key_type_id = 0;
		map->btf_value_type_id = 0;
		map->fd = bpf_map_create(def->type, map_name,
					 def->key_size, def->value_size,
					 def->max_entries, &create_attr);
	}

	err = map->fd < 0 ? -errno : 0;

	if (bpf_map_type__is_map_in_map(def->type) && map->inner_map) {
		if (obj->gen_loader)
			map->inner_map->fd = -1;
		bpf_map__destroy(map->inner_map);
		zfree(&map->inner_map);
	}

	return err;
}

static int init_map_in_map_slots(struct bpf_object *obj, struct bpf_map *map)
{
	const struct bpf_map *targ_map;
	unsigned int i;
	int fd, err = 0;

	for (i = 0; i < map->init_slots_sz; i++) {
		if (!map->init_slots[i])
			continue;

		targ_map = map->init_slots[i];
		fd = bpf_map__fd(targ_map);

		if (obj->gen_loader) {
			bpf_gen__populate_outer_map(obj->gen_loader,
						    map - obj->maps, i,
						    targ_map - obj->maps);
		} else {
			err = bpf_map_update_elem(map->fd, &i, &fd, 0);
		}
		if (err) {
			err = -errno;
			pr_warn("map '%s': failed to initialize slot [%d] to map '%s' fd=%d: %d\n",
				map->name, i, targ_map->name, fd, err);
			return err;
		}
		pr_debug("map '%s': slot [%d] set to map '%s' fd=%d\n",
			 map->name, i, targ_map->name, fd);
	}

	zfree(&map->init_slots);
	map->init_slots_sz = 0;

	return 0;
}

static int init_prog_array_slots(struct bpf_object *obj, struct bpf_map *map)
{
	const struct bpf_program *targ_prog;
	unsigned int i;
	int fd, err;

	if (obj->gen_loader)
		return -ENOTSUP;

	for (i = 0; i < map->init_slots_sz; i++) {
		if (!map->init_slots[i])
			continue;

		targ_prog = map->init_slots[i];
		fd = bpf_program__fd(targ_prog);

		err = bpf_map_update_elem(map->fd, &i, &fd, 0);
		if (err) {
			err = -errno;
			pr_warn("map '%s': failed to initialize slot [%d] to prog '%s' fd=%d: %d\n",
				map->name, i, targ_prog->name, fd, err);
			return err;
		}
		pr_debug("map '%s': slot [%d] set to prog '%s' fd=%d\n",
			 map->name, i, targ_prog->name, fd);
	}

	zfree(&map->init_slots);
	map->init_slots_sz = 0;

	return 0;
}

static int bpf_object_init_prog_arrays(struct bpf_object *obj)
{
	struct bpf_map *map;
	int i, err;

	for (i = 0; i < obj->nr_maps; i++) {
		map = &obj->maps[i];

		if (!map->init_slots_sz || map->def.type != BPF_MAP_TYPE_PROG_ARRAY)
			continue;

		err = init_prog_array_slots(obj, map);
		if (err < 0) {
			zclose(map->fd);
			return err;
		}
	}
	return 0;
}

static int map_set_def_max_entries(struct bpf_map *map)
{
	if (map->def.type == BPF_MAP_TYPE_PERF_EVENT_ARRAY && !map->def.max_entries) {
		int nr_cpus;

		nr_cpus = libbpf_num_possible_cpus();
		if (nr_cpus < 0) {
			pr_warn("map '%s': failed to determine number of system CPUs: %d\n",
				map->name, nr_cpus);
			return nr_cpus;
		}
		pr_debug("map '%s': setting size to %d\n", map->name, nr_cpus);
		map->def.max_entries = nr_cpus;
	}

	return 0;
}

static int
bpf_object__create_maps(struct bpf_object *obj)
{
	struct bpf_map *map;
	char *cp, errmsg[STRERR_BUFSIZE];
	unsigned int i, j;
	int err;
	bool retried;

	for (i = 0; i < obj->nr_maps; i++) {
		map = &obj->maps[i];

		/* To support old kernels, we skip creating global data maps
		 * (.rodata, .data, .kconfig, etc); later on, during program
		 * loading, if we detect that at least one of the to-be-loaded
		 * programs is referencing any global data map, we'll error
		 * out with program name and relocation index logged.
		 * This approach allows to accommodate Clang emitting
		 * unnecessary .rodata.str1.1 sections for string literals,
		 * but also it allows to have CO-RE applications that use
		 * global variables in some of BPF programs, but not others.
		 * If those global variable-using programs are not loaded at
		 * runtime due to bpf_program__set_autoload(prog, false),
		 * bpf_object loading will succeed just fine even on old
		 * kernels.
		 */
		if (bpf_map__is_internal(map) &&
		    !kernel_supports(obj, FEAT_GLOBAL_DATA)) {
			map->skipped = true;
			continue;
		}

<<<<<<< HEAD
=======
		err = map_set_def_max_entries(map);
		if (err)
			goto err_out;

>>>>>>> 77b5472d
		retried = false;
retry:
		if (map->pin_path) {
			err = bpf_object__reuse_map(map);
			if (err) {
				pr_warn("map '%s': error reusing pinned map\n",
					map->name);
				goto err_out;
			}
			if (retried && map->fd < 0) {
				pr_warn("map '%s': cannot find pinned map\n",
					map->name);
				err = -ENOENT;
				goto err_out;
			}
		}

		if (map->fd >= 0) {
			pr_debug("map '%s': skipping creation (preset fd=%d)\n",
				 map->name, map->fd);
		} else {
			err = bpf_object__create_map(obj, map, false);
			if (err)
				goto err_out;

			pr_debug("map '%s': created successfully, fd=%d\n",
				 map->name, map->fd);

			if (bpf_map__is_internal(map)) {
				err = bpf_object__populate_internal_map(obj, map);
				if (err < 0) {
					zclose(map->fd);
					goto err_out;
				}
			}

			if (map->init_slots_sz && map->def.type != BPF_MAP_TYPE_PROG_ARRAY) {
				err = init_map_in_map_slots(obj, map);
				if (err < 0) {
					zclose(map->fd);
					goto err_out;
				}
			}
		}

		if (map->pin_path && !map->pinned) {
			err = bpf_map__pin(map, NULL);
			if (err) {
				zclose(map->fd);
				if (!retried && err == -EEXIST) {
					retried = true;
					goto retry;
				}
				pr_warn("map '%s': failed to auto-pin at '%s': %d\n",
					map->name, map->pin_path, err);
				goto err_out;
			}
		}
	}

	return 0;

err_out:
	cp = libbpf_strerror_r(err, errmsg, sizeof(errmsg));
	pr_warn("map '%s': failed to create: %s(%d)\n", map->name, cp, err);
	pr_perm_msg(err);
	for (j = 0; j < i; j++)
		zclose(obj->maps[j].fd);
	return err;
}

static bool bpf_core_is_flavor_sep(const char *s)
{
	/* check X___Y name pattern, where X and Y are not underscores */
	return s[0] != '_' &&				      /* X */
	       s[1] == '_' && s[2] == '_' && s[3] == '_' &&   /* ___ */
	       s[4] != '_';				      /* Y */
}

/* Given 'some_struct_name___with_flavor' return the length of a name prefix
 * before last triple underscore. Struct name part after last triple
 * underscore is ignored by BPF CO-RE relocation during relocation matching.
 */
size_t bpf_core_essential_name_len(const char *name)
{
	size_t n = strlen(name);
	int i;

	for (i = n - 5; i >= 0; i--) {
		if (bpf_core_is_flavor_sep(name + i))
			return i + 1;
	}
	return n;
}

static void bpf_core_free_cands(struct bpf_core_cand_list *cands)
{
	free(cands->cands);
	free(cands);
}

static int bpf_core_add_cands(struct bpf_core_cand *local_cand,
			      size_t local_essent_len,
			      const struct btf *targ_btf,
			      const char *targ_btf_name,
			      int targ_start_id,
			      struct bpf_core_cand_list *cands)
{
	struct bpf_core_cand *new_cands, *cand;
	const struct btf_type *t, *local_t;
	const char *targ_name, *local_name;
	size_t targ_essent_len;
	int n, i;

	local_t = btf__type_by_id(local_cand->btf, local_cand->id);
	local_name = btf__str_by_offset(local_cand->btf, local_t->name_off);

	n = btf__type_cnt(targ_btf);
	for (i = targ_start_id; i < n; i++) {
		t = btf__type_by_id(targ_btf, i);
		if (btf_kind(t) != btf_kind(local_t))
			continue;

		targ_name = btf__name_by_offset(targ_btf, t->name_off);
		if (str_is_empty(targ_name))
			continue;

		targ_essent_len = bpf_core_essential_name_len(targ_name);
		if (targ_essent_len != local_essent_len)
			continue;

		if (strncmp(local_name, targ_name, local_essent_len) != 0)
			continue;

		pr_debug("CO-RE relocating [%d] %s %s: found target candidate [%d] %s %s in [%s]\n",
			 local_cand->id, btf_kind_str(local_t),
			 local_name, i, btf_kind_str(t), targ_name,
			 targ_btf_name);
		new_cands = libbpf_reallocarray(cands->cands, cands->len + 1,
					      sizeof(*cands->cands));
		if (!new_cands)
			return -ENOMEM;

		cand = &new_cands[cands->len];
		cand->btf = targ_btf;
		cand->id = i;

		cands->cands = new_cands;
		cands->len++;
	}
	return 0;
}

static int load_module_btfs(struct bpf_object *obj)
{
	struct bpf_btf_info info;
	struct module_btf *mod_btf;
	struct btf *btf;
	char name[64];
	__u32 id = 0, len;
	int err, fd;

	if (obj->btf_modules_loaded)
		return 0;

	if (obj->gen_loader)
		return 0;

	/* don't do this again, even if we find no module BTFs */
	obj->btf_modules_loaded = true;

	/* kernel too old to support module BTFs */
	if (!kernel_supports(obj, FEAT_MODULE_BTF))
		return 0;

	while (true) {
		err = bpf_btf_get_next_id(id, &id);
		if (err && errno == ENOENT)
			return 0;
		if (err) {
			err = -errno;
			pr_warn("failed to iterate BTF objects: %d\n", err);
			return err;
		}

		fd = bpf_btf_get_fd_by_id(id);
		if (fd < 0) {
			if (errno == ENOENT)
				continue; /* expected race: BTF was unloaded */
			err = -errno;
			pr_warn("failed to get BTF object #%d FD: %d\n", id, err);
			return err;
		}

		len = sizeof(info);
		memset(&info, 0, sizeof(info));
		info.name = ptr_to_u64(name);
		info.name_len = sizeof(name);

		err = bpf_obj_get_info_by_fd(fd, &info, &len);
		if (err) {
			err = -errno;
			pr_warn("failed to get BTF object #%d info: %d\n", id, err);
			goto err_out;
		}

		/* ignore non-module BTFs */
		if (!info.kernel_btf || strcmp(name, "vmlinux") == 0) {
			close(fd);
			continue;
		}

		btf = btf_get_from_fd(fd, obj->btf_vmlinux);
		err = libbpf_get_error(btf);
		if (err) {
			pr_warn("failed to load module [%s]'s BTF object #%d: %d\n",
				name, id, err);
			goto err_out;
		}

		err = libbpf_ensure_mem((void **)&obj->btf_modules, &obj->btf_module_cap,
				        sizeof(*obj->btf_modules), obj->btf_module_cnt + 1);
		if (err)
			goto err_out;

		mod_btf = &obj->btf_modules[obj->btf_module_cnt++];

		mod_btf->btf = btf;
		mod_btf->id = id;
		mod_btf->fd = fd;
		mod_btf->name = strdup(name);
		if (!mod_btf->name) {
			err = -ENOMEM;
			goto err_out;
		}
		continue;

err_out:
		close(fd);
		return err;
	}

	return 0;
}

static struct bpf_core_cand_list *
bpf_core_find_cands(struct bpf_object *obj, const struct btf *local_btf, __u32 local_type_id)
{
	struct bpf_core_cand local_cand = {};
	struct bpf_core_cand_list *cands;
	const struct btf *main_btf;
	const struct btf_type *local_t;
	const char *local_name;
	size_t local_essent_len;
	int err, i;

	local_cand.btf = local_btf;
	local_cand.id = local_type_id;
	local_t = btf__type_by_id(local_btf, local_type_id);
	if (!local_t)
		return ERR_PTR(-EINVAL);

	local_name = btf__name_by_offset(local_btf, local_t->name_off);
	if (str_is_empty(local_name))
		return ERR_PTR(-EINVAL);
	local_essent_len = bpf_core_essential_name_len(local_name);

	cands = calloc(1, sizeof(*cands));
	if (!cands)
		return ERR_PTR(-ENOMEM);

	/* Attempt to find target candidates in vmlinux BTF first */
	main_btf = obj->btf_vmlinux_override ?: obj->btf_vmlinux;
	err = bpf_core_add_cands(&local_cand, local_essent_len, main_btf, "vmlinux", 1, cands);
	if (err)
		goto err_out;

	/* if vmlinux BTF has any candidate, don't got for module BTFs */
	if (cands->len)
		return cands;

	/* if vmlinux BTF was overridden, don't attempt to load module BTFs */
	if (obj->btf_vmlinux_override)
		return cands;

	/* now look through module BTFs, trying to still find candidates */
	err = load_module_btfs(obj);
	if (err)
		goto err_out;

	for (i = 0; i < obj->btf_module_cnt; i++) {
		err = bpf_core_add_cands(&local_cand, local_essent_len,
					 obj->btf_modules[i].btf,
					 obj->btf_modules[i].name,
					 btf__type_cnt(obj->btf_vmlinux),
					 cands);
		if (err)
			goto err_out;
	}

	return cands;
err_out:
	bpf_core_free_cands(cands);
	return ERR_PTR(err);
}

/* Check local and target types for compatibility. This check is used for
 * type-based CO-RE relocations and follow slightly different rules than
 * field-based relocations. This function assumes that root types were already
 * checked for name match. Beyond that initial root-level name check, names
 * are completely ignored. Compatibility rules are as follows:
 *   - any two STRUCTs/UNIONs/FWDs/ENUMs/INTs are considered compatible, but
 *     kind should match for local and target types (i.e., STRUCT is not
 *     compatible with UNION);
 *   - for ENUMs, the size is ignored;
 *   - for INT, size and signedness are ignored;
 *   - for ARRAY, dimensionality is ignored, element types are checked for
 *     compatibility recursively;
 *   - CONST/VOLATILE/RESTRICT modifiers are ignored;
 *   - TYPEDEFs/PTRs are compatible if types they pointing to are compatible;
 *   - FUNC_PROTOs are compatible if they have compatible signature: same
 *     number of input args and compatible return and argument types.
 * These rules are not set in stone and probably will be adjusted as we get
 * more experience with using BPF CO-RE relocations.
 */
int bpf_core_types_are_compat(const struct btf *local_btf, __u32 local_id,
			      const struct btf *targ_btf, __u32 targ_id)
{
	const struct btf_type *local_type, *targ_type;
	int depth = 32; /* max recursion depth */

	/* caller made sure that names match (ignoring flavor suffix) */
	local_type = btf__type_by_id(local_btf, local_id);
	targ_type = btf__type_by_id(targ_btf, targ_id);
	if (btf_kind(local_type) != btf_kind(targ_type))
		return 0;

recur:
	depth--;
	if (depth < 0)
		return -EINVAL;

	local_type = skip_mods_and_typedefs(local_btf, local_id, &local_id);
	targ_type = skip_mods_and_typedefs(targ_btf, targ_id, &targ_id);
	if (!local_type || !targ_type)
		return -EINVAL;

	if (btf_kind(local_type) != btf_kind(targ_type))
		return 0;

	switch (btf_kind(local_type)) {
	case BTF_KIND_UNKN:
	case BTF_KIND_STRUCT:
	case BTF_KIND_UNION:
	case BTF_KIND_ENUM:
	case BTF_KIND_FWD:
		return 1;
	case BTF_KIND_INT:
		/* just reject deprecated bitfield-like integers; all other
		 * integers are by default compatible between each other
		 */
		return btf_int_offset(local_type) == 0 && btf_int_offset(targ_type) == 0;
	case BTF_KIND_PTR:
		local_id = local_type->type;
		targ_id = targ_type->type;
		goto recur;
	case BTF_KIND_ARRAY:
		local_id = btf_array(local_type)->type;
		targ_id = btf_array(targ_type)->type;
		goto recur;
	case BTF_KIND_FUNC_PROTO: {
		struct btf_param *local_p = btf_params(local_type);
		struct btf_param *targ_p = btf_params(targ_type);
		__u16 local_vlen = btf_vlen(local_type);
		__u16 targ_vlen = btf_vlen(targ_type);
		int i, err;

		if (local_vlen != targ_vlen)
			return 0;

		for (i = 0; i < local_vlen; i++, local_p++, targ_p++) {
			skip_mods_and_typedefs(local_btf, local_p->type, &local_id);
			skip_mods_and_typedefs(targ_btf, targ_p->type, &targ_id);
			err = bpf_core_types_are_compat(local_btf, local_id, targ_btf, targ_id);
			if (err <= 0)
				return err;
		}

		/* tail recurse for return type check */
		skip_mods_and_typedefs(local_btf, local_type->type, &local_id);
		skip_mods_and_typedefs(targ_btf, targ_type->type, &targ_id);
		goto recur;
	}
	default:
		pr_warn("unexpected kind %s relocated, local [%d], target [%d]\n",
			btf_kind_str(local_type), local_id, targ_id);
		return 0;
	}
}

static size_t bpf_core_hash_fn(const void *key, void *ctx)
{
	return (size_t)key;
}

static bool bpf_core_equal_fn(const void *k1, const void *k2, void *ctx)
{
	return k1 == k2;
}

static void *u32_as_hash_key(__u32 x)
{
	return (void *)(uintptr_t)x;
}

static int record_relo_core(struct bpf_program *prog,
			    const struct bpf_core_relo *core_relo, int insn_idx)
{
	struct reloc_desc *relos, *relo;

	relos = libbpf_reallocarray(prog->reloc_desc,
				    prog->nr_reloc + 1, sizeof(*relos));
	if (!relos)
		return -ENOMEM;
	relo = &relos[prog->nr_reloc];
	relo->type = RELO_CORE;
	relo->insn_idx = insn_idx;
	relo->core_relo = core_relo;
	prog->reloc_desc = relos;
	prog->nr_reloc++;
	return 0;
}

static int bpf_core_apply_relo(struct bpf_program *prog,
			       const struct bpf_core_relo *relo,
			       int relo_idx,
			       const struct btf *local_btf,
			       struct hashmap *cand_cache)
{
	struct bpf_core_spec specs_scratch[3] = {};
	const void *type_key = u32_as_hash_key(relo->type_id);
	struct bpf_core_cand_list *cands = NULL;
	const char *prog_name = prog->name;
	const struct btf_type *local_type;
	const char *local_name;
	__u32 local_id = relo->type_id;
	struct bpf_insn *insn;
	int insn_idx, err;

	if (relo->insn_off % BPF_INSN_SZ)
		return -EINVAL;
	insn_idx = relo->insn_off / BPF_INSN_SZ;
	/* adjust insn_idx from section frame of reference to the local
	 * program's frame of reference; (sub-)program code is not yet
	 * relocated, so it's enough to just subtract in-section offset
	 */
	insn_idx = insn_idx - prog->sec_insn_off;
	if (insn_idx >= prog->insns_cnt)
		return -EINVAL;
	insn = &prog->insns[insn_idx];

	local_type = btf__type_by_id(local_btf, local_id);
	if (!local_type)
		return -EINVAL;

	local_name = btf__name_by_offset(local_btf, local_type->name_off);
	if (!local_name)
		return -EINVAL;

	if (prog->obj->gen_loader) {
		const char *spec_str = btf__name_by_offset(local_btf, relo->access_str_off);

		pr_debug("record_relo_core: prog %td insn[%d] %s %s %s final insn_idx %d\n",
			prog - prog->obj->programs, relo->insn_off / 8,
			btf_kind_str(local_type), local_name, spec_str, insn_idx);
		return record_relo_core(prog, relo, insn_idx);
	}

	if (relo->kind != BPF_CORE_TYPE_ID_LOCAL &&
	    !hashmap__find(cand_cache, type_key, (void **)&cands)) {
		cands = bpf_core_find_cands(prog->obj, local_btf, local_id);
		if (IS_ERR(cands)) {
			pr_warn("prog '%s': relo #%d: target candidate search failed for [%d] %s %s: %ld\n",
				prog_name, relo_idx, local_id, btf_kind_str(local_type),
				local_name, PTR_ERR(cands));
			return PTR_ERR(cands);
		}
		err = hashmap__set(cand_cache, type_key, cands, NULL, NULL);
		if (err) {
			bpf_core_free_cands(cands);
			return err;
		}
	}

	return bpf_core_apply_relo_insn(prog_name, insn, insn_idx, relo,
					relo_idx, local_btf, cands, specs_scratch);
}

static int
bpf_object__relocate_core(struct bpf_object *obj, const char *targ_btf_path)
{
	const struct btf_ext_info_sec *sec;
	const struct bpf_core_relo *rec;
	const struct btf_ext_info *seg;
	struct hashmap_entry *entry;
	struct hashmap *cand_cache = NULL;
	struct bpf_program *prog;
	const char *sec_name;
	int i, err = 0, insn_idx, sec_idx;

	if (obj->btf_ext->core_relo_info.len == 0)
		return 0;

	if (targ_btf_path) {
		obj->btf_vmlinux_override = btf__parse(targ_btf_path, NULL);
		err = libbpf_get_error(obj->btf_vmlinux_override);
		if (err) {
			pr_warn("failed to parse target BTF: %d\n", err);
			return err;
		}
	}

	cand_cache = hashmap__new(bpf_core_hash_fn, bpf_core_equal_fn, NULL);
	if (IS_ERR(cand_cache)) {
		err = PTR_ERR(cand_cache);
		goto out;
	}

	seg = &obj->btf_ext->core_relo_info;
	for_each_btf_ext_sec(seg, sec) {
		sec_name = btf__name_by_offset(obj->btf, sec->sec_name_off);
		if (str_is_empty(sec_name)) {
			err = -EINVAL;
			goto out;
		}
		/* bpf_object's ELF is gone by now so it's not easy to find
		 * section index by section name, but we can find *any*
		 * bpf_program within desired section name and use it's
		 * prog->sec_idx to do a proper search by section index and
		 * instruction offset
		 */
		prog = NULL;
		for (i = 0; i < obj->nr_programs; i++) {
			prog = &obj->programs[i];
			if (strcmp(prog->sec_name, sec_name) == 0)
				break;
		}
		if (!prog) {
			pr_warn("sec '%s': failed to find a BPF program\n", sec_name);
			return -ENOENT;
		}
		sec_idx = prog->sec_idx;

		pr_debug("sec '%s': found %d CO-RE relocations\n",
			 sec_name, sec->num_info);

		for_each_btf_ext_rec(seg, sec, i, rec) {
			insn_idx = rec->insn_off / BPF_INSN_SZ;
			prog = find_prog_by_sec_insn(obj, sec_idx, insn_idx);
			if (!prog) {
				pr_warn("sec '%s': failed to find program at insn #%d for CO-RE offset relocation #%d\n",
					sec_name, insn_idx, i);
				err = -EINVAL;
				goto out;
			}
			/* no need to apply CO-RE relocation if the program is
			 * not going to be loaded
			 */
			if (!prog->load)
				continue;

			err = bpf_core_apply_relo(prog, rec, i, obj->btf, cand_cache);
			if (err) {
				pr_warn("prog '%s': relo #%d: failed to relocate: %d\n",
					prog->name, i, err);
				goto out;
			}
		}
	}

out:
	/* obj->btf_vmlinux and module BTFs are freed after object load */
	btf__free(obj->btf_vmlinux_override);
	obj->btf_vmlinux_override = NULL;

	if (!IS_ERR_OR_NULL(cand_cache)) {
		hashmap__for_each_entry(cand_cache, entry, i) {
			bpf_core_free_cands(entry->value);
		}
		hashmap__free(cand_cache);
	}
	return err;
}

/* Relocate data references within program code:
 *  - map references;
 *  - global variable references;
 *  - extern references.
 */
static int
bpf_object__relocate_data(struct bpf_object *obj, struct bpf_program *prog)
{
	int i;

	for (i = 0; i < prog->nr_reloc; i++) {
		struct reloc_desc *relo = &prog->reloc_desc[i];
		struct bpf_insn *insn = &prog->insns[relo->insn_idx];
		struct extern_desc *ext;

		switch (relo->type) {
		case RELO_LD64:
			if (obj->gen_loader) {
				insn[0].src_reg = BPF_PSEUDO_MAP_IDX;
				insn[0].imm = relo->map_idx;
			} else {
				insn[0].src_reg = BPF_PSEUDO_MAP_FD;
				insn[0].imm = obj->maps[relo->map_idx].fd;
			}
			break;
		case RELO_DATA:
			insn[1].imm = insn[0].imm + relo->sym_off;
			if (obj->gen_loader) {
				insn[0].src_reg = BPF_PSEUDO_MAP_IDX_VALUE;
				insn[0].imm = relo->map_idx;
			} else {
				const struct bpf_map *map = &obj->maps[relo->map_idx];

				if (map->skipped) {
					pr_warn("prog '%s': relo #%d: kernel doesn't support global data\n",
						prog->name, i);
					return -ENOTSUP;
				}
				insn[0].src_reg = BPF_PSEUDO_MAP_VALUE;
				insn[0].imm = obj->maps[relo->map_idx].fd;
			}
			break;
		case RELO_EXTERN_VAR:
			ext = &obj->externs[relo->sym_off];
			if (ext->type == EXT_KCFG) {
				if (obj->gen_loader) {
					insn[0].src_reg = BPF_PSEUDO_MAP_IDX_VALUE;
					insn[0].imm = obj->kconfig_map_idx;
				} else {
					insn[0].src_reg = BPF_PSEUDO_MAP_VALUE;
					insn[0].imm = obj->maps[obj->kconfig_map_idx].fd;
				}
				insn[1].imm = ext->kcfg.data_off;
			} else /* EXT_KSYM */ {
				if (ext->ksym.type_id && ext->is_set) { /* typed ksyms */
					insn[0].src_reg = BPF_PSEUDO_BTF_ID;
					insn[0].imm = ext->ksym.kernel_btf_id;
					insn[1].imm = ext->ksym.kernel_btf_obj_fd;
				} else { /* typeless ksyms or unresolved typed ksyms */
					insn[0].imm = (__u32)ext->ksym.addr;
					insn[1].imm = ext->ksym.addr >> 32;
				}
			}
			break;
		case RELO_EXTERN_FUNC:
			ext = &obj->externs[relo->sym_off];
			insn[0].src_reg = BPF_PSEUDO_KFUNC_CALL;
			if (ext->is_set) {
				insn[0].imm = ext->ksym.kernel_btf_id;
				insn[0].off = ext->ksym.btf_fd_idx;
			} else { /* unresolved weak kfunc */
				insn[0].imm = 0;
				insn[0].off = 0;
			}
			break;
		case RELO_SUBPROG_ADDR:
			if (insn[0].src_reg != BPF_PSEUDO_FUNC) {
				pr_warn("prog '%s': relo #%d: bad insn\n",
					prog->name, i);
				return -EINVAL;
			}
			/* handled already */
			break;
		case RELO_CALL:
			/* handled already */
			break;
		case RELO_CORE:
			/* will be handled by bpf_program_record_relos() */
			break;
		default:
			pr_warn("prog '%s': relo #%d: bad relo type %d\n",
				prog->name, i, relo->type);
			return -EINVAL;
		}
	}

	return 0;
}

static int adjust_prog_btf_ext_info(const struct bpf_object *obj,
				    const struct bpf_program *prog,
				    const struct btf_ext_info *ext_info,
				    void **prog_info, __u32 *prog_rec_cnt,
				    __u32 *prog_rec_sz)
{
	void *copy_start = NULL, *copy_end = NULL;
	void *rec, *rec_end, *new_prog_info;
	const struct btf_ext_info_sec *sec;
	size_t old_sz, new_sz;
	const char *sec_name;
	int i, off_adj;

	for_each_btf_ext_sec(ext_info, sec) {
		sec_name = btf__name_by_offset(obj->btf, sec->sec_name_off);
		if (!sec_name)
			return -EINVAL;
		if (strcmp(sec_name, prog->sec_name) != 0)
			continue;

		for_each_btf_ext_rec(ext_info, sec, i, rec) {
			__u32 insn_off = *(__u32 *)rec / BPF_INSN_SZ;

			if (insn_off < prog->sec_insn_off)
				continue;
			if (insn_off >= prog->sec_insn_off + prog->sec_insn_cnt)
				break;

			if (!copy_start)
				copy_start = rec;
			copy_end = rec + ext_info->rec_size;
		}

		if (!copy_start)
			return -ENOENT;

		/* append func/line info of a given (sub-)program to the main
		 * program func/line info
		 */
		old_sz = (size_t)(*prog_rec_cnt) * ext_info->rec_size;
		new_sz = old_sz + (copy_end - copy_start);
		new_prog_info = realloc(*prog_info, new_sz);
		if (!new_prog_info)
			return -ENOMEM;
		*prog_info = new_prog_info;
		*prog_rec_cnt = new_sz / ext_info->rec_size;
		memcpy(new_prog_info + old_sz, copy_start, copy_end - copy_start);

		/* Kernel instruction offsets are in units of 8-byte
		 * instructions, while .BTF.ext instruction offsets generated
		 * by Clang are in units of bytes. So convert Clang offsets
		 * into kernel offsets and adjust offset according to program
		 * relocated position.
		 */
		off_adj = prog->sub_insn_off - prog->sec_insn_off;
		rec = new_prog_info + old_sz;
		rec_end = new_prog_info + new_sz;
		for (; rec < rec_end; rec += ext_info->rec_size) {
			__u32 *insn_off = rec;

			*insn_off = *insn_off / BPF_INSN_SZ + off_adj;
		}
		*prog_rec_sz = ext_info->rec_size;
		return 0;
	}

	return -ENOENT;
}

static int
reloc_prog_func_and_line_info(const struct bpf_object *obj,
			      struct bpf_program *main_prog,
			      const struct bpf_program *prog)
{
	int err;

	/* no .BTF.ext relocation if .BTF.ext is missing or kernel doesn't
	 * supprot func/line info
	 */
	if (!obj->btf_ext || !kernel_supports(obj, FEAT_BTF_FUNC))
		return 0;

	/* only attempt func info relocation if main program's func_info
	 * relocation was successful
	 */
	if (main_prog != prog && !main_prog->func_info)
		goto line_info;

	err = adjust_prog_btf_ext_info(obj, prog, &obj->btf_ext->func_info,
				       &main_prog->func_info,
				       &main_prog->func_info_cnt,
				       &main_prog->func_info_rec_size);
	if (err) {
		if (err != -ENOENT) {
			pr_warn("prog '%s': error relocating .BTF.ext function info: %d\n",
				prog->name, err);
			return err;
		}
		if (main_prog->func_info) {
			/*
			 * Some info has already been found but has problem
			 * in the last btf_ext reloc. Must have to error out.
			 */
			pr_warn("prog '%s': missing .BTF.ext function info.\n", prog->name);
			return err;
		}
		/* Have problem loading the very first info. Ignore the rest. */
		pr_warn("prog '%s': missing .BTF.ext function info for the main program, skipping all of .BTF.ext func info.\n",
			prog->name);
	}

line_info:
	/* don't relocate line info if main program's relocation failed */
	if (main_prog != prog && !main_prog->line_info)
		return 0;

	err = adjust_prog_btf_ext_info(obj, prog, &obj->btf_ext->line_info,
				       &main_prog->line_info,
				       &main_prog->line_info_cnt,
				       &main_prog->line_info_rec_size);
	if (err) {
		if (err != -ENOENT) {
			pr_warn("prog '%s': error relocating .BTF.ext line info: %d\n",
				prog->name, err);
			return err;
		}
		if (main_prog->line_info) {
			/*
			 * Some info has already been found but has problem
			 * in the last btf_ext reloc. Must have to error out.
			 */
			pr_warn("prog '%s': missing .BTF.ext line info.\n", prog->name);
			return err;
		}
		/* Have problem loading the very first info. Ignore the rest. */
		pr_warn("prog '%s': missing .BTF.ext line info for the main program, skipping all of .BTF.ext line info.\n",
			prog->name);
	}
	return 0;
}

static int cmp_relo_by_insn_idx(const void *key, const void *elem)
{
	size_t insn_idx = *(const size_t *)key;
	const struct reloc_desc *relo = elem;

	if (insn_idx == relo->insn_idx)
		return 0;
	return insn_idx < relo->insn_idx ? -1 : 1;
}

static struct reloc_desc *find_prog_insn_relo(const struct bpf_program *prog, size_t insn_idx)
{
	if (!prog->nr_reloc)
		return NULL;
	return bsearch(&insn_idx, prog->reloc_desc, prog->nr_reloc,
		       sizeof(*prog->reloc_desc), cmp_relo_by_insn_idx);
}

static int append_subprog_relos(struct bpf_program *main_prog, struct bpf_program *subprog)
{
	int new_cnt = main_prog->nr_reloc + subprog->nr_reloc;
	struct reloc_desc *relos;
	int i;

	if (main_prog == subprog)
		return 0;
	relos = libbpf_reallocarray(main_prog->reloc_desc, new_cnt, sizeof(*relos));
	if (!relos)
		return -ENOMEM;
	if (subprog->nr_reloc)
		memcpy(relos + main_prog->nr_reloc, subprog->reloc_desc,
		       sizeof(*relos) * subprog->nr_reloc);

	for (i = main_prog->nr_reloc; i < new_cnt; i++)
		relos[i].insn_idx += subprog->sub_insn_off;
	/* After insn_idx adjustment the 'relos' array is still sorted
	 * by insn_idx and doesn't break bsearch.
	 */
	main_prog->reloc_desc = relos;
	main_prog->nr_reloc = new_cnt;
	return 0;
}

static int
bpf_object__reloc_code(struct bpf_object *obj, struct bpf_program *main_prog,
		       struct bpf_program *prog)
{
	size_t sub_insn_idx, insn_idx, new_cnt;
	struct bpf_program *subprog;
	struct bpf_insn *insns, *insn;
	struct reloc_desc *relo;
	int err;

	err = reloc_prog_func_and_line_info(obj, main_prog, prog);
	if (err)
		return err;

	for (insn_idx = 0; insn_idx < prog->sec_insn_cnt; insn_idx++) {
		insn = &main_prog->insns[prog->sub_insn_off + insn_idx];
		if (!insn_is_subprog_call(insn) && !insn_is_pseudo_func(insn))
			continue;

		relo = find_prog_insn_relo(prog, insn_idx);
		if (relo && relo->type == RELO_EXTERN_FUNC)
			/* kfunc relocations will be handled later
			 * in bpf_object__relocate_data()
			 */
			continue;
		if (relo && relo->type != RELO_CALL && relo->type != RELO_SUBPROG_ADDR) {
			pr_warn("prog '%s': unexpected relo for insn #%zu, type %d\n",
				prog->name, insn_idx, relo->type);
			return -LIBBPF_ERRNO__RELOC;
		}
		if (relo) {
			/* sub-program instruction index is a combination of
			 * an offset of a symbol pointed to by relocation and
			 * call instruction's imm field; for global functions,
			 * call always has imm = -1, but for static functions
			 * relocation is against STT_SECTION and insn->imm
			 * points to a start of a static function
			 *
			 * for subprog addr relocation, the relo->sym_off + insn->imm is
			 * the byte offset in the corresponding section.
			 */
			if (relo->type == RELO_CALL)
				sub_insn_idx = relo->sym_off / BPF_INSN_SZ + insn->imm + 1;
			else
				sub_insn_idx = (relo->sym_off + insn->imm) / BPF_INSN_SZ;
		} else if (insn_is_pseudo_func(insn)) {
			/*
			 * RELO_SUBPROG_ADDR relo is always emitted even if both
			 * functions are in the same section, so it shouldn't reach here.
			 */
			pr_warn("prog '%s': missing subprog addr relo for insn #%zu\n",
				prog->name, insn_idx);
			return -LIBBPF_ERRNO__RELOC;
		} else {
			/* if subprogram call is to a static function within
			 * the same ELF section, there won't be any relocation
			 * emitted, but it also means there is no additional
			 * offset necessary, insns->imm is relative to
			 * instruction's original position within the section
			 */
			sub_insn_idx = prog->sec_insn_off + insn_idx + insn->imm + 1;
		}

		/* we enforce that sub-programs should be in .text section */
		subprog = find_prog_by_sec_insn(obj, obj->efile.text_shndx, sub_insn_idx);
		if (!subprog) {
			pr_warn("prog '%s': no .text section found yet sub-program call exists\n",
				prog->name);
			return -LIBBPF_ERRNO__RELOC;
		}

		/* if it's the first call instruction calling into this
		 * subprogram (meaning this subprog hasn't been processed
		 * yet) within the context of current main program:
		 *   - append it at the end of main program's instructions blog;
		 *   - process is recursively, while current program is put on hold;
		 *   - if that subprogram calls some other not yet processes
		 *   subprogram, same thing will happen recursively until
		 *   there are no more unprocesses subprograms left to append
		 *   and relocate.
		 */
		if (subprog->sub_insn_off == 0) {
			subprog->sub_insn_off = main_prog->insns_cnt;

			new_cnt = main_prog->insns_cnt + subprog->insns_cnt;
			insns = libbpf_reallocarray(main_prog->insns, new_cnt, sizeof(*insns));
			if (!insns) {
				pr_warn("prog '%s': failed to realloc prog code\n", main_prog->name);
				return -ENOMEM;
			}
			main_prog->insns = insns;
			main_prog->insns_cnt = new_cnt;

			memcpy(main_prog->insns + subprog->sub_insn_off, subprog->insns,
			       subprog->insns_cnt * sizeof(*insns));

			pr_debug("prog '%s': added %zu insns from sub-prog '%s'\n",
				 main_prog->name, subprog->insns_cnt, subprog->name);

			/* The subprog insns are now appended. Append its relos too. */
			err = append_subprog_relos(main_prog, subprog);
			if (err)
				return err;
			err = bpf_object__reloc_code(obj, main_prog, subprog);
			if (err)
				return err;
		}

		/* main_prog->insns memory could have been re-allocated, so
		 * calculate pointer again
		 */
		insn = &main_prog->insns[prog->sub_insn_off + insn_idx];
		/* calculate correct instruction position within current main
		 * prog; each main prog can have a different set of
		 * subprograms appended (potentially in different order as
		 * well), so position of any subprog can be different for
		 * different main programs */
		insn->imm = subprog->sub_insn_off - (prog->sub_insn_off + insn_idx) - 1;

		pr_debug("prog '%s': insn #%zu relocated, imm %d points to subprog '%s' (now at %zu offset)\n",
			 prog->name, insn_idx, insn->imm, subprog->name, subprog->sub_insn_off);
	}

	return 0;
}

/*
 * Relocate sub-program calls.
 *
 * Algorithm operates as follows. Each entry-point BPF program (referred to as
 * main prog) is processed separately. For each subprog (non-entry functions,
 * that can be called from either entry progs or other subprogs) gets their
 * sub_insn_off reset to zero. This serves as indicator that this subprogram
 * hasn't been yet appended and relocated within current main prog. Once its
 * relocated, sub_insn_off will point at the position within current main prog
 * where given subprog was appended. This will further be used to relocate all
 * the call instructions jumping into this subprog.
 *
 * We start with main program and process all call instructions. If the call
 * is into a subprog that hasn't been processed (i.e., subprog->sub_insn_off
 * is zero), subprog instructions are appended at the end of main program's
 * instruction array. Then main program is "put on hold" while we recursively
 * process newly appended subprogram. If that subprogram calls into another
 * subprogram that hasn't been appended, new subprogram is appended again to
 * the *main* prog's instructions (subprog's instructions are always left
 * untouched, as they need to be in unmodified state for subsequent main progs
 * and subprog instructions are always sent only as part of a main prog) and
 * the process continues recursively. Once all the subprogs called from a main
 * prog or any of its subprogs are appended (and relocated), all their
 * positions within finalized instructions array are known, so it's easy to
 * rewrite call instructions with correct relative offsets, corresponding to
 * desired target subprog.
 *
 * Its important to realize that some subprogs might not be called from some
 * main prog and any of its called/used subprogs. Those will keep their
 * subprog->sub_insn_off as zero at all times and won't be appended to current
 * main prog and won't be relocated within the context of current main prog.
 * They might still be used from other main progs later.
 *
 * Visually this process can be shown as below. Suppose we have two main
 * programs mainA and mainB and BPF object contains three subprogs: subA,
 * subB, and subC. mainA calls only subA, mainB calls only subC, but subA and
 * subC both call subB:
 *
 *        +--------+ +-------+
 *        |        v v       |
 *     +--+---+ +--+-+-+ +---+--+
 *     | subA | | subB | | subC |
 *     +--+---+ +------+ +---+--+
 *        ^                  ^
 *        |                  |
 *    +---+-------+   +------+----+
 *    |   mainA   |   |   mainB   |
 *    +-----------+   +-----------+
 *
 * We'll start relocating mainA, will find subA, append it and start
 * processing sub A recursively:
 *
 *    +-----------+------+
 *    |   mainA   | subA |
 *    +-----------+------+
 *
 * At this point we notice that subB is used from subA, so we append it and
 * relocate (there are no further subcalls from subB):
 *
 *    +-----------+------+------+
 *    |   mainA   | subA | subB |
 *    +-----------+------+------+
 *
 * At this point, we relocate subA calls, then go one level up and finish with
 * relocatin mainA calls. mainA is done.
 *
 * For mainB process is similar but results in different order. We start with
 * mainB and skip subA and subB, as mainB never calls them (at least
 * directly), but we see subC is needed, so we append and start processing it:
 *
 *    +-----------+------+
 *    |   mainB   | subC |
 *    +-----------+------+
 * Now we see subC needs subB, so we go back to it, append and relocate it:
 *
 *    +-----------+------+------+
 *    |   mainB   | subC | subB |
 *    +-----------+------+------+
 *
 * At this point we unwind recursion, relocate calls in subC, then in mainB.
 */
static int
bpf_object__relocate_calls(struct bpf_object *obj, struct bpf_program *prog)
{
	struct bpf_program *subprog;
	int i, err;

	/* mark all subprogs as not relocated (yet) within the context of
	 * current main program
	 */
	for (i = 0; i < obj->nr_programs; i++) {
		subprog = &obj->programs[i];
		if (!prog_is_subprog(obj, subprog))
			continue;

		subprog->sub_insn_off = 0;
	}

	err = bpf_object__reloc_code(obj, prog, prog);
	if (err)
		return err;


	return 0;
}

static void
bpf_object__free_relocs(struct bpf_object *obj)
{
	struct bpf_program *prog;
	int i;

	/* free up relocation descriptors */
	for (i = 0; i < obj->nr_programs; i++) {
		prog = &obj->programs[i];
		zfree(&prog->reloc_desc);
		prog->nr_reloc = 0;
	}
}

static int cmp_relocs(const void *_a, const void *_b)
{
	const struct reloc_desc *a = _a;
	const struct reloc_desc *b = _b;

	if (a->insn_idx != b->insn_idx)
		return a->insn_idx < b->insn_idx ? -1 : 1;

	/* no two relocations should have the same insn_idx, but ... */
	if (a->type != b->type)
		return a->type < b->type ? -1 : 1;

	return 0;
}

static void bpf_object__sort_relos(struct bpf_object *obj)
{
	int i;

	for (i = 0; i < obj->nr_programs; i++) {
		struct bpf_program *p = &obj->programs[i];

		if (!p->nr_reloc)
			continue;

		qsort(p->reloc_desc, p->nr_reloc, sizeof(*p->reloc_desc), cmp_relocs);
	}
}

static int
bpf_object__relocate(struct bpf_object *obj, const char *targ_btf_path)
{
	struct bpf_program *prog;
	size_t i, j;
	int err;

	if (obj->btf_ext) {
		err = bpf_object__relocate_core(obj, targ_btf_path);
		if (err) {
			pr_warn("failed to perform CO-RE relocations: %d\n",
				err);
			return err;
		}
		if (obj->gen_loader)
			bpf_object__sort_relos(obj);
	}

	/* Before relocating calls pre-process relocations and mark
	 * few ld_imm64 instructions that points to subprogs.
	 * Otherwise bpf_object__reloc_code() later would have to consider
	 * all ld_imm64 insns as relocation candidates. That would
	 * reduce relocation speed, since amount of find_prog_insn_relo()
	 * would increase and most of them will fail to find a relo.
	 */
	for (i = 0; i < obj->nr_programs; i++) {
		prog = &obj->programs[i];
		for (j = 0; j < prog->nr_reloc; j++) {
			struct reloc_desc *relo = &prog->reloc_desc[j];
			struct bpf_insn *insn = &prog->insns[relo->insn_idx];

			/* mark the insn, so it's recognized by insn_is_pseudo_func() */
			if (relo->type == RELO_SUBPROG_ADDR)
				insn[0].src_reg = BPF_PSEUDO_FUNC;
		}
	}

	/* relocate subprogram calls and append used subprograms to main
	 * programs; each copy of subprogram code needs to be relocated
	 * differently for each main program, because its code location might
	 * have changed.
	 * Append subprog relos to main programs to allow data relos to be
	 * processed after text is completely relocated.
	 */
	for (i = 0; i < obj->nr_programs; i++) {
		prog = &obj->programs[i];
		/* sub-program's sub-calls are relocated within the context of
		 * its main program only
		 */
		if (prog_is_subprog(obj, prog))
			continue;
		if (!prog->load)
			continue;

		err = bpf_object__relocate_calls(obj, prog);
		if (err) {
			pr_warn("prog '%s': failed to relocate calls: %d\n",
				prog->name, err);
			return err;
		}
	}
	/* Process data relos for main programs */
	for (i = 0; i < obj->nr_programs; i++) {
		prog = &obj->programs[i];
		if (prog_is_subprog(obj, prog))
			continue;
		if (!prog->load)
			continue;
		err = bpf_object__relocate_data(obj, prog);
		if (err) {
			pr_warn("prog '%s': failed to relocate data references: %d\n",
				prog->name, err);
			return err;
		}
	}
	if (!obj->gen_loader)
		bpf_object__free_relocs(obj);
	return 0;
}

static int bpf_object__collect_st_ops_relos(struct bpf_object *obj,
					    Elf64_Shdr *shdr, Elf_Data *data);

static int bpf_object__collect_map_relos(struct bpf_object *obj,
					 Elf64_Shdr *shdr, Elf_Data *data)
{
	const int bpf_ptr_sz = 8, host_ptr_sz = sizeof(void *);
	int i, j, nrels, new_sz;
	const struct btf_var_secinfo *vi = NULL;
	const struct btf_type *sec, *var, *def;
	struct bpf_map *map = NULL, *targ_map = NULL;
	struct bpf_program *targ_prog = NULL;
	bool is_prog_array, is_map_in_map;
	const struct btf_member *member;
	const char *name, *mname, *type;
	unsigned int moff;
	Elf64_Sym *sym;
	Elf64_Rel *rel;
	void *tmp;

	if (!obj->efile.btf_maps_sec_btf_id || !obj->btf)
		return -EINVAL;
	sec = btf__type_by_id(obj->btf, obj->efile.btf_maps_sec_btf_id);
	if (!sec)
		return -EINVAL;

	nrels = shdr->sh_size / shdr->sh_entsize;
	for (i = 0; i < nrels; i++) {
		rel = elf_rel_by_idx(data, i);
		if (!rel) {
			pr_warn(".maps relo #%d: failed to get ELF relo\n", i);
			return -LIBBPF_ERRNO__FORMAT;
		}

		sym = elf_sym_by_idx(obj, ELF64_R_SYM(rel->r_info));
		if (!sym) {
			pr_warn(".maps relo #%d: symbol %zx not found\n",
				i, (size_t)ELF64_R_SYM(rel->r_info));
			return -LIBBPF_ERRNO__FORMAT;
		}
		name = elf_sym_str(obj, sym->st_name) ?: "<?>";

		pr_debug(".maps relo #%d: for %zd value %zd rel->r_offset %zu name %d ('%s')\n",
			 i, (ssize_t)(rel->r_info >> 32), (size_t)sym->st_value,
			 (size_t)rel->r_offset, sym->st_name, name);

		for (j = 0; j < obj->nr_maps; j++) {
			map = &obj->maps[j];
			if (map->sec_idx != obj->efile.btf_maps_shndx)
				continue;

			vi = btf_var_secinfos(sec) + map->btf_var_idx;
			if (vi->offset <= rel->r_offset &&
			    rel->r_offset + bpf_ptr_sz <= vi->offset + vi->size)
				break;
		}
		if (j == obj->nr_maps) {
			pr_warn(".maps relo #%d: cannot find map '%s' at rel->r_offset %zu\n",
				i, name, (size_t)rel->r_offset);
			return -EINVAL;
		}

		is_map_in_map = bpf_map_type__is_map_in_map(map->def.type);
		is_prog_array = map->def.type == BPF_MAP_TYPE_PROG_ARRAY;
		type = is_map_in_map ? "map" : "prog";
		if (is_map_in_map) {
			if (sym->st_shndx != obj->efile.btf_maps_shndx) {
				pr_warn(".maps relo #%d: '%s' isn't a BTF-defined map\n",
					i, name);
				return -LIBBPF_ERRNO__RELOC;
			}
			if (map->def.type == BPF_MAP_TYPE_HASH_OF_MAPS &&
			    map->def.key_size != sizeof(int)) {
				pr_warn(".maps relo #%d: hash-of-maps '%s' should have key size %zu.\n",
					i, map->name, sizeof(int));
				return -EINVAL;
			}
			targ_map = bpf_object__find_map_by_name(obj, name);
			if (!targ_map) {
				pr_warn(".maps relo #%d: '%s' isn't a valid map reference\n",
					i, name);
				return -ESRCH;
			}
		} else if (is_prog_array) {
			targ_prog = bpf_object__find_program_by_name(obj, name);
			if (!targ_prog) {
				pr_warn(".maps relo #%d: '%s' isn't a valid program reference\n",
					i, name);
				return -ESRCH;
			}
			if (targ_prog->sec_idx != sym->st_shndx ||
			    targ_prog->sec_insn_off * 8 != sym->st_value ||
			    prog_is_subprog(obj, targ_prog)) {
				pr_warn(".maps relo #%d: '%s' isn't an entry-point program\n",
					i, name);
				return -LIBBPF_ERRNO__RELOC;
			}
		} else {
			return -EINVAL;
		}

		var = btf__type_by_id(obj->btf, vi->type);
		def = skip_mods_and_typedefs(obj->btf, var->type, NULL);
		if (btf_vlen(def) == 0)
			return -EINVAL;
		member = btf_members(def) + btf_vlen(def) - 1;
		mname = btf__name_by_offset(obj->btf, member->name_off);
		if (strcmp(mname, "values"))
			return -EINVAL;

		moff = btf_member_bit_offset(def, btf_vlen(def) - 1) / 8;
		if (rel->r_offset - vi->offset < moff)
			return -EINVAL;

		moff = rel->r_offset - vi->offset - moff;
		/* here we use BPF pointer size, which is always 64 bit, as we
		 * are parsing ELF that was built for BPF target
		 */
		if (moff % bpf_ptr_sz)
			return -EINVAL;
		moff /= bpf_ptr_sz;
		if (moff >= map->init_slots_sz) {
			new_sz = moff + 1;
			tmp = libbpf_reallocarray(map->init_slots, new_sz, host_ptr_sz);
			if (!tmp)
				return -ENOMEM;
			map->init_slots = tmp;
			memset(map->init_slots + map->init_slots_sz, 0,
			       (new_sz - map->init_slots_sz) * host_ptr_sz);
			map->init_slots_sz = new_sz;
		}
		map->init_slots[moff] = is_map_in_map ? (void *)targ_map : (void *)targ_prog;

		pr_debug(".maps relo #%d: map '%s' slot [%d] points to %s '%s'\n",
			 i, map->name, moff, type, name);
	}

	return 0;
}

static int bpf_object__collect_relos(struct bpf_object *obj)
{
	int i, err;

	for (i = 0; i < obj->efile.sec_cnt; i++) {
		struct elf_sec_desc *sec_desc = &obj->efile.secs[i];
		Elf64_Shdr *shdr;
		Elf_Data *data;
		int idx;

		if (sec_desc->sec_type != SEC_RELO)
			continue;

		shdr = sec_desc->shdr;
		data = sec_desc->data;
		idx = shdr->sh_info;

		if (shdr->sh_type != SHT_REL) {
			pr_warn("internal error at %d\n", __LINE__);
			return -LIBBPF_ERRNO__INTERNAL;
		}

		if (idx == obj->efile.st_ops_shndx)
			err = bpf_object__collect_st_ops_relos(obj, shdr, data);
		else if (idx == obj->efile.btf_maps_shndx)
			err = bpf_object__collect_map_relos(obj, shdr, data);
		else
			err = bpf_object__collect_prog_relos(obj, shdr, data);
		if (err)
			return err;
	}

	bpf_object__sort_relos(obj);
	return 0;
}

static bool insn_is_helper_call(struct bpf_insn *insn, enum bpf_func_id *func_id)
{
	if (BPF_CLASS(insn->code) == BPF_JMP &&
	    BPF_OP(insn->code) == BPF_CALL &&
	    BPF_SRC(insn->code) == BPF_K &&
	    insn->src_reg == 0 &&
	    insn->dst_reg == 0) {
		    *func_id = insn->imm;
		    return true;
	}
	return false;
}

static int bpf_object__sanitize_prog(struct bpf_object *obj, struct bpf_program *prog)
{
	struct bpf_insn *insn = prog->insns;
	enum bpf_func_id func_id;
	int i;

	if (obj->gen_loader)
		return 0;

	for (i = 0; i < prog->insns_cnt; i++, insn++) {
		if (!insn_is_helper_call(insn, &func_id))
			continue;

		/* on kernels that don't yet support
		 * bpf_probe_read_{kernel,user}[_str] helpers, fall back
		 * to bpf_probe_read() which works well for old kernels
		 */
		switch (func_id) {
		case BPF_FUNC_probe_read_kernel:
		case BPF_FUNC_probe_read_user:
			if (!kernel_supports(obj, FEAT_PROBE_READ_KERN))
				insn->imm = BPF_FUNC_probe_read;
			break;
		case BPF_FUNC_probe_read_kernel_str:
		case BPF_FUNC_probe_read_user_str:
			if (!kernel_supports(obj, FEAT_PROBE_READ_KERN))
				insn->imm = BPF_FUNC_probe_read_str;
			break;
		default:
			break;
		}
	}
	return 0;
}

static int libbpf_find_attach_btf_id(struct bpf_program *prog, const char *attach_name,
				     int *btf_obj_fd, int *btf_type_id);

/* this is called as prog->sec_def->preload_fn for libbpf-supported sec_defs */
static int libbpf_preload_prog(struct bpf_program *prog,
			       struct bpf_prog_load_opts *opts, long cookie)
{
	enum sec_def_flags def = cookie;

	/* old kernels might not support specifying expected_attach_type */
	if ((def & SEC_EXP_ATTACH_OPT) && !kernel_supports(prog->obj, FEAT_EXP_ATTACH_TYPE))
		opts->expected_attach_type = 0;

	if (def & SEC_SLEEPABLE)
		opts->prog_flags |= BPF_F_SLEEPABLE;

	if ((prog->type == BPF_PROG_TYPE_TRACING ||
	     prog->type == BPF_PROG_TYPE_LSM ||
	     prog->type == BPF_PROG_TYPE_EXT) && !prog->attach_btf_id) {
		int btf_obj_fd = 0, btf_type_id = 0, err;
		const char *attach_name;

		attach_name = strchr(prog->sec_name, '/') + 1;
		err = libbpf_find_attach_btf_id(prog, attach_name, &btf_obj_fd, &btf_type_id);
		if (err)
			return err;

		/* cache resolved BTF FD and BTF type ID in the prog */
		prog->attach_btf_obj_fd = btf_obj_fd;
		prog->attach_btf_id = btf_type_id;

		/* but by now libbpf common logic is not utilizing
		 * prog->atach_btf_obj_fd/prog->attach_btf_id anymore because
		 * this callback is called after opts were populated by
		 * libbpf, so this callback has to update opts explicitly here
		 */
		opts->attach_btf_obj_fd = btf_obj_fd;
		opts->attach_btf_id = btf_type_id;
	}
	return 0;
}

static int bpf_object_load_prog_instance(struct bpf_object *obj, struct bpf_program *prog,
					 struct bpf_insn *insns, int insns_cnt,
					 const char *license, __u32 kern_version,
					 int *prog_fd)
{
	LIBBPF_OPTS(bpf_prog_load_opts, load_attr);
	const char *prog_name = NULL;
	char *cp, errmsg[STRERR_BUFSIZE];
	size_t log_buf_size = 0;
	char *log_buf = NULL, *tmp;
	int btf_fd, ret, err;
	bool own_log_buf = true;
	__u32 log_level = prog->log_level;

	if (prog->type == BPF_PROG_TYPE_UNSPEC) {
		/*
		 * The program type must be set.  Most likely we couldn't find a proper
		 * section definition at load time, and thus we didn't infer the type.
		 */
		pr_warn("prog '%s': missing BPF prog type, check ELF section name '%s'\n",
			prog->name, prog->sec_name);
		return -EINVAL;
	}

	if (!insns || !insns_cnt)
		return -EINVAL;

	load_attr.expected_attach_type = prog->expected_attach_type;
	if (kernel_supports(obj, FEAT_PROG_NAME))
		prog_name = prog->name;
	load_attr.attach_prog_fd = prog->attach_prog_fd;
	load_attr.attach_btf_obj_fd = prog->attach_btf_obj_fd;
	load_attr.attach_btf_id = prog->attach_btf_id;
	load_attr.kern_version = kern_version;
	load_attr.prog_ifindex = prog->prog_ifindex;

	/* specify func_info/line_info only if kernel supports them */
	btf_fd = bpf_object__btf_fd(obj);
	if (btf_fd >= 0 && kernel_supports(obj, FEAT_BTF_FUNC)) {
		load_attr.prog_btf_fd = btf_fd;
		load_attr.func_info = prog->func_info;
		load_attr.func_info_rec_size = prog->func_info_rec_size;
		load_attr.func_info_cnt = prog->func_info_cnt;
		load_attr.line_info = prog->line_info;
		load_attr.line_info_rec_size = prog->line_info_rec_size;
		load_attr.line_info_cnt = prog->line_info_cnt;
	}
	load_attr.log_level = log_level;
	load_attr.prog_flags = prog->prog_flags;
	load_attr.fd_array = obj->fd_array;

	/* adjust load_attr if sec_def provides custom preload callback */
	if (prog->sec_def && prog->sec_def->preload_fn) {
		err = prog->sec_def->preload_fn(prog, &load_attr, prog->sec_def->cookie);
		if (err < 0) {
			pr_warn("prog '%s': failed to prepare load attributes: %d\n",
				prog->name, err);
			return err;
		}
	}

	if (obj->gen_loader) {
		bpf_gen__prog_load(obj->gen_loader, prog->type, prog->name,
				   license, insns, insns_cnt, &load_attr,
				   prog - obj->programs);
		*prog_fd = -1;
		return 0;
	}

retry_load:
	/* if log_level is zero, we don't request logs initiallly even if
	 * custom log_buf is specified; if the program load fails, then we'll
	 * bump log_level to 1 and use either custom log_buf or we'll allocate
	 * our own and retry the load to get details on what failed
	 */
	if (log_level) {
		if (prog->log_buf) {
			log_buf = prog->log_buf;
			log_buf_size = prog->log_size;
			own_log_buf = false;
		} else if (obj->log_buf) {
			log_buf = obj->log_buf;
			log_buf_size = obj->log_size;
			own_log_buf = false;
		} else {
			log_buf_size = max((size_t)BPF_LOG_BUF_SIZE, log_buf_size * 2);
			tmp = realloc(log_buf, log_buf_size);
			if (!tmp) {
				ret = -ENOMEM;
				goto out;
			}
			log_buf = tmp;
			log_buf[0] = '\0';
			own_log_buf = true;
		}
	}

	load_attr.log_buf = log_buf;
	load_attr.log_size = log_buf_size;
	load_attr.log_level = log_level;

	ret = bpf_prog_load(prog->type, prog_name, license, insns, insns_cnt, &load_attr);
	if (ret >= 0) {
		if (log_level && own_log_buf) {
			pr_debug("prog '%s': -- BEGIN PROG LOAD LOG --\n%s-- END PROG LOAD LOG --\n",
				 prog->name, log_buf);
		}

		if (obj->has_rodata && kernel_supports(obj, FEAT_PROG_BIND_MAP)) {
			struct bpf_map *map;
			int i;

			for (i = 0; i < obj->nr_maps; i++) {
				map = &prog->obj->maps[i];
				if (map->libbpf_type != LIBBPF_MAP_RODATA)
					continue;

				if (bpf_prog_bind_map(ret, bpf_map__fd(map), NULL)) {
					cp = libbpf_strerror_r(errno, errmsg, sizeof(errmsg));
					pr_warn("prog '%s': failed to bind map '%s': %s\n",
						prog->name, map->real_name, cp);
					/* Don't fail hard if can't bind rodata. */
				}
			}
		}

		*prog_fd = ret;
		ret = 0;
		goto out;
	}

	if (log_level == 0) {
		log_level = 1;
		goto retry_load;
	}
	/* On ENOSPC, increase log buffer size and retry, unless custom
	 * log_buf is specified.
	 * Be careful to not overflow u32, though. Kernel's log buf size limit
	 * isn't part of UAPI so it can always be bumped to full 4GB. So don't
	 * multiply by 2 unless we are sure we'll fit within 32 bits.
	 * Currently, we'll get -EINVAL when we reach (UINT_MAX >> 2).
	 */
	if (own_log_buf && errno == ENOSPC && log_buf_size <= UINT_MAX / 2)
		goto retry_load;

	ret = -errno;
	cp = libbpf_strerror_r(errno, errmsg, sizeof(errmsg));
	pr_warn("prog '%s': BPF program load failed: %s\n", prog->name, cp);
	pr_perm_msg(ret);

	if (own_log_buf && log_buf && log_buf[0] != '\0') {
		pr_warn("prog '%s': -- BEGIN PROG LOAD LOG --\n%s-- END PROG LOAD LOG --\n",
			prog->name, log_buf);
	}
	if (insns_cnt >= BPF_MAXINSNS) {
		pr_warn("prog '%s': program too large (%d insns), at most %d insns\n",
			prog->name, insns_cnt, BPF_MAXINSNS);
	}

out:
	if (own_log_buf)
		free(log_buf);
	return ret;
}

static int bpf_program_record_relos(struct bpf_program *prog)
{
	struct bpf_object *obj = prog->obj;
	int i;

	for (i = 0; i < prog->nr_reloc; i++) {
		struct reloc_desc *relo = &prog->reloc_desc[i];
		struct extern_desc *ext = &obj->externs[relo->sym_off];

		switch (relo->type) {
		case RELO_EXTERN_VAR:
			if (ext->type != EXT_KSYM)
				continue;
			bpf_gen__record_extern(obj->gen_loader, ext->name,
					       ext->is_weak, !ext->ksym.type_id,
					       BTF_KIND_VAR, relo->insn_idx);
			break;
		case RELO_EXTERN_FUNC:
			bpf_gen__record_extern(obj->gen_loader, ext->name,
					       ext->is_weak, false, BTF_KIND_FUNC,
					       relo->insn_idx);
			break;
		case RELO_CORE: {
			struct bpf_core_relo cr = {
				.insn_off = relo->insn_idx * 8,
				.type_id = relo->core_relo->type_id,
				.access_str_off = relo->core_relo->access_str_off,
				.kind = relo->core_relo->kind,
			};

			bpf_gen__record_relo_core(obj->gen_loader, &cr);
			break;
		}
		default:
			continue;
		}
	}
	return 0;
}

static int bpf_object_load_prog(struct bpf_object *obj, struct bpf_program *prog,
				const char *license, __u32 kern_ver)
{
	int err = 0, fd, i;

	if (obj->loaded) {
		pr_warn("prog '%s': can't load after object was loaded\n", prog->name);
		return libbpf_err(-EINVAL);
	}

	if (prog->instances.nr < 0 || !prog->instances.fds) {
		if (prog->preprocessor) {
			pr_warn("Internal error: can't load program '%s'\n",
				prog->name);
			return libbpf_err(-LIBBPF_ERRNO__INTERNAL);
		}

		prog->instances.fds = malloc(sizeof(int));
		if (!prog->instances.fds) {
			pr_warn("Not enough memory for BPF fds\n");
			return libbpf_err(-ENOMEM);
		}
		prog->instances.nr = 1;
		prog->instances.fds[0] = -1;
	}

	if (!prog->preprocessor) {
		if (prog->instances.nr != 1) {
			pr_warn("prog '%s': inconsistent nr(%d) != 1\n",
				prog->name, prog->instances.nr);
		}
		if (obj->gen_loader)
			bpf_program_record_relos(prog);
		err = bpf_object_load_prog_instance(obj, prog,
						    prog->insns, prog->insns_cnt,
						    license, kern_ver, &fd);
		if (!err)
			prog->instances.fds[0] = fd;
		goto out;
	}

	for (i = 0; i < prog->instances.nr; i++) {
		struct bpf_prog_prep_result result;
		bpf_program_prep_t preprocessor = prog->preprocessor;

		memset(&result, 0, sizeof(result));
		err = preprocessor(prog, i, prog->insns,
				   prog->insns_cnt, &result);
		if (err) {
			pr_warn("Preprocessing the %dth instance of program '%s' failed\n",
				i, prog->name);
			goto out;
		}

		if (!result.new_insn_ptr || !result.new_insn_cnt) {
			pr_debug("Skip loading the %dth instance of program '%s'\n",
				 i, prog->name);
			prog->instances.fds[i] = -1;
			if (result.pfd)
				*result.pfd = -1;
			continue;
		}

		err = bpf_object_load_prog_instance(obj, prog,
						    result.new_insn_ptr, result.new_insn_cnt,
						    license, kern_ver, &fd);
		if (err) {
			pr_warn("Loading the %dth instance of program '%s' failed\n",
				i, prog->name);
			goto out;
		}

		if (result.pfd)
			*result.pfd = fd;
		prog->instances.fds[i] = fd;
	}
out:
	if (err)
		pr_warn("failed to load program '%s'\n", prog->name);
	return libbpf_err(err);
}

int bpf_program__load(struct bpf_program *prog, const char *license, __u32 kern_ver)
{
	return bpf_object_load_prog(prog->obj, prog, license, kern_ver);
}

static int
bpf_object__load_progs(struct bpf_object *obj, int log_level)
{
	struct bpf_program *prog;
	size_t i;
	int err;

	for (i = 0; i < obj->nr_programs; i++) {
		prog = &obj->programs[i];
		err = bpf_object__sanitize_prog(obj, prog);
		if (err)
			return err;
	}

	for (i = 0; i < obj->nr_programs; i++) {
		prog = &obj->programs[i];
		if (prog_is_subprog(obj, prog))
			continue;
		if (!prog->load) {
			pr_debug("prog '%s': skipped loading\n", prog->name);
			continue;
		}
		prog->log_level |= log_level;
		err = bpf_object_load_prog(obj, prog, obj->license, obj->kern_version);
		if (err)
			return err;
	}
	if (obj->gen_loader)
		bpf_object__free_relocs(obj);
	return 0;
}

static const struct bpf_sec_def *find_sec_def(const char *sec_name);

static int bpf_object_init_progs(struct bpf_object *obj, const struct bpf_object_open_opts *opts)
{
	struct bpf_program *prog;
	int err;

	bpf_object__for_each_program(prog, obj) {
		prog->sec_def = find_sec_def(prog->sec_name);
		if (!prog->sec_def) {
			/* couldn't guess, but user might manually specify */
			pr_debug("prog '%s': unrecognized ELF section name '%s'\n",
				prog->name, prog->sec_name);
			continue;
		}

		bpf_program__set_type(prog, prog->sec_def->prog_type);
		bpf_program__set_expected_attach_type(prog, prog->sec_def->expected_attach_type);

#pragma GCC diagnostic push
#pragma GCC diagnostic ignored "-Wdeprecated-declarations"
		if (prog->sec_def->prog_type == BPF_PROG_TYPE_TRACING ||
		    prog->sec_def->prog_type == BPF_PROG_TYPE_EXT)
			prog->attach_prog_fd = OPTS_GET(opts, attach_prog_fd, 0);
#pragma GCC diagnostic pop

		/* sec_def can have custom callback which should be called
		 * after bpf_program is initialized to adjust its properties
		 */
		if (prog->sec_def->init_fn) {
			err = prog->sec_def->init_fn(prog, prog->sec_def->cookie);
			if (err < 0) {
				pr_warn("prog '%s': failed to initialize: %d\n",
					prog->name, err);
				return err;
			}
		}
	}

	return 0;
}

static struct bpf_object *bpf_object_open(const char *path, const void *obj_buf, size_t obj_buf_sz,
					  const struct bpf_object_open_opts *opts)
{
	const char *obj_name, *kconfig, *btf_tmp_path;
	struct bpf_object *obj;
	char tmp_name[64];
	int err;
	char *log_buf;
	size_t log_size;
	__u32 log_level;

	if (elf_version(EV_CURRENT) == EV_NONE) {
		pr_warn("failed to init libelf for %s\n",
			path ? : "(mem buf)");
		return ERR_PTR(-LIBBPF_ERRNO__LIBELF);
	}

	if (!OPTS_VALID(opts, bpf_object_open_opts))
		return ERR_PTR(-EINVAL);

	obj_name = OPTS_GET(opts, object_name, NULL);
	if (obj_buf) {
		if (!obj_name) {
			snprintf(tmp_name, sizeof(tmp_name), "%lx-%lx",
				 (unsigned long)obj_buf,
				 (unsigned long)obj_buf_sz);
			obj_name = tmp_name;
		}
		path = obj_name;
		pr_debug("loading object '%s' from buffer\n", obj_name);
	}

	log_buf = OPTS_GET(opts, kernel_log_buf, NULL);
	log_size = OPTS_GET(opts, kernel_log_size, 0);
	log_level = OPTS_GET(opts, kernel_log_level, 0);
	if (log_size > UINT_MAX)
		return ERR_PTR(-EINVAL);
	if (log_size && !log_buf)
		return ERR_PTR(-EINVAL);

	obj = bpf_object__new(path, obj_buf, obj_buf_sz, obj_name);
	if (IS_ERR(obj))
		return obj;

	obj->log_buf = log_buf;
	obj->log_size = log_size;
	obj->log_level = log_level;

	btf_tmp_path = OPTS_GET(opts, btf_custom_path, NULL);
	if (btf_tmp_path) {
		if (strlen(btf_tmp_path) >= PATH_MAX) {
			err = -ENAMETOOLONG;
			goto out;
		}
		obj->btf_custom_path = strdup(btf_tmp_path);
		if (!obj->btf_custom_path) {
			err = -ENOMEM;
			goto out;
		}
	}

	kconfig = OPTS_GET(opts, kconfig, NULL);
	if (kconfig) {
		obj->kconfig = strdup(kconfig);
		if (!obj->kconfig) {
			err = -ENOMEM;
			goto out;
		}
	}

	err = bpf_object__elf_init(obj);
	err = err ? : bpf_object__check_endianness(obj);
	err = err ? : bpf_object__elf_collect(obj);
	err = err ? : bpf_object__collect_externs(obj);
	err = err ? : bpf_object__finalize_btf(obj);
	err = err ? : bpf_object__init_maps(obj, opts);
	err = err ? : bpf_object_init_progs(obj, opts);
	err = err ? : bpf_object__collect_relos(obj);
	if (err)
		goto out;

	bpf_object__elf_finish(obj);

	return obj;
out:
	bpf_object__close(obj);
	return ERR_PTR(err);
}

static struct bpf_object *
__bpf_object__open_xattr(struct bpf_object_open_attr *attr, int flags)
{
	DECLARE_LIBBPF_OPTS(bpf_object_open_opts, opts,
		.relaxed_maps = flags & MAPS_RELAX_COMPAT,
	);

	/* param validation */
	if (!attr->file)
		return NULL;

	pr_debug("loading %s\n", attr->file);
	return bpf_object_open(attr->file, NULL, 0, &opts);
}

struct bpf_object *bpf_object__open_xattr(struct bpf_object_open_attr *attr)
{
	return libbpf_ptr(__bpf_object__open_xattr(attr, 0));
}

struct bpf_object *bpf_object__open(const char *path)
{
	struct bpf_object_open_attr attr = {
		.file		= path,
		.prog_type	= BPF_PROG_TYPE_UNSPEC,
	};

	return libbpf_ptr(__bpf_object__open_xattr(&attr, 0));
}

struct bpf_object *
bpf_object__open_file(const char *path, const struct bpf_object_open_opts *opts)
{
	if (!path)
		return libbpf_err_ptr(-EINVAL);

	pr_debug("loading %s\n", path);

	return libbpf_ptr(bpf_object_open(path, NULL, 0, opts));
}

struct bpf_object *
bpf_object__open_mem(const void *obj_buf, size_t obj_buf_sz,
		     const struct bpf_object_open_opts *opts)
{
	if (!obj_buf || obj_buf_sz == 0)
		return libbpf_err_ptr(-EINVAL);

	return libbpf_ptr(bpf_object_open(NULL, obj_buf, obj_buf_sz, opts));
}

struct bpf_object *
bpf_object__open_buffer(const void *obj_buf, size_t obj_buf_sz,
			const char *name)
{
	DECLARE_LIBBPF_OPTS(bpf_object_open_opts, opts,
		.object_name = name,
		/* wrong default, but backwards-compatible */
		.relaxed_maps = true,
	);

	/* returning NULL is wrong, but backwards-compatible */
	if (!obj_buf || obj_buf_sz == 0)
		return errno = EINVAL, NULL;

	return libbpf_ptr(bpf_object_open(NULL, obj_buf, obj_buf_sz, &opts));
}

static int bpf_object_unload(struct bpf_object *obj)
{
	size_t i;

	if (!obj)
		return libbpf_err(-EINVAL);

	for (i = 0; i < obj->nr_maps; i++) {
		zclose(obj->maps[i].fd);
		if (obj->maps[i].st_ops)
			zfree(&obj->maps[i].st_ops->kern_vdata);
	}

	for (i = 0; i < obj->nr_programs; i++)
		bpf_program__unload(&obj->programs[i]);

	return 0;
}

int bpf_object__unload(struct bpf_object *obj) __attribute__((alias("bpf_object_unload")));

static int bpf_object__sanitize_maps(struct bpf_object *obj)
{
	struct bpf_map *m;

	bpf_object__for_each_map(m, obj) {
		if (!bpf_map__is_internal(m))
			continue;
		if (!kernel_supports(obj, FEAT_ARRAY_MMAP))
			m->def.map_flags ^= BPF_F_MMAPABLE;
	}

	return 0;
}

static int bpf_object__read_kallsyms_file(struct bpf_object *obj)
{
	char sym_type, sym_name[500];
	unsigned long long sym_addr;
	const struct btf_type *t;
	struct extern_desc *ext;
	int ret, err = 0;
	FILE *f;

	f = fopen("/proc/kallsyms", "r");
	if (!f) {
		err = -errno;
		pr_warn("failed to open /proc/kallsyms: %d\n", err);
		return err;
	}

	while (true) {
		ret = fscanf(f, "%llx %c %499s%*[^\n]\n",
			     &sym_addr, &sym_type, sym_name);
		if (ret == EOF && feof(f))
			break;
		if (ret != 3) {
			pr_warn("failed to read kallsyms entry: %d\n", ret);
			err = -EINVAL;
			goto out;
		}

		ext = find_extern_by_name(obj, sym_name);
		if (!ext || ext->type != EXT_KSYM)
			continue;

		t = btf__type_by_id(obj->btf, ext->btf_id);
		if (!btf_is_var(t))
			continue;

		if (ext->is_set && ext->ksym.addr != sym_addr) {
			pr_warn("extern (ksym) '%s' resolution is ambiguous: 0x%llx or 0x%llx\n",
				sym_name, ext->ksym.addr, sym_addr);
			err = -EINVAL;
			goto out;
		}
		if (!ext->is_set) {
			ext->is_set = true;
			ext->ksym.addr = sym_addr;
			pr_debug("extern (ksym) %s=0x%llx\n", sym_name, sym_addr);
		}
	}

out:
	fclose(f);
	return err;
}

static int find_ksym_btf_id(struct bpf_object *obj, const char *ksym_name,
			    __u16 kind, struct btf **res_btf,
			    struct module_btf **res_mod_btf)
{
	struct module_btf *mod_btf;
	struct btf *btf;
	int i, id, err;

	btf = obj->btf_vmlinux;
	mod_btf = NULL;
	id = btf__find_by_name_kind(btf, ksym_name, kind);

	if (id == -ENOENT) {
		err = load_module_btfs(obj);
		if (err)
			return err;

		for (i = 0; i < obj->btf_module_cnt; i++) {
			/* we assume module_btf's BTF FD is always >0 */
			mod_btf = &obj->btf_modules[i];
			btf = mod_btf->btf;
			id = btf__find_by_name_kind_own(btf, ksym_name, kind);
			if (id != -ENOENT)
				break;
		}
	}
	if (id <= 0)
		return -ESRCH;

	*res_btf = btf;
	*res_mod_btf = mod_btf;
	return id;
}

static int bpf_object__resolve_ksym_var_btf_id(struct bpf_object *obj,
					       struct extern_desc *ext)
{
	const struct btf_type *targ_var, *targ_type;
	__u32 targ_type_id, local_type_id;
	struct module_btf *mod_btf = NULL;
	const char *targ_var_name;
	struct btf *btf = NULL;
	int id, err;

	id = find_ksym_btf_id(obj, ext->name, BTF_KIND_VAR, &btf, &mod_btf);
	if (id < 0) {
		if (id == -ESRCH && ext->is_weak)
			return 0;
		pr_warn("extern (var ksym) '%s': not found in kernel BTF\n",
			ext->name);
		return id;
	}

	/* find local type_id */
	local_type_id = ext->ksym.type_id;

	/* find target type_id */
	targ_var = btf__type_by_id(btf, id);
	targ_var_name = btf__name_by_offset(btf, targ_var->name_off);
	targ_type = skip_mods_and_typedefs(btf, targ_var->type, &targ_type_id);

	err = bpf_core_types_are_compat(obj->btf, local_type_id,
					btf, targ_type_id);
	if (err <= 0) {
		const struct btf_type *local_type;
		const char *targ_name, *local_name;

		local_type = btf__type_by_id(obj->btf, local_type_id);
		local_name = btf__name_by_offset(obj->btf, local_type->name_off);
		targ_name = btf__name_by_offset(btf, targ_type->name_off);

		pr_warn("extern (var ksym) '%s': incompatible types, expected [%d] %s %s, but kernel has [%d] %s %s\n",
			ext->name, local_type_id,
			btf_kind_str(local_type), local_name, targ_type_id,
			btf_kind_str(targ_type), targ_name);
		return -EINVAL;
	}

	ext->is_set = true;
	ext->ksym.kernel_btf_obj_fd = mod_btf ? mod_btf->fd : 0;
	ext->ksym.kernel_btf_id = id;
	pr_debug("extern (var ksym) '%s': resolved to [%d] %s %s\n",
		 ext->name, id, btf_kind_str(targ_var), targ_var_name);

	return 0;
}

static int bpf_object__resolve_ksym_func_btf_id(struct bpf_object *obj,
						struct extern_desc *ext)
{
	int local_func_proto_id, kfunc_proto_id, kfunc_id;
	struct module_btf *mod_btf = NULL;
	const struct btf_type *kern_func;
	struct btf *kern_btf = NULL;
	int ret;

	local_func_proto_id = ext->ksym.type_id;

	kfunc_id = find_ksym_btf_id(obj, ext->name, BTF_KIND_FUNC, &kern_btf, &mod_btf);
	if (kfunc_id < 0) {
		if (kfunc_id == -ESRCH && ext->is_weak)
			return 0;
		pr_warn("extern (func ksym) '%s': not found in kernel or module BTFs\n",
			ext->name);
		return kfunc_id;
	}

	kern_func = btf__type_by_id(kern_btf, kfunc_id);
	kfunc_proto_id = kern_func->type;

	ret = bpf_core_types_are_compat(obj->btf, local_func_proto_id,
					kern_btf, kfunc_proto_id);
	if (ret <= 0) {
		pr_warn("extern (func ksym) '%s': func_proto [%d] incompatible with kernel [%d]\n",
			ext->name, local_func_proto_id, kfunc_proto_id);
		return -EINVAL;
	}

	/* set index for module BTF fd in fd_array, if unset */
	if (mod_btf && !mod_btf->fd_array_idx) {
		/* insn->off is s16 */
		if (obj->fd_array_cnt == INT16_MAX) {
			pr_warn("extern (func ksym) '%s': module BTF fd index %d too big to fit in bpf_insn offset\n",
				ext->name, mod_btf->fd_array_idx);
			return -E2BIG;
		}
		/* Cannot use index 0 for module BTF fd */
		if (!obj->fd_array_cnt)
			obj->fd_array_cnt = 1;

		ret = libbpf_ensure_mem((void **)&obj->fd_array, &obj->fd_array_cap, sizeof(int),
					obj->fd_array_cnt + 1);
		if (ret)
			return ret;
		mod_btf->fd_array_idx = obj->fd_array_cnt;
		/* we assume module BTF FD is always >0 */
		obj->fd_array[obj->fd_array_cnt++] = mod_btf->fd;
	}

	ext->is_set = true;
	ext->ksym.kernel_btf_id = kfunc_id;
	ext->ksym.btf_fd_idx = mod_btf ? mod_btf->fd_array_idx : 0;
	pr_debug("extern (func ksym) '%s': resolved to kernel [%d]\n",
		 ext->name, kfunc_id);

	return 0;
}

static int bpf_object__resolve_ksyms_btf_id(struct bpf_object *obj)
{
	const struct btf_type *t;
	struct extern_desc *ext;
	int i, err;

	for (i = 0; i < obj->nr_extern; i++) {
		ext = &obj->externs[i];
		if (ext->type != EXT_KSYM || !ext->ksym.type_id)
			continue;

		if (obj->gen_loader) {
			ext->is_set = true;
			ext->ksym.kernel_btf_obj_fd = 0;
			ext->ksym.kernel_btf_id = 0;
			continue;
		}
		t = btf__type_by_id(obj->btf, ext->btf_id);
		if (btf_is_var(t))
			err = bpf_object__resolve_ksym_var_btf_id(obj, ext);
		else
			err = bpf_object__resolve_ksym_func_btf_id(obj, ext);
		if (err)
			return err;
	}
	return 0;
}

static int bpf_object__resolve_externs(struct bpf_object *obj,
				       const char *extra_kconfig)
{
	bool need_config = false, need_kallsyms = false;
	bool need_vmlinux_btf = false;
	struct extern_desc *ext;
	void *kcfg_data = NULL;
	int err, i;

	if (obj->nr_extern == 0)
		return 0;

	if (obj->kconfig_map_idx >= 0)
		kcfg_data = obj->maps[obj->kconfig_map_idx].mmaped;

	for (i = 0; i < obj->nr_extern; i++) {
		ext = &obj->externs[i];

		if (ext->type == EXT_KCFG &&
		    strcmp(ext->name, "LINUX_KERNEL_VERSION") == 0) {
			void *ext_val = kcfg_data + ext->kcfg.data_off;
			__u32 kver = get_kernel_version();

			if (!kver) {
				pr_warn("failed to get kernel version\n");
				return -EINVAL;
			}
			err = set_kcfg_value_num(ext, ext_val, kver);
			if (err)
				return err;
			pr_debug("extern (kcfg) %s=0x%x\n", ext->name, kver);
		} else if (ext->type == EXT_KCFG && str_has_pfx(ext->name, "CONFIG_")) {
			need_config = true;
		} else if (ext->type == EXT_KSYM) {
			if (ext->ksym.type_id)
				need_vmlinux_btf = true;
			else
				need_kallsyms = true;
		} else {
			pr_warn("unrecognized extern '%s'\n", ext->name);
			return -EINVAL;
		}
	}
	if (need_config && extra_kconfig) {
		err = bpf_object__read_kconfig_mem(obj, extra_kconfig, kcfg_data);
		if (err)
			return -EINVAL;
		need_config = false;
		for (i = 0; i < obj->nr_extern; i++) {
			ext = &obj->externs[i];
			if (ext->type == EXT_KCFG && !ext->is_set) {
				need_config = true;
				break;
			}
		}
	}
	if (need_config) {
		err = bpf_object__read_kconfig_file(obj, kcfg_data);
		if (err)
			return -EINVAL;
	}
	if (need_kallsyms) {
		err = bpf_object__read_kallsyms_file(obj);
		if (err)
			return -EINVAL;
	}
	if (need_vmlinux_btf) {
		err = bpf_object__resolve_ksyms_btf_id(obj);
		if (err)
			return -EINVAL;
	}
	for (i = 0; i < obj->nr_extern; i++) {
		ext = &obj->externs[i];

		if (!ext->is_set && !ext->is_weak) {
			pr_warn("extern %s (strong) not resolved\n", ext->name);
			return -ESRCH;
		} else if (!ext->is_set) {
			pr_debug("extern %s (weak) not resolved, defaulting to zero\n",
				 ext->name);
		}
	}

	return 0;
}

static int bpf_object_load(struct bpf_object *obj, int extra_log_level, const char *target_btf_path)
{
	int err, i;

	if (!obj)
		return libbpf_err(-EINVAL);

	if (obj->loaded) {
		pr_warn("object '%s': load can't be attempted twice\n", obj->name);
		return libbpf_err(-EINVAL);
	}

	if (obj->gen_loader)
		bpf_gen__init(obj->gen_loader, extra_log_level, obj->nr_programs, obj->nr_maps);

	err = bpf_object__probe_loading(obj);
	err = err ? : bpf_object__load_vmlinux_btf(obj, false);
	err = err ? : bpf_object__resolve_externs(obj, obj->kconfig);
	err = err ? : bpf_object__sanitize_and_load_btf(obj);
	err = err ? : bpf_object__sanitize_maps(obj);
	err = err ? : bpf_object__init_kern_struct_ops_maps(obj);
	err = err ? : bpf_object__create_maps(obj);
	err = err ? : bpf_object__relocate(obj, obj->btf_custom_path ? : target_btf_path);
	err = err ? : bpf_object__load_progs(obj, extra_log_level);
	err = err ? : bpf_object_init_prog_arrays(obj);

	if (obj->gen_loader) {
		/* reset FDs */
		if (obj->btf)
			btf__set_fd(obj->btf, -1);
		for (i = 0; i < obj->nr_maps; i++)
			obj->maps[i].fd = -1;
		if (!err)
			err = bpf_gen__finish(obj->gen_loader, obj->nr_programs, obj->nr_maps);
	}

	/* clean up fd_array */
	zfree(&obj->fd_array);

	/* clean up module BTFs */
	for (i = 0; i < obj->btf_module_cnt; i++) {
		close(obj->btf_modules[i].fd);
		btf__free(obj->btf_modules[i].btf);
		free(obj->btf_modules[i].name);
	}
	free(obj->btf_modules);

	/* clean up vmlinux BTF */
	btf__free(obj->btf_vmlinux);
	obj->btf_vmlinux = NULL;

	obj->loaded = true; /* doesn't matter if successfully or not */

	if (err)
		goto out;

	return 0;
out:
	/* unpin any maps that were auto-pinned during load */
	for (i = 0; i < obj->nr_maps; i++)
		if (obj->maps[i].pinned && !obj->maps[i].reused)
			bpf_map__unpin(&obj->maps[i], NULL);

	bpf_object_unload(obj);
	pr_warn("failed to load object '%s'\n", obj->path);
	return libbpf_err(err);
}

int bpf_object__load_xattr(struct bpf_object_load_attr *attr)
{
	return bpf_object_load(attr->obj, attr->log_level, attr->target_btf_path);
}

int bpf_object__load(struct bpf_object *obj)
{
	return bpf_object_load(obj, 0, NULL);
}

static int make_parent_dir(const char *path)
{
	char *cp, errmsg[STRERR_BUFSIZE];
	char *dname, *dir;
	int err = 0;

	dname = strdup(path);
	if (dname == NULL)
		return -ENOMEM;

	dir = dirname(dname);
	if (mkdir(dir, 0700) && errno != EEXIST)
		err = -errno;

	free(dname);
	if (err) {
		cp = libbpf_strerror_r(-err, errmsg, sizeof(errmsg));
		pr_warn("failed to mkdir %s: %s\n", path, cp);
	}
	return err;
}

static int check_path(const char *path)
{
	char *cp, errmsg[STRERR_BUFSIZE];
	struct statfs st_fs;
	char *dname, *dir;
	int err = 0;

	if (path == NULL)
		return -EINVAL;

	dname = strdup(path);
	if (dname == NULL)
		return -ENOMEM;

	dir = dirname(dname);
	if (statfs(dir, &st_fs)) {
		cp = libbpf_strerror_r(errno, errmsg, sizeof(errmsg));
		pr_warn("failed to statfs %s: %s\n", dir, cp);
		err = -errno;
	}
	free(dname);

	if (!err && st_fs.f_type != BPF_FS_MAGIC) {
		pr_warn("specified path %s is not on BPF FS\n", path);
		err = -EINVAL;
	}

	return err;
}

static int bpf_program_pin_instance(struct bpf_program *prog, const char *path, int instance)
{
	char *cp, errmsg[STRERR_BUFSIZE];
	int err;

	err = make_parent_dir(path);
	if (err)
		return libbpf_err(err);

	err = check_path(path);
	if (err)
		return libbpf_err(err);

	if (prog == NULL) {
		pr_warn("invalid program pointer\n");
		return libbpf_err(-EINVAL);
	}

	if (instance < 0 || instance >= prog->instances.nr) {
		pr_warn("invalid prog instance %d of prog %s (max %d)\n",
			instance, prog->name, prog->instances.nr);
		return libbpf_err(-EINVAL);
	}

	if (bpf_obj_pin(prog->instances.fds[instance], path)) {
		err = -errno;
		cp = libbpf_strerror_r(err, errmsg, sizeof(errmsg));
		pr_warn("failed to pin program: %s\n", cp);
		return libbpf_err(err);
	}
	pr_debug("pinned program '%s'\n", path);

	return 0;
}

static int bpf_program_unpin_instance(struct bpf_program *prog, const char *path, int instance)
{
	int err;

	err = check_path(path);
	if (err)
		return libbpf_err(err);

	if (prog == NULL) {
		pr_warn("invalid program pointer\n");
		return libbpf_err(-EINVAL);
	}

	if (instance < 0 || instance >= prog->instances.nr) {
		pr_warn("invalid prog instance %d of prog %s (max %d)\n",
			instance, prog->name, prog->instances.nr);
		return libbpf_err(-EINVAL);
	}

	err = unlink(path);
	if (err != 0)
		return libbpf_err(-errno);

	pr_debug("unpinned program '%s'\n", path);

	return 0;
}

__attribute__((alias("bpf_program_pin_instance")))
int bpf_object__pin_instance(struct bpf_program *prog, const char *path, int instance);

__attribute__((alias("bpf_program_unpin_instance")))
int bpf_program__unpin_instance(struct bpf_program *prog, const char *path, int instance);

int bpf_program__pin(struct bpf_program *prog, const char *path)
{
	int i, err;

	err = make_parent_dir(path);
	if (err)
		return libbpf_err(err);

	err = check_path(path);
	if (err)
		return libbpf_err(err);

	if (prog == NULL) {
		pr_warn("invalid program pointer\n");
		return libbpf_err(-EINVAL);
	}

	if (prog->instances.nr <= 0) {
		pr_warn("no instances of prog %s to pin\n", prog->name);
		return libbpf_err(-EINVAL);
	}

	if (prog->instances.nr == 1) {
		/* don't create subdirs when pinning single instance */
		return bpf_program_pin_instance(prog, path, 0);
	}

	for (i = 0; i < prog->instances.nr; i++) {
		char buf[PATH_MAX];
		int len;

		len = snprintf(buf, PATH_MAX, "%s/%d", path, i);
		if (len < 0) {
			err = -EINVAL;
			goto err_unpin;
		} else if (len >= PATH_MAX) {
			err = -ENAMETOOLONG;
			goto err_unpin;
		}

		err = bpf_program_pin_instance(prog, buf, i);
		if (err)
			goto err_unpin;
	}

	return 0;

err_unpin:
	for (i = i - 1; i >= 0; i--) {
		char buf[PATH_MAX];
		int len;

		len = snprintf(buf, PATH_MAX, "%s/%d", path, i);
		if (len < 0)
			continue;
		else if (len >= PATH_MAX)
			continue;

		bpf_program_unpin_instance(prog, buf, i);
	}

	rmdir(path);

	return libbpf_err(err);
}

int bpf_program__unpin(struct bpf_program *prog, const char *path)
{
	int i, err;

	err = check_path(path);
	if (err)
		return libbpf_err(err);

	if (prog == NULL) {
		pr_warn("invalid program pointer\n");
		return libbpf_err(-EINVAL);
	}

	if (prog->instances.nr <= 0) {
		pr_warn("no instances of prog %s to pin\n", prog->name);
		return libbpf_err(-EINVAL);
	}

	if (prog->instances.nr == 1) {
		/* don't create subdirs when pinning single instance */
		return bpf_program_unpin_instance(prog, path, 0);
	}

	for (i = 0; i < prog->instances.nr; i++) {
		char buf[PATH_MAX];
		int len;

		len = snprintf(buf, PATH_MAX, "%s/%d", path, i);
		if (len < 0)
			return libbpf_err(-EINVAL);
		else if (len >= PATH_MAX)
			return libbpf_err(-ENAMETOOLONG);

		err = bpf_program_unpin_instance(prog, buf, i);
		if (err)
			return err;
	}

	err = rmdir(path);
	if (err)
		return libbpf_err(-errno);

	return 0;
}

int bpf_map__pin(struct bpf_map *map, const char *path)
{
	char *cp, errmsg[STRERR_BUFSIZE];
	int err;

	if (map == NULL) {
		pr_warn("invalid map pointer\n");
		return libbpf_err(-EINVAL);
	}

	if (map->pin_path) {
		if (path && strcmp(path, map->pin_path)) {
			pr_warn("map '%s' already has pin path '%s' different from '%s'\n",
				bpf_map__name(map), map->pin_path, path);
			return libbpf_err(-EINVAL);
		} else if (map->pinned) {
			pr_debug("map '%s' already pinned at '%s'; not re-pinning\n",
				 bpf_map__name(map), map->pin_path);
			return 0;
		}
	} else {
		if (!path) {
			pr_warn("missing a path to pin map '%s' at\n",
				bpf_map__name(map));
			return libbpf_err(-EINVAL);
		} else if (map->pinned) {
			pr_warn("map '%s' already pinned\n", bpf_map__name(map));
			return libbpf_err(-EEXIST);
		}

		map->pin_path = strdup(path);
		if (!map->pin_path) {
			err = -errno;
			goto out_err;
		}
	}

	err = make_parent_dir(map->pin_path);
	if (err)
		return libbpf_err(err);

	err = check_path(map->pin_path);
	if (err)
		return libbpf_err(err);

	if (bpf_obj_pin(map->fd, map->pin_path)) {
		err = -errno;
		goto out_err;
	}

	map->pinned = true;
	pr_debug("pinned map '%s'\n", map->pin_path);

	return 0;

out_err:
	cp = libbpf_strerror_r(-err, errmsg, sizeof(errmsg));
	pr_warn("failed to pin map: %s\n", cp);
	return libbpf_err(err);
}

int bpf_map__unpin(struct bpf_map *map, const char *path)
{
	int err;

	if (map == NULL) {
		pr_warn("invalid map pointer\n");
		return libbpf_err(-EINVAL);
	}

	if (map->pin_path) {
		if (path && strcmp(path, map->pin_path)) {
			pr_warn("map '%s' already has pin path '%s' different from '%s'\n",
				bpf_map__name(map), map->pin_path, path);
			return libbpf_err(-EINVAL);
		}
		path = map->pin_path;
	} else if (!path) {
		pr_warn("no path to unpin map '%s' from\n",
			bpf_map__name(map));
		return libbpf_err(-EINVAL);
	}

	err = check_path(path);
	if (err)
		return libbpf_err(err);

	err = unlink(path);
	if (err != 0)
		return libbpf_err(-errno);

	map->pinned = false;
	pr_debug("unpinned map '%s' from '%s'\n", bpf_map__name(map), path);

	return 0;
}

int bpf_map__set_pin_path(struct bpf_map *map, const char *path)
{
	char *new = NULL;

	if (path) {
		new = strdup(path);
		if (!new)
			return libbpf_err(-errno);
	}

	free(map->pin_path);
	map->pin_path = new;
	return 0;
}

const char *bpf_map__get_pin_path(const struct bpf_map *map)
{
	return map->pin_path;
}

const char *bpf_map__pin_path(const struct bpf_map *map)
{
	return map->pin_path;
}

bool bpf_map__is_pinned(const struct bpf_map *map)
{
	return map->pinned;
}

static void sanitize_pin_path(char *s)
{
	/* bpffs disallows periods in path names */
	while (*s) {
		if (*s == '.')
			*s = '_';
		s++;
	}
}

int bpf_object__pin_maps(struct bpf_object *obj, const char *path)
{
	struct bpf_map *map;
	int err;

	if (!obj)
		return libbpf_err(-ENOENT);

	if (!obj->loaded) {
		pr_warn("object not yet loaded; load it first\n");
		return libbpf_err(-ENOENT);
	}

	bpf_object__for_each_map(map, obj) {
		char *pin_path = NULL;
		char buf[PATH_MAX];

		if (map->skipped)
			continue;

		if (path) {
			int len;

			len = snprintf(buf, PATH_MAX, "%s/%s", path,
				       bpf_map__name(map));
			if (len < 0) {
				err = -EINVAL;
				goto err_unpin_maps;
			} else if (len >= PATH_MAX) {
				err = -ENAMETOOLONG;
				goto err_unpin_maps;
			}
			sanitize_pin_path(buf);
			pin_path = buf;
		} else if (!map->pin_path) {
			continue;
		}

		err = bpf_map__pin(map, pin_path);
		if (err)
			goto err_unpin_maps;
	}

	return 0;

err_unpin_maps:
	while ((map = bpf_object__prev_map(obj, map))) {
		if (!map->pin_path)
			continue;

		bpf_map__unpin(map, NULL);
	}

	return libbpf_err(err);
}

int bpf_object__unpin_maps(struct bpf_object *obj, const char *path)
{
	struct bpf_map *map;
	int err;

	if (!obj)
		return libbpf_err(-ENOENT);

	bpf_object__for_each_map(map, obj) {
		char *pin_path = NULL;
		char buf[PATH_MAX];

		if (path) {
			int len;

			len = snprintf(buf, PATH_MAX, "%s/%s", path,
				       bpf_map__name(map));
			if (len < 0)
				return libbpf_err(-EINVAL);
			else if (len >= PATH_MAX)
				return libbpf_err(-ENAMETOOLONG);
			sanitize_pin_path(buf);
			pin_path = buf;
		} else if (!map->pin_path) {
			continue;
		}

		err = bpf_map__unpin(map, pin_path);
		if (err)
			return libbpf_err(err);
	}

	return 0;
}

int bpf_object__pin_programs(struct bpf_object *obj, const char *path)
{
	struct bpf_program *prog;
	int err;

	if (!obj)
		return libbpf_err(-ENOENT);

	if (!obj->loaded) {
		pr_warn("object not yet loaded; load it first\n");
		return libbpf_err(-ENOENT);
	}

	bpf_object__for_each_program(prog, obj) {
		char buf[PATH_MAX];
		int len;

		len = snprintf(buf, PATH_MAX, "%s/%s", path,
			       prog->pin_name);
		if (len < 0) {
			err = -EINVAL;
			goto err_unpin_programs;
		} else if (len >= PATH_MAX) {
			err = -ENAMETOOLONG;
			goto err_unpin_programs;
		}

		err = bpf_program__pin(prog, buf);
		if (err)
			goto err_unpin_programs;
	}

	return 0;

err_unpin_programs:
	while ((prog = bpf_object__prev_program(obj, prog))) {
		char buf[PATH_MAX];
		int len;

		len = snprintf(buf, PATH_MAX, "%s/%s", path,
			       prog->pin_name);
		if (len < 0)
			continue;
		else if (len >= PATH_MAX)
			continue;

		bpf_program__unpin(prog, buf);
	}

	return libbpf_err(err);
}

int bpf_object__unpin_programs(struct bpf_object *obj, const char *path)
{
	struct bpf_program *prog;
	int err;

	if (!obj)
		return libbpf_err(-ENOENT);

	bpf_object__for_each_program(prog, obj) {
		char buf[PATH_MAX];
		int len;

		len = snprintf(buf, PATH_MAX, "%s/%s", path,
			       prog->pin_name);
		if (len < 0)
			return libbpf_err(-EINVAL);
		else if (len >= PATH_MAX)
			return libbpf_err(-ENAMETOOLONG);

		err = bpf_program__unpin(prog, buf);
		if (err)
			return libbpf_err(err);
	}

	return 0;
}

int bpf_object__pin(struct bpf_object *obj, const char *path)
{
	int err;

	err = bpf_object__pin_maps(obj, path);
	if (err)
		return libbpf_err(err);

	err = bpf_object__pin_programs(obj, path);
	if (err) {
		bpf_object__unpin_maps(obj, path);
		return libbpf_err(err);
	}

	return 0;
}

static void bpf_map__destroy(struct bpf_map *map)
{
	if (map->clear_priv)
		map->clear_priv(map, map->priv);
	map->priv = NULL;
	map->clear_priv = NULL;

	if (map->inner_map) {
		bpf_map__destroy(map->inner_map);
		zfree(&map->inner_map);
	}

	zfree(&map->init_slots);
	map->init_slots_sz = 0;

	if (map->mmaped) {
		munmap(map->mmaped, bpf_map_mmap_sz(map));
		map->mmaped = NULL;
	}

	if (map->st_ops) {
		zfree(&map->st_ops->data);
		zfree(&map->st_ops->progs);
		zfree(&map->st_ops->kern_func_off);
		zfree(&map->st_ops);
	}

	zfree(&map->name);
	zfree(&map->real_name);
	zfree(&map->pin_path);

	if (map->fd >= 0)
		zclose(map->fd);
}

void bpf_object__close(struct bpf_object *obj)
{
	size_t i;

	if (IS_ERR_OR_NULL(obj))
		return;

	if (obj->clear_priv)
		obj->clear_priv(obj, obj->priv);

	bpf_gen__free(obj->gen_loader);
	bpf_object__elf_finish(obj);
	bpf_object_unload(obj);
	btf__free(obj->btf);
	btf_ext__free(obj->btf_ext);

	for (i = 0; i < obj->nr_maps; i++)
		bpf_map__destroy(&obj->maps[i]);

	zfree(&obj->btf_custom_path);
	zfree(&obj->kconfig);
	zfree(&obj->externs);
	obj->nr_extern = 0;

	zfree(&obj->maps);
	obj->nr_maps = 0;

	if (obj->programs && obj->nr_programs) {
		for (i = 0; i < obj->nr_programs; i++)
			bpf_program__exit(&obj->programs[i]);
	}
	zfree(&obj->programs);

	list_del(&obj->list);
	free(obj);
}

struct bpf_object *
bpf_object__next(struct bpf_object *prev)
{
	struct bpf_object *next;
	bool strict = (libbpf_mode & LIBBPF_STRICT_NO_OBJECT_LIST);

	if (strict)
		return NULL;

	if (!prev)
		next = list_first_entry(&bpf_objects_list,
					struct bpf_object,
					list);
	else
		next = list_next_entry(prev, list);

	/* Empty list is noticed here so don't need checking on entry. */
	if (&next->list == &bpf_objects_list)
		return NULL;

	return next;
}

const char *bpf_object__name(const struct bpf_object *obj)
{
	return obj ? obj->name : libbpf_err_ptr(-EINVAL);
}

unsigned int bpf_object__kversion(const struct bpf_object *obj)
{
	return obj ? obj->kern_version : 0;
}

struct btf *bpf_object__btf(const struct bpf_object *obj)
{
	return obj ? obj->btf : NULL;
}

int bpf_object__btf_fd(const struct bpf_object *obj)
{
	return obj->btf ? btf__fd(obj->btf) : -1;
}

int bpf_object__set_kversion(struct bpf_object *obj, __u32 kern_version)
{
	if (obj->loaded)
		return libbpf_err(-EINVAL);

	obj->kern_version = kern_version;

	return 0;
}

int bpf_object__set_priv(struct bpf_object *obj, void *priv,
			 bpf_object_clear_priv_t clear_priv)
{
	if (obj->priv && obj->clear_priv)
		obj->clear_priv(obj, obj->priv);

	obj->priv = priv;
	obj->clear_priv = clear_priv;
	return 0;
}

void *bpf_object__priv(const struct bpf_object *obj)
{
	return obj ? obj->priv : libbpf_err_ptr(-EINVAL);
}

int bpf_object__gen_loader(struct bpf_object *obj, struct gen_loader_opts *opts)
{
	struct bpf_gen *gen;

	if (!opts)
		return -EFAULT;
	if (!OPTS_VALID(opts, gen_loader_opts))
		return -EINVAL;
	gen = calloc(sizeof(*gen), 1);
	if (!gen)
		return -ENOMEM;
	gen->opts = opts;
	obj->gen_loader = gen;
	return 0;
}

static struct bpf_program *
__bpf_program__iter(const struct bpf_program *p, const struct bpf_object *obj,
		    bool forward)
{
	size_t nr_programs = obj->nr_programs;
	ssize_t idx;

	if (!nr_programs)
		return NULL;

	if (!p)
		/* Iter from the beginning */
		return forward ? &obj->programs[0] :
			&obj->programs[nr_programs - 1];

	if (p->obj != obj) {
		pr_warn("error: program handler doesn't match object\n");
		return errno = EINVAL, NULL;
	}

	idx = (p - obj->programs) + (forward ? 1 : -1);
	if (idx >= obj->nr_programs || idx < 0)
		return NULL;
	return &obj->programs[idx];
}

struct bpf_program *
bpf_program__next(struct bpf_program *prev, const struct bpf_object *obj)
{
	return bpf_object__next_program(obj, prev);
}

struct bpf_program *
bpf_object__next_program(const struct bpf_object *obj, struct bpf_program *prev)
{
	struct bpf_program *prog = prev;

	do {
		prog = __bpf_program__iter(prog, obj, true);
	} while (prog && prog_is_subprog(obj, prog));

	return prog;
}

struct bpf_program *
bpf_program__prev(struct bpf_program *next, const struct bpf_object *obj)
{
	return bpf_object__prev_program(obj, next);
}

struct bpf_program *
bpf_object__prev_program(const struct bpf_object *obj, struct bpf_program *next)
{
	struct bpf_program *prog = next;

	do {
		prog = __bpf_program__iter(prog, obj, false);
	} while (prog && prog_is_subprog(obj, prog));

	return prog;
}

int bpf_program__set_priv(struct bpf_program *prog, void *priv,
			  bpf_program_clear_priv_t clear_priv)
{
	if (prog->priv && prog->clear_priv)
		prog->clear_priv(prog, prog->priv);

	prog->priv = priv;
	prog->clear_priv = clear_priv;
	return 0;
}

void *bpf_program__priv(const struct bpf_program *prog)
{
	return prog ? prog->priv : libbpf_err_ptr(-EINVAL);
}

void bpf_program__set_ifindex(struct bpf_program *prog, __u32 ifindex)
{
	prog->prog_ifindex = ifindex;
}

const char *bpf_program__name(const struct bpf_program *prog)
{
	return prog->name;
}

const char *bpf_program__section_name(const struct bpf_program *prog)
{
	return prog->sec_name;
}

const char *bpf_program__title(const struct bpf_program *prog, bool needs_copy)
{
	const char *title;

	title = prog->sec_name;
	if (needs_copy) {
		title = strdup(title);
		if (!title) {
			pr_warn("failed to strdup program title\n");
			return libbpf_err_ptr(-ENOMEM);
		}
	}

	return title;
}

bool bpf_program__autoload(const struct bpf_program *prog)
{
	return prog->load;
}

int bpf_program__set_autoload(struct bpf_program *prog, bool autoload)
{
	if (prog->obj->loaded)
		return libbpf_err(-EINVAL);

	prog->load = autoload;
	return 0;
}

static int bpf_program_nth_fd(const struct bpf_program *prog, int n);

int bpf_program__fd(const struct bpf_program *prog)
{
	return bpf_program_nth_fd(prog, 0);
}

size_t bpf_program__size(const struct bpf_program *prog)
{
	return prog->insns_cnt * BPF_INSN_SZ;
}

const struct bpf_insn *bpf_program__insns(const struct bpf_program *prog)
{
	return prog->insns;
}

size_t bpf_program__insn_cnt(const struct bpf_program *prog)
{
	return prog->insns_cnt;
}

int bpf_program__set_prep(struct bpf_program *prog, int nr_instances,
			  bpf_program_prep_t prep)
{
	int *instances_fds;

	if (nr_instances <= 0 || !prep)
		return libbpf_err(-EINVAL);

	if (prog->instances.nr > 0 || prog->instances.fds) {
		pr_warn("Can't set pre-processor after loading\n");
		return libbpf_err(-EINVAL);
	}

	instances_fds = malloc(sizeof(int) * nr_instances);
	if (!instances_fds) {
		pr_warn("alloc memory failed for fds\n");
		return libbpf_err(-ENOMEM);
	}

	/* fill all fd with -1 */
	memset(instances_fds, -1, sizeof(int) * nr_instances);

	prog->instances.nr = nr_instances;
	prog->instances.fds = instances_fds;
	prog->preprocessor = prep;
	return 0;
}

__attribute__((alias("bpf_program_nth_fd")))
int bpf_program__nth_fd(const struct bpf_program *prog, int n);

static int bpf_program_nth_fd(const struct bpf_program *prog, int n)
{
	int fd;

	if (!prog)
		return libbpf_err(-EINVAL);

	if (n >= prog->instances.nr || n < 0) {
		pr_warn("Can't get the %dth fd from program %s: only %d instances\n",
			n, prog->name, prog->instances.nr);
		return libbpf_err(-EINVAL);
	}

	fd = prog->instances.fds[n];
	if (fd < 0) {
		pr_warn("%dth instance of program '%s' is invalid\n",
			n, prog->name);
		return libbpf_err(-ENOENT);
	}

	return fd;
}

enum bpf_prog_type bpf_program__get_type(const struct bpf_program *prog)
{
	return prog->type;
}

void bpf_program__set_type(struct bpf_program *prog, enum bpf_prog_type type)
{
	prog->type = type;
}

static bool bpf_program__is_type(const struct bpf_program *prog,
				 enum bpf_prog_type type)
{
	return prog ? (prog->type == type) : false;
}

#define BPF_PROG_TYPE_FNS(NAME, TYPE)				\
int bpf_program__set_##NAME(struct bpf_program *prog)		\
{								\
	if (!prog)						\
		return libbpf_err(-EINVAL);			\
	bpf_program__set_type(prog, TYPE);			\
	return 0;						\
}								\
								\
bool bpf_program__is_##NAME(const struct bpf_program *prog)	\
{								\
	return bpf_program__is_type(prog, TYPE);		\
}								\

BPF_PROG_TYPE_FNS(socket_filter, BPF_PROG_TYPE_SOCKET_FILTER);
BPF_PROG_TYPE_FNS(lsm, BPF_PROG_TYPE_LSM);
BPF_PROG_TYPE_FNS(kprobe, BPF_PROG_TYPE_KPROBE);
BPF_PROG_TYPE_FNS(sched_cls, BPF_PROG_TYPE_SCHED_CLS);
BPF_PROG_TYPE_FNS(sched_act, BPF_PROG_TYPE_SCHED_ACT);
BPF_PROG_TYPE_FNS(tracepoint, BPF_PROG_TYPE_TRACEPOINT);
BPF_PROG_TYPE_FNS(raw_tracepoint, BPF_PROG_TYPE_RAW_TRACEPOINT);
BPF_PROG_TYPE_FNS(xdp, BPF_PROG_TYPE_XDP);
BPF_PROG_TYPE_FNS(perf_event, BPF_PROG_TYPE_PERF_EVENT);
BPF_PROG_TYPE_FNS(tracing, BPF_PROG_TYPE_TRACING);
BPF_PROG_TYPE_FNS(struct_ops, BPF_PROG_TYPE_STRUCT_OPS);
BPF_PROG_TYPE_FNS(extension, BPF_PROG_TYPE_EXT);
BPF_PROG_TYPE_FNS(sk_lookup, BPF_PROG_TYPE_SK_LOOKUP);

enum bpf_attach_type
bpf_program__get_expected_attach_type(const struct bpf_program *prog)
{
	return prog->expected_attach_type;
}

void bpf_program__set_expected_attach_type(struct bpf_program *prog,
					   enum bpf_attach_type type)
{
	prog->expected_attach_type = type;
}

__u32 bpf_program__flags(const struct bpf_program *prog)
{
	return prog->prog_flags;
}

int bpf_program__set_flags(struct bpf_program *prog, __u32 flags)
{
	if (prog->obj->loaded)
		return libbpf_err(-EBUSY);

	prog->prog_flags = flags;
	return 0;
}

__u32 bpf_program__log_level(const struct bpf_program *prog)
{
	return prog->log_level;
}

int bpf_program__set_log_level(struct bpf_program *prog, __u32 log_level)
{
	if (prog->obj->loaded)
		return libbpf_err(-EBUSY);

	prog->log_level = log_level;
	return 0;
}

const char *bpf_program__log_buf(const struct bpf_program *prog, size_t *log_size)
{
	*log_size = prog->log_size;
	return prog->log_buf;
}

int bpf_program__set_log_buf(struct bpf_program *prog, char *log_buf, size_t log_size)
{
	if (log_size && !log_buf)
		return -EINVAL;
	if (prog->log_size > UINT_MAX)
		return -EINVAL;
	if (prog->obj->loaded)
		return -EBUSY;

	prog->log_buf = log_buf;
	prog->log_size = log_size;
	return 0;
}

#define SEC_DEF(sec_pfx, ptype, atype, flags, ...) {			    \
	.sec = sec_pfx,							    \
	.prog_type = BPF_PROG_TYPE_##ptype,				    \
	.expected_attach_type = atype,					    \
	.cookie = (long)(flags),					    \
	.preload_fn = libbpf_preload_prog,				    \
	__VA_ARGS__							    \
}

static struct bpf_link *attach_kprobe(const struct bpf_program *prog, long cookie);
static struct bpf_link *attach_tp(const struct bpf_program *prog, long cookie);
static struct bpf_link *attach_raw_tp(const struct bpf_program *prog, long cookie);
static struct bpf_link *attach_trace(const struct bpf_program *prog, long cookie);
static struct bpf_link *attach_lsm(const struct bpf_program *prog, long cookie);
static struct bpf_link *attach_iter(const struct bpf_program *prog, long cookie);

static const struct bpf_sec_def section_defs[] = {
	SEC_DEF("socket",		SOCKET_FILTER, 0, SEC_NONE | SEC_SLOPPY_PFX),
	SEC_DEF("sk_reuseport/migrate",	SK_REUSEPORT, BPF_SK_REUSEPORT_SELECT_OR_MIGRATE, SEC_ATTACHABLE | SEC_SLOPPY_PFX),
	SEC_DEF("sk_reuseport",		SK_REUSEPORT, BPF_SK_REUSEPORT_SELECT, SEC_ATTACHABLE | SEC_SLOPPY_PFX),
	SEC_DEF("kprobe/",		KPROBE,	0, SEC_NONE, attach_kprobe),
	SEC_DEF("uprobe/",		KPROBE,	0, SEC_NONE),
	SEC_DEF("kretprobe/",		KPROBE, 0, SEC_NONE, attach_kprobe),
	SEC_DEF("uretprobe/",		KPROBE, 0, SEC_NONE),
	SEC_DEF("tc",			SCHED_CLS, 0, SEC_NONE),
	SEC_DEF("classifier",		SCHED_CLS, 0, SEC_NONE | SEC_SLOPPY_PFX),
	SEC_DEF("action",		SCHED_ACT, 0, SEC_NONE | SEC_SLOPPY_PFX),
	SEC_DEF("tracepoint/",		TRACEPOINT, 0, SEC_NONE, attach_tp),
	SEC_DEF("tp/",			TRACEPOINT, 0, SEC_NONE, attach_tp),
	SEC_DEF("raw_tracepoint/",	RAW_TRACEPOINT, 0, SEC_NONE, attach_raw_tp),
	SEC_DEF("raw_tp/",		RAW_TRACEPOINT, 0, SEC_NONE, attach_raw_tp),
	SEC_DEF("raw_tracepoint.w/",	RAW_TRACEPOINT_WRITABLE, 0, SEC_NONE, attach_raw_tp),
	SEC_DEF("raw_tp.w/",		RAW_TRACEPOINT_WRITABLE, 0, SEC_NONE, attach_raw_tp),
	SEC_DEF("tp_btf/",		TRACING, BPF_TRACE_RAW_TP, SEC_ATTACH_BTF, attach_trace),
	SEC_DEF("fentry/",		TRACING, BPF_TRACE_FENTRY, SEC_ATTACH_BTF, attach_trace),
	SEC_DEF("fmod_ret/",		TRACING, BPF_MODIFY_RETURN, SEC_ATTACH_BTF, attach_trace),
	SEC_DEF("fexit/",		TRACING, BPF_TRACE_FEXIT, SEC_ATTACH_BTF, attach_trace),
	SEC_DEF("fentry.s/",		TRACING, BPF_TRACE_FENTRY, SEC_ATTACH_BTF | SEC_SLEEPABLE, attach_trace),
	SEC_DEF("fmod_ret.s/",		TRACING, BPF_MODIFY_RETURN, SEC_ATTACH_BTF | SEC_SLEEPABLE, attach_trace),
	SEC_DEF("fexit.s/",		TRACING, BPF_TRACE_FEXIT, SEC_ATTACH_BTF | SEC_SLEEPABLE, attach_trace),
	SEC_DEF("freplace/",		EXT, 0, SEC_ATTACH_BTF, attach_trace),
	SEC_DEF("lsm/",			LSM, BPF_LSM_MAC, SEC_ATTACH_BTF, attach_lsm),
	SEC_DEF("lsm.s/",		LSM, BPF_LSM_MAC, SEC_ATTACH_BTF | SEC_SLEEPABLE, attach_lsm),
	SEC_DEF("iter/",		TRACING, BPF_TRACE_ITER, SEC_ATTACH_BTF, attach_iter),
	SEC_DEF("syscall",		SYSCALL, 0, SEC_SLEEPABLE),
	SEC_DEF("xdp_devmap/",		XDP, BPF_XDP_DEVMAP, SEC_ATTACHABLE),
	SEC_DEF("xdp_cpumap/",		XDP, BPF_XDP_CPUMAP, SEC_ATTACHABLE),
	SEC_DEF("xdp",			XDP, BPF_XDP, SEC_ATTACHABLE_OPT | SEC_SLOPPY_PFX),
	SEC_DEF("perf_event",		PERF_EVENT, 0, SEC_NONE | SEC_SLOPPY_PFX),
	SEC_DEF("lwt_in",		LWT_IN, 0, SEC_NONE | SEC_SLOPPY_PFX),
	SEC_DEF("lwt_out",		LWT_OUT, 0, SEC_NONE | SEC_SLOPPY_PFX),
	SEC_DEF("lwt_xmit",		LWT_XMIT, 0, SEC_NONE | SEC_SLOPPY_PFX),
	SEC_DEF("lwt_seg6local",	LWT_SEG6LOCAL, 0, SEC_NONE | SEC_SLOPPY_PFX),
	SEC_DEF("cgroup_skb/ingress",	CGROUP_SKB, BPF_CGROUP_INET_INGRESS, SEC_ATTACHABLE_OPT | SEC_SLOPPY_PFX),
	SEC_DEF("cgroup_skb/egress",	CGROUP_SKB, BPF_CGROUP_INET_EGRESS, SEC_ATTACHABLE_OPT | SEC_SLOPPY_PFX),
	SEC_DEF("cgroup/skb",		CGROUP_SKB, 0, SEC_NONE | SEC_SLOPPY_PFX),
	SEC_DEF("cgroup/sock_create",	CGROUP_SOCK, BPF_CGROUP_INET_SOCK_CREATE, SEC_ATTACHABLE | SEC_SLOPPY_PFX),
	SEC_DEF("cgroup/sock_release",	CGROUP_SOCK, BPF_CGROUP_INET_SOCK_RELEASE, SEC_ATTACHABLE | SEC_SLOPPY_PFX),
	SEC_DEF("cgroup/sock",		CGROUP_SOCK, BPF_CGROUP_INET_SOCK_CREATE, SEC_ATTACHABLE_OPT | SEC_SLOPPY_PFX),
	SEC_DEF("cgroup/post_bind4",	CGROUP_SOCK, BPF_CGROUP_INET4_POST_BIND, SEC_ATTACHABLE | SEC_SLOPPY_PFX),
	SEC_DEF("cgroup/post_bind6",	CGROUP_SOCK, BPF_CGROUP_INET6_POST_BIND, SEC_ATTACHABLE | SEC_SLOPPY_PFX),
	SEC_DEF("cgroup/dev",		CGROUP_DEVICE, BPF_CGROUP_DEVICE, SEC_ATTACHABLE_OPT | SEC_SLOPPY_PFX),
	SEC_DEF("sockops",		SOCK_OPS, BPF_CGROUP_SOCK_OPS, SEC_ATTACHABLE_OPT | SEC_SLOPPY_PFX),
	SEC_DEF("sk_skb/stream_parser",	SK_SKB, BPF_SK_SKB_STREAM_PARSER, SEC_ATTACHABLE_OPT | SEC_SLOPPY_PFX),
	SEC_DEF("sk_skb/stream_verdict",SK_SKB, BPF_SK_SKB_STREAM_VERDICT, SEC_ATTACHABLE_OPT | SEC_SLOPPY_PFX),
	SEC_DEF("sk_skb",		SK_SKB, 0, SEC_NONE | SEC_SLOPPY_PFX),
	SEC_DEF("sk_msg",		SK_MSG, BPF_SK_MSG_VERDICT, SEC_ATTACHABLE_OPT | SEC_SLOPPY_PFX),
	SEC_DEF("lirc_mode2",		LIRC_MODE2, BPF_LIRC_MODE2, SEC_ATTACHABLE_OPT | SEC_SLOPPY_PFX),
	SEC_DEF("flow_dissector",	FLOW_DISSECTOR, BPF_FLOW_DISSECTOR, SEC_ATTACHABLE_OPT | SEC_SLOPPY_PFX),
	SEC_DEF("cgroup/bind4",		CGROUP_SOCK_ADDR, BPF_CGROUP_INET4_BIND, SEC_ATTACHABLE | SEC_SLOPPY_PFX),
	SEC_DEF("cgroup/bind6",		CGROUP_SOCK_ADDR, BPF_CGROUP_INET6_BIND, SEC_ATTACHABLE | SEC_SLOPPY_PFX),
	SEC_DEF("cgroup/connect4",	CGROUP_SOCK_ADDR, BPF_CGROUP_INET4_CONNECT, SEC_ATTACHABLE | SEC_SLOPPY_PFX),
	SEC_DEF("cgroup/connect6",	CGROUP_SOCK_ADDR, BPF_CGROUP_INET6_CONNECT, SEC_ATTACHABLE | SEC_SLOPPY_PFX),
	SEC_DEF("cgroup/sendmsg4",	CGROUP_SOCK_ADDR, BPF_CGROUP_UDP4_SENDMSG, SEC_ATTACHABLE | SEC_SLOPPY_PFX),
	SEC_DEF("cgroup/sendmsg6",	CGROUP_SOCK_ADDR, BPF_CGROUP_UDP6_SENDMSG, SEC_ATTACHABLE | SEC_SLOPPY_PFX),
	SEC_DEF("cgroup/recvmsg4",	CGROUP_SOCK_ADDR, BPF_CGROUP_UDP4_RECVMSG, SEC_ATTACHABLE | SEC_SLOPPY_PFX),
	SEC_DEF("cgroup/recvmsg6",	CGROUP_SOCK_ADDR, BPF_CGROUP_UDP6_RECVMSG, SEC_ATTACHABLE | SEC_SLOPPY_PFX),
	SEC_DEF("cgroup/getpeername4",	CGROUP_SOCK_ADDR, BPF_CGROUP_INET4_GETPEERNAME, SEC_ATTACHABLE | SEC_SLOPPY_PFX),
	SEC_DEF("cgroup/getpeername6",	CGROUP_SOCK_ADDR, BPF_CGROUP_INET6_GETPEERNAME, SEC_ATTACHABLE | SEC_SLOPPY_PFX),
	SEC_DEF("cgroup/getsockname4",	CGROUP_SOCK_ADDR, BPF_CGROUP_INET4_GETSOCKNAME, SEC_ATTACHABLE | SEC_SLOPPY_PFX),
	SEC_DEF("cgroup/getsockname6",	CGROUP_SOCK_ADDR, BPF_CGROUP_INET6_GETSOCKNAME, SEC_ATTACHABLE | SEC_SLOPPY_PFX),
	SEC_DEF("cgroup/sysctl",	CGROUP_SYSCTL, BPF_CGROUP_SYSCTL, SEC_ATTACHABLE | SEC_SLOPPY_PFX),
	SEC_DEF("cgroup/getsockopt",	CGROUP_SOCKOPT, BPF_CGROUP_GETSOCKOPT, SEC_ATTACHABLE | SEC_SLOPPY_PFX),
	SEC_DEF("cgroup/setsockopt",	CGROUP_SOCKOPT, BPF_CGROUP_SETSOCKOPT, SEC_ATTACHABLE | SEC_SLOPPY_PFX),
	SEC_DEF("struct_ops+",		STRUCT_OPS, 0, SEC_NONE),
	SEC_DEF("sk_lookup",		SK_LOOKUP, BPF_SK_LOOKUP, SEC_ATTACHABLE | SEC_SLOPPY_PFX),
};

#define MAX_TYPE_NAME_SIZE 32

static const struct bpf_sec_def *find_sec_def(const char *sec_name)
{
	const struct bpf_sec_def *sec_def;
	enum sec_def_flags sec_flags;
	int i, n = ARRAY_SIZE(section_defs), len;
	bool strict = libbpf_mode & LIBBPF_STRICT_SEC_NAME;

	for (i = 0; i < n; i++) {
		sec_def = &section_defs[i];
		sec_flags = sec_def->cookie;
		len = strlen(sec_def->sec);

		/* "type/" always has to have proper SEC("type/extras") form */
		if (sec_def->sec[len - 1] == '/') {
			if (str_has_pfx(sec_name, sec_def->sec))
				return sec_def;
			continue;
		}

		/* "type+" means it can be either exact SEC("type") or
		 * well-formed SEC("type/extras") with proper '/' separator
		 */
		if (sec_def->sec[len - 1] == '+') {
			len--;
			/* not even a prefix */
			if (strncmp(sec_name, sec_def->sec, len) != 0)
				continue;
			/* exact match or has '/' separator */
			if (sec_name[len] == '\0' || sec_name[len] == '/')
				return sec_def;
			continue;
		}

		/* SEC_SLOPPY_PFX definitions are allowed to be just prefix
		 * matches, unless strict section name mode
		 * (LIBBPF_STRICT_SEC_NAME) is enabled, in which case the
		 * match has to be exact.
		 */
		if ((sec_flags & SEC_SLOPPY_PFX) && !strict)  {
			if (str_has_pfx(sec_name, sec_def->sec))
				return sec_def;
			continue;
		}

		/* Definitions not marked SEC_SLOPPY_PFX (e.g.,
		 * SEC("syscall")) are exact matches in both modes.
		 */
		if (strcmp(sec_name, sec_def->sec) == 0)
			return sec_def;
	}
	return NULL;
}

static char *libbpf_get_type_names(bool attach_type)
{
	int i, len = ARRAY_SIZE(section_defs) * MAX_TYPE_NAME_SIZE;
	char *buf;

	buf = malloc(len);
	if (!buf)
		return NULL;

	buf[0] = '\0';
	/* Forge string buf with all available names */
	for (i = 0; i < ARRAY_SIZE(section_defs); i++) {
		const struct bpf_sec_def *sec_def = &section_defs[i];

		if (attach_type) {
			if (sec_def->preload_fn != libbpf_preload_prog)
				continue;

			if (!(sec_def->cookie & SEC_ATTACHABLE))
				continue;
		}

		if (strlen(buf) + strlen(section_defs[i].sec) + 2 > len) {
			free(buf);
			return NULL;
		}
		strcat(buf, " ");
		strcat(buf, section_defs[i].sec);
	}

	return buf;
}

int libbpf_prog_type_by_name(const char *name, enum bpf_prog_type *prog_type,
			     enum bpf_attach_type *expected_attach_type)
{
	const struct bpf_sec_def *sec_def;
	char *type_names;

	if (!name)
		return libbpf_err(-EINVAL);

	sec_def = find_sec_def(name);
	if (sec_def) {
		*prog_type = sec_def->prog_type;
		*expected_attach_type = sec_def->expected_attach_type;
		return 0;
	}

	pr_debug("failed to guess program type from ELF section '%s'\n", name);
	type_names = libbpf_get_type_names(false);
	if (type_names != NULL) {
		pr_debug("supported section(type) names are:%s\n", type_names);
		free(type_names);
	}

	return libbpf_err(-ESRCH);
}

static struct bpf_map *find_struct_ops_map_by_offset(struct bpf_object *obj,
						     size_t offset)
{
	struct bpf_map *map;
	size_t i;

	for (i = 0; i < obj->nr_maps; i++) {
		map = &obj->maps[i];
		if (!bpf_map__is_struct_ops(map))
			continue;
		if (map->sec_offset <= offset &&
		    offset - map->sec_offset < map->def.value_size)
			return map;
	}

	return NULL;
}

/* Collect the reloc from ELF and populate the st_ops->progs[] */
static int bpf_object__collect_st_ops_relos(struct bpf_object *obj,
					    Elf64_Shdr *shdr, Elf_Data *data)
{
	const struct btf_member *member;
	struct bpf_struct_ops *st_ops;
	struct bpf_program *prog;
	unsigned int shdr_idx;
	const struct btf *btf;
	struct bpf_map *map;
	unsigned int moff, insn_idx;
	const char *name;
	__u32 member_idx;
	Elf64_Sym *sym;
	Elf64_Rel *rel;
	int i, nrels;

	btf = obj->btf;
	nrels = shdr->sh_size / shdr->sh_entsize;
	for (i = 0; i < nrels; i++) {
		rel = elf_rel_by_idx(data, i);
		if (!rel) {
			pr_warn("struct_ops reloc: failed to get %d reloc\n", i);
			return -LIBBPF_ERRNO__FORMAT;
		}

		sym = elf_sym_by_idx(obj, ELF64_R_SYM(rel->r_info));
		if (!sym) {
			pr_warn("struct_ops reloc: symbol %zx not found\n",
				(size_t)ELF64_R_SYM(rel->r_info));
			return -LIBBPF_ERRNO__FORMAT;
		}

		name = elf_sym_str(obj, sym->st_name) ?: "<?>";
		map = find_struct_ops_map_by_offset(obj, rel->r_offset);
		if (!map) {
			pr_warn("struct_ops reloc: cannot find map at rel->r_offset %zu\n",
				(size_t)rel->r_offset);
			return -EINVAL;
		}

		moff = rel->r_offset - map->sec_offset;
		shdr_idx = sym->st_shndx;
		st_ops = map->st_ops;
		pr_debug("struct_ops reloc %s: for %lld value %lld shdr_idx %u rel->r_offset %zu map->sec_offset %zu name %d (\'%s\')\n",
			 map->name,
			 (long long)(rel->r_info >> 32),
			 (long long)sym->st_value,
			 shdr_idx, (size_t)rel->r_offset,
			 map->sec_offset, sym->st_name, name);

		if (shdr_idx >= SHN_LORESERVE) {
			pr_warn("struct_ops reloc %s: rel->r_offset %zu shdr_idx %u unsupported non-static function\n",
				map->name, (size_t)rel->r_offset, shdr_idx);
			return -LIBBPF_ERRNO__RELOC;
		}
		if (sym->st_value % BPF_INSN_SZ) {
			pr_warn("struct_ops reloc %s: invalid target program offset %llu\n",
				map->name, (unsigned long long)sym->st_value);
			return -LIBBPF_ERRNO__FORMAT;
		}
		insn_idx = sym->st_value / BPF_INSN_SZ;

		member = find_member_by_offset(st_ops->type, moff * 8);
		if (!member) {
			pr_warn("struct_ops reloc %s: cannot find member at moff %u\n",
				map->name, moff);
			return -EINVAL;
		}
		member_idx = member - btf_members(st_ops->type);
		name = btf__name_by_offset(btf, member->name_off);

		if (!resolve_func_ptr(btf, member->type, NULL)) {
			pr_warn("struct_ops reloc %s: cannot relocate non func ptr %s\n",
				map->name, name);
			return -EINVAL;
		}

		prog = find_prog_by_sec_insn(obj, shdr_idx, insn_idx);
		if (!prog) {
			pr_warn("struct_ops reloc %s: cannot find prog at shdr_idx %u to relocate func ptr %s\n",
				map->name, shdr_idx, name);
			return -EINVAL;
		}

		/* prevent the use of BPF prog with invalid type */
		if (prog->type != BPF_PROG_TYPE_STRUCT_OPS) {
			pr_warn("struct_ops reloc %s: prog %s is not struct_ops BPF program\n",
				map->name, prog->name);
			return -EINVAL;
		}

		/* if we haven't yet processed this BPF program, record proper
		 * attach_btf_id and member_idx
		 */
		if (!prog->attach_btf_id) {
			prog->attach_btf_id = st_ops->type_id;
			prog->expected_attach_type = member_idx;
		}

		/* struct_ops BPF prog can be re-used between multiple
		 * .struct_ops as long as it's the same struct_ops struct
		 * definition and the same function pointer field
		 */
		if (prog->attach_btf_id != st_ops->type_id ||
		    prog->expected_attach_type != member_idx) {
			pr_warn("struct_ops reloc %s: cannot use prog %s in sec %s with type %u attach_btf_id %u expected_attach_type %u for func ptr %s\n",
				map->name, prog->name, prog->sec_name, prog->type,
				prog->attach_btf_id, prog->expected_attach_type, name);
			return -EINVAL;
		}

		st_ops->progs[member_idx] = prog;
	}

	return 0;
}

#define BTF_TRACE_PREFIX "btf_trace_"
#define BTF_LSM_PREFIX "bpf_lsm_"
#define BTF_ITER_PREFIX "bpf_iter_"
#define BTF_MAX_NAME_SIZE 128

void btf_get_kernel_prefix_kind(enum bpf_attach_type attach_type,
				const char **prefix, int *kind)
{
	switch (attach_type) {
	case BPF_TRACE_RAW_TP:
		*prefix = BTF_TRACE_PREFIX;
		*kind = BTF_KIND_TYPEDEF;
		break;
	case BPF_LSM_MAC:
		*prefix = BTF_LSM_PREFIX;
		*kind = BTF_KIND_FUNC;
		break;
	case BPF_TRACE_ITER:
		*prefix = BTF_ITER_PREFIX;
		*kind = BTF_KIND_FUNC;
		break;
	default:
		*prefix = "";
		*kind = BTF_KIND_FUNC;
	}
}

static int find_btf_by_prefix_kind(const struct btf *btf, const char *prefix,
				   const char *name, __u32 kind)
{
	char btf_type_name[BTF_MAX_NAME_SIZE];
	int ret;

	ret = snprintf(btf_type_name, sizeof(btf_type_name),
		       "%s%s", prefix, name);
	/* snprintf returns the number of characters written excluding the
	 * terminating null. So, if >= BTF_MAX_NAME_SIZE are written, it
	 * indicates truncation.
	 */
	if (ret < 0 || ret >= sizeof(btf_type_name))
		return -ENAMETOOLONG;
	return btf__find_by_name_kind(btf, btf_type_name, kind);
}

static inline int find_attach_btf_id(struct btf *btf, const char *name,
				     enum bpf_attach_type attach_type)
{
	const char *prefix;
	int kind;

	btf_get_kernel_prefix_kind(attach_type, &prefix, &kind);
	return find_btf_by_prefix_kind(btf, prefix, name, kind);
}

int libbpf_find_vmlinux_btf_id(const char *name,
			       enum bpf_attach_type attach_type)
{
	struct btf *btf;
	int err;

	btf = btf__load_vmlinux_btf();
	err = libbpf_get_error(btf);
	if (err) {
		pr_warn("vmlinux BTF is not found\n");
		return libbpf_err(err);
	}

	err = find_attach_btf_id(btf, name, attach_type);
	if (err <= 0)
		pr_warn("%s is not found in vmlinux BTF\n", name);

	btf__free(btf);
	return libbpf_err(err);
}

static int libbpf_find_prog_btf_id(const char *name, __u32 attach_prog_fd)
{
	struct bpf_prog_info info = {};
	__u32 info_len = sizeof(info);
	struct btf *btf;
	int err;

	err = bpf_obj_get_info_by_fd(attach_prog_fd, &info, &info_len);
	if (err) {
		pr_warn("failed bpf_obj_get_info_by_fd for FD %d: %d\n",
			attach_prog_fd, err);
		return err;
	}

	err = -EINVAL;
	if (!info.btf_id) {
		pr_warn("The target program doesn't have BTF\n");
		goto out;
	}
	btf = btf__load_from_kernel_by_id(info.btf_id);
	err = libbpf_get_error(btf);
	if (err) {
		pr_warn("Failed to get BTF %d of the program: %d\n", info.btf_id, err);
		goto out;
	}
	err = btf__find_by_name_kind(btf, name, BTF_KIND_FUNC);
	btf__free(btf);
	if (err <= 0) {
		pr_warn("%s is not found in prog's BTF\n", name);
		goto out;
	}
out:
	return err;
}

static int find_kernel_btf_id(struct bpf_object *obj, const char *attach_name,
			      enum bpf_attach_type attach_type,
			      int *btf_obj_fd, int *btf_type_id)
{
	int ret, i;

	ret = find_attach_btf_id(obj->btf_vmlinux, attach_name, attach_type);
	if (ret > 0) {
		*btf_obj_fd = 0; /* vmlinux BTF */
		*btf_type_id = ret;
		return 0;
	}
	if (ret != -ENOENT)
		return ret;

	ret = load_module_btfs(obj);
	if (ret)
		return ret;

	for (i = 0; i < obj->btf_module_cnt; i++) {
		const struct module_btf *mod = &obj->btf_modules[i];

		ret = find_attach_btf_id(mod->btf, attach_name, attach_type);
		if (ret > 0) {
			*btf_obj_fd = mod->fd;
			*btf_type_id = ret;
			return 0;
		}
		if (ret == -ENOENT)
			continue;

		return ret;
	}

	return -ESRCH;
}

static int libbpf_find_attach_btf_id(struct bpf_program *prog, const char *attach_name,
				     int *btf_obj_fd, int *btf_type_id)
{
	enum bpf_attach_type attach_type = prog->expected_attach_type;
	__u32 attach_prog_fd = prog->attach_prog_fd;
	int err = 0;

	/* BPF program's BTF ID */
	if (attach_prog_fd) {
		err = libbpf_find_prog_btf_id(attach_name, attach_prog_fd);
		if (err < 0) {
			pr_warn("failed to find BPF program (FD %d) BTF ID for '%s': %d\n",
				 attach_prog_fd, attach_name, err);
			return err;
		}
		*btf_obj_fd = 0;
		*btf_type_id = err;
		return 0;
	}

	/* kernel/module BTF ID */
	if (prog->obj->gen_loader) {
		bpf_gen__record_attach_target(prog->obj->gen_loader, attach_name, attach_type);
		*btf_obj_fd = 0;
		*btf_type_id = 1;
	} else {
		err = find_kernel_btf_id(prog->obj, attach_name, attach_type, btf_obj_fd, btf_type_id);
	}
	if (err) {
		pr_warn("failed to find kernel BTF type ID of '%s': %d\n", attach_name, err);
		return err;
	}
	return 0;
}

int libbpf_attach_type_by_name(const char *name,
			       enum bpf_attach_type *attach_type)
{
	char *type_names;
	const struct bpf_sec_def *sec_def;

	if (!name)
		return libbpf_err(-EINVAL);

	sec_def = find_sec_def(name);
	if (!sec_def) {
		pr_debug("failed to guess attach type based on ELF section name '%s'\n", name);
		type_names = libbpf_get_type_names(true);
		if (type_names != NULL) {
			pr_debug("attachable section(type) names are:%s\n", type_names);
			free(type_names);
		}

		return libbpf_err(-EINVAL);
	}

	if (sec_def->preload_fn != libbpf_preload_prog)
		return libbpf_err(-EINVAL);
	if (!(sec_def->cookie & SEC_ATTACHABLE))
		return libbpf_err(-EINVAL);

	*attach_type = sec_def->expected_attach_type;
	return 0;
}

int bpf_map__fd(const struct bpf_map *map)
{
	return map ? map->fd : libbpf_err(-EINVAL);
}

const struct bpf_map_def *bpf_map__def(const struct bpf_map *map)
{
	return map ? &map->def : libbpf_err_ptr(-EINVAL);
}

static bool map_uses_real_name(const struct bpf_map *map)
{
	/* Since libbpf started to support custom .data.* and .rodata.* maps,
	 * their user-visible name differs from kernel-visible name. Users see
	 * such map's corresponding ELF section name as a map name.
	 * This check distinguishes .data/.rodata from .data.* and .rodata.*
	 * maps to know which name has to be returned to the user.
	 */
	if (map->libbpf_type == LIBBPF_MAP_DATA && strcmp(map->real_name, DATA_SEC) != 0)
		return true;
	if (map->libbpf_type == LIBBPF_MAP_RODATA && strcmp(map->real_name, RODATA_SEC) != 0)
		return true;
	return false;
}

const char *bpf_map__name(const struct bpf_map *map)
{
	if (!map)
		return NULL;

	if (map_uses_real_name(map))
		return map->real_name;

	return map->name;
}

enum bpf_map_type bpf_map__type(const struct bpf_map *map)
{
	return map->def.type;
}

int bpf_map__set_type(struct bpf_map *map, enum bpf_map_type type)
{
	if (map->fd >= 0)
		return libbpf_err(-EBUSY);
	map->def.type = type;
	return 0;
}

__u32 bpf_map__map_flags(const struct bpf_map *map)
{
	return map->def.map_flags;
}

int bpf_map__set_map_flags(struct bpf_map *map, __u32 flags)
{
	if (map->fd >= 0)
		return libbpf_err(-EBUSY);
	map->def.map_flags = flags;
	return 0;
}

__u64 bpf_map__map_extra(const struct bpf_map *map)
{
	return map->map_extra;
}

int bpf_map__set_map_extra(struct bpf_map *map, __u64 map_extra)
{
	if (map->fd >= 0)
		return libbpf_err(-EBUSY);
	map->map_extra = map_extra;
	return 0;
}

__u32 bpf_map__numa_node(const struct bpf_map *map)
{
	return map->numa_node;
}

int bpf_map__set_numa_node(struct bpf_map *map, __u32 numa_node)
{
	if (map->fd >= 0)
		return libbpf_err(-EBUSY);
	map->numa_node = numa_node;
	return 0;
}

__u32 bpf_map__key_size(const struct bpf_map *map)
{
	return map->def.key_size;
}

int bpf_map__set_key_size(struct bpf_map *map, __u32 size)
{
	if (map->fd >= 0)
		return libbpf_err(-EBUSY);
	map->def.key_size = size;
	return 0;
}

__u32 bpf_map__value_size(const struct bpf_map *map)
{
	return map->def.value_size;
}

int bpf_map__set_value_size(struct bpf_map *map, __u32 size)
{
	if (map->fd >= 0)
		return libbpf_err(-EBUSY);
	map->def.value_size = size;
	return 0;
}

__u32 bpf_map__btf_key_type_id(const struct bpf_map *map)
{
	return map ? map->btf_key_type_id : 0;
}

__u32 bpf_map__btf_value_type_id(const struct bpf_map *map)
{
	return map ? map->btf_value_type_id : 0;
}

int bpf_map__set_priv(struct bpf_map *map, void *priv,
		     bpf_map_clear_priv_t clear_priv)
{
	if (!map)
		return libbpf_err(-EINVAL);

	if (map->priv) {
		if (map->clear_priv)
			map->clear_priv(map, map->priv);
	}

	map->priv = priv;
	map->clear_priv = clear_priv;
	return 0;
}

void *bpf_map__priv(const struct bpf_map *map)
{
	return map ? map->priv : libbpf_err_ptr(-EINVAL);
}

int bpf_map__set_initial_value(struct bpf_map *map,
			       const void *data, size_t size)
{
	if (!map->mmaped || map->libbpf_type == LIBBPF_MAP_KCONFIG ||
	    size != map->def.value_size || map->fd >= 0)
		return libbpf_err(-EINVAL);

	memcpy(map->mmaped, data, size);
	return 0;
}

const void *bpf_map__initial_value(struct bpf_map *map, size_t *psize)
{
	if (!map->mmaped)
		return NULL;
	*psize = map->def.value_size;
	return map->mmaped;
}

bool bpf_map__is_offload_neutral(const struct bpf_map *map)
{
	return map->def.type == BPF_MAP_TYPE_PERF_EVENT_ARRAY;
}

bool bpf_map__is_internal(const struct bpf_map *map)
{
	return map->libbpf_type != LIBBPF_MAP_UNSPEC;
}

__u32 bpf_map__ifindex(const struct bpf_map *map)
{
	return map->map_ifindex;
}

int bpf_map__set_ifindex(struct bpf_map *map, __u32 ifindex)
{
	if (map->fd >= 0)
		return libbpf_err(-EBUSY);
	map->map_ifindex = ifindex;
	return 0;
}

int bpf_map__set_inner_map_fd(struct bpf_map *map, int fd)
{
	if (!bpf_map_type__is_map_in_map(map->def.type)) {
		pr_warn("error: unsupported map type\n");
		return libbpf_err(-EINVAL);
	}
	if (map->inner_map_fd != -1) {
		pr_warn("error: inner_map_fd already specified\n");
		return libbpf_err(-EINVAL);
	}
	if (map->inner_map) {
		bpf_map__destroy(map->inner_map);
		zfree(&map->inner_map);
	}
	map->inner_map_fd = fd;
	return 0;
}

static struct bpf_map *
__bpf_map__iter(const struct bpf_map *m, const struct bpf_object *obj, int i)
{
	ssize_t idx;
	struct bpf_map *s, *e;

	if (!obj || !obj->maps)
		return errno = EINVAL, NULL;

	s = obj->maps;
	e = obj->maps + obj->nr_maps;

	if ((m < s) || (m >= e)) {
		pr_warn("error in %s: map handler doesn't belong to object\n",
			 __func__);
		return errno = EINVAL, NULL;
	}

	idx = (m - obj->maps) + i;
	if (idx >= obj->nr_maps || idx < 0)
		return NULL;
	return &obj->maps[idx];
}

struct bpf_map *
bpf_map__next(const struct bpf_map *prev, const struct bpf_object *obj)
{
	return bpf_object__next_map(obj, prev);
}

struct bpf_map *
bpf_object__next_map(const struct bpf_object *obj, const struct bpf_map *prev)
{
	if (prev == NULL)
		return obj->maps;

	return __bpf_map__iter(prev, obj, 1);
}

struct bpf_map *
bpf_map__prev(const struct bpf_map *next, const struct bpf_object *obj)
{
	return bpf_object__prev_map(obj, next);
}

struct bpf_map *
bpf_object__prev_map(const struct bpf_object *obj, const struct bpf_map *next)
{
	if (next == NULL) {
		if (!obj->nr_maps)
			return NULL;
		return obj->maps + obj->nr_maps - 1;
	}

	return __bpf_map__iter(next, obj, -1);
}

struct bpf_map *
bpf_object__find_map_by_name(const struct bpf_object *obj, const char *name)
{
	struct bpf_map *pos;

	bpf_object__for_each_map(pos, obj) {
		/* if it's a special internal map name (which always starts
		 * with dot) then check if that special name matches the
		 * real map name (ELF section name)
		 */
		if (name[0] == '.') {
			if (pos->real_name && strcmp(pos->real_name, name) == 0)
				return pos;
			continue;
		}
		/* otherwise map name has to be an exact match */
		if (map_uses_real_name(pos)) {
			if (strcmp(pos->real_name, name) == 0)
				return pos;
			continue;
		}
		if (strcmp(pos->name, name) == 0)
			return pos;
	}
	return errno = ENOENT, NULL;
}

int
bpf_object__find_map_fd_by_name(const struct bpf_object *obj, const char *name)
{
	return bpf_map__fd(bpf_object__find_map_by_name(obj, name));
}

struct bpf_map *
bpf_object__find_map_by_offset(struct bpf_object *obj, size_t offset)
{
	return libbpf_err_ptr(-ENOTSUP);
}

long libbpf_get_error(const void *ptr)
{
	if (!IS_ERR_OR_NULL(ptr))
		return 0;

	if (IS_ERR(ptr))
		errno = -PTR_ERR(ptr);

	/* If ptr == NULL, then errno should be already set by the failing
	 * API, because libbpf never returns NULL on success and it now always
	 * sets errno on error. So no extra errno handling for ptr == NULL
	 * case.
	 */
	return -errno;
}

__attribute__((alias("bpf_prog_load_xattr2")))
int bpf_prog_load_xattr(const struct bpf_prog_load_attr *attr,
			struct bpf_object **pobj, int *prog_fd);

static int bpf_prog_load_xattr2(const struct bpf_prog_load_attr *attr,
				struct bpf_object **pobj, int *prog_fd)
{
	struct bpf_object_open_attr open_attr = {};
	struct bpf_program *prog, *first_prog = NULL;
	struct bpf_object *obj;
	struct bpf_map *map;
	int err;

	if (!attr)
		return libbpf_err(-EINVAL);
	if (!attr->file)
		return libbpf_err(-EINVAL);

	open_attr.file = attr->file;
	open_attr.prog_type = attr->prog_type;

	obj = bpf_object__open_xattr(&open_attr);
	err = libbpf_get_error(obj);
	if (err)
		return libbpf_err(-ENOENT);

	bpf_object__for_each_program(prog, obj) {
		enum bpf_attach_type attach_type = attr->expected_attach_type;
		/*
		 * to preserve backwards compatibility, bpf_prog_load treats
		 * attr->prog_type, if specified, as an override to whatever
		 * bpf_object__open guessed
		 */
		if (attr->prog_type != BPF_PROG_TYPE_UNSPEC) {
			bpf_program__set_type(prog, attr->prog_type);
			bpf_program__set_expected_attach_type(prog,
							      attach_type);
		}
		if (bpf_program__get_type(prog) == BPF_PROG_TYPE_UNSPEC) {
			/*
			 * we haven't guessed from section name and user
			 * didn't provide a fallback type, too bad...
			 */
			bpf_object__close(obj);
			return libbpf_err(-EINVAL);
		}

		prog->prog_ifindex = attr->ifindex;
		prog->log_level = attr->log_level;
		prog->prog_flags |= attr->prog_flags;
		if (!first_prog)
			first_prog = prog;
	}

	bpf_object__for_each_map(map, obj) {
		if (!bpf_map__is_offload_neutral(map))
			map->map_ifindex = attr->ifindex;
	}

	if (!first_prog) {
		pr_warn("object file doesn't contain bpf program\n");
		bpf_object__close(obj);
		return libbpf_err(-ENOENT);
	}

	err = bpf_object__load(obj);
	if (err) {
		bpf_object__close(obj);
		return libbpf_err(err);
	}

	*pobj = obj;
	*prog_fd = bpf_program__fd(first_prog);
	return 0;
}

COMPAT_VERSION(bpf_prog_load_deprecated, bpf_prog_load, LIBBPF_0.0.1)
int bpf_prog_load_deprecated(const char *file, enum bpf_prog_type type,
			     struct bpf_object **pobj, int *prog_fd)
{
	struct bpf_prog_load_attr attr;

	memset(&attr, 0, sizeof(struct bpf_prog_load_attr));
	attr.file = file;
	attr.prog_type = type;
	attr.expected_attach_type = 0;

	return bpf_prog_load_xattr2(&attr, pobj, prog_fd);
}

struct bpf_link {
	int (*detach)(struct bpf_link *link);
	void (*dealloc)(struct bpf_link *link);
	char *pin_path;		/* NULL, if not pinned */
	int fd;			/* hook FD, -1 if not applicable */
	bool disconnected;
};

/* Replace link's underlying BPF program with the new one */
int bpf_link__update_program(struct bpf_link *link, struct bpf_program *prog)
{
	int ret;

	ret = bpf_link_update(bpf_link__fd(link), bpf_program__fd(prog), NULL);
	return libbpf_err_errno(ret);
}

/* Release "ownership" of underlying BPF resource (typically, BPF program
 * attached to some BPF hook, e.g., tracepoint, kprobe, etc). Disconnected
 * link, when destructed through bpf_link__destroy() call won't attempt to
 * detach/unregisted that BPF resource. This is useful in situations where,
 * say, attached BPF program has to outlive userspace program that attached it
 * in the system. Depending on type of BPF program, though, there might be
 * additional steps (like pinning BPF program in BPF FS) necessary to ensure
 * exit of userspace program doesn't trigger automatic detachment and clean up
 * inside the kernel.
 */
void bpf_link__disconnect(struct bpf_link *link)
{
	link->disconnected = true;
}

int bpf_link__destroy(struct bpf_link *link)
{
	int err = 0;

	if (IS_ERR_OR_NULL(link))
		return 0;

	if (!link->disconnected && link->detach)
		err = link->detach(link);
	if (link->pin_path)
		free(link->pin_path);
	if (link->dealloc)
		link->dealloc(link);
	else
		free(link);

	return libbpf_err(err);
}

int bpf_link__fd(const struct bpf_link *link)
{
	return link->fd;
}

const char *bpf_link__pin_path(const struct bpf_link *link)
{
	return link->pin_path;
}

static int bpf_link__detach_fd(struct bpf_link *link)
{
	return libbpf_err_errno(close(link->fd));
}

struct bpf_link *bpf_link__open(const char *path)
{
	struct bpf_link *link;
	int fd;

	fd = bpf_obj_get(path);
	if (fd < 0) {
		fd = -errno;
		pr_warn("failed to open link at %s: %d\n", path, fd);
		return libbpf_err_ptr(fd);
	}

	link = calloc(1, sizeof(*link));
	if (!link) {
		close(fd);
		return libbpf_err_ptr(-ENOMEM);
	}
	link->detach = &bpf_link__detach_fd;
	link->fd = fd;

	link->pin_path = strdup(path);
	if (!link->pin_path) {
		bpf_link__destroy(link);
		return libbpf_err_ptr(-ENOMEM);
	}

	return link;
}

int bpf_link__detach(struct bpf_link *link)
{
	return bpf_link_detach(link->fd) ? -errno : 0;
}

int bpf_link__pin(struct bpf_link *link, const char *path)
{
	int err;

	if (link->pin_path)
		return libbpf_err(-EBUSY);
	err = make_parent_dir(path);
	if (err)
		return libbpf_err(err);
	err = check_path(path);
	if (err)
		return libbpf_err(err);

	link->pin_path = strdup(path);
	if (!link->pin_path)
		return libbpf_err(-ENOMEM);

	if (bpf_obj_pin(link->fd, link->pin_path)) {
		err = -errno;
		zfree(&link->pin_path);
		return libbpf_err(err);
	}

	pr_debug("link fd=%d: pinned at %s\n", link->fd, link->pin_path);
	return 0;
}

int bpf_link__unpin(struct bpf_link *link)
{
	int err;

	if (!link->pin_path)
		return libbpf_err(-EINVAL);

	err = unlink(link->pin_path);
	if (err != 0)
		return -errno;

	pr_debug("link fd=%d: unpinned from %s\n", link->fd, link->pin_path);
	zfree(&link->pin_path);
	return 0;
}

struct bpf_link_perf {
	struct bpf_link link;
	int perf_event_fd;
	/* legacy kprobe support: keep track of probe identifier and type */
	char *legacy_probe_name;
	bool legacy_is_kprobe;
	bool legacy_is_retprobe;
};

static int remove_kprobe_event_legacy(const char *probe_name, bool retprobe);
static int remove_uprobe_event_legacy(const char *probe_name, bool retprobe);

static int bpf_link_perf_detach(struct bpf_link *link)
{
	struct bpf_link_perf *perf_link = container_of(link, struct bpf_link_perf, link);
	int err = 0;

	if (ioctl(perf_link->perf_event_fd, PERF_EVENT_IOC_DISABLE, 0) < 0)
		err = -errno;

	if (perf_link->perf_event_fd != link->fd)
		close(perf_link->perf_event_fd);
	close(link->fd);

	/* legacy uprobe/kprobe needs to be removed after perf event fd closure */
	if (perf_link->legacy_probe_name) {
		if (perf_link->legacy_is_kprobe) {
			err = remove_kprobe_event_legacy(perf_link->legacy_probe_name,
							 perf_link->legacy_is_retprobe);
		} else {
			err = remove_uprobe_event_legacy(perf_link->legacy_probe_name,
							 perf_link->legacy_is_retprobe);
		}
	}

	return err;
}

static void bpf_link_perf_dealloc(struct bpf_link *link)
{
	struct bpf_link_perf *perf_link = container_of(link, struct bpf_link_perf, link);

	free(perf_link->legacy_probe_name);
	free(perf_link);
}

struct bpf_link *bpf_program__attach_perf_event_opts(const struct bpf_program *prog, int pfd,
						     const struct bpf_perf_event_opts *opts)
{
	char errmsg[STRERR_BUFSIZE];
	struct bpf_link_perf *link;
	int prog_fd, link_fd = -1, err;

	if (!OPTS_VALID(opts, bpf_perf_event_opts))
		return libbpf_err_ptr(-EINVAL);

	if (pfd < 0) {
		pr_warn("prog '%s': invalid perf event FD %d\n",
			prog->name, pfd);
		return libbpf_err_ptr(-EINVAL);
	}
	prog_fd = bpf_program__fd(prog);
	if (prog_fd < 0) {
		pr_warn("prog '%s': can't attach BPF program w/o FD (did you load it?)\n",
			prog->name);
		return libbpf_err_ptr(-EINVAL);
	}

	link = calloc(1, sizeof(*link));
	if (!link)
		return libbpf_err_ptr(-ENOMEM);
	link->link.detach = &bpf_link_perf_detach;
	link->link.dealloc = &bpf_link_perf_dealloc;
	link->perf_event_fd = pfd;

	if (kernel_supports(prog->obj, FEAT_PERF_LINK)) {
		DECLARE_LIBBPF_OPTS(bpf_link_create_opts, link_opts,
			.perf_event.bpf_cookie = OPTS_GET(opts, bpf_cookie, 0));

		link_fd = bpf_link_create(prog_fd, pfd, BPF_PERF_EVENT, &link_opts);
		if (link_fd < 0) {
			err = -errno;
			pr_warn("prog '%s': failed to create BPF link for perf_event FD %d: %d (%s)\n",
				prog->name, pfd,
				err, libbpf_strerror_r(err, errmsg, sizeof(errmsg)));
			goto err_out;
		}
		link->link.fd = link_fd;
	} else {
		if (OPTS_GET(opts, bpf_cookie, 0)) {
			pr_warn("prog '%s': user context value is not supported\n", prog->name);
			err = -EOPNOTSUPP;
			goto err_out;
		}

		if (ioctl(pfd, PERF_EVENT_IOC_SET_BPF, prog_fd) < 0) {
			err = -errno;
			pr_warn("prog '%s': failed to attach to perf_event FD %d: %s\n",
				prog->name, pfd, libbpf_strerror_r(err, errmsg, sizeof(errmsg)));
			if (err == -EPROTO)
				pr_warn("prog '%s': try add PERF_SAMPLE_CALLCHAIN to or remove exclude_callchain_[kernel|user] from pfd %d\n",
					prog->name, pfd);
			goto err_out;
		}
		link->link.fd = pfd;
	}
	if (ioctl(pfd, PERF_EVENT_IOC_ENABLE, 0) < 0) {
		err = -errno;
		pr_warn("prog '%s': failed to enable perf_event FD %d: %s\n",
			prog->name, pfd, libbpf_strerror_r(err, errmsg, sizeof(errmsg)));
		goto err_out;
	}

	return &link->link;
err_out:
	if (link_fd >= 0)
		close(link_fd);
	free(link);
	return libbpf_err_ptr(err);
}

struct bpf_link *bpf_program__attach_perf_event(const struct bpf_program *prog, int pfd)
{
	return bpf_program__attach_perf_event_opts(prog, pfd, NULL);
}

/*
 * this function is expected to parse integer in the range of [0, 2^31-1] from
 * given file using scanf format string fmt. If actual parsed value is
 * negative, the result might be indistinguishable from error
 */
static int parse_uint_from_file(const char *file, const char *fmt)
{
	char buf[STRERR_BUFSIZE];
	int err, ret;
	FILE *f;

	f = fopen(file, "r");
	if (!f) {
		err = -errno;
		pr_debug("failed to open '%s': %s\n", file,
			 libbpf_strerror_r(err, buf, sizeof(buf)));
		return err;
	}
	err = fscanf(f, fmt, &ret);
	if (err != 1) {
		err = err == EOF ? -EIO : -errno;
		pr_debug("failed to parse '%s': %s\n", file,
			libbpf_strerror_r(err, buf, sizeof(buf)));
		fclose(f);
		return err;
	}
	fclose(f);
	return ret;
}

static int determine_kprobe_perf_type(void)
{
	const char *file = "/sys/bus/event_source/devices/kprobe/type";

	return parse_uint_from_file(file, "%d\n");
}

static int determine_uprobe_perf_type(void)
{
	const char *file = "/sys/bus/event_source/devices/uprobe/type";

	return parse_uint_from_file(file, "%d\n");
}

static int determine_kprobe_retprobe_bit(void)
{
	const char *file = "/sys/bus/event_source/devices/kprobe/format/retprobe";

	return parse_uint_from_file(file, "config:%d\n");
}

static int determine_uprobe_retprobe_bit(void)
{
	const char *file = "/sys/bus/event_source/devices/uprobe/format/retprobe";

	return parse_uint_from_file(file, "config:%d\n");
}

#define PERF_UPROBE_REF_CTR_OFFSET_BITS 32
#define PERF_UPROBE_REF_CTR_OFFSET_SHIFT 32

static int perf_event_open_probe(bool uprobe, bool retprobe, const char *name,
				 uint64_t offset, int pid, size_t ref_ctr_off)
{
	struct perf_event_attr attr = {};
	char errmsg[STRERR_BUFSIZE];
	int type, pfd, err;

	if (ref_ctr_off >= (1ULL << PERF_UPROBE_REF_CTR_OFFSET_BITS))
		return -EINVAL;

	type = uprobe ? determine_uprobe_perf_type()
		      : determine_kprobe_perf_type();
	if (type < 0) {
		pr_warn("failed to determine %s perf type: %s\n",
			uprobe ? "uprobe" : "kprobe",
			libbpf_strerror_r(type, errmsg, sizeof(errmsg)));
		return type;
	}
	if (retprobe) {
		int bit = uprobe ? determine_uprobe_retprobe_bit()
				 : determine_kprobe_retprobe_bit();

		if (bit < 0) {
			pr_warn("failed to determine %s retprobe bit: %s\n",
				uprobe ? "uprobe" : "kprobe",
				libbpf_strerror_r(bit, errmsg, sizeof(errmsg)));
			return bit;
		}
		attr.config |= 1 << bit;
	}
	attr.size = sizeof(attr);
	attr.type = type;
	attr.config |= (__u64)ref_ctr_off << PERF_UPROBE_REF_CTR_OFFSET_SHIFT;
	attr.config1 = ptr_to_u64(name); /* kprobe_func or uprobe_path */
	attr.config2 = offset;		 /* kprobe_addr or probe_offset */

	/* pid filter is meaningful only for uprobes */
	pfd = syscall(__NR_perf_event_open, &attr,
		      pid < 0 ? -1 : pid /* pid */,
		      pid == -1 ? 0 : -1 /* cpu */,
		      -1 /* group_fd */, PERF_FLAG_FD_CLOEXEC);
	if (pfd < 0) {
		err = -errno;
		pr_warn("%s perf_event_open() failed: %s\n",
			uprobe ? "uprobe" : "kprobe",
			libbpf_strerror_r(err, errmsg, sizeof(errmsg)));
		return err;
	}
	return pfd;
}

static int append_to_file(const char *file, const char *fmt, ...)
{
	int fd, n, err = 0;
	va_list ap;

	fd = open(file, O_WRONLY | O_APPEND | O_CLOEXEC, 0);
	if (fd < 0)
		return -errno;

	va_start(ap, fmt);
	n = vdprintf(fd, fmt, ap);
	va_end(ap);

	if (n < 0)
		err = -errno;

	close(fd);
	return err;
}

static void gen_kprobe_legacy_event_name(char *buf, size_t buf_sz,
					 const char *kfunc_name, size_t offset)
{
	static int index = 0;

	snprintf(buf, buf_sz, "libbpf_%u_%s_0x%zx_%d", getpid(), kfunc_name, offset,
		 __sync_fetch_and_add(&index, 1));
}

static int add_kprobe_event_legacy(const char *probe_name, bool retprobe,
				   const char *kfunc_name, size_t offset)
{
	const char *file = "/sys/kernel/debug/tracing/kprobe_events";

	return append_to_file(file, "%c:%s/%s %s+0x%zx",
			      retprobe ? 'r' : 'p',
			      retprobe ? "kretprobes" : "kprobes",
			      probe_name, kfunc_name, offset);
}

static int remove_kprobe_event_legacy(const char *probe_name, bool retprobe)
{
	const char *file = "/sys/kernel/debug/tracing/kprobe_events";

	return append_to_file(file, "-:%s/%s", retprobe ? "kretprobes" : "kprobes", probe_name);
}

static int determine_kprobe_perf_type_legacy(const char *probe_name, bool retprobe)
{
	char file[256];

	snprintf(file, sizeof(file),
		 "/sys/kernel/debug/tracing/events/%s/%s/id",
		 retprobe ? "kretprobes" : "kprobes", probe_name);

	return parse_uint_from_file(file, "%d\n");
}

static int perf_event_kprobe_open_legacy(const char *probe_name, bool retprobe,
					 const char *kfunc_name, size_t offset, int pid)
{
	struct perf_event_attr attr = {};
	char errmsg[STRERR_BUFSIZE];
	int type, pfd, err;

	err = add_kprobe_event_legacy(probe_name, retprobe, kfunc_name, offset);
	if (err < 0) {
		pr_warn("failed to add legacy kprobe event for '%s+0x%zx': %s\n",
			kfunc_name, offset,
			libbpf_strerror_r(err, errmsg, sizeof(errmsg)));
		return err;
	}
	type = determine_kprobe_perf_type_legacy(probe_name, retprobe);
	if (type < 0) {
		pr_warn("failed to determine legacy kprobe event id for '%s+0x%zx': %s\n",
			kfunc_name, offset,
			libbpf_strerror_r(type, errmsg, sizeof(errmsg)));
		return type;
	}
	attr.size = sizeof(attr);
	attr.config = type;
	attr.type = PERF_TYPE_TRACEPOINT;

	pfd = syscall(__NR_perf_event_open, &attr,
		      pid < 0 ? -1 : pid, /* pid */
		      pid == -1 ? 0 : -1, /* cpu */
		      -1 /* group_fd */,  PERF_FLAG_FD_CLOEXEC);
	if (pfd < 0) {
		err = -errno;
		pr_warn("legacy kprobe perf_event_open() failed: %s\n",
			libbpf_strerror_r(err, errmsg, sizeof(errmsg)));
		return err;
	}
	return pfd;
}

struct bpf_link *
bpf_program__attach_kprobe_opts(const struct bpf_program *prog,
				const char *func_name,
				const struct bpf_kprobe_opts *opts)
{
	DECLARE_LIBBPF_OPTS(bpf_perf_event_opts, pe_opts);
	char errmsg[STRERR_BUFSIZE];
	char *legacy_probe = NULL;
	struct bpf_link *link;
	size_t offset;
	bool retprobe, legacy;
	int pfd, err;

	if (!OPTS_VALID(opts, bpf_kprobe_opts))
		return libbpf_err_ptr(-EINVAL);

	retprobe = OPTS_GET(opts, retprobe, false);
	offset = OPTS_GET(opts, offset, 0);
	pe_opts.bpf_cookie = OPTS_GET(opts, bpf_cookie, 0);

	legacy = determine_kprobe_perf_type() < 0;
	if (!legacy) {
		pfd = perf_event_open_probe(false /* uprobe */, retprobe,
					    func_name, offset,
					    -1 /* pid */, 0 /* ref_ctr_off */);
	} else {
		char probe_name[256];

		gen_kprobe_legacy_event_name(probe_name, sizeof(probe_name),
					     func_name, offset);

		legacy_probe = strdup(probe_name);
		if (!legacy_probe)
			return libbpf_err_ptr(-ENOMEM);

		pfd = perf_event_kprobe_open_legacy(legacy_probe, retprobe, func_name,
						    offset, -1 /* pid */);
	}
	if (pfd < 0) {
		err = -errno;
		pr_warn("prog '%s': failed to create %s '%s+0x%zx' perf event: %s\n",
			prog->name, retprobe ? "kretprobe" : "kprobe",
			func_name, offset,
			libbpf_strerror_r(err, errmsg, sizeof(errmsg)));
		goto err_out;
	}
	link = bpf_program__attach_perf_event_opts(prog, pfd, &pe_opts);
	err = libbpf_get_error(link);
	if (err) {
		close(pfd);
		pr_warn("prog '%s': failed to attach to %s '%s+0x%zx': %s\n",
			prog->name, retprobe ? "kretprobe" : "kprobe",
			func_name, offset,
			libbpf_strerror_r(err, errmsg, sizeof(errmsg)));
		goto err_out;
	}
	if (legacy) {
		struct bpf_link_perf *perf_link = container_of(link, struct bpf_link_perf, link);

		perf_link->legacy_probe_name = legacy_probe;
		perf_link->legacy_is_kprobe = true;
		perf_link->legacy_is_retprobe = retprobe;
	}

	return link;
err_out:
	free(legacy_probe);
	return libbpf_err_ptr(err);
}

struct bpf_link *bpf_program__attach_kprobe(const struct bpf_program *prog,
					    bool retprobe,
					    const char *func_name)
{
	DECLARE_LIBBPF_OPTS(bpf_kprobe_opts, opts,
		.retprobe = retprobe,
	);

	return bpf_program__attach_kprobe_opts(prog, func_name, &opts);
}

static struct bpf_link *attach_kprobe(const struct bpf_program *prog, long cookie)
{
	DECLARE_LIBBPF_OPTS(bpf_kprobe_opts, opts);
	unsigned long offset = 0;
	struct bpf_link *link;
	const char *func_name;
	char *func;
	int n, err;

	opts.retprobe = str_has_pfx(prog->sec_name, "kretprobe/");
	if (opts.retprobe)
		func_name = prog->sec_name + sizeof("kretprobe/") - 1;
	else
		func_name = prog->sec_name + sizeof("kprobe/") - 1;

	n = sscanf(func_name, "%m[a-zA-Z0-9_.]+%li", &func, &offset);
	if (n < 1) {
		err = -EINVAL;
		pr_warn("kprobe name is invalid: %s\n", func_name);
		return libbpf_err_ptr(err);
	}
	if (opts.retprobe && offset != 0) {
		free(func);
		err = -EINVAL;
		pr_warn("kretprobes do not support offset specification\n");
		return libbpf_err_ptr(err);
	}

	opts.offset = offset;
	link = bpf_program__attach_kprobe_opts(prog, func, &opts);
	free(func);
	return link;
}

static void gen_uprobe_legacy_event_name(char *buf, size_t buf_sz,
					 const char *binary_path, uint64_t offset)
{
	int i;

	snprintf(buf, buf_sz, "libbpf_%u_%s_0x%zx", getpid(), binary_path, (size_t)offset);

	/* sanitize binary_path in the probe name */
	for (i = 0; buf[i]; i++) {
		if (!isalnum(buf[i]))
			buf[i] = '_';
	}
}

static inline int add_uprobe_event_legacy(const char *probe_name, bool retprobe,
					  const char *binary_path, size_t offset)
{
	const char *file = "/sys/kernel/debug/tracing/uprobe_events";

	return append_to_file(file, "%c:%s/%s %s:0x%zx",
			      retprobe ? 'r' : 'p',
			      retprobe ? "uretprobes" : "uprobes",
			      probe_name, binary_path, offset);
}

static inline int remove_uprobe_event_legacy(const char *probe_name, bool retprobe)
{
	const char *file = "/sys/kernel/debug/tracing/uprobe_events";

	return append_to_file(file, "-:%s/%s", retprobe ? "uretprobes" : "uprobes", probe_name);
}

static int determine_uprobe_perf_type_legacy(const char *probe_name, bool retprobe)
{
	char file[512];

	snprintf(file, sizeof(file),
		 "/sys/kernel/debug/tracing/events/%s/%s/id",
		 retprobe ? "uretprobes" : "uprobes", probe_name);

	return parse_uint_from_file(file, "%d\n");
}

static int perf_event_uprobe_open_legacy(const char *probe_name, bool retprobe,
					 const char *binary_path, size_t offset, int pid)
{
	struct perf_event_attr attr;
	int type, pfd, err;

	err = add_uprobe_event_legacy(probe_name, retprobe, binary_path, offset);
	if (err < 0) {
		pr_warn("failed to add legacy uprobe event for %s:0x%zx: %d\n",
			binary_path, (size_t)offset, err);
		return err;
	}
	type = determine_uprobe_perf_type_legacy(probe_name, retprobe);
	if (type < 0) {
		pr_warn("failed to determine legacy uprobe event id for %s:0x%zx: %d\n",
			binary_path, offset, err);
		return type;
	}

	memset(&attr, 0, sizeof(attr));
	attr.size = sizeof(attr);
	attr.config = type;
	attr.type = PERF_TYPE_TRACEPOINT;

	pfd = syscall(__NR_perf_event_open, &attr,
		      pid < 0 ? -1 : pid, /* pid */
		      pid == -1 ? 0 : -1, /* cpu */
		      -1 /* group_fd */,  PERF_FLAG_FD_CLOEXEC);
	if (pfd < 0) {
		err = -errno;
		pr_warn("legacy uprobe perf_event_open() failed: %d\n", err);
		return err;
	}
	return pfd;
}

LIBBPF_API struct bpf_link *
bpf_program__attach_uprobe_opts(const struct bpf_program *prog, pid_t pid,
				const char *binary_path, size_t func_offset,
				const struct bpf_uprobe_opts *opts)
{
	DECLARE_LIBBPF_OPTS(bpf_perf_event_opts, pe_opts);
	char errmsg[STRERR_BUFSIZE], *legacy_probe = NULL;
	struct bpf_link *link;
	size_t ref_ctr_off;
	int pfd, err;
	bool retprobe, legacy;

	if (!OPTS_VALID(opts, bpf_uprobe_opts))
		return libbpf_err_ptr(-EINVAL);

	retprobe = OPTS_GET(opts, retprobe, false);
	ref_ctr_off = OPTS_GET(opts, ref_ctr_offset, 0);
	pe_opts.bpf_cookie = OPTS_GET(opts, bpf_cookie, 0);

	legacy = determine_uprobe_perf_type() < 0;
	if (!legacy) {
		pfd = perf_event_open_probe(true /* uprobe */, retprobe, binary_path,
					    func_offset, pid, ref_ctr_off);
	} else {
		char probe_name[512];

		if (ref_ctr_off)
			return libbpf_err_ptr(-EINVAL);

		gen_uprobe_legacy_event_name(probe_name, sizeof(probe_name),
					     binary_path, func_offset);

		legacy_probe = strdup(probe_name);
		if (!legacy_probe)
			return libbpf_err_ptr(-ENOMEM);

		pfd = perf_event_uprobe_open_legacy(legacy_probe, retprobe,
						    binary_path, func_offset, pid);
	}
	if (pfd < 0) {
		err = -errno;
		pr_warn("prog '%s': failed to create %s '%s:0x%zx' perf event: %s\n",
			prog->name, retprobe ? "uretprobe" : "uprobe",
			binary_path, func_offset,
			libbpf_strerror_r(err, errmsg, sizeof(errmsg)));
		goto err_out;
	}

	link = bpf_program__attach_perf_event_opts(prog, pfd, &pe_opts);
	err = libbpf_get_error(link);
	if (err) {
		close(pfd);
		pr_warn("prog '%s': failed to attach to %s '%s:0x%zx': %s\n",
			prog->name, retprobe ? "uretprobe" : "uprobe",
			binary_path, func_offset,
			libbpf_strerror_r(err, errmsg, sizeof(errmsg)));
		goto err_out;
	}
	if (legacy) {
		struct bpf_link_perf *perf_link = container_of(link, struct bpf_link_perf, link);

		perf_link->legacy_probe_name = legacy_probe;
		perf_link->legacy_is_kprobe = false;
		perf_link->legacy_is_retprobe = retprobe;
	}
	return link;
err_out:
	free(legacy_probe);
	return libbpf_err_ptr(err);

}

struct bpf_link *bpf_program__attach_uprobe(const struct bpf_program *prog,
					    bool retprobe, pid_t pid,
					    const char *binary_path,
					    size_t func_offset)
{
	DECLARE_LIBBPF_OPTS(bpf_uprobe_opts, opts, .retprobe = retprobe);

	return bpf_program__attach_uprobe_opts(prog, pid, binary_path, func_offset, &opts);
}

static int determine_tracepoint_id(const char *tp_category,
				   const char *tp_name)
{
	char file[PATH_MAX];
	int ret;

	ret = snprintf(file, sizeof(file),
		       "/sys/kernel/debug/tracing/events/%s/%s/id",
		       tp_category, tp_name);
	if (ret < 0)
		return -errno;
	if (ret >= sizeof(file)) {
		pr_debug("tracepoint %s/%s path is too long\n",
			 tp_category, tp_name);
		return -E2BIG;
	}
	return parse_uint_from_file(file, "%d\n");
}

static int perf_event_open_tracepoint(const char *tp_category,
				      const char *tp_name)
{
	struct perf_event_attr attr = {};
	char errmsg[STRERR_BUFSIZE];
	int tp_id, pfd, err;

	tp_id = determine_tracepoint_id(tp_category, tp_name);
	if (tp_id < 0) {
		pr_warn("failed to determine tracepoint '%s/%s' perf event ID: %s\n",
			tp_category, tp_name,
			libbpf_strerror_r(tp_id, errmsg, sizeof(errmsg)));
		return tp_id;
	}

	attr.type = PERF_TYPE_TRACEPOINT;
	attr.size = sizeof(attr);
	attr.config = tp_id;

	pfd = syscall(__NR_perf_event_open, &attr, -1 /* pid */, 0 /* cpu */,
		      -1 /* group_fd */, PERF_FLAG_FD_CLOEXEC);
	if (pfd < 0) {
		err = -errno;
		pr_warn("tracepoint '%s/%s' perf_event_open() failed: %s\n",
			tp_category, tp_name,
			libbpf_strerror_r(err, errmsg, sizeof(errmsg)));
		return err;
	}
	return pfd;
}

struct bpf_link *bpf_program__attach_tracepoint_opts(const struct bpf_program *prog,
						     const char *tp_category,
						     const char *tp_name,
						     const struct bpf_tracepoint_opts *opts)
{
	DECLARE_LIBBPF_OPTS(bpf_perf_event_opts, pe_opts);
	char errmsg[STRERR_BUFSIZE];
	struct bpf_link *link;
	int pfd, err;

	if (!OPTS_VALID(opts, bpf_tracepoint_opts))
		return libbpf_err_ptr(-EINVAL);

	pe_opts.bpf_cookie = OPTS_GET(opts, bpf_cookie, 0);

	pfd = perf_event_open_tracepoint(tp_category, tp_name);
	if (pfd < 0) {
		pr_warn("prog '%s': failed to create tracepoint '%s/%s' perf event: %s\n",
			prog->name, tp_category, tp_name,
			libbpf_strerror_r(pfd, errmsg, sizeof(errmsg)));
		return libbpf_err_ptr(pfd);
	}
	link = bpf_program__attach_perf_event_opts(prog, pfd, &pe_opts);
	err = libbpf_get_error(link);
	if (err) {
		close(pfd);
		pr_warn("prog '%s': failed to attach to tracepoint '%s/%s': %s\n",
			prog->name, tp_category, tp_name,
			libbpf_strerror_r(err, errmsg, sizeof(errmsg)));
		return libbpf_err_ptr(err);
	}
	return link;
}

struct bpf_link *bpf_program__attach_tracepoint(const struct bpf_program *prog,
						const char *tp_category,
						const char *tp_name)
{
	return bpf_program__attach_tracepoint_opts(prog, tp_category, tp_name, NULL);
}

static struct bpf_link *attach_tp(const struct bpf_program *prog, long cookie)
{
	char *sec_name, *tp_cat, *tp_name;
	struct bpf_link *link;

	sec_name = strdup(prog->sec_name);
	if (!sec_name)
		return libbpf_err_ptr(-ENOMEM);

	/* extract "tp/<category>/<name>" or "tracepoint/<category>/<name>" */
	if (str_has_pfx(prog->sec_name, "tp/"))
		tp_cat = sec_name + sizeof("tp/") - 1;
	else
		tp_cat = sec_name + sizeof("tracepoint/") - 1;
	tp_name = strchr(tp_cat, '/');
	if (!tp_name) {
		free(sec_name);
		return libbpf_err_ptr(-EINVAL);
	}
	*tp_name = '\0';
	tp_name++;

	link = bpf_program__attach_tracepoint(prog, tp_cat, tp_name);
	free(sec_name);
	return link;
}

struct bpf_link *bpf_program__attach_raw_tracepoint(const struct bpf_program *prog,
						    const char *tp_name)
{
	char errmsg[STRERR_BUFSIZE];
	struct bpf_link *link;
	int prog_fd, pfd;

	prog_fd = bpf_program__fd(prog);
	if (prog_fd < 0) {
		pr_warn("prog '%s': can't attach before loaded\n", prog->name);
		return libbpf_err_ptr(-EINVAL);
	}

	link = calloc(1, sizeof(*link));
	if (!link)
		return libbpf_err_ptr(-ENOMEM);
	link->detach = &bpf_link__detach_fd;

	pfd = bpf_raw_tracepoint_open(tp_name, prog_fd);
	if (pfd < 0) {
		pfd = -errno;
		free(link);
		pr_warn("prog '%s': failed to attach to raw tracepoint '%s': %s\n",
			prog->name, tp_name, libbpf_strerror_r(pfd, errmsg, sizeof(errmsg)));
		return libbpf_err_ptr(pfd);
	}
	link->fd = pfd;
	return link;
}

static struct bpf_link *attach_raw_tp(const struct bpf_program *prog, long cookie)
{
	static const char *const prefixes[] = {
		"raw_tp/",
		"raw_tracepoint/",
		"raw_tp.w/",
		"raw_tracepoint.w/",
	};
	size_t i;
	const char *tp_name = NULL;

	for (i = 0; i < ARRAY_SIZE(prefixes); i++) {
		if (str_has_pfx(prog->sec_name, prefixes[i])) {
			tp_name = prog->sec_name + strlen(prefixes[i]);
			break;
		}
	}
	if (!tp_name) {
		pr_warn("prog '%s': invalid section name '%s'\n",
			prog->name, prog->sec_name);
		return libbpf_err_ptr(-EINVAL);
	}

	return bpf_program__attach_raw_tracepoint(prog, tp_name);
}

/* Common logic for all BPF program types that attach to a btf_id */
static struct bpf_link *bpf_program__attach_btf_id(const struct bpf_program *prog)
{
	char errmsg[STRERR_BUFSIZE];
	struct bpf_link *link;
	int prog_fd, pfd;

	prog_fd = bpf_program__fd(prog);
	if (prog_fd < 0) {
		pr_warn("prog '%s': can't attach before loaded\n", prog->name);
		return libbpf_err_ptr(-EINVAL);
	}

	link = calloc(1, sizeof(*link));
	if (!link)
		return libbpf_err_ptr(-ENOMEM);
	link->detach = &bpf_link__detach_fd;

	pfd = bpf_raw_tracepoint_open(NULL, prog_fd);
	if (pfd < 0) {
		pfd = -errno;
		free(link);
		pr_warn("prog '%s': failed to attach: %s\n",
			prog->name, libbpf_strerror_r(pfd, errmsg, sizeof(errmsg)));
		return libbpf_err_ptr(pfd);
	}
	link->fd = pfd;
	return (struct bpf_link *)link;
}

struct bpf_link *bpf_program__attach_trace(const struct bpf_program *prog)
{
	return bpf_program__attach_btf_id(prog);
}

struct bpf_link *bpf_program__attach_lsm(const struct bpf_program *prog)
{
	return bpf_program__attach_btf_id(prog);
}

static struct bpf_link *attach_trace(const struct bpf_program *prog, long cookie)
{
	return bpf_program__attach_trace(prog);
}

static struct bpf_link *attach_lsm(const struct bpf_program *prog, long cookie)
{
	return bpf_program__attach_lsm(prog);
}

static struct bpf_link *
bpf_program__attach_fd(const struct bpf_program *prog, int target_fd, int btf_id,
		       const char *target_name)
{
	DECLARE_LIBBPF_OPTS(bpf_link_create_opts, opts,
			    .target_btf_id = btf_id);
	enum bpf_attach_type attach_type;
	char errmsg[STRERR_BUFSIZE];
	struct bpf_link *link;
	int prog_fd, link_fd;

	prog_fd = bpf_program__fd(prog);
	if (prog_fd < 0) {
		pr_warn("prog '%s': can't attach before loaded\n", prog->name);
		return libbpf_err_ptr(-EINVAL);
	}

	link = calloc(1, sizeof(*link));
	if (!link)
		return libbpf_err_ptr(-ENOMEM);
	link->detach = &bpf_link__detach_fd;

	attach_type = bpf_program__get_expected_attach_type(prog);
	link_fd = bpf_link_create(prog_fd, target_fd, attach_type, &opts);
	if (link_fd < 0) {
		link_fd = -errno;
		free(link);
		pr_warn("prog '%s': failed to attach to %s: %s\n",
			prog->name, target_name,
			libbpf_strerror_r(link_fd, errmsg, sizeof(errmsg)));
		return libbpf_err_ptr(link_fd);
	}
	link->fd = link_fd;
	return link;
}

struct bpf_link *
bpf_program__attach_cgroup(const struct bpf_program *prog, int cgroup_fd)
{
	return bpf_program__attach_fd(prog, cgroup_fd, 0, "cgroup");
}

struct bpf_link *
bpf_program__attach_netns(const struct bpf_program *prog, int netns_fd)
{
	return bpf_program__attach_fd(prog, netns_fd, 0, "netns");
}

struct bpf_link *bpf_program__attach_xdp(const struct bpf_program *prog, int ifindex)
{
	/* target_fd/target_ifindex use the same field in LINK_CREATE */
	return bpf_program__attach_fd(prog, ifindex, 0, "xdp");
}

struct bpf_link *bpf_program__attach_freplace(const struct bpf_program *prog,
					      int target_fd,
					      const char *attach_func_name)
{
	int btf_id;

	if (!!target_fd != !!attach_func_name) {
		pr_warn("prog '%s': supply none or both of target_fd and attach_func_name\n",
			prog->name);
		return libbpf_err_ptr(-EINVAL);
	}

	if (prog->type != BPF_PROG_TYPE_EXT) {
		pr_warn("prog '%s': only BPF_PROG_TYPE_EXT can attach as freplace",
			prog->name);
		return libbpf_err_ptr(-EINVAL);
	}

	if (target_fd) {
		btf_id = libbpf_find_prog_btf_id(attach_func_name, target_fd);
		if (btf_id < 0)
			return libbpf_err_ptr(btf_id);

		return bpf_program__attach_fd(prog, target_fd, btf_id, "freplace");
	} else {
		/* no target, so use raw_tracepoint_open for compatibility
		 * with old kernels
		 */
		return bpf_program__attach_trace(prog);
	}
}

struct bpf_link *
bpf_program__attach_iter(const struct bpf_program *prog,
			 const struct bpf_iter_attach_opts *opts)
{
	DECLARE_LIBBPF_OPTS(bpf_link_create_opts, link_create_opts);
	char errmsg[STRERR_BUFSIZE];
	struct bpf_link *link;
	int prog_fd, link_fd;
	__u32 target_fd = 0;

	if (!OPTS_VALID(opts, bpf_iter_attach_opts))
		return libbpf_err_ptr(-EINVAL);

	link_create_opts.iter_info = OPTS_GET(opts, link_info, (void *)0);
	link_create_opts.iter_info_len = OPTS_GET(opts, link_info_len, 0);

	prog_fd = bpf_program__fd(prog);
	if (prog_fd < 0) {
		pr_warn("prog '%s': can't attach before loaded\n", prog->name);
		return libbpf_err_ptr(-EINVAL);
	}

	link = calloc(1, sizeof(*link));
	if (!link)
		return libbpf_err_ptr(-ENOMEM);
	link->detach = &bpf_link__detach_fd;

	link_fd = bpf_link_create(prog_fd, target_fd, BPF_TRACE_ITER,
				  &link_create_opts);
	if (link_fd < 0) {
		link_fd = -errno;
		free(link);
		pr_warn("prog '%s': failed to attach to iterator: %s\n",
			prog->name, libbpf_strerror_r(link_fd, errmsg, sizeof(errmsg)));
		return libbpf_err_ptr(link_fd);
	}
	link->fd = link_fd;
	return link;
}

static struct bpf_link *attach_iter(const struct bpf_program *prog, long cookie)
{
	return bpf_program__attach_iter(prog, NULL);
}

struct bpf_link *bpf_program__attach(const struct bpf_program *prog)
{
	if (!prog->sec_def || !prog->sec_def->attach_fn)
		return libbpf_err_ptr(-ESRCH);

	return prog->sec_def->attach_fn(prog, prog->sec_def->cookie);
}

static int bpf_link__detach_struct_ops(struct bpf_link *link)
{
	__u32 zero = 0;

	if (bpf_map_delete_elem(link->fd, &zero))
		return -errno;

	return 0;
}

struct bpf_link *bpf_map__attach_struct_ops(const struct bpf_map *map)
{
	struct bpf_struct_ops *st_ops;
	struct bpf_link *link;
	__u32 i, zero = 0;
	int err;

	if (!bpf_map__is_struct_ops(map) || map->fd == -1)
		return libbpf_err_ptr(-EINVAL);

	link = calloc(1, sizeof(*link));
	if (!link)
		return libbpf_err_ptr(-EINVAL);

	st_ops = map->st_ops;
	for (i = 0; i < btf_vlen(st_ops->type); i++) {
		struct bpf_program *prog = st_ops->progs[i];
		void *kern_data;
		int prog_fd;

		if (!prog)
			continue;

		prog_fd = bpf_program__fd(prog);
		kern_data = st_ops->kern_vdata + st_ops->kern_func_off[i];
		*(unsigned long *)kern_data = prog_fd;
	}

	err = bpf_map_update_elem(map->fd, &zero, st_ops->kern_vdata, 0);
	if (err) {
		err = -errno;
		free(link);
		return libbpf_err_ptr(err);
	}

	link->detach = bpf_link__detach_struct_ops;
	link->fd = map->fd;

	return link;
}

static enum bpf_perf_event_ret
perf_event_read_simple(void *mmap_mem, size_t mmap_size, size_t page_size,
		       void **copy_mem, size_t *copy_size,
		       bpf_perf_event_print_t fn, void *private_data)
{
	struct perf_event_mmap_page *header = mmap_mem;
	__u64 data_head = ring_buffer_read_head(header);
	__u64 data_tail = header->data_tail;
	void *base = ((__u8 *)header) + page_size;
	int ret = LIBBPF_PERF_EVENT_CONT;
	struct perf_event_header *ehdr;
	size_t ehdr_size;

	while (data_head != data_tail) {
		ehdr = base + (data_tail & (mmap_size - 1));
		ehdr_size = ehdr->size;

		if (((void *)ehdr) + ehdr_size > base + mmap_size) {
			void *copy_start = ehdr;
			size_t len_first = base + mmap_size - copy_start;
			size_t len_secnd = ehdr_size - len_first;

			if (*copy_size < ehdr_size) {
				free(*copy_mem);
				*copy_mem = malloc(ehdr_size);
				if (!*copy_mem) {
					*copy_size = 0;
					ret = LIBBPF_PERF_EVENT_ERROR;
					break;
				}
				*copy_size = ehdr_size;
			}

			memcpy(*copy_mem, copy_start, len_first);
			memcpy(*copy_mem + len_first, base, len_secnd);
			ehdr = *copy_mem;
		}

		ret = fn(ehdr, private_data);
		data_tail += ehdr_size;
		if (ret != LIBBPF_PERF_EVENT_CONT)
			break;
	}

	ring_buffer_write_tail(header, data_tail);
	return libbpf_err(ret);
}

__attribute__((alias("perf_event_read_simple")))
enum bpf_perf_event_ret
bpf_perf_event_read_simple(void *mmap_mem, size_t mmap_size, size_t page_size,
			   void **copy_mem, size_t *copy_size,
			   bpf_perf_event_print_t fn, void *private_data);

struct perf_buffer;

struct perf_buffer_params {
	struct perf_event_attr *attr;
	/* if event_cb is specified, it takes precendence */
	perf_buffer_event_fn event_cb;
	/* sample_cb and lost_cb are higher-level common-case callbacks */
	perf_buffer_sample_fn sample_cb;
	perf_buffer_lost_fn lost_cb;
	void *ctx;
	int cpu_cnt;
	int *cpus;
	int *map_keys;
};

struct perf_cpu_buf {
	struct perf_buffer *pb;
	void *base; /* mmap()'ed memory */
	void *buf; /* for reconstructing segmented data */
	size_t buf_size;
	int fd;
	int cpu;
	int map_key;
};

struct perf_buffer {
	perf_buffer_event_fn event_cb;
	perf_buffer_sample_fn sample_cb;
	perf_buffer_lost_fn lost_cb;
	void *ctx; /* passed into callbacks */

	size_t page_size;
	size_t mmap_size;
	struct perf_cpu_buf **cpu_bufs;
	struct epoll_event *events;
	int cpu_cnt; /* number of allocated CPU buffers */
	int epoll_fd; /* perf event FD */
	int map_fd; /* BPF_MAP_TYPE_PERF_EVENT_ARRAY BPF map FD */
};

static void perf_buffer__free_cpu_buf(struct perf_buffer *pb,
				      struct perf_cpu_buf *cpu_buf)
{
	if (!cpu_buf)
		return;
	if (cpu_buf->base &&
	    munmap(cpu_buf->base, pb->mmap_size + pb->page_size))
		pr_warn("failed to munmap cpu_buf #%d\n", cpu_buf->cpu);
	if (cpu_buf->fd >= 0) {
		ioctl(cpu_buf->fd, PERF_EVENT_IOC_DISABLE, 0);
		close(cpu_buf->fd);
	}
	free(cpu_buf->buf);
	free(cpu_buf);
}

void perf_buffer__free(struct perf_buffer *pb)
{
	int i;

	if (IS_ERR_OR_NULL(pb))
		return;
	if (pb->cpu_bufs) {
		for (i = 0; i < pb->cpu_cnt; i++) {
			struct perf_cpu_buf *cpu_buf = pb->cpu_bufs[i];

			if (!cpu_buf)
				continue;

			bpf_map_delete_elem(pb->map_fd, &cpu_buf->map_key);
			perf_buffer__free_cpu_buf(pb, cpu_buf);
		}
		free(pb->cpu_bufs);
	}
	if (pb->epoll_fd >= 0)
		close(pb->epoll_fd);
	free(pb->events);
	free(pb);
}

static struct perf_cpu_buf *
perf_buffer__open_cpu_buf(struct perf_buffer *pb, struct perf_event_attr *attr,
			  int cpu, int map_key)
{
	struct perf_cpu_buf *cpu_buf;
	char msg[STRERR_BUFSIZE];
	int err;

	cpu_buf = calloc(1, sizeof(*cpu_buf));
	if (!cpu_buf)
		return ERR_PTR(-ENOMEM);

	cpu_buf->pb = pb;
	cpu_buf->cpu = cpu;
	cpu_buf->map_key = map_key;

	cpu_buf->fd = syscall(__NR_perf_event_open, attr, -1 /* pid */, cpu,
			      -1, PERF_FLAG_FD_CLOEXEC);
	if (cpu_buf->fd < 0) {
		err = -errno;
		pr_warn("failed to open perf buffer event on cpu #%d: %s\n",
			cpu, libbpf_strerror_r(err, msg, sizeof(msg)));
		goto error;
	}

	cpu_buf->base = mmap(NULL, pb->mmap_size + pb->page_size,
			     PROT_READ | PROT_WRITE, MAP_SHARED,
			     cpu_buf->fd, 0);
	if (cpu_buf->base == MAP_FAILED) {
		cpu_buf->base = NULL;
		err = -errno;
		pr_warn("failed to mmap perf buffer on cpu #%d: %s\n",
			cpu, libbpf_strerror_r(err, msg, sizeof(msg)));
		goto error;
	}

	if (ioctl(cpu_buf->fd, PERF_EVENT_IOC_ENABLE, 0) < 0) {
		err = -errno;
		pr_warn("failed to enable perf buffer event on cpu #%d: %s\n",
			cpu, libbpf_strerror_r(err, msg, sizeof(msg)));
		goto error;
	}

	return cpu_buf;

error:
	perf_buffer__free_cpu_buf(pb, cpu_buf);
	return (struct perf_cpu_buf *)ERR_PTR(err);
}

static struct perf_buffer *__perf_buffer__new(int map_fd, size_t page_cnt,
					      struct perf_buffer_params *p);

DEFAULT_VERSION(perf_buffer__new_v0_6_0, perf_buffer__new, LIBBPF_0.6.0)
struct perf_buffer *perf_buffer__new_v0_6_0(int map_fd, size_t page_cnt,
					    perf_buffer_sample_fn sample_cb,
					    perf_buffer_lost_fn lost_cb,
					    void *ctx,
					    const struct perf_buffer_opts *opts)
{
	struct perf_buffer_params p = {};
	struct perf_event_attr attr = {};

	if (!OPTS_VALID(opts, perf_buffer_opts))
		return libbpf_err_ptr(-EINVAL);

	attr.config = PERF_COUNT_SW_BPF_OUTPUT;
	attr.type = PERF_TYPE_SOFTWARE;
	attr.sample_type = PERF_SAMPLE_RAW;
	attr.sample_period = 1;
	attr.wakeup_events = 1;

	p.attr = &attr;
	p.sample_cb = sample_cb;
	p.lost_cb = lost_cb;
	p.ctx = ctx;

	return libbpf_ptr(__perf_buffer__new(map_fd, page_cnt, &p));
}

COMPAT_VERSION(perf_buffer__new_deprecated, perf_buffer__new, LIBBPF_0.0.4)
struct perf_buffer *perf_buffer__new_deprecated(int map_fd, size_t page_cnt,
						const struct perf_buffer_opts *opts)
{
	return perf_buffer__new_v0_6_0(map_fd, page_cnt,
				       opts ? opts->sample_cb : NULL,
				       opts ? opts->lost_cb : NULL,
				       opts ? opts->ctx : NULL,
				       NULL);
}

DEFAULT_VERSION(perf_buffer__new_raw_v0_6_0, perf_buffer__new_raw, LIBBPF_0.6.0)
struct perf_buffer *perf_buffer__new_raw_v0_6_0(int map_fd, size_t page_cnt,
						struct perf_event_attr *attr,
						perf_buffer_event_fn event_cb, void *ctx,
						const struct perf_buffer_raw_opts *opts)
{
	struct perf_buffer_params p = {};

	if (page_cnt == 0 || !attr)
		return libbpf_err_ptr(-EINVAL);

	if (!OPTS_VALID(opts, perf_buffer_raw_opts))
		return libbpf_err_ptr(-EINVAL);

	p.attr = attr;
	p.event_cb = event_cb;
	p.ctx = ctx;
	p.cpu_cnt = OPTS_GET(opts, cpu_cnt, 0);
	p.cpus = OPTS_GET(opts, cpus, NULL);
	p.map_keys = OPTS_GET(opts, map_keys, NULL);

	return libbpf_ptr(__perf_buffer__new(map_fd, page_cnt, &p));
}

COMPAT_VERSION(perf_buffer__new_raw_deprecated, perf_buffer__new_raw, LIBBPF_0.0.4)
struct perf_buffer *perf_buffer__new_raw_deprecated(int map_fd, size_t page_cnt,
						    const struct perf_buffer_raw_opts *opts)
{
	LIBBPF_OPTS(perf_buffer_raw_opts, inner_opts,
		.cpu_cnt = opts->cpu_cnt,
		.cpus = opts->cpus,
		.map_keys = opts->map_keys,
	);

	return perf_buffer__new_raw_v0_6_0(map_fd, page_cnt, opts->attr,
					   opts->event_cb, opts->ctx, &inner_opts);
}

static struct perf_buffer *__perf_buffer__new(int map_fd, size_t page_cnt,
					      struct perf_buffer_params *p)
{
	const char *online_cpus_file = "/sys/devices/system/cpu/online";
	struct bpf_map_info map;
	char msg[STRERR_BUFSIZE];
	struct perf_buffer *pb;
	bool *online = NULL;
	__u32 map_info_len;
	int err, i, j, n;

	if (page_cnt & (page_cnt - 1)) {
		pr_warn("page count should be power of two, but is %zu\n",
			page_cnt);
		return ERR_PTR(-EINVAL);
	}

	/* best-effort sanity checks */
	memset(&map, 0, sizeof(map));
	map_info_len = sizeof(map);
	err = bpf_obj_get_info_by_fd(map_fd, &map, &map_info_len);
	if (err) {
		err = -errno;
		/* if BPF_OBJ_GET_INFO_BY_FD is supported, will return
		 * -EBADFD, -EFAULT, or -E2BIG on real error
		 */
		if (err != -EINVAL) {
			pr_warn("failed to get map info for map FD %d: %s\n",
				map_fd, libbpf_strerror_r(err, msg, sizeof(msg)));
			return ERR_PTR(err);
		}
		pr_debug("failed to get map info for FD %d; API not supported? Ignoring...\n",
			 map_fd);
	} else {
		if (map.type != BPF_MAP_TYPE_PERF_EVENT_ARRAY) {
			pr_warn("map '%s' should be BPF_MAP_TYPE_PERF_EVENT_ARRAY\n",
				map.name);
			return ERR_PTR(-EINVAL);
		}
	}

	pb = calloc(1, sizeof(*pb));
	if (!pb)
		return ERR_PTR(-ENOMEM);

	pb->event_cb = p->event_cb;
	pb->sample_cb = p->sample_cb;
	pb->lost_cb = p->lost_cb;
	pb->ctx = p->ctx;

	pb->page_size = getpagesize();
	pb->mmap_size = pb->page_size * page_cnt;
	pb->map_fd = map_fd;

	pb->epoll_fd = epoll_create1(EPOLL_CLOEXEC);
	if (pb->epoll_fd < 0) {
		err = -errno;
		pr_warn("failed to create epoll instance: %s\n",
			libbpf_strerror_r(err, msg, sizeof(msg)));
		goto error;
	}

	if (p->cpu_cnt > 0) {
		pb->cpu_cnt = p->cpu_cnt;
	} else {
		pb->cpu_cnt = libbpf_num_possible_cpus();
		if (pb->cpu_cnt < 0) {
			err = pb->cpu_cnt;
			goto error;
		}
		if (map.max_entries && map.max_entries < pb->cpu_cnt)
			pb->cpu_cnt = map.max_entries;
	}

	pb->events = calloc(pb->cpu_cnt, sizeof(*pb->events));
	if (!pb->events) {
		err = -ENOMEM;
		pr_warn("failed to allocate events: out of memory\n");
		goto error;
	}
	pb->cpu_bufs = calloc(pb->cpu_cnt, sizeof(*pb->cpu_bufs));
	if (!pb->cpu_bufs) {
		err = -ENOMEM;
		pr_warn("failed to allocate buffers: out of memory\n");
		goto error;
	}

	err = parse_cpu_mask_file(online_cpus_file, &online, &n);
	if (err) {
		pr_warn("failed to get online CPU mask: %d\n", err);
		goto error;
	}

	for (i = 0, j = 0; i < pb->cpu_cnt; i++) {
		struct perf_cpu_buf *cpu_buf;
		int cpu, map_key;

		cpu = p->cpu_cnt > 0 ? p->cpus[i] : i;
		map_key = p->cpu_cnt > 0 ? p->map_keys[i] : i;

		/* in case user didn't explicitly requested particular CPUs to
		 * be attached to, skip offline/not present CPUs
		 */
		if (p->cpu_cnt <= 0 && (cpu >= n || !online[cpu]))
			continue;

		cpu_buf = perf_buffer__open_cpu_buf(pb, p->attr, cpu, map_key);
		if (IS_ERR(cpu_buf)) {
			err = PTR_ERR(cpu_buf);
			goto error;
		}

		pb->cpu_bufs[j] = cpu_buf;

		err = bpf_map_update_elem(pb->map_fd, &map_key,
					  &cpu_buf->fd, 0);
		if (err) {
			err = -errno;
			pr_warn("failed to set cpu #%d, key %d -> perf FD %d: %s\n",
				cpu, map_key, cpu_buf->fd,
				libbpf_strerror_r(err, msg, sizeof(msg)));
			goto error;
		}

		pb->events[j].events = EPOLLIN;
		pb->events[j].data.ptr = cpu_buf;
		if (epoll_ctl(pb->epoll_fd, EPOLL_CTL_ADD, cpu_buf->fd,
			      &pb->events[j]) < 0) {
			err = -errno;
			pr_warn("failed to epoll_ctl cpu #%d perf FD %d: %s\n",
				cpu, cpu_buf->fd,
				libbpf_strerror_r(err, msg, sizeof(msg)));
			goto error;
		}
		j++;
	}
	pb->cpu_cnt = j;
	free(online);

	return pb;

error:
	free(online);
	if (pb)
		perf_buffer__free(pb);
	return ERR_PTR(err);
}

struct perf_sample_raw {
	struct perf_event_header header;
	uint32_t size;
	char data[];
};

struct perf_sample_lost {
	struct perf_event_header header;
	uint64_t id;
	uint64_t lost;
	uint64_t sample_id;
};

static enum bpf_perf_event_ret
perf_buffer__process_record(struct perf_event_header *e, void *ctx)
{
	struct perf_cpu_buf *cpu_buf = ctx;
	struct perf_buffer *pb = cpu_buf->pb;
	void *data = e;

	/* user wants full control over parsing perf event */
	if (pb->event_cb)
		return pb->event_cb(pb->ctx, cpu_buf->cpu, e);

	switch (e->type) {
	case PERF_RECORD_SAMPLE: {
		struct perf_sample_raw *s = data;

		if (pb->sample_cb)
			pb->sample_cb(pb->ctx, cpu_buf->cpu, s->data, s->size);
		break;
	}
	case PERF_RECORD_LOST: {
		struct perf_sample_lost *s = data;

		if (pb->lost_cb)
			pb->lost_cb(pb->ctx, cpu_buf->cpu, s->lost);
		break;
	}
	default:
		pr_warn("unknown perf sample type %d\n", e->type);
		return LIBBPF_PERF_EVENT_ERROR;
	}
	return LIBBPF_PERF_EVENT_CONT;
}

static int perf_buffer__process_records(struct perf_buffer *pb,
					struct perf_cpu_buf *cpu_buf)
{
	enum bpf_perf_event_ret ret;

	ret = perf_event_read_simple(cpu_buf->base, pb->mmap_size,
				     pb->page_size, &cpu_buf->buf,
				     &cpu_buf->buf_size,
				     perf_buffer__process_record, cpu_buf);
	if (ret != LIBBPF_PERF_EVENT_CONT)
		return ret;
	return 0;
}

int perf_buffer__epoll_fd(const struct perf_buffer *pb)
{
	return pb->epoll_fd;
}

int perf_buffer__poll(struct perf_buffer *pb, int timeout_ms)
{
	int i, cnt, err;

	cnt = epoll_wait(pb->epoll_fd, pb->events, pb->cpu_cnt, timeout_ms);
	if (cnt < 0)
		return -errno;

	for (i = 0; i < cnt; i++) {
		struct perf_cpu_buf *cpu_buf = pb->events[i].data.ptr;

		err = perf_buffer__process_records(pb, cpu_buf);
		if (err) {
			pr_warn("error while processing records: %d\n", err);
			return libbpf_err(err);
		}
	}
	return cnt;
}

/* Return number of PERF_EVENT_ARRAY map slots set up by this perf_buffer
 * manager.
 */
size_t perf_buffer__buffer_cnt(const struct perf_buffer *pb)
{
	return pb->cpu_cnt;
}

/*
 * Return perf_event FD of a ring buffer in *buf_idx* slot of
 * PERF_EVENT_ARRAY BPF map. This FD can be polled for new data using
 * select()/poll()/epoll() Linux syscalls.
 */
int perf_buffer__buffer_fd(const struct perf_buffer *pb, size_t buf_idx)
{
	struct perf_cpu_buf *cpu_buf;

	if (buf_idx >= pb->cpu_cnt)
		return libbpf_err(-EINVAL);

	cpu_buf = pb->cpu_bufs[buf_idx];
	if (!cpu_buf)
		return libbpf_err(-ENOENT);

	return cpu_buf->fd;
}

/*
 * Consume data from perf ring buffer corresponding to slot *buf_idx* in
 * PERF_EVENT_ARRAY BPF map without waiting/polling. If there is no data to
 * consume, do nothing and return success.
 * Returns:
 *   - 0 on success;
 *   - <0 on failure.
 */
int perf_buffer__consume_buffer(struct perf_buffer *pb, size_t buf_idx)
{
	struct perf_cpu_buf *cpu_buf;

	if (buf_idx >= pb->cpu_cnt)
		return libbpf_err(-EINVAL);

	cpu_buf = pb->cpu_bufs[buf_idx];
	if (!cpu_buf)
		return libbpf_err(-ENOENT);

	return perf_buffer__process_records(pb, cpu_buf);
}

int perf_buffer__consume(struct perf_buffer *pb)
{
	int i, err;

	for (i = 0; i < pb->cpu_cnt; i++) {
		struct perf_cpu_buf *cpu_buf = pb->cpu_bufs[i];

		if (!cpu_buf)
			continue;

		err = perf_buffer__process_records(pb, cpu_buf);
		if (err) {
			pr_warn("perf_buffer: failed to process records in buffer #%d: %d\n", i, err);
			return libbpf_err(err);
		}
	}
	return 0;
}

struct bpf_prog_info_array_desc {
	int	array_offset;	/* e.g. offset of jited_prog_insns */
	int	count_offset;	/* e.g. offset of jited_prog_len */
	int	size_offset;	/* > 0: offset of rec size,
				 * < 0: fix size of -size_offset
				 */
};

static struct bpf_prog_info_array_desc bpf_prog_info_array_desc[] = {
	[BPF_PROG_INFO_JITED_INSNS] = {
		offsetof(struct bpf_prog_info, jited_prog_insns),
		offsetof(struct bpf_prog_info, jited_prog_len),
		-1,
	},
	[BPF_PROG_INFO_XLATED_INSNS] = {
		offsetof(struct bpf_prog_info, xlated_prog_insns),
		offsetof(struct bpf_prog_info, xlated_prog_len),
		-1,
	},
	[BPF_PROG_INFO_MAP_IDS] = {
		offsetof(struct bpf_prog_info, map_ids),
		offsetof(struct bpf_prog_info, nr_map_ids),
		-(int)sizeof(__u32),
	},
	[BPF_PROG_INFO_JITED_KSYMS] = {
		offsetof(struct bpf_prog_info, jited_ksyms),
		offsetof(struct bpf_prog_info, nr_jited_ksyms),
		-(int)sizeof(__u64),
	},
	[BPF_PROG_INFO_JITED_FUNC_LENS] = {
		offsetof(struct bpf_prog_info, jited_func_lens),
		offsetof(struct bpf_prog_info, nr_jited_func_lens),
		-(int)sizeof(__u32),
	},
	[BPF_PROG_INFO_FUNC_INFO] = {
		offsetof(struct bpf_prog_info, func_info),
		offsetof(struct bpf_prog_info, nr_func_info),
		offsetof(struct bpf_prog_info, func_info_rec_size),
	},
	[BPF_PROG_INFO_LINE_INFO] = {
		offsetof(struct bpf_prog_info, line_info),
		offsetof(struct bpf_prog_info, nr_line_info),
		offsetof(struct bpf_prog_info, line_info_rec_size),
	},
	[BPF_PROG_INFO_JITED_LINE_INFO] = {
		offsetof(struct bpf_prog_info, jited_line_info),
		offsetof(struct bpf_prog_info, nr_jited_line_info),
		offsetof(struct bpf_prog_info, jited_line_info_rec_size),
	},
	[BPF_PROG_INFO_PROG_TAGS] = {
		offsetof(struct bpf_prog_info, prog_tags),
		offsetof(struct bpf_prog_info, nr_prog_tags),
		-(int)sizeof(__u8) * BPF_TAG_SIZE,
	},

};

static __u32 bpf_prog_info_read_offset_u32(struct bpf_prog_info *info,
					   int offset)
{
	__u32 *array = (__u32 *)info;

	if (offset >= 0)
		return array[offset / sizeof(__u32)];
	return -(int)offset;
}

static __u64 bpf_prog_info_read_offset_u64(struct bpf_prog_info *info,
					   int offset)
{
	__u64 *array = (__u64 *)info;

	if (offset >= 0)
		return array[offset / sizeof(__u64)];
	return -(int)offset;
}

static void bpf_prog_info_set_offset_u32(struct bpf_prog_info *info, int offset,
					 __u32 val)
{
	__u32 *array = (__u32 *)info;

	if (offset >= 0)
		array[offset / sizeof(__u32)] = val;
}

static void bpf_prog_info_set_offset_u64(struct bpf_prog_info *info, int offset,
					 __u64 val)
{
	__u64 *array = (__u64 *)info;

	if (offset >= 0)
		array[offset / sizeof(__u64)] = val;
}

struct bpf_prog_info_linear *
bpf_program__get_prog_info_linear(int fd, __u64 arrays)
{
	struct bpf_prog_info_linear *info_linear;
	struct bpf_prog_info info = {};
	__u32 info_len = sizeof(info);
	__u32 data_len = 0;
	int i, err;
	void *ptr;

	if (arrays >> BPF_PROG_INFO_LAST_ARRAY)
		return libbpf_err_ptr(-EINVAL);

	/* step 1: get array dimensions */
	err = bpf_obj_get_info_by_fd(fd, &info, &info_len);
	if (err) {
		pr_debug("can't get prog info: %s", strerror(errno));
		return libbpf_err_ptr(-EFAULT);
	}

	/* step 2: calculate total size of all arrays */
	for (i = BPF_PROG_INFO_FIRST_ARRAY; i < BPF_PROG_INFO_LAST_ARRAY; ++i) {
		bool include_array = (arrays & (1UL << i)) > 0;
		struct bpf_prog_info_array_desc *desc;
		__u32 count, size;

		desc = bpf_prog_info_array_desc + i;

		/* kernel is too old to support this field */
		if (info_len < desc->array_offset + sizeof(__u32) ||
		    info_len < desc->count_offset + sizeof(__u32) ||
		    (desc->size_offset > 0 && info_len < desc->size_offset))
			include_array = false;

		if (!include_array) {
			arrays &= ~(1UL << i);	/* clear the bit */
			continue;
		}

		count = bpf_prog_info_read_offset_u32(&info, desc->count_offset);
		size  = bpf_prog_info_read_offset_u32(&info, desc->size_offset);

		data_len += count * size;
	}

	/* step 3: allocate continuous memory */
	data_len = roundup(data_len, sizeof(__u64));
	info_linear = malloc(sizeof(struct bpf_prog_info_linear) + data_len);
	if (!info_linear)
		return libbpf_err_ptr(-ENOMEM);

	/* step 4: fill data to info_linear->info */
	info_linear->arrays = arrays;
	memset(&info_linear->info, 0, sizeof(info));
	ptr = info_linear->data;

	for (i = BPF_PROG_INFO_FIRST_ARRAY; i < BPF_PROG_INFO_LAST_ARRAY; ++i) {
		struct bpf_prog_info_array_desc *desc;
		__u32 count, size;

		if ((arrays & (1UL << i)) == 0)
			continue;

		desc  = bpf_prog_info_array_desc + i;
		count = bpf_prog_info_read_offset_u32(&info, desc->count_offset);
		size  = bpf_prog_info_read_offset_u32(&info, desc->size_offset);
		bpf_prog_info_set_offset_u32(&info_linear->info,
					     desc->count_offset, count);
		bpf_prog_info_set_offset_u32(&info_linear->info,
					     desc->size_offset, size);
		bpf_prog_info_set_offset_u64(&info_linear->info,
					     desc->array_offset,
					     ptr_to_u64(ptr));
		ptr += count * size;
	}

	/* step 5: call syscall again to get required arrays */
	err = bpf_obj_get_info_by_fd(fd, &info_linear->info, &info_len);
	if (err) {
		pr_debug("can't get prog info: %s", strerror(errno));
		free(info_linear);
		return libbpf_err_ptr(-EFAULT);
	}

	/* step 6: verify the data */
	for (i = BPF_PROG_INFO_FIRST_ARRAY; i < BPF_PROG_INFO_LAST_ARRAY; ++i) {
		struct bpf_prog_info_array_desc *desc;
		__u32 v1, v2;

		if ((arrays & (1UL << i)) == 0)
			continue;

		desc = bpf_prog_info_array_desc + i;
		v1 = bpf_prog_info_read_offset_u32(&info, desc->count_offset);
		v2 = bpf_prog_info_read_offset_u32(&info_linear->info,
						   desc->count_offset);
		if (v1 != v2)
			pr_warn("%s: mismatch in element count\n", __func__);

		v1 = bpf_prog_info_read_offset_u32(&info, desc->size_offset);
		v2 = bpf_prog_info_read_offset_u32(&info_linear->info,
						   desc->size_offset);
		if (v1 != v2)
			pr_warn("%s: mismatch in rec size\n", __func__);
	}

	/* step 7: update info_len and data_len */
	info_linear->info_len = sizeof(struct bpf_prog_info);
	info_linear->data_len = data_len;

	return info_linear;
}

void bpf_program__bpil_addr_to_offs(struct bpf_prog_info_linear *info_linear)
{
	int i;

	for (i = BPF_PROG_INFO_FIRST_ARRAY; i < BPF_PROG_INFO_LAST_ARRAY; ++i) {
		struct bpf_prog_info_array_desc *desc;
		__u64 addr, offs;

		if ((info_linear->arrays & (1UL << i)) == 0)
			continue;

		desc = bpf_prog_info_array_desc + i;
		addr = bpf_prog_info_read_offset_u64(&info_linear->info,
						     desc->array_offset);
		offs = addr - ptr_to_u64(info_linear->data);
		bpf_prog_info_set_offset_u64(&info_linear->info,
					     desc->array_offset, offs);
	}
}

void bpf_program__bpil_offs_to_addr(struct bpf_prog_info_linear *info_linear)
{
	int i;

	for (i = BPF_PROG_INFO_FIRST_ARRAY; i < BPF_PROG_INFO_LAST_ARRAY; ++i) {
		struct bpf_prog_info_array_desc *desc;
		__u64 addr, offs;

		if ((info_linear->arrays & (1UL << i)) == 0)
			continue;

		desc = bpf_prog_info_array_desc + i;
		offs = bpf_prog_info_read_offset_u64(&info_linear->info,
						     desc->array_offset);
		addr = offs + ptr_to_u64(info_linear->data);
		bpf_prog_info_set_offset_u64(&info_linear->info,
					     desc->array_offset, addr);
	}
}

int bpf_program__set_attach_target(struct bpf_program *prog,
				   int attach_prog_fd,
				   const char *attach_func_name)
{
	int btf_obj_fd = 0, btf_id = 0, err;

	if (!prog || attach_prog_fd < 0)
		return libbpf_err(-EINVAL);

	if (prog->obj->loaded)
		return libbpf_err(-EINVAL);

	if (attach_prog_fd && !attach_func_name) {
		/* remember attach_prog_fd and let bpf_program__load() find
		 * BTF ID during the program load
		 */
		prog->attach_prog_fd = attach_prog_fd;
		return 0;
	}

	if (attach_prog_fd) {
		btf_id = libbpf_find_prog_btf_id(attach_func_name,
						 attach_prog_fd);
		if (btf_id < 0)
			return libbpf_err(btf_id);
	} else {
		if (!attach_func_name)
			return libbpf_err(-EINVAL);

		/* load btf_vmlinux, if not yet */
		err = bpf_object__load_vmlinux_btf(prog->obj, true);
		if (err)
			return libbpf_err(err);
		err = find_kernel_btf_id(prog->obj, attach_func_name,
					 prog->expected_attach_type,
					 &btf_obj_fd, &btf_id);
		if (err)
			return libbpf_err(err);
	}

	prog->attach_btf_id = btf_id;
	prog->attach_btf_obj_fd = btf_obj_fd;
	prog->attach_prog_fd = attach_prog_fd;
	return 0;
}

int parse_cpu_mask_str(const char *s, bool **mask, int *mask_sz)
{
	int err = 0, n, len, start, end = -1;
	bool *tmp;

	*mask = NULL;
	*mask_sz = 0;

	/* Each sub string separated by ',' has format \d+-\d+ or \d+ */
	while (*s) {
		if (*s == ',' || *s == '\n') {
			s++;
			continue;
		}
		n = sscanf(s, "%d%n-%d%n", &start, &len, &end, &len);
		if (n <= 0 || n > 2) {
			pr_warn("Failed to get CPU range %s: %d\n", s, n);
			err = -EINVAL;
			goto cleanup;
		} else if (n == 1) {
			end = start;
		}
		if (start < 0 || start > end) {
			pr_warn("Invalid CPU range [%d,%d] in %s\n",
				start, end, s);
			err = -EINVAL;
			goto cleanup;
		}
		tmp = realloc(*mask, end + 1);
		if (!tmp) {
			err = -ENOMEM;
			goto cleanup;
		}
		*mask = tmp;
		memset(tmp + *mask_sz, 0, start - *mask_sz);
		memset(tmp + start, 1, end - start + 1);
		*mask_sz = end + 1;
		s += len;
	}
	if (!*mask_sz) {
		pr_warn("Empty CPU range\n");
		return -EINVAL;
	}
	return 0;
cleanup:
	free(*mask);
	*mask = NULL;
	return err;
}

int parse_cpu_mask_file(const char *fcpu, bool **mask, int *mask_sz)
{
	int fd, err = 0, len;
	char buf[128];

	fd = open(fcpu, O_RDONLY | O_CLOEXEC);
	if (fd < 0) {
		err = -errno;
		pr_warn("Failed to open cpu mask file %s: %d\n", fcpu, err);
		return err;
	}
	len = read(fd, buf, sizeof(buf));
	close(fd);
	if (len <= 0) {
		err = len ? -errno : -EINVAL;
		pr_warn("Failed to read cpu mask from %s: %d\n", fcpu, err);
		return err;
	}
	if (len >= sizeof(buf)) {
		pr_warn("CPU mask is too big in file %s\n", fcpu);
		return -E2BIG;
	}
	buf[len] = '\0';

	return parse_cpu_mask_str(buf, mask, mask_sz);
}

int libbpf_num_possible_cpus(void)
{
	static const char *fcpu = "/sys/devices/system/cpu/possible";
	static int cpus;
	int err, n, i, tmp_cpus;
	bool *mask;

	tmp_cpus = READ_ONCE(cpus);
	if (tmp_cpus > 0)
		return tmp_cpus;

	err = parse_cpu_mask_file(fcpu, &mask, &n);
	if (err)
		return libbpf_err(err);

	tmp_cpus = 0;
	for (i = 0; i < n; i++) {
		if (mask[i])
			tmp_cpus++;
	}
	free(mask);

	WRITE_ONCE(cpus, tmp_cpus);
	return tmp_cpus;
}

int bpf_object__open_skeleton(struct bpf_object_skeleton *s,
			      const struct bpf_object_open_opts *opts)
{
	DECLARE_LIBBPF_OPTS(bpf_object_open_opts, skel_opts,
		.object_name = s->name,
	);
	struct bpf_object *obj;
	int i, err;

	/* Attempt to preserve opts->object_name, unless overriden by user
	 * explicitly. Overwriting object name for skeletons is discouraged,
	 * as it breaks global data maps, because they contain object name
	 * prefix as their own map name prefix. When skeleton is generated,
	 * bpftool is making an assumption that this name will stay the same.
	 */
	if (opts) {
		memcpy(&skel_opts, opts, sizeof(*opts));
		if (!opts->object_name)
			skel_opts.object_name = s->name;
	}

	obj = bpf_object__open_mem(s->data, s->data_sz, &skel_opts);
	err = libbpf_get_error(obj);
	if (err) {
		pr_warn("failed to initialize skeleton BPF object '%s': %d\n",
			s->name, err);
		return libbpf_err(err);
	}

	*s->obj = obj;

	for (i = 0; i < s->map_cnt; i++) {
		struct bpf_map **map = s->maps[i].map;
		const char *name = s->maps[i].name;
		void **mmaped = s->maps[i].mmaped;

		*map = bpf_object__find_map_by_name(obj, name);
		if (!*map) {
			pr_warn("failed to find skeleton map '%s'\n", name);
			return libbpf_err(-ESRCH);
		}

		/* externs shouldn't be pre-setup from user code */
		if (mmaped && (*map)->libbpf_type != LIBBPF_MAP_KCONFIG)
			*mmaped = (*map)->mmaped;
	}

	for (i = 0; i < s->prog_cnt; i++) {
		struct bpf_program **prog = s->progs[i].prog;
		const char *name = s->progs[i].name;

		*prog = bpf_object__find_program_by_name(obj, name);
		if (!*prog) {
			pr_warn("failed to find skeleton program '%s'\n", name);
			return libbpf_err(-ESRCH);
		}
	}

	return 0;
}

int bpf_object__load_skeleton(struct bpf_object_skeleton *s)
{
	int i, err;

	err = bpf_object__load(*s->obj);
	if (err) {
		pr_warn("failed to load BPF skeleton '%s': %d\n", s->name, err);
		return libbpf_err(err);
	}

	for (i = 0; i < s->map_cnt; i++) {
		struct bpf_map *map = *s->maps[i].map;
		size_t mmap_sz = bpf_map_mmap_sz(map);
		int prot, map_fd = bpf_map__fd(map);
		void **mmaped = s->maps[i].mmaped;

		if (!mmaped)
			continue;

		if (!(map->def.map_flags & BPF_F_MMAPABLE)) {
			*mmaped = NULL;
			continue;
		}

		if (map->def.map_flags & BPF_F_RDONLY_PROG)
			prot = PROT_READ;
		else
			prot = PROT_READ | PROT_WRITE;

		/* Remap anonymous mmap()-ed "map initialization image" as
		 * a BPF map-backed mmap()-ed memory, but preserving the same
		 * memory address. This will cause kernel to change process'
		 * page table to point to a different piece of kernel memory,
		 * but from userspace point of view memory address (and its
		 * contents, being identical at this point) will stay the
		 * same. This mapping will be released by bpf_object__close()
		 * as per normal clean up procedure, so we don't need to worry
		 * about it from skeleton's clean up perspective.
		 */
		*mmaped = mmap(map->mmaped, mmap_sz, prot,
				MAP_SHARED | MAP_FIXED, map_fd, 0);
		if (*mmaped == MAP_FAILED) {
			err = -errno;
			*mmaped = NULL;
			pr_warn("failed to re-mmap() map '%s': %d\n",
				 bpf_map__name(map), err);
			return libbpf_err(err);
		}
	}

	return 0;
}

int bpf_object__attach_skeleton(struct bpf_object_skeleton *s)
{
	int i, err;

	for (i = 0; i < s->prog_cnt; i++) {
		struct bpf_program *prog = *s->progs[i].prog;
		struct bpf_link **link = s->progs[i].link;

		if (!prog->load)
			continue;

		/* auto-attaching not supported for this program */
		if (!prog->sec_def || !prog->sec_def->attach_fn)
			continue;

		*link = bpf_program__attach(prog);
		err = libbpf_get_error(*link);
		if (err) {
			pr_warn("failed to auto-attach program '%s': %d\n",
				bpf_program__name(prog), err);
			return libbpf_err(err);
		}
	}

	return 0;
}

void bpf_object__detach_skeleton(struct bpf_object_skeleton *s)
{
	int i;

	for (i = 0; i < s->prog_cnt; i++) {
		struct bpf_link **link = s->progs[i].link;

		bpf_link__destroy(*link);
		*link = NULL;
	}
}

void bpf_object__destroy_skeleton(struct bpf_object_skeleton *s)
{
	if (!s)
		return;

	if (s->progs)
		bpf_object__detach_skeleton(s);
	if (s->obj)
		bpf_object__close(*s->obj);
	free(s->maps);
	free(s->progs);
	free(s);
}<|MERGE_RESOLUTION|>--- conflicted
+++ resolved
@@ -5092,13 +5092,10 @@
 			continue;
 		}
 
-<<<<<<< HEAD
-=======
 		err = map_set_def_max_entries(map);
 		if (err)
 			goto err_out;
 
->>>>>>> 77b5472d
 		retried = false;
 retry:
 		if (map->pin_path) {
