--- conflicted
+++ resolved
@@ -10733,11 +10733,7 @@
 				continue;
 			snprintf(result, result_sz, "%.*s/%s", seg_len, s, file);
 			/* ensure it has required permissions */
-<<<<<<< HEAD
-			if (access(result, perm) < 0)
-=======
 			if (faccessat(AT_FDCWD, result, perm, AT_EACCESS) < 0)
->>>>>>> 2cb8e624
 				continue;
 			pr_debug("resolved '%s' to '%s'\n", file, result);
 			return 0;
