/*
 * Strictly speaking, this is not a test. But it can report during test
 * runs so relative performace can be measured.
 */
#define _GNU_SOURCE
#include <assert.h>
#include <err.h>
#include <limits.h>
#include <sched.h>
#include <stdbool.h>
#include <stddef.h>
#include <stdio.h>
#include <stdlib.h>
#include <time.h>
#include <unistd.h>
#include <linux/filter.h>
#include <linux/seccomp.h>
#include <sys/param.h>
#include <sys/prctl.h>
#include <sys/syscall.h>
#include <sys/types.h>

#include "../kselftest.h"

unsigned long long timing(clockid_t clk_id, unsigned long long samples)
{
	struct timespec start, finish;
	unsigned long long i;
	pid_t pid, ret;

	pid = getpid();
	assert(clock_gettime(clk_id, &start) == 0);
	for (i = 0; i < samples; i++) {
		ret = syscall(__NR_getpid);
		assert(pid == ret);
	}
	assert(clock_gettime(clk_id, &finish) == 0);

	i = finish.tv_sec - start.tv_sec;
	i *= 1000000000ULL;
	i += finish.tv_nsec - start.tv_nsec;

	ksft_print_msg("%lu.%09lu - %lu.%09lu = %llu (%.1fs)\n",
		       finish.tv_sec, finish.tv_nsec,
		       start.tv_sec, start.tv_nsec,
		       i, (double)i / 1000000000.0);

	return i;
}

unsigned long long calibrate(void)
{
	struct timespec start, finish;
	unsigned long long i, samples, step = 9973;
	pid_t pid, ret;
	int seconds = 15;

	ksft_print_msg("Calibrating sample size for %d seconds worth of syscalls ...\n", seconds);

	samples = 0;
	pid = getpid();
	assert(clock_gettime(CLOCK_MONOTONIC, &start) == 0);
	do {
		for (i = 0; i < step; i++) {
			ret = syscall(__NR_getpid);
			assert(pid == ret);
		}
		assert(clock_gettime(CLOCK_MONOTONIC, &finish) == 0);

		samples += step;
		i = finish.tv_sec - start.tv_sec;
		i *= 1000000000ULL;
		i += finish.tv_nsec - start.tv_nsec;
	} while (i < 1000000000ULL);

	return samples * seconds;
}

bool approx(int i_one, int i_two)
{
	/*
	 * This continues to be a noisy test. Instead of a 1% comparison
	 * go with 10%.
	 */
	double one = i_one, one_bump = one * 0.1;
	double two = i_two, two_bump = two * 0.1;

	one_bump = one + MAX(one_bump, 2.0);
	two_bump = two + MAX(two_bump, 2.0);

	/* Equal to, or within 1% or 2 digits */
	if (one == two ||
	    (one > two && one <= two_bump) ||
	    (two > one && two <= one_bump))
		return true;
	return false;
}

bool le(int i_one, int i_two)
{
	if (i_one <= i_two)
		return true;
	return false;
}

long compare(const char *name_one, const char *name_eval, const char *name_two,
	     unsigned long long one, bool (*eval)(int, int), unsigned long long two,
	     bool skip)
{
	bool good;

	if (skip) {
		ksft_test_result_skip("%s %s %s\n", name_one, name_eval,
				      name_two);
		return 0;
	}

	ksft_print_msg("\t%s %s %s (%lld %s %lld): ", name_one, name_eval, name_two,
		       (long long)one, name_eval, (long long)two);
	if (one > INT_MAX) {
		ksft_print_msg("Miscalculation! Measurement went negative: %lld\n", (long long)one);
		good = false;
		goto out;
	}
	if (two > INT_MAX) {
		ksft_print_msg("Miscalculation! Measurement went negative: %lld\n", (long long)two);
		good = false;
		goto out;
	}

	good = eval(one, two);
	printf("%s\n", good ? "✔️" : "❌");

out:
	ksft_test_result(good, "%s %s %s\n", name_one, name_eval, name_two);

	return good ? 0 : 1;
}

/* Pin to a single CPU so the benchmark won't bounce around the system. */
void affinity(void)
{
	long cpu;
	ulong ncores = sysconf(_SC_NPROCESSORS_CONF);
	cpu_set_t *setp = CPU_ALLOC(ncores);
	ulong setsz = CPU_ALLOC_SIZE(ncores);

	/*
	 * Totally unscientific way to avoid CPUs that might be busier:
	 * choose the highest CPU instead of the lowest.
	 */
	for (cpu = ncores - 1; cpu >= 0; cpu--) {
		CPU_ZERO_S(setsz, setp);
		CPU_SET_S(cpu, setsz, setp);
		if (sched_setaffinity(getpid(), setsz, setp) == -1)
			continue;
		printf("Pinned to CPU %lu of %lu\n", cpu + 1, ncores);
		goto out;
	}
	fprintf(stderr, "Could not set CPU affinity -- calibration may not work well");

out:
	CPU_FREE(setp);
}

int main(int argc, char *argv[])
{
	struct sock_filter bitmap_filter[] = {
		BPF_STMT(BPF_LD|BPF_W|BPF_ABS, offsetof(struct seccomp_data, nr)),
		BPF_STMT(BPF_RET|BPF_K, SECCOMP_RET_ALLOW),
	};
	struct sock_fprog bitmap_prog = {
		.len = (unsigned short)ARRAY_SIZE(bitmap_filter),
		.filter = bitmap_filter,
	};
	struct sock_filter filter[] = {
		BPF_STMT(BPF_LD|BPF_W|BPF_ABS, offsetof(struct seccomp_data, args[0])),
		BPF_STMT(BPF_RET|BPF_K, SECCOMP_RET_ALLOW),
	};
	struct sock_fprog prog = {
		.len = (unsigned short)ARRAY_SIZE(filter),
		.filter = filter,
	};

	long ret, bits;
	unsigned long long samples, calc;
	unsigned long long native, filter1, filter2, bitmap1, bitmap2;
	unsigned long long entry, per_filter1, per_filter2;
	bool skip = false;

	setbuf(stdout, NULL);

	ksft_print_header();
	ksft_set_plan(7);

	ksft_print_msg("Running on:\n");
<<<<<<< HEAD
	ksft_print_msg("");
=======
	ksft_print_msg("%s", "");
>>>>>>> 0c383648
	system("uname -a");

	ksft_print_msg("Current BPF sysctl settings:\n");
	/* Avoid using "sysctl" which may not be installed. */
<<<<<<< HEAD
	ksft_print_msg("");
	system("grep -H . /proc/sys/net/core/bpf_jit_enable");
	ksft_print_msg("");
=======
	ksft_print_msg("%s", "");
	system("grep -H . /proc/sys/net/core/bpf_jit_enable");
	ksft_print_msg("%s", "");
>>>>>>> 0c383648
	system("grep -H . /proc/sys/net/core/bpf_jit_harden");

	affinity();

	if (argc > 1)
		samples = strtoull(argv[1], NULL, 0);
	else
		samples = calibrate();

	ksft_print_msg("Benchmarking %llu syscalls...\n", samples);

	/* Native call */
	native = timing(CLOCK_PROCESS_CPUTIME_ID, samples) / samples;
	ksft_print_msg("getpid native: %llu ns\n", native);

	ret = prctl(PR_SET_NO_NEW_PRIVS, 1, 0, 0, 0);
	assert(ret == 0);

	/* One filter resulting in a bitmap */
	ret = prctl(PR_SET_SECCOMP, SECCOMP_MODE_FILTER, &bitmap_prog);
	assert(ret == 0);

	bitmap1 = timing(CLOCK_PROCESS_CPUTIME_ID, samples) / samples;
	ksft_print_msg("getpid RET_ALLOW 1 filter (bitmap): %llu ns\n", bitmap1);

	/* Second filter resulting in a bitmap */
	ret = prctl(PR_SET_SECCOMP, SECCOMP_MODE_FILTER, &bitmap_prog);
	assert(ret == 0);

	bitmap2 = timing(CLOCK_PROCESS_CPUTIME_ID, samples) / samples;
	ksft_print_msg("getpid RET_ALLOW 2 filters (bitmap): %llu ns\n", bitmap2);

	/* Third filter, can no longer be converted to bitmap */
	ret = prctl(PR_SET_SECCOMP, SECCOMP_MODE_FILTER, &prog);
	assert(ret == 0);

	filter1 = timing(CLOCK_PROCESS_CPUTIME_ID, samples) / samples;
	ksft_print_msg("getpid RET_ALLOW 3 filters (full): %llu ns\n", filter1);

	/* Fourth filter, can not be converted to bitmap because of filter 3 */
	ret = prctl(PR_SET_SECCOMP, SECCOMP_MODE_FILTER, &bitmap_prog);
	assert(ret == 0);

	filter2 = timing(CLOCK_PROCESS_CPUTIME_ID, samples) / samples;
	ksft_print_msg("getpid RET_ALLOW 4 filters (full): %llu ns\n", filter2);

	/* Estimations */
#define ESTIMATE(fmt, var, what)	do {			\
		var = (what);					\
		ksft_print_msg("Estimated " fmt ": %llu ns\n", var);	\
		if (var > INT_MAX) {				\
			skip = true;				\
			ret |= 1;				\
		}						\
	} while (0)

	ESTIMATE("total seccomp overhead for 1 bitmapped filter", calc,
		 bitmap1 - native);
	ESTIMATE("total seccomp overhead for 2 bitmapped filters", calc,
		 bitmap2 - native);
	ESTIMATE("total seccomp overhead for 3 full filters", calc,
		 filter1 - native);
	ESTIMATE("total seccomp overhead for 4 full filters", calc,
		 filter2 - native);
	ESTIMATE("seccomp entry overhead", entry,
		 bitmap1 - native - (bitmap2 - bitmap1));
	ESTIMATE("seccomp per-filter overhead (last 2 diff)", per_filter1,
		 filter2 - filter1);
	ESTIMATE("seccomp per-filter overhead (filters / 4)", per_filter2,
		 (filter2 - native - entry) / 4);

	ksft_print_msg("Expectations:\n");
	ret |= compare("native", "≤", "1 bitmap", native, le, bitmap1,
		       skip);
	bits = compare("native", "≤", "1 filter", native, le, filter1,
		       skip);
	if (bits)
		skip = true;

	ret |= compare("per-filter (last 2 diff)", "≈", "per-filter (filters / 4)",
		       per_filter1, approx, per_filter2, skip);

	bits = compare("1 bitmapped", "≈", "2 bitmapped",
		       bitmap1 - native, approx, bitmap2 - native, skip);
	if (bits) {
		ksft_print_msg("Skipping constant action bitmap expectations: they appear unsupported.\n");
		skip = true;
	}

	ret |= compare("entry", "≈", "1 bitmapped", entry, approx,
		       bitmap1 - native, skip);
	ret |= compare("entry", "≈", "2 bitmapped", entry, approx,
		       bitmap2 - native, skip);
	ret |= compare("native + entry + (per filter * 4)", "≈", "4 filters total",
		       entry + (per_filter1 * 4) + native, approx, filter2,
		       skip);

	if (ret)
		ksft_print_msg("Saw unexpected benchmark result. Try running again with more samples?\n");

	ksft_finished();
}<|MERGE_RESOLUTION|>--- conflicted
+++ resolved
@@ -194,24 +194,14 @@
 	ksft_set_plan(7);
 
 	ksft_print_msg("Running on:\n");
-<<<<<<< HEAD
-	ksft_print_msg("");
-=======
 	ksft_print_msg("%s", "");
->>>>>>> 0c383648
 	system("uname -a");
 
 	ksft_print_msg("Current BPF sysctl settings:\n");
 	/* Avoid using "sysctl" which may not be installed. */
-<<<<<<< HEAD
-	ksft_print_msg("");
-	system("grep -H . /proc/sys/net/core/bpf_jit_enable");
-	ksft_print_msg("");
-=======
 	ksft_print_msg("%s", "");
 	system("grep -H . /proc/sys/net/core/bpf_jit_enable");
 	ksft_print_msg("%s", "");
->>>>>>> 0c383648
 	system("grep -H . /proc/sys/net/core/bpf_jit_harden");
 
 	affinity();
