--- conflicted
+++ resolved
@@ -71,11 +71,8 @@
 #define PTE_NX_MASK             BIT_ULL(63)
 
 #define PAGE_SHIFT		12
-<<<<<<< HEAD
-=======
 #define PAGE_SIZE		(1ULL << PAGE_SHIFT)
 #define PAGE_MASK		(~(PAGE_SIZE-1))
->>>>>>> 3a82f341
 
 #define PHYSICAL_PAGE_MASK      GENMASK_ULL(51, 12)
 #define PTE_GET_PFN(pte)        (((pte) & PHYSICAL_PAGE_MASK) >> PAGE_SHIFT)
