--- conflicted
+++ resolved
@@ -111,12 +111,8 @@
 	libc_rseq_offset_p = dlsym(RTLD_NEXT, "__rseq_offset");
 	libc_rseq_size_p = dlsym(RTLD_NEXT, "__rseq_size");
 	libc_rseq_flags_p = dlsym(RTLD_NEXT, "__rseq_flags");
-<<<<<<< HEAD
-	if (libc_rseq_size_p && libc_rseq_offset_p && libc_rseq_flags_p) {
-=======
 	if (libc_rseq_size_p && libc_rseq_offset_p && libc_rseq_flags_p &&
 			*libc_rseq_size_p != 0) {
->>>>>>> d60c95ef
 		/* rseq registration owned by glibc */
 		rseq_offset = *libc_rseq_offset_p;
 		rseq_size = *libc_rseq_size_p;
