// SPDX-License-Identifier: GPL-2.0-only
// Copyright(c) 2021 Intel Corporation. All rights reserved.

#include <linux/platform_device.h>
#include <linux/mod_devicetable.h>
#include <linux/module.h>
#include <linux/delay.h>
#include <linux/sizes.h>
#include <linux/bits.h>
#include <asm/unaligned.h>
#include <cxlmem.h>

#include "trace.h"

#define LSA_SIZE SZ_128K
#define DEV_SIZE SZ_2G
#define EFFECT(x) (1U << x)

#define MOCK_INJECT_DEV_MAX 8
#define MOCK_INJECT_TEST_MAX 128

static unsigned int poison_inject_dev_max = MOCK_INJECT_DEV_MAX;

static struct cxl_cel_entry mock_cel[] = {
	{
		.opcode = cpu_to_le16(CXL_MBOX_OP_GET_SUPPORTED_LOGS),
		.effect = cpu_to_le16(0),
	},
	{
		.opcode = cpu_to_le16(CXL_MBOX_OP_IDENTIFY),
		.effect = cpu_to_le16(0),
	},
	{
		.opcode = cpu_to_le16(CXL_MBOX_OP_GET_LSA),
		.effect = cpu_to_le16(0),
	},
	{
		.opcode = cpu_to_le16(CXL_MBOX_OP_GET_PARTITION_INFO),
		.effect = cpu_to_le16(0),
	},
	{
		.opcode = cpu_to_le16(CXL_MBOX_OP_SET_LSA),
		.effect = cpu_to_le16(EFFECT(1) | EFFECT(2)),
	},
	{
		.opcode = cpu_to_le16(CXL_MBOX_OP_GET_HEALTH_INFO),
		.effect = cpu_to_le16(0),
	},
	{
		.opcode = cpu_to_le16(CXL_MBOX_OP_GET_POISON),
		.effect = cpu_to_le16(0),
	},
	{
		.opcode = cpu_to_le16(CXL_MBOX_OP_INJECT_POISON),
		.effect = cpu_to_le16(0),
	},
	{
		.opcode = cpu_to_le16(CXL_MBOX_OP_CLEAR_POISON),
		.effect = cpu_to_le16(0),
	},
};

/* See CXL 2.0 Table 181 Get Health Info Output Payload */
struct cxl_mbox_health_info {
	u8 health_status;
	u8 media_status;
	u8 ext_status;
	u8 life_used;
	__le16 temperature;
	__le32 dirty_shutdowns;
	__le32 volatile_errors;
	__le32 pmem_errors;
} __packed;

static struct {
	struct cxl_mbox_get_supported_logs gsl;
	struct cxl_gsl_entry entry;
} mock_gsl_payload = {
	.gsl = {
		.entries = cpu_to_le16(1),
	},
	.entry = {
		.uuid = DEFINE_CXL_CEL_UUID,
		.size = cpu_to_le32(sizeof(mock_cel)),
	},
};

#define PASS_TRY_LIMIT 3

#define CXL_TEST_EVENT_CNT_MAX 15

/* Set a number of events to return at a time for simulation.  */
#define CXL_TEST_EVENT_CNT 3

struct mock_event_log {
	u16 clear_idx;
	u16 cur_idx;
	u16 nr_events;
	u16 nr_overflow;
	u16 overflow_reset;
	struct cxl_event_record_raw *events[CXL_TEST_EVENT_CNT_MAX];
};

struct mock_event_store {
	struct cxl_dev_state *cxlds;
	struct mock_event_log mock_logs[CXL_EVENT_TYPE_MAX];
	u32 ev_status;
};

struct cxl_mockmem_data {
	void *lsa;
	u32 security_state;
	u8 user_pass[NVDIMM_PASSPHRASE_LEN];
	u8 master_pass[NVDIMM_PASSPHRASE_LEN];
	int user_limit;
	int master_limit;
	struct mock_event_store mes;
	u8 event_buf[SZ_4K];
	u64 timestamp;
};

static struct mock_event_log *event_find_log(struct device *dev, int log_type)
{
	struct cxl_mockmem_data *mdata = dev_get_drvdata(dev);

	if (log_type >= CXL_EVENT_TYPE_MAX)
		return NULL;
	return &mdata->mes.mock_logs[log_type];
}

static struct cxl_event_record_raw *event_get_current(struct mock_event_log *log)
{
	return log->events[log->cur_idx];
}

static void event_reset_log(struct mock_event_log *log)
{
	log->cur_idx = 0;
	log->clear_idx = 0;
	log->nr_overflow = log->overflow_reset;
}

/* Handle can never be 0 use 1 based indexing for handle */
static u16 event_get_clear_handle(struct mock_event_log *log)
{
	return log->clear_idx + 1;
}

/* Handle can never be 0 use 1 based indexing for handle */
static __le16 event_get_cur_event_handle(struct mock_event_log *log)
{
	u16 cur_handle = log->cur_idx + 1;

	return cpu_to_le16(cur_handle);
}

static bool event_log_empty(struct mock_event_log *log)
{
	return log->cur_idx == log->nr_events;
}

static void mes_add_event(struct mock_event_store *mes,
			  enum cxl_event_log_type log_type,
			  struct cxl_event_record_raw *event)
{
	struct mock_event_log *log;

	if (WARN_ON(log_type >= CXL_EVENT_TYPE_MAX))
		return;

	log = &mes->mock_logs[log_type];

	if ((log->nr_events + 1) > CXL_TEST_EVENT_CNT_MAX) {
		log->nr_overflow++;
		log->overflow_reset = log->nr_overflow;
		return;
	}

	log->events[log->nr_events] = event;
	log->nr_events++;
}

static int mock_get_event(struct cxl_dev_state *cxlds,
			  struct cxl_mbox_cmd *cmd)
{
	struct cxl_get_event_payload *pl;
	struct mock_event_log *log;
	u16 nr_overflow;
	u8 log_type;
	int i;

	if (cmd->size_in != sizeof(log_type))
		return -EINVAL;

	if (cmd->size_out < struct_size(pl, records, CXL_TEST_EVENT_CNT))
		return -EINVAL;

	log_type = *((u8 *)cmd->payload_in);
	if (log_type >= CXL_EVENT_TYPE_MAX)
		return -EINVAL;

	memset(cmd->payload_out, 0, cmd->size_out);

	log = event_find_log(cxlds->dev, log_type);
	if (!log || event_log_empty(log))
		return 0;

	pl = cmd->payload_out;

	for (i = 0; i < CXL_TEST_EVENT_CNT && !event_log_empty(log); i++) {
		memcpy(&pl->records[i], event_get_current(log),
		       sizeof(pl->records[i]));
		pl->records[i].hdr.handle = event_get_cur_event_handle(log);
		log->cur_idx++;
	}

	pl->record_count = cpu_to_le16(i);
	if (!event_log_empty(log))
		pl->flags |= CXL_GET_EVENT_FLAG_MORE_RECORDS;

	if (log->nr_overflow) {
		u64 ns;

		pl->flags |= CXL_GET_EVENT_FLAG_OVERFLOW;
		pl->overflow_err_count = cpu_to_le16(nr_overflow);
		ns = ktime_get_real_ns();
		ns -= 5000000000; /* 5s ago */
		pl->first_overflow_timestamp = cpu_to_le64(ns);
		ns = ktime_get_real_ns();
		ns -= 1000000000; /* 1s ago */
		pl->last_overflow_timestamp = cpu_to_le64(ns);
	}

	return 0;
}

static int mock_clear_event(struct cxl_dev_state *cxlds,
			    struct cxl_mbox_cmd *cmd)
{
	struct cxl_mbox_clear_event_payload *pl = cmd->payload_in;
	struct mock_event_log *log;
	u8 log_type = pl->event_log;
	u16 handle;
	int nr;

	if (log_type >= CXL_EVENT_TYPE_MAX)
		return -EINVAL;

	log = event_find_log(cxlds->dev, log_type);
	if (!log)
		return 0; /* No mock data in this log */

	/*
	 * This check is technically not invalid per the specification AFAICS.
	 * (The host could 'guess' handles and clear them in order).
	 * However, this is not good behavior for the host so test it.
	 */
	if (log->clear_idx + pl->nr_recs > log->cur_idx) {
		dev_err(cxlds->dev,
			"Attempting to clear more events than returned!\n");
		return -EINVAL;
	}

	/* Check handle order prior to clearing events */
	for (nr = 0, handle = event_get_clear_handle(log);
	     nr < pl->nr_recs;
	     nr++, handle++) {
		if (handle != le16_to_cpu(pl->handles[nr])) {
			dev_err(cxlds->dev, "Clearing events out of order\n");
			return -EINVAL;
		}
	}

	if (log->nr_overflow)
		log->nr_overflow = 0;

	/* Clear events */
	log->clear_idx += pl->nr_recs;
	return 0;
}

static void cxl_mock_event_trigger(struct device *dev)
{
	struct cxl_mockmem_data *mdata = dev_get_drvdata(dev);
	struct mock_event_store *mes = &mdata->mes;
	int i;

	for (i = CXL_EVENT_TYPE_INFO; i < CXL_EVENT_TYPE_MAX; i++) {
		struct mock_event_log *log;

		log = event_find_log(dev, i);
		if (log)
			event_reset_log(log);
	}

	cxl_mem_get_event_records(mes->cxlds, mes->ev_status);
}

struct cxl_event_record_raw maint_needed = {
	.hdr = {
		.id = UUID_INIT(0xBA5EBA11, 0xABCD, 0xEFEB,
				0xa5, 0x5a, 0xa5, 0x5a, 0xa5, 0xa5, 0x5a, 0xa5),
		.length = sizeof(struct cxl_event_record_raw),
		.flags[0] = CXL_EVENT_RECORD_FLAG_MAINT_NEEDED,
		/* .handle = Set dynamically */
		.related_handle = cpu_to_le16(0xa5b6),
	},
	.data = { 0xDE, 0xAD, 0xBE, 0xEF },
};

struct cxl_event_record_raw hardware_replace = {
	.hdr = {
		.id = UUID_INIT(0xABCDEFEB, 0xBA11, 0xBA5E,
				0xa5, 0x5a, 0xa5, 0x5a, 0xa5, 0xa5, 0x5a, 0xa5),
		.length = sizeof(struct cxl_event_record_raw),
		.flags[0] = CXL_EVENT_RECORD_FLAG_HW_REPLACE,
		/* .handle = Set dynamically */
		.related_handle = cpu_to_le16(0xb6a5),
	},
	.data = { 0xDE, 0xAD, 0xBE, 0xEF },
};

struct cxl_event_gen_media gen_media = {
	.hdr = {
		.id = UUID_INIT(0xfbcd0a77, 0xc260, 0x417f,
				0x85, 0xa9, 0x08, 0x8b, 0x16, 0x21, 0xeb, 0xa6),
		.length = sizeof(struct cxl_event_gen_media),
		.flags[0] = CXL_EVENT_RECORD_FLAG_PERMANENT,
		/* .handle = Set dynamically */
		.related_handle = cpu_to_le16(0),
	},
	.phys_addr = cpu_to_le64(0x2000),
	.descriptor = CXL_GMER_EVT_DESC_UNCORECTABLE_EVENT,
	.type = CXL_GMER_MEM_EVT_TYPE_DATA_PATH_ERROR,
	.transaction_type = CXL_GMER_TRANS_HOST_WRITE,
	/* .validity_flags = <set below> */
	.channel = 1,
	.rank = 30
};

struct cxl_event_dram dram = {
	.hdr = {
		.id = UUID_INIT(0x601dcbb3, 0x9c06, 0x4eab,
				0xb8, 0xaf, 0x4e, 0x9b, 0xfb, 0x5c, 0x96, 0x24),
		.length = sizeof(struct cxl_event_dram),
		.flags[0] = CXL_EVENT_RECORD_FLAG_PERF_DEGRADED,
		/* .handle = Set dynamically */
		.related_handle = cpu_to_le16(0),
	},
	.phys_addr = cpu_to_le64(0x8000),
	.descriptor = CXL_GMER_EVT_DESC_THRESHOLD_EVENT,
	.type = CXL_GMER_MEM_EVT_TYPE_INV_ADDR,
	.transaction_type = CXL_GMER_TRANS_INTERNAL_MEDIA_SCRUB,
	/* .validity_flags = <set below> */
	.channel = 1,
	.bank_group = 5,
	.bank = 2,
	.column = {0xDE, 0xAD},
};

struct cxl_event_mem_module mem_module = {
	.hdr = {
		.id = UUID_INIT(0xfe927475, 0xdd59, 0x4339,
				0xa5, 0x86, 0x79, 0xba, 0xb1, 0x13, 0xb7, 0x74),
		.length = sizeof(struct cxl_event_mem_module),
		/* .handle = Set dynamically */
		.related_handle = cpu_to_le16(0),
	},
	.event_type = CXL_MMER_TEMP_CHANGE,
	.info = {
		.health_status = CXL_DHI_HS_PERFORMANCE_DEGRADED,
		.media_status = CXL_DHI_MS_ALL_DATA_LOST,
		.add_status = (CXL_DHI_AS_CRITICAL << 2) |
			      (CXL_DHI_AS_WARNING << 4) |
			      (CXL_DHI_AS_WARNING << 5),
		.device_temp = { 0xDE, 0xAD},
		.dirty_shutdown_cnt = { 0xde, 0xad, 0xbe, 0xef },
		.cor_vol_err_cnt = { 0xde, 0xad, 0xbe, 0xef },
		.cor_per_err_cnt = { 0xde, 0xad, 0xbe, 0xef },
	}
};

static int mock_set_timestamp(struct cxl_dev_state *cxlds,
			      struct cxl_mbox_cmd *cmd)
{
	struct cxl_mockmem_data *mdata = dev_get_drvdata(cxlds->dev);
	struct cxl_mbox_set_timestamp_in *ts = cmd->payload_in;

	if (cmd->size_in != sizeof(*ts))
		return -EINVAL;

	if (cmd->size_out != 0)
		return -EINVAL;

	mdata->timestamp = le64_to_cpu(ts->timestamp);
	return 0;
}

static void cxl_mock_add_event_logs(struct mock_event_store *mes)
{
	put_unaligned_le16(CXL_GMER_VALID_CHANNEL | CXL_GMER_VALID_RANK,
			   &gen_media.validity_flags);

	put_unaligned_le16(CXL_DER_VALID_CHANNEL | CXL_DER_VALID_BANK_GROUP |
			   CXL_DER_VALID_BANK | CXL_DER_VALID_COLUMN,
			   &dram.validity_flags);

	mes_add_event(mes, CXL_EVENT_TYPE_INFO, &maint_needed);
	mes_add_event(mes, CXL_EVENT_TYPE_INFO,
		      (struct cxl_event_record_raw *)&gen_media);
	mes_add_event(mes, CXL_EVENT_TYPE_INFO,
		      (struct cxl_event_record_raw *)&mem_module);
	mes->ev_status |= CXLDEV_EVENT_STATUS_INFO;

	mes_add_event(mes, CXL_EVENT_TYPE_FAIL, &maint_needed);
	mes_add_event(mes, CXL_EVENT_TYPE_FAIL, &hardware_replace);
	mes_add_event(mes, CXL_EVENT_TYPE_FAIL,
		      (struct cxl_event_record_raw *)&dram);
	mes_add_event(mes, CXL_EVENT_TYPE_FAIL,
		      (struct cxl_event_record_raw *)&gen_media);
	mes_add_event(mes, CXL_EVENT_TYPE_FAIL,
		      (struct cxl_event_record_raw *)&mem_module);
	mes_add_event(mes, CXL_EVENT_TYPE_FAIL, &hardware_replace);
	mes_add_event(mes, CXL_EVENT_TYPE_FAIL,
		      (struct cxl_event_record_raw *)&dram);
	/* Overflow this log */
	mes_add_event(mes, CXL_EVENT_TYPE_FAIL, &hardware_replace);
	mes_add_event(mes, CXL_EVENT_TYPE_FAIL, &hardware_replace);
	mes_add_event(mes, CXL_EVENT_TYPE_FAIL, &hardware_replace);
	mes_add_event(mes, CXL_EVENT_TYPE_FAIL, &hardware_replace);
	mes_add_event(mes, CXL_EVENT_TYPE_FAIL, &hardware_replace);
	mes_add_event(mes, CXL_EVENT_TYPE_FAIL, &hardware_replace);
	mes_add_event(mes, CXL_EVENT_TYPE_FAIL, &hardware_replace);
	mes_add_event(mes, CXL_EVENT_TYPE_FAIL, &hardware_replace);
	mes_add_event(mes, CXL_EVENT_TYPE_FAIL, &hardware_replace);
	mes_add_event(mes, CXL_EVENT_TYPE_FAIL, &hardware_replace);
	mes->ev_status |= CXLDEV_EVENT_STATUS_FAIL;

	mes_add_event(mes, CXL_EVENT_TYPE_FATAL, &hardware_replace);
	mes_add_event(mes, CXL_EVENT_TYPE_FATAL,
		      (struct cxl_event_record_raw *)&dram);
	mes->ev_status |= CXLDEV_EVENT_STATUS_FATAL;
}

static int mock_gsl(struct cxl_mbox_cmd *cmd)
{
	if (cmd->size_out < sizeof(mock_gsl_payload))
		return -EINVAL;

	memcpy(cmd->payload_out, &mock_gsl_payload, sizeof(mock_gsl_payload));
	cmd->size_out = sizeof(mock_gsl_payload);

	return 0;
}

static int mock_get_log(struct cxl_dev_state *cxlds, struct cxl_mbox_cmd *cmd)
{
	struct cxl_mbox_get_log *gl = cmd->payload_in;
	u32 offset = le32_to_cpu(gl->offset);
	u32 length = le32_to_cpu(gl->length);
	uuid_t uuid = DEFINE_CXL_CEL_UUID;
	void *data = &mock_cel;

	if (cmd->size_in < sizeof(*gl))
		return -EINVAL;
	if (length > cxlds->payload_size)
		return -EINVAL;
	if (offset + length > sizeof(mock_cel))
		return -EINVAL;
	if (!uuid_equal(&gl->uuid, &uuid))
		return -EINVAL;
	if (length > cmd->size_out)
		return -EINVAL;

	memcpy(cmd->payload_out, data + offset, length);

	return 0;
}

static int mock_rcd_id(struct cxl_dev_state *cxlds, struct cxl_mbox_cmd *cmd)
{
	struct cxl_mbox_identify id = {
		.fw_revision = { "mock fw v1 " },
		.total_capacity =
			cpu_to_le64(DEV_SIZE / CXL_CAPACITY_MULTIPLIER),
		.volatile_capacity =
			cpu_to_le64(DEV_SIZE / CXL_CAPACITY_MULTIPLIER),
	};

	if (cmd->size_out < sizeof(id))
		return -EINVAL;

	memcpy(cmd->payload_out, &id, sizeof(id));

	return 0;
}

static int mock_id(struct cxl_dev_state *cxlds, struct cxl_mbox_cmd *cmd)
{
	struct cxl_mbox_identify id = {
		.fw_revision = { "mock fw v1 " },
		.lsa_size = cpu_to_le32(LSA_SIZE),
		.partition_align =
			cpu_to_le64(SZ_256M / CXL_CAPACITY_MULTIPLIER),
		.total_capacity =
			cpu_to_le64(DEV_SIZE / CXL_CAPACITY_MULTIPLIER),
		.inject_poison_limit = cpu_to_le16(MOCK_INJECT_TEST_MAX),
	};

	put_unaligned_le24(CXL_POISON_LIST_MAX, id.poison_list_max_mer);

	if (cmd->size_out < sizeof(id))
		return -EINVAL;

	memcpy(cmd->payload_out, &id, sizeof(id));

	return 0;
}

static int mock_partition_info(struct cxl_dev_state *cxlds,
			       struct cxl_mbox_cmd *cmd)
{
	struct cxl_mbox_get_partition_info pi = {
		.active_volatile_cap =
			cpu_to_le64(DEV_SIZE / 2 / CXL_CAPACITY_MULTIPLIER),
		.active_persistent_cap =
			cpu_to_le64(DEV_SIZE / 2 / CXL_CAPACITY_MULTIPLIER),
	};

	if (cmd->size_out < sizeof(pi))
		return -EINVAL;

	memcpy(cmd->payload_out, &pi, sizeof(pi));

	return 0;
}

static int mock_get_security_state(struct cxl_dev_state *cxlds,
				   struct cxl_mbox_cmd *cmd)
{
	struct cxl_mockmem_data *mdata = dev_get_drvdata(cxlds->dev);

	if (cmd->size_in)
		return -EINVAL;

	if (cmd->size_out != sizeof(u32))
		return -EINVAL;

	memcpy(cmd->payload_out, &mdata->security_state, sizeof(u32));

	return 0;
}

static void master_plimit_check(struct cxl_mockmem_data *mdata)
{
	if (mdata->master_limit == PASS_TRY_LIMIT)
		return;
	mdata->master_limit++;
	if (mdata->master_limit == PASS_TRY_LIMIT)
		mdata->security_state |= CXL_PMEM_SEC_STATE_MASTER_PLIMIT;
}

static void user_plimit_check(struct cxl_mockmem_data *mdata)
{
	if (mdata->user_limit == PASS_TRY_LIMIT)
		return;
	mdata->user_limit++;
	if (mdata->user_limit == PASS_TRY_LIMIT)
		mdata->security_state |= CXL_PMEM_SEC_STATE_USER_PLIMIT;
}

static int mock_set_passphrase(struct cxl_dev_state *cxlds, struct cxl_mbox_cmd *cmd)
{
	struct cxl_mockmem_data *mdata = dev_get_drvdata(cxlds->dev);
	struct cxl_set_pass *set_pass;

	if (cmd->size_in != sizeof(*set_pass))
		return -EINVAL;

	if (cmd->size_out != 0)
		return -EINVAL;

	if (mdata->security_state & CXL_PMEM_SEC_STATE_FROZEN) {
		cmd->return_code = CXL_MBOX_CMD_RC_SECURITY;
		return -ENXIO;
	}

	set_pass = cmd->payload_in;
	switch (set_pass->type) {
	case CXL_PMEM_SEC_PASS_MASTER:
		if (mdata->security_state & CXL_PMEM_SEC_STATE_MASTER_PLIMIT) {
			cmd->return_code = CXL_MBOX_CMD_RC_SECURITY;
			return -ENXIO;
		}
		/*
		 * CXL spec rev3.0 8.2.9.8.6.2, The master pasphrase shall only be set in
		 * the security disabled state when the user passphrase is not set.
		 */
		if (mdata->security_state & CXL_PMEM_SEC_STATE_USER_PASS_SET) {
			cmd->return_code = CXL_MBOX_CMD_RC_SECURITY;
			return -ENXIO;
		}
		if (memcmp(mdata->master_pass, set_pass->old_pass, NVDIMM_PASSPHRASE_LEN)) {
			master_plimit_check(mdata);
			cmd->return_code = CXL_MBOX_CMD_RC_PASSPHRASE;
			return -ENXIO;
		}
		memcpy(mdata->master_pass, set_pass->new_pass, NVDIMM_PASSPHRASE_LEN);
		mdata->security_state |= CXL_PMEM_SEC_STATE_MASTER_PASS_SET;
		return 0;

	case CXL_PMEM_SEC_PASS_USER:
		if (mdata->security_state & CXL_PMEM_SEC_STATE_USER_PLIMIT) {
			cmd->return_code = CXL_MBOX_CMD_RC_SECURITY;
			return -ENXIO;
		}
		if (memcmp(mdata->user_pass, set_pass->old_pass, NVDIMM_PASSPHRASE_LEN)) {
			user_plimit_check(mdata);
			cmd->return_code = CXL_MBOX_CMD_RC_PASSPHRASE;
			return -ENXIO;
		}
		memcpy(mdata->user_pass, set_pass->new_pass, NVDIMM_PASSPHRASE_LEN);
		mdata->security_state |= CXL_PMEM_SEC_STATE_USER_PASS_SET;
		return 0;

	default:
		cmd->return_code = CXL_MBOX_CMD_RC_INPUT;
	}
	return -EINVAL;
}

static int mock_disable_passphrase(struct cxl_dev_state *cxlds, struct cxl_mbox_cmd *cmd)
{
	struct cxl_mockmem_data *mdata = dev_get_drvdata(cxlds->dev);
	struct cxl_disable_pass *dis_pass;

	if (cmd->size_in != sizeof(*dis_pass))
		return -EINVAL;

	if (cmd->size_out != 0)
		return -EINVAL;

	if (mdata->security_state & CXL_PMEM_SEC_STATE_FROZEN) {
		cmd->return_code = CXL_MBOX_CMD_RC_SECURITY;
		return -ENXIO;
	}

	dis_pass = cmd->payload_in;
	switch (dis_pass->type) {
	case CXL_PMEM_SEC_PASS_MASTER:
		if (mdata->security_state & CXL_PMEM_SEC_STATE_MASTER_PLIMIT) {
			cmd->return_code = CXL_MBOX_CMD_RC_SECURITY;
			return -ENXIO;
		}

		if (!(mdata->security_state & CXL_PMEM_SEC_STATE_MASTER_PASS_SET)) {
			cmd->return_code = CXL_MBOX_CMD_RC_SECURITY;
			return -ENXIO;
		}

		if (memcmp(dis_pass->pass, mdata->master_pass, NVDIMM_PASSPHRASE_LEN)) {
			master_plimit_check(mdata);
			cmd->return_code = CXL_MBOX_CMD_RC_PASSPHRASE;
			return -ENXIO;
		}

		mdata->master_limit = 0;
		memset(mdata->master_pass, 0, NVDIMM_PASSPHRASE_LEN);
		mdata->security_state &= ~CXL_PMEM_SEC_STATE_MASTER_PASS_SET;
		return 0;

	case CXL_PMEM_SEC_PASS_USER:
		if (mdata->security_state & CXL_PMEM_SEC_STATE_USER_PLIMIT) {
			cmd->return_code = CXL_MBOX_CMD_RC_SECURITY;
			return -ENXIO;
		}

		if (!(mdata->security_state & CXL_PMEM_SEC_STATE_USER_PASS_SET)) {
			cmd->return_code = CXL_MBOX_CMD_RC_SECURITY;
			return -ENXIO;
		}

		if (memcmp(dis_pass->pass, mdata->user_pass, NVDIMM_PASSPHRASE_LEN)) {
			user_plimit_check(mdata);
			cmd->return_code = CXL_MBOX_CMD_RC_PASSPHRASE;
			return -ENXIO;
		}

		mdata->user_limit = 0;
		memset(mdata->user_pass, 0, NVDIMM_PASSPHRASE_LEN);
		mdata->security_state &= ~(CXL_PMEM_SEC_STATE_USER_PASS_SET |
					   CXL_PMEM_SEC_STATE_LOCKED);
		return 0;

	default:
		cmd->return_code = CXL_MBOX_CMD_RC_INPUT;
		return -EINVAL;
	}

	return 0;
}

static int mock_freeze_security(struct cxl_dev_state *cxlds, struct cxl_mbox_cmd *cmd)
{
	struct cxl_mockmem_data *mdata = dev_get_drvdata(cxlds->dev);

	if (cmd->size_in != 0)
		return -EINVAL;

	if (cmd->size_out != 0)
		return -EINVAL;

	if (mdata->security_state & CXL_PMEM_SEC_STATE_FROZEN)
		return 0;

	mdata->security_state |= CXL_PMEM_SEC_STATE_FROZEN;
	return 0;
}

static int mock_unlock_security(struct cxl_dev_state *cxlds, struct cxl_mbox_cmd *cmd)
{
	struct cxl_mockmem_data *mdata = dev_get_drvdata(cxlds->dev);

	if (cmd->size_in != NVDIMM_PASSPHRASE_LEN)
		return -EINVAL;

	if (cmd->size_out != 0)
		return -EINVAL;

	if (mdata->security_state & CXL_PMEM_SEC_STATE_FROZEN) {
		cmd->return_code = CXL_MBOX_CMD_RC_SECURITY;
		return -ENXIO;
	}

	if (!(mdata->security_state & CXL_PMEM_SEC_STATE_USER_PASS_SET)) {
		cmd->return_code = CXL_MBOX_CMD_RC_SECURITY;
		return -ENXIO;
	}

	if (mdata->security_state & CXL_PMEM_SEC_STATE_USER_PLIMIT) {
		cmd->return_code = CXL_MBOX_CMD_RC_SECURITY;
		return -ENXIO;
	}

	if (!(mdata->security_state & CXL_PMEM_SEC_STATE_LOCKED)) {
		cmd->return_code = CXL_MBOX_CMD_RC_SECURITY;
		return -ENXIO;
	}

	if (memcmp(cmd->payload_in, mdata->user_pass, NVDIMM_PASSPHRASE_LEN)) {
		if (++mdata->user_limit == PASS_TRY_LIMIT)
			mdata->security_state |= CXL_PMEM_SEC_STATE_USER_PLIMIT;
		cmd->return_code = CXL_MBOX_CMD_RC_PASSPHRASE;
		return -ENXIO;
	}

	mdata->user_limit = 0;
	mdata->security_state &= ~CXL_PMEM_SEC_STATE_LOCKED;
	return 0;
}

static int mock_passphrase_secure_erase(struct cxl_dev_state *cxlds,
					struct cxl_mbox_cmd *cmd)
{
	struct cxl_mockmem_data *mdata = dev_get_drvdata(cxlds->dev);
	struct cxl_pass_erase *erase;

	if (cmd->size_in != sizeof(*erase))
		return -EINVAL;

	if (cmd->size_out != 0)
		return -EINVAL;

	erase = cmd->payload_in;
	if (mdata->security_state & CXL_PMEM_SEC_STATE_FROZEN) {
		cmd->return_code = CXL_MBOX_CMD_RC_SECURITY;
		return -ENXIO;
	}

	if (mdata->security_state & CXL_PMEM_SEC_STATE_USER_PLIMIT &&
	    erase->type == CXL_PMEM_SEC_PASS_USER) {
		cmd->return_code = CXL_MBOX_CMD_RC_SECURITY;
		return -ENXIO;
	}

	if (mdata->security_state & CXL_PMEM_SEC_STATE_MASTER_PLIMIT &&
	    erase->type == CXL_PMEM_SEC_PASS_MASTER) {
		cmd->return_code = CXL_MBOX_CMD_RC_SECURITY;
		return -ENXIO;
	}

	switch (erase->type) {
	case CXL_PMEM_SEC_PASS_MASTER:
		/*
		 * The spec does not clearly define the behavior of the scenario
		 * where a master passphrase is passed in while the master
		 * passphrase is not set and user passphrase is not set. The
		 * code will take the assumption that it will behave the same
		 * as a CXL secure erase command without passphrase (0x4401).
		 */
		if (mdata->security_state & CXL_PMEM_SEC_STATE_MASTER_PASS_SET) {
			if (memcmp(mdata->master_pass, erase->pass,
				   NVDIMM_PASSPHRASE_LEN)) {
				master_plimit_check(mdata);
				cmd->return_code = CXL_MBOX_CMD_RC_PASSPHRASE;
				return -ENXIO;
			}
			mdata->master_limit = 0;
			mdata->user_limit = 0;
			mdata->security_state &= ~CXL_PMEM_SEC_STATE_USER_PASS_SET;
			memset(mdata->user_pass, 0, NVDIMM_PASSPHRASE_LEN);
			mdata->security_state &= ~CXL_PMEM_SEC_STATE_LOCKED;
		} else {
			/*
			 * CXL rev3 8.2.9.8.6.3 Disable Passphrase
			 * When master passphrase is disabled, the device shall
			 * return Invalid Input for the Passphrase Secure Erase
			 * command with master passphrase.
			 */
			return -EINVAL;
		}
		/* Scramble encryption keys so that data is effectively erased */
		break;
	case CXL_PMEM_SEC_PASS_USER:
		/*
		 * The spec does not clearly define the behavior of the scenario
		 * where a user passphrase is passed in while the user
		 * passphrase is not set. The code will take the assumption that
		 * it will behave the same as a CXL secure erase command without
		 * passphrase (0x4401).
		 */
		if (mdata->security_state & CXL_PMEM_SEC_STATE_USER_PASS_SET) {
			if (memcmp(mdata->user_pass, erase->pass,
				   NVDIMM_PASSPHRASE_LEN)) {
				user_plimit_check(mdata);
				cmd->return_code = CXL_MBOX_CMD_RC_PASSPHRASE;
				return -ENXIO;
			}
			mdata->user_limit = 0;
			mdata->security_state &= ~CXL_PMEM_SEC_STATE_USER_PASS_SET;
			memset(mdata->user_pass, 0, NVDIMM_PASSPHRASE_LEN);
		}

		/*
		 * CXL rev3 Table 8-118
		 * If user passphrase is not set or supported by device, current
		 * passphrase value is ignored. Will make the assumption that
		 * the operation will proceed as secure erase w/o passphrase
		 * since spec is not explicit.
		 */

		/* Scramble encryption keys so that data is effectively erased */
		break;
	default:
		return -EINVAL;
	}

	return 0;
}

static int mock_get_lsa(struct cxl_dev_state *cxlds, struct cxl_mbox_cmd *cmd)
{
	struct cxl_mbox_get_lsa *get_lsa = cmd->payload_in;
	struct cxl_mockmem_data *mdata = dev_get_drvdata(cxlds->dev);
	void *lsa = mdata->lsa;
	u32 offset, length;

	if (sizeof(*get_lsa) > cmd->size_in)
		return -EINVAL;
	offset = le32_to_cpu(get_lsa->offset);
	length = le32_to_cpu(get_lsa->length);
	if (offset + length > LSA_SIZE)
		return -EINVAL;
	if (length > cmd->size_out)
		return -EINVAL;

	memcpy(cmd->payload_out, lsa + offset, length);
	return 0;
}

static int mock_set_lsa(struct cxl_dev_state *cxlds, struct cxl_mbox_cmd *cmd)
{
	struct cxl_mbox_set_lsa *set_lsa = cmd->payload_in;
	struct cxl_mockmem_data *mdata = dev_get_drvdata(cxlds->dev);
	void *lsa = mdata->lsa;
	u32 offset, length;

	if (sizeof(*set_lsa) > cmd->size_in)
		return -EINVAL;
	offset = le32_to_cpu(set_lsa->offset);
	length = cmd->size_in - sizeof(*set_lsa);
	if (offset + length > LSA_SIZE)
		return -EINVAL;

	memcpy(lsa + offset, &set_lsa->data[0], length);
	return 0;
}

static int mock_health_info(struct cxl_dev_state *cxlds,
			    struct cxl_mbox_cmd *cmd)
{
	struct cxl_mbox_health_info health_info = {
		/* set flags for maint needed, perf degraded, hw replacement */
		.health_status = 0x7,
		/* set media status to "All Data Lost" */
		.media_status = 0x3,
		/*
		 * set ext_status flags for:
		 *  ext_life_used: normal,
		 *  ext_temperature: critical,
		 *  ext_corrected_volatile: warning,
		 *  ext_corrected_persistent: normal,
		 */
		.ext_status = 0x18,
		.life_used = 15,
		.temperature = cpu_to_le16(25),
		.dirty_shutdowns = cpu_to_le32(10),
		.volatile_errors = cpu_to_le32(20),
		.pmem_errors = cpu_to_le32(30),
	};

	if (cmd->size_out < sizeof(health_info))
		return -EINVAL;

	memcpy(cmd->payload_out, &health_info, sizeof(health_info));
	return 0;
}

static struct mock_poison {
	struct cxl_dev_state *cxlds;
	u64 dpa;
} mock_poison_list[MOCK_INJECT_TEST_MAX];

static struct cxl_mbox_poison_out *
cxl_get_injected_po(struct cxl_dev_state *cxlds, u64 offset, u64 length)
{
	struct cxl_mbox_poison_out *po;
	int nr_records = 0;
	u64 dpa;

	po = kzalloc(struct_size(po, record, poison_inject_dev_max), GFP_KERNEL);
	if (!po)
		return NULL;

	for (int i = 0; i < MOCK_INJECT_TEST_MAX; i++) {
		if (mock_poison_list[i].cxlds != cxlds)
			continue;
		if (mock_poison_list[i].dpa < offset ||
		    mock_poison_list[i].dpa > offset + length - 1)
			continue;

		dpa = mock_poison_list[i].dpa + CXL_POISON_SOURCE_INJECTED;
		po->record[nr_records].address = cpu_to_le64(dpa);
		po->record[nr_records].length = cpu_to_le32(1);
		nr_records++;
		if (nr_records == poison_inject_dev_max)
			break;
	}

	/* Always return count, even when zero */
	po->count = cpu_to_le16(nr_records);

	return po;
}

static int mock_get_poison(struct cxl_dev_state *cxlds,
			   struct cxl_mbox_cmd *cmd)
{
	struct cxl_mbox_poison_in *pi = cmd->payload_in;
	struct cxl_mbox_poison_out *po;
	u64 offset = le64_to_cpu(pi->offset);
	u64 length = le64_to_cpu(pi->length);
	int nr_records;

	po = cxl_get_injected_po(cxlds, offset, length);
	if (!po)
		return -ENOMEM;
	nr_records = le16_to_cpu(po->count);
	memcpy(cmd->payload_out, po, struct_size(po, record, nr_records));
	cmd->size_out = struct_size(po, record, nr_records);
	kfree(po);

	return 0;
}

static bool mock_poison_dev_max_injected(struct cxl_dev_state *cxlds)
{
	int count = 0;

	for (int i = 0; i < MOCK_INJECT_TEST_MAX; i++) {
		if (mock_poison_list[i].cxlds == cxlds)
			count++;
	}
	return (count >= poison_inject_dev_max);
}

static bool mock_poison_add(struct cxl_dev_state *cxlds, u64 dpa)
{
	if (mock_poison_dev_max_injected(cxlds)) {
		dev_dbg(cxlds->dev,
			"Device poison injection limit has been reached: %d\n",
			MOCK_INJECT_DEV_MAX);
		return false;
	}

	for (int i = 0; i < MOCK_INJECT_TEST_MAX; i++) {
		if (!mock_poison_list[i].cxlds) {
			mock_poison_list[i].cxlds = cxlds;
			mock_poison_list[i].dpa = dpa;
			return true;
		}
	}
	dev_dbg(cxlds->dev,
		"Mock test poison injection limit has been reached: %d\n",
		MOCK_INJECT_TEST_MAX);

	return false;
}

static bool mock_poison_found(struct cxl_dev_state *cxlds, u64 dpa)
{
	for (int i = 0; i < MOCK_INJECT_TEST_MAX; i++) {
		if (mock_poison_list[i].cxlds == cxlds &&
		    mock_poison_list[i].dpa == dpa)
			return true;
	}
	return false;
}

static int mock_inject_poison(struct cxl_dev_state *cxlds,
			      struct cxl_mbox_cmd *cmd)
{
	struct cxl_mbox_inject_poison *pi = cmd->payload_in;
	u64 dpa = le64_to_cpu(pi->address);

	if (mock_poison_found(cxlds, dpa)) {
		/* Not an error to inject poison if already poisoned */
		dev_dbg(cxlds->dev, "DPA: 0x%llx already poisoned\n", dpa);
		return 0;
	}
	if (!mock_poison_add(cxlds, dpa))
		return -ENXIO;

	return 0;
}

static bool mock_poison_del(struct cxl_dev_state *cxlds, u64 dpa)
{
	for (int i = 0; i < MOCK_INJECT_TEST_MAX; i++) {
		if (mock_poison_list[i].cxlds == cxlds &&
		    mock_poison_list[i].dpa == dpa) {
			mock_poison_list[i].cxlds = NULL;
			return true;
		}
	}
	return false;
}

static int mock_clear_poison(struct cxl_dev_state *cxlds,
			     struct cxl_mbox_cmd *cmd)
{
	struct cxl_mbox_clear_poison *pi = cmd->payload_in;
	u64 dpa = le64_to_cpu(pi->address);

	/*
	 * A real CXL device will write pi->write_data to the address
	 * being cleared. In this mock, just delete this address from
	 * the mock poison list.
	 */
	if (!mock_poison_del(cxlds, dpa))
		dev_dbg(cxlds->dev, "DPA: 0x%llx not in poison list\n", dpa);

	return 0;
}

static bool mock_poison_list_empty(void)
{
	for (int i = 0; i < MOCK_INJECT_TEST_MAX; i++) {
		if (mock_poison_list[i].cxlds)
			return false;
	}
	return true;
}

static ssize_t poison_inject_max_show(struct device_driver *drv, char *buf)
{
	return sysfs_emit(buf, "%u\n", poison_inject_dev_max);
}

static ssize_t poison_inject_max_store(struct device_driver *drv,
				       const char *buf, size_t len)
{
	int val;

	if (kstrtoint(buf, 0, &val) < 0)
		return -EINVAL;

	if (!mock_poison_list_empty())
		return -EBUSY;

	if (val <= MOCK_INJECT_TEST_MAX)
		poison_inject_dev_max = val;
	else
		return -EINVAL;

	return len;
}

static DRIVER_ATTR_RW(poison_inject_max);

static struct attribute *cxl_mock_mem_core_attrs[] = {
	&driver_attr_poison_inject_max.attr,
	NULL
};
ATTRIBUTE_GROUPS(cxl_mock_mem_core);

static int cxl_mock_mbox_send(struct cxl_dev_state *cxlds, struct cxl_mbox_cmd *cmd)
{
	struct device *dev = cxlds->dev;
	int rc = -EIO;

	switch (cmd->opcode) {
	case CXL_MBOX_OP_SET_TIMESTAMP:
		rc = mock_set_timestamp(cxlds, cmd);
		break;
	case CXL_MBOX_OP_GET_SUPPORTED_LOGS:
		rc = mock_gsl(cmd);
		break;
	case CXL_MBOX_OP_GET_LOG:
		rc = mock_get_log(cxlds, cmd);
		break;
	case CXL_MBOX_OP_IDENTIFY:
		if (cxlds->rcd)
			rc = mock_rcd_id(cxlds, cmd);
		else
			rc = mock_id(cxlds, cmd);
		break;
	case CXL_MBOX_OP_GET_LSA:
		rc = mock_get_lsa(cxlds, cmd);
		break;
	case CXL_MBOX_OP_GET_PARTITION_INFO:
		rc = mock_partition_info(cxlds, cmd);
		break;
	case CXL_MBOX_OP_GET_EVENT_RECORD:
		rc = mock_get_event(cxlds, cmd);
		break;
	case CXL_MBOX_OP_CLEAR_EVENT_RECORD:
		rc = mock_clear_event(cxlds, cmd);
		break;
	case CXL_MBOX_OP_SET_LSA:
		rc = mock_set_lsa(cxlds, cmd);
		break;
	case CXL_MBOX_OP_GET_HEALTH_INFO:
		rc = mock_health_info(cxlds, cmd);
		break;
	case CXL_MBOX_OP_GET_SECURITY_STATE:
		rc = mock_get_security_state(cxlds, cmd);
		break;
	case CXL_MBOX_OP_SET_PASSPHRASE:
		rc = mock_set_passphrase(cxlds, cmd);
		break;
	case CXL_MBOX_OP_DISABLE_PASSPHRASE:
		rc = mock_disable_passphrase(cxlds, cmd);
		break;
	case CXL_MBOX_OP_FREEZE_SECURITY:
		rc = mock_freeze_security(cxlds, cmd);
		break;
	case CXL_MBOX_OP_UNLOCK:
		rc = mock_unlock_security(cxlds, cmd);
		break;
	case CXL_MBOX_OP_PASSPHRASE_SECURE_ERASE:
		rc = mock_passphrase_secure_erase(cxlds, cmd);
		break;
	case CXL_MBOX_OP_GET_POISON:
		rc = mock_get_poison(cxlds, cmd);
		break;
	case CXL_MBOX_OP_INJECT_POISON:
		rc = mock_inject_poison(cxlds, cmd);
		break;
	case CXL_MBOX_OP_CLEAR_POISON:
		rc = mock_clear_poison(cxlds, cmd);
		break;
	default:
		break;
	}

	dev_dbg(dev, "opcode: %#x sz_in: %zd sz_out: %zd rc: %d\n", cmd->opcode,
		cmd->size_in, cmd->size_out, rc);

	return rc;
}

static void label_area_release(void *lsa)
{
	vfree(lsa);
}

static bool is_rcd(struct platform_device *pdev)
{
	const struct platform_device_id *id = platform_get_device_id(pdev);

	return !!id->driver_data;
}

static ssize_t event_trigger_store(struct device *dev,
				   struct device_attribute *attr,
				   const char *buf, size_t count)
{
	cxl_mock_event_trigger(dev);
	return count;
}
static DEVICE_ATTR_WO(event_trigger);

static int cxl_mock_mem_probe(struct platform_device *pdev)
{
	struct device *dev = &pdev->dev;
	struct cxl_memdev *cxlmd;
	struct cxl_dev_state *cxlds;
	struct cxl_mockmem_data *mdata;
	int rc;

	mdata = devm_kzalloc(dev, sizeof(*mdata), GFP_KERNEL);
	if (!mdata)
		return -ENOMEM;
	dev_set_drvdata(dev, mdata);

	mdata->lsa = vmalloc(LSA_SIZE);
	if (!mdata->lsa)
		return -ENOMEM;
	rc = devm_add_action_or_reset(dev, label_area_release, mdata->lsa);
	if (rc)
		return rc;

	cxlds = cxl_dev_state_create(dev);
	if (IS_ERR(cxlds))
		return PTR_ERR(cxlds);

	cxlds->serial = pdev->id;
	cxlds->mbox_send = cxl_mock_mbox_send;
	cxlds->payload_size = SZ_4K;
	cxlds->event.buf = (struct cxl_get_event_payload *) mdata->event_buf;
	if (is_rcd(pdev)) {
		cxlds->rcd = true;
		cxlds->component_reg_phys = CXL_RESOURCE_NONE;
	}

	rc = cxl_enumerate_cmds(cxlds);
	if (rc)
		return rc;

<<<<<<< HEAD
=======
	rc = cxl_poison_state_init(cxlds);
	if (rc)
		return rc;

	rc = cxl_set_timestamp(cxlds);
	if (rc)
		return rc;

>>>>>>> 160f4124
	cxlds->media_ready = true;
	rc = cxl_dev_state_identify(cxlds);
	if (rc)
		return rc;

	rc = cxl_mem_create_range_info(cxlds);
	if (rc)
		return rc;

	mdata->mes.cxlds = cxlds;
	cxl_mock_add_event_logs(&mdata->mes);

	cxlmd = devm_cxl_add_memdev(cxlds);
	if (IS_ERR(cxlmd))
		return PTR_ERR(cxlmd);

	cxl_mem_get_event_records(cxlds, CXLDEV_EVENT_STATUS_ALL);

	return 0;
}

static ssize_t security_lock_show(struct device *dev,
				  struct device_attribute *attr, char *buf)
{
	struct cxl_mockmem_data *mdata = dev_get_drvdata(dev);

	return sysfs_emit(buf, "%u\n",
			  !!(mdata->security_state & CXL_PMEM_SEC_STATE_LOCKED));
}

static ssize_t security_lock_store(struct device *dev, struct device_attribute *attr,
				   const char *buf, size_t count)
{
	struct cxl_mockmem_data *mdata = dev_get_drvdata(dev);
	u32 mask = CXL_PMEM_SEC_STATE_FROZEN | CXL_PMEM_SEC_STATE_USER_PLIMIT |
		   CXL_PMEM_SEC_STATE_MASTER_PLIMIT;
	int val;

	if (kstrtoint(buf, 0, &val) < 0)
		return -EINVAL;

	if (val == 1) {
		if (!(mdata->security_state & CXL_PMEM_SEC_STATE_USER_PASS_SET))
			return -ENXIO;
		mdata->security_state |= CXL_PMEM_SEC_STATE_LOCKED;
		mdata->security_state &= ~mask;
	} else {
		return -EINVAL;
	}
	return count;
}

static DEVICE_ATTR_RW(security_lock);

static struct attribute *cxl_mock_mem_attrs[] = {
	&dev_attr_security_lock.attr,
	&dev_attr_event_trigger.attr,
	NULL
};
ATTRIBUTE_GROUPS(cxl_mock_mem);

static const struct platform_device_id cxl_mock_mem_ids[] = {
	{ .name = "cxl_mem", 0 },
	{ .name = "cxl_rcd", 1 },
	{ },
};
MODULE_DEVICE_TABLE(platform, cxl_mock_mem_ids);

static struct platform_driver cxl_mock_mem_driver = {
	.probe = cxl_mock_mem_probe,
	.id_table = cxl_mock_mem_ids,
	.driver = {
		.name = KBUILD_MODNAME,
		.dev_groups = cxl_mock_mem_groups,
		.groups = cxl_mock_mem_core_groups,
	},
};

module_platform_driver(cxl_mock_mem_driver);
MODULE_LICENSE("GPL v2");
MODULE_IMPORT_NS(CXL);<|MERGE_RESOLUTION|>--- conflicted
+++ resolved
@@ -1248,8 +1248,6 @@
 	if (rc)
 		return rc;
 
-<<<<<<< HEAD
-=======
 	rc = cxl_poison_state_init(cxlds);
 	if (rc)
 		return rc;
@@ -1258,7 +1256,6 @@
 	if (rc)
 		return rc;
 
->>>>>>> 160f4124
 	cxlds->media_ready = true;
 	rc = cxl_dev_state_identify(cxlds);
 	if (rc)
