// SPDX-License-Identifier: GPL-2.0-only
/*
 * This file is part of UBIFS.
 *
 * Copyright (C) 2006-2008 Nokia Corporation.
 *
 * Authors: Artem Bityutskiy (Битюцкий Артём)
 *          Adrian Hunter
 */

/*
 * This file implements VFS file and inode operations for regular files, device
 * nodes and symlinks as well as address space operations.
 *
 * UBIFS uses 2 page flags: @PG_private and @PG_checked. @PG_private is set if
 * the page is dirty and is used for optimization purposes - dirty pages are
 * not budgeted so the flag shows that 'ubifs_write_end()' should not release
 * the budget for this page. The @PG_checked flag is set if full budgeting is
 * required for the page e.g., when it corresponds to a file hole or it is
 * beyond the file size. The budgeting is done in 'ubifs_write_begin()', because
 * it is OK to fail in this function, and the budget is released in
 * 'ubifs_write_end()'. So the @PG_private and @PG_checked flags carry
 * information about how the page was budgeted, to make it possible to release
 * the budget properly.
 *
 * A thing to keep in mind: inode @i_mutex is locked in most VFS operations we
 * implement. However, this is not true for 'ubifs_writepage()', which may be
 * called with @i_mutex unlocked. For example, when flusher thread is doing
 * background write-back, it calls 'ubifs_writepage()' with unlocked @i_mutex.
 * At "normal" work-paths the @i_mutex is locked in 'ubifs_writepage()', e.g.
 * in the "sys_write -> alloc_pages -> direct reclaim path". So, in
 * 'ubifs_writepage()' we are only guaranteed that the page is locked.
 *
 * Similarly, @i_mutex is not always locked in 'ubifs_read_folio()', e.g., the
 * read-ahead path does not lock it ("sys_read -> generic_file_aio_read ->
 * ondemand_readahead -> read_folio"). In case of readahead, @I_SYNC flag is not
 * set as well. However, UBIFS disables readahead.
 */

#include "ubifs.h"
#include <linux/mount.h>
#include <linux/slab.h>
#include <linux/migrate.h>

static int read_block(struct inode *inode, void *addr, unsigned int block,
		      struct ubifs_data_node *dn)
{
	struct ubifs_info *c = inode->i_sb->s_fs_info;
	int err, len, out_len;
	union ubifs_key key;
	unsigned int dlen;

	data_key_init(c, &key, inode->i_ino, block);
	err = ubifs_tnc_lookup(c, &key, dn);
	if (err) {
		if (err == -ENOENT)
			/* Not found, so it must be a hole */
			memset(addr, 0, UBIFS_BLOCK_SIZE);
		return err;
	}

	ubifs_assert(c, le64_to_cpu(dn->ch.sqnum) >
		     ubifs_inode(inode)->creat_sqnum);
	len = le32_to_cpu(dn->size);
	if (len <= 0 || len > UBIFS_BLOCK_SIZE)
		goto dump;

	dlen = le32_to_cpu(dn->ch.len) - UBIFS_DATA_NODE_SZ;

	if (IS_ENCRYPTED(inode)) {
		err = ubifs_decrypt(inode, dn, &dlen, block);
		if (err)
			goto dump;
	}

	out_len = UBIFS_BLOCK_SIZE;
	err = ubifs_decompress(c, &dn->data, dlen, addr, &out_len,
			       le16_to_cpu(dn->compr_type));
	if (err || len != out_len)
		goto dump;

	/*
	 * Data length can be less than a full block, even for blocks that are
	 * not the last in the file (e.g., as a result of making a hole and
	 * appending data). Ensure that the remainder is zeroed out.
	 */
	if (len < UBIFS_BLOCK_SIZE)
		memset(addr + len, 0, UBIFS_BLOCK_SIZE - len);

	return 0;

dump:
	ubifs_err(c, "bad data node (block %u, inode %lu)",
		  block, inode->i_ino);
	ubifs_dump_node(c, dn, UBIFS_MAX_DATA_NODE_SZ);
	return -EINVAL;
}

static int do_readpage(struct page *page)
{
	void *addr;
	int err = 0, i;
	unsigned int block, beyond;
	struct ubifs_data_node *dn;
	struct inode *inode = page->mapping->host;
	struct ubifs_info *c = inode->i_sb->s_fs_info;
	loff_t i_size = i_size_read(inode);

	dbg_gen("ino %lu, pg %lu, i_size %lld, flags %#lx",
		inode->i_ino, page->index, i_size, page->flags);
	ubifs_assert(c, !PageChecked(page));
	ubifs_assert(c, !PagePrivate(page));

	addr = kmap(page);

	block = page->index << UBIFS_BLOCKS_PER_PAGE_SHIFT;
	beyond = (i_size + UBIFS_BLOCK_SIZE - 1) >> UBIFS_BLOCK_SHIFT;
	if (block >= beyond) {
		/* Reading beyond inode */
		SetPageChecked(page);
		memset(addr, 0, PAGE_SIZE);
		goto out;
	}

	dn = kmalloc(UBIFS_MAX_DATA_NODE_SZ, GFP_NOFS);
	if (!dn) {
		err = -ENOMEM;
		goto error;
	}

	i = 0;
	while (1) {
		int ret;

		if (block >= beyond) {
			/* Reading beyond inode */
			err = -ENOENT;
			memset(addr, 0, UBIFS_BLOCK_SIZE);
		} else {
			ret = read_block(inode, addr, block, dn);
			if (ret) {
				err = ret;
				if (err != -ENOENT)
					break;
			} else if (block + 1 == beyond) {
				int dlen = le32_to_cpu(dn->size);
				int ilen = i_size & (UBIFS_BLOCK_SIZE - 1);

				if (ilen && ilen < dlen)
					memset(addr + ilen, 0, dlen - ilen);
			}
		}
		if (++i >= UBIFS_BLOCKS_PER_PAGE)
			break;
		block += 1;
		addr += UBIFS_BLOCK_SIZE;
	}
	if (err) {
		struct ubifs_info *c = inode->i_sb->s_fs_info;
		if (err == -ENOENT) {
			/* Not found, so it must be a hole */
			SetPageChecked(page);
			dbg_gen("hole");
			goto out_free;
		}
		ubifs_err(c, "cannot read page %lu of inode %lu, error %d",
			  page->index, inode->i_ino, err);
		goto error;
	}

out_free:
	kfree(dn);
out:
	SetPageUptodate(page);
	ClearPageError(page);
	flush_dcache_page(page);
	kunmap(page);
	return 0;

error:
	kfree(dn);
	ClearPageUptodate(page);
	SetPageError(page);
	flush_dcache_page(page);
	kunmap(page);
	return err;
}

/**
 * release_new_page_budget - release budget of a new page.
 * @c: UBIFS file-system description object
 *
 * This is a helper function which releases budget corresponding to the budget
 * of one new page of data.
 */
static void release_new_page_budget(struct ubifs_info *c)
{
	struct ubifs_budget_req req = { .recalculate = 1, .new_page = 1 };

	ubifs_release_budget(c, &req);
}

/**
 * release_existing_page_budget - release budget of an existing page.
 * @c: UBIFS file-system description object
 *
 * This is a helper function which releases budget corresponding to the budget
 * of changing one page of data which already exists on the flash media.
 */
static void release_existing_page_budget(struct ubifs_info *c)
{
	struct ubifs_budget_req req = { .dd_growth = c->bi.page_budget};

	ubifs_release_budget(c, &req);
}

static int write_begin_slow(struct address_space *mapping,
			    loff_t pos, unsigned len, struct page **pagep)
{
	struct inode *inode = mapping->host;
	struct ubifs_info *c = inode->i_sb->s_fs_info;
	pgoff_t index = pos >> PAGE_SHIFT;
	struct ubifs_budget_req req = { .new_page = 1 };
	int err, appending = !!(pos + len > inode->i_size);
	struct page *page;

	dbg_gen("ino %lu, pos %llu, len %u, i_size %lld",
		inode->i_ino, pos, len, inode->i_size);

	/*
	 * At the slow path we have to budget before locking the page, because
	 * budgeting may force write-back, which would wait on locked pages and
	 * deadlock if we had the page locked. At this point we do not know
	 * anything about the page, so assume that this is a new page which is
	 * written to a hole. This corresponds to largest budget. Later the
	 * budget will be amended if this is not true.
	 */
	if (appending)
		/* We are appending data, budget for inode change */
		req.dirtied_ino = 1;

	err = ubifs_budget_space(c, &req);
	if (unlikely(err))
		return err;

	page = grab_cache_page_write_begin(mapping, index);
	if (unlikely(!page)) {
		ubifs_release_budget(c, &req);
		return -ENOMEM;
	}

	if (!PageUptodate(page)) {
		if (!(pos & ~PAGE_MASK) && len == PAGE_SIZE)
			SetPageChecked(page);
		else {
			err = do_readpage(page);
			if (err) {
				unlock_page(page);
				put_page(page);
				ubifs_release_budget(c, &req);
				return err;
			}
		}

		SetPageUptodate(page);
		ClearPageError(page);
	}

	if (PagePrivate(page))
		/*
		 * The page is dirty, which means it was budgeted twice:
		 *   o first time the budget was allocated by the task which
		 *     made the page dirty and set the PG_private flag;
		 *   o and then we budgeted for it for the second time at the
		 *     very beginning of this function.
		 *
		 * So what we have to do is to release the page budget we
		 * allocated.
		 */
		release_new_page_budget(c);
	else if (!PageChecked(page))
		/*
		 * We are changing a page which already exists on the media.
		 * This means that changing the page does not make the amount
		 * of indexing information larger, and this part of the budget
		 * which we have already acquired may be released.
		 */
		ubifs_convert_page_budget(c);

	if (appending) {
		struct ubifs_inode *ui = ubifs_inode(inode);

		/*
		 * 'ubifs_write_end()' is optimized from the fast-path part of
		 * 'ubifs_write_begin()' and expects the @ui_mutex to be locked
		 * if data is appended.
		 */
		mutex_lock(&ui->ui_mutex);
		if (ui->dirty)
			/*
			 * The inode is dirty already, so we may free the
			 * budget we allocated.
			 */
			ubifs_release_dirty_inode_budget(c, ui);
	}

	*pagep = page;
	return 0;
}

/**
 * allocate_budget - allocate budget for 'ubifs_write_begin()'.
 * @c: UBIFS file-system description object
 * @page: page to allocate budget for
 * @ui: UBIFS inode object the page belongs to
 * @appending: non-zero if the page is appended
 *
 * This is a helper function for 'ubifs_write_begin()' which allocates budget
 * for the operation. The budget is allocated differently depending on whether
 * this is appending, whether the page is dirty or not, and so on. This
 * function leaves the @ui->ui_mutex locked in case of appending. Returns zero
 * in case of success and %-ENOSPC in case of failure.
 */
static int allocate_budget(struct ubifs_info *c, struct page *page,
			   struct ubifs_inode *ui, int appending)
{
	struct ubifs_budget_req req = { .fast = 1 };

	if (PagePrivate(page)) {
		if (!appending)
			/*
			 * The page is dirty and we are not appending, which
			 * means no budget is needed at all.
			 */
			return 0;

		mutex_lock(&ui->ui_mutex);
		if (ui->dirty)
			/*
			 * The page is dirty and we are appending, so the inode
			 * has to be marked as dirty. However, it is already
			 * dirty, so we do not need any budget. We may return,
			 * but @ui->ui_mutex hast to be left locked because we
			 * should prevent write-back from flushing the inode
			 * and freeing the budget. The lock will be released in
			 * 'ubifs_write_end()'.
			 */
			return 0;

		/*
		 * The page is dirty, we are appending, the inode is clean, so
		 * we need to budget the inode change.
		 */
		req.dirtied_ino = 1;
	} else {
		if (PageChecked(page))
			/*
			 * The page corresponds to a hole and does not
			 * exist on the media. So changing it makes
			 * make the amount of indexing information
			 * larger, and we have to budget for a new
			 * page.
			 */
			req.new_page = 1;
		else
			/*
			 * Not a hole, the change will not add any new
			 * indexing information, budget for page
			 * change.
			 */
			req.dirtied_page = 1;

		if (appending) {
			mutex_lock(&ui->ui_mutex);
			if (!ui->dirty)
				/*
				 * The inode is clean but we will have to mark
				 * it as dirty because we are appending. This
				 * needs a budget.
				 */
				req.dirtied_ino = 1;
		}
	}

	return ubifs_budget_space(c, &req);
}

/*
 * This function is called when a page of data is going to be written. Since
 * the page of data will not necessarily go to the flash straight away, UBIFS
 * has to reserve space on the media for it, which is done by means of
 * budgeting.
 *
 * This is the hot-path of the file-system and we are trying to optimize it as
 * much as possible. For this reasons it is split on 2 parts - slow and fast.
 *
 * There many budgeting cases:
 *     o a new page is appended - we have to budget for a new page and for
 *       changing the inode; however, if the inode is already dirty, there is
 *       no need to budget for it;
 *     o an existing clean page is changed - we have budget for it; if the page
 *       does not exist on the media (a hole), we have to budget for a new
 *       page; otherwise, we may budget for changing an existing page; the
 *       difference between these cases is that changing an existing page does
 *       not introduce anything new to the FS indexing information, so it does
 *       not grow, and smaller budget is acquired in this case;
 *     o an existing dirty page is changed - no need to budget at all, because
 *       the page budget has been acquired by earlier, when the page has been
 *       marked dirty.
 *
 * UBIFS budgeting sub-system may force write-back if it thinks there is no
 * space to reserve. This imposes some locking restrictions and makes it
 * impossible to take into account the above cases, and makes it impossible to
 * optimize budgeting.
 *
 * The solution for this is that the fast path of 'ubifs_write_begin()' assumes
 * there is a plenty of flash space and the budget will be acquired quickly,
 * without forcing write-back. The slow path does not make this assumption.
 */
static int ubifs_write_begin(struct file *file, struct address_space *mapping,
			     loff_t pos, unsigned len,
			     struct page **pagep, void **fsdata)
{
	struct inode *inode = mapping->host;
	struct ubifs_info *c = inode->i_sb->s_fs_info;
	struct ubifs_inode *ui = ubifs_inode(inode);
	pgoff_t index = pos >> PAGE_SHIFT;
	int err, appending = !!(pos + len > inode->i_size);
	int skipped_read = 0;
	struct page *page;

	ubifs_assert(c, ubifs_inode(inode)->ui_size == inode->i_size);
	ubifs_assert(c, !c->ro_media && !c->ro_mount);

	if (unlikely(c->ro_error))
		return -EROFS;

	/* Try out the fast-path part first */
	page = grab_cache_page_write_begin(mapping, index);
	if (unlikely(!page))
		return -ENOMEM;

	if (!PageUptodate(page)) {
		/* The page is not loaded from the flash */
		if (!(pos & ~PAGE_MASK) && len == PAGE_SIZE) {
			/*
			 * We change whole page so no need to load it. But we
			 * do not know whether this page exists on the media or
			 * not, so we assume the latter because it requires
			 * larger budget. The assumption is that it is better
			 * to budget a bit more than to read the page from the
			 * media. Thus, we are setting the @PG_checked flag
			 * here.
			 */
			SetPageChecked(page);
			skipped_read = 1;
		} else {
			err = do_readpage(page);
			if (err) {
				unlock_page(page);
				put_page(page);
				return err;
			}
		}

		SetPageUptodate(page);
		ClearPageError(page);
	}

	err = allocate_budget(c, page, ui, appending);
	if (unlikely(err)) {
		ubifs_assert(c, err == -ENOSPC);
		/*
		 * If we skipped reading the page because we were going to
		 * write all of it, then it is not up to date.
		 */
		if (skipped_read) {
			ClearPageChecked(page);
			ClearPageUptodate(page);
		}
		/*
		 * Budgeting failed which means it would have to force
		 * write-back but didn't, because we set the @fast flag in the
		 * request. Write-back cannot be done now, while we have the
		 * page locked, because it would deadlock. Unlock and free
		 * everything and fall-back to slow-path.
		 */
		if (appending) {
			ubifs_assert(c, mutex_is_locked(&ui->ui_mutex));
			mutex_unlock(&ui->ui_mutex);
		}
		unlock_page(page);
		put_page(page);

		return write_begin_slow(mapping, pos, len, pagep);
	}

	/*
	 * Whee, we acquired budgeting quickly - without involving
	 * garbage-collection, committing or forcing write-back. We return
	 * with @ui->ui_mutex locked if we are appending pages, and unlocked
	 * otherwise. This is an optimization (slightly hacky though).
	 */
	*pagep = page;
	return 0;

}

/**
 * cancel_budget - cancel budget.
 * @c: UBIFS file-system description object
 * @page: page to cancel budget for
 * @ui: UBIFS inode object the page belongs to
 * @appending: non-zero if the page is appended
 *
 * This is a helper function for a page write operation. It unlocks the
 * @ui->ui_mutex in case of appending.
 */
static void cancel_budget(struct ubifs_info *c, struct page *page,
			  struct ubifs_inode *ui, int appending)
{
	if (appending) {
		if (!ui->dirty)
			ubifs_release_dirty_inode_budget(c, ui);
		mutex_unlock(&ui->ui_mutex);
	}
	if (!PagePrivate(page)) {
		if (PageChecked(page))
			release_new_page_budget(c);
		else
			release_existing_page_budget(c);
	}
}

static int ubifs_write_end(struct file *file, struct address_space *mapping,
			   loff_t pos, unsigned len, unsigned copied,
			   struct page *page, void *fsdata)
{
	struct inode *inode = mapping->host;
	struct ubifs_inode *ui = ubifs_inode(inode);
	struct ubifs_info *c = inode->i_sb->s_fs_info;
	loff_t end_pos = pos + len;
	int appending = !!(end_pos > inode->i_size);

	dbg_gen("ino %lu, pos %llu, pg %lu, len %u, copied %d, i_size %lld",
		inode->i_ino, pos, page->index, len, copied, inode->i_size);

	if (unlikely(copied < len && len == PAGE_SIZE)) {
		/*
		 * VFS copied less data to the page that it intended and
		 * declared in its '->write_begin()' call via the @len
		 * argument. If the page was not up-to-date, and @len was
		 * @PAGE_SIZE, the 'ubifs_write_begin()' function did
		 * not load it from the media (for optimization reasons). This
		 * means that part of the page contains garbage. So read the
		 * page now.
		 */
		dbg_gen("copied %d instead of %d, read page and repeat",
			copied, len);
		cancel_budget(c, page, ui, appending);
		ClearPageChecked(page);

		/*
		 * Return 0 to force VFS to repeat the whole operation, or the
		 * error code if 'do_readpage()' fails.
		 */
		copied = do_readpage(page);
		goto out;
	}

	if (!PagePrivate(page)) {
		attach_page_private(page, (void *)1);
		atomic_long_inc(&c->dirty_pg_cnt);
		__set_page_dirty_nobuffers(page);
	}

	if (appending) {
		i_size_write(inode, end_pos);
		ui->ui_size = end_pos;
		/*
		 * Note, we do not set @I_DIRTY_PAGES (which means that the
		 * inode has dirty pages), this has been done in
		 * '__set_page_dirty_nobuffers()'.
		 */
		__mark_inode_dirty(inode, I_DIRTY_DATASYNC);
		ubifs_assert(c, mutex_is_locked(&ui->ui_mutex));
		mutex_unlock(&ui->ui_mutex);
	}

out:
	unlock_page(page);
	put_page(page);
	return copied;
}

/**
 * populate_page - copy data nodes into a page for bulk-read.
 * @c: UBIFS file-system description object
 * @page: page
 * @bu: bulk-read information
 * @n: next zbranch slot
 *
 * This function returns %0 on success and a negative error code on failure.
 */
static int populate_page(struct ubifs_info *c, struct page *page,
			 struct bu_info *bu, int *n)
{
	int i = 0, nn = *n, offs = bu->zbranch[0].offs, hole = 0, read = 0;
	struct inode *inode = page->mapping->host;
	loff_t i_size = i_size_read(inode);
	unsigned int page_block;
	void *addr, *zaddr;
	pgoff_t end_index;

	dbg_gen("ino %lu, pg %lu, i_size %lld, flags %#lx",
		inode->i_ino, page->index, i_size, page->flags);

	addr = zaddr = kmap(page);

	end_index = (i_size - 1) >> PAGE_SHIFT;
	if (!i_size || page->index > end_index) {
		hole = 1;
		memset(addr, 0, PAGE_SIZE);
		goto out_hole;
	}

	page_block = page->index << UBIFS_BLOCKS_PER_PAGE_SHIFT;
	while (1) {
		int err, len, out_len, dlen;

		if (nn >= bu->cnt) {
			hole = 1;
			memset(addr, 0, UBIFS_BLOCK_SIZE);
		} else if (key_block(c, &bu->zbranch[nn].key) == page_block) {
			struct ubifs_data_node *dn;

			dn = bu->buf + (bu->zbranch[nn].offs - offs);

			ubifs_assert(c, le64_to_cpu(dn->ch.sqnum) >
				     ubifs_inode(inode)->creat_sqnum);

			len = le32_to_cpu(dn->size);
			if (len <= 0 || len > UBIFS_BLOCK_SIZE)
				goto out_err;

			dlen = le32_to_cpu(dn->ch.len) - UBIFS_DATA_NODE_SZ;
			out_len = UBIFS_BLOCK_SIZE;

			if (IS_ENCRYPTED(inode)) {
				err = ubifs_decrypt(inode, dn, &dlen, page_block);
				if (err)
					goto out_err;
			}

			err = ubifs_decompress(c, &dn->data, dlen, addr, &out_len,
					       le16_to_cpu(dn->compr_type));
			if (err || len != out_len)
				goto out_err;

			if (len < UBIFS_BLOCK_SIZE)
				memset(addr + len, 0, UBIFS_BLOCK_SIZE - len);

			nn += 1;
			read = (i << UBIFS_BLOCK_SHIFT) + len;
		} else if (key_block(c, &bu->zbranch[nn].key) < page_block) {
			nn += 1;
			continue;
		} else {
			hole = 1;
			memset(addr, 0, UBIFS_BLOCK_SIZE);
		}
		if (++i >= UBIFS_BLOCKS_PER_PAGE)
			break;
		addr += UBIFS_BLOCK_SIZE;
		page_block += 1;
	}

	if (end_index == page->index) {
		int len = i_size & (PAGE_SIZE - 1);

		if (len && len < read)
			memset(zaddr + len, 0, read - len);
	}

out_hole:
	if (hole) {
		SetPageChecked(page);
		dbg_gen("hole");
	}

	SetPageUptodate(page);
	ClearPageError(page);
	flush_dcache_page(page);
	kunmap(page);
	*n = nn;
	return 0;

out_err:
	ClearPageUptodate(page);
	SetPageError(page);
	flush_dcache_page(page);
	kunmap(page);
	ubifs_err(c, "bad data node (block %u, inode %lu)",
		  page_block, inode->i_ino);
	return -EINVAL;
}

/**
 * ubifs_do_bulk_read - do bulk-read.
 * @c: UBIFS file-system description object
 * @bu: bulk-read information
 * @page1: first page to read
 *
 * This function returns %1 if the bulk-read is done, otherwise %0 is returned.
 */
static int ubifs_do_bulk_read(struct ubifs_info *c, struct bu_info *bu,
			      struct page *page1)
{
	pgoff_t offset = page1->index, end_index;
	struct address_space *mapping = page1->mapping;
	struct inode *inode = mapping->host;
	struct ubifs_inode *ui = ubifs_inode(inode);
	int err, page_idx, page_cnt, ret = 0, n = 0;
	int allocate = bu->buf ? 0 : 1;
	loff_t isize;
	gfp_t ra_gfp_mask = readahead_gfp_mask(mapping) & ~__GFP_FS;

	err = ubifs_tnc_get_bu_keys(c, bu);
	if (err)
		goto out_warn;

	if (bu->eof) {
		/* Turn off bulk-read at the end of the file */
		ui->read_in_a_row = 1;
		ui->bulk_read = 0;
	}

	page_cnt = bu->blk_cnt >> UBIFS_BLOCKS_PER_PAGE_SHIFT;
	if (!page_cnt) {
		/*
		 * This happens when there are multiple blocks per page and the
		 * blocks for the first page we are looking for, are not
		 * together. If all the pages were like this, bulk-read would
		 * reduce performance, so we turn it off for a while.
		 */
		goto out_bu_off;
	}

	if (bu->cnt) {
		if (allocate) {
			/*
			 * Allocate bulk-read buffer depending on how many data
			 * nodes we are going to read.
			 */
			bu->buf_len = bu->zbranch[bu->cnt - 1].offs +
				      bu->zbranch[bu->cnt - 1].len -
				      bu->zbranch[0].offs;
			ubifs_assert(c, bu->buf_len > 0);
			ubifs_assert(c, bu->buf_len <= c->leb_size);
			bu->buf = kmalloc(bu->buf_len, GFP_NOFS | __GFP_NOWARN);
			if (!bu->buf)
				goto out_bu_off;
		}

		err = ubifs_tnc_bulk_read(c, bu);
		if (err)
			goto out_warn;
	}

	err = populate_page(c, page1, bu, &n);
	if (err)
		goto out_warn;

	unlock_page(page1);
	ret = 1;

	isize = i_size_read(inode);
	if (isize == 0)
		goto out_free;
	end_index = ((isize - 1) >> PAGE_SHIFT);

	for (page_idx = 1; page_idx < page_cnt; page_idx++) {
		pgoff_t page_offset = offset + page_idx;
		struct page *page;

		if (page_offset > end_index)
			break;
		page = pagecache_get_page(mapping, page_offset,
				 FGP_LOCK|FGP_ACCESSED|FGP_CREAT|FGP_NOWAIT,
				 ra_gfp_mask);
		if (!page)
			break;
		if (!PageUptodate(page))
			err = populate_page(c, page, bu, &n);
		unlock_page(page);
		put_page(page);
		if (err)
			break;
	}

	ui->last_page_read = offset + page_idx - 1;

out_free:
	if (allocate)
		kfree(bu->buf);
	return ret;

out_warn:
	ubifs_warn(c, "ignoring error %d and skipping bulk-read", err);
	goto out_free;

out_bu_off:
	ui->read_in_a_row = ui->bulk_read = 0;
	goto out_free;
}

/**
 * ubifs_bulk_read - determine whether to bulk-read and, if so, do it.
 * @page: page from which to start bulk-read.
 *
 * Some flash media are capable of reading sequentially at faster rates. UBIFS
 * bulk-read facility is designed to take advantage of that, by reading in one
 * go consecutive data nodes that are also located consecutively in the same
 * LEB. This function returns %1 if a bulk-read is done and %0 otherwise.
 */
static int ubifs_bulk_read(struct page *page)
{
	struct inode *inode = page->mapping->host;
	struct ubifs_info *c = inode->i_sb->s_fs_info;
	struct ubifs_inode *ui = ubifs_inode(inode);
	pgoff_t index = page->index, last_page_read = ui->last_page_read;
	struct bu_info *bu;
	int err = 0, allocated = 0;

	ui->last_page_read = index;
	if (!c->bulk_read)
		return 0;

	/*
	 * Bulk-read is protected by @ui->ui_mutex, but it is an optimization,
	 * so don't bother if we cannot lock the mutex.
	 */
	if (!mutex_trylock(&ui->ui_mutex))
		return 0;

	if (index != last_page_read + 1) {
		/* Turn off bulk-read if we stop reading sequentially */
		ui->read_in_a_row = 1;
		if (ui->bulk_read)
			ui->bulk_read = 0;
		goto out_unlock;
	}

	if (!ui->bulk_read) {
		ui->read_in_a_row += 1;
		if (ui->read_in_a_row < 3)
			goto out_unlock;
		/* Three reads in a row, so switch on bulk-read */
		ui->bulk_read = 1;
	}

	/*
	 * If possible, try to use pre-allocated bulk-read information, which
	 * is protected by @c->bu_mutex.
	 */
	if (mutex_trylock(&c->bu_mutex))
		bu = &c->bu;
	else {
		bu = kmalloc(sizeof(struct bu_info), GFP_NOFS | __GFP_NOWARN);
		if (!bu)
			goto out_unlock;

		bu->buf = NULL;
		allocated = 1;
	}

	bu->buf_len = c->max_bu_buf_len;
	data_key_init(c, &bu->key, inode->i_ino,
		      page->index << UBIFS_BLOCKS_PER_PAGE_SHIFT);
	err = ubifs_do_bulk_read(c, bu, page);

	if (!allocated)
		mutex_unlock(&c->bu_mutex);
	else
		kfree(bu);

out_unlock:
	mutex_unlock(&ui->ui_mutex);
	return err;
}

static int ubifs_read_folio(struct file *file, struct folio *folio)
{
	struct page *page = &folio->page;

	if (ubifs_bulk_read(page))
		return 0;
	do_readpage(page);
	folio_unlock(folio);
	return 0;
}

static int do_writepage(struct page *page, int len)
{
	int err = 0, i, blen;
	unsigned int block;
	void *addr;
	union ubifs_key key;
	struct inode *inode = page->mapping->host;
	struct ubifs_info *c = inode->i_sb->s_fs_info;

#ifdef UBIFS_DEBUG
	struct ubifs_inode *ui = ubifs_inode(inode);
	spin_lock(&ui->ui_lock);
	ubifs_assert(c, page->index <= ui->synced_i_size >> PAGE_SHIFT);
	spin_unlock(&ui->ui_lock);
#endif

	/* Update radix tree tags */
	set_page_writeback(page);

	addr = kmap(page);
	block = page->index << UBIFS_BLOCKS_PER_PAGE_SHIFT;
	i = 0;
	while (len) {
		blen = min_t(int, len, UBIFS_BLOCK_SIZE);
		data_key_init(c, &key, inode->i_ino, block);
		err = ubifs_jnl_write_data(c, inode, &key, addr, blen);
		if (err)
			break;
		if (++i >= UBIFS_BLOCKS_PER_PAGE)
			break;
		block += 1;
		addr += blen;
		len -= blen;
	}
	if (err) {
		SetPageError(page);
		ubifs_err(c, "cannot write page %lu of inode %lu, error %d",
			  page->index, inode->i_ino, err);
		ubifs_ro_mode(c, err);
	}

	ubifs_assert(c, PagePrivate(page));
	if (PageChecked(page))
		release_new_page_budget(c);
	else
		release_existing_page_budget(c);

	atomic_long_dec(&c->dirty_pg_cnt);
	detach_page_private(page);
	ClearPageChecked(page);

	kunmap(page);
	unlock_page(page);
	end_page_writeback(page);
	return err;
}

/*
 * When writing-back dirty inodes, VFS first writes-back pages belonging to the
 * inode, then the inode itself. For UBIFS this may cause a problem. Consider a
 * situation when a we have an inode with size 0, then a megabyte of data is
 * appended to the inode, then write-back starts and flushes some amount of the
 * dirty pages, the journal becomes full, commit happens and finishes, and then
 * an unclean reboot happens. When the file system is mounted next time, the
 * inode size would still be 0, but there would be many pages which are beyond
 * the inode size, they would be indexed and consume flash space. Because the
 * journal has been committed, the replay would not be able to detect this
 * situation and correct the inode size. This means UBIFS would have to scan
 * whole index and correct all inode sizes, which is long an unacceptable.
 *
 * To prevent situations like this, UBIFS writes pages back only if they are
 * within the last synchronized inode size, i.e. the size which has been
 * written to the flash media last time. Otherwise, UBIFS forces inode
 * write-back, thus making sure the on-flash inode contains current inode size,
 * and then keeps writing pages back.
 *
 * Some locking issues explanation. 'ubifs_writepage()' first is called with
 * the page locked, and it locks @ui_mutex. However, write-back does take inode
 * @i_mutex, which means other VFS operations may be run on this inode at the
 * same time. And the problematic one is truncation to smaller size, from where
 * we have to call 'truncate_setsize()', which first changes @inode->i_size,
 * then drops the truncated pages. And while dropping the pages, it takes the
 * page lock. This means that 'do_truncation()' cannot call 'truncate_setsize()'
 * with @ui_mutex locked, because it would deadlock with 'ubifs_writepage()'.
 * This means that @inode->i_size is changed while @ui_mutex is unlocked.
 *
 * XXX(truncate): with the new truncate sequence this is not true anymore,
 * and the calls to truncate_setsize can be move around freely.  They should
 * be moved to the very end of the truncate sequence.
 *
 * But in 'ubifs_writepage()' we have to guarantee that we do not write beyond
 * inode size. How do we do this if @inode->i_size may became smaller while we
 * are in the middle of 'ubifs_writepage()'? The UBIFS solution is the
 * @ui->ui_isize "shadow" field which UBIFS uses instead of @inode->i_size
 * internally and updates it under @ui_mutex.
 *
 * Q: why we do not worry that if we race with truncation, we may end up with a
 * situation when the inode is truncated while we are in the middle of
 * 'do_writepage()', so we do write beyond inode size?
 * A: If we are in the middle of 'do_writepage()', truncation would be locked
 * on the page lock and it would not write the truncated inode node to the
 * journal before we have finished.
 */
static int ubifs_writepage(struct page *page, struct writeback_control *wbc)
{
	struct inode *inode = page->mapping->host;
	struct ubifs_info *c = inode->i_sb->s_fs_info;
	struct ubifs_inode *ui = ubifs_inode(inode);
	loff_t i_size =  i_size_read(inode), synced_i_size;
	pgoff_t end_index = i_size >> PAGE_SHIFT;
	int err, len = i_size & (PAGE_SIZE - 1);
	void *kaddr;

	dbg_gen("ino %lu, pg %lu, pg flags %#lx",
		inode->i_ino, page->index, page->flags);
	ubifs_assert(c, PagePrivate(page));

	/* Is the page fully outside @i_size? (truncate in progress) */
	if (page->index > end_index || (page->index == end_index && !len)) {
		err = 0;
		goto out_unlock;
	}

	spin_lock(&ui->ui_lock);
	synced_i_size = ui->synced_i_size;
	spin_unlock(&ui->ui_lock);

	/* Is the page fully inside @i_size? */
	if (page->index < end_index) {
		if (page->index >= synced_i_size >> PAGE_SHIFT) {
			err = inode->i_sb->s_op->write_inode(inode, NULL);
			if (err)
				goto out_unlock;
			/*
			 * The inode has been written, but the write-buffer has
			 * not been synchronized, so in case of an unclean
			 * reboot we may end up with some pages beyond inode
			 * size, but they would be in the journal (because
			 * commit flushes write buffers) and recovery would deal
			 * with this.
			 */
		}
		return do_writepage(page, PAGE_SIZE);
	}

	/*
	 * The page straddles @i_size. It must be zeroed out on each and every
	 * writepage invocation because it may be mmapped. "A file is mapped
	 * in multiples of the page size. For a file that is not a multiple of
	 * the page size, the remaining memory is zeroed when mapped, and
	 * writes to that region are not written out to the file."
	 */
	kaddr = kmap_atomic(page);
	memset(kaddr + len, 0, PAGE_SIZE - len);
	flush_dcache_page(page);
	kunmap_atomic(kaddr);

	if (i_size > synced_i_size) {
		err = inode->i_sb->s_op->write_inode(inode, NULL);
		if (err)
			goto out_unlock;
	}

	return do_writepage(page, len);

out_unlock:
	unlock_page(page);
	return err;
}

/**
 * do_attr_changes - change inode attributes.
 * @inode: inode to change attributes for
 * @attr: describes attributes to change
 */
static void do_attr_changes(struct inode *inode, const struct iattr *attr)
{
	if (attr->ia_valid & ATTR_UID)
		inode->i_uid = attr->ia_uid;
	if (attr->ia_valid & ATTR_GID)
		inode->i_gid = attr->ia_gid;
	if (attr->ia_valid & ATTR_ATIME)
		inode->i_atime = attr->ia_atime;
	if (attr->ia_valid & ATTR_MTIME)
		inode->i_mtime = attr->ia_mtime;
	if (attr->ia_valid & ATTR_CTIME)
		inode->i_ctime = attr->ia_ctime;
	if (attr->ia_valid & ATTR_MODE) {
		umode_t mode = attr->ia_mode;

		if (!in_group_p(inode->i_gid) && !capable(CAP_FSETID))
			mode &= ~S_ISGID;
		inode->i_mode = mode;
	}
}

/**
 * do_truncation - truncate an inode.
 * @c: UBIFS file-system description object
 * @inode: inode to truncate
 * @attr: inode attribute changes description
 *
 * This function implements VFS '->setattr()' call when the inode is truncated
 * to a smaller size. Returns zero in case of success and a negative error code
 * in case of failure.
 */
static int do_truncation(struct ubifs_info *c, struct inode *inode,
			 const struct iattr *attr)
{
	int err;
	struct ubifs_budget_req req;
	loff_t old_size = inode->i_size, new_size = attr->ia_size;
	int offset = new_size & (UBIFS_BLOCK_SIZE - 1), budgeted = 1;
	struct ubifs_inode *ui = ubifs_inode(inode);

	dbg_gen("ino %lu, size %lld -> %lld", inode->i_ino, old_size, new_size);
	memset(&req, 0, sizeof(struct ubifs_budget_req));

	/*
	 * If this is truncation to a smaller size, and we do not truncate on a
	 * block boundary, budget for changing one data block, because the last
	 * block will be re-written.
	 */
	if (new_size & (UBIFS_BLOCK_SIZE - 1))
		req.dirtied_page = 1;

	req.dirtied_ino = 1;
	/* A funny way to budget for truncation node */
	req.dirtied_ino_d = UBIFS_TRUN_NODE_SZ;
	err = ubifs_budget_space(c, &req);
	if (err) {
		/*
		 * Treat truncations to zero as deletion and always allow them,
		 * just like we do for '->unlink()'.
		 */
		if (new_size || err != -ENOSPC)
			return err;
		budgeted = 0;
	}

	truncate_setsize(inode, new_size);

	if (offset) {
		pgoff_t index = new_size >> PAGE_SHIFT;
		struct page *page;

		page = find_lock_page(inode->i_mapping, index);
		if (page) {
			if (PageDirty(page)) {
				/*
				 * 'ubifs_jnl_truncate()' will try to truncate
				 * the last data node, but it contains
				 * out-of-date data because the page is dirty.
				 * Write the page now, so that
				 * 'ubifs_jnl_truncate()' will see an already
				 * truncated (and up to date) data node.
				 */
				ubifs_assert(c, PagePrivate(page));

				clear_page_dirty_for_io(page);
				if (UBIFS_BLOCKS_PER_PAGE_SHIFT)
					offset = new_size &
						 (PAGE_SIZE - 1);
				err = do_writepage(page, offset);
				put_page(page);
				if (err)
					goto out_budg;
				/*
				 * We could now tell 'ubifs_jnl_truncate()' not
				 * to read the last block.
				 */
			} else {
				/*
				 * We could 'kmap()' the page and pass the data
				 * to 'ubifs_jnl_truncate()' to save it from
				 * having to read it.
				 */
				unlock_page(page);
				put_page(page);
			}
		}
	}

	mutex_lock(&ui->ui_mutex);
	ui->ui_size = inode->i_size;
	/* Truncation changes inode [mc]time */
	inode->i_mtime = inode->i_ctime = current_time(inode);
	/* Other attributes may be changed at the same time as well */
	do_attr_changes(inode, attr);
	err = ubifs_jnl_truncate(c, inode, old_size, new_size);
	mutex_unlock(&ui->ui_mutex);

out_budg:
	if (budgeted)
		ubifs_release_budget(c, &req);
	else {
		c->bi.nospace = c->bi.nospace_rp = 0;
		smp_wmb();
	}
	return err;
}

/**
 * do_setattr - change inode attributes.
 * @c: UBIFS file-system description object
 * @inode: inode to change attributes for
 * @attr: inode attribute changes description
 *
 * This function implements VFS '->setattr()' call for all cases except
 * truncations to smaller size. Returns zero in case of success and a negative
 * error code in case of failure.
 */
static int do_setattr(struct ubifs_info *c, struct inode *inode,
		      const struct iattr *attr)
{
	int err, release;
	loff_t new_size = attr->ia_size;
	struct ubifs_inode *ui = ubifs_inode(inode);
	struct ubifs_budget_req req = { .dirtied_ino = 1,
				.dirtied_ino_d = ALIGN(ui->data_len, 8) };

	err = ubifs_budget_space(c, &req);
	if (err)
		return err;

	if (attr->ia_valid & ATTR_SIZE) {
		dbg_gen("size %lld -> %lld", inode->i_size, new_size);
		truncate_setsize(inode, new_size);
	}

	mutex_lock(&ui->ui_mutex);
	if (attr->ia_valid & ATTR_SIZE) {
		/* Truncation changes inode [mc]time */
		inode->i_mtime = inode->i_ctime = current_time(inode);
		/* 'truncate_setsize()' changed @i_size, update @ui_size */
		ui->ui_size = inode->i_size;
	}

	do_attr_changes(inode, attr);

	release = ui->dirty;
	if (attr->ia_valid & ATTR_SIZE)
		/*
		 * Inode length changed, so we have to make sure
		 * @I_DIRTY_DATASYNC is set.
		 */
		 __mark_inode_dirty(inode, I_DIRTY_DATASYNC);
	else
		mark_inode_dirty_sync(inode);
	mutex_unlock(&ui->ui_mutex);

	if (release)
		ubifs_release_budget(c, &req);
	if (IS_SYNC(inode))
		err = inode->i_sb->s_op->write_inode(inode, NULL);
	return err;
}

int ubifs_setattr(struct user_namespace *mnt_userns, struct dentry *dentry,
		  struct iattr *attr)
{
	int err;
	struct inode *inode = d_inode(dentry);
	struct ubifs_info *c = inode->i_sb->s_fs_info;

	dbg_gen("ino %lu, mode %#x, ia_valid %#x",
		inode->i_ino, inode->i_mode, attr->ia_valid);
	err = setattr_prepare(&init_user_ns, dentry, attr);
	if (err)
		return err;

	err = dbg_check_synced_i_size(c, inode);
	if (err)
		return err;

	err = fscrypt_prepare_setattr(dentry, attr);
	if (err)
		return err;

	if ((attr->ia_valid & ATTR_SIZE) && attr->ia_size < inode->i_size)
		/* Truncation to a smaller size */
		err = do_truncation(c, inode, attr);
	else
		err = do_setattr(c, inode, attr);

	return err;
}

static void ubifs_invalidate_folio(struct folio *folio, size_t offset,
				 size_t length)
{
	struct inode *inode = folio->mapping->host;
	struct ubifs_info *c = inode->i_sb->s_fs_info;

	ubifs_assert(c, folio_test_private(folio));
	if (offset || length < folio_size(folio))
		/* Partial folio remains dirty */
		return;

	if (folio_test_checked(folio))
		release_new_page_budget(c);
	else
		release_existing_page_budget(c);

	atomic_long_dec(&c->dirty_pg_cnt);
<<<<<<< HEAD
	detach_page_private(page);
	ClearPageChecked(page);
=======
	folio_detach_private(folio);
	folio_clear_checked(folio);
>>>>>>> d60c95ef
}

int ubifs_fsync(struct file *file, loff_t start, loff_t end, int datasync)
{
	struct inode *inode = file->f_mapping->host;
	struct ubifs_info *c = inode->i_sb->s_fs_info;
	int err;

	dbg_gen("syncing inode %lu", inode->i_ino);

	if (c->ro_mount)
		/*
		 * For some really strange reasons VFS does not filter out
		 * 'fsync()' for R/O mounted file-systems as per 2.6.39.
		 */
		return 0;

	err = file_write_and_wait_range(file, start, end);
	if (err)
		return err;
	inode_lock(inode);

	/* Synchronize the inode unless this is a 'datasync()' call. */
	if (!datasync || (inode->i_state & I_DIRTY_DATASYNC)) {
		err = inode->i_sb->s_op->write_inode(inode, NULL);
		if (err)
			goto out;
	}

	/*
	 * Nodes related to this inode may still sit in a write-buffer. Flush
	 * them.
	 */
	err = ubifs_sync_wbufs_by_inode(c, inode);
out:
	inode_unlock(inode);
	return err;
}

/**
 * mctime_update_needed - check if mtime or ctime update is needed.
 * @inode: the inode to do the check for
 * @now: current time
 *
 * This helper function checks if the inode mtime/ctime should be updated or
 * not. If current values of the time-stamps are within the UBIFS inode time
 * granularity, they are not updated. This is an optimization.
 */
static inline int mctime_update_needed(const struct inode *inode,
				       const struct timespec64 *now)
{
	if (!timespec64_equal(&inode->i_mtime, now) ||
	    !timespec64_equal(&inode->i_ctime, now))
		return 1;
	return 0;
}

/**
 * ubifs_update_time - update time of inode.
 * @inode: inode to update
 *
 * This function updates time of the inode.
 */
int ubifs_update_time(struct inode *inode, struct timespec64 *time,
			     int flags)
{
	struct ubifs_inode *ui = ubifs_inode(inode);
	struct ubifs_info *c = inode->i_sb->s_fs_info;
	struct ubifs_budget_req req = { .dirtied_ino = 1,
			.dirtied_ino_d = ALIGN(ui->data_len, 8) };
	int err, release;

	if (!IS_ENABLED(CONFIG_UBIFS_ATIME_SUPPORT))
		return generic_update_time(inode, time, flags);

	err = ubifs_budget_space(c, &req);
	if (err)
		return err;

	mutex_lock(&ui->ui_mutex);
	if (flags & S_ATIME)
		inode->i_atime = *time;
	if (flags & S_CTIME)
		inode->i_ctime = *time;
	if (flags & S_MTIME)
		inode->i_mtime = *time;

	release = ui->dirty;
	__mark_inode_dirty(inode, I_DIRTY_SYNC);
	mutex_unlock(&ui->ui_mutex);
	if (release)
		ubifs_release_budget(c, &req);
	return 0;
}

/**
 * update_mctime - update mtime and ctime of an inode.
 * @inode: inode to update
 *
 * This function updates mtime and ctime of the inode if it is not equivalent to
 * current time. Returns zero in case of success and a negative error code in
 * case of failure.
 */
static int update_mctime(struct inode *inode)
{
	struct timespec64 now = current_time(inode);
	struct ubifs_inode *ui = ubifs_inode(inode);
	struct ubifs_info *c = inode->i_sb->s_fs_info;

	if (mctime_update_needed(inode, &now)) {
		int err, release;
		struct ubifs_budget_req req = { .dirtied_ino = 1,
				.dirtied_ino_d = ALIGN(ui->data_len, 8) };

		err = ubifs_budget_space(c, &req);
		if (err)
			return err;

		mutex_lock(&ui->ui_mutex);
		inode->i_mtime = inode->i_ctime = current_time(inode);
		release = ui->dirty;
		mark_inode_dirty_sync(inode);
		mutex_unlock(&ui->ui_mutex);
		if (release)
			ubifs_release_budget(c, &req);
	}

	return 0;
}

static ssize_t ubifs_write_iter(struct kiocb *iocb, struct iov_iter *from)
{
	int err = update_mctime(file_inode(iocb->ki_filp));
	if (err)
		return err;

	return generic_file_write_iter(iocb, from);
}

static bool ubifs_dirty_folio(struct address_space *mapping,
		struct folio *folio)
{
	bool ret;
	struct ubifs_info *c = mapping->host->i_sb->s_fs_info;

	ret = filemap_dirty_folio(mapping, folio);
	/*
	 * An attempt to dirty a page without budgeting for it - should not
	 * happen.
	 */
	ubifs_assert(c, ret == false);
	return ret;
}

static bool ubifs_release_folio(struct folio *folio, gfp_t unused_gfp_flags)
{
<<<<<<< HEAD
	int rc;

	rc = migrate_page_move_mapping(mapping, newpage, page, 0);
	if (rc != MIGRATEPAGE_SUCCESS)
		return rc;

	if (PagePrivate(page)) {
		detach_page_private(page);
		attach_page_private(newpage, (void *)1);
	}

	if (mode != MIGRATE_SYNC_NO_COPY)
		migrate_page_copy(newpage, page);
	else
		migrate_page_states(newpage, page);
	return MIGRATEPAGE_SUCCESS;
}
#endif

static int ubifs_releasepage(struct page *page, gfp_t unused_gfp_flags)
{
	struct inode *inode = page->mapping->host;
=======
	struct inode *inode = folio->mapping->host;
>>>>>>> d60c95ef
	struct ubifs_info *c = inode->i_sb->s_fs_info;

	/*
	 * An attempt to release a dirty page without budgeting for it - should
	 * not happen.
	 */
	if (folio_test_writeback(folio))
		return false;
	ubifs_assert(c, folio_test_private(folio));
	ubifs_assert(c, 0);
<<<<<<< HEAD
	detach_page_private(page);
	ClearPageChecked(page);
	return 1;
=======
	folio_detach_private(folio);
	folio_clear_checked(folio);
	return true;
>>>>>>> d60c95ef
}

/*
 * mmap()d file has taken write protection fault and is being made writable.
 * UBIFS must ensure page is budgeted for.
 */
static vm_fault_t ubifs_vm_page_mkwrite(struct vm_fault *vmf)
{
	struct page *page = vmf->page;
	struct inode *inode = file_inode(vmf->vma->vm_file);
	struct ubifs_info *c = inode->i_sb->s_fs_info;
	struct timespec64 now = current_time(inode);
	struct ubifs_budget_req req = { .new_page = 1 };
	int err, update_time;

	dbg_gen("ino %lu, pg %lu, i_size %lld",	inode->i_ino, page->index,
		i_size_read(inode));
	ubifs_assert(c, !c->ro_media && !c->ro_mount);

	if (unlikely(c->ro_error))
		return VM_FAULT_SIGBUS; /* -EROFS */

	/*
	 * We have not locked @page so far so we may budget for changing the
	 * page. Note, we cannot do this after we locked the page, because
	 * budgeting may cause write-back which would cause deadlock.
	 *
	 * At the moment we do not know whether the page is dirty or not, so we
	 * assume that it is not and budget for a new page. We could look at
	 * the @PG_private flag and figure this out, but we may race with write
	 * back and the page state may change by the time we lock it, so this
	 * would need additional care. We do not bother with this at the
	 * moment, although it might be good idea to do. Instead, we allocate
	 * budget for a new page and amend it later on if the page was in fact
	 * dirty.
	 *
	 * The budgeting-related logic of this function is similar to what we
	 * do in 'ubifs_write_begin()' and 'ubifs_write_end()'. Glance there
	 * for more comments.
	 */
	update_time = mctime_update_needed(inode, &now);
	if (update_time)
		/*
		 * We have to change inode time stamp which requires extra
		 * budgeting.
		 */
		req.dirtied_ino = 1;

	err = ubifs_budget_space(c, &req);
	if (unlikely(err)) {
		if (err == -ENOSPC)
			ubifs_warn(c, "out of space for mmapped file (inode number %lu)",
				   inode->i_ino);
		return VM_FAULT_SIGBUS;
	}

	lock_page(page);
	if (unlikely(page->mapping != inode->i_mapping ||
		     page_offset(page) > i_size_read(inode))) {
		/* Page got truncated out from underneath us */
		goto sigbus;
	}

	if (PagePrivate(page))
		release_new_page_budget(c);
	else {
		if (!PageChecked(page))
			ubifs_convert_page_budget(c);
		attach_page_private(page, (void *)1);
		atomic_long_inc(&c->dirty_pg_cnt);
		__set_page_dirty_nobuffers(page);
	}

	if (update_time) {
		int release;
		struct ubifs_inode *ui = ubifs_inode(inode);

		mutex_lock(&ui->ui_mutex);
		inode->i_mtime = inode->i_ctime = current_time(inode);
		release = ui->dirty;
		mark_inode_dirty_sync(inode);
		mutex_unlock(&ui->ui_mutex);
		if (release)
			ubifs_release_dirty_inode_budget(c, ui);
	}

	wait_for_stable_page(page);
	return VM_FAULT_LOCKED;

sigbus:
	unlock_page(page);
	ubifs_release_budget(c, &req);
	return VM_FAULT_SIGBUS;
}

static const struct vm_operations_struct ubifs_file_vm_ops = {
	.fault        = filemap_fault,
	.map_pages = filemap_map_pages,
	.page_mkwrite = ubifs_vm_page_mkwrite,
};

static int ubifs_file_mmap(struct file *file, struct vm_area_struct *vma)
{
	int err;

	err = generic_file_mmap(file, vma);
	if (err)
		return err;
	vma->vm_ops = &ubifs_file_vm_ops;

	if (IS_ENABLED(CONFIG_UBIFS_ATIME_SUPPORT))
		file_accessed(file);

	return 0;
}

static const char *ubifs_get_link(struct dentry *dentry,
					    struct inode *inode,
					    struct delayed_call *done)
{
	struct ubifs_inode *ui = ubifs_inode(inode);

	if (!IS_ENCRYPTED(inode))
		return ui->data;

	if (!dentry)
		return ERR_PTR(-ECHILD);

	return fscrypt_get_symlink(inode, ui->data, ui->data_len, done);
}

static int ubifs_symlink_getattr(struct user_namespace *mnt_userns,
				 const struct path *path, struct kstat *stat,
				 u32 request_mask, unsigned int query_flags)
{
	ubifs_getattr(mnt_userns, path, stat, request_mask, query_flags);

	if (IS_ENCRYPTED(d_inode(path->dentry)))
		return fscrypt_symlink_getattr(path, stat);
	return 0;
}

const struct address_space_operations ubifs_file_address_operations = {
	.read_folio     = ubifs_read_folio,
	.writepage      = ubifs_writepage,
	.write_begin    = ubifs_write_begin,
	.write_end      = ubifs_write_end,
	.invalidate_folio = ubifs_invalidate_folio,
	.dirty_folio	= ubifs_dirty_folio,
	.migrate_folio	= filemap_migrate_folio,
	.release_folio	= ubifs_release_folio,
};

const struct inode_operations ubifs_file_inode_operations = {
	.setattr     = ubifs_setattr,
	.getattr     = ubifs_getattr,
	.listxattr   = ubifs_listxattr,
	.update_time = ubifs_update_time,
	.fileattr_get = ubifs_fileattr_get,
	.fileattr_set = ubifs_fileattr_set,
};

const struct inode_operations ubifs_symlink_inode_operations = {
	.get_link    = ubifs_get_link,
	.setattr     = ubifs_setattr,
	.getattr     = ubifs_symlink_getattr,
	.listxattr   = ubifs_listxattr,
	.update_time = ubifs_update_time,
};

const struct file_operations ubifs_file_operations = {
	.llseek         = generic_file_llseek,
	.read_iter      = generic_file_read_iter,
	.write_iter     = ubifs_write_iter,
	.mmap           = ubifs_file_mmap,
	.fsync          = ubifs_fsync,
	.unlocked_ioctl = ubifs_ioctl,
	.splice_read	= generic_file_splice_read,
	.splice_write	= iter_file_splice_write,
	.open		= fscrypt_file_open,
#ifdef CONFIG_COMPAT
	.compat_ioctl   = ubifs_compat_ioctl,
#endif
};<|MERGE_RESOLUTION|>--- conflicted
+++ resolved
@@ -1305,13 +1305,8 @@
 		release_existing_page_budget(c);
 
 	atomic_long_dec(&c->dirty_pg_cnt);
-<<<<<<< HEAD
-	detach_page_private(page);
-	ClearPageChecked(page);
-=======
 	folio_detach_private(folio);
 	folio_clear_checked(folio);
->>>>>>> d60c95ef
 }
 
 int ubifs_fsync(struct file *file, loff_t start, loff_t end, int datasync)
@@ -1468,32 +1463,7 @@
 
 static bool ubifs_release_folio(struct folio *folio, gfp_t unused_gfp_flags)
 {
-<<<<<<< HEAD
-	int rc;
-
-	rc = migrate_page_move_mapping(mapping, newpage, page, 0);
-	if (rc != MIGRATEPAGE_SUCCESS)
-		return rc;
-
-	if (PagePrivate(page)) {
-		detach_page_private(page);
-		attach_page_private(newpage, (void *)1);
-	}
-
-	if (mode != MIGRATE_SYNC_NO_COPY)
-		migrate_page_copy(newpage, page);
-	else
-		migrate_page_states(newpage, page);
-	return MIGRATEPAGE_SUCCESS;
-}
-#endif
-
-static int ubifs_releasepage(struct page *page, gfp_t unused_gfp_flags)
-{
-	struct inode *inode = page->mapping->host;
-=======
 	struct inode *inode = folio->mapping->host;
->>>>>>> d60c95ef
 	struct ubifs_info *c = inode->i_sb->s_fs_info;
 
 	/*
@@ -1504,15 +1474,9 @@
 		return false;
 	ubifs_assert(c, folio_test_private(folio));
 	ubifs_assert(c, 0);
-<<<<<<< HEAD
-	detach_page_private(page);
-	ClearPageChecked(page);
-	return 1;
-=======
 	folio_detach_private(folio);
 	folio_clear_checked(folio);
 	return true;
->>>>>>> d60c95ef
 }
 
 /*
