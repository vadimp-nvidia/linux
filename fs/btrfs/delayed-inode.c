// SPDX-License-Identifier: GPL-2.0
/*
 * Copyright (C) 2011 Fujitsu.  All rights reserved.
 * Written by Miao Xie <miaox@cn.fujitsu.com>
 */

#include <linux/slab.h>
#include <linux/iversion.h>
#include "misc.h"
#include "delayed-inode.h"
#include "disk-io.h"
#include "transaction.h"
#include "ctree.h"
#include "qgroup.h"
#include "locking.h"

#define BTRFS_DELAYED_WRITEBACK		512
#define BTRFS_DELAYED_BACKGROUND	128
#define BTRFS_DELAYED_BATCH		16

static struct kmem_cache *delayed_node_cache;

int __init btrfs_delayed_inode_init(void)
{
	delayed_node_cache = kmem_cache_create("btrfs_delayed_node",
					sizeof(struct btrfs_delayed_node),
					0,
					SLAB_MEM_SPREAD,
					NULL);
	if (!delayed_node_cache)
		return -ENOMEM;
	return 0;
}

void __cold btrfs_delayed_inode_exit(void)
{
	kmem_cache_destroy(delayed_node_cache);
}

static inline void btrfs_init_delayed_node(
				struct btrfs_delayed_node *delayed_node,
				struct btrfs_root *root, u64 inode_id)
{
	delayed_node->root = root;
	delayed_node->inode_id = inode_id;
	refcount_set(&delayed_node->refs, 0);
	delayed_node->ins_root = RB_ROOT_CACHED;
	delayed_node->del_root = RB_ROOT_CACHED;
	mutex_init(&delayed_node->mutex);
	INIT_LIST_HEAD(&delayed_node->n_list);
	INIT_LIST_HEAD(&delayed_node->p_list);
}

static inline int btrfs_is_continuous_delayed_item(
					struct btrfs_delayed_item *item1,
					struct btrfs_delayed_item *item2)
{
	if (item1->key.type == BTRFS_DIR_INDEX_KEY &&
	    item1->key.objectid == item2->key.objectid &&
	    item1->key.type == item2->key.type &&
	    item1->key.offset + 1 == item2->key.offset)
		return 1;
	return 0;
}

static struct btrfs_delayed_node *btrfs_get_delayed_node(
		struct btrfs_inode *btrfs_inode)
{
	struct btrfs_root *root = btrfs_inode->root;
	u64 ino = btrfs_ino(btrfs_inode);
	struct btrfs_delayed_node *node;

	node = READ_ONCE(btrfs_inode->delayed_node);
	if (node) {
		refcount_inc(&node->refs);
		return node;
	}

	spin_lock(&root->inode_lock);
	node = radix_tree_lookup(&root->delayed_nodes_tree, ino);

	if (node) {
		if (btrfs_inode->delayed_node) {
			refcount_inc(&node->refs);	/* can be accessed */
			BUG_ON(btrfs_inode->delayed_node != node);
			spin_unlock(&root->inode_lock);
			return node;
		}

		/*
		 * It's possible that we're racing into the middle of removing
		 * this node from the radix tree.  In this case, the refcount
		 * was zero and it should never go back to one.  Just return
		 * NULL like it was never in the radix at all; our release
		 * function is in the process of removing it.
		 *
		 * Some implementations of refcount_inc refuse to bump the
		 * refcount once it has hit zero.  If we don't do this dance
		 * here, refcount_inc() may decide to just WARN_ONCE() instead
		 * of actually bumping the refcount.
		 *
		 * If this node is properly in the radix, we want to bump the
		 * refcount twice, once for the inode and once for this get
		 * operation.
		 */
		if (refcount_inc_not_zero(&node->refs)) {
			refcount_inc(&node->refs);
			btrfs_inode->delayed_node = node;
		} else {
			node = NULL;
		}

		spin_unlock(&root->inode_lock);
		return node;
	}
	spin_unlock(&root->inode_lock);

	return NULL;
}

/* Will return either the node or PTR_ERR(-ENOMEM) */
static struct btrfs_delayed_node *btrfs_get_or_create_delayed_node(
		struct btrfs_inode *btrfs_inode)
{
	struct btrfs_delayed_node *node;
	struct btrfs_root *root = btrfs_inode->root;
	u64 ino = btrfs_ino(btrfs_inode);
	int ret;

again:
	node = btrfs_get_delayed_node(btrfs_inode);
	if (node)
		return node;

	node = kmem_cache_zalloc(delayed_node_cache, GFP_NOFS);
	if (!node)
		return ERR_PTR(-ENOMEM);
	btrfs_init_delayed_node(node, root, ino);

	/* cached in the btrfs inode and can be accessed */
	refcount_set(&node->refs, 2);

	ret = radix_tree_preload(GFP_NOFS);
	if (ret) {
		kmem_cache_free(delayed_node_cache, node);
		return ERR_PTR(ret);
	}

	spin_lock(&root->inode_lock);
	ret = radix_tree_insert(&root->delayed_nodes_tree, ino, node);
	if (ret == -EEXIST) {
		spin_unlock(&root->inode_lock);
		kmem_cache_free(delayed_node_cache, node);
		radix_tree_preload_end();
		goto again;
	}
	btrfs_inode->delayed_node = node;
	spin_unlock(&root->inode_lock);
	radix_tree_preload_end();

	return node;
}

/*
 * Call it when holding delayed_node->mutex
 *
 * If mod = 1, add this node into the prepared list.
 */
static void btrfs_queue_delayed_node(struct btrfs_delayed_root *root,
				     struct btrfs_delayed_node *node,
				     int mod)
{
	spin_lock(&root->lock);
	if (test_bit(BTRFS_DELAYED_NODE_IN_LIST, &node->flags)) {
		if (!list_empty(&node->p_list))
			list_move_tail(&node->p_list, &root->prepare_list);
		else if (mod)
			list_add_tail(&node->p_list, &root->prepare_list);
	} else {
		list_add_tail(&node->n_list, &root->node_list);
		list_add_tail(&node->p_list, &root->prepare_list);
		refcount_inc(&node->refs);	/* inserted into list */
		root->nodes++;
		set_bit(BTRFS_DELAYED_NODE_IN_LIST, &node->flags);
	}
	spin_unlock(&root->lock);
}

/* Call it when holding delayed_node->mutex */
static void btrfs_dequeue_delayed_node(struct btrfs_delayed_root *root,
				       struct btrfs_delayed_node *node)
{
	spin_lock(&root->lock);
	if (test_bit(BTRFS_DELAYED_NODE_IN_LIST, &node->flags)) {
		root->nodes--;
		refcount_dec(&node->refs);	/* not in the list */
		list_del_init(&node->n_list);
		if (!list_empty(&node->p_list))
			list_del_init(&node->p_list);
		clear_bit(BTRFS_DELAYED_NODE_IN_LIST, &node->flags);
	}
	spin_unlock(&root->lock);
}

static struct btrfs_delayed_node *btrfs_first_delayed_node(
			struct btrfs_delayed_root *delayed_root)
{
	struct list_head *p;
	struct btrfs_delayed_node *node = NULL;

	spin_lock(&delayed_root->lock);
	if (list_empty(&delayed_root->node_list))
		goto out;

	p = delayed_root->node_list.next;
	node = list_entry(p, struct btrfs_delayed_node, n_list);
	refcount_inc(&node->refs);
out:
	spin_unlock(&delayed_root->lock);

	return node;
}

static struct btrfs_delayed_node *btrfs_next_delayed_node(
						struct btrfs_delayed_node *node)
{
	struct btrfs_delayed_root *delayed_root;
	struct list_head *p;
	struct btrfs_delayed_node *next = NULL;

	delayed_root = node->root->fs_info->delayed_root;
	spin_lock(&delayed_root->lock);
	if (!test_bit(BTRFS_DELAYED_NODE_IN_LIST, &node->flags)) {
		/* not in the list */
		if (list_empty(&delayed_root->node_list))
			goto out;
		p = delayed_root->node_list.next;
	} else if (list_is_last(&node->n_list, &delayed_root->node_list))
		goto out;
	else
		p = node->n_list.next;

	next = list_entry(p, struct btrfs_delayed_node, n_list);
	refcount_inc(&next->refs);
out:
	spin_unlock(&delayed_root->lock);

	return next;
}

static void __btrfs_release_delayed_node(
				struct btrfs_delayed_node *delayed_node,
				int mod)
{
	struct btrfs_delayed_root *delayed_root;

	if (!delayed_node)
		return;

	delayed_root = delayed_node->root->fs_info->delayed_root;

	mutex_lock(&delayed_node->mutex);
	if (delayed_node->count)
		btrfs_queue_delayed_node(delayed_root, delayed_node, mod);
	else
		btrfs_dequeue_delayed_node(delayed_root, delayed_node);
	mutex_unlock(&delayed_node->mutex);

	if (refcount_dec_and_test(&delayed_node->refs)) {
		struct btrfs_root *root = delayed_node->root;

		spin_lock(&root->inode_lock);
		/*
		 * Once our refcount goes to zero, nobody is allowed to bump it
		 * back up.  We can delete it now.
		 */
		ASSERT(refcount_read(&delayed_node->refs) == 0);
		radix_tree_delete(&root->delayed_nodes_tree,
				  delayed_node->inode_id);
		spin_unlock(&root->inode_lock);
		kmem_cache_free(delayed_node_cache, delayed_node);
	}
}

static inline void btrfs_release_delayed_node(struct btrfs_delayed_node *node)
{
	__btrfs_release_delayed_node(node, 0);
}

static struct btrfs_delayed_node *btrfs_first_prepared_delayed_node(
					struct btrfs_delayed_root *delayed_root)
{
	struct list_head *p;
	struct btrfs_delayed_node *node = NULL;

	spin_lock(&delayed_root->lock);
	if (list_empty(&delayed_root->prepare_list))
		goto out;

	p = delayed_root->prepare_list.next;
	list_del_init(p);
	node = list_entry(p, struct btrfs_delayed_node, p_list);
	refcount_inc(&node->refs);
out:
	spin_unlock(&delayed_root->lock);

	return node;
}

static inline void btrfs_release_prepared_delayed_node(
					struct btrfs_delayed_node *node)
{
	__btrfs_release_delayed_node(node, 1);
}

static struct btrfs_delayed_item *btrfs_alloc_delayed_item(u32 data_len)
{
	struct btrfs_delayed_item *item;
	item = kmalloc(sizeof(*item) + data_len, GFP_NOFS);
	if (item) {
		item->data_len = data_len;
		item->ins_or_del = 0;
		item->bytes_reserved = 0;
		item->delayed_node = NULL;
		refcount_set(&item->refs, 1);
	}
	return item;
}

/*
 * __btrfs_lookup_delayed_item - look up the delayed item by key
 * @delayed_node: pointer to the delayed node
 * @key:	  the key to look up
 * @prev:	  used to store the prev item if the right item isn't found
 * @next:	  used to store the next item if the right item isn't found
 *
 * Note: if we don't find the right item, we will return the prev item and
 * the next item.
 */
static struct btrfs_delayed_item *__btrfs_lookup_delayed_item(
				struct rb_root *root,
				struct btrfs_key *key,
				struct btrfs_delayed_item **prev,
				struct btrfs_delayed_item **next)
{
	struct rb_node *node, *prev_node = NULL;
	struct btrfs_delayed_item *delayed_item = NULL;
	int ret = 0;

	node = root->rb_node;

	while (node) {
		delayed_item = rb_entry(node, struct btrfs_delayed_item,
					rb_node);
		prev_node = node;
		ret = btrfs_comp_cpu_keys(&delayed_item->key, key);
		if (ret < 0)
			node = node->rb_right;
		else if (ret > 0)
			node = node->rb_left;
		else
			return delayed_item;
	}

	if (prev) {
		if (!prev_node)
			*prev = NULL;
		else if (ret < 0)
			*prev = delayed_item;
		else if ((node = rb_prev(prev_node)) != NULL) {
			*prev = rb_entry(node, struct btrfs_delayed_item,
					 rb_node);
		} else
			*prev = NULL;
	}

	if (next) {
		if (!prev_node)
			*next = NULL;
		else if (ret > 0)
			*next = delayed_item;
		else if ((node = rb_next(prev_node)) != NULL) {
			*next = rb_entry(node, struct btrfs_delayed_item,
					 rb_node);
		} else
			*next = NULL;
	}
	return NULL;
}

static struct btrfs_delayed_item *__btrfs_lookup_delayed_insertion_item(
					struct btrfs_delayed_node *delayed_node,
					struct btrfs_key *key)
{
	return __btrfs_lookup_delayed_item(&delayed_node->ins_root.rb_root, key,
					   NULL, NULL);
}

static int __btrfs_add_delayed_item(struct btrfs_delayed_node *delayed_node,
				    struct btrfs_delayed_item *ins,
				    int action)
{
	struct rb_node **p, *node;
	struct rb_node *parent_node = NULL;
	struct rb_root_cached *root;
	struct btrfs_delayed_item *item;
	int cmp;
	bool leftmost = true;

	if (action == BTRFS_DELAYED_INSERTION_ITEM)
		root = &delayed_node->ins_root;
	else if (action == BTRFS_DELAYED_DELETION_ITEM)
		root = &delayed_node->del_root;
	else
		BUG();
	p = &root->rb_root.rb_node;
	node = &ins->rb_node;

	while (*p) {
		parent_node = *p;
		item = rb_entry(parent_node, struct btrfs_delayed_item,
				 rb_node);

		cmp = btrfs_comp_cpu_keys(&item->key, &ins->key);
		if (cmp < 0) {
			p = &(*p)->rb_right;
			leftmost = false;
		} else if (cmp > 0) {
			p = &(*p)->rb_left;
		} else {
			return -EEXIST;
		}
	}

	rb_link_node(node, parent_node, p);
	rb_insert_color_cached(node, root, leftmost);
	ins->delayed_node = delayed_node;
	ins->ins_or_del = action;

	if (ins->key.type == BTRFS_DIR_INDEX_KEY &&
	    action == BTRFS_DELAYED_INSERTION_ITEM &&
	    ins->key.offset >= delayed_node->index_cnt)
			delayed_node->index_cnt = ins->key.offset + 1;

	delayed_node->count++;
	atomic_inc(&delayed_node->root->fs_info->delayed_root->items);
	return 0;
}

static int __btrfs_add_delayed_insertion_item(struct btrfs_delayed_node *node,
					      struct btrfs_delayed_item *item)
{
	return __btrfs_add_delayed_item(node, item,
					BTRFS_DELAYED_INSERTION_ITEM);
}

static int __btrfs_add_delayed_deletion_item(struct btrfs_delayed_node *node,
					     struct btrfs_delayed_item *item)
{
	return __btrfs_add_delayed_item(node, item,
					BTRFS_DELAYED_DELETION_ITEM);
}

static void finish_one_item(struct btrfs_delayed_root *delayed_root)
{
	int seq = atomic_inc_return(&delayed_root->items_seq);

	/* atomic_dec_return implies a barrier */
	if ((atomic_dec_return(&delayed_root->items) <
	    BTRFS_DELAYED_BACKGROUND || seq % BTRFS_DELAYED_BATCH == 0))
		cond_wake_up_nomb(&delayed_root->wait);
}

static void __btrfs_remove_delayed_item(struct btrfs_delayed_item *delayed_item)
{
	struct rb_root_cached *root;
	struct btrfs_delayed_root *delayed_root;

	/* Not associated with any delayed_node */
	if (!delayed_item->delayed_node)
		return;
	delayed_root = delayed_item->delayed_node->root->fs_info->delayed_root;

	BUG_ON(!delayed_root);
	BUG_ON(delayed_item->ins_or_del != BTRFS_DELAYED_DELETION_ITEM &&
	       delayed_item->ins_or_del != BTRFS_DELAYED_INSERTION_ITEM);

	if (delayed_item->ins_or_del == BTRFS_DELAYED_INSERTION_ITEM)
		root = &delayed_item->delayed_node->ins_root;
	else
		root = &delayed_item->delayed_node->del_root;

	rb_erase_cached(&delayed_item->rb_node, root);
	delayed_item->delayed_node->count--;

	finish_one_item(delayed_root);
}

static void btrfs_release_delayed_item(struct btrfs_delayed_item *item)
{
	if (item) {
		__btrfs_remove_delayed_item(item);
		if (refcount_dec_and_test(&item->refs))
			kfree(item);
	}
}

static struct btrfs_delayed_item *__btrfs_first_delayed_insertion_item(
					struct btrfs_delayed_node *delayed_node)
{
	struct rb_node *p;
	struct btrfs_delayed_item *item = NULL;

	p = rb_first_cached(&delayed_node->ins_root);
	if (p)
		item = rb_entry(p, struct btrfs_delayed_item, rb_node);

	return item;
}

static struct btrfs_delayed_item *__btrfs_first_delayed_deletion_item(
					struct btrfs_delayed_node *delayed_node)
{
	struct rb_node *p;
	struct btrfs_delayed_item *item = NULL;

	p = rb_first_cached(&delayed_node->del_root);
	if (p)
		item = rb_entry(p, struct btrfs_delayed_item, rb_node);

	return item;
}

static struct btrfs_delayed_item *__btrfs_next_delayed_item(
						struct btrfs_delayed_item *item)
{
	struct rb_node *p;
	struct btrfs_delayed_item *next = NULL;

	p = rb_next(&item->rb_node);
	if (p)
		next = rb_entry(p, struct btrfs_delayed_item, rb_node);

	return next;
}

static int btrfs_delayed_item_reserve_metadata(struct btrfs_trans_handle *trans,
					       struct btrfs_root *root,
					       struct btrfs_delayed_item *item)
{
	struct btrfs_block_rsv *src_rsv;
	struct btrfs_block_rsv *dst_rsv;
	struct btrfs_fs_info *fs_info = root->fs_info;
	u64 num_bytes;
	int ret;

	if (!trans->bytes_reserved)
		return 0;

	src_rsv = trans->block_rsv;
	dst_rsv = &fs_info->delayed_block_rsv;

	num_bytes = btrfs_calc_insert_metadata_size(fs_info, 1);

	/*
	 * Here we migrate space rsv from transaction rsv, since have already
	 * reserved space when starting a transaction.  So no need to reserve
	 * qgroup space here.
	 */
	ret = btrfs_block_rsv_migrate(src_rsv, dst_rsv, num_bytes, true);
	if (!ret) {
		trace_btrfs_space_reservation(fs_info, "delayed_item",
					      item->key.objectid,
					      num_bytes, 1);
		item->bytes_reserved = num_bytes;
	}

	return ret;
}

static void btrfs_delayed_item_release_metadata(struct btrfs_root *root,
						struct btrfs_delayed_item *item)
{
	struct btrfs_block_rsv *rsv;
	struct btrfs_fs_info *fs_info = root->fs_info;

	if (!item->bytes_reserved)
		return;

	rsv = &fs_info->delayed_block_rsv;
	/*
	 * Check btrfs_delayed_item_reserve_metadata() to see why we don't need
	 * to release/reserve qgroup space.
	 */
	trace_btrfs_space_reservation(fs_info, "delayed_item",
				      item->key.objectid, item->bytes_reserved,
				      0);
	btrfs_block_rsv_release(fs_info, rsv, item->bytes_reserved, NULL);
}

static int btrfs_delayed_inode_reserve_metadata(
					struct btrfs_trans_handle *trans,
					struct btrfs_root *root,
					struct btrfs_delayed_node *node)
{
	struct btrfs_fs_info *fs_info = root->fs_info;
	struct btrfs_block_rsv *src_rsv;
	struct btrfs_block_rsv *dst_rsv;
	u64 num_bytes;
	int ret;

	src_rsv = trans->block_rsv;
	dst_rsv = &fs_info->delayed_block_rsv;

	num_bytes = btrfs_calc_metadata_size(fs_info, 1);

	/*
	 * btrfs_dirty_inode will update the inode under btrfs_join_transaction
	 * which doesn't reserve space for speed.  This is a problem since we
	 * still need to reserve space for this update, so try to reserve the
	 * space.
	 *
	 * Now if src_rsv == delalloc_block_rsv we'll let it just steal since
	 * we always reserve enough to update the inode item.
	 */
	if (!src_rsv || (!trans->bytes_reserved &&
			 src_rsv->type != BTRFS_BLOCK_RSV_DELALLOC)) {
		ret = btrfs_qgroup_reserve_meta(root, num_bytes,
					  BTRFS_QGROUP_RSV_META_PREALLOC, true);
		if (ret < 0)
			return ret;
		ret = btrfs_block_rsv_add(root, dst_rsv, num_bytes,
					  BTRFS_RESERVE_NO_FLUSH);
		/* NO_FLUSH could only fail with -ENOSPC */
		ASSERT(ret == 0 || ret == -ENOSPC);
		if (ret)
			btrfs_qgroup_free_meta_prealloc(root, num_bytes);
<<<<<<< HEAD
		}
		if (!ret) {
			node->bytes_reserved = num_bytes;
			trace_btrfs_space_reservation(fs_info,
						      "delayed_inode",
						      btrfs_ino(inode),
						      num_bytes, 1);
		} else {
			btrfs_qgroup_free_meta_prealloc(root, num_bytes);
		}
		return ret;
=======
	} else {
		ret = btrfs_block_rsv_migrate(src_rsv, dst_rsv, num_bytes, true);
>>>>>>> 3b17187f
	}

	if (!ret) {
		trace_btrfs_space_reservation(fs_info, "delayed_inode",
					      node->inode_id, num_bytes, 1);
		node->bytes_reserved = num_bytes;
	}

	return ret;
}

static void btrfs_delayed_inode_release_metadata(struct btrfs_fs_info *fs_info,
						struct btrfs_delayed_node *node,
						bool qgroup_free)
{
	struct btrfs_block_rsv *rsv;

	if (!node->bytes_reserved)
		return;

	rsv = &fs_info->delayed_block_rsv;
	trace_btrfs_space_reservation(fs_info, "delayed_inode",
				      node->inode_id, node->bytes_reserved, 0);
	btrfs_block_rsv_release(fs_info, rsv, node->bytes_reserved, NULL);
	if (qgroup_free)
		btrfs_qgroup_free_meta_prealloc(node->root,
				node->bytes_reserved);
	else
		btrfs_qgroup_convert_reserved_meta(node->root,
				node->bytes_reserved);
	node->bytes_reserved = 0;
}

/*
 * Insert a single delayed item or a batch of delayed items that have consecutive
 * keys if they exist.
 */
static int btrfs_insert_delayed_item(struct btrfs_trans_handle *trans,
				     struct btrfs_root *root,
				     struct btrfs_path *path,
				     struct btrfs_delayed_item *first_item)
{
	LIST_HEAD(batch);
	struct btrfs_delayed_item *curr;
	struct btrfs_delayed_item *next;
	const int max_size = BTRFS_LEAF_DATA_SIZE(root->fs_info);
	int total_size;
	int nitems;
	char *ins_data = NULL;
	struct btrfs_key *ins_keys;
	u32 *ins_sizes;
	int ret;

	list_add_tail(&first_item->tree_list, &batch);
	nitems = 1;
	total_size = first_item->data_len + sizeof(struct btrfs_item);
	curr = first_item;

	while (true) {
		int next_size;

		next = __btrfs_next_delayed_item(curr);
		if (!next || !btrfs_is_continuous_delayed_item(curr, next))
			break;

		next_size = next->data_len + sizeof(struct btrfs_item);
		if (total_size + next_size > max_size)
			break;

		list_add_tail(&next->tree_list, &batch);
		nitems++;
		total_size += next_size;
		curr = next;
	}

	if (nitems == 1) {
		ins_keys = &first_item->key;
		ins_sizes = &first_item->data_len;
	} else {
		int i = 0;

		ins_data = kmalloc(nitems * sizeof(u32) +
				   nitems * sizeof(struct btrfs_key), GFP_NOFS);
		if (!ins_data) {
			ret = -ENOMEM;
			goto out;
		}
		ins_sizes = (u32 *)ins_data;
		ins_keys = (struct btrfs_key *)(ins_data + nitems * sizeof(u32));
		list_for_each_entry(curr, &batch, tree_list) {
			ins_keys[i] = curr->key;
			ins_sizes[i] = curr->data_len;
			i++;
		}
	}

	ret = btrfs_insert_empty_items(trans, root, path, ins_keys, ins_sizes,
				       nitems);
	if (ret)
		goto out;

	list_for_each_entry(curr, &batch, tree_list) {
		char *data_ptr;

		data_ptr = btrfs_item_ptr(path->nodes[0], path->slots[0], char);
		write_extent_buffer(path->nodes[0], &curr->data,
				    (unsigned long)data_ptr, curr->data_len);
		path->slots[0]++;
	}

	/*
	 * Now release our path before releasing the delayed items and their
	 * metadata reservations, so that we don't block other tasks for more
	 * time than needed.
	 */
	btrfs_release_path(path);

	list_for_each_entry_safe(curr, next, &batch, tree_list) {
		list_del(&curr->tree_list);
		btrfs_delayed_item_release_metadata(root, curr);
		btrfs_release_delayed_item(curr);
	}
out:
	kfree(ins_data);
	return ret;
}

static int btrfs_insert_delayed_items(struct btrfs_trans_handle *trans,
				      struct btrfs_path *path,
				      struct btrfs_root *root,
				      struct btrfs_delayed_node *node)
{
	int ret = 0;

	while (ret == 0) {
		struct btrfs_delayed_item *curr;

		mutex_lock(&node->mutex);
		curr = __btrfs_first_delayed_insertion_item(node);
		if (!curr) {
			mutex_unlock(&node->mutex);
			break;
		}
		ret = btrfs_insert_delayed_item(trans, root, path, curr);
		mutex_unlock(&node->mutex);
	}

	return ret;
}

static int btrfs_batch_delete_items(struct btrfs_trans_handle *trans,
				    struct btrfs_root *root,
				    struct btrfs_path *path,
				    struct btrfs_delayed_item *item)
{
	struct btrfs_delayed_item *curr, *next;
	struct extent_buffer *leaf;
	struct btrfs_key key;
	struct list_head head;
	int nitems, i, last_item;
	int ret = 0;

	BUG_ON(!path->nodes[0]);

	leaf = path->nodes[0];

	i = path->slots[0];
	last_item = btrfs_header_nritems(leaf) - 1;
	if (i > last_item)
		return -ENOENT;	/* FIXME: Is errno suitable? */

	next = item;
	INIT_LIST_HEAD(&head);
	btrfs_item_key_to_cpu(leaf, &key, i);
	nitems = 0;
	/*
	 * count the number of the dir index items that we can delete in batch
	 */
	while (btrfs_comp_cpu_keys(&next->key, &key) == 0) {
		list_add_tail(&next->tree_list, &head);
		nitems++;

		curr = next;
		next = __btrfs_next_delayed_item(curr);
		if (!next)
			break;

		if (!btrfs_is_continuous_delayed_item(curr, next))
			break;

		i++;
		if (i > last_item)
			break;
		btrfs_item_key_to_cpu(leaf, &key, i);
	}

	if (!nitems)
		return 0;

	ret = btrfs_del_items(trans, root, path, path->slots[0], nitems);
	if (ret)
		goto out;

	list_for_each_entry_safe(curr, next, &head, tree_list) {
		btrfs_delayed_item_release_metadata(root, curr);
		list_del(&curr->tree_list);
		btrfs_release_delayed_item(curr);
	}

out:
	return ret;
}

static int btrfs_delete_delayed_items(struct btrfs_trans_handle *trans,
				      struct btrfs_path *path,
				      struct btrfs_root *root,
				      struct btrfs_delayed_node *node)
{
	struct btrfs_delayed_item *curr, *prev;
	int ret = 0;

do_again:
	mutex_lock(&node->mutex);
	curr = __btrfs_first_delayed_deletion_item(node);
	if (!curr)
		goto delete_fail;

	ret = btrfs_search_slot(trans, root, &curr->key, path, -1, 1);
	if (ret < 0)
		goto delete_fail;
	else if (ret > 0) {
		/*
		 * can't find the item which the node points to, so this node
		 * is invalid, just drop it.
		 */
		prev = curr;
		curr = __btrfs_next_delayed_item(prev);
		btrfs_release_delayed_item(prev);
		ret = 0;
		btrfs_release_path(path);
		if (curr) {
			mutex_unlock(&node->mutex);
			goto do_again;
		} else
			goto delete_fail;
	}

	btrfs_batch_delete_items(trans, root, path, curr);
	btrfs_release_path(path);
	mutex_unlock(&node->mutex);
	goto do_again;

delete_fail:
	btrfs_release_path(path);
	mutex_unlock(&node->mutex);
	return ret;
}

static void btrfs_release_delayed_inode(struct btrfs_delayed_node *delayed_node)
{
	struct btrfs_delayed_root *delayed_root;

	if (delayed_node &&
	    test_bit(BTRFS_DELAYED_NODE_INODE_DIRTY, &delayed_node->flags)) {
		BUG_ON(!delayed_node->root);
		clear_bit(BTRFS_DELAYED_NODE_INODE_DIRTY, &delayed_node->flags);
		delayed_node->count--;

		delayed_root = delayed_node->root->fs_info->delayed_root;
		finish_one_item(delayed_root);
	}
}

static void btrfs_release_delayed_iref(struct btrfs_delayed_node *delayed_node)
{

	if (test_and_clear_bit(BTRFS_DELAYED_NODE_DEL_IREF, &delayed_node->flags)) {
		struct btrfs_delayed_root *delayed_root;

		ASSERT(delayed_node->root);
		delayed_node->count--;

		delayed_root = delayed_node->root->fs_info->delayed_root;
		finish_one_item(delayed_root);
	}
}

static int __btrfs_update_delayed_inode(struct btrfs_trans_handle *trans,
					struct btrfs_root *root,
					struct btrfs_path *path,
					struct btrfs_delayed_node *node)
{
	struct btrfs_fs_info *fs_info = root->fs_info;
	struct btrfs_key key;
	struct btrfs_inode_item *inode_item;
	struct extent_buffer *leaf;
	int mod;
	int ret;

	key.objectid = node->inode_id;
	key.type = BTRFS_INODE_ITEM_KEY;
	key.offset = 0;

	if (test_bit(BTRFS_DELAYED_NODE_DEL_IREF, &node->flags))
		mod = -1;
	else
		mod = 1;

	ret = btrfs_lookup_inode(trans, root, path, &key, mod);
<<<<<<< HEAD
	memalloc_nofs_restore(nofs_flag);
=======
>>>>>>> 3b17187f
	if (ret > 0)
		ret = -ENOENT;
	if (ret < 0)
		goto out;

	leaf = path->nodes[0];
	inode_item = btrfs_item_ptr(leaf, path->slots[0],
				    struct btrfs_inode_item);
	write_extent_buffer(leaf, &node->inode_item, (unsigned long)inode_item,
			    sizeof(struct btrfs_inode_item));
	btrfs_mark_buffer_dirty(leaf);

	if (!test_bit(BTRFS_DELAYED_NODE_DEL_IREF, &node->flags))
		goto out;

	path->slots[0]++;
	if (path->slots[0] >= btrfs_header_nritems(leaf))
		goto search;
again:
	btrfs_item_key_to_cpu(leaf, &key, path->slots[0]);
	if (key.objectid != node->inode_id)
		goto out;

	if (key.type != BTRFS_INODE_REF_KEY &&
	    key.type != BTRFS_INODE_EXTREF_KEY)
		goto out;

	/*
	 * Delayed iref deletion is for the inode who has only one link,
	 * so there is only one iref. The case that several irefs are
	 * in the same item doesn't exist.
	 */
	btrfs_del_item(trans, root, path);
out:
	btrfs_release_delayed_iref(node);
	btrfs_release_path(path);
err_out:
	btrfs_delayed_inode_release_metadata(fs_info, node, (ret < 0));
	btrfs_release_delayed_inode(node);

	/*
	 * If we fail to update the delayed inode we need to abort the
	 * transaction, because we could leave the inode with the improper
	 * counts behind.
	 */
	if (ret && ret != -ENOENT)
		btrfs_abort_transaction(trans, ret);

	return ret;

search:
	btrfs_release_path(path);

	key.type = BTRFS_INODE_EXTREF_KEY;
	key.offset = -1;

	ret = btrfs_search_slot(trans, root, &key, path, -1, 1);
	if (ret < 0)
		goto err_out;
	ASSERT(ret);

	ret = 0;
	leaf = path->nodes[0];
	path->slots[0]--;
	goto again;
}

static inline int btrfs_update_delayed_inode(struct btrfs_trans_handle *trans,
					     struct btrfs_root *root,
					     struct btrfs_path *path,
					     struct btrfs_delayed_node *node)
{
	int ret;

	mutex_lock(&node->mutex);
	if (!test_bit(BTRFS_DELAYED_NODE_INODE_DIRTY, &node->flags)) {
		mutex_unlock(&node->mutex);
		return 0;
	}

	ret = __btrfs_update_delayed_inode(trans, root, path, node);
	mutex_unlock(&node->mutex);
	return ret;
}

static inline int
__btrfs_commit_inode_delayed_items(struct btrfs_trans_handle *trans,
				   struct btrfs_path *path,
				   struct btrfs_delayed_node *node)
{
	int ret;

	ret = btrfs_insert_delayed_items(trans, path, node->root, node);
	if (ret)
		return ret;

	ret = btrfs_delete_delayed_items(trans, path, node->root, node);
	if (ret)
		return ret;

	ret = btrfs_update_delayed_inode(trans, node->root, path, node);
	return ret;
}

/*
 * Called when committing the transaction.
 * Returns 0 on success.
 * Returns < 0 on error and returns with an aborted transaction with any
 * outstanding delayed items cleaned up.
 */
static int __btrfs_run_delayed_items(struct btrfs_trans_handle *trans, int nr)
{
	struct btrfs_fs_info *fs_info = trans->fs_info;
	struct btrfs_delayed_root *delayed_root;
	struct btrfs_delayed_node *curr_node, *prev_node;
	struct btrfs_path *path;
	struct btrfs_block_rsv *block_rsv;
	int ret = 0;
	bool count = (nr > 0);

	if (TRANS_ABORTED(trans))
		return -EIO;

	path = btrfs_alloc_path();
	if (!path)
		return -ENOMEM;

	block_rsv = trans->block_rsv;
	trans->block_rsv = &fs_info->delayed_block_rsv;

	delayed_root = fs_info->delayed_root;

	curr_node = btrfs_first_delayed_node(delayed_root);
	while (curr_node && (!count || nr--)) {
		ret = __btrfs_commit_inode_delayed_items(trans, path,
							 curr_node);
		if (ret) {
			btrfs_release_delayed_node(curr_node);
			curr_node = NULL;
			btrfs_abort_transaction(trans, ret);
			break;
		}

		prev_node = curr_node;
		curr_node = btrfs_next_delayed_node(curr_node);
		btrfs_release_delayed_node(prev_node);
	}

	if (curr_node)
		btrfs_release_delayed_node(curr_node);
	btrfs_free_path(path);
	trans->block_rsv = block_rsv;

	return ret;
}

int btrfs_run_delayed_items(struct btrfs_trans_handle *trans)
{
	return __btrfs_run_delayed_items(trans, -1);
}

int btrfs_run_delayed_items_nr(struct btrfs_trans_handle *trans, int nr)
{
	return __btrfs_run_delayed_items(trans, nr);
}

int btrfs_commit_inode_delayed_items(struct btrfs_trans_handle *trans,
				     struct btrfs_inode *inode)
{
	struct btrfs_delayed_node *delayed_node = btrfs_get_delayed_node(inode);
	struct btrfs_path *path;
	struct btrfs_block_rsv *block_rsv;
	int ret;

	if (!delayed_node)
		return 0;

	mutex_lock(&delayed_node->mutex);
	if (!delayed_node->count) {
		mutex_unlock(&delayed_node->mutex);
		btrfs_release_delayed_node(delayed_node);
		return 0;
	}
	mutex_unlock(&delayed_node->mutex);

	path = btrfs_alloc_path();
	if (!path) {
		btrfs_release_delayed_node(delayed_node);
		return -ENOMEM;
	}

	block_rsv = trans->block_rsv;
	trans->block_rsv = &delayed_node->root->fs_info->delayed_block_rsv;

	ret = __btrfs_commit_inode_delayed_items(trans, path, delayed_node);

	btrfs_release_delayed_node(delayed_node);
	btrfs_free_path(path);
	trans->block_rsv = block_rsv;

	return ret;
}

int btrfs_commit_inode_delayed_inode(struct btrfs_inode *inode)
{
	struct btrfs_fs_info *fs_info = inode->root->fs_info;
	struct btrfs_trans_handle *trans;
	struct btrfs_delayed_node *delayed_node = btrfs_get_delayed_node(inode);
	struct btrfs_path *path;
	struct btrfs_block_rsv *block_rsv;
	int ret;

	if (!delayed_node)
		return 0;

	mutex_lock(&delayed_node->mutex);
	if (!test_bit(BTRFS_DELAYED_NODE_INODE_DIRTY, &delayed_node->flags)) {
		mutex_unlock(&delayed_node->mutex);
		btrfs_release_delayed_node(delayed_node);
		return 0;
	}
	mutex_unlock(&delayed_node->mutex);

	trans = btrfs_join_transaction(delayed_node->root);
	if (IS_ERR(trans)) {
		ret = PTR_ERR(trans);
		goto out;
	}

	path = btrfs_alloc_path();
	if (!path) {
		ret = -ENOMEM;
		goto trans_out;
	}

	block_rsv = trans->block_rsv;
	trans->block_rsv = &fs_info->delayed_block_rsv;

	mutex_lock(&delayed_node->mutex);
	if (test_bit(BTRFS_DELAYED_NODE_INODE_DIRTY, &delayed_node->flags))
		ret = __btrfs_update_delayed_inode(trans, delayed_node->root,
						   path, delayed_node);
	else
		ret = 0;
	mutex_unlock(&delayed_node->mutex);

	btrfs_free_path(path);
	trans->block_rsv = block_rsv;
trans_out:
	btrfs_end_transaction(trans);
	btrfs_btree_balance_dirty(fs_info);
out:
	btrfs_release_delayed_node(delayed_node);

	return ret;
}

void btrfs_remove_delayed_node(struct btrfs_inode *inode)
{
	struct btrfs_delayed_node *delayed_node;

	delayed_node = READ_ONCE(inode->delayed_node);
	if (!delayed_node)
		return;

	inode->delayed_node = NULL;
	btrfs_release_delayed_node(delayed_node);
}

struct btrfs_async_delayed_work {
	struct btrfs_delayed_root *delayed_root;
	int nr;
	struct btrfs_work work;
};

static void btrfs_async_run_delayed_root(struct btrfs_work *work)
{
	struct btrfs_async_delayed_work *async_work;
	struct btrfs_delayed_root *delayed_root;
	struct btrfs_trans_handle *trans;
	struct btrfs_path *path;
	struct btrfs_delayed_node *delayed_node = NULL;
	struct btrfs_root *root;
	struct btrfs_block_rsv *block_rsv;
	int total_done = 0;

	async_work = container_of(work, struct btrfs_async_delayed_work, work);
	delayed_root = async_work->delayed_root;

	path = btrfs_alloc_path();
	if (!path)
		goto out;

	do {
		if (atomic_read(&delayed_root->items) <
		    BTRFS_DELAYED_BACKGROUND / 2)
			break;

		delayed_node = btrfs_first_prepared_delayed_node(delayed_root);
		if (!delayed_node)
			break;

		root = delayed_node->root;

		trans = btrfs_join_transaction(root);
		if (IS_ERR(trans)) {
			btrfs_release_path(path);
			btrfs_release_prepared_delayed_node(delayed_node);
			total_done++;
			continue;
		}

		block_rsv = trans->block_rsv;
		trans->block_rsv = &root->fs_info->delayed_block_rsv;

		__btrfs_commit_inode_delayed_items(trans, path, delayed_node);

		trans->block_rsv = block_rsv;
		btrfs_end_transaction(trans);
		btrfs_btree_balance_dirty_nodelay(root->fs_info);

		btrfs_release_path(path);
		btrfs_release_prepared_delayed_node(delayed_node);
		total_done++;

	} while ((async_work->nr == 0 && total_done < BTRFS_DELAYED_WRITEBACK)
		 || total_done < async_work->nr);

	btrfs_free_path(path);
out:
	wake_up(&delayed_root->wait);
	kfree(async_work);
}


static int btrfs_wq_run_delayed_node(struct btrfs_delayed_root *delayed_root,
				     struct btrfs_fs_info *fs_info, int nr)
{
	struct btrfs_async_delayed_work *async_work;

	async_work = kmalloc(sizeof(*async_work), GFP_NOFS);
	if (!async_work)
		return -ENOMEM;

	async_work->delayed_root = delayed_root;
	btrfs_init_work(&async_work->work, btrfs_async_run_delayed_root, NULL,
			NULL);
	async_work->nr = nr;

	btrfs_queue_work(fs_info->delayed_workers, &async_work->work);
	return 0;
}

void btrfs_assert_delayed_root_empty(struct btrfs_fs_info *fs_info)
{
	WARN_ON(btrfs_first_delayed_node(fs_info->delayed_root));
}

static int could_end_wait(struct btrfs_delayed_root *delayed_root, int seq)
{
	int val = atomic_read(&delayed_root->items_seq);

	if (val < seq || val >= seq + BTRFS_DELAYED_BATCH)
		return 1;

	if (atomic_read(&delayed_root->items) < BTRFS_DELAYED_BACKGROUND)
		return 1;

	return 0;
}

void btrfs_balance_delayed_items(struct btrfs_fs_info *fs_info)
{
	struct btrfs_delayed_root *delayed_root = fs_info->delayed_root;

	if ((atomic_read(&delayed_root->items) < BTRFS_DELAYED_BACKGROUND) ||
		btrfs_workqueue_normal_congested(fs_info->delayed_workers))
		return;

	if (atomic_read(&delayed_root->items) >= BTRFS_DELAYED_WRITEBACK) {
		int seq;
		int ret;

		seq = atomic_read(&delayed_root->items_seq);

		ret = btrfs_wq_run_delayed_node(delayed_root, fs_info, 0);
		if (ret)
			return;

		wait_event_interruptible(delayed_root->wait,
					 could_end_wait(delayed_root, seq));
		return;
	}

	btrfs_wq_run_delayed_node(delayed_root, fs_info, BTRFS_DELAYED_BATCH);
}

/* Will return 0 or -ENOMEM */
int btrfs_insert_delayed_dir_index(struct btrfs_trans_handle *trans,
				   const char *name, int name_len,
				   struct btrfs_inode *dir,
				   struct btrfs_disk_key *disk_key, u8 type,
				   u64 index)
{
	struct btrfs_delayed_node *delayed_node;
	struct btrfs_delayed_item *delayed_item;
	struct btrfs_dir_item *dir_item;
	int ret;

	delayed_node = btrfs_get_or_create_delayed_node(dir);
	if (IS_ERR(delayed_node))
		return PTR_ERR(delayed_node);

	delayed_item = btrfs_alloc_delayed_item(sizeof(*dir_item) + name_len);
	if (!delayed_item) {
		ret = -ENOMEM;
		goto release_node;
	}

	delayed_item->key.objectid = btrfs_ino(dir);
	delayed_item->key.type = BTRFS_DIR_INDEX_KEY;
	delayed_item->key.offset = index;

	dir_item = (struct btrfs_dir_item *)delayed_item->data;
	dir_item->location = *disk_key;
	btrfs_set_stack_dir_transid(dir_item, trans->transid);
	btrfs_set_stack_dir_data_len(dir_item, 0);
	btrfs_set_stack_dir_name_len(dir_item, name_len);
	btrfs_set_stack_dir_type(dir_item, type);
	memcpy((char *)(dir_item + 1), name, name_len);

	ret = btrfs_delayed_item_reserve_metadata(trans, dir->root, delayed_item);
	/*
	 * we have reserved enough space when we start a new transaction,
	 * so reserving metadata failure is impossible
	 */
	BUG_ON(ret);

	mutex_lock(&delayed_node->mutex);
	ret = __btrfs_add_delayed_insertion_item(delayed_node, delayed_item);
	if (unlikely(ret)) {
		btrfs_err(trans->fs_info,
			  "err add delayed dir index item(name: %.*s) into the insertion tree of the delayed node(root id: %llu, inode id: %llu, errno: %d)",
			  name_len, name, delayed_node->root->root_key.objectid,
			  delayed_node->inode_id, ret);
		BUG();
	}
	mutex_unlock(&delayed_node->mutex);

release_node:
	btrfs_release_delayed_node(delayed_node);
	return ret;
}

static int btrfs_delete_delayed_insertion_item(struct btrfs_fs_info *fs_info,
					       struct btrfs_delayed_node *node,
					       struct btrfs_key *key)
{
	struct btrfs_delayed_item *item;

	mutex_lock(&node->mutex);
	item = __btrfs_lookup_delayed_insertion_item(node, key);
	if (!item) {
		mutex_unlock(&node->mutex);
		return 1;
	}

	btrfs_delayed_item_release_metadata(node->root, item);
	btrfs_release_delayed_item(item);
	mutex_unlock(&node->mutex);
	return 0;
}

int btrfs_delete_delayed_dir_index(struct btrfs_trans_handle *trans,
				   struct btrfs_inode *dir, u64 index)
{
	struct btrfs_delayed_node *node;
	struct btrfs_delayed_item *item;
	struct btrfs_key item_key;
	int ret;

	node = btrfs_get_or_create_delayed_node(dir);
	if (IS_ERR(node))
		return PTR_ERR(node);

	item_key.objectid = btrfs_ino(dir);
	item_key.type = BTRFS_DIR_INDEX_KEY;
	item_key.offset = index;

	ret = btrfs_delete_delayed_insertion_item(trans->fs_info, node,
						  &item_key);
	if (!ret)
		goto end;

	item = btrfs_alloc_delayed_item(0);
	if (!item) {
		ret = -ENOMEM;
		goto end;
	}

	item->key = item_key;

	ret = btrfs_delayed_item_reserve_metadata(trans, dir->root, item);
	/*
	 * we have reserved enough space when we start a new transaction,
	 * so reserving metadata failure is impossible.
	 */
	if (ret < 0) {
		btrfs_err(trans->fs_info,
"metadata reservation failed for delayed dir item deltiona, should have been reserved");
		btrfs_release_delayed_item(item);
		goto end;
	}

	mutex_lock(&node->mutex);
	ret = __btrfs_add_delayed_deletion_item(node, item);
	if (unlikely(ret)) {
		btrfs_err(trans->fs_info,
			  "err add delayed dir index item(index: %llu) into the deletion tree of the delayed node(root id: %llu, inode id: %llu, errno: %d)",
			  index, node->root->root_key.objectid,
			  node->inode_id, ret);
		btrfs_delayed_item_release_metadata(dir->root, item);
		btrfs_release_delayed_item(item);
	}
	mutex_unlock(&node->mutex);
end:
	btrfs_release_delayed_node(node);
	return ret;
}

int btrfs_inode_delayed_dir_index_count(struct btrfs_inode *inode)
{
	struct btrfs_delayed_node *delayed_node = btrfs_get_delayed_node(inode);

	if (!delayed_node)
		return -ENOENT;

	/*
	 * Since we have held i_mutex of this directory, it is impossible that
	 * a new directory index is added into the delayed node and index_cnt
	 * is updated now. So we needn't lock the delayed node.
	 */
	if (!delayed_node->index_cnt) {
		btrfs_release_delayed_node(delayed_node);
		return -EINVAL;
	}

	inode->index_cnt = delayed_node->index_cnt;
	btrfs_release_delayed_node(delayed_node);
	return 0;
}

bool btrfs_readdir_get_delayed_items(struct inode *inode,
				     struct list_head *ins_list,
				     struct list_head *del_list)
{
	struct btrfs_delayed_node *delayed_node;
	struct btrfs_delayed_item *item;

	delayed_node = btrfs_get_delayed_node(BTRFS_I(inode));
	if (!delayed_node)
		return false;

	/*
	 * We can only do one readdir with delayed items at a time because of
	 * item->readdir_list.
	 */
	btrfs_inode_unlock(inode, BTRFS_ILOCK_SHARED);
	btrfs_inode_lock(inode, 0);

	mutex_lock(&delayed_node->mutex);
	item = __btrfs_first_delayed_insertion_item(delayed_node);
	while (item) {
		refcount_inc(&item->refs);
		list_add_tail(&item->readdir_list, ins_list);
		item = __btrfs_next_delayed_item(item);
	}

	item = __btrfs_first_delayed_deletion_item(delayed_node);
	while (item) {
		refcount_inc(&item->refs);
		list_add_tail(&item->readdir_list, del_list);
		item = __btrfs_next_delayed_item(item);
	}
	mutex_unlock(&delayed_node->mutex);
	/*
	 * This delayed node is still cached in the btrfs inode, so refs
	 * must be > 1 now, and we needn't check it is going to be freed
	 * or not.
	 *
	 * Besides that, this function is used to read dir, we do not
	 * insert/delete delayed items in this period. So we also needn't
	 * requeue or dequeue this delayed node.
	 */
	refcount_dec(&delayed_node->refs);

	return true;
}

void btrfs_readdir_put_delayed_items(struct inode *inode,
				     struct list_head *ins_list,
				     struct list_head *del_list)
{
	struct btrfs_delayed_item *curr, *next;

	list_for_each_entry_safe(curr, next, ins_list, readdir_list) {
		list_del(&curr->readdir_list);
		if (refcount_dec_and_test(&curr->refs))
			kfree(curr);
	}

	list_for_each_entry_safe(curr, next, del_list, readdir_list) {
		list_del(&curr->readdir_list);
		if (refcount_dec_and_test(&curr->refs))
			kfree(curr);
	}

	/*
	 * The VFS is going to do up_read(), so we need to downgrade back to a
	 * read lock.
	 */
	downgrade_write(&inode->i_rwsem);
}

int btrfs_should_delete_dir_index(struct list_head *del_list,
				  u64 index)
{
	struct btrfs_delayed_item *curr;
	int ret = 0;

	list_for_each_entry(curr, del_list, readdir_list) {
		if (curr->key.offset > index)
			break;
		if (curr->key.offset == index) {
			ret = 1;
			break;
		}
	}
	return ret;
}

/*
 * btrfs_readdir_delayed_dir_index - read dir info stored in the delayed tree
 *
 */
int btrfs_readdir_delayed_dir_index(struct dir_context *ctx,
				    struct list_head *ins_list)
{
	struct btrfs_dir_item *di;
	struct btrfs_delayed_item *curr, *next;
	struct btrfs_key location;
	char *name;
	int name_len;
	int over = 0;
	unsigned char d_type;

	if (list_empty(ins_list))
		return 0;

	/*
	 * Changing the data of the delayed item is impossible. So
	 * we needn't lock them. And we have held i_mutex of the
	 * directory, nobody can delete any directory indexes now.
	 */
	list_for_each_entry_safe(curr, next, ins_list, readdir_list) {
		list_del(&curr->readdir_list);

		if (curr->key.offset < ctx->pos) {
			if (refcount_dec_and_test(&curr->refs))
				kfree(curr);
			continue;
		}

		ctx->pos = curr->key.offset;

		di = (struct btrfs_dir_item *)curr->data;
		name = (char *)(di + 1);
		name_len = btrfs_stack_dir_name_len(di);

		d_type = fs_ftype_to_dtype(di->type);
		btrfs_disk_key_to_cpu(&location, &di->location);

		over = !dir_emit(ctx, name, name_len,
			       location.objectid, d_type);

		if (refcount_dec_and_test(&curr->refs))
			kfree(curr);

		if (over)
			return 1;
		ctx->pos++;
	}
	return 0;
}

static void fill_stack_inode_item(struct btrfs_trans_handle *trans,
				  struct btrfs_inode_item *inode_item,
				  struct inode *inode)
{
	u64 flags;

	btrfs_set_stack_inode_uid(inode_item, i_uid_read(inode));
	btrfs_set_stack_inode_gid(inode_item, i_gid_read(inode));
	btrfs_set_stack_inode_size(inode_item, BTRFS_I(inode)->disk_i_size);
	btrfs_set_stack_inode_mode(inode_item, inode->i_mode);
	btrfs_set_stack_inode_nlink(inode_item, inode->i_nlink);
	btrfs_set_stack_inode_nbytes(inode_item, inode_get_bytes(inode));
	btrfs_set_stack_inode_generation(inode_item,
					 BTRFS_I(inode)->generation);
	btrfs_set_stack_inode_sequence(inode_item,
				       inode_peek_iversion(inode));
	btrfs_set_stack_inode_transid(inode_item, trans->transid);
	btrfs_set_stack_inode_rdev(inode_item, inode->i_rdev);
	flags = btrfs_inode_combine_flags(BTRFS_I(inode)->flags,
					  BTRFS_I(inode)->ro_flags);
	btrfs_set_stack_inode_flags(inode_item, flags);
	btrfs_set_stack_inode_block_group(inode_item, 0);

	btrfs_set_stack_timespec_sec(&inode_item->atime,
				     inode->i_atime.tv_sec);
	btrfs_set_stack_timespec_nsec(&inode_item->atime,
				      inode->i_atime.tv_nsec);

	btrfs_set_stack_timespec_sec(&inode_item->mtime,
				     inode->i_mtime.tv_sec);
	btrfs_set_stack_timespec_nsec(&inode_item->mtime,
				      inode->i_mtime.tv_nsec);

	btrfs_set_stack_timespec_sec(&inode_item->ctime,
				     inode->i_ctime.tv_sec);
	btrfs_set_stack_timespec_nsec(&inode_item->ctime,
				      inode->i_ctime.tv_nsec);

	btrfs_set_stack_timespec_sec(&inode_item->otime,
				     BTRFS_I(inode)->i_otime.tv_sec);
	btrfs_set_stack_timespec_nsec(&inode_item->otime,
				     BTRFS_I(inode)->i_otime.tv_nsec);
}

int btrfs_fill_inode(struct inode *inode, u32 *rdev)
{
	struct btrfs_fs_info *fs_info = BTRFS_I(inode)->root->fs_info;
	struct btrfs_delayed_node *delayed_node;
	struct btrfs_inode_item *inode_item;

	delayed_node = btrfs_get_delayed_node(BTRFS_I(inode));
	if (!delayed_node)
		return -ENOENT;

	mutex_lock(&delayed_node->mutex);
	if (!test_bit(BTRFS_DELAYED_NODE_INODE_DIRTY, &delayed_node->flags)) {
		mutex_unlock(&delayed_node->mutex);
		btrfs_release_delayed_node(delayed_node);
		return -ENOENT;
	}

	inode_item = &delayed_node->inode_item;

	i_uid_write(inode, btrfs_stack_inode_uid(inode_item));
	i_gid_write(inode, btrfs_stack_inode_gid(inode_item));
	btrfs_i_size_write(BTRFS_I(inode), btrfs_stack_inode_size(inode_item));
	btrfs_inode_set_file_extent_range(BTRFS_I(inode), 0,
			round_up(i_size_read(inode), fs_info->sectorsize));
	inode->i_mode = btrfs_stack_inode_mode(inode_item);
	set_nlink(inode, btrfs_stack_inode_nlink(inode_item));
	inode_set_bytes(inode, btrfs_stack_inode_nbytes(inode_item));
	BTRFS_I(inode)->generation = btrfs_stack_inode_generation(inode_item);
        BTRFS_I(inode)->last_trans = btrfs_stack_inode_transid(inode_item);

	inode_set_iversion_queried(inode,
				   btrfs_stack_inode_sequence(inode_item));
	inode->i_rdev = 0;
	*rdev = btrfs_stack_inode_rdev(inode_item);
	btrfs_inode_split_flags(btrfs_stack_inode_flags(inode_item),
				&BTRFS_I(inode)->flags, &BTRFS_I(inode)->ro_flags);

	inode->i_atime.tv_sec = btrfs_stack_timespec_sec(&inode_item->atime);
	inode->i_atime.tv_nsec = btrfs_stack_timespec_nsec(&inode_item->atime);

	inode->i_mtime.tv_sec = btrfs_stack_timespec_sec(&inode_item->mtime);
	inode->i_mtime.tv_nsec = btrfs_stack_timespec_nsec(&inode_item->mtime);

	inode->i_ctime.tv_sec = btrfs_stack_timespec_sec(&inode_item->ctime);
	inode->i_ctime.tv_nsec = btrfs_stack_timespec_nsec(&inode_item->ctime);

	BTRFS_I(inode)->i_otime.tv_sec =
		btrfs_stack_timespec_sec(&inode_item->otime);
	BTRFS_I(inode)->i_otime.tv_nsec =
		btrfs_stack_timespec_nsec(&inode_item->otime);

	inode->i_generation = BTRFS_I(inode)->generation;
	BTRFS_I(inode)->index_cnt = (u64)-1;

	mutex_unlock(&delayed_node->mutex);
	btrfs_release_delayed_node(delayed_node);
	return 0;
}

int btrfs_delayed_update_inode(struct btrfs_trans_handle *trans,
			       struct btrfs_root *root,
			       struct btrfs_inode *inode)
{
	struct btrfs_delayed_node *delayed_node;
	int ret = 0;

	delayed_node = btrfs_get_or_create_delayed_node(inode);
	if (IS_ERR(delayed_node))
		return PTR_ERR(delayed_node);

	mutex_lock(&delayed_node->mutex);
	if (test_bit(BTRFS_DELAYED_NODE_INODE_DIRTY, &delayed_node->flags)) {
		fill_stack_inode_item(trans, &delayed_node->inode_item,
				      &inode->vfs_inode);
		goto release_node;
	}

	ret = btrfs_delayed_inode_reserve_metadata(trans, root, delayed_node);
	if (ret)
		goto release_node;

	fill_stack_inode_item(trans, &delayed_node->inode_item, &inode->vfs_inode);
	set_bit(BTRFS_DELAYED_NODE_INODE_DIRTY, &delayed_node->flags);
	delayed_node->count++;
	atomic_inc(&root->fs_info->delayed_root->items);
release_node:
	mutex_unlock(&delayed_node->mutex);
	btrfs_release_delayed_node(delayed_node);
	return ret;
}

int btrfs_delayed_delete_inode_ref(struct btrfs_inode *inode)
{
	struct btrfs_fs_info *fs_info = inode->root->fs_info;
	struct btrfs_delayed_node *delayed_node;

	/*
	 * we don't do delayed inode updates during log recovery because it
	 * leads to enospc problems.  This means we also can't do
	 * delayed inode refs
	 */
	if (test_bit(BTRFS_FS_LOG_RECOVERING, &fs_info->flags))
		return -EAGAIN;

	delayed_node = btrfs_get_or_create_delayed_node(inode);
	if (IS_ERR(delayed_node))
		return PTR_ERR(delayed_node);

	/*
	 * We don't reserve space for inode ref deletion is because:
	 * - We ONLY do async inode ref deletion for the inode who has only
	 *   one link(i_nlink == 1), it means there is only one inode ref.
	 *   And in most case, the inode ref and the inode item are in the
	 *   same leaf, and we will deal with them at the same time.
	 *   Since we are sure we will reserve the space for the inode item,
	 *   it is unnecessary to reserve space for inode ref deletion.
	 * - If the inode ref and the inode item are not in the same leaf,
	 *   We also needn't worry about enospc problem, because we reserve
	 *   much more space for the inode update than it needs.
	 * - At the worst, we can steal some space from the global reservation.
	 *   It is very rare.
	 */
	mutex_lock(&delayed_node->mutex);
	if (test_bit(BTRFS_DELAYED_NODE_DEL_IREF, &delayed_node->flags))
		goto release_node;

	set_bit(BTRFS_DELAYED_NODE_DEL_IREF, &delayed_node->flags);
	delayed_node->count++;
	atomic_inc(&fs_info->delayed_root->items);
release_node:
	mutex_unlock(&delayed_node->mutex);
	btrfs_release_delayed_node(delayed_node);
	return 0;
}

static void __btrfs_kill_delayed_node(struct btrfs_delayed_node *delayed_node)
{
	struct btrfs_root *root = delayed_node->root;
	struct btrfs_fs_info *fs_info = root->fs_info;
	struct btrfs_delayed_item *curr_item, *prev_item;

	mutex_lock(&delayed_node->mutex);
	curr_item = __btrfs_first_delayed_insertion_item(delayed_node);
	while (curr_item) {
		btrfs_delayed_item_release_metadata(root, curr_item);
		prev_item = curr_item;
		curr_item = __btrfs_next_delayed_item(prev_item);
		btrfs_release_delayed_item(prev_item);
	}

	curr_item = __btrfs_first_delayed_deletion_item(delayed_node);
	while (curr_item) {
		btrfs_delayed_item_release_metadata(root, curr_item);
		prev_item = curr_item;
		curr_item = __btrfs_next_delayed_item(prev_item);
		btrfs_release_delayed_item(prev_item);
	}

	btrfs_release_delayed_iref(delayed_node);

	if (test_bit(BTRFS_DELAYED_NODE_INODE_DIRTY, &delayed_node->flags)) {
		btrfs_delayed_inode_release_metadata(fs_info, delayed_node, false);
		btrfs_release_delayed_inode(delayed_node);
	}
	mutex_unlock(&delayed_node->mutex);
}

void btrfs_kill_delayed_inode_items(struct btrfs_inode *inode)
{
	struct btrfs_delayed_node *delayed_node;

	delayed_node = btrfs_get_delayed_node(inode);
	if (!delayed_node)
		return;

	__btrfs_kill_delayed_node(delayed_node);
	btrfs_release_delayed_node(delayed_node);
}

void btrfs_kill_all_delayed_nodes(struct btrfs_root *root)
{
	u64 inode_id = 0;
	struct btrfs_delayed_node *delayed_nodes[8];
	int i, n;

	while (1) {
		spin_lock(&root->inode_lock);
		n = radix_tree_gang_lookup(&root->delayed_nodes_tree,
					   (void **)delayed_nodes, inode_id,
					   ARRAY_SIZE(delayed_nodes));
		if (!n) {
			spin_unlock(&root->inode_lock);
			break;
		}

		inode_id = delayed_nodes[n - 1]->inode_id + 1;
		for (i = 0; i < n; i++) {
			/*
			 * Don't increase refs in case the node is dead and
			 * about to be removed from the tree in the loop below
			 */
			if (!refcount_inc_not_zero(&delayed_nodes[i]->refs))
				delayed_nodes[i] = NULL;
		}
		spin_unlock(&root->inode_lock);

		for (i = 0; i < n; i++) {
			if (!delayed_nodes[i])
				continue;
			__btrfs_kill_delayed_node(delayed_nodes[i]);
			btrfs_release_delayed_node(delayed_nodes[i]);
		}
	}
}

void btrfs_destroy_delayed_inodes(struct btrfs_fs_info *fs_info)
{
	struct btrfs_delayed_node *curr_node, *prev_node;

	curr_node = btrfs_first_delayed_node(fs_info->delayed_root);
	while (curr_node) {
		__btrfs_kill_delayed_node(curr_node);

		prev_node = curr_node;
		curr_node = btrfs_next_delayed_node(curr_node);
		btrfs_release_delayed_node(prev_node);
	}
}
<|MERGE_RESOLUTION|>--- conflicted
+++ resolved
@@ -635,22 +635,8 @@
 		ASSERT(ret == 0 || ret == -ENOSPC);
 		if (ret)
 			btrfs_qgroup_free_meta_prealloc(root, num_bytes);
-<<<<<<< HEAD
-		}
-		if (!ret) {
-			node->bytes_reserved = num_bytes;
-			trace_btrfs_space_reservation(fs_info,
-						      "delayed_inode",
-						      btrfs_ino(inode),
-						      num_bytes, 1);
-		} else {
-			btrfs_qgroup_free_meta_prealloc(root, num_bytes);
-		}
-		return ret;
-=======
 	} else {
 		ret = btrfs_block_rsv_migrate(src_rsv, dst_rsv, num_bytes, true);
->>>>>>> 3b17187f
 	}
 
 	if (!ret) {
@@ -960,10 +946,6 @@
 		mod = 1;
 
 	ret = btrfs_lookup_inode(trans, root, path, &key, mod);
-<<<<<<< HEAD
-	memalloc_nofs_restore(nofs_flag);
-=======
->>>>>>> 3b17187f
 	if (ret > 0)
 		ret = -ENOENT;
 	if (ret < 0)
