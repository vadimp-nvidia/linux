--- conflicted
+++ resolved
@@ -534,57 +534,8 @@
 	return ret;
 }
 
-<<<<<<< HEAD
-/*
- * Check if the device in the path matches the device in the given struct device.
- *
- * Returns:
- *   true  If it is the same device.
- *   false If it is not the same device or on error.
- */
-static bool device_matched(const struct btrfs_device *device, const char *path)
-{
-	char *device_name;
-	dev_t dev_old;
-	dev_t dev_new;
-	int ret;
-
-	/*
-	 * If we are looking for a device with the matching dev_t, then skip
-	 * device without a name (a missing device).
-	 */
-	if (!device->name)
-		return false;
-
-	device_name = kzalloc(BTRFS_PATH_NAME_MAX, GFP_KERNEL);
-	if (!device_name)
-		return false;
-
-	rcu_read_lock();
-	scnprintf(device_name, BTRFS_PATH_NAME_MAX, "%s", rcu_str_deref(device->name));
-	rcu_read_unlock();
-
-	ret = lookup_bdev(device_name, &dev_old);
-	kfree(device_name);
-	if (ret)
-		return false;
-
-	ret = lookup_bdev(path, &dev_new);
-	if (ret)
-		return false;
-
-	if (dev_old == dev_new)
-		return true;
-
-	return false;
-}
-
-/*
- *  Search and remove all stale (devices which are not mounted) devices.
-=======
 /**
  *  Search and remove all stale devices (which are not mounted).
->>>>>>> 3a82f341
  *  When both inputs are NULL, it will search and release all stale devices.
  *
  *  @devt:	Optional. When provided will it release all unmounted devices
@@ -614,11 +565,7 @@
 					 &fs_devices->devices, dev_list) {
 			if (skip_device && skip_device == device)
 				continue;
-<<<<<<< HEAD
-			if (path && !device_matched(device, path))
-=======
 			if (devt && devt != device->devt)
->>>>>>> 3a82f341
 				continue;
 			if (fs_devices->opened) {
 				/* for an already deleted device return 0 */
