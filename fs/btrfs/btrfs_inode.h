/* SPDX-License-Identifier: GPL-2.0 */
/*
 * Copyright (C) 2007 Oracle.  All rights reserved.
 */

#ifndef BTRFS_INODE_H
#define BTRFS_INODE_H

#include <linux/hash.h>
#include <linux/refcount.h>
#include "extent_map.h"
#include "extent_io.h"
#include "ordered-data.h"
#include "delayed-inode.h"

/*
 * ordered_data_close is set by truncate when a file that used
 * to have good data has been truncated to zero.  When it is set
 * the btrfs file release call will add this inode to the
 * ordered operations list so that we make sure to flush out any
 * new data the application may have written before commit.
 */
enum {
	BTRFS_INODE_FLUSH_ON_CLOSE,
	BTRFS_INODE_DUMMY,
	BTRFS_INODE_IN_DEFRAG,
	BTRFS_INODE_HAS_ASYNC_EXTENT,
	 /*
	  * Always set under the VFS' inode lock, otherwise it can cause races
	  * during fsync (we start as a fast fsync and then end up in a full
	  * fsync racing with ordered extent completion).
	  */
	BTRFS_INODE_NEEDS_FULL_SYNC,
	BTRFS_INODE_COPY_EVERYTHING,
	BTRFS_INODE_IN_DELALLOC_LIST,
	BTRFS_INODE_HAS_PROPS,
	BTRFS_INODE_SNAPSHOT_FLUSH,
	/*
	 * Set and used when logging an inode and it serves to signal that an
	 * inode does not have xattrs, so subsequent fsyncs can avoid searching
	 * for xattrs to log. This bit must be cleared whenever a xattr is added
	 * to an inode.
	 */
	BTRFS_INODE_NO_XATTRS,
	/*
	 * Set when we are in a context where we need to start a transaction and
	 * have dirty pages with the respective file range locked. This is to
	 * ensure that when reserving space for the transaction, if we are low
	 * on available space and need to flush delalloc, we will not flush
	 * delalloc for this inode, because that could result in a deadlock (on
	 * the file range, inode's io_tree).
	 */
	BTRFS_INODE_NO_DELALLOC_FLUSH,
<<<<<<< HEAD
=======
	/*
	 * Set when we are working on enabling verity for a file. Computing and
	 * writing the whole Merkle tree can take a while so we want to prevent
	 * races where two separate tasks attempt to simultaneously start verity
	 * on the same file.
	 */
	BTRFS_INODE_VERITY_IN_PROGRESS,
>>>>>>> 3b17187f
};

/* in memory btrfs inode */
struct btrfs_inode {
	/* which subvolume this inode belongs to */
	struct btrfs_root *root;

	/* key used to find this inode on disk.  This is used by the code
	 * to read in roots of subvolumes
	 */
	struct btrfs_key location;

	/*
	 * Lock for counters and all fields used to determine if the inode is in
	 * the log or not (last_trans, last_sub_trans, last_log_commit,
	 * logged_trans), to access/update new_delalloc_bytes and to update the
	 * VFS' inode number of bytes used.
	 */
	spinlock_t lock;

	/* the extent_tree has caches of all the extent mappings to disk */
	struct extent_map_tree extent_tree;

	/* the io_tree does range state (DIRTY, LOCKED etc) */
	struct extent_io_tree io_tree;

	/* special utility tree used to record which mirrors have already been
	 * tried when checksums fail for a given block
	 */
	struct extent_io_tree io_failure_tree;

	/*
	 * Keep track of where the inode has extent items mapped in order to
	 * make sure the i_size adjustments are accurate
	 */
	struct extent_io_tree file_extent_tree;

	/* held while logging the inode in tree-log.c */
	struct mutex log_mutex;

	/* used to order data wrt metadata */
	struct btrfs_ordered_inode_tree ordered_tree;

	/* list of all the delalloc inodes in the FS.  There are times we need
	 * to write all the delalloc pages to disk, and this list is used
	 * to walk them all.
	 */
	struct list_head delalloc_inodes;

	/* node for the red-black tree that links inodes in subvolume root */
	struct rb_node rb_node;

	unsigned long runtime_flags;

	/* Keep track of who's O_SYNC/fsyncing currently */
	atomic_t sync_writers;

	/* full 64 bit generation number, struct vfs_inode doesn't have a big
	 * enough field for this.
	 */
	u64 generation;

	/*
	 * transid of the trans_handle that last modified this inode
	 */
	u64 last_trans;

	/*
	 * transid that last logged this inode
	 */
	u64 logged_trans;

	/*
	 * log transid when this inode was last modified
	 */
	int last_sub_trans;

	/* a local copy of root's last_log_commit */
	int last_log_commit;

	/* total number of bytes pending delalloc, used by stat to calc the
	 * real block usage of the file
	 */
	u64 delalloc_bytes;

	/*
	 * Total number of bytes pending delalloc that fall within a file
	 * range that is either a hole or beyond EOF (and no prealloc extent
	 * exists in the range). This is always <= delalloc_bytes.
	 */
	u64 new_delalloc_bytes;

	/*
	 * total number of bytes pending defrag, used by stat to check whether
	 * it needs COW.
	 */
	u64 defrag_bytes;

	/*
	 * the size of the file stored in the metadata on disk.  data=ordered
	 * means the in-memory i_size might be larger than the size on disk
	 * because not all the blocks are written yet.
	 */
	u64 disk_i_size;

	/*
	 * if this is a directory then index_cnt is the counter for the index
	 * number for new files that are created
	 */
	u64 index_cnt;

	/* Cache the directory index number to speed the dir/file remove */
	u64 dir_index;

	/* the fsync log has some corner cases that mean we have to check
	 * directories to see if any unlinks have been done before
	 * the directory was logged.  See tree-log.c for all the
	 * details
	 */
	u64 last_unlink_trans;

	/*
	 * The id/generation of the last transaction where this inode was
	 * either the source or the destination of a clone/dedupe operation.
	 * Used when logging an inode to know if there are shared extents that
	 * need special care when logging checksum items, to avoid duplicate
	 * checksum items in a log (which can lead to a corruption where we end
	 * up with missing checksum ranges after log replay).
	 * Protected by the vfs inode lock.
	 */
	u64 last_reflink_trans;

	/*
	 * Number of bytes outstanding that are going to need csums.  This is
	 * used in ENOSPC accounting.
	 */
	u64 csum_bytes;

	/* Backwards incompatible flags, lower half of inode_item::flags  */
	u32 flags;
	/* Read-only compatibility flags, upper half of inode_item::flags */
	u32 ro_flags;

	/*
	 * Counters to keep track of the number of extent item's we may use due
	 * to delalloc and such.  outstanding_extents is the number of extent
	 * items we think we'll end up using, and reserved_extents is the number
	 * of extent items we've reserved metadata for.
	 */
	unsigned outstanding_extents;

	struct btrfs_block_rsv block_rsv;

	/*
	 * Cached values of inode properties
	 */
	unsigned prop_compress;		/* per-file compression algorithm */
	/*
	 * Force compression on the file using the defrag ioctl, could be
	 * different from prop_compress and takes precedence if set
	 */
	unsigned defrag_compress;

	struct btrfs_delayed_node *delayed_node;

	/* File creation time. */
	struct timespec64 i_otime;

	/* Hook into fs_info->delayed_iputs */
	struct list_head delayed_iput;

	struct rw_semaphore i_mmap_lock;
	struct inode vfs_inode;
};

static inline u32 btrfs_inode_sectorsize(const struct btrfs_inode *inode)
{
	return inode->root->fs_info->sectorsize;
}

static inline struct btrfs_inode *BTRFS_I(const struct inode *inode)
{
	return container_of(inode, struct btrfs_inode, vfs_inode);
}

static inline unsigned long btrfs_inode_hash(u64 objectid,
					     const struct btrfs_root *root)
{
	u64 h = objectid ^ (root->root_key.objectid * GOLDEN_RATIO_PRIME);

#if BITS_PER_LONG == 32
	h = (h >> 32) ^ (h & 0xffffffff);
#endif

	return (unsigned long)h;
}

static inline void btrfs_insert_inode_hash(struct inode *inode)
{
	unsigned long h = btrfs_inode_hash(inode->i_ino, BTRFS_I(inode)->root);

	__insert_inode_hash(inode, h);
}

static inline u64 btrfs_ino(const struct btrfs_inode *inode)
{
	u64 ino = inode->location.objectid;

	/*
	 * !ino: btree_inode
	 * type == BTRFS_ROOT_ITEM_KEY: subvol dir
	 */
	if (!ino || inode->location.type == BTRFS_ROOT_ITEM_KEY)
		ino = inode->vfs_inode.i_ino;
	return ino;
}

static inline void btrfs_i_size_write(struct btrfs_inode *inode, u64 size)
{
	i_size_write(&inode->vfs_inode, size);
	inode->disk_i_size = size;
}

static inline bool btrfs_is_free_space_inode(struct btrfs_inode *inode)
{
	struct btrfs_root *root = inode->root;

	if (root == root->fs_info->tree_root &&
	    btrfs_ino(inode) != BTRFS_BTREE_INODE_OBJECTID)
		return true;
	if (inode->location.objectid == BTRFS_FREE_INO_OBJECTID)
		return true;
	return false;
}

static inline bool is_data_inode(struct inode *inode)
{
	return btrfs_ino(BTRFS_I(inode)) != BTRFS_BTREE_INODE_OBJECTID;
}

static inline void btrfs_mod_outstanding_extents(struct btrfs_inode *inode,
						 int mod)
{
	lockdep_assert_held(&inode->lock);
	inode->outstanding_extents += mod;
	if (btrfs_is_free_space_inode(inode))
		return;
	trace_btrfs_inode_mod_outstanding_extents(inode->root, btrfs_ino(inode),
						  mod);
}

/*
 * Called every time after doing a buffered, direct IO or memory mapped write.
 *
 * This is to ensure that if we write to a file that was previously fsynced in
 * the current transaction, then try to fsync it again in the same transaction,
 * we will know that there were changes in the file and that it needs to be
 * logged.
 */
static inline void btrfs_set_inode_last_sub_trans(struct btrfs_inode *inode)
{
	spin_lock(&inode->lock);
	inode->last_sub_trans = inode->root->log_transid;
	spin_unlock(&inode->lock);
}

<<<<<<< HEAD
static inline int btrfs_inode_in_log(struct btrfs_inode *inode, u64 generation)
=======
static inline bool btrfs_inode_in_log(struct btrfs_inode *inode, u64 generation)
>>>>>>> 3b17187f
{
	bool ret = false;

	spin_lock(&inode->lock);
	if (inode->logged_trans == generation &&
	    inode->last_sub_trans <= inode->last_log_commit &&
	    inode->last_sub_trans <= inode->root->last_log_commit)
		ret = true;
	spin_unlock(&inode->lock);
	return ret;
}

struct btrfs_dio_private {
	struct inode *inode;
	u64 logical_offset;
	u64 disk_bytenr;
	/* Used for bio::bi_size */
	u32 bytes;

	/*
	 * References to this structure. There is one reference per in-flight
	 * bio plus one while we're still setting up.
	 */
	refcount_t refs;

	/* dio_bio came from fs/direct-io.c */
	struct bio *dio_bio;

	/* Array of checksums */
	u8 csums[];
};

/*
 * btrfs_inode_item stores flags in a u64, btrfs_inode stores them in two
 * separate u32s. These two functions convert between the two representations.
 */
static inline u64 btrfs_inode_combine_flags(u32 flags, u32 ro_flags)
{
	return (flags | ((u64)ro_flags << 32));
}

static inline void btrfs_inode_split_flags(u64 inode_item_flags,
					   u32 *flags, u32 *ro_flags)
{
	*flags = (u32)inode_item_flags;
	*ro_flags = (u32)(inode_item_flags >> 32);
}

/* Array of bytes with variable length, hexadecimal format 0x1234 */
#define CSUM_FMT				"0x%*phN"
#define CSUM_FMT_VALUE(size, bytes)		size, bytes

static inline void btrfs_print_data_csum_error(struct btrfs_inode *inode,
		u64 logical_start, u8 *csum, u8 *csum_expected, int mirror_num)
{
	struct btrfs_root *root = inode->root;
	const u32 csum_size = root->fs_info->csum_size;

	/* Output minus objectid, which is more meaningful */
	if (root->root_key.objectid >= BTRFS_LAST_FREE_OBJECTID)
		btrfs_warn_rl(root->fs_info,
"csum failed root %lld ino %lld off %llu csum " CSUM_FMT " expected csum " CSUM_FMT " mirror %d",
			root->root_key.objectid, btrfs_ino(inode),
			logical_start,
			CSUM_FMT_VALUE(csum_size, csum),
			CSUM_FMT_VALUE(csum_size, csum_expected),
			mirror_num);
	else
		btrfs_warn_rl(root->fs_info,
"csum failed root %llu ino %llu off %llu csum " CSUM_FMT " expected csum " CSUM_FMT " mirror %d",
			root->root_key.objectid, btrfs_ino(inode),
			logical_start,
			CSUM_FMT_VALUE(csum_size, csum),
			CSUM_FMT_VALUE(csum_size, csum_expected),
			mirror_num);
}

#endif<|MERGE_RESOLUTION|>--- conflicted
+++ resolved
@@ -51,8 +51,6 @@
 	 * the file range, inode's io_tree).
 	 */
 	BTRFS_INODE_NO_DELALLOC_FLUSH,
-<<<<<<< HEAD
-=======
 	/*
 	 * Set when we are working on enabling verity for a file. Computing and
 	 * writing the whole Merkle tree can take a while so we want to prevent
@@ -60,7 +58,6 @@
 	 * on the same file.
 	 */
 	BTRFS_INODE_VERITY_IN_PROGRESS,
->>>>>>> 3b17187f
 };
 
 /* in memory btrfs inode */
@@ -327,11 +324,7 @@
 	spin_unlock(&inode->lock);
 }
 
-<<<<<<< HEAD
-static inline int btrfs_inode_in_log(struct btrfs_inode *inode, u64 generation)
-=======
 static inline bool btrfs_inode_in_log(struct btrfs_inode *inode, u64 generation)
->>>>>>> 3b17187f
 {
 	bool ret = false;
 
