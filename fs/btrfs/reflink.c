--- conflicted
+++ resolved
@@ -514,12 +514,8 @@
 			 */
 			ASSERT(key.offset == 0);
 			ASSERT(datal <= fs_info->sectorsize);
-<<<<<<< HEAD
-			if (WARN_ON(key.offset != 0) ||
-=======
 			if (WARN_ON(type != BTRFS_FILE_EXTENT_INLINE) ||
 			    WARN_ON(key.offset != 0) ||
->>>>>>> d60c95ef
 			    WARN_ON(datal > fs_info->sectorsize)) {
 				ret = -EUCLEAN;
 				goto out;
