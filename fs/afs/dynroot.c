// SPDX-License-Identifier: GPL-2.0-or-later
/* AFS dynamic root handling
 *
 * Copyright (C) 2018 Red Hat, Inc. All Rights Reserved.
 * Written by David Howells (dhowells@redhat.com)
 */

#include <linux/fs.h>
#include <linux/namei.h>
#include <linux/dns_resolver.h>
#include "internal.h"

static atomic_t afs_autocell_ino;

/*
 * iget5() comparator for inode created by autocell operations
 *
 * These pseudo inodes don't match anything.
 */
static int afs_iget5_pseudo_test(struct inode *inode, void *opaque)
{
	return 0;
}

/*
 * iget5() inode initialiser
 */
static int afs_iget5_pseudo_set(struct inode *inode, void *opaque)
{
	struct afs_super_info *as = AFS_FS_S(inode->i_sb);
	struct afs_vnode *vnode = AFS_FS_I(inode);
	struct afs_fid *fid = opaque;

	vnode->volume		= as->volume;
	vnode->fid		= *fid;
	inode->i_ino		= fid->vnode;
	inode->i_generation	= fid->unique;
	return 0;
}

/*
 * Create an inode for a dynamic root directory or an autocell dynamic
 * automount dir.
 */
struct inode *afs_iget_pseudo_dir(struct super_block *sb, bool root)
{
	struct afs_super_info *as = AFS_FS_S(sb);
	struct afs_vnode *vnode;
	struct inode *inode;
	struct afs_fid fid = {};

	_enter("");

	if (as->volume)
		fid.vid = as->volume->vid;
	if (root) {
		fid.vnode = 1;
		fid.unique = 1;
	} else {
		fid.vnode = atomic_inc_return(&afs_autocell_ino);
		fid.unique = 0;
	}

	inode = iget5_locked(sb, fid.vnode,
			     afs_iget5_pseudo_test, afs_iget5_pseudo_set, &fid);
	if (!inode) {
		_leave(" = -ENOMEM");
		return ERR_PTR(-ENOMEM);
	}

	_debug("GOT INODE %p { ino=%lu, vl=%llx, vn=%llx, u=%x }",
	       inode, inode->i_ino, fid.vid, fid.vnode, fid.unique);

	vnode = AFS_FS_I(inode);

	/* there shouldn't be an existing inode */
	BUG_ON(!(inode->i_state & I_NEW));

<<<<<<< HEAD
	netfs_inode_init(inode, NULL);
=======
	netfs_inode_init(&vnode->netfs, NULL);
>>>>>>> bf44eed7
	inode->i_size		= 0;
	inode->i_mode		= S_IFDIR | S_IRUGO | S_IXUGO;
	if (root) {
		inode->i_op	= &afs_dynroot_inode_operations;
		inode->i_fop	= &simple_dir_operations;
	} else {
		inode->i_op	= &afs_autocell_inode_operations;
	}
	set_nlink(inode, 2);
	inode->i_uid		= GLOBAL_ROOT_UID;
	inode->i_gid		= GLOBAL_ROOT_GID;
	inode->i_ctime = inode->i_atime = inode->i_mtime = current_time(inode);
	inode->i_blocks		= 0;
	inode->i_generation	= 0;

	set_bit(AFS_VNODE_PSEUDODIR, &vnode->flags);
	if (!root) {
		set_bit(AFS_VNODE_MOUNTPOINT, &vnode->flags);
		inode->i_flags |= S_AUTOMOUNT;
	}

	inode->i_flags |= S_NOATIME;
	unlock_new_inode(inode);
	_leave(" = %p", inode);
	return inode;
}

/*
 * Probe to see if a cell may exist.  This prevents positive dentries from
 * being created unnecessarily.
 */
static int afs_probe_cell_name(struct dentry *dentry)
{
	struct afs_cell *cell;
	struct afs_net *net = afs_d2net(dentry);
	const char *name = dentry->d_name.name;
	size_t len = dentry->d_name.len;
	int ret;

	/* Names prefixed with a dot are R/W mounts. */
	if (name[0] == '.') {
		if (len == 1)
			return -EINVAL;
		name++;
		len--;
	}

	cell = afs_find_cell(net, name, len, afs_cell_trace_use_probe);
	if (!IS_ERR(cell)) {
		afs_unuse_cell(net, cell, afs_cell_trace_unuse_probe);
		return 0;
	}

	ret = dns_query(net->net, "afsdb", name, len, "srv=1",
			NULL, NULL, false);
	if (ret == -ENODATA)
		ret = -EDESTADDRREQ;
	return ret;
}

/*
 * Try to auto mount the mountpoint with pseudo directory, if the autocell
 * operation is setted.
 */
struct inode *afs_try_auto_mntpt(struct dentry *dentry, struct inode *dir)
{
	struct afs_vnode *vnode = AFS_FS_I(dir);
	struct inode *inode;
	int ret = -ENOENT;

	_enter("%p{%pd}, {%llx:%llu}",
	       dentry, dentry, vnode->fid.vid, vnode->fid.vnode);

	if (!test_bit(AFS_VNODE_AUTOCELL, &vnode->flags))
		goto out;

	ret = afs_probe_cell_name(dentry);
	if (ret < 0)
		goto out;

	inode = afs_iget_pseudo_dir(dir->i_sb, false);
	if (IS_ERR(inode)) {
		ret = PTR_ERR(inode);
		goto out;
	}

	_leave("= %p", inode);
	return inode;

out:
	_leave("= %d", ret);
	return ret == -ENOENT ? NULL : ERR_PTR(ret);
}

/*
 * Look up @cell in a dynroot directory.  This is a substitution for the
 * local cell name for the net namespace.
 */
static struct dentry *afs_lookup_atcell(struct dentry *dentry)
{
	struct afs_cell *cell;
	struct afs_net *net = afs_d2net(dentry);
	struct dentry *ret;
	char *name;
	int len;

	if (!net->ws_cell)
		return ERR_PTR(-ENOENT);

	ret = ERR_PTR(-ENOMEM);
	name = kmalloc(AFS_MAXCELLNAME + 1, GFP_KERNEL);
	if (!name)
		goto out_p;

	down_read(&net->cells_lock);
	cell = net->ws_cell;
	if (cell) {
		len = cell->name_len;
		memcpy(name, cell->name, len + 1);
	}
	up_read(&net->cells_lock);

	ret = ERR_PTR(-ENOENT);
	if (!cell)
		goto out_n;

	ret = lookup_one_len(name, dentry->d_parent, len);

	/* We don't want to d_add() the @cell dentry here as we don't want to
	 * the cached dentry to hide changes to the local cell name.
	 */

out_n:
	kfree(name);
out_p:
	return ret;
}

/*
 * Look up an entry in a dynroot directory.
 */
static struct dentry *afs_dynroot_lookup(struct inode *dir, struct dentry *dentry,
					 unsigned int flags)
{
	_enter("%pd", dentry);

	ASSERTCMP(d_inode(dentry), ==, NULL);

	if (flags & LOOKUP_CREATE)
		return ERR_PTR(-EOPNOTSUPP);

	if (dentry->d_name.len >= AFSNAMEMAX) {
		_leave(" = -ENAMETOOLONG");
		return ERR_PTR(-ENAMETOOLONG);
	}

	if (dentry->d_name.len == 5 &&
	    memcmp(dentry->d_name.name, "@cell", 5) == 0)
		return afs_lookup_atcell(dentry);

	return d_splice_alias(afs_try_auto_mntpt(dentry, dir), dentry);
}

const struct inode_operations afs_dynroot_inode_operations = {
	.lookup		= afs_dynroot_lookup,
};

/*
 * Dirs in the dynamic root don't need revalidation.
 */
static int afs_dynroot_d_revalidate(struct dentry *dentry, unsigned int flags)
{
	return 1;
}

/*
 * Allow the VFS to enquire as to whether a dentry should be unhashed (mustn't
 * sleep)
 * - called from dput() when d_count is going to 0.
 * - return 1 to request dentry be unhashed, 0 otherwise
 */
static int afs_dynroot_d_delete(const struct dentry *dentry)
{
	return d_really_is_positive(dentry);
}

const struct dentry_operations afs_dynroot_dentry_operations = {
	.d_revalidate	= afs_dynroot_d_revalidate,
	.d_delete	= afs_dynroot_d_delete,
	.d_release	= afs_d_release,
	.d_automount	= afs_d_automount,
};

/*
 * Create a manually added cell mount directory.
 * - The caller must hold net->proc_cells_lock
 */
int afs_dynroot_mkdir(struct afs_net *net, struct afs_cell *cell)
{
	struct super_block *sb = net->dynroot_sb;
	struct dentry *root, *subdir;
	int ret;

	if (!sb || atomic_read(&sb->s_active) == 0)
		return 0;

	/* Let the ->lookup op do the creation */
	root = sb->s_root;
	inode_lock(root->d_inode);
	subdir = lookup_one_len(cell->name, root, cell->name_len);
	if (IS_ERR(subdir)) {
		ret = PTR_ERR(subdir);
		goto unlock;
	}

	/* Note that we're retaining an extra ref on the dentry */
	subdir->d_fsdata = (void *)1UL;
	ret = 0;
unlock:
	inode_unlock(root->d_inode);
	return ret;
}

/*
 * Remove a manually added cell mount directory.
 * - The caller must hold net->proc_cells_lock
 */
void afs_dynroot_rmdir(struct afs_net *net, struct afs_cell *cell)
{
	struct super_block *sb = net->dynroot_sb;
	struct dentry *root, *subdir;

	if (!sb || atomic_read(&sb->s_active) == 0)
		return;

	root = sb->s_root;
	inode_lock(root->d_inode);

	/* Don't want to trigger a lookup call, which will re-add the cell */
	subdir = try_lookup_one_len(cell->name, root, cell->name_len);
	if (IS_ERR_OR_NULL(subdir)) {
		_debug("lookup %ld", PTR_ERR(subdir));
		goto no_dentry;
	}

	_debug("rmdir %pd %u", subdir, d_count(subdir));

	if (subdir->d_fsdata) {
		_debug("unpin %u", d_count(subdir));
		subdir->d_fsdata = NULL;
		dput(subdir);
	}
	dput(subdir);
no_dentry:
	inode_unlock(root->d_inode);
	_leave("");
}

/*
 * Populate a newly created dynamic root with cell names.
 */
int afs_dynroot_populate(struct super_block *sb)
{
	struct afs_cell *cell;
	struct afs_net *net = afs_sb2net(sb);
	int ret;

	mutex_lock(&net->proc_cells_lock);

	net->dynroot_sb = sb;
	hlist_for_each_entry(cell, &net->proc_cells, proc_link) {
		ret = afs_dynroot_mkdir(net, cell);
		if (ret < 0)
			goto error;
	}

	ret = 0;
out:
	mutex_unlock(&net->proc_cells_lock);
	return ret;

error:
	net->dynroot_sb = NULL;
	goto out;
}

/*
 * When a dynamic root that's in the process of being destroyed, depopulate it
 * of pinned directories.
 */
void afs_dynroot_depopulate(struct super_block *sb)
{
	struct afs_net *net = afs_sb2net(sb);
	struct dentry *root = sb->s_root, *subdir, *tmp;

	/* Prevent more subdirs from being created */
	mutex_lock(&net->proc_cells_lock);
	if (net->dynroot_sb == sb)
		net->dynroot_sb = NULL;
	mutex_unlock(&net->proc_cells_lock);

	if (root) {
		inode_lock(root->d_inode);

		/* Remove all the pins for dirs created for manually added cells */
		list_for_each_entry_safe(subdir, tmp, &root->d_subdirs, d_child) {
			if (subdir->d_fsdata) {
				subdir->d_fsdata = NULL;
				dput(subdir);
			}
		}

		inode_unlock(root->d_inode);
	}
}<|MERGE_RESOLUTION|>--- conflicted
+++ resolved
@@ -76,11 +76,7 @@
 	/* there shouldn't be an existing inode */
 	BUG_ON(!(inode->i_state & I_NEW));
 
-<<<<<<< HEAD
-	netfs_inode_init(inode, NULL);
-=======
 	netfs_inode_init(&vnode->netfs, NULL);
->>>>>>> bf44eed7
 	inode->i_size		= 0;
 	inode->i_mode		= S_IFDIR | S_IRUGO | S_IXUGO;
 	if (root) {
