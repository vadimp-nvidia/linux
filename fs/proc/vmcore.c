// SPDX-License-Identifier: GPL-2.0-only
/*
 *	fs/proc/vmcore.c Interface for accessing the crash
 * 				 dump from the system's previous life.
 * 	Heavily borrowed from fs/proc/kcore.c
 *	Created by: Hariprasad Nellitheertha (hari@in.ibm.com)
 *	Copyright (C) IBM Corporation, 2004. All rights reserved
 *
 */

#include <linux/mm.h>
#include <linux/kcore.h>
#include <linux/user.h>
#include <linux/elf.h>
#include <linux/elfcore.h>
#include <linux/export.h>
#include <linux/slab.h>
#include <linux/highmem.h>
#include <linux/printk.h>
#include <linux/memblock.h>
#include <linux/init.h>
#include <linux/crash_dump.h>
#include <linux/list.h>
#include <linux/moduleparam.h>
#include <linux/mutex.h>
#include <linux/vmalloc.h>
#include <linux/pagemap.h>
#include <linux/uaccess.h>
#include <linux/cc_platform.h>
#include <asm/io.h>
#include "internal.h"

/* List representing chunks of contiguous memory areas and their offsets in
 * vmcore file.
 */
static LIST_HEAD(vmcore_list);

/* Stores the pointer to the buffer containing kernel elf core headers. */
static char *elfcorebuf;
static size_t elfcorebuf_sz;
static size_t elfcorebuf_sz_orig;

static char *elfnotes_buf;
static size_t elfnotes_sz;
/* Size of all notes minus the device dump notes */
static size_t elfnotes_orig_sz;

/* Total size of vmcore file. */
static u64 vmcore_size;

static struct proc_dir_entry *proc_vmcore;

#ifdef CONFIG_PROC_VMCORE_DEVICE_DUMP
/* Device Dump list and mutex to synchronize access to list */
static LIST_HEAD(vmcoredd_list);
static DEFINE_MUTEX(vmcoredd_mutex);

static bool vmcoredd_disabled;
core_param(novmcoredd, vmcoredd_disabled, bool, 0);
#endif /* CONFIG_PROC_VMCORE_DEVICE_DUMP */

/* Device Dump Size */
static size_t vmcoredd_orig_sz;

static DECLARE_RWSEM(vmcore_cb_rwsem);
/* List of registered vmcore callbacks. */
static LIST_HEAD(vmcore_cb_list);
/* Whether we had a surprise unregistration of a callback. */
static bool vmcore_cb_unstable;
/* Whether the vmcore has been opened once. */
static bool vmcore_opened;

void register_vmcore_cb(struct vmcore_cb *cb)
{
	down_write(&vmcore_cb_rwsem);
	INIT_LIST_HEAD(&cb->next);
	list_add_tail(&cb->next, &vmcore_cb_list);
	/*
	 * Registering a vmcore callback after the vmcore was opened is
	 * very unusual (e.g., manual driver loading).
	 */
	if (vmcore_opened)
		pr_warn_once("Unexpected vmcore callback registration\n");
	up_write(&vmcore_cb_rwsem);
}
EXPORT_SYMBOL_GPL(register_vmcore_cb);

void unregister_vmcore_cb(struct vmcore_cb *cb)
{
	down_write(&vmcore_cb_rwsem);
	list_del(&cb->next);
	/*
	 * Unregistering a vmcore callback after the vmcore was opened is
	 * very unusual (e.g., forced driver removal), but we cannot stop
	 * unregistering.
	 */
	if (vmcore_opened) {
		pr_warn_once("Unexpected vmcore callback unregistration\n");
		vmcore_cb_unstable = true;
	}
	up_write(&vmcore_cb_rwsem);
}
EXPORT_SYMBOL_GPL(unregister_vmcore_cb);

static bool pfn_is_ram(unsigned long pfn)
{
	struct vmcore_cb *cb;
	bool ret = true;

	lockdep_assert_held_read(&vmcore_cb_rwsem);
	if (unlikely(vmcore_cb_unstable))
		return false;

	list_for_each_entry(cb, &vmcore_cb_list, next) {
		if (unlikely(!cb->pfn_is_ram))
			continue;
		ret = cb->pfn_is_ram(cb, pfn);
		if (!ret)
			break;
	}

	return ret;
}

static int open_vmcore(struct inode *inode, struct file *file)
{
	down_read(&vmcore_cb_rwsem);
	vmcore_opened = true;
	up_read(&vmcore_cb_rwsem);

	return 0;
}

/* Reads a page from the oldmem device from given offset. */
ssize_t read_from_oldmem(char *buf, size_t count,
			 u64 *ppos, int userbuf,
			 bool encrypted)
{
	unsigned long pfn, offset;
	size_t nr_bytes;
	ssize_t read = 0, tmp;

	if (!count)
		return 0;

	offset = (unsigned long)(*ppos % PAGE_SIZE);
	pfn = (unsigned long)(*ppos / PAGE_SIZE);

	down_read(&vmcore_cb_rwsem);
	do {
		if (count > (PAGE_SIZE - offset))
			nr_bytes = PAGE_SIZE - offset;
		else
			nr_bytes = count;

		/* If pfn is not ram, return zeros for sparse dump files */
<<<<<<< HEAD
		if (pfn_is_ram(pfn) == 0) {
=======
		if (!pfn_is_ram(pfn)) {
>>>>>>> 92b4b594
			tmp = 0;
			if (!userbuf)
				memset(buf, 0, nr_bytes);
			else if (clear_user(buf, nr_bytes))
				tmp = -EFAULT;
		} else {
			if (encrypted)
				tmp = copy_oldmem_page_encrypted(pfn, buf,
								 nr_bytes,
								 offset,
								 userbuf);
			else
				tmp = copy_oldmem_page(pfn, buf, nr_bytes,
						       offset, userbuf);
		}
<<<<<<< HEAD
		if (tmp < 0)
			return tmp;
=======
		if (tmp < 0) {
			up_read(&vmcore_cb_rwsem);
			return tmp;
		}
>>>>>>> 92b4b594

		*ppos += nr_bytes;
		count -= nr_bytes;
		buf += nr_bytes;
		read += nr_bytes;
		++pfn;
		offset = 0;
	} while (count);

	up_read(&vmcore_cb_rwsem);
	return read;
}

/*
 * Architectures may override this function to allocate ELF header in 2nd kernel
 */
int __weak elfcorehdr_alloc(unsigned long long *addr, unsigned long long *size)
{
	return 0;
}

/*
 * Architectures may override this function to free header
 */
void __weak elfcorehdr_free(unsigned long long addr)
{}

/*
 * Architectures may override this function to read from ELF header
 */
ssize_t __weak elfcorehdr_read(char *buf, size_t count, u64 *ppos)
{
	return read_from_oldmem(buf, count, ppos, 0, false);
}

/*
 * Architectures may override this function to read from notes sections
 */
ssize_t __weak elfcorehdr_read_notes(char *buf, size_t count, u64 *ppos)
{
	return read_from_oldmem(buf, count, ppos, 0, cc_platform_has(CC_ATTR_MEM_ENCRYPT));
}

/*
 * Architectures may override this function to map oldmem
 */
int __weak remap_oldmem_pfn_range(struct vm_area_struct *vma,
				  unsigned long from, unsigned long pfn,
				  unsigned long size, pgprot_t prot)
{
	prot = pgprot_encrypted(prot);
	return remap_pfn_range(vma, from, pfn, size, prot);
}

/*
 * Architectures which support memory encryption override this.
 */
ssize_t __weak
copy_oldmem_page_encrypted(unsigned long pfn, char *buf, size_t csize,
			   unsigned long offset, int userbuf)
{
	return copy_oldmem_page(pfn, buf, csize, offset, userbuf);
}

/*
 * Copy to either kernel or user space
 */
static int copy_to(void *target, void *src, size_t size, int userbuf)
{
	if (userbuf) {
		if (copy_to_user((char __user *) target, src, size))
			return -EFAULT;
	} else {
		memcpy(target, src, size);
	}
	return 0;
}

#ifdef CONFIG_PROC_VMCORE_DEVICE_DUMP
static int vmcoredd_copy_dumps(void *dst, u64 start, size_t size, int userbuf)
{
	struct vmcoredd_node *dump;
	u64 offset = 0;
	int ret = 0;
	size_t tsz;
	char *buf;

	mutex_lock(&vmcoredd_mutex);
	list_for_each_entry(dump, &vmcoredd_list, list) {
		if (start < offset + dump->size) {
			tsz = min(offset + (u64)dump->size - start, (u64)size);
			buf = dump->buf + start - offset;
			if (copy_to(dst, buf, tsz, userbuf)) {
				ret = -EFAULT;
				goto out_unlock;
			}

			size -= tsz;
			start += tsz;
			dst += tsz;

			/* Leave now if buffer filled already */
			if (!size)
				goto out_unlock;
		}
		offset += dump->size;
	}

out_unlock:
	mutex_unlock(&vmcoredd_mutex);
	return ret;
}

#ifdef CONFIG_MMU
static int vmcoredd_mmap_dumps(struct vm_area_struct *vma, unsigned long dst,
			       u64 start, size_t size)
{
	struct vmcoredd_node *dump;
	u64 offset = 0;
	int ret = 0;
	size_t tsz;
	char *buf;

	mutex_lock(&vmcoredd_mutex);
	list_for_each_entry(dump, &vmcoredd_list, list) {
		if (start < offset + dump->size) {
			tsz = min(offset + (u64)dump->size - start, (u64)size);
			buf = dump->buf + start - offset;
			if (remap_vmalloc_range_partial(vma, dst, buf, 0,
							tsz)) {
				ret = -EFAULT;
				goto out_unlock;
			}

			size -= tsz;
			start += tsz;
			dst += tsz;

			/* Leave now if buffer filled already */
			if (!size)
				goto out_unlock;
		}
		offset += dump->size;
	}

out_unlock:
	mutex_unlock(&vmcoredd_mutex);
	return ret;
}
#endif /* CONFIG_MMU */
#endif /* CONFIG_PROC_VMCORE_DEVICE_DUMP */

/* Read from the ELF header and then the crash dump. On error, negative value is
 * returned otherwise number of bytes read are returned.
 */
static ssize_t __read_vmcore(char *buffer, size_t buflen, loff_t *fpos,
			     int userbuf)
{
	ssize_t acc = 0, tmp;
	size_t tsz;
	u64 start;
	struct vmcore *m = NULL;

	if (buflen == 0 || *fpos >= vmcore_size)
		return 0;

	/* trim buflen to not go beyond EOF */
	if (buflen > vmcore_size - *fpos)
		buflen = vmcore_size - *fpos;

	/* Read ELF core header */
	if (*fpos < elfcorebuf_sz) {
		tsz = min(elfcorebuf_sz - (size_t)*fpos, buflen);
		if (copy_to(buffer, elfcorebuf + *fpos, tsz, userbuf))
			return -EFAULT;
		buflen -= tsz;
		*fpos += tsz;
		buffer += tsz;
		acc += tsz;

		/* leave now if filled buffer already */
		if (buflen == 0)
			return acc;
	}

	/* Read Elf note segment */
	if (*fpos < elfcorebuf_sz + elfnotes_sz) {
		void *kaddr;

		/* We add device dumps before other elf notes because the
		 * other elf notes may not fill the elf notes buffer
		 * completely and we will end up with zero-filled data
		 * between the elf notes and the device dumps. Tools will
		 * then try to decode this zero-filled data as valid notes
		 * and we don't want that. Hence, adding device dumps before
		 * the other elf notes ensure that zero-filled data can be
		 * avoided.
		 */
#ifdef CONFIG_PROC_VMCORE_DEVICE_DUMP
		/* Read device dumps */
		if (*fpos < elfcorebuf_sz + vmcoredd_orig_sz) {
			tsz = min(elfcorebuf_sz + vmcoredd_orig_sz -
				  (size_t)*fpos, buflen);
			start = *fpos - elfcorebuf_sz;
			if (vmcoredd_copy_dumps(buffer, start, tsz, userbuf))
				return -EFAULT;

			buflen -= tsz;
			*fpos += tsz;
			buffer += tsz;
			acc += tsz;

			/* leave now if filled buffer already */
			if (!buflen)
				return acc;
		}
#endif /* CONFIG_PROC_VMCORE_DEVICE_DUMP */

		/* Read remaining elf notes */
		tsz = min(elfcorebuf_sz + elfnotes_sz - (size_t)*fpos, buflen);
		kaddr = elfnotes_buf + *fpos - elfcorebuf_sz - vmcoredd_orig_sz;
		if (copy_to(buffer, kaddr, tsz, userbuf))
			return -EFAULT;

		buflen -= tsz;
		*fpos += tsz;
		buffer += tsz;
		acc += tsz;

		/* leave now if filled buffer already */
		if (buflen == 0)
			return acc;
	}

	list_for_each_entry(m, &vmcore_list, list) {
		if (*fpos < m->offset + m->size) {
			tsz = (size_t)min_t(unsigned long long,
					    m->offset + m->size - *fpos,
					    buflen);
			start = m->paddr + *fpos - m->offset;
			tmp = read_from_oldmem(buffer, tsz, &start,
					       userbuf, cc_platform_has(CC_ATTR_MEM_ENCRYPT));
			if (tmp < 0)
				return tmp;
			buflen -= tsz;
			*fpos += tsz;
			buffer += tsz;
			acc += tsz;

			/* leave now if filled buffer already */
			if (buflen == 0)
				return acc;
		}
	}

	return acc;
}

static ssize_t read_vmcore(struct file *file, char __user *buffer,
			   size_t buflen, loff_t *fpos)
{
	return __read_vmcore((__force char *) buffer, buflen, fpos, 1);
}

/*
 * The vmcore fault handler uses the page cache and fills data using the
 * standard __vmcore_read() function.
 *
 * On s390 the fault handler is used for memory regions that can't be mapped
 * directly with remap_pfn_range().
 */
static vm_fault_t mmap_vmcore_fault(struct vm_fault *vmf)
{
#ifdef CONFIG_S390
	struct address_space *mapping = vmf->vma->vm_file->f_mapping;
	pgoff_t index = vmf->pgoff;
	struct page *page;
	loff_t offset;
	char *buf;
	int rc;

	page = find_or_create_page(mapping, index, GFP_KERNEL);
	if (!page)
		return VM_FAULT_OOM;
	if (!PageUptodate(page)) {
		offset = (loff_t) index << PAGE_SHIFT;
		buf = __va((page_to_pfn(page) << PAGE_SHIFT));
		rc = __read_vmcore(buf, PAGE_SIZE, &offset, 0);
		if (rc < 0) {
			unlock_page(page);
			put_page(page);
			return vmf_error(rc);
		}
		SetPageUptodate(page);
	}
	unlock_page(page);
	vmf->page = page;
	return 0;
#else
	return VM_FAULT_SIGBUS;
#endif
}

static const struct vm_operations_struct vmcore_mmap_ops = {
	.fault = mmap_vmcore_fault,
};

/**
 * vmcore_alloc_buf - allocate buffer in vmalloc memory
 * @sizez: size of buffer
 *
 * If CONFIG_MMU is defined, use vmalloc_user() to allow users to mmap
 * the buffer to user-space by means of remap_vmalloc_range().
 *
 * If CONFIG_MMU is not defined, use vzalloc() since mmap_vmcore() is
 * disabled and there's no need to allow users to mmap the buffer.
 */
static inline char *vmcore_alloc_buf(size_t size)
{
#ifdef CONFIG_MMU
	return vmalloc_user(size);
#else
	return vzalloc(size);
#endif
}

/*
 * Disable mmap_vmcore() if CONFIG_MMU is not defined. MMU is
 * essential for mmap_vmcore() in order to map physically
 * non-contiguous objects (ELF header, ELF note segment and memory
 * regions in the 1st kernel pointed to by PT_LOAD entries) into
 * virtually contiguous user-space in ELF layout.
 */
#ifdef CONFIG_MMU
/*
 * remap_oldmem_pfn_checked - do remap_oldmem_pfn_range replacing all pages
 * reported as not being ram with the zero page.
 *
 * @vma: vm_area_struct describing requested mapping
 * @from: start remapping from
 * @pfn: page frame number to start remapping to
 * @size: remapping size
 * @prot: protection bits
 *
 * Returns zero on success, -EAGAIN on failure.
 */
static int remap_oldmem_pfn_checked(struct vm_area_struct *vma,
				    unsigned long from, unsigned long pfn,
				    unsigned long size, pgprot_t prot)
{
	unsigned long map_size;
	unsigned long pos_start, pos_end, pos;
	unsigned long zeropage_pfn = my_zero_pfn(0);
	size_t len = 0;

	pos_start = pfn;
	pos_end = pfn + (size >> PAGE_SHIFT);

	for (pos = pos_start; pos < pos_end; ++pos) {
		if (!pfn_is_ram(pos)) {
			/*
			 * We hit a page which is not ram. Remap the continuous
			 * region between pos_start and pos-1 and replace
			 * the non-ram page at pos with the zero page.
			 */
			if (pos > pos_start) {
				/* Remap continuous region */
				map_size = (pos - pos_start) << PAGE_SHIFT;
				if (remap_oldmem_pfn_range(vma, from + len,
							   pos_start, map_size,
							   prot))
					goto fail;
				len += map_size;
			}
			/* Remap the zero page */
			if (remap_oldmem_pfn_range(vma, from + len,
						   zeropage_pfn,
						   PAGE_SIZE, prot))
				goto fail;
			len += PAGE_SIZE;
			pos_start = pos + 1;
		}
	}
	if (pos > pos_start) {
		/* Remap the rest */
		map_size = (pos - pos_start) << PAGE_SHIFT;
		if (remap_oldmem_pfn_range(vma, from + len, pos_start,
					   map_size, prot))
			goto fail;
	}
	return 0;
fail:
	do_munmap(vma->vm_mm, from, len, NULL);
	return -EAGAIN;
}

static int vmcore_remap_oldmem_pfn(struct vm_area_struct *vma,
			    unsigned long from, unsigned long pfn,
			    unsigned long size, pgprot_t prot)
{
	int ret;

	/*
	 * Check if oldmem_pfn_is_ram was registered to avoid
	 * looping over all pages without a reason.
	 */
	down_read(&vmcore_cb_rwsem);
	if (!list_empty(&vmcore_cb_list) || vmcore_cb_unstable)
		ret = remap_oldmem_pfn_checked(vma, from, pfn, size, prot);
	else
		ret = remap_oldmem_pfn_range(vma, from, pfn, size, prot);
	up_read(&vmcore_cb_rwsem);
	return ret;
}

static int mmap_vmcore(struct file *file, struct vm_area_struct *vma)
{
	size_t size = vma->vm_end - vma->vm_start;
	u64 start, end, len, tsz;
	struct vmcore *m;

	start = (u64)vma->vm_pgoff << PAGE_SHIFT;
	end = start + size;

	if (size > vmcore_size || end > vmcore_size)
		return -EINVAL;

	if (vma->vm_flags & (VM_WRITE | VM_EXEC))
		return -EPERM;

	vma->vm_flags &= ~(VM_MAYWRITE | VM_MAYEXEC);
	vma->vm_flags |= VM_MIXEDMAP;
	vma->vm_ops = &vmcore_mmap_ops;

	len = 0;

	if (start < elfcorebuf_sz) {
		u64 pfn;

		tsz = min(elfcorebuf_sz - (size_t)start, size);
		pfn = __pa(elfcorebuf + start) >> PAGE_SHIFT;
		if (remap_pfn_range(vma, vma->vm_start, pfn, tsz,
				    vma->vm_page_prot))
			return -EAGAIN;
		size -= tsz;
		start += tsz;
		len += tsz;

		if (size == 0)
			return 0;
	}

	if (start < elfcorebuf_sz + elfnotes_sz) {
		void *kaddr;

		/* We add device dumps before other elf notes because the
		 * other elf notes may not fill the elf notes buffer
		 * completely and we will end up with zero-filled data
		 * between the elf notes and the device dumps. Tools will
		 * then try to decode this zero-filled data as valid notes
		 * and we don't want that. Hence, adding device dumps before
		 * the other elf notes ensure that zero-filled data can be
		 * avoided. This also ensures that the device dumps and
		 * other elf notes can be properly mmaped at page aligned
		 * address.
		 */
#ifdef CONFIG_PROC_VMCORE_DEVICE_DUMP
		/* Read device dumps */
		if (start < elfcorebuf_sz + vmcoredd_orig_sz) {
			u64 start_off;

			tsz = min(elfcorebuf_sz + vmcoredd_orig_sz -
				  (size_t)start, size);
			start_off = start - elfcorebuf_sz;
			if (vmcoredd_mmap_dumps(vma, vma->vm_start + len,
						start_off, tsz))
				goto fail;

			size -= tsz;
			start += tsz;
			len += tsz;

			/* leave now if filled buffer already */
			if (!size)
				return 0;
		}
#endif /* CONFIG_PROC_VMCORE_DEVICE_DUMP */

		/* Read remaining elf notes */
		tsz = min(elfcorebuf_sz + elfnotes_sz - (size_t)start, size);
		kaddr = elfnotes_buf + start - elfcorebuf_sz - vmcoredd_orig_sz;
		if (remap_vmalloc_range_partial(vma, vma->vm_start + len,
						kaddr, 0, tsz))
			goto fail;

		size -= tsz;
		start += tsz;
		len += tsz;

		if (size == 0)
			return 0;
	}

	list_for_each_entry(m, &vmcore_list, list) {
		if (start < m->offset + m->size) {
			u64 paddr = 0;

			tsz = (size_t)min_t(unsigned long long,
					    m->offset + m->size - start, size);
			paddr = m->paddr + start - m->offset;
			if (vmcore_remap_oldmem_pfn(vma, vma->vm_start + len,
						    paddr >> PAGE_SHIFT, tsz,
						    vma->vm_page_prot))
				goto fail;
			size -= tsz;
			start += tsz;
			len += tsz;

			if (size == 0)
				return 0;
		}
	}

	return 0;
fail:
	do_munmap(vma->vm_mm, vma->vm_start, len, NULL);
	return -EAGAIN;
}
#else
static int mmap_vmcore(struct file *file, struct vm_area_struct *vma)
{
	return -ENOSYS;
}
#endif

static const struct proc_ops vmcore_proc_ops = {
	.proc_open	= open_vmcore,
	.proc_read	= read_vmcore,
	.proc_lseek	= default_llseek,
	.proc_mmap	= mmap_vmcore,
};

static struct vmcore* __init get_new_element(void)
{
	return kzalloc(sizeof(struct vmcore), GFP_KERNEL);
}

static u64 get_vmcore_size(size_t elfsz, size_t elfnotesegsz,
			   struct list_head *vc_list)
{
	u64 size;
	struct vmcore *m;

	size = elfsz + elfnotesegsz;
	list_for_each_entry(m, vc_list, list) {
		size += m->size;
	}
	return size;
}

/**
 * update_note_header_size_elf64 - update p_memsz member of each PT_NOTE entry
 *
 * @ehdr_ptr: ELF header
 *
 * This function updates p_memsz member of each PT_NOTE entry in the
 * program header table pointed to by @ehdr_ptr to real size of ELF
 * note segment.
 */
static int __init update_note_header_size_elf64(const Elf64_Ehdr *ehdr_ptr)
{
	int i, rc=0;
	Elf64_Phdr *phdr_ptr;
	Elf64_Nhdr *nhdr_ptr;

	phdr_ptr = (Elf64_Phdr *)(ehdr_ptr + 1);
	for (i = 0; i < ehdr_ptr->e_phnum; i++, phdr_ptr++) {
		void *notes_section;
		u64 offset, max_sz, sz, real_sz = 0;
		if (phdr_ptr->p_type != PT_NOTE)
			continue;
		max_sz = phdr_ptr->p_memsz;
		offset = phdr_ptr->p_offset;
		notes_section = kmalloc(max_sz, GFP_KERNEL);
		if (!notes_section)
			return -ENOMEM;
		rc = elfcorehdr_read_notes(notes_section, max_sz, &offset);
		if (rc < 0) {
			kfree(notes_section);
			return rc;
		}
		nhdr_ptr = notes_section;
		while (nhdr_ptr->n_namesz != 0) {
			sz = sizeof(Elf64_Nhdr) +
				(((u64)nhdr_ptr->n_namesz + 3) & ~3) +
				(((u64)nhdr_ptr->n_descsz + 3) & ~3);
			if ((real_sz + sz) > max_sz) {
				pr_warn("Warning: Exceeded p_memsz, dropping PT_NOTE entry n_namesz=0x%x, n_descsz=0x%x\n",
					nhdr_ptr->n_namesz, nhdr_ptr->n_descsz);
				break;
			}
			real_sz += sz;
			nhdr_ptr = (Elf64_Nhdr*)((char*)nhdr_ptr + sz);
		}
		kfree(notes_section);
		phdr_ptr->p_memsz = real_sz;
		if (real_sz == 0) {
			pr_warn("Warning: Zero PT_NOTE entries found\n");
		}
	}

	return 0;
}

/**
 * get_note_number_and_size_elf64 - get the number of PT_NOTE program
 * headers and sum of real size of their ELF note segment headers and
 * data.
 *
 * @ehdr_ptr: ELF header
 * @nr_ptnote: buffer for the number of PT_NOTE program headers
 * @sz_ptnote: buffer for size of unique PT_NOTE program header
 *
 * This function is used to merge multiple PT_NOTE program headers
 * into a unique single one. The resulting unique entry will have
 * @sz_ptnote in its phdr->p_mem.
 *
 * It is assumed that program headers with PT_NOTE type pointed to by
 * @ehdr_ptr has already been updated by update_note_header_size_elf64
 * and each of PT_NOTE program headers has actual ELF note segment
 * size in its p_memsz member.
 */
static int __init get_note_number_and_size_elf64(const Elf64_Ehdr *ehdr_ptr,
						 int *nr_ptnote, u64 *sz_ptnote)
{
	int i;
	Elf64_Phdr *phdr_ptr;

	*nr_ptnote = *sz_ptnote = 0;

	phdr_ptr = (Elf64_Phdr *)(ehdr_ptr + 1);
	for (i = 0; i < ehdr_ptr->e_phnum; i++, phdr_ptr++) {
		if (phdr_ptr->p_type != PT_NOTE)
			continue;
		*nr_ptnote += 1;
		*sz_ptnote += phdr_ptr->p_memsz;
	}

	return 0;
}

/**
 * copy_notes_elf64 - copy ELF note segments in a given buffer
 *
 * @ehdr_ptr: ELF header
 * @notes_buf: buffer into which ELF note segments are copied
 *
 * This function is used to copy ELF note segment in the 1st kernel
 * into the buffer @notes_buf in the 2nd kernel. It is assumed that
 * size of the buffer @notes_buf is equal to or larger than sum of the
 * real ELF note segment headers and data.
 *
 * It is assumed that program headers with PT_NOTE type pointed to by
 * @ehdr_ptr has already been updated by update_note_header_size_elf64
 * and each of PT_NOTE program headers has actual ELF note segment
 * size in its p_memsz member.
 */
static int __init copy_notes_elf64(const Elf64_Ehdr *ehdr_ptr, char *notes_buf)
{
	int i, rc=0;
	Elf64_Phdr *phdr_ptr;

	phdr_ptr = (Elf64_Phdr*)(ehdr_ptr + 1);

	for (i = 0; i < ehdr_ptr->e_phnum; i++, phdr_ptr++) {
		u64 offset;
		if (phdr_ptr->p_type != PT_NOTE)
			continue;
		offset = phdr_ptr->p_offset;
		rc = elfcorehdr_read_notes(notes_buf, phdr_ptr->p_memsz,
					   &offset);
		if (rc < 0)
			return rc;
		notes_buf += phdr_ptr->p_memsz;
	}

	return 0;
}

/* Merges all the PT_NOTE headers into one. */
static int __init merge_note_headers_elf64(char *elfptr, size_t *elfsz,
					   char **notes_buf, size_t *notes_sz)
{
	int i, nr_ptnote=0, rc=0;
	char *tmp;
	Elf64_Ehdr *ehdr_ptr;
	Elf64_Phdr phdr;
	u64 phdr_sz = 0, note_off;

	ehdr_ptr = (Elf64_Ehdr *)elfptr;

	rc = update_note_header_size_elf64(ehdr_ptr);
	if (rc < 0)
		return rc;

	rc = get_note_number_and_size_elf64(ehdr_ptr, &nr_ptnote, &phdr_sz);
	if (rc < 0)
		return rc;

	*notes_sz = roundup(phdr_sz, PAGE_SIZE);
	*notes_buf = vmcore_alloc_buf(*notes_sz);
	if (!*notes_buf)
		return -ENOMEM;

	rc = copy_notes_elf64(ehdr_ptr, *notes_buf);
	if (rc < 0)
		return rc;

	/* Prepare merged PT_NOTE program header. */
	phdr.p_type    = PT_NOTE;
	phdr.p_flags   = 0;
	note_off = sizeof(Elf64_Ehdr) +
			(ehdr_ptr->e_phnum - nr_ptnote +1) * sizeof(Elf64_Phdr);
	phdr.p_offset  = roundup(note_off, PAGE_SIZE);
	phdr.p_vaddr   = phdr.p_paddr = 0;
	phdr.p_filesz  = phdr.p_memsz = phdr_sz;
	phdr.p_align   = 0;

	/* Add merged PT_NOTE program header*/
	tmp = elfptr + sizeof(Elf64_Ehdr);
	memcpy(tmp, &phdr, sizeof(phdr));
	tmp += sizeof(phdr);

	/* Remove unwanted PT_NOTE program headers. */
	i = (nr_ptnote - 1) * sizeof(Elf64_Phdr);
	*elfsz = *elfsz - i;
	memmove(tmp, tmp+i, ((*elfsz)-sizeof(Elf64_Ehdr)-sizeof(Elf64_Phdr)));
	memset(elfptr + *elfsz, 0, i);
	*elfsz = roundup(*elfsz, PAGE_SIZE);

	/* Modify e_phnum to reflect merged headers. */
	ehdr_ptr->e_phnum = ehdr_ptr->e_phnum - nr_ptnote + 1;

	/* Store the size of all notes.  We need this to update the note
	 * header when the device dumps will be added.
	 */
	elfnotes_orig_sz = phdr.p_memsz;

	return 0;
}

/**
 * update_note_header_size_elf32 - update p_memsz member of each PT_NOTE entry
 *
 * @ehdr_ptr: ELF header
 *
 * This function updates p_memsz member of each PT_NOTE entry in the
 * program header table pointed to by @ehdr_ptr to real size of ELF
 * note segment.
 */
static int __init update_note_header_size_elf32(const Elf32_Ehdr *ehdr_ptr)
{
	int i, rc=0;
	Elf32_Phdr *phdr_ptr;
	Elf32_Nhdr *nhdr_ptr;

	phdr_ptr = (Elf32_Phdr *)(ehdr_ptr + 1);
	for (i = 0; i < ehdr_ptr->e_phnum; i++, phdr_ptr++) {
		void *notes_section;
		u64 offset, max_sz, sz, real_sz = 0;
		if (phdr_ptr->p_type != PT_NOTE)
			continue;
		max_sz = phdr_ptr->p_memsz;
		offset = phdr_ptr->p_offset;
		notes_section = kmalloc(max_sz, GFP_KERNEL);
		if (!notes_section)
			return -ENOMEM;
		rc = elfcorehdr_read_notes(notes_section, max_sz, &offset);
		if (rc < 0) {
			kfree(notes_section);
			return rc;
		}
		nhdr_ptr = notes_section;
		while (nhdr_ptr->n_namesz != 0) {
			sz = sizeof(Elf32_Nhdr) +
				(((u64)nhdr_ptr->n_namesz + 3) & ~3) +
				(((u64)nhdr_ptr->n_descsz + 3) & ~3);
			if ((real_sz + sz) > max_sz) {
				pr_warn("Warning: Exceeded p_memsz, dropping PT_NOTE entry n_namesz=0x%x, n_descsz=0x%x\n",
					nhdr_ptr->n_namesz, nhdr_ptr->n_descsz);
				break;
			}
			real_sz += sz;
			nhdr_ptr = (Elf32_Nhdr*)((char*)nhdr_ptr + sz);
		}
		kfree(notes_section);
		phdr_ptr->p_memsz = real_sz;
		if (real_sz == 0) {
			pr_warn("Warning: Zero PT_NOTE entries found\n");
		}
	}

	return 0;
}

/**
 * get_note_number_and_size_elf32 - get the number of PT_NOTE program
 * headers and sum of real size of their ELF note segment headers and
 * data.
 *
 * @ehdr_ptr: ELF header
 * @nr_ptnote: buffer for the number of PT_NOTE program headers
 * @sz_ptnote: buffer for size of unique PT_NOTE program header
 *
 * This function is used to merge multiple PT_NOTE program headers
 * into a unique single one. The resulting unique entry will have
 * @sz_ptnote in its phdr->p_mem.
 *
 * It is assumed that program headers with PT_NOTE type pointed to by
 * @ehdr_ptr has already been updated by update_note_header_size_elf32
 * and each of PT_NOTE program headers has actual ELF note segment
 * size in its p_memsz member.
 */
static int __init get_note_number_and_size_elf32(const Elf32_Ehdr *ehdr_ptr,
						 int *nr_ptnote, u64 *sz_ptnote)
{
	int i;
	Elf32_Phdr *phdr_ptr;

	*nr_ptnote = *sz_ptnote = 0;

	phdr_ptr = (Elf32_Phdr *)(ehdr_ptr + 1);
	for (i = 0; i < ehdr_ptr->e_phnum; i++, phdr_ptr++) {
		if (phdr_ptr->p_type != PT_NOTE)
			continue;
		*nr_ptnote += 1;
		*sz_ptnote += phdr_ptr->p_memsz;
	}

	return 0;
}

/**
 * copy_notes_elf32 - copy ELF note segments in a given buffer
 *
 * @ehdr_ptr: ELF header
 * @notes_buf: buffer into which ELF note segments are copied
 *
 * This function is used to copy ELF note segment in the 1st kernel
 * into the buffer @notes_buf in the 2nd kernel. It is assumed that
 * size of the buffer @notes_buf is equal to or larger than sum of the
 * real ELF note segment headers and data.
 *
 * It is assumed that program headers with PT_NOTE type pointed to by
 * @ehdr_ptr has already been updated by update_note_header_size_elf32
 * and each of PT_NOTE program headers has actual ELF note segment
 * size in its p_memsz member.
 */
static int __init copy_notes_elf32(const Elf32_Ehdr *ehdr_ptr, char *notes_buf)
{
	int i, rc=0;
	Elf32_Phdr *phdr_ptr;

	phdr_ptr = (Elf32_Phdr*)(ehdr_ptr + 1);

	for (i = 0; i < ehdr_ptr->e_phnum; i++, phdr_ptr++) {
		u64 offset;
		if (phdr_ptr->p_type != PT_NOTE)
			continue;
		offset = phdr_ptr->p_offset;
		rc = elfcorehdr_read_notes(notes_buf, phdr_ptr->p_memsz,
					   &offset);
		if (rc < 0)
			return rc;
		notes_buf += phdr_ptr->p_memsz;
	}

	return 0;
}

/* Merges all the PT_NOTE headers into one. */
static int __init merge_note_headers_elf32(char *elfptr, size_t *elfsz,
					   char **notes_buf, size_t *notes_sz)
{
	int i, nr_ptnote=0, rc=0;
	char *tmp;
	Elf32_Ehdr *ehdr_ptr;
	Elf32_Phdr phdr;
	u64 phdr_sz = 0, note_off;

	ehdr_ptr = (Elf32_Ehdr *)elfptr;

	rc = update_note_header_size_elf32(ehdr_ptr);
	if (rc < 0)
		return rc;

	rc = get_note_number_and_size_elf32(ehdr_ptr, &nr_ptnote, &phdr_sz);
	if (rc < 0)
		return rc;

	*notes_sz = roundup(phdr_sz, PAGE_SIZE);
	*notes_buf = vmcore_alloc_buf(*notes_sz);
	if (!*notes_buf)
		return -ENOMEM;

	rc = copy_notes_elf32(ehdr_ptr, *notes_buf);
	if (rc < 0)
		return rc;

	/* Prepare merged PT_NOTE program header. */
	phdr.p_type    = PT_NOTE;
	phdr.p_flags   = 0;
	note_off = sizeof(Elf32_Ehdr) +
			(ehdr_ptr->e_phnum - nr_ptnote +1) * sizeof(Elf32_Phdr);
	phdr.p_offset  = roundup(note_off, PAGE_SIZE);
	phdr.p_vaddr   = phdr.p_paddr = 0;
	phdr.p_filesz  = phdr.p_memsz = phdr_sz;
	phdr.p_align   = 0;

	/* Add merged PT_NOTE program header*/
	tmp = elfptr + sizeof(Elf32_Ehdr);
	memcpy(tmp, &phdr, sizeof(phdr));
	tmp += sizeof(phdr);

	/* Remove unwanted PT_NOTE program headers. */
	i = (nr_ptnote - 1) * sizeof(Elf32_Phdr);
	*elfsz = *elfsz - i;
	memmove(tmp, tmp+i, ((*elfsz)-sizeof(Elf32_Ehdr)-sizeof(Elf32_Phdr)));
	memset(elfptr + *elfsz, 0, i);
	*elfsz = roundup(*elfsz, PAGE_SIZE);

	/* Modify e_phnum to reflect merged headers. */
	ehdr_ptr->e_phnum = ehdr_ptr->e_phnum - nr_ptnote + 1;

	/* Store the size of all notes.  We need this to update the note
	 * header when the device dumps will be added.
	 */
	elfnotes_orig_sz = phdr.p_memsz;

	return 0;
}

/* Add memory chunks represented by program headers to vmcore list. Also update
 * the new offset fields of exported program headers. */
static int __init process_ptload_program_headers_elf64(char *elfptr,
						size_t elfsz,
						size_t elfnotes_sz,
						struct list_head *vc_list)
{
	int i;
	Elf64_Ehdr *ehdr_ptr;
	Elf64_Phdr *phdr_ptr;
	loff_t vmcore_off;
	struct vmcore *new;

	ehdr_ptr = (Elf64_Ehdr *)elfptr;
	phdr_ptr = (Elf64_Phdr*)(elfptr + sizeof(Elf64_Ehdr)); /* PT_NOTE hdr */

	/* Skip Elf header, program headers and Elf note segment. */
	vmcore_off = elfsz + elfnotes_sz;

	for (i = 0; i < ehdr_ptr->e_phnum; i++, phdr_ptr++) {
		u64 paddr, start, end, size;

		if (phdr_ptr->p_type != PT_LOAD)
			continue;

		paddr = phdr_ptr->p_offset;
		start = rounddown(paddr, PAGE_SIZE);
		end = roundup(paddr + phdr_ptr->p_memsz, PAGE_SIZE);
		size = end - start;

		/* Add this contiguous chunk of memory to vmcore list.*/
		new = get_new_element();
		if (!new)
			return -ENOMEM;
		new->paddr = start;
		new->size = size;
		list_add_tail(&new->list, vc_list);

		/* Update the program header offset. */
		phdr_ptr->p_offset = vmcore_off + (paddr - start);
		vmcore_off = vmcore_off + size;
	}
	return 0;
}

static int __init process_ptload_program_headers_elf32(char *elfptr,
						size_t elfsz,
						size_t elfnotes_sz,
						struct list_head *vc_list)
{
	int i;
	Elf32_Ehdr *ehdr_ptr;
	Elf32_Phdr *phdr_ptr;
	loff_t vmcore_off;
	struct vmcore *new;

	ehdr_ptr = (Elf32_Ehdr *)elfptr;
	phdr_ptr = (Elf32_Phdr*)(elfptr + sizeof(Elf32_Ehdr)); /* PT_NOTE hdr */

	/* Skip Elf header, program headers and Elf note segment. */
	vmcore_off = elfsz + elfnotes_sz;

	for (i = 0; i < ehdr_ptr->e_phnum; i++, phdr_ptr++) {
		u64 paddr, start, end, size;

		if (phdr_ptr->p_type != PT_LOAD)
			continue;

		paddr = phdr_ptr->p_offset;
		start = rounddown(paddr, PAGE_SIZE);
		end = roundup(paddr + phdr_ptr->p_memsz, PAGE_SIZE);
		size = end - start;

		/* Add this contiguous chunk of memory to vmcore list.*/
		new = get_new_element();
		if (!new)
			return -ENOMEM;
		new->paddr = start;
		new->size = size;
		list_add_tail(&new->list, vc_list);

		/* Update the program header offset */
		phdr_ptr->p_offset = vmcore_off + (paddr - start);
		vmcore_off = vmcore_off + size;
	}
	return 0;
}

/* Sets offset fields of vmcore elements. */
static void set_vmcore_list_offsets(size_t elfsz, size_t elfnotes_sz,
				    struct list_head *vc_list)
{
	loff_t vmcore_off;
	struct vmcore *m;

	/* Skip Elf header, program headers and Elf note segment. */
	vmcore_off = elfsz + elfnotes_sz;

	list_for_each_entry(m, vc_list, list) {
		m->offset = vmcore_off;
		vmcore_off += m->size;
	}
}

static void free_elfcorebuf(void)
{
	free_pages((unsigned long)elfcorebuf, get_order(elfcorebuf_sz_orig));
	elfcorebuf = NULL;
	vfree(elfnotes_buf);
	elfnotes_buf = NULL;
}

static int __init parse_crash_elf64_headers(void)
{
	int rc=0;
	Elf64_Ehdr ehdr;
	u64 addr;

	addr = elfcorehdr_addr;

	/* Read Elf header */
	rc = elfcorehdr_read((char *)&ehdr, sizeof(Elf64_Ehdr), &addr);
	if (rc < 0)
		return rc;

	/* Do some basic Verification. */
	if (memcmp(ehdr.e_ident, ELFMAG, SELFMAG) != 0 ||
		(ehdr.e_type != ET_CORE) ||
		!vmcore_elf64_check_arch(&ehdr) ||
		ehdr.e_ident[EI_CLASS] != ELFCLASS64 ||
		ehdr.e_ident[EI_VERSION] != EV_CURRENT ||
		ehdr.e_version != EV_CURRENT ||
		ehdr.e_ehsize != sizeof(Elf64_Ehdr) ||
		ehdr.e_phentsize != sizeof(Elf64_Phdr) ||
		ehdr.e_phnum == 0) {
		pr_warn("Warning: Core image elf header is not sane\n");
		return -EINVAL;
	}

	/* Read in all elf headers. */
	elfcorebuf_sz_orig = sizeof(Elf64_Ehdr) +
				ehdr.e_phnum * sizeof(Elf64_Phdr);
	elfcorebuf_sz = elfcorebuf_sz_orig;
	elfcorebuf = (void *)__get_free_pages(GFP_KERNEL | __GFP_ZERO,
					      get_order(elfcorebuf_sz_orig));
	if (!elfcorebuf)
		return -ENOMEM;
	addr = elfcorehdr_addr;
	rc = elfcorehdr_read(elfcorebuf, elfcorebuf_sz_orig, &addr);
	if (rc < 0)
		goto fail;

	/* Merge all PT_NOTE headers into one. */
	rc = merge_note_headers_elf64(elfcorebuf, &elfcorebuf_sz,
				      &elfnotes_buf, &elfnotes_sz);
	if (rc)
		goto fail;
	rc = process_ptload_program_headers_elf64(elfcorebuf, elfcorebuf_sz,
						  elfnotes_sz, &vmcore_list);
	if (rc)
		goto fail;
	set_vmcore_list_offsets(elfcorebuf_sz, elfnotes_sz, &vmcore_list);
	return 0;
fail:
	free_elfcorebuf();
	return rc;
}

static int __init parse_crash_elf32_headers(void)
{
	int rc=0;
	Elf32_Ehdr ehdr;
	u64 addr;

	addr = elfcorehdr_addr;

	/* Read Elf header */
	rc = elfcorehdr_read((char *)&ehdr, sizeof(Elf32_Ehdr), &addr);
	if (rc < 0)
		return rc;

	/* Do some basic Verification. */
	if (memcmp(ehdr.e_ident, ELFMAG, SELFMAG) != 0 ||
		(ehdr.e_type != ET_CORE) ||
		!vmcore_elf32_check_arch(&ehdr) ||
		ehdr.e_ident[EI_CLASS] != ELFCLASS32||
		ehdr.e_ident[EI_VERSION] != EV_CURRENT ||
		ehdr.e_version != EV_CURRENT ||
		ehdr.e_ehsize != sizeof(Elf32_Ehdr) ||
		ehdr.e_phentsize != sizeof(Elf32_Phdr) ||
		ehdr.e_phnum == 0) {
		pr_warn("Warning: Core image elf header is not sane\n");
		return -EINVAL;
	}

	/* Read in all elf headers. */
	elfcorebuf_sz_orig = sizeof(Elf32_Ehdr) + ehdr.e_phnum * sizeof(Elf32_Phdr);
	elfcorebuf_sz = elfcorebuf_sz_orig;
	elfcorebuf = (void *)__get_free_pages(GFP_KERNEL | __GFP_ZERO,
					      get_order(elfcorebuf_sz_orig));
	if (!elfcorebuf)
		return -ENOMEM;
	addr = elfcorehdr_addr;
	rc = elfcorehdr_read(elfcorebuf, elfcorebuf_sz_orig, &addr);
	if (rc < 0)
		goto fail;

	/* Merge all PT_NOTE headers into one. */
	rc = merge_note_headers_elf32(elfcorebuf, &elfcorebuf_sz,
				      &elfnotes_buf, &elfnotes_sz);
	if (rc)
		goto fail;
	rc = process_ptload_program_headers_elf32(elfcorebuf, elfcorebuf_sz,
						  elfnotes_sz, &vmcore_list);
	if (rc)
		goto fail;
	set_vmcore_list_offsets(elfcorebuf_sz, elfnotes_sz, &vmcore_list);
	return 0;
fail:
	free_elfcorebuf();
	return rc;
}

static int __init parse_crash_elf_headers(void)
{
	unsigned char e_ident[EI_NIDENT];
	u64 addr;
	int rc=0;

	addr = elfcorehdr_addr;
	rc = elfcorehdr_read(e_ident, EI_NIDENT, &addr);
	if (rc < 0)
		return rc;
	if (memcmp(e_ident, ELFMAG, SELFMAG) != 0) {
		pr_warn("Warning: Core image elf header not found\n");
		return -EINVAL;
	}

	if (e_ident[EI_CLASS] == ELFCLASS64) {
		rc = parse_crash_elf64_headers();
		if (rc)
			return rc;
	} else if (e_ident[EI_CLASS] == ELFCLASS32) {
		rc = parse_crash_elf32_headers();
		if (rc)
			return rc;
	} else {
		pr_warn("Warning: Core image elf header is not sane\n");
		return -EINVAL;
	}

	/* Determine vmcore size. */
	vmcore_size = get_vmcore_size(elfcorebuf_sz, elfnotes_sz,
				      &vmcore_list);

	return 0;
}

#ifdef CONFIG_PROC_VMCORE_DEVICE_DUMP
/**
 * vmcoredd_write_header - Write vmcore device dump header at the
 * beginning of the dump's buffer.
 * @buf: Output buffer where the note is written
 * @data: Dump info
 * @size: Size of the dump
 *
 * Fills beginning of the dump's buffer with vmcore device dump header.
 */
static void vmcoredd_write_header(void *buf, struct vmcoredd_data *data,
				  u32 size)
{
	struct vmcoredd_header *vdd_hdr = (struct vmcoredd_header *)buf;

	vdd_hdr->n_namesz = sizeof(vdd_hdr->name);
	vdd_hdr->n_descsz = size + sizeof(vdd_hdr->dump_name);
	vdd_hdr->n_type = NT_VMCOREDD;

	strncpy((char *)vdd_hdr->name, VMCOREDD_NOTE_NAME,
		sizeof(vdd_hdr->name));
	memcpy(vdd_hdr->dump_name, data->dump_name, sizeof(vdd_hdr->dump_name));
}

/**
 * vmcoredd_update_program_headers - Update all Elf program headers
 * @elfptr: Pointer to elf header
 * @elfnotesz: Size of elf notes aligned to page size
 * @vmcoreddsz: Size of device dumps to be added to elf note header
 *
 * Determine type of Elf header (Elf64 or Elf32) and update the elf note size.
 * Also update the offsets of all the program headers after the elf note header.
 */
static void vmcoredd_update_program_headers(char *elfptr, size_t elfnotesz,
					    size_t vmcoreddsz)
{
	unsigned char *e_ident = (unsigned char *)elfptr;
	u64 start, end, size;
	loff_t vmcore_off;
	u32 i;

	vmcore_off = elfcorebuf_sz + elfnotesz;

	if (e_ident[EI_CLASS] == ELFCLASS64) {
		Elf64_Ehdr *ehdr = (Elf64_Ehdr *)elfptr;
		Elf64_Phdr *phdr = (Elf64_Phdr *)(elfptr + sizeof(Elf64_Ehdr));

		/* Update all program headers */
		for (i = 0; i < ehdr->e_phnum; i++, phdr++) {
			if (phdr->p_type == PT_NOTE) {
				/* Update note size */
				phdr->p_memsz = elfnotes_orig_sz + vmcoreddsz;
				phdr->p_filesz = phdr->p_memsz;
				continue;
			}

			start = rounddown(phdr->p_offset, PAGE_SIZE);
			end = roundup(phdr->p_offset + phdr->p_memsz,
				      PAGE_SIZE);
			size = end - start;
			phdr->p_offset = vmcore_off + (phdr->p_offset - start);
			vmcore_off += size;
		}
	} else {
		Elf32_Ehdr *ehdr = (Elf32_Ehdr *)elfptr;
		Elf32_Phdr *phdr = (Elf32_Phdr *)(elfptr + sizeof(Elf32_Ehdr));

		/* Update all program headers */
		for (i = 0; i < ehdr->e_phnum; i++, phdr++) {
			if (phdr->p_type == PT_NOTE) {
				/* Update note size */
				phdr->p_memsz = elfnotes_orig_sz + vmcoreddsz;
				phdr->p_filesz = phdr->p_memsz;
				continue;
			}

			start = rounddown(phdr->p_offset, PAGE_SIZE);
			end = roundup(phdr->p_offset + phdr->p_memsz,
				      PAGE_SIZE);
			size = end - start;
			phdr->p_offset = vmcore_off + (phdr->p_offset - start);
			vmcore_off += size;
		}
	}
}

/**
 * vmcoredd_update_size - Update the total size of the device dumps and update
 * Elf header
 * @dump_size: Size of the current device dump to be added to total size
 *
 * Update the total size of all the device dumps and update the Elf program
 * headers. Calculate the new offsets for the vmcore list and update the
 * total vmcore size.
 */
static void vmcoredd_update_size(size_t dump_size)
{
	vmcoredd_orig_sz += dump_size;
	elfnotes_sz = roundup(elfnotes_orig_sz, PAGE_SIZE) + vmcoredd_orig_sz;
	vmcoredd_update_program_headers(elfcorebuf, elfnotes_sz,
					vmcoredd_orig_sz);

	/* Update vmcore list offsets */
	set_vmcore_list_offsets(elfcorebuf_sz, elfnotes_sz, &vmcore_list);

	vmcore_size = get_vmcore_size(elfcorebuf_sz, elfnotes_sz,
				      &vmcore_list);
	proc_vmcore->size = vmcore_size;
}

/**
 * vmcore_add_device_dump - Add a buffer containing device dump to vmcore
 * @data: dump info.
 *
 * Allocate a buffer and invoke the calling driver's dump collect routine.
 * Write Elf note at the beginning of the buffer to indicate vmcore device
 * dump and add the dump to global list.
 */
int vmcore_add_device_dump(struct vmcoredd_data *data)
{
	struct vmcoredd_node *dump;
	void *buf = NULL;
	size_t data_size;
	int ret;

	if (vmcoredd_disabled) {
		pr_err_once("Device dump is disabled\n");
		return -EINVAL;
	}

	if (!data || !strlen(data->dump_name) ||
	    !data->vmcoredd_callback || !data->size)
		return -EINVAL;

	dump = vzalloc(sizeof(*dump));
	if (!dump) {
		ret = -ENOMEM;
		goto out_err;
	}

	/* Keep size of the buffer page aligned so that it can be mmaped */
	data_size = roundup(sizeof(struct vmcoredd_header) + data->size,
			    PAGE_SIZE);

	/* Allocate buffer for driver's to write their dumps */
	buf = vmcore_alloc_buf(data_size);
	if (!buf) {
		ret = -ENOMEM;
		goto out_err;
	}

	vmcoredd_write_header(buf, data, data_size -
			      sizeof(struct vmcoredd_header));

	/* Invoke the driver's dump collection routing */
	ret = data->vmcoredd_callback(data, buf +
				      sizeof(struct vmcoredd_header));
	if (ret)
		goto out_err;

	dump->buf = buf;
	dump->size = data_size;

	/* Add the dump to driver sysfs list */
	mutex_lock(&vmcoredd_mutex);
	list_add_tail(&dump->list, &vmcoredd_list);
	mutex_unlock(&vmcoredd_mutex);

	vmcoredd_update_size(data_size);
	return 0;

out_err:
	vfree(buf);
	vfree(dump);

	return ret;
}
EXPORT_SYMBOL(vmcore_add_device_dump);
#endif /* CONFIG_PROC_VMCORE_DEVICE_DUMP */

/* Free all dumps in vmcore device dump list */
static void vmcore_free_device_dumps(void)
{
#ifdef CONFIG_PROC_VMCORE_DEVICE_DUMP
	mutex_lock(&vmcoredd_mutex);
	while (!list_empty(&vmcoredd_list)) {
		struct vmcoredd_node *dump;

		dump = list_first_entry(&vmcoredd_list, struct vmcoredd_node,
					list);
		list_del(&dump->list);
		vfree(dump->buf);
		vfree(dump);
	}
	mutex_unlock(&vmcoredd_mutex);
#endif /* CONFIG_PROC_VMCORE_DEVICE_DUMP */
}

/* Init function for vmcore module. */
static int __init vmcore_init(void)
{
	int rc = 0;

	/* Allow architectures to allocate ELF header in 2nd kernel */
	rc = elfcorehdr_alloc(&elfcorehdr_addr, &elfcorehdr_size);
	if (rc)
		return rc;
	/*
	 * If elfcorehdr= has been passed in cmdline or created in 2nd kernel,
	 * then capture the dump.
	 */
	if (!(is_vmcore_usable()))
		return rc;
	rc = parse_crash_elf_headers();
	if (rc) {
		pr_warn("Kdump: vmcore not initialized\n");
		return rc;
	}
	elfcorehdr_free(elfcorehdr_addr);
	elfcorehdr_addr = ELFCORE_ADDR_ERR;

	proc_vmcore = proc_create("vmcore", S_IRUSR, NULL, &vmcore_proc_ops);
	if (proc_vmcore)
		proc_vmcore->size = vmcore_size;
	return 0;
}
fs_initcall(vmcore_init);

/* Cleanup function for vmcore module. */
void vmcore_cleanup(void)
{
	if (proc_vmcore) {
		proc_remove(proc_vmcore);
		proc_vmcore = NULL;
	}

	/* clear the vmcore list. */
	while (!list_empty(&vmcore_list)) {
		struct vmcore *m;

		m = list_first_entry(&vmcore_list, struct vmcore, list);
		list_del(&m->list);
		kfree(m);
	}
	free_elfcorebuf();

	/* clear vmcore device dump list */
	vmcore_free_device_dumps();
}<|MERGE_RESOLUTION|>--- conflicted
+++ resolved
@@ -154,11 +154,7 @@
 			nr_bytes = count;
 
 		/* If pfn is not ram, return zeros for sparse dump files */
-<<<<<<< HEAD
-		if (pfn_is_ram(pfn) == 0) {
-=======
 		if (!pfn_is_ram(pfn)) {
->>>>>>> 92b4b594
 			tmp = 0;
 			if (!userbuf)
 				memset(buf, 0, nr_bytes);
@@ -174,15 +170,10 @@
 				tmp = copy_oldmem_page(pfn, buf, nr_bytes,
 						       offset, userbuf);
 		}
-<<<<<<< HEAD
-		if (tmp < 0)
-			return tmp;
-=======
 		if (tmp < 0) {
 			up_read(&vmcore_cb_rwsem);
 			return tmp;
 		}
->>>>>>> 92b4b594
 
 		*ppos += nr_bytes;
 		count -= nr_bytes;
