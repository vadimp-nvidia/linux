// SPDX-License-Identifier: GPL-2.0
#include <linux/pagewalk.h>
#include <linux/mm_inline.h>
#include <linux/hugetlb.h>
#include <linux/huge_mm.h>
#include <linux/mount.h>
#include <linux/seq_file.h>
#include <linux/highmem.h>
#include <linux/ptrace.h>
#include <linux/slab.h>
#include <linux/pagemap.h>
#include <linux/mempolicy.h>
#include <linux/rmap.h>
#include <linux/swap.h>
#include <linux/sched/mm.h>
#include <linux/swapops.h>
#include <linux/mmu_notifier.h>
#include <linux/page_idle.h>
#include <linux/shmem_fs.h>
#include <linux/uaccess.h>
#include <linux/pkeys.h>

#include <asm/elf.h>
#include <asm/tlb.h>
#include <asm/tlbflush.h>
#include "internal.h"

#define SEQ_PUT_DEC(str, val) \
		seq_put_decimal_ull_width(m, str, (val) << (PAGE_SHIFT-10), 8)
void task_mem(struct seq_file *m, struct mm_struct *mm)
{
	unsigned long text, lib, swap, anon, file, shmem;
	unsigned long hiwater_vm, total_vm, hiwater_rss, total_rss;

	anon = get_mm_counter(mm, MM_ANONPAGES);
	file = get_mm_counter(mm, MM_FILEPAGES);
	shmem = get_mm_counter(mm, MM_SHMEMPAGES);

	/*
	 * Note: to minimize their overhead, mm maintains hiwater_vm and
	 * hiwater_rss only when about to *lower* total_vm or rss.  Any
	 * collector of these hiwater stats must therefore get total_vm
	 * and rss too, which will usually be the higher.  Barriers? not
	 * worth the effort, such snapshots can always be inconsistent.
	 */
	hiwater_vm = total_vm = mm->total_vm;
	if (hiwater_vm < mm->hiwater_vm)
		hiwater_vm = mm->hiwater_vm;
	hiwater_rss = total_rss = anon + file + shmem;
	if (hiwater_rss < mm->hiwater_rss)
		hiwater_rss = mm->hiwater_rss;

	/* split executable areas between text and lib */
	text = PAGE_ALIGN(mm->end_code) - (mm->start_code & PAGE_MASK);
	text = min(text, mm->exec_vm << PAGE_SHIFT);
	lib = (mm->exec_vm << PAGE_SHIFT) - text;

	swap = get_mm_counter(mm, MM_SWAPENTS);
	SEQ_PUT_DEC("VmPeak:\t", hiwater_vm);
	SEQ_PUT_DEC(" kB\nVmSize:\t", total_vm);
	SEQ_PUT_DEC(" kB\nVmLck:\t", mm->locked_vm);
	SEQ_PUT_DEC(" kB\nVmPin:\t", atomic64_read(&mm->pinned_vm));
	SEQ_PUT_DEC(" kB\nVmHWM:\t", hiwater_rss);
	SEQ_PUT_DEC(" kB\nVmRSS:\t", total_rss);
	SEQ_PUT_DEC(" kB\nRssAnon:\t", anon);
	SEQ_PUT_DEC(" kB\nRssFile:\t", file);
	SEQ_PUT_DEC(" kB\nRssShmem:\t", shmem);
	SEQ_PUT_DEC(" kB\nVmData:\t", mm->data_vm);
	SEQ_PUT_DEC(" kB\nVmStk:\t", mm->stack_vm);
	seq_put_decimal_ull_width(m,
		    " kB\nVmExe:\t", text >> 10, 8);
	seq_put_decimal_ull_width(m,
		    " kB\nVmLib:\t", lib >> 10, 8);
	seq_put_decimal_ull_width(m,
		    " kB\nVmPTE:\t", mm_pgtables_bytes(mm) >> 10, 8);
	SEQ_PUT_DEC(" kB\nVmSwap:\t", swap);
	seq_puts(m, " kB\n");
	hugetlb_report_usage(m, mm);
}
#undef SEQ_PUT_DEC

unsigned long task_vsize(struct mm_struct *mm)
{
	return PAGE_SIZE * mm->total_vm;
}

unsigned long task_statm(struct mm_struct *mm,
			 unsigned long *shared, unsigned long *text,
			 unsigned long *data, unsigned long *resident)
{
	*shared = get_mm_counter(mm, MM_FILEPAGES) +
			get_mm_counter(mm, MM_SHMEMPAGES);
	*text = (PAGE_ALIGN(mm->end_code) - (mm->start_code & PAGE_MASK))
								>> PAGE_SHIFT;
	*data = mm->data_vm + mm->stack_vm;
	*resident = *shared + get_mm_counter(mm, MM_ANONPAGES);
	return mm->total_vm;
}

#ifdef CONFIG_NUMA
/*
 * Save get_task_policy() for show_numa_map().
 */
static void hold_task_mempolicy(struct proc_maps_private *priv)
{
	struct task_struct *task = priv->task;

	task_lock(task);
	priv->task_mempolicy = get_task_policy(task);
	mpol_get(priv->task_mempolicy);
	task_unlock(task);
}
static void release_task_mempolicy(struct proc_maps_private *priv)
{
	mpol_put(priv->task_mempolicy);
}
#else
static void hold_task_mempolicy(struct proc_maps_private *priv)
{
}
static void release_task_mempolicy(struct proc_maps_private *priv)
{
}
#endif

static struct vm_area_struct *proc_get_vma(struct proc_maps_private *priv,
						loff_t *ppos)
{
	struct vm_area_struct *vma = vma_next(&priv->iter);

	if (vma) {
		*ppos = vma->vm_start;
	} else {
		*ppos = -2UL;
		vma = get_gate_vma(priv->mm);
	}

	return vma;
}

static void *m_start(struct seq_file *m, loff_t *ppos)
{
	struct proc_maps_private *priv = m->private;
	unsigned long last_addr = *ppos;
	struct mm_struct *mm;

	/* See m_next(). Zero at the start or after lseek. */
	if (last_addr == -1UL)
		return NULL;

	priv->task = get_proc_task(priv->inode);
	if (!priv->task)
		return ERR_PTR(-ESRCH);

	mm = priv->mm;
	if (!mm || !mmget_not_zero(mm)) {
		put_task_struct(priv->task);
		priv->task = NULL;
		return NULL;
	}

	if (mmap_read_lock_killable(mm)) {
		mmput(mm);
		put_task_struct(priv->task);
		priv->task = NULL;
		return ERR_PTR(-EINTR);
	}

	vma_iter_init(&priv->iter, mm, last_addr);
	hold_task_mempolicy(priv);
	if (last_addr == -2UL)
		return get_gate_vma(mm);

	return proc_get_vma(priv, ppos);
}

static void *m_next(struct seq_file *m, void *v, loff_t *ppos)
{
	if (*ppos == -2UL) {
		*ppos = -1UL;
		return NULL;
	}
	return proc_get_vma(m->private, ppos);
}

static void m_stop(struct seq_file *m, void *v)
{
	struct proc_maps_private *priv = m->private;
	struct mm_struct *mm = priv->mm;

	if (!priv->task)
		return;

	release_task_mempolicy(priv);
	mmap_read_unlock(mm);
	mmput(mm);
	put_task_struct(priv->task);
	priv->task = NULL;
}

static int proc_maps_open(struct inode *inode, struct file *file,
			const struct seq_operations *ops, int psize)
{
	struct proc_maps_private *priv = __seq_open_private(file, ops, psize);

	if (!priv)
		return -ENOMEM;

	priv->inode = inode;
	priv->mm = proc_mem_open(inode, PTRACE_MODE_READ);
	if (IS_ERR(priv->mm)) {
		int err = PTR_ERR(priv->mm);

		seq_release_private(inode, file);
		return err;
	}

	return 0;
}

static int proc_map_release(struct inode *inode, struct file *file)
{
	struct seq_file *seq = file->private_data;
	struct proc_maps_private *priv = seq->private;

	if (priv->mm)
		mmdrop(priv->mm);

	return seq_release_private(inode, file);
}

static int do_maps_open(struct inode *inode, struct file *file,
			const struct seq_operations *ops)
{
	return proc_maps_open(inode, file, ops,
				sizeof(struct proc_maps_private));
}

/*
 * Indicate if the VMA is a stack for the given task; for
 * /proc/PID/maps that is the stack of the main task.
 */
static int is_stack(struct vm_area_struct *vma)
{
	/*
	 * We make no effort to guess what a given thread considers to be
	 * its "stack".  It's not even well-defined for programs written
	 * languages like Go.
	 */
	return vma->vm_start <= vma->vm_mm->start_stack &&
		vma->vm_end >= vma->vm_mm->start_stack;
}

static void show_vma_header_prefix(struct seq_file *m,
				   unsigned long start, unsigned long end,
				   vm_flags_t flags, unsigned long long pgoff,
				   dev_t dev, unsigned long ino)
{
	seq_setwidth(m, 25 + sizeof(void *) * 6 - 1);
	seq_put_hex_ll(m, NULL, start, 8);
	seq_put_hex_ll(m, "-", end, 8);
	seq_putc(m, ' ');
	seq_putc(m, flags & VM_READ ? 'r' : '-');
	seq_putc(m, flags & VM_WRITE ? 'w' : '-');
	seq_putc(m, flags & VM_EXEC ? 'x' : '-');
	seq_putc(m, flags & VM_MAYSHARE ? 's' : 'p');
	seq_put_hex_ll(m, " ", pgoff, 8);
	seq_put_hex_ll(m, " ", MAJOR(dev), 2);
	seq_put_hex_ll(m, ":", MINOR(dev), 2);
	seq_put_decimal_ull(m, " ", ino);
	seq_putc(m, ' ');
}

static void
show_map_vma(struct seq_file *m, struct vm_area_struct *vma)
{
	struct mm_struct *mm = vma->vm_mm;
	struct file *file = vma->vm_file;
	vm_flags_t flags = vma->vm_flags;
	unsigned long ino = 0;
	unsigned long long pgoff = 0;
	unsigned long start, end;
	dev_t dev = 0;
	const char *name = NULL;

	if (file) {
		struct inode *inode = file_inode(vma->vm_file);
		dev = inode->i_sb->s_dev;
		ino = inode->i_ino;
		pgoff = ((loff_t)vma->vm_pgoff) << PAGE_SHIFT;
	}

	start = vma->vm_start;
	end = vma->vm_end;
	show_vma_header_prefix(m, start, end, flags, pgoff, dev, ino);

	/*
	 * Print the dentry name for named mappings, and a
	 * special [heap] marker for the heap:
	 */
	if (file) {
		seq_pad(m, ' ');
		seq_file_path(m, file, "\n");
		goto done;
	}

	if (vma->vm_ops && vma->vm_ops->name) {
		name = vma->vm_ops->name(vma);
		if (name)
			goto done;
	}

	name = arch_vma_name(vma);
	if (!name) {
		struct anon_vma_name *anon_name;

		if (!mm) {
			name = "[vdso]";
			goto done;
		}

		if (vma->vm_start <= mm->brk &&
		    vma->vm_end >= mm->start_brk) {
			name = "[heap]";
			goto done;
		}

		if (is_stack(vma)) {
			name = "[stack]";
			goto done;
		}

		anon_name = anon_vma_name(vma);
		if (anon_name) {
			seq_pad(m, ' ');
			seq_printf(m, "[anon:%s]", anon_name->name);
		}
	}

done:
	if (name) {
		seq_pad(m, ' ');
		seq_puts(m, name);
	}
	seq_putc(m, '\n');
}

static int show_map(struct seq_file *m, void *v)
{
	show_map_vma(m, v);
	return 0;
}

static const struct seq_operations proc_pid_maps_op = {
	.start	= m_start,
	.next	= m_next,
	.stop	= m_stop,
	.show	= show_map
};

static int pid_maps_open(struct inode *inode, struct file *file)
{
	return do_maps_open(inode, file, &proc_pid_maps_op);
}

const struct file_operations proc_pid_maps_operations = {
	.open		= pid_maps_open,
	.read		= seq_read,
	.llseek		= seq_lseek,
	.release	= proc_map_release,
};

/*
 * Proportional Set Size(PSS): my share of RSS.
 *
 * PSS of a process is the count of pages it has in memory, where each
 * page is divided by the number of processes sharing it.  So if a
 * process has 1000 pages all to itself, and 1000 shared with one other
 * process, its PSS will be 1500.
 *
 * To keep (accumulated) division errors low, we adopt a 64bit
 * fixed-point pss counter to minimize division errors. So (pss >>
 * PSS_SHIFT) would be the real byte count.
 *
 * A shift of 12 before division means (assuming 4K page size):
 * 	- 1M 3-user-pages add up to 8KB errors;
 * 	- supports mapcount up to 2^24, or 16M;
 * 	- supports PSS up to 2^52 bytes, or 4PB.
 */
#define PSS_SHIFT 12

#ifdef CONFIG_PROC_PAGE_MONITOR
struct mem_size_stats {
	unsigned long resident;
	unsigned long shared_clean;
	unsigned long shared_dirty;
	unsigned long private_clean;
	unsigned long private_dirty;
	unsigned long referenced;
	unsigned long anonymous;
	unsigned long lazyfree;
	unsigned long anonymous_thp;
	unsigned long shmem_thp;
	unsigned long file_thp;
	unsigned long swap;
	unsigned long shared_hugetlb;
	unsigned long private_hugetlb;
	u64 pss;
	u64 pss_anon;
	u64 pss_file;
	u64 pss_shmem;
	u64 pss_dirty;
	u64 pss_locked;
	u64 swap_pss;
};

static void smaps_page_accumulate(struct mem_size_stats *mss,
		struct page *page, unsigned long size, unsigned long pss,
		bool dirty, bool locked, bool private)
{
	mss->pss += pss;

	if (PageAnon(page))
		mss->pss_anon += pss;
	else if (PageSwapBacked(page))
		mss->pss_shmem += pss;
	else
		mss->pss_file += pss;

	if (locked)
		mss->pss_locked += pss;

	if (dirty || PageDirty(page)) {
		mss->pss_dirty += pss;
		if (private)
			mss->private_dirty += size;
		else
			mss->shared_dirty += size;
	} else {
		if (private)
			mss->private_clean += size;
		else
			mss->shared_clean += size;
	}
}

static void smaps_account(struct mem_size_stats *mss, struct page *page,
		bool compound, bool young, bool dirty, bool locked,
		bool migration)
{
	int i, nr = compound ? compound_nr(page) : 1;
	unsigned long size = nr * PAGE_SIZE;

	/*
	 * First accumulate quantities that depend only on |size| and the type
	 * of the compound page.
	 */
	if (PageAnon(page)) {
		mss->anonymous += size;
		if (!PageSwapBacked(page) && !dirty && !PageDirty(page))
			mss->lazyfree += size;
	}

	mss->resident += size;
	/* Accumulate the size in pages that have been accessed. */
	if (young || page_is_young(page) || PageReferenced(page))
		mss->referenced += size;

	/*
	 * Then accumulate quantities that may depend on sharing, or that may
	 * differ page-by-page.
	 *
	 * page_count(page) == 1 guarantees the page is mapped exactly once.
	 * If any subpage of the compound page mapped with PTE it would elevate
	 * page_count().
	 *
	 * The page_mapcount() is called to get a snapshot of the mapcount.
	 * Without holding the page lock this snapshot can be slightly wrong as
	 * we cannot always read the mapcount atomically.  It is not safe to
	 * call page_mapcount() even with PTL held if the page is not mapped,
	 * especially for migration entries.  Treat regular migration entries
	 * as mapcount == 1.
	 */
	if ((page_count(page) == 1) || migration) {
		smaps_page_accumulate(mss, page, size, size << PSS_SHIFT, dirty,
			locked, true);
		return;
	}
	for (i = 0; i < nr; i++, page++) {
		int mapcount = page_mapcount(page);
		unsigned long pss = PAGE_SIZE << PSS_SHIFT;
		if (mapcount >= 2)
			pss /= mapcount;
		smaps_page_accumulate(mss, page, PAGE_SIZE, pss, dirty, locked,
				      mapcount < 2);
	}
}

#ifdef CONFIG_SHMEM
static int smaps_pte_hole(unsigned long addr, unsigned long end,
			  __always_unused int depth, struct mm_walk *walk)
{
	struct mem_size_stats *mss = walk->private;
	struct vm_area_struct *vma = walk->vma;

	mss->swap += shmem_partial_swap_usage(walk->vma->vm_file->f_mapping,
					      linear_page_index(vma, addr),
					      linear_page_index(vma, end));

	return 0;
}
#else
#define smaps_pte_hole		NULL
#endif /* CONFIG_SHMEM */

static void smaps_pte_hole_lookup(unsigned long addr, struct mm_walk *walk)
{
#ifdef CONFIG_SHMEM
	if (walk->ops->pte_hole) {
		/* depth is not used */
		smaps_pte_hole(addr, addr + PAGE_SIZE, 0, walk);
	}
#endif
}

static void smaps_pte_entry(pte_t *pte, unsigned long addr,
		struct mm_walk *walk)
{
	struct mem_size_stats *mss = walk->private;
	struct vm_area_struct *vma = walk->vma;
	bool locked = !!(vma->vm_flags & VM_LOCKED);
	struct page *page = NULL;
	bool migration = false, young = false, dirty = false;

	if (pte_present(*pte)) {
		page = vm_normal_page(vma, addr, *pte);
		young = pte_young(*pte);
		dirty = pte_dirty(*pte);
	} else if (is_swap_pte(*pte)) {
		swp_entry_t swpent = pte_to_swp_entry(*pte);

		if (!non_swap_entry(swpent)) {
			int mapcount;

			mss->swap += PAGE_SIZE;
			mapcount = swp_swapcount(swpent);
			if (mapcount >= 2) {
				u64 pss_delta = (u64)PAGE_SIZE << PSS_SHIFT;

				do_div(pss_delta, mapcount);
				mss->swap_pss += pss_delta;
			} else {
				mss->swap_pss += (u64)PAGE_SIZE << PSS_SHIFT;
			}
		} else if (is_pfn_swap_entry(swpent)) {
			if (is_migration_entry(swpent))
				migration = true;
			page = pfn_swap_entry_to_page(swpent);
		}
<<<<<<< HEAD
	} else if (unlikely(IS_ENABLED(CONFIG_SHMEM) && mss->check_shmem_swap
							&& pte_none(*pte))) {
		page = xa_load(&vma->vm_file->f_mapping->i_pages,
						linear_page_index(vma, addr));
		if (xa_is_value(page))
			mss->swap += PAGE_SIZE;
=======
	} else {
		smaps_pte_hole_lookup(addr, walk);
>>>>>>> d60c95ef
		return;
	}

	if (!page)
		return;

	smaps_account(mss, page, false, young, dirty, locked, migration);
}

#ifdef CONFIG_TRANSPARENT_HUGEPAGE
static void smaps_pmd_entry(pmd_t *pmd, unsigned long addr,
		struct mm_walk *walk)
{
	struct mem_size_stats *mss = walk->private;
	struct vm_area_struct *vma = walk->vma;
	bool locked = !!(vma->vm_flags & VM_LOCKED);
	struct page *page = NULL;
	bool migration = false;

	if (pmd_present(*pmd)) {
		/* FOLL_DUMP will return -EFAULT on huge zero page */
		page = follow_trans_huge_pmd(vma, addr, pmd, FOLL_DUMP);
	} else if (unlikely(thp_migration_supported() && is_swap_pmd(*pmd))) {
		swp_entry_t entry = pmd_to_swp_entry(*pmd);

		if (is_migration_entry(entry)) {
			migration = true;
			page = pfn_swap_entry_to_page(entry);
		}
	}
	if (IS_ERR_OR_NULL(page))
		return;
	if (PageAnon(page))
		mss->anonymous_thp += HPAGE_PMD_SIZE;
	else if (PageSwapBacked(page))
		mss->shmem_thp += HPAGE_PMD_SIZE;
	else if (is_zone_device_page(page))
		/* pass */;
	else
		mss->file_thp += HPAGE_PMD_SIZE;

	smaps_account(mss, page, true, pmd_young(*pmd), pmd_dirty(*pmd),
		      locked, migration);
}
#else
static void smaps_pmd_entry(pmd_t *pmd, unsigned long addr,
		struct mm_walk *walk)
{
}
#endif

static int smaps_pte_range(pmd_t *pmd, unsigned long addr, unsigned long end,
			   struct mm_walk *walk)
{
	struct vm_area_struct *vma = walk->vma;
	pte_t *pte;
	spinlock_t *ptl;

	ptl = pmd_trans_huge_lock(pmd, vma);
	if (ptl) {
		smaps_pmd_entry(pmd, addr, walk);
		spin_unlock(ptl);
		goto out;
	}

	if (pmd_trans_unstable(pmd))
		goto out;
	/*
	 * The mmap_lock held all the way back in m_start() is what
	 * keeps khugepaged out of here and from collapsing things
	 * in here.
	 */
	pte = pte_offset_map_lock(vma->vm_mm, pmd, addr, &ptl);
	for (; addr != end; pte++, addr += PAGE_SIZE)
		smaps_pte_entry(pte, addr, walk);
	pte_unmap_unlock(pte - 1, ptl);
out:
	cond_resched();
	return 0;
}

static void show_smap_vma_flags(struct seq_file *m, struct vm_area_struct *vma)
{
	/*
	 * Don't forget to update Documentation/ on changes.
	 */
	static const char mnemonics[BITS_PER_LONG][2] = {
		/*
		 * In case if we meet a flag we don't know about.
		 */
		[0 ... (BITS_PER_LONG-1)] = "??",

		[ilog2(VM_READ)]	= "rd",
		[ilog2(VM_WRITE)]	= "wr",
		[ilog2(VM_EXEC)]	= "ex",
		[ilog2(VM_SHARED)]	= "sh",
		[ilog2(VM_MAYREAD)]	= "mr",
		[ilog2(VM_MAYWRITE)]	= "mw",
		[ilog2(VM_MAYEXEC)]	= "me",
		[ilog2(VM_MAYSHARE)]	= "ms",
		[ilog2(VM_GROWSDOWN)]	= "gd",
		[ilog2(VM_PFNMAP)]	= "pf",
		[ilog2(VM_LOCKED)]	= "lo",
		[ilog2(VM_IO)]		= "io",
		[ilog2(VM_SEQ_READ)]	= "sr",
		[ilog2(VM_RAND_READ)]	= "rr",
		[ilog2(VM_DONTCOPY)]	= "dc",
		[ilog2(VM_DONTEXPAND)]	= "de",
		[ilog2(VM_ACCOUNT)]	= "ac",
		[ilog2(VM_NORESERVE)]	= "nr",
		[ilog2(VM_HUGETLB)]	= "ht",
		[ilog2(VM_SYNC)]	= "sf",
		[ilog2(VM_ARCH_1)]	= "ar",
		[ilog2(VM_WIPEONFORK)]	= "wf",
		[ilog2(VM_DONTDUMP)]	= "dd",
#ifdef CONFIG_ARM64_BTI
		[ilog2(VM_ARM64_BTI)]	= "bt",
#endif
#ifdef CONFIG_MEM_SOFT_DIRTY
		[ilog2(VM_SOFTDIRTY)]	= "sd",
#endif
		[ilog2(VM_MIXEDMAP)]	= "mm",
		[ilog2(VM_HUGEPAGE)]	= "hg",
		[ilog2(VM_NOHUGEPAGE)]	= "nh",
		[ilog2(VM_MERGEABLE)]	= "mg",
		[ilog2(VM_UFFD_MISSING)]= "um",
		[ilog2(VM_UFFD_WP)]	= "uw",
#ifdef CONFIG_ARM64_MTE
		[ilog2(VM_MTE)]		= "mt",
		[ilog2(VM_MTE_ALLOWED)]	= "",
#endif
#ifdef CONFIG_ARCH_HAS_PKEYS
		/* These come out via ProtectionKey: */
		[ilog2(VM_PKEY_BIT0)]	= "",
		[ilog2(VM_PKEY_BIT1)]	= "",
		[ilog2(VM_PKEY_BIT2)]	= "",
		[ilog2(VM_PKEY_BIT3)]	= "",
#if VM_PKEY_BIT4
		[ilog2(VM_PKEY_BIT4)]	= "",
#endif
#endif /* CONFIG_ARCH_HAS_PKEYS */
#ifdef CONFIG_HAVE_ARCH_USERFAULTFD_MINOR
		[ilog2(VM_UFFD_MINOR)]	= "ui",
#endif /* CONFIG_HAVE_ARCH_USERFAULTFD_MINOR */
	};
	size_t i;

	seq_puts(m, "VmFlags: ");
	for (i = 0; i < BITS_PER_LONG; i++) {
		if (!mnemonics[i][0])
			continue;
		if (vma->vm_flags & (1UL << i)) {
			seq_putc(m, mnemonics[i][0]);
			seq_putc(m, mnemonics[i][1]);
			seq_putc(m, ' ');
		}
	}
	seq_putc(m, '\n');
}

#ifdef CONFIG_HUGETLB_PAGE
static int smaps_hugetlb_range(pte_t *pte, unsigned long hmask,
				 unsigned long addr, unsigned long end,
				 struct mm_walk *walk)
{
	struct mem_size_stats *mss = walk->private;
	struct vm_area_struct *vma = walk->vma;
	struct page *page = NULL;

	if (pte_present(*pte)) {
		page = vm_normal_page(vma, addr, *pte);
	} else if (is_swap_pte(*pte)) {
		swp_entry_t swpent = pte_to_swp_entry(*pte);

		if (is_pfn_swap_entry(swpent))
			page = pfn_swap_entry_to_page(swpent);
	}
	if (page) {
		if (page_mapcount(page) >= 2 || hugetlb_pmd_shared(pte))
			mss->shared_hugetlb += huge_page_size(hstate_vma(vma));
		else
			mss->private_hugetlb += huge_page_size(hstate_vma(vma));
	}
	return 0;
}
#else
#define smaps_hugetlb_range	NULL
#endif /* HUGETLB_PAGE */

static const struct mm_walk_ops smaps_walk_ops = {
	.pmd_entry		= smaps_pte_range,
	.hugetlb_entry		= smaps_hugetlb_range,
};

static const struct mm_walk_ops smaps_shmem_walk_ops = {
	.pmd_entry		= smaps_pte_range,
	.hugetlb_entry		= smaps_hugetlb_range,
	.pte_hole		= smaps_pte_hole,
};

/*
 * Gather mem stats from @vma with the indicated beginning
 * address @start, and keep them in @mss.
 *
 * Use vm_start of @vma as the beginning address if @start is 0.
 */
static void smap_gather_stats(struct vm_area_struct *vma,
		struct mem_size_stats *mss, unsigned long start)
{
	const struct mm_walk_ops *ops = &smaps_walk_ops;

	/* Invalid start */
	if (start >= vma->vm_end)
		return;

#ifdef CONFIG_SHMEM
	if (vma->vm_file && shmem_mapping(vma->vm_file->f_mapping)) {
		/*
		 * For shared or readonly shmem mappings we know that all
		 * swapped out pages belong to the shmem object, and we can
		 * obtain the swap value much more efficiently. For private
		 * writable mappings, we might have COW pages that are
		 * not affected by the parent swapped out pages of the shmem
		 * object, so we have to distinguish them during the page walk.
		 * Unless we know that the shmem object (or the part mapped by
		 * our VMA) has no swapped out pages at all.
		 */
		unsigned long shmem_swapped = shmem_swap_usage(vma);

		if (!start && (!shmem_swapped || (vma->vm_flags & VM_SHARED) ||
					!(vma->vm_flags & VM_WRITE))) {
			mss->swap += shmem_swapped;
		} else {
			ops = &smaps_shmem_walk_ops;
		}
	}
#endif
	/* mmap_lock is held in m_start */
	if (!start)
		walk_page_vma(vma, ops, mss);
	else
		walk_page_range(vma->vm_mm, start, vma->vm_end, ops, mss);
}

#define SEQ_PUT_DEC(str, val) \
		seq_put_decimal_ull_width(m, str, (val) >> 10, 8)

/* Show the contents common for smaps and smaps_rollup */
static void __show_smap(struct seq_file *m, const struct mem_size_stats *mss,
	bool rollup_mode)
{
	SEQ_PUT_DEC("Rss:            ", mss->resident);
	SEQ_PUT_DEC(" kB\nPss:            ", mss->pss >> PSS_SHIFT);
	SEQ_PUT_DEC(" kB\nPss_Dirty:      ", mss->pss_dirty >> PSS_SHIFT);
	if (rollup_mode) {
		/*
		 * These are meaningful only for smaps_rollup, otherwise two of
		 * them are zero, and the other one is the same as Pss.
		 */
		SEQ_PUT_DEC(" kB\nPss_Anon:       ",
			mss->pss_anon >> PSS_SHIFT);
		SEQ_PUT_DEC(" kB\nPss_File:       ",
			mss->pss_file >> PSS_SHIFT);
		SEQ_PUT_DEC(" kB\nPss_Shmem:      ",
			mss->pss_shmem >> PSS_SHIFT);
	}
	SEQ_PUT_DEC(" kB\nShared_Clean:   ", mss->shared_clean);
	SEQ_PUT_DEC(" kB\nShared_Dirty:   ", mss->shared_dirty);
	SEQ_PUT_DEC(" kB\nPrivate_Clean:  ", mss->private_clean);
	SEQ_PUT_DEC(" kB\nPrivate_Dirty:  ", mss->private_dirty);
	SEQ_PUT_DEC(" kB\nReferenced:     ", mss->referenced);
	SEQ_PUT_DEC(" kB\nAnonymous:      ", mss->anonymous);
	SEQ_PUT_DEC(" kB\nLazyFree:       ", mss->lazyfree);
	SEQ_PUT_DEC(" kB\nAnonHugePages:  ", mss->anonymous_thp);
	SEQ_PUT_DEC(" kB\nShmemPmdMapped: ", mss->shmem_thp);
	SEQ_PUT_DEC(" kB\nFilePmdMapped:  ", mss->file_thp);
	SEQ_PUT_DEC(" kB\nShared_Hugetlb: ", mss->shared_hugetlb);
	seq_put_decimal_ull_width(m, " kB\nPrivate_Hugetlb: ",
				  mss->private_hugetlb >> 10, 7);
	SEQ_PUT_DEC(" kB\nSwap:           ", mss->swap);
	SEQ_PUT_DEC(" kB\nSwapPss:        ",
					mss->swap_pss >> PSS_SHIFT);
	SEQ_PUT_DEC(" kB\nLocked:         ",
					mss->pss_locked >> PSS_SHIFT);
	seq_puts(m, " kB\n");
}

static int show_smap(struct seq_file *m, void *v)
{
	struct vm_area_struct *vma = v;
	struct mem_size_stats mss;

	memset(&mss, 0, sizeof(mss));

	smap_gather_stats(vma, &mss, 0);

	show_map_vma(m, vma);

	SEQ_PUT_DEC("Size:           ", vma->vm_end - vma->vm_start);
	SEQ_PUT_DEC(" kB\nKernelPageSize: ", vma_kernel_pagesize(vma));
	SEQ_PUT_DEC(" kB\nMMUPageSize:    ", vma_mmu_pagesize(vma));
	seq_puts(m, " kB\n");

	__show_smap(m, &mss, false);

	seq_printf(m, "THPeligible:    %d\n",
		   hugepage_vma_check(vma, vma->vm_flags, true, false, true));

	if (arch_pkeys_enabled())
		seq_printf(m, "ProtectionKey:  %8u\n", vma_pkey(vma));
	show_smap_vma_flags(m, vma);

	return 0;
}

static int show_smaps_rollup(struct seq_file *m, void *v)
{
	struct proc_maps_private *priv = m->private;
	struct mem_size_stats mss;
	struct mm_struct *mm = priv->mm;
	struct vm_area_struct *vma;
	unsigned long vma_start = 0, last_vma_end = 0;
	int ret = 0;
	MA_STATE(mas, &mm->mm_mt, 0, 0);

	priv->task = get_proc_task(priv->inode);
	if (!priv->task)
		return -ESRCH;

	if (!mm || !mmget_not_zero(mm)) {
		ret = -ESRCH;
		goto out_put_task;
	}

	memset(&mss, 0, sizeof(mss));

	ret = mmap_read_lock_killable(mm);
	if (ret)
		goto out_put_mm;

	hold_task_mempolicy(priv);
	vma = mas_find(&mas, ULONG_MAX);

	if (unlikely(!vma))
		goto empty_set;

	vma_start = vma->vm_start;
	do {
		smap_gather_stats(vma, &mss, 0);
		last_vma_end = vma->vm_end;

		/*
		 * Release mmap_lock temporarily if someone wants to
		 * access it for write request.
		 */
		if (mmap_lock_is_contended(mm)) {
			mas_pause(&mas);
			mmap_read_unlock(mm);
			ret = mmap_read_lock_killable(mm);
			if (ret) {
				release_task_mempolicy(priv);
				goto out_put_mm;
			}

			/*
			 * After dropping the lock, there are four cases to
			 * consider. See the following example for explanation.
			 *
			 *   +------+------+-----------+
			 *   | VMA1 | VMA2 | VMA3      |
			 *   +------+------+-----------+
			 *   |      |      |           |
			 *  4k     8k     16k         400k
			 *
			 * Suppose we drop the lock after reading VMA2 due to
			 * contention, then we get:
			 *
			 *	last_vma_end = 16k
			 *
			 * 1) VMA2 is freed, but VMA3 exists:
			 *
			 *    find_vma(mm, 16k - 1) will return VMA3.
			 *    In this case, just continue from VMA3.
			 *
			 * 2) VMA2 still exists:
			 *
			 *    find_vma(mm, 16k - 1) will return VMA2.
			 *    Iterate the loop like the original one.
			 *
			 * 3) No more VMAs can be found:
			 *
			 *    find_vma(mm, 16k - 1) will return NULL.
			 *    No more things to do, just break.
			 *
			 * 4) (last_vma_end - 1) is the middle of a vma (VMA'):
			 *
			 *    find_vma(mm, 16k - 1) will return VMA' whose range
			 *    contains last_vma_end.
			 *    Iterate VMA' from last_vma_end.
			 */
			vma = mas_find(&mas, ULONG_MAX);
			/* Case 3 above */
			if (!vma)
				break;

			/* Case 1 above */
			if (vma->vm_start >= last_vma_end)
				continue;

			/* Case 4 above */
			if (vma->vm_end > last_vma_end)
				smap_gather_stats(vma, &mss, last_vma_end);
		}
		/* Case 2 above */
	} while ((vma = mas_find(&mas, ULONG_MAX)) != NULL);

<<<<<<< HEAD
	show_vma_header_prefix(m, priv->mm->mmap ? priv->mm->mmap->vm_start : 0,
			       last_vma_end, 0, 0, 0, 0);
=======
empty_set:
	show_vma_header_prefix(m, vma_start, last_vma_end, 0, 0, 0, 0);
>>>>>>> d60c95ef
	seq_pad(m, ' ');
	seq_puts(m, "[rollup]\n");

	__show_smap(m, &mss, true);

	release_task_mempolicy(priv);
	mmap_read_unlock(mm);

out_put_mm:
	mmput(mm);
out_put_task:
	put_task_struct(priv->task);
	priv->task = NULL;

	return ret;
}
#undef SEQ_PUT_DEC

static const struct seq_operations proc_pid_smaps_op = {
	.start	= m_start,
	.next	= m_next,
	.stop	= m_stop,
	.show	= show_smap
};

static int pid_smaps_open(struct inode *inode, struct file *file)
{
	return do_maps_open(inode, file, &proc_pid_smaps_op);
}

static int smaps_rollup_open(struct inode *inode, struct file *file)
{
	int ret;
	struct proc_maps_private *priv;

	priv = kzalloc(sizeof(*priv), GFP_KERNEL_ACCOUNT);
	if (!priv)
		return -ENOMEM;

	ret = single_open(file, show_smaps_rollup, priv);
	if (ret)
		goto out_free;

	priv->inode = inode;
	priv->mm = proc_mem_open(inode, PTRACE_MODE_READ);
	if (IS_ERR(priv->mm)) {
		ret = PTR_ERR(priv->mm);

		single_release(inode, file);
		goto out_free;
	}

	return 0;

out_free:
	kfree(priv);
	return ret;
}

static int smaps_rollup_release(struct inode *inode, struct file *file)
{
	struct seq_file *seq = file->private_data;
	struct proc_maps_private *priv = seq->private;

	if (priv->mm)
		mmdrop(priv->mm);

	kfree(priv);
	return single_release(inode, file);
}

const struct file_operations proc_pid_smaps_operations = {
	.open		= pid_smaps_open,
	.read		= seq_read,
	.llseek		= seq_lseek,
	.release	= proc_map_release,
};

const struct file_operations proc_pid_smaps_rollup_operations = {
	.open		= smaps_rollup_open,
	.read		= seq_read,
	.llseek		= seq_lseek,
	.release	= smaps_rollup_release,
};

enum clear_refs_types {
	CLEAR_REFS_ALL = 1,
	CLEAR_REFS_ANON,
	CLEAR_REFS_MAPPED,
	CLEAR_REFS_SOFT_DIRTY,
	CLEAR_REFS_MM_HIWATER_RSS,
	CLEAR_REFS_LAST,
};

struct clear_refs_private {
	enum clear_refs_types type;
};

#ifdef CONFIG_MEM_SOFT_DIRTY

static inline bool pte_is_pinned(struct vm_area_struct *vma, unsigned long addr, pte_t pte)
{
	struct page *page;

	if (!pte_write(pte))
		return false;
	if (!is_cow_mapping(vma->vm_flags))
		return false;
	if (likely(!test_bit(MMF_HAS_PINNED, &vma->vm_mm->flags)))
		return false;
	page = vm_normal_page(vma, addr, pte);
	if (!page)
		return false;
	return page_maybe_dma_pinned(page);
}

static inline void clear_soft_dirty(struct vm_area_struct *vma,
		unsigned long addr, pte_t *pte)
{
	/*
	 * The soft-dirty tracker uses #PF-s to catch writes
	 * to pages, so write-protect the pte as well. See the
	 * Documentation/admin-guide/mm/soft-dirty.rst for full description
	 * of how soft-dirty works.
	 */
	pte_t ptent = *pte;

	if (pte_present(ptent)) {
		pte_t old_pte;

		if (pte_is_pinned(vma, addr, ptent))
			return;
		old_pte = ptep_modify_prot_start(vma, addr, pte);
		ptent = pte_wrprotect(old_pte);
		ptent = pte_clear_soft_dirty(ptent);
		ptep_modify_prot_commit(vma, addr, pte, old_pte, ptent);
	} else if (is_swap_pte(ptent)) {
		ptent = pte_swp_clear_soft_dirty(ptent);
		set_pte_at(vma->vm_mm, addr, pte, ptent);
	}
}
#else
static inline void clear_soft_dirty(struct vm_area_struct *vma,
		unsigned long addr, pte_t *pte)
{
}
#endif

#if defined(CONFIG_MEM_SOFT_DIRTY) && defined(CONFIG_TRANSPARENT_HUGEPAGE)
static inline void clear_soft_dirty_pmd(struct vm_area_struct *vma,
		unsigned long addr, pmd_t *pmdp)
{
	pmd_t old, pmd = *pmdp;

	if (pmd_present(pmd)) {
		/* See comment in change_huge_pmd() */
		old = pmdp_invalidate(vma, addr, pmdp);
		if (pmd_dirty(old))
			pmd = pmd_mkdirty(pmd);
		if (pmd_young(old))
			pmd = pmd_mkyoung(pmd);

		pmd = pmd_wrprotect(pmd);
		pmd = pmd_clear_soft_dirty(pmd);

		set_pmd_at(vma->vm_mm, addr, pmdp, pmd);
	} else if (is_migration_entry(pmd_to_swp_entry(pmd))) {
		pmd = pmd_swp_clear_soft_dirty(pmd);
		set_pmd_at(vma->vm_mm, addr, pmdp, pmd);
	}
}
#else
static inline void clear_soft_dirty_pmd(struct vm_area_struct *vma,
		unsigned long addr, pmd_t *pmdp)
{
}
#endif

static int clear_refs_pte_range(pmd_t *pmd, unsigned long addr,
				unsigned long end, struct mm_walk *walk)
{
	struct clear_refs_private *cp = walk->private;
	struct vm_area_struct *vma = walk->vma;
	pte_t *pte, ptent;
	spinlock_t *ptl;
	struct page *page;

	ptl = pmd_trans_huge_lock(pmd, vma);
	if (ptl) {
		if (cp->type == CLEAR_REFS_SOFT_DIRTY) {
			clear_soft_dirty_pmd(vma, addr, pmd);
			goto out;
		}

		if (!pmd_present(*pmd))
			goto out;

		page = pmd_page(*pmd);

		/* Clear accessed and referenced bits. */
		pmdp_test_and_clear_young(vma, addr, pmd);
		test_and_clear_page_young(page);
		ClearPageReferenced(page);
out:
		spin_unlock(ptl);
		return 0;
	}

	if (pmd_trans_unstable(pmd))
		return 0;

	pte = pte_offset_map_lock(vma->vm_mm, pmd, addr, &ptl);
	for (; addr != end; pte++, addr += PAGE_SIZE) {
		ptent = *pte;

		if (cp->type == CLEAR_REFS_SOFT_DIRTY) {
			clear_soft_dirty(vma, addr, pte);
			continue;
		}

		if (!pte_present(ptent))
			continue;

		page = vm_normal_page(vma, addr, ptent);
		if (!page)
			continue;

		/* Clear accessed and referenced bits. */
		ptep_test_and_clear_young(vma, addr, pte);
		test_and_clear_page_young(page);
		ClearPageReferenced(page);
	}
	pte_unmap_unlock(pte - 1, ptl);
	cond_resched();
	return 0;
}

static int clear_refs_test_walk(unsigned long start, unsigned long end,
				struct mm_walk *walk)
{
	struct clear_refs_private *cp = walk->private;
	struct vm_area_struct *vma = walk->vma;

	if (vma->vm_flags & VM_PFNMAP)
		return 1;

	/*
	 * Writing 1 to /proc/pid/clear_refs affects all pages.
	 * Writing 2 to /proc/pid/clear_refs only affects anonymous pages.
	 * Writing 3 to /proc/pid/clear_refs only affects file mapped pages.
	 * Writing 4 to /proc/pid/clear_refs affects all pages.
	 */
	if (cp->type == CLEAR_REFS_ANON && vma->vm_file)
		return 1;
	if (cp->type == CLEAR_REFS_MAPPED && !vma->vm_file)
		return 1;
	return 0;
}

static const struct mm_walk_ops clear_refs_walk_ops = {
	.pmd_entry		= clear_refs_pte_range,
	.test_walk		= clear_refs_test_walk,
};

static ssize_t clear_refs_write(struct file *file, const char __user *buf,
				size_t count, loff_t *ppos)
{
	struct task_struct *task;
	char buffer[PROC_NUMBUF];
	struct mm_struct *mm;
	struct vm_area_struct *vma;
	enum clear_refs_types type;
	int itype;
	int rv;

	memset(buffer, 0, sizeof(buffer));
	if (count > sizeof(buffer) - 1)
		count = sizeof(buffer) - 1;
	if (copy_from_user(buffer, buf, count))
		return -EFAULT;
	rv = kstrtoint(strstrip(buffer), 10, &itype);
	if (rv < 0)
		return rv;
	type = (enum clear_refs_types)itype;
	if (type < CLEAR_REFS_ALL || type >= CLEAR_REFS_LAST)
		return -EINVAL;

	task = get_proc_task(file_inode(file));
	if (!task)
		return -ESRCH;
	mm = get_task_mm(task);
	if (mm) {
		MA_STATE(mas, &mm->mm_mt, 0, 0);
		struct mmu_notifier_range range;
		struct clear_refs_private cp = {
			.type = type,
		};

		if (mmap_write_lock_killable(mm)) {
			count = -EINTR;
			goto out_mm;
		}
		if (type == CLEAR_REFS_MM_HIWATER_RSS) {
			/*
			 * Writing 5 to /proc/pid/clear_refs resets the peak
			 * resident set size to this mm's current rss value.
			 */
			reset_mm_hiwater_rss(mm);
			goto out_unlock;
		}

		if (type == CLEAR_REFS_SOFT_DIRTY) {
			mas_for_each(&mas, vma, ULONG_MAX) {
				if (!(vma->vm_flags & VM_SOFTDIRTY))
					continue;
				vma->vm_flags &= ~VM_SOFTDIRTY;
				vma_set_page_prot(vma);
			}

			inc_tlb_flush_pending(mm);
			mmu_notifier_range_init(&range, MMU_NOTIFY_SOFT_DIRTY,
						0, NULL, mm, 0, -1UL);
			mmu_notifier_invalidate_range_start(&range);
		}
		walk_page_range(mm, 0, -1, &clear_refs_walk_ops, &cp);
		if (type == CLEAR_REFS_SOFT_DIRTY) {
			mmu_notifier_invalidate_range_end(&range);
			flush_tlb_mm(mm);
			dec_tlb_flush_pending(mm);
		}
out_unlock:
		mmap_write_unlock(mm);
out_mm:
		mmput(mm);
	}
	put_task_struct(task);

	return count;
}

const struct file_operations proc_clear_refs_operations = {
	.write		= clear_refs_write,
	.llseek		= noop_llseek,
};

typedef struct {
	u64 pme;
} pagemap_entry_t;

struct pagemapread {
	int pos, len;		/* units: PM_ENTRY_BYTES, not bytes */
	pagemap_entry_t *buffer;
	bool show_pfn;
};

#define PAGEMAP_WALK_SIZE	(PMD_SIZE)
#define PAGEMAP_WALK_MASK	(PMD_MASK)

#define PM_ENTRY_BYTES		sizeof(pagemap_entry_t)
#define PM_PFRAME_BITS		55
#define PM_PFRAME_MASK		GENMASK_ULL(PM_PFRAME_BITS - 1, 0)
#define PM_SOFT_DIRTY		BIT_ULL(55)
#define PM_MMAP_EXCLUSIVE	BIT_ULL(56)
#define PM_UFFD_WP		BIT_ULL(57)
#define PM_FILE			BIT_ULL(61)
#define PM_SWAP			BIT_ULL(62)
#define PM_PRESENT		BIT_ULL(63)

#define PM_END_OF_BUFFER    1

static inline pagemap_entry_t make_pme(u64 frame, u64 flags)
{
	return (pagemap_entry_t) { .pme = (frame & PM_PFRAME_MASK) | flags };
}

static int add_to_pagemap(unsigned long addr, pagemap_entry_t *pme,
			  struct pagemapread *pm)
{
	pm->buffer[pm->pos++] = *pme;
	if (pm->pos >= pm->len)
		return PM_END_OF_BUFFER;
	return 0;
}

static int pagemap_pte_hole(unsigned long start, unsigned long end,
			    __always_unused int depth, struct mm_walk *walk)
{
	struct pagemapread *pm = walk->private;
	unsigned long addr = start;
	int err = 0;

	while (addr < end) {
		struct vm_area_struct *vma = find_vma(walk->mm, addr);
		pagemap_entry_t pme = make_pme(0, 0);
		/* End of address space hole, which we mark as non-present. */
		unsigned long hole_end;

		if (vma)
			hole_end = min(end, vma->vm_start);
		else
			hole_end = end;

		for (; addr < hole_end; addr += PAGE_SIZE) {
			err = add_to_pagemap(addr, &pme, pm);
			if (err)
				goto out;
		}

		if (!vma)
			break;

		/* Addresses in the VMA. */
		if (vma->vm_flags & VM_SOFTDIRTY)
			pme = make_pme(0, PM_SOFT_DIRTY);
		for (; addr < min(end, vma->vm_end); addr += PAGE_SIZE) {
			err = add_to_pagemap(addr, &pme, pm);
			if (err)
				goto out;
		}
	}
out:
	return err;
}

static pagemap_entry_t pte_to_pagemap_entry(struct pagemapread *pm,
		struct vm_area_struct *vma, unsigned long addr, pte_t pte)
{
	u64 frame = 0, flags = 0;
	struct page *page = NULL;
	bool migration = false;

	if (pte_present(pte)) {
		if (pm->show_pfn)
			frame = pte_pfn(pte);
		flags |= PM_PRESENT;
		page = vm_normal_page(vma, addr, pte);
		if (pte_soft_dirty(pte))
			flags |= PM_SOFT_DIRTY;
		if (pte_uffd_wp(pte))
			flags |= PM_UFFD_WP;
	} else if (is_swap_pte(pte)) {
		swp_entry_t entry;
		if (pte_swp_soft_dirty(pte))
			flags |= PM_SOFT_DIRTY;
		if (pte_swp_uffd_wp(pte))
			flags |= PM_UFFD_WP;
		entry = pte_to_swp_entry(pte);
		if (pm->show_pfn) {
			pgoff_t offset;
			/*
			 * For PFN swap offsets, keeping the offset field
			 * to be PFN only to be compatible with old smaps.
			 */
			if (is_pfn_swap_entry(entry))
				offset = swp_offset_pfn(entry);
			else
				offset = swp_offset(entry);
			frame = swp_type(entry) |
			    (offset << MAX_SWAPFILES_SHIFT);
		}
		flags |= PM_SWAP;
		migration = is_migration_entry(entry);
		if (is_pfn_swap_entry(entry))
			page = pfn_swap_entry_to_page(entry);
		if (pte_marker_entry_uffd_wp(entry))
			flags |= PM_UFFD_WP;
	}

	if (page && !PageAnon(page))
		flags |= PM_FILE;
	if (page && !migration && page_mapcount(page) == 1)
		flags |= PM_MMAP_EXCLUSIVE;
	if (vma->vm_flags & VM_SOFTDIRTY)
		flags |= PM_SOFT_DIRTY;

	return make_pme(frame, flags);
}

static int pagemap_pmd_range(pmd_t *pmdp, unsigned long addr, unsigned long end,
			     struct mm_walk *walk)
{
	struct vm_area_struct *vma = walk->vma;
	struct pagemapread *pm = walk->private;
	spinlock_t *ptl;
	pte_t *pte, *orig_pte;
	int err = 0;
#ifdef CONFIG_TRANSPARENT_HUGEPAGE
	bool migration = false;

	ptl = pmd_trans_huge_lock(pmdp, vma);
	if (ptl) {
		u64 flags = 0, frame = 0;
		pmd_t pmd = *pmdp;
		struct page *page = NULL;

		if (vma->vm_flags & VM_SOFTDIRTY)
			flags |= PM_SOFT_DIRTY;

		if (pmd_present(pmd)) {
			page = pmd_page(pmd);

			flags |= PM_PRESENT;
			if (pmd_soft_dirty(pmd))
				flags |= PM_SOFT_DIRTY;
			if (pmd_uffd_wp(pmd))
				flags |= PM_UFFD_WP;
			if (pm->show_pfn)
				frame = pmd_pfn(pmd) +
					((addr & ~PMD_MASK) >> PAGE_SHIFT);
		}
#ifdef CONFIG_ARCH_ENABLE_THP_MIGRATION
		else if (is_swap_pmd(pmd)) {
			swp_entry_t entry = pmd_to_swp_entry(pmd);
			unsigned long offset;

			if (pm->show_pfn) {
				if (is_pfn_swap_entry(entry))
					offset = swp_offset_pfn(entry);
				else
					offset = swp_offset(entry);
				offset = offset +
					((addr & ~PMD_MASK) >> PAGE_SHIFT);
				frame = swp_type(entry) |
					(offset << MAX_SWAPFILES_SHIFT);
			}
			flags |= PM_SWAP;
			if (pmd_swp_soft_dirty(pmd))
				flags |= PM_SOFT_DIRTY;
			if (pmd_swp_uffd_wp(pmd))
				flags |= PM_UFFD_WP;
			VM_BUG_ON(!is_pmd_migration_entry(pmd));
			migration = is_migration_entry(entry);
			page = pfn_swap_entry_to_page(entry);
		}
#endif

		if (page && !migration && page_mapcount(page) == 1)
			flags |= PM_MMAP_EXCLUSIVE;

		for (; addr != end; addr += PAGE_SIZE) {
			pagemap_entry_t pme = make_pme(frame, flags);

			err = add_to_pagemap(addr, &pme, pm);
			if (err)
				break;
			if (pm->show_pfn) {
				if (flags & PM_PRESENT)
					frame++;
				else if (flags & PM_SWAP)
					frame += (1 << MAX_SWAPFILES_SHIFT);
			}
		}
		spin_unlock(ptl);
		return err;
	}

	if (pmd_trans_unstable(pmdp))
		return 0;
#endif /* CONFIG_TRANSPARENT_HUGEPAGE */

	/*
	 * We can assume that @vma always points to a valid one and @end never
	 * goes beyond vma->vm_end.
	 */
	orig_pte = pte = pte_offset_map_lock(walk->mm, pmdp, addr, &ptl);
	for (; addr < end; pte++, addr += PAGE_SIZE) {
		pagemap_entry_t pme;

		pme = pte_to_pagemap_entry(pm, vma, addr, *pte);
		err = add_to_pagemap(addr, &pme, pm);
		if (err)
			break;
	}
	pte_unmap_unlock(orig_pte, ptl);

	cond_resched();

	return err;
}

#ifdef CONFIG_HUGETLB_PAGE
/* This function walks within one hugetlb entry in the single call */
static int pagemap_hugetlb_range(pte_t *ptep, unsigned long hmask,
				 unsigned long addr, unsigned long end,
				 struct mm_walk *walk)
{
	struct pagemapread *pm = walk->private;
	struct vm_area_struct *vma = walk->vma;
	u64 flags = 0, frame = 0;
	int err = 0;
	pte_t pte;

	if (vma->vm_flags & VM_SOFTDIRTY)
		flags |= PM_SOFT_DIRTY;

	pte = huge_ptep_get(ptep);
	if (pte_present(pte)) {
		struct page *page = pte_page(pte);

		if (!PageAnon(page))
			flags |= PM_FILE;

		if (page_mapcount(page) == 1)
			flags |= PM_MMAP_EXCLUSIVE;

		if (huge_pte_uffd_wp(pte))
			flags |= PM_UFFD_WP;

		flags |= PM_PRESENT;
		if (pm->show_pfn)
			frame = pte_pfn(pte) +
				((addr & ~hmask) >> PAGE_SHIFT);
	} else if (pte_swp_uffd_wp_any(pte)) {
		flags |= PM_UFFD_WP;
	}

	for (; addr != end; addr += PAGE_SIZE) {
		pagemap_entry_t pme = make_pme(frame, flags);

		err = add_to_pagemap(addr, &pme, pm);
		if (err)
			return err;
		if (pm->show_pfn && (flags & PM_PRESENT))
			frame++;
	}

	cond_resched();

	return err;
}
#else
#define pagemap_hugetlb_range	NULL
#endif /* HUGETLB_PAGE */

static const struct mm_walk_ops pagemap_ops = {
	.pmd_entry	= pagemap_pmd_range,
	.pte_hole	= pagemap_pte_hole,
	.hugetlb_entry	= pagemap_hugetlb_range,
};

/*
 * /proc/pid/pagemap - an array mapping virtual pages to pfns
 *
 * For each page in the address space, this file contains one 64-bit entry
 * consisting of the following:
 *
 * Bits 0-54  page frame number (PFN) if present
 * Bits 0-4   swap type if swapped
 * Bits 5-54  swap offset if swapped
 * Bit  55    pte is soft-dirty (see Documentation/admin-guide/mm/soft-dirty.rst)
 * Bit  56    page exclusively mapped
 * Bit  57    pte is uffd-wp write-protected
 * Bits 58-60 zero
 * Bit  61    page is file-page or shared-anon
 * Bit  62    page swapped
 * Bit  63    page present
 *
 * If the page is not present but in swap, then the PFN contains an
 * encoding of the swap file number and the page's offset into the
 * swap. Unmapped pages return a null PFN. This allows determining
 * precisely which pages are mapped (or in swap) and comparing mapped
 * pages between processes.
 *
 * Efficient users of this interface will use /proc/pid/maps to
 * determine which areas of memory are actually mapped and llseek to
 * skip over unmapped regions.
 */
static ssize_t pagemap_read(struct file *file, char __user *buf,
			    size_t count, loff_t *ppos)
{
	struct mm_struct *mm = file->private_data;
	struct pagemapread pm;
	unsigned long src;
	unsigned long svpfn;
	unsigned long start_vaddr;
	unsigned long end_vaddr;
	int ret = 0, copied = 0;

	if (!mm || !mmget_not_zero(mm))
		goto out;

	ret = -EINVAL;
	/* file position must be aligned */
	if ((*ppos % PM_ENTRY_BYTES) || (count % PM_ENTRY_BYTES))
		goto out_mm;

	ret = 0;
	if (!count)
		goto out_mm;

	/* do not disclose physical addresses: attack vector */
	pm.show_pfn = file_ns_capable(file, &init_user_ns, CAP_SYS_ADMIN);

	pm.len = (PAGEMAP_WALK_SIZE >> PAGE_SHIFT);
	pm.buffer = kmalloc_array(pm.len, PM_ENTRY_BYTES, GFP_KERNEL);
	ret = -ENOMEM;
	if (!pm.buffer)
		goto out_mm;

	src = *ppos;
	svpfn = src / PM_ENTRY_BYTES;
	end_vaddr = mm->task_size;

	/* watch out for wraparound */
	start_vaddr = end_vaddr;
	if (svpfn <= (ULONG_MAX >> PAGE_SHIFT))
		start_vaddr = untagged_addr(svpfn << PAGE_SHIFT);

	/* Ensure the address is inside the task */
	if (start_vaddr > mm->task_size)
		start_vaddr = end_vaddr;

	/*
	 * The odds are that this will stop walking way
	 * before end_vaddr, because the length of the
	 * user buffer is tracked in "pm", and the walk
	 * will stop when we hit the end of the buffer.
	 */
	ret = 0;
	while (count && (start_vaddr < end_vaddr)) {
		int len;
		unsigned long end;

		pm.pos = 0;
		end = (start_vaddr + PAGEMAP_WALK_SIZE) & PAGEMAP_WALK_MASK;
		/* overflow ? */
		if (end < start_vaddr || end > end_vaddr)
			end = end_vaddr;
		ret = mmap_read_lock_killable(mm);
		if (ret)
			goto out_free;
		ret = walk_page_range(mm, start_vaddr, end, &pagemap_ops, &pm);
		mmap_read_unlock(mm);
		start_vaddr = end;

		len = min(count, PM_ENTRY_BYTES * pm.pos);
		if (copy_to_user(buf, pm.buffer, len)) {
			ret = -EFAULT;
			goto out_free;
		}
		copied += len;
		buf += len;
		count -= len;
	}
	*ppos += copied;
	if (!ret || ret == PM_END_OF_BUFFER)
		ret = copied;

out_free:
	kfree(pm.buffer);
out_mm:
	mmput(mm);
out:
	return ret;
}

static int pagemap_open(struct inode *inode, struct file *file)
{
	struct mm_struct *mm;

	mm = proc_mem_open(inode, PTRACE_MODE_READ);
	if (IS_ERR(mm))
		return PTR_ERR(mm);
	file->private_data = mm;
	return 0;
}

static int pagemap_release(struct inode *inode, struct file *file)
{
	struct mm_struct *mm = file->private_data;

	if (mm)
		mmdrop(mm);
	return 0;
}

const struct file_operations proc_pagemap_operations = {
	.llseek		= mem_lseek, /* borrow this */
	.read		= pagemap_read,
	.open		= pagemap_open,
	.release	= pagemap_release,
};
#endif /* CONFIG_PROC_PAGE_MONITOR */

#ifdef CONFIG_NUMA

struct numa_maps {
	unsigned long pages;
	unsigned long anon;
	unsigned long active;
	unsigned long writeback;
	unsigned long mapcount_max;
	unsigned long dirty;
	unsigned long swapcache;
	unsigned long node[MAX_NUMNODES];
};

struct numa_maps_private {
	struct proc_maps_private proc_maps;
	struct numa_maps md;
};

static void gather_stats(struct page *page, struct numa_maps *md, int pte_dirty,
			unsigned long nr_pages)
{
	int count = page_mapcount(page);

	md->pages += nr_pages;
	if (pte_dirty || PageDirty(page))
		md->dirty += nr_pages;

	if (PageSwapCache(page))
		md->swapcache += nr_pages;

	if (PageActive(page) || PageUnevictable(page))
		md->active += nr_pages;

	if (PageWriteback(page))
		md->writeback += nr_pages;

	if (PageAnon(page))
		md->anon += nr_pages;

	if (count > md->mapcount_max)
		md->mapcount_max = count;

	md->node[page_to_nid(page)] += nr_pages;
}

static struct page *can_gather_numa_stats(pte_t pte, struct vm_area_struct *vma,
		unsigned long addr)
{
	struct page *page;
	int nid;

	if (!pte_present(pte))
		return NULL;

	page = vm_normal_page(vma, addr, pte);
	if (!page || is_zone_device_page(page))
		return NULL;

	if (PageReserved(page))
		return NULL;

	nid = page_to_nid(page);
	if (!node_isset(nid, node_states[N_MEMORY]))
		return NULL;

	return page;
}

#ifdef CONFIG_TRANSPARENT_HUGEPAGE
static struct page *can_gather_numa_stats_pmd(pmd_t pmd,
					      struct vm_area_struct *vma,
					      unsigned long addr)
{
	struct page *page;
	int nid;

	if (!pmd_present(pmd))
		return NULL;

	page = vm_normal_page_pmd(vma, addr, pmd);
	if (!page)
		return NULL;

	if (PageReserved(page))
		return NULL;

	nid = page_to_nid(page);
	if (!node_isset(nid, node_states[N_MEMORY]))
		return NULL;

	return page;
}
#endif

static int gather_pte_stats(pmd_t *pmd, unsigned long addr,
		unsigned long end, struct mm_walk *walk)
{
	struct numa_maps *md = walk->private;
	struct vm_area_struct *vma = walk->vma;
	spinlock_t *ptl;
	pte_t *orig_pte;
	pte_t *pte;

#ifdef CONFIG_TRANSPARENT_HUGEPAGE
	ptl = pmd_trans_huge_lock(pmd, vma);
	if (ptl) {
		struct page *page;

		page = can_gather_numa_stats_pmd(*pmd, vma, addr);
		if (page)
			gather_stats(page, md, pmd_dirty(*pmd),
				     HPAGE_PMD_SIZE/PAGE_SIZE);
		spin_unlock(ptl);
		return 0;
	}

	if (pmd_trans_unstable(pmd))
		return 0;
#endif
	orig_pte = pte = pte_offset_map_lock(walk->mm, pmd, addr, &ptl);
	do {
		struct page *page = can_gather_numa_stats(*pte, vma, addr);
		if (!page)
			continue;
		gather_stats(page, md, pte_dirty(*pte), 1);

	} while (pte++, addr += PAGE_SIZE, addr != end);
	pte_unmap_unlock(orig_pte, ptl);
	cond_resched();
	return 0;
}
#ifdef CONFIG_HUGETLB_PAGE
static int gather_hugetlb_stats(pte_t *pte, unsigned long hmask,
		unsigned long addr, unsigned long end, struct mm_walk *walk)
{
	pte_t huge_pte = huge_ptep_get(pte);
	struct numa_maps *md;
	struct page *page;

	if (!pte_present(huge_pte))
		return 0;

	page = pte_page(huge_pte);

	md = walk->private;
	gather_stats(page, md, pte_dirty(huge_pte), 1);
	return 0;
}

#else
static int gather_hugetlb_stats(pte_t *pte, unsigned long hmask,
		unsigned long addr, unsigned long end, struct mm_walk *walk)
{
	return 0;
}
#endif

static const struct mm_walk_ops show_numa_ops = {
	.hugetlb_entry = gather_hugetlb_stats,
	.pmd_entry = gather_pte_stats,
};

/*
 * Display pages allocated per node and memory policy via /proc.
 */
static int show_numa_map(struct seq_file *m, void *v)
{
	struct numa_maps_private *numa_priv = m->private;
	struct proc_maps_private *proc_priv = &numa_priv->proc_maps;
	struct vm_area_struct *vma = v;
	struct numa_maps *md = &numa_priv->md;
	struct file *file = vma->vm_file;
	struct mm_struct *mm = vma->vm_mm;
	struct mempolicy *pol;
	char buffer[64];
	int nid;

	if (!mm)
		return 0;

	/* Ensure we start with an empty set of numa_maps statistics. */
	memset(md, 0, sizeof(*md));

	pol = __get_vma_policy(vma, vma->vm_start);
	if (pol) {
		mpol_to_str(buffer, sizeof(buffer), pol);
		mpol_cond_put(pol);
	} else {
		mpol_to_str(buffer, sizeof(buffer), proc_priv->task_mempolicy);
	}

	seq_printf(m, "%08lx %s", vma->vm_start, buffer);

	if (file) {
		seq_puts(m, " file=");
		seq_file_path(m, file, "\n\t= ");
	} else if (vma->vm_start <= mm->brk && vma->vm_end >= mm->start_brk) {
		seq_puts(m, " heap");
	} else if (is_stack(vma)) {
		seq_puts(m, " stack");
	}

	if (is_vm_hugetlb_page(vma))
		seq_puts(m, " huge");

	/* mmap_lock is held by m_start */
	walk_page_vma(vma, &show_numa_ops, md);

	if (!md->pages)
		goto out;

	if (md->anon)
		seq_printf(m, " anon=%lu", md->anon);

	if (md->dirty)
		seq_printf(m, " dirty=%lu", md->dirty);

	if (md->pages != md->anon && md->pages != md->dirty)
		seq_printf(m, " mapped=%lu", md->pages);

	if (md->mapcount_max > 1)
		seq_printf(m, " mapmax=%lu", md->mapcount_max);

	if (md->swapcache)
		seq_printf(m, " swapcache=%lu", md->swapcache);

	if (md->active < md->pages && !is_vm_hugetlb_page(vma))
		seq_printf(m, " active=%lu", md->active);

	if (md->writeback)
		seq_printf(m, " writeback=%lu", md->writeback);

	for_each_node_state(nid, N_MEMORY)
		if (md->node[nid])
			seq_printf(m, " N%d=%lu", nid, md->node[nid]);

	seq_printf(m, " kernelpagesize_kB=%lu", vma_kernel_pagesize(vma) >> 10);
out:
	seq_putc(m, '\n');
	return 0;
}

static const struct seq_operations proc_pid_numa_maps_op = {
	.start  = m_start,
	.next   = m_next,
	.stop   = m_stop,
	.show   = show_numa_map,
};

static int pid_numa_maps_open(struct inode *inode, struct file *file)
{
	return proc_maps_open(inode, file, &proc_pid_numa_maps_op,
				sizeof(struct numa_maps_private));
}

const struct file_operations proc_pid_numa_maps_operations = {
	.open		= pid_numa_maps_open,
	.read		= seq_read,
	.llseek		= seq_lseek,
	.release	= proc_map_release,
};

#endif /* CONFIG_NUMA */<|MERGE_RESOLUTION|>--- conflicted
+++ resolved
@@ -557,17 +557,8 @@
 				migration = true;
 			page = pfn_swap_entry_to_page(swpent);
 		}
-<<<<<<< HEAD
-	} else if (unlikely(IS_ENABLED(CONFIG_SHMEM) && mss->check_shmem_swap
-							&& pte_none(*pte))) {
-		page = xa_load(&vma->vm_file->f_mapping->i_pages,
-						linear_page_index(vma, addr));
-		if (xa_is_value(page))
-			mss->swap += PAGE_SIZE;
-=======
 	} else {
 		smaps_pte_hole_lookup(addr, walk);
->>>>>>> d60c95ef
 		return;
 	}
 
@@ -984,13 +975,8 @@
 		/* Case 2 above */
 	} while ((vma = mas_find(&mas, ULONG_MAX)) != NULL);
 
-<<<<<<< HEAD
-	show_vma_header_prefix(m, priv->mm->mmap ? priv->mm->mmap->vm_start : 0,
-			       last_vma_end, 0, 0, 0, 0);
-=======
 empty_set:
 	show_vma_header_prefix(m, vma_start, last_vma_end, 0, 0, 0, 0);
->>>>>>> d60c95ef
 	seq_pad(m, ' ');
 	seq_puts(m, "[rollup]\n");
 
