--- conflicted
+++ resolved
@@ -27,81 +27,6 @@
 #define SMB3_MIN_IOSIZE		(64 * 1024)
 #define SMB3_MAX_IOSIZE		(8 * 1024 * 1024)
 #define SMB3_MAX_MSGSIZE	(4 * 4096)
-<<<<<<< HEAD
-
-/*
- * SMB2 Header Definition
- *
- * "MBZ" :  Must be Zero
- * "BB"  :  BugBug, Something to check/review/analyze later
- * "PDU" :  "Protocol Data Unit" (ie a network "frame")
- *
- */
-
-#define __SMB2_HEADER_STRUCTURE_SIZE	64
-#define SMB2_HEADER_STRUCTURE_SIZE				\
-	cpu_to_le16(__SMB2_HEADER_STRUCTURE_SIZE)
-
-struct smb2_hdr {
-	__be32 smb2_buf_length;	/* big endian on wire */
-				/*
-				 * length is only two or three bytes - with
-				 * one or two byte type preceding it that MBZ
-				 */
-	__le32 ProtocolId;	/* 0xFE 'S' 'M' 'B' */
-	__le16 StructureSize;	/* 64 */
-	__le16 CreditCharge;	/* MBZ */
-	__le32 Status;		/* Error from server */
-	__le16 Command;
-	__le16 CreditRequest;	/* CreditResponse */
-	__le32 Flags;
-	__le32 NextCommand;
-	__le64 MessageId;
-	union {
-		struct {
-			__le32 ProcessId;
-			__le32  TreeId;
-		} __packed SyncId;
-		__le64  AsyncId;
-	} __packed Id;
-	__le64  SessionId;
-	__u8   Signature[16];
-} __packed;
-
-struct smb2_pdu {
-	struct smb2_hdr hdr;
-	__le16 StructureSize2; /* size of wct area (varies, request specific) */
-} __packed;
-
-#define SMB3_AES_CCM_NONCE 11
-#define SMB3_AES_GCM_NONCE 12
-
-struct smb2_transform_hdr {
-	__be32 smb2_buf_length; /* big endian on wire */
-	/*
-	 * length is only two or three bytes - with
-	 * one or two byte type preceding it that MBZ
-	 */
-	__le32 ProtocolId;      /* 0xFD 'S' 'M' 'B' */
-	__u8   Signature[16];
-	__u8   Nonce[16];
-	__le32 OriginalMessageSize;
-	__u16  Reserved1;
-	__le16 Flags; /* EncryptionAlgorithm */
-	__le64  SessionId;
-} __packed;
-
-/*
- *	SMB2 flag definitions
- */
-#define SMB2_FLAGS_SERVER_TO_REDIR	cpu_to_le32(0x00000001)
-#define SMB2_FLAGS_ASYNC_COMMAND	cpu_to_le32(0x00000002)
-#define SMB2_FLAGS_RELATED_OPERATIONS	cpu_to_le32(0x00000004)
-#define SMB2_FLAGS_SIGNED		cpu_to_le32(0x00000008)
-#define SMB2_FLAGS_DFS_OPERATIONS	cpu_to_le32(0x10000000)
-#define SMB2_FLAGS_REPLAY_OPERATIONS	cpu_to_le32(0x20000000)
-=======
->>>>>>> d60c95ef
 
 /*
  *	Definitions for SMB2 Protocol Data Units (network frames)
