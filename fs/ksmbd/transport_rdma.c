--- conflicted
+++ resolved
@@ -72,12 +72,8 @@
 
 static int smb_direct_max_read_write_size = SMBD_DEFAULT_IOSIZE;
 
-<<<<<<< HEAD
-static int smb_direct_max_read_write_size = SMBD_DEFAULT_IOSIZE;
-=======
 static LIST_HEAD(smb_direct_device_list);
 static DEFINE_RWLOCK(smb_direct_device_lock);
->>>>>>> d60c95ef
 
 struct smb_direct_device {
 	struct ib_device	*ib_dev;
@@ -214,14 +210,11 @@
 	smb_direct_max_read_write_size = sz;
 }
 
-<<<<<<< HEAD
-=======
 unsigned int get_smbd_max_read_write_size(void)
 {
 	return smb_direct_max_read_write_size;
 }
 
->>>>>>> d60c95ef
 static inline int get_buf_page_count(void *buf, int size)
 {
 	return DIV_ROUND_UP((uintptr_t)buf + size, PAGE_SIZE) -
