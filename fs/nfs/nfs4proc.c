/*
 *  fs/nfs/nfs4proc.c
 *
 *  Client-side procedure declarations for NFSv4.
 *
 *  Copyright (c) 2002 The Regents of the University of Michigan.
 *  All rights reserved.
 *
 *  Kendrick Smith <kmsmith@umich.edu>
 *  Andy Adamson   <andros@umich.edu>
 *
 *  Redistribution and use in source and binary forms, with or without
 *  modification, are permitted provided that the following conditions
 *  are met:
 *
 *  1. Redistributions of source code must retain the above copyright
 *     notice, this list of conditions and the following disclaimer.
 *  2. Redistributions in binary form must reproduce the above copyright
 *     notice, this list of conditions and the following disclaimer in the
 *     documentation and/or other materials provided with the distribution.
 *  3. Neither the name of the University nor the names of its
 *     contributors may be used to endorse or promote products derived
 *     from this software without specific prior written permission.
 *
 *  THIS SOFTWARE IS PROVIDED ``AS IS'' AND ANY EXPRESS OR IMPLIED
 *  WARRANTIES, INCLUDING, BUT NOT LIMITED TO, THE IMPLIED WARRANTIES OF
 *  MERCHANTABILITY AND FITNESS FOR A PARTICULAR PURPOSE ARE
 *  DISCLAIMED. IN NO EVENT SHALL THE REGENTS OR CONTRIBUTORS BE LIABLE
 *  FOR ANY DIRECT, INDIRECT, INCIDENTAL, SPECIAL, EXEMPLARY, OR
 *  CONSEQUENTIAL DAMAGES (INCLUDING, BUT NOT LIMITED TO, PROCUREMENT OF
 *  SUBSTITUTE GOODS OR SERVICES; LOSS OF USE, DATA, OR PROFITS; OR
 *  BUSINESS INTERRUPTION) HOWEVER CAUSED AND ON ANY THEORY OF
 *  LIABILITY, WHETHER IN CONTRACT, STRICT LIABILITY, OR TORT (INCLUDING
 *  NEGLIGENCE OR OTHERWISE) ARISING IN ANY WAY OUT OF THE USE OF THIS
 *  SOFTWARE, EVEN IF ADVISED OF THE POSSIBILITY OF SUCH DAMAGE.
 */

#include <linux/mm.h>
#include <linux/delay.h>
#include <linux/errno.h>
#include <linux/string.h>
#include <linux/ratelimit.h>
#include <linux/printk.h>
#include <linux/slab.h>
#include <linux/sunrpc/clnt.h>
#include <linux/nfs.h>
#include <linux/nfs4.h>
#include <linux/nfs_fs.h>
#include <linux/nfs_page.h>
#include <linux/nfs_mount.h>
#include <linux/namei.h>
#include <linux/mount.h>
#include <linux/module.h>
#include <linux/xattr.h>
#include <linux/utsname.h>
#include <linux/freezer.h>
#include <linux/iversion.h>

#include "nfs4_fs.h"
#include "delegation.h"
#include "internal.h"
#include "iostat.h"
#include "callback.h"
#include "pnfs.h"
#include "netns.h"
#include "sysfs.h"
#include "nfs4idmap.h"
#include "nfs4session.h"
#include "fscache.h"
#include "nfs42.h"

#include "nfs4trace.h"

#define NFSDBG_FACILITY		NFSDBG_PROC

#define NFS4_BITMASK_SZ		3

#define NFS4_POLL_RETRY_MIN	(HZ/10)
#define NFS4_POLL_RETRY_MAX	(15*HZ)

/* file attributes which can be mapped to nfs attributes */
#define NFS4_VALID_ATTRS (ATTR_MODE \
	| ATTR_UID \
	| ATTR_GID \
	| ATTR_SIZE \
	| ATTR_ATIME \
	| ATTR_MTIME \
	| ATTR_CTIME \
	| ATTR_ATIME_SET \
	| ATTR_MTIME_SET)

struct nfs4_opendata;
static int _nfs4_recover_proc_open(struct nfs4_opendata *data);
static int nfs4_do_fsinfo(struct nfs_server *, struct nfs_fh *, struct nfs_fsinfo *);
static void nfs_fixup_referral_attributes(struct nfs_fattr *fattr);
static int _nfs4_proc_getattr(struct nfs_server *server, struct nfs_fh *fhandle,
			      struct nfs_fattr *fattr, struct inode *inode);
static int nfs4_do_setattr(struct inode *inode, const struct cred *cred,
			    struct nfs_fattr *fattr, struct iattr *sattr,
			    struct nfs_open_context *ctx, struct nfs4_label *ilabel);
#ifdef CONFIG_NFS_V4_1
static struct rpc_task *_nfs41_proc_sequence(struct nfs_client *clp,
		const struct cred *cred,
		struct nfs4_slot *slot,
		bool is_privileged);
static int nfs41_test_stateid(struct nfs_server *, nfs4_stateid *,
		const struct cred *);
static int nfs41_free_stateid(struct nfs_server *, const nfs4_stateid *,
		const struct cred *, bool);
#endif

#ifdef CONFIG_NFS_V4_SECURITY_LABEL
static inline struct nfs4_label *
nfs4_label_init_security(struct inode *dir, struct dentry *dentry,
	struct iattr *sattr, struct nfs4_label *label)
{
	int err;

	if (label == NULL)
		return NULL;

	if (nfs_server_capable(dir, NFS_CAP_SECURITY_LABEL) == 0)
		return NULL;

	label->lfs = 0;
	label->pi = 0;
	label->len = 0;
	label->label = NULL;

	err = security_dentry_init_security(dentry, sattr->ia_mode,
				&dentry->d_name, NULL,
				(void **)&label->label, &label->len);
	if (err == 0)
		return label;

	return NULL;
}
static inline void
nfs4_label_release_security(struct nfs4_label *label)
{
	if (label)
		security_release_secctx(label->label, label->len);
}
static inline u32 *nfs4_bitmask(struct nfs_server *server, struct nfs4_label *label)
{
	if (label)
		return server->attr_bitmask;

	return server->attr_bitmask_nl;
}
#else
static inline struct nfs4_label *
nfs4_label_init_security(struct inode *dir, struct dentry *dentry,
	struct iattr *sattr, struct nfs4_label *l)
{ return NULL; }
static inline void
nfs4_label_release_security(struct nfs4_label *label)
{ return; }
static inline u32 *
nfs4_bitmask(struct nfs_server *server, struct nfs4_label *label)
{ return server->attr_bitmask; }
#endif

/* Prevent leaks of NFSv4 errors into userland */
static int nfs4_map_errors(int err)
{
	if (err >= -1000)
		return err;
	switch (err) {
	case -NFS4ERR_RESOURCE:
	case -NFS4ERR_LAYOUTTRYLATER:
	case -NFS4ERR_RECALLCONFLICT:
		return -EREMOTEIO;
	case -NFS4ERR_WRONGSEC:
	case -NFS4ERR_WRONG_CRED:
		return -EPERM;
	case -NFS4ERR_BADOWNER:
	case -NFS4ERR_BADNAME:
		return -EINVAL;
	case -NFS4ERR_SHARE_DENIED:
		return -EACCES;
	case -NFS4ERR_MINOR_VERS_MISMATCH:
		return -EPROTONOSUPPORT;
	case -NFS4ERR_FILE_OPEN:
		return -EBUSY;
	case -NFS4ERR_NOT_SAME:
		return -ENOTSYNC;
	default:
		dprintk("%s could not handle NFSv4 error %d\n",
				__func__, -err);
		break;
	}
	return -EIO;
}

/*
 * This is our standard bitmap for GETATTR requests.
 */
const u32 nfs4_fattr_bitmap[3] = {
	FATTR4_WORD0_TYPE
	| FATTR4_WORD0_CHANGE
	| FATTR4_WORD0_SIZE
	| FATTR4_WORD0_FSID
	| FATTR4_WORD0_FILEID,
	FATTR4_WORD1_MODE
	| FATTR4_WORD1_NUMLINKS
	| FATTR4_WORD1_OWNER
	| FATTR4_WORD1_OWNER_GROUP
	| FATTR4_WORD1_RAWDEV
	| FATTR4_WORD1_SPACE_USED
	| FATTR4_WORD1_TIME_ACCESS
	| FATTR4_WORD1_TIME_METADATA
	| FATTR4_WORD1_TIME_MODIFY
	| FATTR4_WORD1_MOUNTED_ON_FILEID,
#ifdef CONFIG_NFS_V4_SECURITY_LABEL
	FATTR4_WORD2_SECURITY_LABEL
#endif
};

static const u32 nfs4_pnfs_open_bitmap[3] = {
	FATTR4_WORD0_TYPE
	| FATTR4_WORD0_CHANGE
	| FATTR4_WORD0_SIZE
	| FATTR4_WORD0_FSID
	| FATTR4_WORD0_FILEID,
	FATTR4_WORD1_MODE
	| FATTR4_WORD1_NUMLINKS
	| FATTR4_WORD1_OWNER
	| FATTR4_WORD1_OWNER_GROUP
	| FATTR4_WORD1_RAWDEV
	| FATTR4_WORD1_SPACE_USED
	| FATTR4_WORD1_TIME_ACCESS
	| FATTR4_WORD1_TIME_METADATA
	| FATTR4_WORD1_TIME_MODIFY,
	FATTR4_WORD2_MDSTHRESHOLD
#ifdef CONFIG_NFS_V4_SECURITY_LABEL
	| FATTR4_WORD2_SECURITY_LABEL
#endif
};

static const u32 nfs4_open_noattr_bitmap[3] = {
	FATTR4_WORD0_TYPE
	| FATTR4_WORD0_FILEID,
};

const u32 nfs4_statfs_bitmap[3] = {
	FATTR4_WORD0_FILES_AVAIL
	| FATTR4_WORD0_FILES_FREE
	| FATTR4_WORD0_FILES_TOTAL,
	FATTR4_WORD1_SPACE_AVAIL
	| FATTR4_WORD1_SPACE_FREE
	| FATTR4_WORD1_SPACE_TOTAL
};

const u32 nfs4_pathconf_bitmap[3] = {
	FATTR4_WORD0_MAXLINK
	| FATTR4_WORD0_MAXNAME,
	0
};

const u32 nfs4_fsinfo_bitmap[3] = { FATTR4_WORD0_MAXFILESIZE
			| FATTR4_WORD0_MAXREAD
			| FATTR4_WORD0_MAXWRITE
			| FATTR4_WORD0_LEASE_TIME,
			FATTR4_WORD1_TIME_DELTA
			| FATTR4_WORD1_FS_LAYOUT_TYPES,
			FATTR4_WORD2_LAYOUT_BLKSIZE
			| FATTR4_WORD2_CLONE_BLKSIZE
			| FATTR4_WORD2_CHANGE_ATTR_TYPE
			| FATTR4_WORD2_XATTR_SUPPORT
};

const u32 nfs4_fs_locations_bitmap[3] = {
	FATTR4_WORD0_CHANGE
	| FATTR4_WORD0_SIZE
	| FATTR4_WORD0_FSID
	| FATTR4_WORD0_FILEID
	| FATTR4_WORD0_FS_LOCATIONS,
	FATTR4_WORD1_OWNER
	| FATTR4_WORD1_OWNER_GROUP
	| FATTR4_WORD1_RAWDEV
	| FATTR4_WORD1_SPACE_USED
	| FATTR4_WORD1_TIME_ACCESS
	| FATTR4_WORD1_TIME_METADATA
	| FATTR4_WORD1_TIME_MODIFY
	| FATTR4_WORD1_MOUNTED_ON_FILEID,
};

static void nfs4_bitmap_copy_adjust(__u32 *dst, const __u32 *src,
				    struct inode *inode, unsigned long flags)
{
	unsigned long cache_validity;

	memcpy(dst, src, NFS4_BITMASK_SZ*sizeof(*dst));
	if (!inode || !nfs4_have_delegation(inode, FMODE_READ))
		return;

	cache_validity = READ_ONCE(NFS_I(inode)->cache_validity) | flags;

	/* Remove the attributes over which we have full control */
	dst[1] &= ~FATTR4_WORD1_RAWDEV;
	if (!(cache_validity & NFS_INO_INVALID_SIZE))
		dst[0] &= ~FATTR4_WORD0_SIZE;

	if (!(cache_validity & NFS_INO_INVALID_CHANGE))
		dst[0] &= ~FATTR4_WORD0_CHANGE;

	if (!(cache_validity & NFS_INO_INVALID_MODE))
		dst[1] &= ~FATTR4_WORD1_MODE;
	if (!(cache_validity & NFS_INO_INVALID_OTHER))
		dst[1] &= ~(FATTR4_WORD1_OWNER | FATTR4_WORD1_OWNER_GROUP);
}

static void nfs4_setup_readdir(u64 cookie, __be32 *verifier, struct dentry *dentry,
		struct nfs4_readdir_arg *readdir)
{
	unsigned int attrs = FATTR4_WORD0_FILEID | FATTR4_WORD0_TYPE;
	__be32 *start, *p;

	if (cookie > 2) {
		readdir->cookie = cookie;
		memcpy(&readdir->verifier, verifier, sizeof(readdir->verifier));
		return;
	}

	readdir->cookie = 0;
	memset(&readdir->verifier, 0, sizeof(readdir->verifier));
	if (cookie == 2)
		return;
	
	/*
	 * NFSv4 servers do not return entries for '.' and '..'
	 * Therefore, we fake these entries here.  We let '.'
	 * have cookie 0 and '..' have cookie 1.  Note that
	 * when talking to the server, we always send cookie 0
	 * instead of 1 or 2.
	 */
	start = p = kmap_atomic(*readdir->pages);
	
	if (cookie == 0) {
		*p++ = xdr_one;                                  /* next */
		*p++ = xdr_zero;                   /* cookie, first word */
		*p++ = xdr_one;                   /* cookie, second word */
		*p++ = xdr_one;                             /* entry len */
		memcpy(p, ".\0\0\0", 4);                        /* entry */
		p++;
		*p++ = xdr_one;                         /* bitmap length */
		*p++ = htonl(attrs);                           /* bitmap */
		*p++ = htonl(12);             /* attribute buffer length */
		*p++ = htonl(NF4DIR);
		p = xdr_encode_hyper(p, NFS_FILEID(d_inode(dentry)));
	}
	
	*p++ = xdr_one;                                  /* next */
	*p++ = xdr_zero;                   /* cookie, first word */
	*p++ = xdr_two;                   /* cookie, second word */
	*p++ = xdr_two;                             /* entry len */
	memcpy(p, "..\0\0", 4);                         /* entry */
	p++;
	*p++ = xdr_one;                         /* bitmap length */
	*p++ = htonl(attrs);                           /* bitmap */
	*p++ = htonl(12);             /* attribute buffer length */
	*p++ = htonl(NF4DIR);
	p = xdr_encode_hyper(p, NFS_FILEID(d_inode(dentry->d_parent)));

	readdir->pgbase = (char *)p - (char *)start;
	readdir->count -= readdir->pgbase;
	kunmap_atomic(start);
}

static void nfs4_fattr_set_prechange(struct nfs_fattr *fattr, u64 version)
{
	if (!(fattr->valid & NFS_ATTR_FATTR_PRECHANGE)) {
		fattr->pre_change_attr = version;
		fattr->valid |= NFS_ATTR_FATTR_PRECHANGE;
	}
}

static void nfs4_test_and_free_stateid(struct nfs_server *server,
		nfs4_stateid *stateid,
		const struct cred *cred)
{
	const struct nfs4_minor_version_ops *ops = server->nfs_client->cl_mvops;

	ops->test_and_free_expired(server, stateid, cred);
}

static void __nfs4_free_revoked_stateid(struct nfs_server *server,
		nfs4_stateid *stateid,
		const struct cred *cred)
{
	stateid->type = NFS4_REVOKED_STATEID_TYPE;
	nfs4_test_and_free_stateid(server, stateid, cred);
}

static void nfs4_free_revoked_stateid(struct nfs_server *server,
		const nfs4_stateid *stateid,
		const struct cred *cred)
{
	nfs4_stateid tmp;

	nfs4_stateid_copy(&tmp, stateid);
	__nfs4_free_revoked_stateid(server, &tmp, cred);
}

static long nfs4_update_delay(long *timeout)
{
	long ret;
	if (!timeout)
		return NFS4_POLL_RETRY_MAX;
	if (*timeout <= 0)
		*timeout = NFS4_POLL_RETRY_MIN;
	if (*timeout > NFS4_POLL_RETRY_MAX)
		*timeout = NFS4_POLL_RETRY_MAX;
	ret = *timeout;
	*timeout <<= 1;
	return ret;
}

static int nfs4_delay_killable(long *timeout)
{
	might_sleep();

	__set_current_state(TASK_KILLABLE|TASK_FREEZABLE_UNSAFE);
	schedule_timeout(nfs4_update_delay(timeout));
	if (!__fatal_signal_pending(current))
		return 0;
	return -EINTR;
}

static int nfs4_delay_interruptible(long *timeout)
{
	might_sleep();

	__set_current_state(TASK_INTERRUPTIBLE|TASK_FREEZABLE_UNSAFE);
	schedule_timeout(nfs4_update_delay(timeout));
	if (!signal_pending(current))
		return 0;
	return __fatal_signal_pending(current) ? -EINTR :-ERESTARTSYS;
}

static int nfs4_delay(long *timeout, bool interruptible)
{
	if (interruptible)
		return nfs4_delay_interruptible(timeout);
	return nfs4_delay_killable(timeout);
}

static const nfs4_stateid *
nfs4_recoverable_stateid(const nfs4_stateid *stateid)
{
	if (!stateid)
		return NULL;
	switch (stateid->type) {
	case NFS4_OPEN_STATEID_TYPE:
	case NFS4_LOCK_STATEID_TYPE:
	case NFS4_DELEGATION_STATEID_TYPE:
		return stateid;
	default:
		break;
	}
	return NULL;
}

/* This is the error handling routine for processes that are allowed
 * to sleep.
 */
static int nfs4_do_handle_exception(struct nfs_server *server,
		int errorcode, struct nfs4_exception *exception)
{
	struct nfs_client *clp = server->nfs_client;
	struct nfs4_state *state = exception->state;
	const nfs4_stateid *stateid;
	struct inode *inode = exception->inode;
	int ret = errorcode;

	exception->delay = 0;
	exception->recovering = 0;
	exception->retry = 0;

	stateid = nfs4_recoverable_stateid(exception->stateid);
	if (stateid == NULL && state != NULL)
		stateid = nfs4_recoverable_stateid(&state->stateid);

	switch(errorcode) {
		case 0:
			return 0;
		case -NFS4ERR_BADHANDLE:
		case -ESTALE:
			if (inode != NULL && S_ISREG(inode->i_mode))
				pnfs_destroy_layout(NFS_I(inode));
			break;
		case -NFS4ERR_DELEG_REVOKED:
		case -NFS4ERR_ADMIN_REVOKED:
		case -NFS4ERR_EXPIRED:
		case -NFS4ERR_BAD_STATEID:
		case -NFS4ERR_PARTNER_NO_AUTH:
			if (inode != NULL && stateid != NULL) {
				nfs_inode_find_state_and_recover(inode,
						stateid);
				goto wait_on_recovery;
			}
			fallthrough;
		case -NFS4ERR_OPENMODE:
			if (inode) {
				int err;

				err = nfs_async_inode_return_delegation(inode,
						stateid);
				if (err == 0)
					goto wait_on_recovery;
				if (stateid != NULL && stateid->type == NFS4_DELEGATION_STATEID_TYPE) {
					exception->retry = 1;
					break;
				}
			}
			if (state == NULL)
				break;
			ret = nfs4_schedule_stateid_recovery(server, state);
			if (ret < 0)
				break;
			goto wait_on_recovery;
		case -NFS4ERR_STALE_STATEID:
		case -NFS4ERR_STALE_CLIENTID:
			nfs4_schedule_lease_recovery(clp);
			goto wait_on_recovery;
		case -NFS4ERR_MOVED:
			ret = nfs4_schedule_migration_recovery(server);
			if (ret < 0)
				break;
			goto wait_on_recovery;
		case -NFS4ERR_LEASE_MOVED:
			nfs4_schedule_lease_moved_recovery(clp);
			goto wait_on_recovery;
#if defined(CONFIG_NFS_V4_1)
		case -NFS4ERR_BADSESSION:
		case -NFS4ERR_BADSLOT:
		case -NFS4ERR_BAD_HIGH_SLOT:
		case -NFS4ERR_CONN_NOT_BOUND_TO_SESSION:
		case -NFS4ERR_DEADSESSION:
		case -NFS4ERR_SEQ_FALSE_RETRY:
		case -NFS4ERR_SEQ_MISORDERED:
			/* Handled in nfs41_sequence_process() */
			goto wait_on_recovery;
#endif /* defined(CONFIG_NFS_V4_1) */
		case -NFS4ERR_FILE_OPEN:
			if (exception->timeout > HZ) {
				/* We have retried a decent amount, time to
				 * fail
				 */
				ret = -EBUSY;
				break;
			}
			fallthrough;
		case -NFS4ERR_DELAY:
			nfs_inc_server_stats(server, NFSIOS_DELAY);
			fallthrough;
		case -NFS4ERR_GRACE:
		case -NFS4ERR_LAYOUTTRYLATER:
		case -NFS4ERR_RECALLCONFLICT:
			exception->delay = 1;
			return 0;

		case -NFS4ERR_RETRY_UNCACHED_REP:
		case -NFS4ERR_OLD_STATEID:
			exception->retry = 1;
			break;
		case -NFS4ERR_BADOWNER:
			/* The following works around a Linux server bug! */
		case -NFS4ERR_BADNAME:
			if (server->caps & NFS_CAP_UIDGID_NOMAP) {
				server->caps &= ~NFS_CAP_UIDGID_NOMAP;
				exception->retry = 1;
				printk(KERN_WARNING "NFS: v4 server %s "
						"does not accept raw "
						"uid/gids. "
						"Reenabling the idmapper.\n",
						server->nfs_client->cl_hostname);
			}
	}
	/* We failed to handle the error */
	return nfs4_map_errors(ret);
wait_on_recovery:
	exception->recovering = 1;
	return 0;
}

/* This is the error handling routine for processes that are allowed
 * to sleep.
 */
int nfs4_handle_exception(struct nfs_server *server, int errorcode, struct nfs4_exception *exception)
{
	struct nfs_client *clp = server->nfs_client;
	int ret;

	ret = nfs4_do_handle_exception(server, errorcode, exception);
	if (exception->delay) {
		ret = nfs4_delay(&exception->timeout,
				exception->interruptible);
		goto out_retry;
	}
	if (exception->recovering) {
		if (exception->task_is_privileged)
			return -EDEADLOCK;
		ret = nfs4_wait_clnt_recover(clp);
		if (test_bit(NFS_MIG_FAILED, &server->mig_status))
			return -EIO;
		goto out_retry;
	}
	return ret;
out_retry:
	if (ret == 0)
		exception->retry = 1;
	return ret;
}

static int
nfs4_async_handle_exception(struct rpc_task *task, struct nfs_server *server,
		int errorcode, struct nfs4_exception *exception)
{
	struct nfs_client *clp = server->nfs_client;
	int ret;

	ret = nfs4_do_handle_exception(server, errorcode, exception);
	if (exception->delay) {
		rpc_delay(task, nfs4_update_delay(&exception->timeout));
		goto out_retry;
	}
	if (exception->recovering) {
		if (exception->task_is_privileged)
			return -EDEADLOCK;
		rpc_sleep_on(&clp->cl_rpcwaitq, task, NULL);
		if (test_bit(NFS4CLNT_MANAGER_RUNNING, &clp->cl_state) == 0)
			rpc_wake_up_queued_task(&clp->cl_rpcwaitq, task);
		goto out_retry;
	}
	if (test_bit(NFS_MIG_FAILED, &server->mig_status))
		ret = -EIO;
	return ret;
out_retry:
	if (ret == 0) {
		exception->retry = 1;
		/*
		 * For NFS4ERR_MOVED, the client transport will need to
		 * be recomputed after migration recovery has completed.
		 */
		if (errorcode == -NFS4ERR_MOVED)
			rpc_task_release_transport(task);
	}
	return ret;
}

int
nfs4_async_handle_error(struct rpc_task *task, struct nfs_server *server,
			struct nfs4_state *state, long *timeout)
{
	struct nfs4_exception exception = {
		.state = state,
	};

	if (task->tk_status >= 0)
		return 0;
	if (timeout)
		exception.timeout = *timeout;
	task->tk_status = nfs4_async_handle_exception(task, server,
			task->tk_status,
			&exception);
	if (exception.delay && timeout)
		*timeout = exception.timeout;
	if (exception.retry)
		return -EAGAIN;
	return 0;
}

/*
 * Return 'true' if 'clp' is using an rpc_client that is integrity protected
 * or 'false' otherwise.
 */
static bool _nfs4_is_integrity_protected(struct nfs_client *clp)
{
	rpc_authflavor_t flavor = clp->cl_rpcclient->cl_auth->au_flavor;
	return (flavor == RPC_AUTH_GSS_KRB5I) || (flavor == RPC_AUTH_GSS_KRB5P);
}

static void do_renew_lease(struct nfs_client *clp, unsigned long timestamp)
{
	spin_lock(&clp->cl_lock);
	if (time_before(clp->cl_last_renewal,timestamp))
		clp->cl_last_renewal = timestamp;
	spin_unlock(&clp->cl_lock);
}

static void renew_lease(const struct nfs_server *server, unsigned long timestamp)
{
	struct nfs_client *clp = server->nfs_client;

	if (!nfs4_has_session(clp))
		do_renew_lease(clp, timestamp);
}

struct nfs4_call_sync_data {
	const struct nfs_server *seq_server;
	struct nfs4_sequence_args *seq_args;
	struct nfs4_sequence_res *seq_res;
};

void nfs4_init_sequence(struct nfs4_sequence_args *args,
			struct nfs4_sequence_res *res, int cache_reply,
			int privileged)
{
	args->sa_slot = NULL;
	args->sa_cache_this = cache_reply;
	args->sa_privileged = privileged;

	res->sr_slot = NULL;
}

static void nfs40_sequence_free_slot(struct nfs4_sequence_res *res)
{
	struct nfs4_slot *slot = res->sr_slot;
	struct nfs4_slot_table *tbl;

	tbl = slot->table;
	spin_lock(&tbl->slot_tbl_lock);
	if (!nfs41_wake_and_assign_slot(tbl, slot))
		nfs4_free_slot(tbl, slot);
	spin_unlock(&tbl->slot_tbl_lock);

	res->sr_slot = NULL;
}

static int nfs40_sequence_done(struct rpc_task *task,
			       struct nfs4_sequence_res *res)
{
	if (res->sr_slot != NULL)
		nfs40_sequence_free_slot(res);
	return 1;
}

#if defined(CONFIG_NFS_V4_1)

static void nfs41_release_slot(struct nfs4_slot *slot)
{
	struct nfs4_session *session;
	struct nfs4_slot_table *tbl;
	bool send_new_highest_used_slotid = false;

	if (!slot)
		return;
	tbl = slot->table;
	session = tbl->session;

	/* Bump the slot sequence number */
	if (slot->seq_done)
		slot->seq_nr++;
	slot->seq_done = 0;

	spin_lock(&tbl->slot_tbl_lock);
	/* Be nice to the server: try to ensure that the last transmitted
	 * value for highest_user_slotid <= target_highest_slotid
	 */
	if (tbl->highest_used_slotid > tbl->target_highest_slotid)
		send_new_highest_used_slotid = true;

	if (nfs41_wake_and_assign_slot(tbl, slot)) {
		send_new_highest_used_slotid = false;
		goto out_unlock;
	}
	nfs4_free_slot(tbl, slot);

	if (tbl->highest_used_slotid != NFS4_NO_SLOT)
		send_new_highest_used_slotid = false;
out_unlock:
	spin_unlock(&tbl->slot_tbl_lock);
	if (send_new_highest_used_slotid)
		nfs41_notify_server(session->clp);
	if (waitqueue_active(&tbl->slot_waitq))
		wake_up_all(&tbl->slot_waitq);
}

static void nfs41_sequence_free_slot(struct nfs4_sequence_res *res)
{
	nfs41_release_slot(res->sr_slot);
	res->sr_slot = NULL;
}

static void nfs4_slot_sequence_record_sent(struct nfs4_slot *slot,
		u32 seqnr)
{
	if ((s32)(seqnr - slot->seq_nr_highest_sent) > 0)
		slot->seq_nr_highest_sent = seqnr;
}
static void nfs4_slot_sequence_acked(struct nfs4_slot *slot, u32 seqnr)
{
	nfs4_slot_sequence_record_sent(slot, seqnr);
	slot->seq_nr_last_acked = seqnr;
}

static void nfs4_probe_sequence(struct nfs_client *client, const struct cred *cred,
				struct nfs4_slot *slot)
{
	struct rpc_task *task = _nfs41_proc_sequence(client, cred, slot, true);
	if (!IS_ERR(task))
		rpc_put_task_async(task);
}

static int nfs41_sequence_process(struct rpc_task *task,
		struct nfs4_sequence_res *res)
{
	struct nfs4_session *session;
	struct nfs4_slot *slot = res->sr_slot;
	struct nfs_client *clp;
	int status;
	int ret = 1;

	if (slot == NULL)
		goto out_noaction;
	/* don't increment the sequence number if the task wasn't sent */
	if (!RPC_WAS_SENT(task) || slot->seq_done)
		goto out;

	session = slot->table->session;
	clp = session->clp;

	trace_nfs4_sequence_done(session, res);

	status = res->sr_status;
	if (task->tk_status == -NFS4ERR_DEADSESSION)
		status = -NFS4ERR_DEADSESSION;

	/* Check the SEQUENCE operation status */
	switch (status) {
	case 0:
		/* Mark this sequence number as having been acked */
		nfs4_slot_sequence_acked(slot, slot->seq_nr);
		/* Update the slot's sequence and clientid lease timer */
		slot->seq_done = 1;
		do_renew_lease(clp, res->sr_timestamp);
		/* Check sequence flags */
		nfs41_handle_sequence_flag_errors(clp, res->sr_status_flags,
				!!slot->privileged);
		nfs41_update_target_slotid(slot->table, slot, res);
		break;
	case 1:
		/*
		 * sr_status remains 1 if an RPC level error occurred.
		 * The server may or may not have processed the sequence
		 * operation..
		 */
		nfs4_slot_sequence_record_sent(slot, slot->seq_nr);
		slot->seq_done = 1;
		goto out;
	case -NFS4ERR_DELAY:
		/* The server detected a resend of the RPC call and
		 * returned NFS4ERR_DELAY as per Section 2.10.6.2
		 * of RFC5661.
		 */
		dprintk("%s: slot=%u seq=%u: Operation in progress\n",
			__func__,
			slot->slot_nr,
			slot->seq_nr);
		goto out_retry;
	case -NFS4ERR_RETRY_UNCACHED_REP:
	case -NFS4ERR_SEQ_FALSE_RETRY:
		/*
		 * The server thinks we tried to replay a request.
		 * Retry the call after bumping the sequence ID.
		 */
		nfs4_slot_sequence_acked(slot, slot->seq_nr);
		goto retry_new_seq;
	case -NFS4ERR_BADSLOT:
		/*
		 * The slot id we used was probably retired. Try again
		 * using a different slot id.
		 */
		if (slot->slot_nr < slot->table->target_highest_slotid)
			goto session_recover;
		goto retry_nowait;
	case -NFS4ERR_SEQ_MISORDERED:
		nfs4_slot_sequence_record_sent(slot, slot->seq_nr);
		/*
		 * Were one or more calls using this slot interrupted?
		 * If the server never received the request, then our
		 * transmitted slot sequence number may be too high. However,
		 * if the server did receive the request then it might
		 * accidentally give us a reply with a mismatched operation.
		 * We can sort this out by sending a lone sequence operation
		 * to the server on the same slot.
		 */
		if ((s32)(slot->seq_nr - slot->seq_nr_last_acked) > 1) {
			slot->seq_nr--;
			if (task->tk_msg.rpc_proc != &nfs4_procedures[NFSPROC4_CLNT_SEQUENCE]) {
				nfs4_probe_sequence(clp, task->tk_msg.rpc_cred, slot);
				res->sr_slot = NULL;
			}
			goto retry_nowait;
		}
		/*
		 * RFC5661:
		 * A retry might be sent while the original request is
		 * still in progress on the replier. The replier SHOULD
		 * deal with the issue by returning NFS4ERR_DELAY as the
		 * reply to SEQUENCE or CB_SEQUENCE operation, but
		 * implementations MAY return NFS4ERR_SEQ_MISORDERED.
		 *
		 * Restart the search after a delay.
		 */
		slot->seq_nr = slot->seq_nr_highest_sent;
		goto out_retry;
	case -NFS4ERR_BADSESSION:
	case -NFS4ERR_DEADSESSION:
	case -NFS4ERR_CONN_NOT_BOUND_TO_SESSION:
		goto session_recover;
	default:
		/* Just update the slot sequence no. */
		slot->seq_done = 1;
	}
out:
	/* The session may be reset by one of the error handlers. */
	dprintk("%s: Error %d free the slot \n", __func__, res->sr_status);
out_noaction:
	return ret;
session_recover:
	nfs4_schedule_session_recovery(session, status);
	dprintk("%s ERROR: %d Reset session\n", __func__, status);
	nfs41_sequence_free_slot(res);
	goto out;
retry_new_seq:
	++slot->seq_nr;
retry_nowait:
	if (rpc_restart_call_prepare(task)) {
		nfs41_sequence_free_slot(res);
		task->tk_status = 0;
		ret = 0;
	}
	goto out;
out_retry:
	if (!rpc_restart_call(task))
		goto out;
	rpc_delay(task, NFS4_POLL_RETRY_MAX);
	return 0;
}

int nfs41_sequence_done(struct rpc_task *task, struct nfs4_sequence_res *res)
{
	if (!nfs41_sequence_process(task, res))
		return 0;
	if (res->sr_slot != NULL)
		nfs41_sequence_free_slot(res);
	return 1;

}
EXPORT_SYMBOL_GPL(nfs41_sequence_done);

static int nfs4_sequence_process(struct rpc_task *task, struct nfs4_sequence_res *res)
{
	if (res->sr_slot == NULL)
		return 1;
	if (res->sr_slot->table->session != NULL)
		return nfs41_sequence_process(task, res);
	return nfs40_sequence_done(task, res);
}

static void nfs4_sequence_free_slot(struct nfs4_sequence_res *res)
{
	if (res->sr_slot != NULL) {
		if (res->sr_slot->table->session != NULL)
			nfs41_sequence_free_slot(res);
		else
			nfs40_sequence_free_slot(res);
	}
}

int nfs4_sequence_done(struct rpc_task *task, struct nfs4_sequence_res *res)
{
	if (res->sr_slot == NULL)
		return 1;
	if (!res->sr_slot->table->session)
		return nfs40_sequence_done(task, res);
	return nfs41_sequence_done(task, res);
}
EXPORT_SYMBOL_GPL(nfs4_sequence_done);

static void nfs41_call_sync_prepare(struct rpc_task *task, void *calldata)
{
	struct nfs4_call_sync_data *data = calldata;

	dprintk("--> %s data->seq_server %p\n", __func__, data->seq_server);

	nfs4_setup_sequence(data->seq_server->nfs_client,
			    data->seq_args, data->seq_res, task);
}

static void nfs41_call_sync_done(struct rpc_task *task, void *calldata)
{
	struct nfs4_call_sync_data *data = calldata;

	nfs41_sequence_done(task, data->seq_res);
}

static const struct rpc_call_ops nfs41_call_sync_ops = {
	.rpc_call_prepare = nfs41_call_sync_prepare,
	.rpc_call_done = nfs41_call_sync_done,
};

#else	/* !CONFIG_NFS_V4_1 */

static int nfs4_sequence_process(struct rpc_task *task, struct nfs4_sequence_res *res)
{
	return nfs40_sequence_done(task, res);
}

static void nfs4_sequence_free_slot(struct nfs4_sequence_res *res)
{
	if (res->sr_slot != NULL)
		nfs40_sequence_free_slot(res);
}

int nfs4_sequence_done(struct rpc_task *task,
		       struct nfs4_sequence_res *res)
{
	return nfs40_sequence_done(task, res);
}
EXPORT_SYMBOL_GPL(nfs4_sequence_done);

#endif	/* !CONFIG_NFS_V4_1 */

static void nfs41_sequence_res_init(struct nfs4_sequence_res *res)
{
	res->sr_timestamp = jiffies;
	res->sr_status_flags = 0;
	res->sr_status = 1;
}

static
void nfs4_sequence_attach_slot(struct nfs4_sequence_args *args,
		struct nfs4_sequence_res *res,
		struct nfs4_slot *slot)
{
	if (!slot)
		return;
	slot->privileged = args->sa_privileged ? 1 : 0;
	args->sa_slot = slot;

	res->sr_slot = slot;
}

int nfs4_setup_sequence(struct nfs_client *client,
			struct nfs4_sequence_args *args,
			struct nfs4_sequence_res *res,
			struct rpc_task *task)
{
	struct nfs4_session *session = nfs4_get_session(client);
	struct nfs4_slot_table *tbl  = client->cl_slot_tbl;
	struct nfs4_slot *slot;

	/* slot already allocated? */
	if (res->sr_slot != NULL)
		goto out_start;

	if (session)
		tbl = &session->fc_slot_table;

	spin_lock(&tbl->slot_tbl_lock);
	/* The state manager will wait until the slot table is empty */
	if (nfs4_slot_tbl_draining(tbl) && !args->sa_privileged)
		goto out_sleep;

	slot = nfs4_alloc_slot(tbl);
	if (IS_ERR(slot)) {
		if (slot == ERR_PTR(-ENOMEM))
			goto out_sleep_timeout;
		goto out_sleep;
	}
	spin_unlock(&tbl->slot_tbl_lock);

	nfs4_sequence_attach_slot(args, res, slot);

	trace_nfs4_setup_sequence(session, args);
out_start:
	nfs41_sequence_res_init(res);
	rpc_call_start(task);
	return 0;
out_sleep_timeout:
	/* Try again in 1/4 second */
	if (args->sa_privileged)
		rpc_sleep_on_priority_timeout(&tbl->slot_tbl_waitq, task,
				jiffies + (HZ >> 2), RPC_PRIORITY_PRIVILEGED);
	else
		rpc_sleep_on_timeout(&tbl->slot_tbl_waitq, task,
				NULL, jiffies + (HZ >> 2));
	spin_unlock(&tbl->slot_tbl_lock);
	return -EAGAIN;
out_sleep:
	if (args->sa_privileged)
		rpc_sleep_on_priority(&tbl->slot_tbl_waitq, task,
				RPC_PRIORITY_PRIVILEGED);
	else
		rpc_sleep_on(&tbl->slot_tbl_waitq, task, NULL);
	spin_unlock(&tbl->slot_tbl_lock);
	return -EAGAIN;
}
EXPORT_SYMBOL_GPL(nfs4_setup_sequence);

static void nfs40_call_sync_prepare(struct rpc_task *task, void *calldata)
{
	struct nfs4_call_sync_data *data = calldata;
	nfs4_setup_sequence(data->seq_server->nfs_client,
				data->seq_args, data->seq_res, task);
}

static void nfs40_call_sync_done(struct rpc_task *task, void *calldata)
{
	struct nfs4_call_sync_data *data = calldata;
	nfs4_sequence_done(task, data->seq_res);
}

static const struct rpc_call_ops nfs40_call_sync_ops = {
	.rpc_call_prepare = nfs40_call_sync_prepare,
	.rpc_call_done = nfs40_call_sync_done,
};

static int nfs4_call_sync_custom(struct rpc_task_setup *task_setup)
{
	int ret;
	struct rpc_task *task;

	task = rpc_run_task(task_setup);
	if (IS_ERR(task))
		return PTR_ERR(task);

	ret = task->tk_status;
	rpc_put_task(task);
	return ret;
}

static int nfs4_do_call_sync(struct rpc_clnt *clnt,
			     struct nfs_server *server,
			     struct rpc_message *msg,
			     struct nfs4_sequence_args *args,
			     struct nfs4_sequence_res *res,
			     unsigned short task_flags)
{
	struct nfs_client *clp = server->nfs_client;
	struct nfs4_call_sync_data data = {
		.seq_server = server,
		.seq_args = args,
		.seq_res = res,
	};
	struct rpc_task_setup task_setup = {
		.rpc_client = clnt,
		.rpc_message = msg,
		.callback_ops = clp->cl_mvops->call_sync_ops,
		.callback_data = &data,
		.flags = task_flags,
	};

	return nfs4_call_sync_custom(&task_setup);
}

static int nfs4_call_sync_sequence(struct rpc_clnt *clnt,
				   struct nfs_server *server,
				   struct rpc_message *msg,
				   struct nfs4_sequence_args *args,
				   struct nfs4_sequence_res *res)
{
	unsigned short task_flags = 0;

	if (server->caps & NFS_CAP_MOVEABLE)
		task_flags = RPC_TASK_MOVEABLE;
	return nfs4_do_call_sync(clnt, server, msg, args, res, task_flags);
}


int nfs4_call_sync(struct rpc_clnt *clnt,
		   struct nfs_server *server,
		   struct rpc_message *msg,
		   struct nfs4_sequence_args *args,
		   struct nfs4_sequence_res *res,
		   int cache_reply)
{
	nfs4_init_sequence(args, res, cache_reply, 0);
	return nfs4_call_sync_sequence(clnt, server, msg, args, res);
}

static void
nfs4_inc_nlink_locked(struct inode *inode)
{
	nfs_set_cache_invalid(inode, NFS_INO_INVALID_CHANGE |
					     NFS_INO_INVALID_CTIME |
					     NFS_INO_INVALID_NLINK);
	inc_nlink(inode);
}

static void
nfs4_inc_nlink(struct inode *inode)
{
	spin_lock(&inode->i_lock);
	nfs4_inc_nlink_locked(inode);
	spin_unlock(&inode->i_lock);
}

static void
nfs4_dec_nlink_locked(struct inode *inode)
{
	nfs_set_cache_invalid(inode, NFS_INO_INVALID_CHANGE |
					     NFS_INO_INVALID_CTIME |
					     NFS_INO_INVALID_NLINK);
	drop_nlink(inode);
}

static void
nfs4_update_changeattr_locked(struct inode *inode,
		struct nfs4_change_info *cinfo,
		unsigned long timestamp, unsigned long cache_validity)
{
	struct nfs_inode *nfsi = NFS_I(inode);
	u64 change_attr = inode_peek_iversion_raw(inode);

	cache_validity |= NFS_INO_INVALID_CTIME | NFS_INO_INVALID_MTIME;
	if (S_ISDIR(inode->i_mode))
		cache_validity |= NFS_INO_INVALID_DATA;

	switch (NFS_SERVER(inode)->change_attr_type) {
	case NFS4_CHANGE_TYPE_IS_UNDEFINED:
		if (cinfo->after == change_attr)
			goto out;
		break;
	default:
		if ((s64)(change_attr - cinfo->after) >= 0)
			goto out;
	}

	inode_set_iversion_raw(inode, cinfo->after);
	if (!cinfo->atomic || cinfo->before != change_attr) {
		if (S_ISDIR(inode->i_mode))
			nfs_force_lookup_revalidate(inode);

		if (!NFS_PROTO(inode)->have_delegation(inode, FMODE_READ))
			cache_validity |=
				NFS_INO_INVALID_ACCESS | NFS_INO_INVALID_ACL |
				NFS_INO_INVALID_SIZE | NFS_INO_INVALID_OTHER |
				NFS_INO_INVALID_BLOCKS | NFS_INO_INVALID_NLINK |
				NFS_INO_INVALID_MODE | NFS_INO_INVALID_XATTR;
		nfsi->attrtimeo = NFS_MINATTRTIMEO(inode);
	}
	nfsi->attrtimeo_timestamp = jiffies;
	nfsi->read_cache_jiffies = timestamp;
	nfsi->attr_gencount = nfs_inc_attr_generation_counter();
	nfsi->cache_validity &= ~NFS_INO_INVALID_CHANGE;
out:
	nfs_set_cache_invalid(inode, cache_validity);
}

void
nfs4_update_changeattr(struct inode *dir, struct nfs4_change_info *cinfo,
		unsigned long timestamp, unsigned long cache_validity)
{
	spin_lock(&dir->i_lock);
	nfs4_update_changeattr_locked(dir, cinfo, timestamp, cache_validity);
	spin_unlock(&dir->i_lock);
}

struct nfs4_open_createattrs {
	struct nfs4_label *label;
	struct iattr *sattr;
	const __u32 verf[2];
};

static bool nfs4_clear_cap_atomic_open_v1(struct nfs_server *server,
		int err, struct nfs4_exception *exception)
{
	if (err != -EINVAL)
		return false;
	if (!(server->caps & NFS_CAP_ATOMIC_OPEN_V1))
		return false;
	server->caps &= ~NFS_CAP_ATOMIC_OPEN_V1;
	exception->retry = 1;
	return true;
}

static fmode_t _nfs4_ctx_to_accessmode(const struct nfs_open_context *ctx)
{
	 return ctx->mode & (FMODE_READ|FMODE_WRITE|FMODE_EXEC);
}

static fmode_t _nfs4_ctx_to_openmode(const struct nfs_open_context *ctx)
{
	fmode_t ret = ctx->mode & (FMODE_READ|FMODE_WRITE);

	return (ctx->mode & FMODE_EXEC) ? FMODE_READ | ret : ret;
}

static u32
nfs4_map_atomic_open_share(struct nfs_server *server,
		fmode_t fmode, int openflags)
{
	u32 res = 0;

	switch (fmode & (FMODE_READ | FMODE_WRITE)) {
	case FMODE_READ:
		res = NFS4_SHARE_ACCESS_READ;
		break;
	case FMODE_WRITE:
		res = NFS4_SHARE_ACCESS_WRITE;
		break;
	case FMODE_READ|FMODE_WRITE:
		res = NFS4_SHARE_ACCESS_BOTH;
	}
	if (!(server->caps & NFS_CAP_ATOMIC_OPEN_V1))
		goto out;
	/* Want no delegation if we're using O_DIRECT */
	if (openflags & O_DIRECT)
		res |= NFS4_SHARE_WANT_NO_DELEG;
out:
	return res;
}

static enum open_claim_type4
nfs4_map_atomic_open_claim(struct nfs_server *server,
		enum open_claim_type4 claim)
{
	if (server->caps & NFS_CAP_ATOMIC_OPEN_V1)
		return claim;
	switch (claim) {
	default:
		return claim;
	case NFS4_OPEN_CLAIM_FH:
		return NFS4_OPEN_CLAIM_NULL;
	case NFS4_OPEN_CLAIM_DELEG_CUR_FH:
		return NFS4_OPEN_CLAIM_DELEGATE_CUR;
	case NFS4_OPEN_CLAIM_DELEG_PREV_FH:
		return NFS4_OPEN_CLAIM_DELEGATE_PREV;
	}
}

static void nfs4_init_opendata_res(struct nfs4_opendata *p)
{
	p->o_res.f_attr = &p->f_attr;
	p->o_res.seqid = p->o_arg.seqid;
	p->c_res.seqid = p->c_arg.seqid;
	p->o_res.server = p->o_arg.server;
	p->o_res.access_request = p->o_arg.access;
	nfs_fattr_init(&p->f_attr);
	nfs_fattr_init_names(&p->f_attr, &p->owner_name, &p->group_name);
}

static struct nfs4_opendata *nfs4_opendata_alloc(struct dentry *dentry,
		struct nfs4_state_owner *sp, fmode_t fmode, int flags,
		const struct nfs4_open_createattrs *c,
		enum open_claim_type4 claim,
		gfp_t gfp_mask)
{
	struct dentry *parent = dget_parent(dentry);
	struct inode *dir = d_inode(parent);
	struct nfs_server *server = NFS_SERVER(dir);
	struct nfs_seqid *(*alloc_seqid)(struct nfs_seqid_counter *, gfp_t);
	struct nfs4_label *label = (c != NULL) ? c->label : NULL;
	struct nfs4_opendata *p;

	p = kzalloc(sizeof(*p), gfp_mask);
	if (p == NULL)
		goto err;

	p->f_attr.label = nfs4_label_alloc(server, gfp_mask);
	if (IS_ERR(p->f_attr.label))
		goto err_free_p;

	p->a_label = nfs4_label_alloc(server, gfp_mask);
	if (IS_ERR(p->a_label))
		goto err_free_f;

	alloc_seqid = server->nfs_client->cl_mvops->alloc_seqid;
	p->o_arg.seqid = alloc_seqid(&sp->so_seqid, gfp_mask);
	if (IS_ERR(p->o_arg.seqid))
		goto err_free_label;
	nfs_sb_active(dentry->d_sb);
	p->dentry = dget(dentry);
	p->dir = parent;
	p->owner = sp;
	atomic_inc(&sp->so_count);
	p->o_arg.open_flags = flags;
	p->o_arg.fmode = fmode & (FMODE_READ|FMODE_WRITE);
	p->o_arg.claim = nfs4_map_atomic_open_claim(server, claim);
	p->o_arg.share_access = nfs4_map_atomic_open_share(server,
			fmode, flags);
	if (flags & O_CREAT) {
		p->o_arg.umask = current_umask();
		p->o_arg.label = nfs4_label_copy(p->a_label, label);
		if (c->sattr != NULL && c->sattr->ia_valid != 0) {
			p->o_arg.u.attrs = &p->attrs;
			memcpy(&p->attrs, c->sattr, sizeof(p->attrs));

			memcpy(p->o_arg.u.verifier.data, c->verf,
					sizeof(p->o_arg.u.verifier.data));
		}
	}
	/* ask server to check for all possible rights as results
	 * are cached */
	switch (p->o_arg.claim) {
	default:
		break;
	case NFS4_OPEN_CLAIM_NULL:
	case NFS4_OPEN_CLAIM_FH:
		p->o_arg.access = NFS4_ACCESS_READ | NFS4_ACCESS_MODIFY |
				  NFS4_ACCESS_EXTEND | NFS4_ACCESS_DELETE |
				  NFS4_ACCESS_EXECUTE |
				  nfs_access_xattr_mask(server);
	}
	p->o_arg.clientid = server->nfs_client->cl_clientid;
	p->o_arg.id.create_time = ktime_to_ns(sp->so_seqid.create_time);
	p->o_arg.id.uniquifier = sp->so_seqid.owner_id;
	p->o_arg.name = &dentry->d_name;
	p->o_arg.server = server;
	p->o_arg.bitmask = nfs4_bitmask(server, label);
	p->o_arg.open_bitmap = &nfs4_fattr_bitmap[0];
	switch (p->o_arg.claim) {
	case NFS4_OPEN_CLAIM_NULL:
	case NFS4_OPEN_CLAIM_DELEGATE_CUR:
	case NFS4_OPEN_CLAIM_DELEGATE_PREV:
		p->o_arg.fh = NFS_FH(dir);
		break;
	case NFS4_OPEN_CLAIM_PREVIOUS:
	case NFS4_OPEN_CLAIM_FH:
	case NFS4_OPEN_CLAIM_DELEG_CUR_FH:
	case NFS4_OPEN_CLAIM_DELEG_PREV_FH:
		p->o_arg.fh = NFS_FH(d_inode(dentry));
	}
	p->c_arg.fh = &p->o_res.fh;
	p->c_arg.stateid = &p->o_res.stateid;
	p->c_arg.seqid = p->o_arg.seqid;
	nfs4_init_opendata_res(p);
	kref_init(&p->kref);
	return p;

err_free_label:
	nfs4_label_free(p->a_label);
err_free_f:
	nfs4_label_free(p->f_attr.label);
err_free_p:
	kfree(p);
err:
	dput(parent);
	return NULL;
}

static void nfs4_opendata_free(struct kref *kref)
{
	struct nfs4_opendata *p = container_of(kref,
			struct nfs4_opendata, kref);
	struct super_block *sb = p->dentry->d_sb;

	nfs4_lgopen_release(p->lgp);
	nfs_free_seqid(p->o_arg.seqid);
	nfs4_sequence_free_slot(&p->o_res.seq_res);
	if (p->state != NULL)
		nfs4_put_open_state(p->state);
	nfs4_put_state_owner(p->owner);

	nfs4_label_free(p->a_label);
	nfs4_label_free(p->f_attr.label);

	dput(p->dir);
	dput(p->dentry);
	nfs_sb_deactive(sb);
	nfs_fattr_free_names(&p->f_attr);
	kfree(p->f_attr.mdsthreshold);
	kfree(p);
}

static void nfs4_opendata_put(struct nfs4_opendata *p)
{
	if (p != NULL)
		kref_put(&p->kref, nfs4_opendata_free);
}

static bool nfs4_mode_match_open_stateid(struct nfs4_state *state,
		fmode_t fmode)
{
	switch(fmode & (FMODE_READ|FMODE_WRITE)) {
	case FMODE_READ|FMODE_WRITE:
		return state->n_rdwr != 0;
	case FMODE_WRITE:
		return state->n_wronly != 0;
	case FMODE_READ:
		return state->n_rdonly != 0;
	}
	WARN_ON_ONCE(1);
	return false;
}

static int can_open_cached(struct nfs4_state *state, fmode_t mode,
		int open_mode, enum open_claim_type4 claim)
{
	int ret = 0;

	if (open_mode & (O_EXCL|O_TRUNC))
		goto out;
	switch (claim) {
	case NFS4_OPEN_CLAIM_NULL:
	case NFS4_OPEN_CLAIM_FH:
		goto out;
	default:
		break;
	}
	switch (mode & (FMODE_READ|FMODE_WRITE)) {
		case FMODE_READ:
			ret |= test_bit(NFS_O_RDONLY_STATE, &state->flags) != 0
				&& state->n_rdonly != 0;
			break;
		case FMODE_WRITE:
			ret |= test_bit(NFS_O_WRONLY_STATE, &state->flags) != 0
				&& state->n_wronly != 0;
			break;
		case FMODE_READ|FMODE_WRITE:
			ret |= test_bit(NFS_O_RDWR_STATE, &state->flags) != 0
				&& state->n_rdwr != 0;
	}
out:
	return ret;
}

static int can_open_delegated(struct nfs_delegation *delegation, fmode_t fmode,
		enum open_claim_type4 claim)
{
	if (delegation == NULL)
		return 0;
	if ((delegation->type & fmode) != fmode)
		return 0;
	switch (claim) {
	case NFS4_OPEN_CLAIM_NULL:
	case NFS4_OPEN_CLAIM_FH:
		break;
	case NFS4_OPEN_CLAIM_PREVIOUS:
		if (!test_bit(NFS_DELEGATION_NEED_RECLAIM, &delegation->flags))
			break;
		fallthrough;
	default:
		return 0;
	}
	nfs_mark_delegation_referenced(delegation);
	return 1;
}

static void update_open_stateflags(struct nfs4_state *state, fmode_t fmode)
{
	switch (fmode) {
		case FMODE_WRITE:
			state->n_wronly++;
			break;
		case FMODE_READ:
			state->n_rdonly++;
			break;
		case FMODE_READ|FMODE_WRITE:
			state->n_rdwr++;
	}
	nfs4_state_set_mode_locked(state, state->state | fmode);
}

#ifdef CONFIG_NFS_V4_1
static bool nfs_open_stateid_recover_openmode(struct nfs4_state *state)
{
	if (state->n_rdonly && !test_bit(NFS_O_RDONLY_STATE, &state->flags))
		return true;
	if (state->n_wronly && !test_bit(NFS_O_WRONLY_STATE, &state->flags))
		return true;
	if (state->n_rdwr && !test_bit(NFS_O_RDWR_STATE, &state->flags))
		return true;
	return false;
}
#endif /* CONFIG_NFS_V4_1 */

static void nfs_state_log_update_open_stateid(struct nfs4_state *state)
{
	if (test_and_clear_bit(NFS_STATE_CHANGE_WAIT, &state->flags))
		wake_up_all(&state->waitq);
}

static void nfs_test_and_clear_all_open_stateid(struct nfs4_state *state)
{
	struct nfs_client *clp = state->owner->so_server->nfs_client;
	bool need_recover = false;

	if (test_and_clear_bit(NFS_O_RDONLY_STATE, &state->flags) && state->n_rdonly)
		need_recover = true;
	if (test_and_clear_bit(NFS_O_WRONLY_STATE, &state->flags) && state->n_wronly)
		need_recover = true;
	if (test_and_clear_bit(NFS_O_RDWR_STATE, &state->flags) && state->n_rdwr)
		need_recover = true;
	if (need_recover)
		nfs4_state_mark_reclaim_nograce(clp, state);
}

/*
 * Check for whether or not the caller may update the open stateid
 * to the value passed in by stateid.
 *
 * Note: This function relies heavily on the server implementing
 * RFC7530 Section 9.1.4.2, and RFC5661 Section 8.2.2
 * correctly.
 * i.e. The stateid seqids have to be initialised to 1, and
 * are then incremented on every state transition.
 */
static bool nfs_stateid_is_sequential(struct nfs4_state *state,
		const nfs4_stateid *stateid)
{
	if (test_bit(NFS_OPEN_STATE, &state->flags)) {
		/* The common case - we're updating to a new sequence number */
		if (nfs4_stateid_match_other(stateid, &state->open_stateid)) {
			if (nfs4_stateid_is_next(&state->open_stateid, stateid))
				return true;
			return false;
		}
		/* The server returned a new stateid */
	}
	/* This is the first OPEN in this generation */
	if (stateid->seqid == cpu_to_be32(1))
		return true;
	return false;
}

static void nfs_resync_open_stateid_locked(struct nfs4_state *state)
{
	if (!(state->n_wronly || state->n_rdonly || state->n_rdwr))
		return;
	if (state->n_wronly)
		set_bit(NFS_O_WRONLY_STATE, &state->flags);
	if (state->n_rdonly)
		set_bit(NFS_O_RDONLY_STATE, &state->flags);
	if (state->n_rdwr)
		set_bit(NFS_O_RDWR_STATE, &state->flags);
	set_bit(NFS_OPEN_STATE, &state->flags);
}

static void nfs_clear_open_stateid_locked(struct nfs4_state *state,
		nfs4_stateid *stateid, fmode_t fmode)
{
	clear_bit(NFS_O_RDWR_STATE, &state->flags);
	switch (fmode & (FMODE_READ|FMODE_WRITE)) {
	case FMODE_WRITE:
		clear_bit(NFS_O_RDONLY_STATE, &state->flags);
		break;
	case FMODE_READ:
		clear_bit(NFS_O_WRONLY_STATE, &state->flags);
		break;
	case 0:
		clear_bit(NFS_O_RDONLY_STATE, &state->flags);
		clear_bit(NFS_O_WRONLY_STATE, &state->flags);
		clear_bit(NFS_OPEN_STATE, &state->flags);
	}
	if (stateid == NULL)
		return;
	/* Handle OPEN+OPEN_DOWNGRADE races */
	if (nfs4_stateid_match_other(stateid, &state->open_stateid) &&
	    !nfs4_stateid_is_newer(stateid, &state->open_stateid)) {
		nfs_resync_open_stateid_locked(state);
		goto out;
	}
	if (test_bit(NFS_DELEGATED_STATE, &state->flags) == 0)
		nfs4_stateid_copy(&state->stateid, stateid);
	nfs4_stateid_copy(&state->open_stateid, stateid);
	trace_nfs4_open_stateid_update(state->inode, stateid, 0);
out:
	nfs_state_log_update_open_stateid(state);
}

static void nfs_clear_open_stateid(struct nfs4_state *state,
	nfs4_stateid *arg_stateid,
	nfs4_stateid *stateid, fmode_t fmode)
{
	write_seqlock(&state->seqlock);
	/* Ignore, if the CLOSE argment doesn't match the current stateid */
	if (nfs4_state_match_open_stateid_other(state, arg_stateid))
		nfs_clear_open_stateid_locked(state, stateid, fmode);
	write_sequnlock(&state->seqlock);
	if (test_bit(NFS_STATE_RECLAIM_NOGRACE, &state->flags))
		nfs4_schedule_state_manager(state->owner->so_server->nfs_client);
}

static void nfs_set_open_stateid_locked(struct nfs4_state *state,
		const nfs4_stateid *stateid, nfs4_stateid *freeme)
	__must_hold(&state->owner->so_lock)
	__must_hold(&state->seqlock)
	__must_hold(RCU)

{
	DEFINE_WAIT(wait);
	int status = 0;
	for (;;) {

		if (nfs_stateid_is_sequential(state, stateid))
			break;

		if (status)
			break;
		/* Rely on seqids for serialisation with NFSv4.0 */
		if (!nfs4_has_session(NFS_SERVER(state->inode)->nfs_client))
			break;

		set_bit(NFS_STATE_CHANGE_WAIT, &state->flags);
		prepare_to_wait(&state->waitq, &wait, TASK_KILLABLE);
		/*
		 * Ensure we process the state changes in the same order
		 * in which the server processed them by delaying the
		 * update of the stateid until we are in sequence.
		 */
		write_sequnlock(&state->seqlock);
		spin_unlock(&state->owner->so_lock);
		rcu_read_unlock();
		trace_nfs4_open_stateid_update_wait(state->inode, stateid, 0);

		if (!fatal_signal_pending(current)) {
			if (schedule_timeout(5*HZ) == 0)
				status = -EAGAIN;
			else
				status = 0;
		} else
			status = -EINTR;
		finish_wait(&state->waitq, &wait);
		rcu_read_lock();
		spin_lock(&state->owner->so_lock);
		write_seqlock(&state->seqlock);
	}

	if (test_bit(NFS_OPEN_STATE, &state->flags) &&
	    !nfs4_stateid_match_other(stateid, &state->open_stateid)) {
		nfs4_stateid_copy(freeme, &state->open_stateid);
		nfs_test_and_clear_all_open_stateid(state);
	}

	if (test_bit(NFS_DELEGATED_STATE, &state->flags) == 0)
		nfs4_stateid_copy(&state->stateid, stateid);
	nfs4_stateid_copy(&state->open_stateid, stateid);
	trace_nfs4_open_stateid_update(state->inode, stateid, status);
	nfs_state_log_update_open_stateid(state);
}

static void nfs_state_set_open_stateid(struct nfs4_state *state,
		const nfs4_stateid *open_stateid,
		fmode_t fmode,
		nfs4_stateid *freeme)
{
	/*
	 * Protect the call to nfs4_state_set_mode_locked and
	 * serialise the stateid update
	 */
	write_seqlock(&state->seqlock);
	nfs_set_open_stateid_locked(state, open_stateid, freeme);
	switch (fmode) {
	case FMODE_READ:
		set_bit(NFS_O_RDONLY_STATE, &state->flags);
		break;
	case FMODE_WRITE:
		set_bit(NFS_O_WRONLY_STATE, &state->flags);
		break;
	case FMODE_READ|FMODE_WRITE:
		set_bit(NFS_O_RDWR_STATE, &state->flags);
	}
	set_bit(NFS_OPEN_STATE, &state->flags);
	write_sequnlock(&state->seqlock);
}

static void nfs_state_clear_open_state_flags(struct nfs4_state *state)
{
	clear_bit(NFS_O_RDWR_STATE, &state->flags);
	clear_bit(NFS_O_WRONLY_STATE, &state->flags);
	clear_bit(NFS_O_RDONLY_STATE, &state->flags);
	clear_bit(NFS_OPEN_STATE, &state->flags);
}

static void nfs_state_set_delegation(struct nfs4_state *state,
		const nfs4_stateid *deleg_stateid,
		fmode_t fmode)
{
	/*
	 * Protect the call to nfs4_state_set_mode_locked and
	 * serialise the stateid update
	 */
	write_seqlock(&state->seqlock);
	nfs4_stateid_copy(&state->stateid, deleg_stateid);
	set_bit(NFS_DELEGATED_STATE, &state->flags);
	write_sequnlock(&state->seqlock);
}

static void nfs_state_clear_delegation(struct nfs4_state *state)
{
	write_seqlock(&state->seqlock);
	nfs4_stateid_copy(&state->stateid, &state->open_stateid);
	clear_bit(NFS_DELEGATED_STATE, &state->flags);
	write_sequnlock(&state->seqlock);
}

int update_open_stateid(struct nfs4_state *state,
		const nfs4_stateid *open_stateid,
		const nfs4_stateid *delegation,
		fmode_t fmode)
{
	struct nfs_server *server = NFS_SERVER(state->inode);
	struct nfs_client *clp = server->nfs_client;
	struct nfs_inode *nfsi = NFS_I(state->inode);
	struct nfs_delegation *deleg_cur;
	nfs4_stateid freeme = { };
	int ret = 0;

	fmode &= (FMODE_READ|FMODE_WRITE);

	rcu_read_lock();
	spin_lock(&state->owner->so_lock);
	if (open_stateid != NULL) {
		nfs_state_set_open_stateid(state, open_stateid, fmode, &freeme);
		ret = 1;
	}

	deleg_cur = nfs4_get_valid_delegation(state->inode);
	if (deleg_cur == NULL)
		goto no_delegation;

	spin_lock(&deleg_cur->lock);
	if (rcu_dereference(nfsi->delegation) != deleg_cur ||
	   test_bit(NFS_DELEGATION_RETURNING, &deleg_cur->flags) ||
	    (deleg_cur->type & fmode) != fmode)
		goto no_delegation_unlock;

	if (delegation == NULL)
		delegation = &deleg_cur->stateid;
	else if (!nfs4_stateid_match_other(&deleg_cur->stateid, delegation))
		goto no_delegation_unlock;

	nfs_mark_delegation_referenced(deleg_cur);
	nfs_state_set_delegation(state, &deleg_cur->stateid, fmode);
	ret = 1;
no_delegation_unlock:
	spin_unlock(&deleg_cur->lock);
no_delegation:
	if (ret)
		update_open_stateflags(state, fmode);
	spin_unlock(&state->owner->so_lock);
	rcu_read_unlock();

	if (test_bit(NFS_STATE_RECLAIM_NOGRACE, &state->flags))
		nfs4_schedule_state_manager(clp);
	if (freeme.type != 0)
		nfs4_test_and_free_stateid(server, &freeme,
				state->owner->so_cred);

	return ret;
}

static bool nfs4_update_lock_stateid(struct nfs4_lock_state *lsp,
		const nfs4_stateid *stateid)
{
	struct nfs4_state *state = lsp->ls_state;
	bool ret = false;

	spin_lock(&state->state_lock);
	if (!nfs4_stateid_match_other(stateid, &lsp->ls_stateid))
		goto out_noupdate;
	if (!nfs4_stateid_is_newer(stateid, &lsp->ls_stateid))
		goto out_noupdate;
	nfs4_stateid_copy(&lsp->ls_stateid, stateid);
	ret = true;
out_noupdate:
	spin_unlock(&state->state_lock);
	return ret;
}

static void nfs4_return_incompatible_delegation(struct inode *inode, fmode_t fmode)
{
	struct nfs_delegation *delegation;

	fmode &= FMODE_READ|FMODE_WRITE;
	rcu_read_lock();
	delegation = nfs4_get_valid_delegation(inode);
	if (delegation == NULL || (delegation->type & fmode) == fmode) {
		rcu_read_unlock();
		return;
	}
	rcu_read_unlock();
	nfs4_inode_return_delegation(inode);
}

static struct nfs4_state *nfs4_try_open_cached(struct nfs4_opendata *opendata)
{
	struct nfs4_state *state = opendata->state;
	struct nfs_delegation *delegation;
	int open_mode = opendata->o_arg.open_flags;
	fmode_t fmode = opendata->o_arg.fmode;
	enum open_claim_type4 claim = opendata->o_arg.claim;
	nfs4_stateid stateid;
	int ret = -EAGAIN;

	for (;;) {
		spin_lock(&state->owner->so_lock);
		if (can_open_cached(state, fmode, open_mode, claim)) {
			update_open_stateflags(state, fmode);
			spin_unlock(&state->owner->so_lock);
			goto out_return_state;
		}
		spin_unlock(&state->owner->so_lock);
		rcu_read_lock();
		delegation = nfs4_get_valid_delegation(state->inode);
		if (!can_open_delegated(delegation, fmode, claim)) {
			rcu_read_unlock();
			break;
		}
		/* Save the delegation */
		nfs4_stateid_copy(&stateid, &delegation->stateid);
		rcu_read_unlock();
		nfs_release_seqid(opendata->o_arg.seqid);
		if (!opendata->is_recover) {
			ret = nfs_may_open(state->inode, state->owner->so_cred, open_mode);
			if (ret != 0)
				goto out;
		}
		ret = -EAGAIN;

		/* Try to update the stateid using the delegation */
		if (update_open_stateid(state, NULL, &stateid, fmode))
			goto out_return_state;
	}
out:
	return ERR_PTR(ret);
out_return_state:
	refcount_inc(&state->count);
	return state;
}

static void
nfs4_opendata_check_deleg(struct nfs4_opendata *data, struct nfs4_state *state)
{
	struct nfs_client *clp = NFS_SERVER(state->inode)->nfs_client;
	struct nfs_delegation *delegation;
	int delegation_flags = 0;

	rcu_read_lock();
	delegation = rcu_dereference(NFS_I(state->inode)->delegation);
	if (delegation)
		delegation_flags = delegation->flags;
	rcu_read_unlock();
	switch (data->o_arg.claim) {
	default:
		break;
	case NFS4_OPEN_CLAIM_DELEGATE_CUR:
	case NFS4_OPEN_CLAIM_DELEG_CUR_FH:
		pr_err_ratelimited("NFS: Broken NFSv4 server %s is "
				   "returning a delegation for "
				   "OPEN(CLAIM_DELEGATE_CUR)\n",
				   clp->cl_hostname);
		return;
	}
	if ((delegation_flags & 1UL<<NFS_DELEGATION_NEED_RECLAIM) == 0)
		nfs_inode_set_delegation(state->inode,
				data->owner->so_cred,
				data->o_res.delegation_type,
				&data->o_res.delegation,
				data->o_res.pagemod_limit);
	else
		nfs_inode_reclaim_delegation(state->inode,
				data->owner->so_cred,
				data->o_res.delegation_type,
				&data->o_res.delegation,
				data->o_res.pagemod_limit);

	if (data->o_res.do_recall)
		nfs_async_inode_return_delegation(state->inode,
						  &data->o_res.delegation);
}

/*
 * Check the inode attributes against the CLAIM_PREVIOUS returned attributes
 * and update the nfs4_state.
 */
static struct nfs4_state *
_nfs4_opendata_reclaim_to_nfs4_state(struct nfs4_opendata *data)
{
	struct inode *inode = data->state->inode;
	struct nfs4_state *state = data->state;
	int ret;

	if (!data->rpc_done) {
		if (data->rpc_status)
			return ERR_PTR(data->rpc_status);
		/* cached opens have already been processed */
		goto update;
	}

	ret = nfs_refresh_inode(inode, &data->f_attr);
	if (ret)
		return ERR_PTR(ret);

	if (data->o_res.delegation_type != 0)
		nfs4_opendata_check_deleg(data, state);
update:
	if (!update_open_stateid(state, &data->o_res.stateid,
				NULL, data->o_arg.fmode))
		return ERR_PTR(-EAGAIN);
	refcount_inc(&state->count);

	return state;
}

static struct inode *
nfs4_opendata_get_inode(struct nfs4_opendata *data)
{
	struct inode *inode;

	switch (data->o_arg.claim) {
	case NFS4_OPEN_CLAIM_NULL:
	case NFS4_OPEN_CLAIM_DELEGATE_CUR:
	case NFS4_OPEN_CLAIM_DELEGATE_PREV:
		if (!(data->f_attr.valid & NFS_ATTR_FATTR))
			return ERR_PTR(-EAGAIN);
		inode = nfs_fhget(data->dir->d_sb, &data->o_res.fh,
				&data->f_attr);
		break;
	default:
		inode = d_inode(data->dentry);
		ihold(inode);
		nfs_refresh_inode(inode, &data->f_attr);
	}
	return inode;
}

static struct nfs4_state *
nfs4_opendata_find_nfs4_state(struct nfs4_opendata *data)
{
	struct nfs4_state *state;
	struct inode *inode;

	inode = nfs4_opendata_get_inode(data);
	if (IS_ERR(inode))
		return ERR_CAST(inode);
	if (data->state != NULL && data->state->inode == inode) {
		state = data->state;
		refcount_inc(&state->count);
	} else
		state = nfs4_get_open_state(inode, data->owner);
	iput(inode);
	if (state == NULL)
		state = ERR_PTR(-ENOMEM);
	return state;
}

static struct nfs4_state *
_nfs4_opendata_to_nfs4_state(struct nfs4_opendata *data)
{
	struct nfs4_state *state;

	if (!data->rpc_done) {
		state = nfs4_try_open_cached(data);
		trace_nfs4_cached_open(data->state);
		goto out;
	}

	state = nfs4_opendata_find_nfs4_state(data);
	if (IS_ERR(state))
		goto out;

	if (data->o_res.delegation_type != 0)
		nfs4_opendata_check_deleg(data, state);
	if (!update_open_stateid(state, &data->o_res.stateid,
				NULL, data->o_arg.fmode)) {
		nfs4_put_open_state(state);
		state = ERR_PTR(-EAGAIN);
	}
out:
	nfs_release_seqid(data->o_arg.seqid);
	return state;
}

static struct nfs4_state *
nfs4_opendata_to_nfs4_state(struct nfs4_opendata *data)
{
	struct nfs4_state *ret;

	if (data->o_arg.claim == NFS4_OPEN_CLAIM_PREVIOUS)
		ret =_nfs4_opendata_reclaim_to_nfs4_state(data);
	else
		ret = _nfs4_opendata_to_nfs4_state(data);
	nfs4_sequence_free_slot(&data->o_res.seq_res);
	return ret;
}

static struct nfs_open_context *
nfs4_state_find_open_context_mode(struct nfs4_state *state, fmode_t mode)
{
	struct nfs_inode *nfsi = NFS_I(state->inode);
	struct nfs_open_context *ctx;

	rcu_read_lock();
	list_for_each_entry_rcu(ctx, &nfsi->open_files, list) {
		if (ctx->state != state)
			continue;
		if ((ctx->mode & mode) != mode)
			continue;
		if (!get_nfs_open_context(ctx))
			continue;
		rcu_read_unlock();
		return ctx;
	}
	rcu_read_unlock();
	return ERR_PTR(-ENOENT);
}

static struct nfs_open_context *
nfs4_state_find_open_context(struct nfs4_state *state)
{
	struct nfs_open_context *ctx;

	ctx = nfs4_state_find_open_context_mode(state, FMODE_READ|FMODE_WRITE);
	if (!IS_ERR(ctx))
		return ctx;
	ctx = nfs4_state_find_open_context_mode(state, FMODE_WRITE);
	if (!IS_ERR(ctx))
		return ctx;
	return nfs4_state_find_open_context_mode(state, FMODE_READ);
}

static struct nfs4_opendata *nfs4_open_recoverdata_alloc(struct nfs_open_context *ctx,
		struct nfs4_state *state, enum open_claim_type4 claim)
{
	struct nfs4_opendata *opendata;

	opendata = nfs4_opendata_alloc(ctx->dentry, state->owner, 0, 0,
			NULL, claim, GFP_NOFS);
	if (opendata == NULL)
		return ERR_PTR(-ENOMEM);
	opendata->state = state;
	refcount_inc(&state->count);
	return opendata;
}

static int nfs4_open_recover_helper(struct nfs4_opendata *opendata,
				    fmode_t fmode)
{
	struct nfs4_state *newstate;
	struct nfs_server *server = NFS_SB(opendata->dentry->d_sb);
	int openflags = opendata->o_arg.open_flags;
	int ret;

	if (!nfs4_mode_match_open_stateid(opendata->state, fmode))
		return 0;
	opendata->o_arg.fmode = fmode;
	opendata->o_arg.share_access =
		nfs4_map_atomic_open_share(server, fmode, openflags);
	memset(&opendata->o_res, 0, sizeof(opendata->o_res));
	memset(&opendata->c_res, 0, sizeof(opendata->c_res));
	nfs4_init_opendata_res(opendata);
	ret = _nfs4_recover_proc_open(opendata);
	if (ret != 0)
		return ret; 
	newstate = nfs4_opendata_to_nfs4_state(opendata);
	if (IS_ERR(newstate))
		return PTR_ERR(newstate);
	if (newstate != opendata->state)
		ret = -ESTALE;
	nfs4_close_state(newstate, fmode);
	return ret;
}

static int nfs4_open_recover(struct nfs4_opendata *opendata, struct nfs4_state *state)
{
	int ret;

	/* memory barrier prior to reading state->n_* */
	smp_rmb();
	ret = nfs4_open_recover_helper(opendata, FMODE_READ|FMODE_WRITE);
	if (ret != 0)
		return ret;
	ret = nfs4_open_recover_helper(opendata, FMODE_WRITE);
	if (ret != 0)
		return ret;
	ret = nfs4_open_recover_helper(opendata, FMODE_READ);
	if (ret != 0)
		return ret;
	/*
	 * We may have performed cached opens for all three recoveries.
	 * Check if we need to update the current stateid.
	 */
	if (test_bit(NFS_DELEGATED_STATE, &state->flags) == 0 &&
	    !nfs4_stateid_match(&state->stateid, &state->open_stateid)) {
		write_seqlock(&state->seqlock);
		if (test_bit(NFS_DELEGATED_STATE, &state->flags) == 0)
			nfs4_stateid_copy(&state->stateid, &state->open_stateid);
		write_sequnlock(&state->seqlock);
	}
	return 0;
}

/*
 * OPEN_RECLAIM:
 * 	reclaim state on the server after a reboot.
 */
static int _nfs4_do_open_reclaim(struct nfs_open_context *ctx, struct nfs4_state *state)
{
	struct nfs_delegation *delegation;
	struct nfs4_opendata *opendata;
	fmode_t delegation_type = 0;
	int status;

	opendata = nfs4_open_recoverdata_alloc(ctx, state,
			NFS4_OPEN_CLAIM_PREVIOUS);
	if (IS_ERR(opendata))
		return PTR_ERR(opendata);
	rcu_read_lock();
	delegation = rcu_dereference(NFS_I(state->inode)->delegation);
	if (delegation != NULL && test_bit(NFS_DELEGATION_NEED_RECLAIM, &delegation->flags) != 0)
		delegation_type = delegation->type;
	rcu_read_unlock();
	opendata->o_arg.u.delegation_type = delegation_type;
	status = nfs4_open_recover(opendata, state);
	nfs4_opendata_put(opendata);
	return status;
}

static int nfs4_do_open_reclaim(struct nfs_open_context *ctx, struct nfs4_state *state)
{
	struct nfs_server *server = NFS_SERVER(state->inode);
	struct nfs4_exception exception = { };
	int err;
	do {
		err = _nfs4_do_open_reclaim(ctx, state);
		trace_nfs4_open_reclaim(ctx, 0, err);
		if (nfs4_clear_cap_atomic_open_v1(server, err, &exception))
			continue;
		if (err != -NFS4ERR_DELAY)
			break;
		nfs4_handle_exception(server, err, &exception);
	} while (exception.retry);
	return err;
}

static int nfs4_open_reclaim(struct nfs4_state_owner *sp, struct nfs4_state *state)
{
	struct nfs_open_context *ctx;
	int ret;

	ctx = nfs4_state_find_open_context(state);
	if (IS_ERR(ctx))
		return -EAGAIN;
	clear_bit(NFS_DELEGATED_STATE, &state->flags);
	nfs_state_clear_open_state_flags(state);
	ret = nfs4_do_open_reclaim(ctx, state);
	put_nfs_open_context(ctx);
	return ret;
}

static int nfs4_handle_delegation_recall_error(struct nfs_server *server, struct nfs4_state *state, const nfs4_stateid *stateid, struct file_lock *fl, int err)
{
	switch (err) {
		default:
			printk(KERN_ERR "NFS: %s: unhandled error "
					"%d.\n", __func__, err);
			fallthrough;
		case 0:
		case -ENOENT:
		case -EAGAIN:
		case -ESTALE:
		case -ETIMEDOUT:
			break;
		case -NFS4ERR_BADSESSION:
		case -NFS4ERR_BADSLOT:
		case -NFS4ERR_BAD_HIGH_SLOT:
		case -NFS4ERR_CONN_NOT_BOUND_TO_SESSION:
		case -NFS4ERR_DEADSESSION:
			return -EAGAIN;
		case -NFS4ERR_STALE_CLIENTID:
		case -NFS4ERR_STALE_STATEID:
			/* Don't recall a delegation if it was lost */
			nfs4_schedule_lease_recovery(server->nfs_client);
			return -EAGAIN;
		case -NFS4ERR_MOVED:
			nfs4_schedule_migration_recovery(server);
			return -EAGAIN;
		case -NFS4ERR_LEASE_MOVED:
			nfs4_schedule_lease_moved_recovery(server->nfs_client);
			return -EAGAIN;
		case -NFS4ERR_DELEG_REVOKED:
		case -NFS4ERR_ADMIN_REVOKED:
		case -NFS4ERR_EXPIRED:
		case -NFS4ERR_BAD_STATEID:
		case -NFS4ERR_OPENMODE:
			nfs_inode_find_state_and_recover(state->inode,
					stateid);
			nfs4_schedule_stateid_recovery(server, state);
			return -EAGAIN;
		case -NFS4ERR_DELAY:
		case -NFS4ERR_GRACE:
			ssleep(1);
			return -EAGAIN;
		case -ENOMEM:
		case -NFS4ERR_DENIED:
			if (fl) {
				struct nfs4_lock_state *lsp = fl->fl_u.nfs4_fl.owner;
				if (lsp)
					set_bit(NFS_LOCK_LOST, &lsp->ls_flags);
			}
			return 0;
	}
	return err;
}

int nfs4_open_delegation_recall(struct nfs_open_context *ctx,
		struct nfs4_state *state, const nfs4_stateid *stateid)
{
	struct nfs_server *server = NFS_SERVER(state->inode);
	struct nfs4_opendata *opendata;
	int err = 0;

	opendata = nfs4_open_recoverdata_alloc(ctx, state,
			NFS4_OPEN_CLAIM_DELEG_CUR_FH);
	if (IS_ERR(opendata))
		return PTR_ERR(opendata);
	nfs4_stateid_copy(&opendata->o_arg.u.delegation, stateid);
	if (!test_bit(NFS_O_RDWR_STATE, &state->flags)) {
		err = nfs4_open_recover_helper(opendata, FMODE_READ|FMODE_WRITE);
		if (err)
			goto out;
	}
	if (!test_bit(NFS_O_WRONLY_STATE, &state->flags)) {
		err = nfs4_open_recover_helper(opendata, FMODE_WRITE);
		if (err)
			goto out;
	}
	if (!test_bit(NFS_O_RDONLY_STATE, &state->flags)) {
		err = nfs4_open_recover_helper(opendata, FMODE_READ);
		if (err)
			goto out;
	}
	nfs_state_clear_delegation(state);
out:
	nfs4_opendata_put(opendata);
	return nfs4_handle_delegation_recall_error(server, state, stateid, NULL, err);
}

static void nfs4_open_confirm_prepare(struct rpc_task *task, void *calldata)
{
	struct nfs4_opendata *data = calldata;

	nfs4_setup_sequence(data->o_arg.server->nfs_client,
			   &data->c_arg.seq_args, &data->c_res.seq_res, task);
}

static void nfs4_open_confirm_done(struct rpc_task *task, void *calldata)
{
	struct nfs4_opendata *data = calldata;

	nfs40_sequence_done(task, &data->c_res.seq_res);

	data->rpc_status = task->tk_status;
	if (data->rpc_status == 0) {
		nfs4_stateid_copy(&data->o_res.stateid, &data->c_res.stateid);
		nfs_confirm_seqid(&data->owner->so_seqid, 0);
		renew_lease(data->o_res.server, data->timestamp);
		data->rpc_done = true;
	}
}

static void nfs4_open_confirm_release(void *calldata)
{
	struct nfs4_opendata *data = calldata;
	struct nfs4_state *state = NULL;

	/* If this request hasn't been cancelled, do nothing */
	if (!data->cancelled)
		goto out_free;
	/* In case of error, no cleanup! */
	if (!data->rpc_done)
		goto out_free;
	state = nfs4_opendata_to_nfs4_state(data);
	if (!IS_ERR(state))
		nfs4_close_state(state, data->o_arg.fmode);
out_free:
	nfs4_opendata_put(data);
}

static const struct rpc_call_ops nfs4_open_confirm_ops = {
	.rpc_call_prepare = nfs4_open_confirm_prepare,
	.rpc_call_done = nfs4_open_confirm_done,
	.rpc_release = nfs4_open_confirm_release,
};

/*
 * Note: On error, nfs4_proc_open_confirm will free the struct nfs4_opendata
 */
static int _nfs4_proc_open_confirm(struct nfs4_opendata *data)
{
	struct nfs_server *server = NFS_SERVER(d_inode(data->dir));
	struct rpc_task *task;
	struct  rpc_message msg = {
		.rpc_proc = &nfs4_procedures[NFSPROC4_CLNT_OPEN_CONFIRM],
		.rpc_argp = &data->c_arg,
		.rpc_resp = &data->c_res,
		.rpc_cred = data->owner->so_cred,
	};
	struct rpc_task_setup task_setup_data = {
		.rpc_client = server->client,
		.rpc_message = &msg,
		.callback_ops = &nfs4_open_confirm_ops,
		.callback_data = data,
		.workqueue = nfsiod_workqueue,
		.flags = RPC_TASK_ASYNC | RPC_TASK_CRED_NOREF,
	};
	int status;

	nfs4_init_sequence(&data->c_arg.seq_args, &data->c_res.seq_res, 1,
				data->is_recover);
	kref_get(&data->kref);
	data->rpc_done = false;
	data->rpc_status = 0;
	data->timestamp = jiffies;
	task = rpc_run_task(&task_setup_data);
	if (IS_ERR(task))
		return PTR_ERR(task);
	status = rpc_wait_for_completion_task(task);
	if (status != 0) {
		data->cancelled = true;
		smp_wmb();
	} else
		status = data->rpc_status;
	rpc_put_task(task);
	return status;
}

static void nfs4_open_prepare(struct rpc_task *task, void *calldata)
{
	struct nfs4_opendata *data = calldata;
	struct nfs4_state_owner *sp = data->owner;
	struct nfs_client *clp = sp->so_server->nfs_client;
	enum open_claim_type4 claim = data->o_arg.claim;

	if (nfs_wait_on_sequence(data->o_arg.seqid, task) != 0)
		goto out_wait;
	/*
	 * Check if we still need to send an OPEN call, or if we can use
	 * a delegation instead.
	 */
	if (data->state != NULL) {
		struct nfs_delegation *delegation;

		if (can_open_cached(data->state, data->o_arg.fmode,
					data->o_arg.open_flags, claim))
			goto out_no_action;
		rcu_read_lock();
		delegation = nfs4_get_valid_delegation(data->state->inode);
		if (can_open_delegated(delegation, data->o_arg.fmode, claim))
			goto unlock_no_action;
		rcu_read_unlock();
	}
	/* Update client id. */
	data->o_arg.clientid = clp->cl_clientid;
	switch (claim) {
	default:
		break;
	case NFS4_OPEN_CLAIM_PREVIOUS:
	case NFS4_OPEN_CLAIM_DELEG_CUR_FH:
	case NFS4_OPEN_CLAIM_DELEG_PREV_FH:
		data->o_arg.open_bitmap = &nfs4_open_noattr_bitmap[0];
		fallthrough;
	case NFS4_OPEN_CLAIM_FH:
		task->tk_msg.rpc_proc = &nfs4_procedures[NFSPROC4_CLNT_OPEN_NOATTR];
	}
	data->timestamp = jiffies;
	if (nfs4_setup_sequence(data->o_arg.server->nfs_client,
				&data->o_arg.seq_args,
				&data->o_res.seq_res,
				task) != 0)
		nfs_release_seqid(data->o_arg.seqid);

	/* Set the create mode (note dependency on the session type) */
	data->o_arg.createmode = NFS4_CREATE_UNCHECKED;
	if (data->o_arg.open_flags & O_EXCL) {
		data->o_arg.createmode = NFS4_CREATE_EXCLUSIVE4_1;
		if (clp->cl_mvops->minor_version == 0) {
			data->o_arg.createmode = NFS4_CREATE_EXCLUSIVE;
			/* don't put an ACCESS op in OPEN compound if O_EXCL,
			 * because ACCESS will return permission denied for
			 * all bits until close */
			data->o_res.access_request = data->o_arg.access = 0;
		} else if (nfs4_has_persistent_session(clp))
			data->o_arg.createmode = NFS4_CREATE_GUARDED;
	}
	return;
unlock_no_action:
	trace_nfs4_cached_open(data->state);
	rcu_read_unlock();
out_no_action:
	task->tk_action = NULL;
out_wait:
	nfs4_sequence_done(task, &data->o_res.seq_res);
}

static void nfs4_open_done(struct rpc_task *task, void *calldata)
{
	struct nfs4_opendata *data = calldata;

	data->rpc_status = task->tk_status;

	if (!nfs4_sequence_process(task, &data->o_res.seq_res))
		return;

	if (task->tk_status == 0) {
		if (data->o_res.f_attr->valid & NFS_ATTR_FATTR_TYPE) {
			switch (data->o_res.f_attr->mode & S_IFMT) {
			case S_IFREG:
				break;
			case S_IFLNK:
				data->rpc_status = -ELOOP;
				break;
			case S_IFDIR:
				data->rpc_status = -EISDIR;
				break;
			default:
				data->rpc_status = -ENOTDIR;
			}
		}
		renew_lease(data->o_res.server, data->timestamp);
		if (!(data->o_res.rflags & NFS4_OPEN_RESULT_CONFIRM))
			nfs_confirm_seqid(&data->owner->so_seqid, 0);
	}
	data->rpc_done = true;
}

static void nfs4_open_release(void *calldata)
{
	struct nfs4_opendata *data = calldata;
	struct nfs4_state *state = NULL;

	/* If this request hasn't been cancelled, do nothing */
	if (!data->cancelled)
		goto out_free;
	/* In case of error, no cleanup! */
	if (data->rpc_status != 0 || !data->rpc_done)
		goto out_free;
	/* In case we need an open_confirm, no cleanup! */
	if (data->o_res.rflags & NFS4_OPEN_RESULT_CONFIRM)
		goto out_free;
	state = nfs4_opendata_to_nfs4_state(data);
	if (!IS_ERR(state))
		nfs4_close_state(state, data->o_arg.fmode);
out_free:
	nfs4_opendata_put(data);
}

static const struct rpc_call_ops nfs4_open_ops = {
	.rpc_call_prepare = nfs4_open_prepare,
	.rpc_call_done = nfs4_open_done,
	.rpc_release = nfs4_open_release,
};

static int nfs4_run_open_task(struct nfs4_opendata *data,
			      struct nfs_open_context *ctx)
{
	struct inode *dir = d_inode(data->dir);
	struct nfs_server *server = NFS_SERVER(dir);
	struct nfs_openargs *o_arg = &data->o_arg;
	struct nfs_openres *o_res = &data->o_res;
	struct rpc_task *task;
	struct rpc_message msg = {
		.rpc_proc = &nfs4_procedures[NFSPROC4_CLNT_OPEN],
		.rpc_argp = o_arg,
		.rpc_resp = o_res,
		.rpc_cred = data->owner->so_cred,
	};
	struct rpc_task_setup task_setup_data = {
		.rpc_client = server->client,
		.rpc_message = &msg,
		.callback_ops = &nfs4_open_ops,
		.callback_data = data,
		.workqueue = nfsiod_workqueue,
		.flags = RPC_TASK_ASYNC | RPC_TASK_CRED_NOREF,
	};
	int status;

	if (nfs_server_capable(dir, NFS_CAP_MOVEABLE))
		task_setup_data.flags |= RPC_TASK_MOVEABLE;

	kref_get(&data->kref);
	data->rpc_done = false;
	data->rpc_status = 0;
	data->cancelled = false;
	data->is_recover = false;
	if (!ctx) {
		nfs4_init_sequence(&o_arg->seq_args, &o_res->seq_res, 1, 1);
		data->is_recover = true;
		task_setup_data.flags |= RPC_TASK_TIMEOUT;
	} else {
		nfs4_init_sequence(&o_arg->seq_args, &o_res->seq_res, 1, 0);
		pnfs_lgopen_prepare(data, ctx);
	}
	task = rpc_run_task(&task_setup_data);
	if (IS_ERR(task))
		return PTR_ERR(task);
	status = rpc_wait_for_completion_task(task);
	if (status != 0) {
		data->cancelled = true;
		smp_wmb();
	} else
		status = data->rpc_status;
	rpc_put_task(task);

	return status;
}

static int _nfs4_recover_proc_open(struct nfs4_opendata *data)
{
	struct inode *dir = d_inode(data->dir);
	struct nfs_openres *o_res = &data->o_res;
	int status;

	status = nfs4_run_open_task(data, NULL);
	if (status != 0 || !data->rpc_done)
		return status;

	nfs_fattr_map_and_free_names(NFS_SERVER(dir), &data->f_attr);

	if (o_res->rflags & NFS4_OPEN_RESULT_CONFIRM)
		status = _nfs4_proc_open_confirm(data);

	return status;
}

/*
 * Additional permission checks in order to distinguish between an
 * open for read, and an open for execute. This works around the
 * fact that NFSv4 OPEN treats read and execute permissions as being
 * the same.
 * Note that in the non-execute case, we want to turn off permission
 * checking if we just created a new file (POSIX open() semantics).
 */
static int nfs4_opendata_access(const struct cred *cred,
				struct nfs4_opendata *opendata,
				struct nfs4_state *state, fmode_t fmode,
				int openflags)
{
	struct nfs_access_entry cache;
	u32 mask, flags;

	/* access call failed or for some reason the server doesn't
	 * support any access modes -- defer access call until later */
	if (opendata->o_res.access_supported == 0)
		return 0;

	mask = 0;
	/*
	 * Use openflags to check for exec, because fmode won't
	 * always have FMODE_EXEC set when file open for exec.
	 */
	if (openflags & __FMODE_EXEC) {
		/* ONLY check for exec rights */
		if (S_ISDIR(state->inode->i_mode))
			mask = NFS4_ACCESS_LOOKUP;
		else
			mask = NFS4_ACCESS_EXECUTE;
	} else if ((fmode & FMODE_READ) && !opendata->file_created)
		mask = NFS4_ACCESS_READ;

	nfs_access_set_mask(&cache, opendata->o_res.access_result);
	nfs_access_add_cache(state->inode, &cache, cred);

	flags = NFS4_ACCESS_READ | NFS4_ACCESS_EXECUTE | NFS4_ACCESS_LOOKUP;
	if ((mask & ~cache.mask & flags) == 0)
		return 0;

	return -EACCES;
}

/*
 * Note: On error, nfs4_proc_open will free the struct nfs4_opendata
 */
static int _nfs4_proc_open(struct nfs4_opendata *data,
			   struct nfs_open_context *ctx)
{
	struct inode *dir = d_inode(data->dir);
	struct nfs_server *server = NFS_SERVER(dir);
	struct nfs_openargs *o_arg = &data->o_arg;
	struct nfs_openres *o_res = &data->o_res;
	int status;

	status = nfs4_run_open_task(data, ctx);
	if (!data->rpc_done)
		return status;
	if (status != 0) {
		if (status == -NFS4ERR_BADNAME &&
				!(o_arg->open_flags & O_CREAT))
			return -ENOENT;
		return status;
	}

	nfs_fattr_map_and_free_names(server, &data->f_attr);

	if (o_arg->open_flags & O_CREAT) {
		if (o_arg->open_flags & O_EXCL)
			data->file_created = true;
		else if (o_res->cinfo.before != o_res->cinfo.after)
			data->file_created = true;
		if (data->file_created ||
		    inode_peek_iversion_raw(dir) != o_res->cinfo.after)
			nfs4_update_changeattr(dir, &o_res->cinfo,
					o_res->f_attr->time_start,
					NFS_INO_INVALID_DATA);
	}
	if ((o_res->rflags & NFS4_OPEN_RESULT_LOCKTYPE_POSIX) == 0)
		server->caps &= ~NFS_CAP_POSIX_LOCK;
	if(o_res->rflags & NFS4_OPEN_RESULT_CONFIRM) {
		status = _nfs4_proc_open_confirm(data);
		if (status != 0)
			return status;
	}
	if (!(o_res->f_attr->valid & NFS_ATTR_FATTR)) {
		nfs4_sequence_free_slot(&o_res->seq_res);
		nfs4_proc_getattr(server, &o_res->fh, o_res->f_attr, NULL);
	}
	return 0;
}

/*
 * OPEN_EXPIRED:
 * 	reclaim state on the server after a network partition.
 * 	Assumes caller holds the appropriate lock
 */
static int _nfs4_open_expired(struct nfs_open_context *ctx, struct nfs4_state *state)
{
	struct nfs4_opendata *opendata;
	int ret;

	opendata = nfs4_open_recoverdata_alloc(ctx, state, NFS4_OPEN_CLAIM_FH);
	if (IS_ERR(opendata))
		return PTR_ERR(opendata);
	/*
	 * We're not recovering a delegation, so ask for no delegation.
	 * Otherwise the recovery thread could deadlock with an outstanding
	 * delegation return.
	 */
	opendata->o_arg.open_flags = O_DIRECT;
	ret = nfs4_open_recover(opendata, state);
	if (ret == -ESTALE)
		d_drop(ctx->dentry);
	nfs4_opendata_put(opendata);
	return ret;
}

static int nfs4_do_open_expired(struct nfs_open_context *ctx, struct nfs4_state *state)
{
	struct nfs_server *server = NFS_SERVER(state->inode);
	struct nfs4_exception exception = { };
	int err;

	do {
		err = _nfs4_open_expired(ctx, state);
		trace_nfs4_open_expired(ctx, 0, err);
		if (nfs4_clear_cap_atomic_open_v1(server, err, &exception))
			continue;
		switch (err) {
		default:
			goto out;
		case -NFS4ERR_GRACE:
		case -NFS4ERR_DELAY:
			nfs4_handle_exception(server, err, &exception);
			err = 0;
		}
	} while (exception.retry);
out:
	return err;
}

static int nfs4_open_expired(struct nfs4_state_owner *sp, struct nfs4_state *state)
{
	struct nfs_open_context *ctx;
	int ret;

	ctx = nfs4_state_find_open_context(state);
	if (IS_ERR(ctx))
		return -EAGAIN;
	ret = nfs4_do_open_expired(ctx, state);
	put_nfs_open_context(ctx);
	return ret;
}

static void nfs_finish_clear_delegation_stateid(struct nfs4_state *state,
		const nfs4_stateid *stateid)
{
	nfs_remove_bad_delegation(state->inode, stateid);
	nfs_state_clear_delegation(state);
}

static void nfs40_clear_delegation_stateid(struct nfs4_state *state)
{
	if (rcu_access_pointer(NFS_I(state->inode)->delegation) != NULL)
		nfs_finish_clear_delegation_stateid(state, NULL);
}

static int nfs40_open_expired(struct nfs4_state_owner *sp, struct nfs4_state *state)
{
	/* NFSv4.0 doesn't allow for delegation recovery on open expire */
	nfs40_clear_delegation_stateid(state);
	nfs_state_clear_open_state_flags(state);
	return nfs4_open_expired(sp, state);
}

static int nfs40_test_and_free_expired_stateid(struct nfs_server *server,
		nfs4_stateid *stateid,
		const struct cred *cred)
{
	return -NFS4ERR_BAD_STATEID;
}

#if defined(CONFIG_NFS_V4_1)
static int nfs41_test_and_free_expired_stateid(struct nfs_server *server,
		nfs4_stateid *stateid,
		const struct cred *cred)
{
	int status;

	switch (stateid->type) {
	default:
		break;
	case NFS4_INVALID_STATEID_TYPE:
	case NFS4_SPECIAL_STATEID_TYPE:
		return -NFS4ERR_BAD_STATEID;
	case NFS4_REVOKED_STATEID_TYPE:
		goto out_free;
	}

	status = nfs41_test_stateid(server, stateid, cred);
	switch (status) {
	case -NFS4ERR_EXPIRED:
	case -NFS4ERR_ADMIN_REVOKED:
	case -NFS4ERR_DELEG_REVOKED:
		break;
	default:
		return status;
	}
out_free:
	/* Ack the revoked state to the server */
	nfs41_free_stateid(server, stateid, cred, true);
	return -NFS4ERR_EXPIRED;
}

static int nfs41_check_delegation_stateid(struct nfs4_state *state)
{
	struct nfs_server *server = NFS_SERVER(state->inode);
	nfs4_stateid stateid;
	struct nfs_delegation *delegation;
	const struct cred *cred = NULL;
	int status, ret = NFS_OK;

	/* Get the delegation credential for use by test/free_stateid */
	rcu_read_lock();
	delegation = rcu_dereference(NFS_I(state->inode)->delegation);
	if (delegation == NULL) {
		rcu_read_unlock();
		nfs_state_clear_delegation(state);
		return NFS_OK;
	}

	spin_lock(&delegation->lock);
	nfs4_stateid_copy(&stateid, &delegation->stateid);

	if (!test_and_clear_bit(NFS_DELEGATION_TEST_EXPIRED,
				&delegation->flags)) {
		spin_unlock(&delegation->lock);
		rcu_read_unlock();
		return NFS_OK;
	}

	if (delegation->cred)
		cred = get_cred(delegation->cred);
	spin_unlock(&delegation->lock);
	rcu_read_unlock();
	status = nfs41_test_and_free_expired_stateid(server, &stateid, cred);
	trace_nfs4_test_delegation_stateid(state, NULL, status);
	if (status == -NFS4ERR_EXPIRED || status == -NFS4ERR_BAD_STATEID)
		nfs_finish_clear_delegation_stateid(state, &stateid);
	else
		ret = status;

	put_cred(cred);
	return ret;
}

static void nfs41_delegation_recover_stateid(struct nfs4_state *state)
{
	nfs4_stateid tmp;

	if (test_bit(NFS_DELEGATED_STATE, &state->flags) &&
	    nfs4_copy_delegation_stateid(state->inode, state->state,
				&tmp, NULL) &&
	    nfs4_stateid_match_other(&state->stateid, &tmp))
		nfs_state_set_delegation(state, &tmp, state->state);
	else
		nfs_state_clear_delegation(state);
}

/**
 * nfs41_check_expired_locks - possibly free a lock stateid
 *
 * @state: NFSv4 state for an inode
 *
 * Returns NFS_OK if recovery for this stateid is now finished.
 * Otherwise a negative NFS4ERR value is returned.
 */
static int nfs41_check_expired_locks(struct nfs4_state *state)
{
	int status, ret = NFS_OK;
	struct nfs4_lock_state *lsp, *prev = NULL;
	struct nfs_server *server = NFS_SERVER(state->inode);

	if (!test_bit(LK_STATE_IN_USE, &state->flags))
		goto out;

	spin_lock(&state->state_lock);
	list_for_each_entry(lsp, &state->lock_states, ls_locks) {
		if (test_bit(NFS_LOCK_INITIALIZED, &lsp->ls_flags)) {
			const struct cred *cred = lsp->ls_state->owner->so_cred;

			refcount_inc(&lsp->ls_count);
			spin_unlock(&state->state_lock);

			nfs4_put_lock_state(prev);
			prev = lsp;

			status = nfs41_test_and_free_expired_stateid(server,
					&lsp->ls_stateid,
					cred);
			trace_nfs4_test_lock_stateid(state, lsp, status);
			if (status == -NFS4ERR_EXPIRED ||
			    status == -NFS4ERR_BAD_STATEID) {
				clear_bit(NFS_LOCK_INITIALIZED, &lsp->ls_flags);
				lsp->ls_stateid.type = NFS4_INVALID_STATEID_TYPE;
				if (!recover_lost_locks)
					set_bit(NFS_LOCK_LOST, &lsp->ls_flags);
			} else if (status != NFS_OK) {
				ret = status;
				nfs4_put_lock_state(prev);
				goto out;
			}
			spin_lock(&state->state_lock);
		}
	}
	spin_unlock(&state->state_lock);
	nfs4_put_lock_state(prev);
out:
	return ret;
}

/**
 * nfs41_check_open_stateid - possibly free an open stateid
 *
 * @state: NFSv4 state for an inode
 *
 * Returns NFS_OK if recovery for this stateid is now finished.
 * Otherwise a negative NFS4ERR value is returned.
 */
static int nfs41_check_open_stateid(struct nfs4_state *state)
{
	struct nfs_server *server = NFS_SERVER(state->inode);
	nfs4_stateid *stateid = &state->open_stateid;
	const struct cred *cred = state->owner->so_cred;
	int status;

	if (test_bit(NFS_OPEN_STATE, &state->flags) == 0)
		return -NFS4ERR_BAD_STATEID;
	status = nfs41_test_and_free_expired_stateid(server, stateid, cred);
	trace_nfs4_test_open_stateid(state, NULL, status);
	if (status == -NFS4ERR_EXPIRED || status == -NFS4ERR_BAD_STATEID) {
		nfs_state_clear_open_state_flags(state);
		stateid->type = NFS4_INVALID_STATEID_TYPE;
		return status;
	}
	if (nfs_open_stateid_recover_openmode(state))
		return -NFS4ERR_OPENMODE;
	return NFS_OK;
}

static int nfs41_open_expired(struct nfs4_state_owner *sp, struct nfs4_state *state)
{
	int status;

	status = nfs41_check_delegation_stateid(state);
	if (status != NFS_OK)
		return status;
	nfs41_delegation_recover_stateid(state);

	status = nfs41_check_expired_locks(state);
	if (status != NFS_OK)
		return status;
	status = nfs41_check_open_stateid(state);
	if (status != NFS_OK)
		status = nfs4_open_expired(sp, state);
	return status;
}
#endif

/*
 * on an EXCLUSIVE create, the server should send back a bitmask with FATTR4-*
 * fields corresponding to attributes that were used to store the verifier.
 * Make sure we clobber those fields in the later setattr call
 */
static unsigned nfs4_exclusive_attrset(struct nfs4_opendata *opendata,
				struct iattr *sattr, struct nfs4_label **label)
{
	const __u32 *bitmask = opendata->o_arg.server->exclcreat_bitmask;
	__u32 attrset[3];
	unsigned ret;
	unsigned i;

	for (i = 0; i < ARRAY_SIZE(attrset); i++) {
		attrset[i] = opendata->o_res.attrset[i];
		if (opendata->o_arg.createmode == NFS4_CREATE_EXCLUSIVE4_1)
			attrset[i] &= ~bitmask[i];
	}

	ret = (opendata->o_arg.createmode == NFS4_CREATE_EXCLUSIVE) ?
		sattr->ia_valid : 0;

	if ((attrset[1] & (FATTR4_WORD1_TIME_ACCESS|FATTR4_WORD1_TIME_ACCESS_SET))) {
		if (sattr->ia_valid & ATTR_ATIME_SET)
			ret |= ATTR_ATIME_SET;
		else
			ret |= ATTR_ATIME;
	}

	if ((attrset[1] & (FATTR4_WORD1_TIME_MODIFY|FATTR4_WORD1_TIME_MODIFY_SET))) {
		if (sattr->ia_valid & ATTR_MTIME_SET)
			ret |= ATTR_MTIME_SET;
		else
			ret |= ATTR_MTIME;
	}

	if (!(attrset[2] & FATTR4_WORD2_SECURITY_LABEL))
		*label = NULL;
	return ret;
}

static int _nfs4_open_and_get_state(struct nfs4_opendata *opendata,
		int flags, struct nfs_open_context *ctx)
{
	struct nfs4_state_owner *sp = opendata->owner;
	struct nfs_server *server = sp->so_server;
	struct dentry *dentry;
	struct nfs4_state *state;
	fmode_t acc_mode = _nfs4_ctx_to_accessmode(ctx);
	struct inode *dir = d_inode(opendata->dir);
	unsigned long dir_verifier;
	unsigned int seq;
	int ret;

	seq = raw_seqcount_begin(&sp->so_reclaim_seqcount);
	dir_verifier = nfs_save_change_attribute(dir);

	ret = _nfs4_proc_open(opendata, ctx);
	if (ret != 0)
		goto out;

	state = _nfs4_opendata_to_nfs4_state(opendata);
	ret = PTR_ERR(state);
	if (IS_ERR(state))
		goto out;
	ctx->state = state;
	if (server->caps & NFS_CAP_POSIX_LOCK)
		set_bit(NFS_STATE_POSIX_LOCKS, &state->flags);
	if (opendata->o_res.rflags & NFS4_OPEN_RESULT_MAY_NOTIFY_LOCK)
		set_bit(NFS_STATE_MAY_NOTIFY_LOCK, &state->flags);
	if (opendata->o_res.rflags & NFS4_OPEN_RESULT_PRESERVE_UNLINKED)
		set_bit(NFS_INO_PRESERVE_UNLINKED, &NFS_I(state->inode)->flags);

	dentry = opendata->dentry;
	if (d_really_is_negative(dentry)) {
		struct dentry *alias;
		d_drop(dentry);
		alias = d_exact_alias(dentry, state->inode);
		if (!alias)
			alias = d_splice_alias(igrab(state->inode), dentry);
		/* d_splice_alias() can't fail here - it's a non-directory */
		if (alias) {
			dput(ctx->dentry);
			ctx->dentry = dentry = alias;
		}
	}

	switch(opendata->o_arg.claim) {
	default:
		break;
	case NFS4_OPEN_CLAIM_NULL:
	case NFS4_OPEN_CLAIM_DELEGATE_CUR:
	case NFS4_OPEN_CLAIM_DELEGATE_PREV:
		if (!opendata->rpc_done)
			break;
		if (opendata->o_res.delegation_type != 0)
			dir_verifier = nfs_save_change_attribute(dir);
		nfs_set_verifier(dentry, dir_verifier);
	}

	/* Parse layoutget results before we check for access */
	pnfs_parse_lgopen(state->inode, opendata->lgp, ctx);

	ret = nfs4_opendata_access(sp->so_cred, opendata, state,
			acc_mode, flags);
	if (ret != 0)
		goto out;

	if (d_inode(dentry) == state->inode) {
		nfs_inode_attach_open_context(ctx);
		if (read_seqcount_retry(&sp->so_reclaim_seqcount, seq))
			nfs4_schedule_stateid_recovery(server, state);
	}

out:
	if (!opendata->cancelled) {
		if (opendata->lgp) {
			nfs4_lgopen_release(opendata->lgp);
			opendata->lgp = NULL;
		}
		nfs4_sequence_free_slot(&opendata->o_res.seq_res);
	}
	return ret;
}

/*
 * Returns a referenced nfs4_state
 */
static int _nfs4_do_open(struct inode *dir,
			struct nfs_open_context *ctx,
			int flags,
			const struct nfs4_open_createattrs *c,
			int *opened)
{
	struct nfs4_state_owner  *sp;
	struct nfs4_state     *state = NULL;
	struct nfs_server       *server = NFS_SERVER(dir);
	struct nfs4_opendata *opendata;
	struct dentry *dentry = ctx->dentry;
	const struct cred *cred = ctx->cred;
	struct nfs4_threshold **ctx_th = &ctx->mdsthreshold;
	fmode_t fmode = _nfs4_ctx_to_openmode(ctx);
	enum open_claim_type4 claim = NFS4_OPEN_CLAIM_NULL;
	struct iattr *sattr = c->sattr;
	struct nfs4_label *label = c->label;
	int status;

	/* Protect against reboot recovery conflicts */
	status = -ENOMEM;
	sp = nfs4_get_state_owner(server, cred, GFP_KERNEL);
	if (sp == NULL) {
		dprintk("nfs4_do_open: nfs4_get_state_owner failed!\n");
		goto out_err;
	}
	status = nfs4_client_recover_expired_lease(server->nfs_client);
	if (status != 0)
		goto err_put_state_owner;
	if (d_really_is_positive(dentry))
		nfs4_return_incompatible_delegation(d_inode(dentry), fmode);
	status = -ENOMEM;
	if (d_really_is_positive(dentry))
		claim = NFS4_OPEN_CLAIM_FH;
	opendata = nfs4_opendata_alloc(dentry, sp, fmode, flags,
			c, claim, GFP_KERNEL);
	if (opendata == NULL)
		goto err_put_state_owner;

	if (server->attr_bitmask[2] & FATTR4_WORD2_MDSTHRESHOLD) {
		if (!opendata->f_attr.mdsthreshold) {
			opendata->f_attr.mdsthreshold = pnfs_mdsthreshold_alloc();
			if (!opendata->f_attr.mdsthreshold)
				goto err_opendata_put;
		}
		opendata->o_arg.open_bitmap = &nfs4_pnfs_open_bitmap[0];
	}
	if (d_really_is_positive(dentry))
		opendata->state = nfs4_get_open_state(d_inode(dentry), sp);

	status = _nfs4_open_and_get_state(opendata, flags, ctx);
	if (status != 0)
		goto err_opendata_put;
	state = ctx->state;

	if ((opendata->o_arg.open_flags & (O_CREAT|O_EXCL)) == (O_CREAT|O_EXCL) &&
	    (opendata->o_arg.createmode != NFS4_CREATE_GUARDED)) {
		unsigned attrs = nfs4_exclusive_attrset(opendata, sattr, &label);
		/*
		 * send create attributes which was not set by open
		 * with an extra setattr.
		 */
		if (attrs || label) {
			unsigned ia_old = sattr->ia_valid;

			sattr->ia_valid = attrs;
			nfs_fattr_init(opendata->o_res.f_attr);
			status = nfs4_do_setattr(state->inode, cred,
					opendata->o_res.f_attr, sattr,
					ctx, label);
			if (status == 0) {
				nfs_setattr_update_inode(state->inode, sattr,
						opendata->o_res.f_attr);
				nfs_setsecurity(state->inode, opendata->o_res.f_attr);
			}
			sattr->ia_valid = ia_old;
		}
	}
	if (opened && opendata->file_created)
		*opened = 1;

	if (pnfs_use_threshold(ctx_th, opendata->f_attr.mdsthreshold, server)) {
		*ctx_th = opendata->f_attr.mdsthreshold;
		opendata->f_attr.mdsthreshold = NULL;
	}

	nfs4_opendata_put(opendata);
	nfs4_put_state_owner(sp);
	return 0;
err_opendata_put:
	nfs4_opendata_put(opendata);
err_put_state_owner:
	nfs4_put_state_owner(sp);
out_err:
	return status;
}


static struct nfs4_state *nfs4_do_open(struct inode *dir,
					struct nfs_open_context *ctx,
					int flags,
					struct iattr *sattr,
					struct nfs4_label *label,
					int *opened)
{
	struct nfs_server *server = NFS_SERVER(dir);
	struct nfs4_exception exception = {
		.interruptible = true,
	};
	struct nfs4_state *res;
	struct nfs4_open_createattrs c = {
		.label = label,
		.sattr = sattr,
		.verf = {
			[0] = (__u32)jiffies,
			[1] = (__u32)current->pid,
		},
	};
	int status;

	do {
		status = _nfs4_do_open(dir, ctx, flags, &c, opened);
		res = ctx->state;
		trace_nfs4_open_file(ctx, flags, status);
		if (status == 0)
			break;
		/* NOTE: BAD_SEQID means the server and client disagree about the
		 * book-keeping w.r.t. state-changing operations
		 * (OPEN/CLOSE/LOCK/LOCKU...)
		 * It is actually a sign of a bug on the client or on the server.
		 *
		 * If we receive a BAD_SEQID error in the particular case of
		 * doing an OPEN, we assume that nfs_increment_open_seqid() will
		 * have unhashed the old state_owner for us, and that we can
		 * therefore safely retry using a new one. We should still warn
		 * the user though...
		 */
		if (status == -NFS4ERR_BAD_SEQID) {
			pr_warn_ratelimited("NFS: v4 server %s "
					" returned a bad sequence-id error!\n",
					NFS_SERVER(dir)->nfs_client->cl_hostname);
			exception.retry = 1;
			continue;
		}
		/*
		 * BAD_STATEID on OPEN means that the server cancelled our
		 * state before it received the OPEN_CONFIRM.
		 * Recover by retrying the request as per the discussion
		 * on Page 181 of RFC3530.
		 */
		if (status == -NFS4ERR_BAD_STATEID) {
			exception.retry = 1;
			continue;
		}
		if (status == -NFS4ERR_EXPIRED) {
			nfs4_schedule_lease_recovery(server->nfs_client);
			exception.retry = 1;
			continue;
		}
		if (status == -EAGAIN) {
			/* We must have found a delegation */
			exception.retry = 1;
			continue;
		}
		if (nfs4_clear_cap_atomic_open_v1(server, status, &exception))
			continue;
		res = ERR_PTR(nfs4_handle_exception(server,
					status, &exception));
	} while (exception.retry);
	return res;
}

static int _nfs4_do_setattr(struct inode *inode,
			    struct nfs_setattrargs *arg,
			    struct nfs_setattrres *res,
			    const struct cred *cred,
			    struct nfs_open_context *ctx)
{
	struct nfs_server *server = NFS_SERVER(inode);
	struct rpc_message msg = {
		.rpc_proc	= &nfs4_procedures[NFSPROC4_CLNT_SETATTR],
		.rpc_argp	= arg,
		.rpc_resp	= res,
		.rpc_cred	= cred,
	};
	const struct cred *delegation_cred = NULL;
	unsigned long timestamp = jiffies;
	bool truncate;
	int status;

	nfs_fattr_init(res->fattr);

	/* Servers should only apply open mode checks for file size changes */
	truncate = (arg->iap->ia_valid & ATTR_SIZE) ? true : false;
	if (!truncate) {
		nfs4_inode_make_writeable(inode);
		goto zero_stateid;
	}

	if (nfs4_copy_delegation_stateid(inode, FMODE_WRITE, &arg->stateid, &delegation_cred)) {
		/* Use that stateid */
	} else if (ctx != NULL && ctx->state) {
		struct nfs_lock_context *l_ctx;
		if (!nfs4_valid_open_stateid(ctx->state))
			return -EBADF;
		l_ctx = nfs_get_lock_context(ctx);
		if (IS_ERR(l_ctx))
			return PTR_ERR(l_ctx);
		status = nfs4_select_rw_stateid(ctx->state, FMODE_WRITE, l_ctx,
						&arg->stateid, &delegation_cred);
		nfs_put_lock_context(l_ctx);
		if (status == -EIO)
			return -EBADF;
		else if (status == -EAGAIN)
			goto zero_stateid;
	} else {
zero_stateid:
		nfs4_stateid_copy(&arg->stateid, &zero_stateid);
	}
	if (delegation_cred)
		msg.rpc_cred = delegation_cred;

	status = nfs4_call_sync(server->client, server, &msg, &arg->seq_args, &res->seq_res, 1);

	put_cred(delegation_cred);
	if (status == 0 && ctx != NULL)
		renew_lease(server, timestamp);
	trace_nfs4_setattr(inode, &arg->stateid, status);
	return status;
}

static int nfs4_do_setattr(struct inode *inode, const struct cred *cred,
			   struct nfs_fattr *fattr, struct iattr *sattr,
			   struct nfs_open_context *ctx, struct nfs4_label *ilabel)
{
	struct nfs_server *server = NFS_SERVER(inode);
	__u32 bitmask[NFS4_BITMASK_SZ];
	struct nfs4_state *state = ctx ? ctx->state : NULL;
	struct nfs_setattrargs	arg = {
		.fh		= NFS_FH(inode),
		.iap		= sattr,
		.server		= server,
		.bitmask = bitmask,
		.label		= ilabel,
	};
	struct nfs_setattrres  res = {
		.fattr		= fattr,
		.server		= server,
	};
	struct nfs4_exception exception = {
		.state = state,
		.inode = inode,
		.stateid = &arg.stateid,
	};
	unsigned long adjust_flags = NFS_INO_INVALID_CHANGE;
	int err;

	if (sattr->ia_valid & (ATTR_MODE | ATTR_KILL_SUID | ATTR_KILL_SGID))
		adjust_flags |= NFS_INO_INVALID_MODE;
	if (sattr->ia_valid & (ATTR_UID | ATTR_GID))
		adjust_flags |= NFS_INO_INVALID_OTHER;

	do {
		nfs4_bitmap_copy_adjust(bitmask, nfs4_bitmask(server, fattr->label),
					inode, adjust_flags);

		err = _nfs4_do_setattr(inode, &arg, &res, cred, ctx);
		switch (err) {
		case -NFS4ERR_OPENMODE:
			if (!(sattr->ia_valid & ATTR_SIZE)) {
				pr_warn_once("NFSv4: server %s is incorrectly "
						"applying open mode checks to "
						"a SETATTR that is not "
						"changing file size.\n",
						server->nfs_client->cl_hostname);
			}
			if (state && !(state->state & FMODE_WRITE)) {
				err = -EBADF;
				if (sattr->ia_valid & ATTR_OPEN)
					err = -EACCES;
				goto out;
			}
		}
		err = nfs4_handle_exception(server, err, &exception);
	} while (exception.retry);
out:
	return err;
}

static bool
nfs4_wait_on_layoutreturn(struct inode *inode, struct rpc_task *task)
{
	if (inode == NULL || !nfs_have_layout(inode))
		return false;

	return pnfs_wait_on_layoutreturn(inode, task);
}

/*
 * Update the seqid of an open stateid
 */
static void nfs4_sync_open_stateid(nfs4_stateid *dst,
		struct nfs4_state *state)
{
	__be32 seqid_open;
	u32 dst_seqid;
	int seq;

	for (;;) {
		if (!nfs4_valid_open_stateid(state))
			break;
		seq = read_seqbegin(&state->seqlock);
		if (!nfs4_state_match_open_stateid_other(state, dst)) {
			nfs4_stateid_copy(dst, &state->open_stateid);
			if (read_seqretry(&state->seqlock, seq))
				continue;
			break;
		}
		seqid_open = state->open_stateid.seqid;
		if (read_seqretry(&state->seqlock, seq))
			continue;

		dst_seqid = be32_to_cpu(dst->seqid);
		if ((s32)(dst_seqid - be32_to_cpu(seqid_open)) < 0)
			dst->seqid = seqid_open;
		break;
	}
}

/*
 * Update the seqid of an open stateid after receiving
 * NFS4ERR_OLD_STATEID
 */
static bool nfs4_refresh_open_old_stateid(nfs4_stateid *dst,
		struct nfs4_state *state)
{
	__be32 seqid_open;
	u32 dst_seqid;
	bool ret;
	int seq, status = -EAGAIN;
	DEFINE_WAIT(wait);

	for (;;) {
		ret = false;
		if (!nfs4_valid_open_stateid(state))
			break;
		seq = read_seqbegin(&state->seqlock);
		if (!nfs4_state_match_open_stateid_other(state, dst)) {
			if (read_seqretry(&state->seqlock, seq))
				continue;
			break;
		}

		write_seqlock(&state->seqlock);
		seqid_open = state->open_stateid.seqid;

		dst_seqid = be32_to_cpu(dst->seqid);

		/* Did another OPEN bump the state's seqid?  try again: */
		if ((s32)(be32_to_cpu(seqid_open) - dst_seqid) > 0) {
			dst->seqid = seqid_open;
			write_sequnlock(&state->seqlock);
			ret = true;
			break;
		}

		/* server says we're behind but we haven't seen the update yet */
		set_bit(NFS_STATE_CHANGE_WAIT, &state->flags);
		prepare_to_wait(&state->waitq, &wait, TASK_KILLABLE);
		write_sequnlock(&state->seqlock);
		trace_nfs4_close_stateid_update_wait(state->inode, dst, 0);

		if (fatal_signal_pending(current))
			status = -EINTR;
		else
			if (schedule_timeout(5*HZ) != 0)
				status = 0;

		finish_wait(&state->waitq, &wait);

		if (!status)
			continue;
		if (status == -EINTR)
			break;

		/* we slept the whole 5 seconds, we must have lost a seqid */
		dst->seqid = cpu_to_be32(dst_seqid + 1);
		ret = true;
		break;
	}

	return ret;
}

struct nfs4_closedata {
	struct inode *inode;
	struct nfs4_state *state;
	struct nfs_closeargs arg;
	struct nfs_closeres res;
	struct {
		struct nfs4_layoutreturn_args arg;
		struct nfs4_layoutreturn_res res;
		struct nfs4_xdr_opaque_data ld_private;
		u32 roc_barrier;
		bool roc;
	} lr;
	struct nfs_fattr fattr;
	unsigned long timestamp;
};

static void nfs4_free_closedata(void *data)
{
	struct nfs4_closedata *calldata = data;
	struct nfs4_state_owner *sp = calldata->state->owner;
	struct super_block *sb = calldata->state->inode->i_sb;

	if (calldata->lr.roc)
		pnfs_roc_release(&calldata->lr.arg, &calldata->lr.res,
				calldata->res.lr_ret);
	nfs4_put_open_state(calldata->state);
	nfs_free_seqid(calldata->arg.seqid);
	nfs4_put_state_owner(sp);
	nfs_sb_deactive(sb);
	kfree(calldata);
}

static void nfs4_close_done(struct rpc_task *task, void *data)
{
	struct nfs4_closedata *calldata = data;
	struct nfs4_state *state = calldata->state;
	struct nfs_server *server = NFS_SERVER(calldata->inode);
	nfs4_stateid *res_stateid = NULL;
	struct nfs4_exception exception = {
		.state = state,
		.inode = calldata->inode,
		.stateid = &calldata->arg.stateid,
	};

	if (!nfs4_sequence_done(task, &calldata->res.seq_res))
		return;
	trace_nfs4_close(state, &calldata->arg, &calldata->res, task->tk_status);

	/* Handle Layoutreturn errors */
	if (pnfs_roc_done(task, &calldata->arg.lr_args, &calldata->res.lr_res,
			  &calldata->res.lr_ret) == -EAGAIN)
		goto out_restart;

	/* hmm. we are done with the inode, and in the process of freeing
	 * the state_owner. we keep this around to process errors
	 */
	switch (task->tk_status) {
		case 0:
			res_stateid = &calldata->res.stateid;
			renew_lease(server, calldata->timestamp);
			break;
		case -NFS4ERR_ACCESS:
			if (calldata->arg.bitmask != NULL) {
				calldata->arg.bitmask = NULL;
				calldata->res.fattr = NULL;
				goto out_restart;

			}
			break;
		case -NFS4ERR_OLD_STATEID:
			/* Did we race with OPEN? */
			if (nfs4_refresh_open_old_stateid(&calldata->arg.stateid,
						state))
				goto out_restart;
			goto out_release;
		case -NFS4ERR_ADMIN_REVOKED:
		case -NFS4ERR_STALE_STATEID:
		case -NFS4ERR_EXPIRED:
			nfs4_free_revoked_stateid(server,
					&calldata->arg.stateid,
					task->tk_msg.rpc_cred);
			fallthrough;
		case -NFS4ERR_BAD_STATEID:
			if (calldata->arg.fmode == 0)
				break;
			fallthrough;
		default:
			task->tk_status = nfs4_async_handle_exception(task,
					server, task->tk_status, &exception);
			if (exception.retry)
				goto out_restart;
	}
	nfs_clear_open_stateid(state, &calldata->arg.stateid,
			res_stateid, calldata->arg.fmode);
out_release:
	task->tk_status = 0;
	nfs_release_seqid(calldata->arg.seqid);
	nfs_refresh_inode(calldata->inode, &calldata->fattr);
	dprintk("%s: ret = %d\n", __func__, task->tk_status);
	return;
out_restart:
	task->tk_status = 0;
	rpc_restart_call_prepare(task);
	goto out_release;
}

static void nfs4_close_prepare(struct rpc_task *task, void *data)
{
	struct nfs4_closedata *calldata = data;
	struct nfs4_state *state = calldata->state;
	struct inode *inode = calldata->inode;
	struct nfs_server *server = NFS_SERVER(inode);
	struct pnfs_layout_hdr *lo;
	bool is_rdonly, is_wronly, is_rdwr;
	int call_close = 0;

	if (nfs_wait_on_sequence(calldata->arg.seqid, task) != 0)
		goto out_wait;

	task->tk_msg.rpc_proc = &nfs4_procedures[NFSPROC4_CLNT_OPEN_DOWNGRADE];
	spin_lock(&state->owner->so_lock);
	is_rdwr = test_bit(NFS_O_RDWR_STATE, &state->flags);
	is_rdonly = test_bit(NFS_O_RDONLY_STATE, &state->flags);
	is_wronly = test_bit(NFS_O_WRONLY_STATE, &state->flags);
	/* Calculate the change in open mode */
	calldata->arg.fmode = 0;
	if (state->n_rdwr == 0) {
		if (state->n_rdonly == 0)
			call_close |= is_rdonly;
		else if (is_rdonly)
			calldata->arg.fmode |= FMODE_READ;
		if (state->n_wronly == 0)
			call_close |= is_wronly;
		else if (is_wronly)
			calldata->arg.fmode |= FMODE_WRITE;
		if (calldata->arg.fmode != (FMODE_READ|FMODE_WRITE))
			call_close |= is_rdwr;
	} else if (is_rdwr)
		calldata->arg.fmode |= FMODE_READ|FMODE_WRITE;

	nfs4_sync_open_stateid(&calldata->arg.stateid, state);
	if (!nfs4_valid_open_stateid(state))
		call_close = 0;
	spin_unlock(&state->owner->so_lock);

	if (!call_close) {
		/* Note: exit _without_ calling nfs4_close_done */
		goto out_no_action;
	}

	if (!calldata->lr.roc && nfs4_wait_on_layoutreturn(inode, task)) {
		nfs_release_seqid(calldata->arg.seqid);
		goto out_wait;
	}

	lo = calldata->arg.lr_args ? calldata->arg.lr_args->layout : NULL;
	if (lo && !pnfs_layout_is_valid(lo)) {
		calldata->arg.lr_args = NULL;
		calldata->res.lr_res = NULL;
	}

	if (calldata->arg.fmode == 0)
		task->tk_msg.rpc_proc = &nfs4_procedures[NFSPROC4_CLNT_CLOSE];

	if (calldata->arg.fmode == 0 || calldata->arg.fmode == FMODE_READ) {
		/* Close-to-open cache consistency revalidation */
		if (!nfs4_have_delegation(inode, FMODE_READ)) {
			nfs4_bitmask_set(calldata->arg.bitmask_store,
					 server->cache_consistency_bitmask,
					 inode, 0);
			calldata->arg.bitmask = calldata->arg.bitmask_store;
		} else
			calldata->arg.bitmask = NULL;
	}

	calldata->arg.share_access =
		nfs4_map_atomic_open_share(NFS_SERVER(inode),
				calldata->arg.fmode, 0);

	if (calldata->res.fattr == NULL)
		calldata->arg.bitmask = NULL;
	else if (calldata->arg.bitmask == NULL)
		calldata->res.fattr = NULL;
	calldata->timestamp = jiffies;
	if (nfs4_setup_sequence(NFS_SERVER(inode)->nfs_client,
				&calldata->arg.seq_args,
				&calldata->res.seq_res,
				task) != 0)
		nfs_release_seqid(calldata->arg.seqid);
	return;
out_no_action:
	task->tk_action = NULL;
out_wait:
	nfs4_sequence_done(task, &calldata->res.seq_res);
}

static const struct rpc_call_ops nfs4_close_ops = {
	.rpc_call_prepare = nfs4_close_prepare,
	.rpc_call_done = nfs4_close_done,
	.rpc_release = nfs4_free_closedata,
};

/* 
 * It is possible for data to be read/written from a mem-mapped file 
 * after the sys_close call (which hits the vfs layer as a flush).
 * This means that we can't safely call nfsv4 close on a file until 
 * the inode is cleared. This in turn means that we are not good
 * NFSv4 citizens - we do not indicate to the server to update the file's 
 * share state even when we are done with one of the three share 
 * stateid's in the inode.
 *
 * NOTE: Caller must be holding the sp->so_owner semaphore!
 */
int nfs4_do_close(struct nfs4_state *state, gfp_t gfp_mask, int wait)
{
	struct nfs_server *server = NFS_SERVER(state->inode);
	struct nfs_seqid *(*alloc_seqid)(struct nfs_seqid_counter *, gfp_t);
	struct nfs4_closedata *calldata;
	struct nfs4_state_owner *sp = state->owner;
	struct rpc_task *task;
	struct rpc_message msg = {
		.rpc_proc = &nfs4_procedures[NFSPROC4_CLNT_CLOSE],
		.rpc_cred = state->owner->so_cred,
	};
	struct rpc_task_setup task_setup_data = {
		.rpc_client = server->client,
		.rpc_message = &msg,
		.callback_ops = &nfs4_close_ops,
		.workqueue = nfsiod_workqueue,
		.flags = RPC_TASK_ASYNC | RPC_TASK_CRED_NOREF,
	};
	int status = -ENOMEM;

	if (nfs_server_capable(state->inode, NFS_CAP_MOVEABLE))
		task_setup_data.flags |= RPC_TASK_MOVEABLE;

	nfs4_state_protect(server->nfs_client, NFS_SP4_MACH_CRED_CLEANUP,
		&task_setup_data.rpc_client, &msg);

	calldata = kzalloc(sizeof(*calldata), gfp_mask);
	if (calldata == NULL)
		goto out;
	nfs4_init_sequence(&calldata->arg.seq_args, &calldata->res.seq_res, 1, 0);
	calldata->inode = state->inode;
	calldata->state = state;
	calldata->arg.fh = NFS_FH(state->inode);
	if (!nfs4_copy_open_stateid(&calldata->arg.stateid, state))
		goto out_free_calldata;
	/* Serialization for the sequence id */
	alloc_seqid = server->nfs_client->cl_mvops->alloc_seqid;
	calldata->arg.seqid = alloc_seqid(&state->owner->so_seqid, gfp_mask);
	if (IS_ERR(calldata->arg.seqid))
		goto out_free_calldata;
	nfs_fattr_init(&calldata->fattr);
	calldata->arg.fmode = 0;
	calldata->lr.arg.ld_private = &calldata->lr.ld_private;
	calldata->res.fattr = &calldata->fattr;
	calldata->res.seqid = calldata->arg.seqid;
	calldata->res.server = server;
	calldata->res.lr_ret = -NFS4ERR_NOMATCHING_LAYOUT;
	calldata->lr.roc = pnfs_roc(state->inode,
			&calldata->lr.arg, &calldata->lr.res, msg.rpc_cred);
	if (calldata->lr.roc) {
		calldata->arg.lr_args = &calldata->lr.arg;
		calldata->res.lr_res = &calldata->lr.res;
	}
	nfs_sb_active(calldata->inode->i_sb);

	msg.rpc_argp = &calldata->arg;
	msg.rpc_resp = &calldata->res;
	task_setup_data.callback_data = calldata;
	task = rpc_run_task(&task_setup_data);
	if (IS_ERR(task))
		return PTR_ERR(task);
	status = 0;
	if (wait)
		status = rpc_wait_for_completion_task(task);
	rpc_put_task(task);
	return status;
out_free_calldata:
	kfree(calldata);
out:
	nfs4_put_open_state(state);
	nfs4_put_state_owner(sp);
	return status;
}

static struct inode *
nfs4_atomic_open(struct inode *dir, struct nfs_open_context *ctx,
		int open_flags, struct iattr *attr, int *opened)
{
	struct nfs4_state *state;
	struct nfs4_label l, *label;

	label = nfs4_label_init_security(dir, ctx->dentry, attr, &l);

	/* Protect against concurrent sillydeletes */
	state = nfs4_do_open(dir, ctx, open_flags, attr, label, opened);

	nfs4_label_release_security(label);

	if (IS_ERR(state))
		return ERR_CAST(state);
	return state->inode;
}

static void nfs4_close_context(struct nfs_open_context *ctx, int is_sync)
{
	if (ctx->state == NULL)
		return;
	if (is_sync)
		nfs4_close_sync(ctx->state, _nfs4_ctx_to_openmode(ctx));
	else
		nfs4_close_state(ctx->state, _nfs4_ctx_to_openmode(ctx));
}

#define FATTR4_WORD1_NFS40_MASK (2*FATTR4_WORD1_MOUNTED_ON_FILEID - 1UL)
#define FATTR4_WORD2_NFS41_MASK (2*FATTR4_WORD2_SUPPATTR_EXCLCREAT - 1UL)
#define FATTR4_WORD2_NFS42_MASK (2*FATTR4_WORD2_XATTR_SUPPORT - 1UL)

static int _nfs4_server_capabilities(struct nfs_server *server, struct nfs_fh *fhandle)
{
	u32 bitmask[3] = {}, minorversion = server->nfs_client->cl_minorversion;
	struct nfs4_server_caps_arg args = {
		.fhandle = fhandle,
		.bitmask = bitmask,
	};
	struct nfs4_server_caps_res res = {};
	struct rpc_message msg = {
		.rpc_proc = &nfs4_procedures[NFSPROC4_CLNT_SERVER_CAPS],
		.rpc_argp = &args,
		.rpc_resp = &res,
	};
	int status;
	int i;

	bitmask[0] = FATTR4_WORD0_SUPPORTED_ATTRS |
		     FATTR4_WORD0_FH_EXPIRE_TYPE |
		     FATTR4_WORD0_LINK_SUPPORT |
		     FATTR4_WORD0_SYMLINK_SUPPORT |
		     FATTR4_WORD0_ACLSUPPORT |
		     FATTR4_WORD0_CASE_INSENSITIVE |
		     FATTR4_WORD0_CASE_PRESERVING;
	if (minorversion)
		bitmask[2] = FATTR4_WORD2_SUPPATTR_EXCLCREAT;

	status = nfs4_call_sync(server->client, server, &msg, &args.seq_args, &res.seq_res, 0);
	if (status == 0) {
		/* Sanity check the server answers */
		switch (minorversion) {
		case 0:
			res.attr_bitmask[1] &= FATTR4_WORD1_NFS40_MASK;
			res.attr_bitmask[2] = 0;
			break;
		case 1:
			res.attr_bitmask[2] &= FATTR4_WORD2_NFS41_MASK;
			break;
		case 2:
			res.attr_bitmask[2] &= FATTR4_WORD2_NFS42_MASK;
		}
		memcpy(server->attr_bitmask, res.attr_bitmask, sizeof(server->attr_bitmask));
		server->caps &= ~(NFS_CAP_ACLS | NFS_CAP_HARDLINKS |
				  NFS_CAP_SYMLINKS| NFS_CAP_SECURITY_LABEL);
		server->fattr_valid = NFS_ATTR_FATTR_V4;
		if (res.attr_bitmask[0] & FATTR4_WORD0_ACL &&
				res.acl_bitmask & ACL4_SUPPORT_ALLOW_ACL)
			server->caps |= NFS_CAP_ACLS;
		if (res.has_links != 0)
			server->caps |= NFS_CAP_HARDLINKS;
		if (res.has_symlinks != 0)
			server->caps |= NFS_CAP_SYMLINKS;
		if (res.case_insensitive)
			server->caps |= NFS_CAP_CASE_INSENSITIVE;
		if (res.case_preserving)
			server->caps |= NFS_CAP_CASE_PRESERVING;
#ifdef CONFIG_NFS_V4_SECURITY_LABEL
		if (res.attr_bitmask[2] & FATTR4_WORD2_SECURITY_LABEL)
			server->caps |= NFS_CAP_SECURITY_LABEL;
#endif
		if (res.attr_bitmask[0] & FATTR4_WORD0_FS_LOCATIONS)
			server->caps |= NFS_CAP_FS_LOCATIONS;
		if (!(res.attr_bitmask[0] & FATTR4_WORD0_FILEID))
			server->fattr_valid &= ~NFS_ATTR_FATTR_FILEID;
		if (!(res.attr_bitmask[1] & FATTR4_WORD1_MODE))
			server->fattr_valid &= ~NFS_ATTR_FATTR_MODE;
		if (!(res.attr_bitmask[1] & FATTR4_WORD1_NUMLINKS))
			server->fattr_valid &= ~NFS_ATTR_FATTR_NLINK;
		if (!(res.attr_bitmask[1] & FATTR4_WORD1_OWNER))
			server->fattr_valid &= ~(NFS_ATTR_FATTR_OWNER |
				NFS_ATTR_FATTR_OWNER_NAME);
		if (!(res.attr_bitmask[1] & FATTR4_WORD1_OWNER_GROUP))
			server->fattr_valid &= ~(NFS_ATTR_FATTR_GROUP |
				NFS_ATTR_FATTR_GROUP_NAME);
		if (!(res.attr_bitmask[1] & FATTR4_WORD1_SPACE_USED))
			server->fattr_valid &= ~NFS_ATTR_FATTR_SPACE_USED;
		if (!(res.attr_bitmask[1] & FATTR4_WORD1_TIME_ACCESS))
			server->fattr_valid &= ~NFS_ATTR_FATTR_ATIME;
		if (!(res.attr_bitmask[1] & FATTR4_WORD1_TIME_METADATA))
			server->fattr_valid &= ~NFS_ATTR_FATTR_CTIME;
		if (!(res.attr_bitmask[1] & FATTR4_WORD1_TIME_MODIFY))
			server->fattr_valid &= ~NFS_ATTR_FATTR_MTIME;
		memcpy(server->attr_bitmask_nl, res.attr_bitmask,
				sizeof(server->attr_bitmask));
		server->attr_bitmask_nl[2] &= ~FATTR4_WORD2_SECURITY_LABEL;

		memcpy(server->cache_consistency_bitmask, res.attr_bitmask, sizeof(server->cache_consistency_bitmask));
		server->cache_consistency_bitmask[0] &= FATTR4_WORD0_CHANGE|FATTR4_WORD0_SIZE;
		server->cache_consistency_bitmask[1] &= FATTR4_WORD1_TIME_METADATA|FATTR4_WORD1_TIME_MODIFY;
		server->cache_consistency_bitmask[2] = 0;

		/* Avoid a regression due to buggy server */
		for (i = 0; i < ARRAY_SIZE(res.exclcreat_bitmask); i++)
			res.exclcreat_bitmask[i] &= res.attr_bitmask[i];
		memcpy(server->exclcreat_bitmask, res.exclcreat_bitmask,
			sizeof(server->exclcreat_bitmask));

		server->acl_bitmask = res.acl_bitmask;
		server->fh_expire_type = res.fh_expire_type;
	}

	return status;
}

int nfs4_server_capabilities(struct nfs_server *server, struct nfs_fh *fhandle)
{
	struct nfs4_exception exception = {
		.interruptible = true,
	};
	int err;

	nfs4_server_set_init_caps(server);
	do {
		err = nfs4_handle_exception(server,
				_nfs4_server_capabilities(server, fhandle),
				&exception);
	} while (exception.retry);
	return err;
}

<<<<<<< HEAD
=======
static void test_fs_location_for_trunking(struct nfs4_fs_location *location,
					  struct nfs_client *clp,
					  struct nfs_server *server)
{
	int i;

	for (i = 0; i < location->nservers; i++) {
		struct nfs4_string *srv_loc = &location->servers[i];
		struct sockaddr_storage addr;
		size_t addrlen;
		struct xprt_create xprt_args = {
			.ident = 0,
			.net = clp->cl_net,
		};
		struct nfs4_add_xprt_data xprtdata = {
			.clp = clp,
		};
		struct rpc_add_xprt_test rpcdata = {
			.add_xprt_test = clp->cl_mvops->session_trunk,
			.data = &xprtdata,
		};
		char *servername = NULL;

		if (!srv_loc->len)
			continue;

		addrlen = nfs_parse_server_name(srv_loc->data, srv_loc->len,
						&addr, sizeof(addr),
						clp->cl_net, server->port);
		if (!addrlen)
			return;
		xprt_args.dstaddr = (struct sockaddr *)&addr;
		xprt_args.addrlen = addrlen;
		servername = kmalloc(srv_loc->len + 1, GFP_KERNEL);
		if (!servername)
			return;
		memcpy(servername, srv_loc->data, srv_loc->len);
		servername[srv_loc->len] = '\0';
		xprt_args.servername = servername;

		xprtdata.cred = nfs4_get_clid_cred(clp);
		rpc_clnt_add_xprt(clp->cl_rpcclient, &xprt_args,
				  rpc_clnt_setup_test_and_add_xprt,
				  &rpcdata);
		if (xprtdata.cred)
			put_cred(xprtdata.cred);
		kfree(servername);
	}
}

>>>>>>> d60c95ef
static int _nfs4_discover_trunking(struct nfs_server *server,
				   struct nfs_fh *fhandle)
{
	struct nfs4_fs_locations *locations = NULL;
	struct page *page;
	const struct cred *cred;
	struct nfs_client *clp = server->nfs_client;
	const struct nfs4_state_maintenance_ops *ops =
		clp->cl_mvops->state_renewal_ops;
<<<<<<< HEAD
	int status = -ENOMEM;
=======
	int status = -ENOMEM, i;
>>>>>>> d60c95ef

	cred = ops->get_state_renewal_cred(clp);
	if (cred == NULL) {
		cred = nfs4_get_clid_cred(clp);
		if (cred == NULL)
			return -ENOKEY;
	}

	page = alloc_page(GFP_KERNEL);
	if (!page)
		goto out_put_cred;
	locations = kmalloc(sizeof(struct nfs4_fs_locations), GFP_KERNEL);
	if (!locations)
		goto out_free;
	locations->fattr = nfs_alloc_fattr();
	if (!locations->fattr)
		goto out_free_2;

	status = nfs4_proc_get_locations(server, fhandle, locations, page,
					 cred);
<<<<<<< HEAD

=======
	if (status)
		goto out_free_3;

	for (i = 0; i < locations->nlocations; i++)
		test_fs_location_for_trunking(&locations->locations[i], clp,
					      server);
out_free_3:
>>>>>>> d60c95ef
	kfree(locations->fattr);
out_free_2:
	kfree(locations);
out_free:
	__free_page(page);
out_put_cred:
	put_cred(cred);
	return status;
}

static int nfs4_discover_trunking(struct nfs_server *server,
				  struct nfs_fh *fhandle)
{
	struct nfs4_exception exception = {
		.interruptible = true,
	};
	struct nfs_client *clp = server->nfs_client;
	int err = 0;

	if (!nfs4_has_session(clp))
		goto out;
	do {
		err = nfs4_handle_exception(server,
				_nfs4_discover_trunking(server, fhandle),
				&exception);
	} while (exception.retry);
out:
	return err;
}

static int _nfs4_lookup_root(struct nfs_server *server, struct nfs_fh *fhandle,
		struct nfs_fsinfo *info)
{
	u32 bitmask[3];
	struct nfs4_lookup_root_arg args = {
		.bitmask = bitmask,
	};
	struct nfs4_lookup_res res = {
		.server = server,
		.fattr = info->fattr,
		.fh = fhandle,
	};
	struct rpc_message msg = {
		.rpc_proc = &nfs4_procedures[NFSPROC4_CLNT_LOOKUP_ROOT],
		.rpc_argp = &args,
		.rpc_resp = &res,
	};

	bitmask[0] = nfs4_fattr_bitmap[0];
	bitmask[1] = nfs4_fattr_bitmap[1];
	/*
	 * Process the label in the upcoming getfattr
	 */
	bitmask[2] = nfs4_fattr_bitmap[2] & ~FATTR4_WORD2_SECURITY_LABEL;

	nfs_fattr_init(info->fattr);
	return nfs4_call_sync(server->client, server, &msg, &args.seq_args, &res.seq_res, 0);
}

static int nfs4_lookup_root(struct nfs_server *server, struct nfs_fh *fhandle,
		struct nfs_fsinfo *info)
{
	struct nfs4_exception exception = {
		.interruptible = true,
	};
	int err;
	do {
		err = _nfs4_lookup_root(server, fhandle, info);
		trace_nfs4_lookup_root(server, fhandle, info->fattr, err);
		switch (err) {
		case 0:
		case -NFS4ERR_WRONGSEC:
			goto out;
		default:
			err = nfs4_handle_exception(server, err, &exception);
		}
	} while (exception.retry);
out:
	return err;
}

static int nfs4_lookup_root_sec(struct nfs_server *server, struct nfs_fh *fhandle,
				struct nfs_fsinfo *info, rpc_authflavor_t flavor)
{
	struct rpc_auth_create_args auth_args = {
		.pseudoflavor = flavor,
	};
	struct rpc_auth *auth;

	auth = rpcauth_create(&auth_args, server->client);
	if (IS_ERR(auth))
		return -EACCES;
	return nfs4_lookup_root(server, fhandle, info);
}

/*
 * Retry pseudoroot lookup with various security flavors.  We do this when:
 *
 *   NFSv4.0: the PUTROOTFH operation returns NFS4ERR_WRONGSEC
 *   NFSv4.1: the server does not support the SECINFO_NO_NAME operation
 *
 * Returns zero on success, or a negative NFS4ERR value, or a
 * negative errno value.
 */
static int nfs4_find_root_sec(struct nfs_server *server, struct nfs_fh *fhandle,
			      struct nfs_fsinfo *info)
{
	/* Per 3530bis 15.33.5 */
	static const rpc_authflavor_t flav_array[] = {
		RPC_AUTH_GSS_KRB5P,
		RPC_AUTH_GSS_KRB5I,
		RPC_AUTH_GSS_KRB5,
		RPC_AUTH_UNIX,			/* courtesy */
		RPC_AUTH_NULL,
	};
	int status = -EPERM;
	size_t i;

	if (server->auth_info.flavor_len > 0) {
		/* try each flavor specified by user */
		for (i = 0; i < server->auth_info.flavor_len; i++) {
			status = nfs4_lookup_root_sec(server, fhandle, info,
						server->auth_info.flavors[i]);
			if (status == -NFS4ERR_WRONGSEC || status == -EACCES)
				continue;
			break;
		}
	} else {
		/* no flavors specified by user, try default list */
		for (i = 0; i < ARRAY_SIZE(flav_array); i++) {
			status = nfs4_lookup_root_sec(server, fhandle, info,
						      flav_array[i]);
			if (status == -NFS4ERR_WRONGSEC || status == -EACCES)
				continue;
			break;
		}
	}

	/*
	 * -EACCES could mean that the user doesn't have correct permissions
	 * to access the mount.  It could also mean that we tried to mount
	 * with a gss auth flavor, but rpc.gssd isn't running.  Either way,
	 * existing mount programs don't handle -EACCES very well so it should
	 * be mapped to -EPERM instead.
	 */
	if (status == -EACCES)
		status = -EPERM;
	return status;
}

/**
 * nfs4_proc_get_rootfh - get file handle for server's pseudoroot
 * @server: initialized nfs_server handle
 * @fhandle: we fill in the pseudo-fs root file handle
 * @info: we fill in an FSINFO struct
 * @auth_probe: probe the auth flavours
 *
 * Returns zero on success, or a negative errno.
 */
int nfs4_proc_get_rootfh(struct nfs_server *server, struct nfs_fh *fhandle,
			 struct nfs_fsinfo *info,
			 bool auth_probe)
{
	int status = 0;

	if (!auth_probe)
		status = nfs4_lookup_root(server, fhandle, info);

	if (auth_probe || status == NFS4ERR_WRONGSEC)
		status = server->nfs_client->cl_mvops->find_root_sec(server,
				fhandle, info);

	if (status == 0)
		status = nfs4_server_capabilities(server, fhandle);
	if (status == 0)
		status = nfs4_do_fsinfo(server, fhandle, info);

	return nfs4_map_errors(status);
}

static int nfs4_proc_get_root(struct nfs_server *server, struct nfs_fh *mntfh,
			      struct nfs_fsinfo *info)
{
	int error;
	struct nfs_fattr *fattr = info->fattr;

	error = nfs4_server_capabilities(server, mntfh);
	if (error < 0) {
		dprintk("nfs4_get_root: getcaps error = %d\n", -error);
		return error;
	}

	error = nfs4_proc_getattr(server, mntfh, fattr, NULL);
	if (error < 0) {
		dprintk("nfs4_get_root: getattr error = %d\n", -error);
		goto out;
	}

	if (fattr->valid & NFS_ATTR_FATTR_FSID &&
	    !nfs_fsid_equal(&server->fsid, &fattr->fsid))
		memcpy(&server->fsid, &fattr->fsid, sizeof(server->fsid));

out:
	return error;
}

/*
 * Get locations and (maybe) other attributes of a referral.
 * Note that we'll actually follow the referral later when
 * we detect fsid mismatch in inode revalidation
 */
static int nfs4_get_referral(struct rpc_clnt *client, struct inode *dir,
			     const struct qstr *name, struct nfs_fattr *fattr,
			     struct nfs_fh *fhandle)
{
	int status = -ENOMEM;
	struct page *page = NULL;
	struct nfs4_fs_locations *locations = NULL;

	page = alloc_page(GFP_KERNEL);
	if (page == NULL)
		goto out;
	locations = kmalloc(sizeof(struct nfs4_fs_locations), GFP_KERNEL);
	if (locations == NULL)
		goto out;

	locations->fattr = fattr;

	status = nfs4_proc_fs_locations(client, dir, name, locations, page);
	if (status != 0)
		goto out;

	/*
	 * If the fsid didn't change, this is a migration event, not a
	 * referral.  Cause us to drop into the exception handler, which
	 * will kick off migration recovery.
	 */
	if (nfs_fsid_equal(&NFS_SERVER(dir)->fsid, &fattr->fsid)) {
		dprintk("%s: server did not return a different fsid for"
			" a referral at %s\n", __func__, name->name);
		status = -NFS4ERR_MOVED;
		goto out;
	}
	/* Fixup attributes for the nfs_lookup() call to nfs_fhget() */
	nfs_fixup_referral_attributes(fattr);
	memset(fhandle, 0, sizeof(struct nfs_fh));
out:
	if (page)
		__free_page(page);
	kfree(locations);
	return status;
}

static int _nfs4_proc_getattr(struct nfs_server *server, struct nfs_fh *fhandle,
				struct nfs_fattr *fattr, struct inode *inode)
{
	__u32 bitmask[NFS4_BITMASK_SZ];
	struct nfs4_getattr_arg args = {
		.fh = fhandle,
		.bitmask = bitmask,
	};
	struct nfs4_getattr_res res = {
		.fattr = fattr,
		.server = server,
	};
	struct rpc_message msg = {
		.rpc_proc = &nfs4_procedures[NFSPROC4_CLNT_GETATTR],
		.rpc_argp = &args,
		.rpc_resp = &res,
	};
	unsigned short task_flags = 0;

	if (nfs4_has_session(server->nfs_client))
		task_flags = RPC_TASK_MOVEABLE;

	/* Is this is an attribute revalidation, subject to softreval? */
	if (inode && (server->flags & NFS_MOUNT_SOFTREVAL))
		task_flags |= RPC_TASK_TIMEOUT;

	nfs4_bitmap_copy_adjust(bitmask, nfs4_bitmask(server, fattr->label), inode, 0);
	nfs_fattr_init(fattr);
	nfs4_init_sequence(&args.seq_args, &res.seq_res, 0, 0);
	return nfs4_do_call_sync(server->client, server, &msg,
			&args.seq_args, &res.seq_res, task_flags);
}

int nfs4_proc_getattr(struct nfs_server *server, struct nfs_fh *fhandle,
				struct nfs_fattr *fattr, struct inode *inode)
{
	struct nfs4_exception exception = {
		.interruptible = true,
	};
	int err;
	do {
		err = _nfs4_proc_getattr(server, fhandle, fattr, inode);
		trace_nfs4_getattr(server, fhandle, fattr, err);
		err = nfs4_handle_exception(server, err,
				&exception);
	} while (exception.retry);
	return err;
}

/* 
 * The file is not closed if it is opened due to the a request to change
 * the size of the file. The open call will not be needed once the
 * VFS layer lookup-intents are implemented.
 *
 * Close is called when the inode is destroyed.
 * If we haven't opened the file for O_WRONLY, we
 * need to in the size_change case to obtain a stateid.
 *
 * Got race?
 * Because OPEN is always done by name in nfsv4, it is
 * possible that we opened a different file by the same
 * name.  We can recognize this race condition, but we
 * can't do anything about it besides returning an error.
 *
 * This will be fixed with VFS changes (lookup-intent).
 */
static int
nfs4_proc_setattr(struct dentry *dentry, struct nfs_fattr *fattr,
		  struct iattr *sattr)
{
	struct inode *inode = d_inode(dentry);
	const struct cred *cred = NULL;
	struct nfs_open_context *ctx = NULL;
	int status;

	if (pnfs_ld_layoutret_on_setattr(inode) &&
	    sattr->ia_valid & ATTR_SIZE &&
	    sattr->ia_size < i_size_read(inode))
		pnfs_commit_and_return_layout(inode);

	nfs_fattr_init(fattr);
	
	/* Deal with open(O_TRUNC) */
	if (sattr->ia_valid & ATTR_OPEN)
		sattr->ia_valid &= ~(ATTR_MTIME|ATTR_CTIME);

	/* Optimization: if the end result is no change, don't RPC */
	if ((sattr->ia_valid & ~(ATTR_FILE|ATTR_OPEN)) == 0)
		return 0;

	/* Search for an existing open(O_WRITE) file */
	if (sattr->ia_valid & ATTR_FILE) {

		ctx = nfs_file_open_context(sattr->ia_file);
		if (ctx)
			cred = ctx->cred;
	}

	/* Return any delegations if we're going to change ACLs */
	if ((sattr->ia_valid & (ATTR_MODE|ATTR_UID|ATTR_GID)) != 0)
		nfs4_inode_make_writeable(inode);

	status = nfs4_do_setattr(inode, cred, fattr, sattr, ctx, NULL);
	if (status == 0) {
		nfs_setattr_update_inode(inode, sattr, fattr);
		nfs_setsecurity(inode, fattr);
	}
	return status;
}

static int _nfs4_proc_lookup(struct rpc_clnt *clnt, struct inode *dir,
		struct dentry *dentry, struct nfs_fh *fhandle,
		struct nfs_fattr *fattr)
{
	struct nfs_server *server = NFS_SERVER(dir);
	int		       status;
	struct nfs4_lookup_arg args = {
		.bitmask = server->attr_bitmask,
		.dir_fh = NFS_FH(dir),
		.name = &dentry->d_name,
	};
	struct nfs4_lookup_res res = {
		.server = server,
		.fattr = fattr,
		.fh = fhandle,
	};
	struct rpc_message msg = {
		.rpc_proc = &nfs4_procedures[NFSPROC4_CLNT_LOOKUP],
		.rpc_argp = &args,
		.rpc_resp = &res,
	};
	unsigned short task_flags = 0;

	if (nfs_server_capable(dir, NFS_CAP_MOVEABLE))
		task_flags = RPC_TASK_MOVEABLE;

	/* Is this is an attribute revalidation, subject to softreval? */
	if (nfs_lookup_is_soft_revalidate(dentry))
		task_flags |= RPC_TASK_TIMEOUT;

	args.bitmask = nfs4_bitmask(server, fattr->label);

	nfs_fattr_init(fattr);

	dprintk("NFS call  lookup %pd2\n", dentry);
	nfs4_init_sequence(&args.seq_args, &res.seq_res, 0, 0);
	status = nfs4_do_call_sync(clnt, server, &msg,
			&args.seq_args, &res.seq_res, task_flags);
	dprintk("NFS reply lookup: %d\n", status);
	return status;
}

static void nfs_fixup_secinfo_attributes(struct nfs_fattr *fattr)
{
	fattr->valid |= NFS_ATTR_FATTR_TYPE | NFS_ATTR_FATTR_MODE |
		NFS_ATTR_FATTR_NLINK | NFS_ATTR_FATTR_MOUNTPOINT;
	fattr->mode = S_IFDIR | S_IRUGO | S_IXUGO;
	fattr->nlink = 2;
}

static int nfs4_proc_lookup_common(struct rpc_clnt **clnt, struct inode *dir,
				   struct dentry *dentry, struct nfs_fh *fhandle,
				   struct nfs_fattr *fattr)
{
	struct nfs4_exception exception = {
		.interruptible = true,
	};
	struct rpc_clnt *client = *clnt;
	const struct qstr *name = &dentry->d_name;
	int err;
	do {
		err = _nfs4_proc_lookup(client, dir, dentry, fhandle, fattr);
		trace_nfs4_lookup(dir, name, err);
		switch (err) {
		case -NFS4ERR_BADNAME:
			err = -ENOENT;
			goto out;
		case -NFS4ERR_MOVED:
			err = nfs4_get_referral(client, dir, name, fattr, fhandle);
			if (err == -NFS4ERR_MOVED)
				err = nfs4_handle_exception(NFS_SERVER(dir), err, &exception);
			goto out;
		case -NFS4ERR_WRONGSEC:
			err = -EPERM;
			if (client != *clnt)
				goto out;
			client = nfs4_negotiate_security(client, dir, name);
			if (IS_ERR(client))
				return PTR_ERR(client);

			exception.retry = 1;
			break;
		default:
			err = nfs4_handle_exception(NFS_SERVER(dir), err, &exception);
		}
	} while (exception.retry);

out:
	if (err == 0)
		*clnt = client;
	else if (client != *clnt)
		rpc_shutdown_client(client);

	return err;
}

static int nfs4_proc_lookup(struct inode *dir, struct dentry *dentry,
			    struct nfs_fh *fhandle, struct nfs_fattr *fattr)
{
	int status;
	struct rpc_clnt *client = NFS_CLIENT(dir);

	status = nfs4_proc_lookup_common(&client, dir, dentry, fhandle, fattr);
	if (client != NFS_CLIENT(dir)) {
		rpc_shutdown_client(client);
		nfs_fixup_secinfo_attributes(fattr);
	}
	return status;
}

struct rpc_clnt *
nfs4_proc_lookup_mountpoint(struct inode *dir, struct dentry *dentry,
			    struct nfs_fh *fhandle, struct nfs_fattr *fattr)
{
	struct rpc_clnt *client = NFS_CLIENT(dir);
	int status;

	status = nfs4_proc_lookup_common(&client, dir, dentry, fhandle, fattr);
	if (status < 0)
		return ERR_PTR(status);
	return (client == NFS_CLIENT(dir)) ? rpc_clone_client(client) : client;
}

static int _nfs4_proc_lookupp(struct inode *inode,
		struct nfs_fh *fhandle, struct nfs_fattr *fattr)
{
	struct rpc_clnt *clnt = NFS_CLIENT(inode);
	struct nfs_server *server = NFS_SERVER(inode);
	int		       status;
	struct nfs4_lookupp_arg args = {
		.bitmask = server->attr_bitmask,
		.fh = NFS_FH(inode),
	};
	struct nfs4_lookupp_res res = {
		.server = server,
		.fattr = fattr,
		.fh = fhandle,
	};
	struct rpc_message msg = {
		.rpc_proc = &nfs4_procedures[NFSPROC4_CLNT_LOOKUPP],
		.rpc_argp = &args,
		.rpc_resp = &res,
	};
	unsigned short task_flags = 0;

	if (NFS_SERVER(inode)->flags & NFS_MOUNT_SOFTREVAL)
		task_flags |= RPC_TASK_TIMEOUT;

	args.bitmask = nfs4_bitmask(server, fattr->label);

	nfs_fattr_init(fattr);

	dprintk("NFS call  lookupp ino=0x%lx\n", inode->i_ino);
	status = nfs4_call_sync(clnt, server, &msg, &args.seq_args,
				&res.seq_res, task_flags);
	dprintk("NFS reply lookupp: %d\n", status);
	return status;
}

static int nfs4_proc_lookupp(struct inode *inode, struct nfs_fh *fhandle,
			     struct nfs_fattr *fattr)
{
	struct nfs4_exception exception = {
		.interruptible = true,
	};
	int err;
	do {
		err = _nfs4_proc_lookupp(inode, fhandle, fattr);
		trace_nfs4_lookupp(inode, err);
		err = nfs4_handle_exception(NFS_SERVER(inode), err,
				&exception);
	} while (exception.retry);
	return err;
}

static int _nfs4_proc_access(struct inode *inode, struct nfs_access_entry *entry,
			     const struct cred *cred)
{
	struct nfs_server *server = NFS_SERVER(inode);
	struct nfs4_accessargs args = {
		.fh = NFS_FH(inode),
		.access = entry->mask,
	};
	struct nfs4_accessres res = {
		.server = server,
	};
	struct rpc_message msg = {
		.rpc_proc = &nfs4_procedures[NFSPROC4_CLNT_ACCESS],
		.rpc_argp = &args,
		.rpc_resp = &res,
		.rpc_cred = cred,
	};
	int status = 0;

	if (!nfs4_have_delegation(inode, FMODE_READ)) {
		res.fattr = nfs_alloc_fattr();
		if (res.fattr == NULL)
			return -ENOMEM;
		args.bitmask = server->cache_consistency_bitmask;
	}
	status = nfs4_call_sync(server->client, server, &msg, &args.seq_args, &res.seq_res, 0);
	if (!status) {
		nfs_access_set_mask(entry, res.access);
		if (res.fattr)
			nfs_refresh_inode(inode, res.fattr);
	}
	nfs_free_fattr(res.fattr);
	return status;
}

static int nfs4_proc_access(struct inode *inode, struct nfs_access_entry *entry,
			    const struct cred *cred)
{
	struct nfs4_exception exception = {
		.interruptible = true,
	};
	int err;
	do {
		err = _nfs4_proc_access(inode, entry, cred);
		trace_nfs4_access(inode, err);
		err = nfs4_handle_exception(NFS_SERVER(inode), err,
				&exception);
	} while (exception.retry);
	return err;
}

/*
 * TODO: For the time being, we don't try to get any attributes
 * along with any of the zero-copy operations READ, READDIR,
 * READLINK, WRITE.
 *
 * In the case of the first three, we want to put the GETATTR
 * after the read-type operation -- this is because it is hard
 * to predict the length of a GETATTR response in v4, and thus
 * align the READ data correctly.  This means that the GETATTR
 * may end up partially falling into the page cache, and we should
 * shift it into the 'tail' of the xdr_buf before processing.
 * To do this efficiently, we need to know the total length
 * of data received, which doesn't seem to be available outside
 * of the RPC layer.
 *
 * In the case of WRITE, we also want to put the GETATTR after
 * the operation -- in this case because we want to make sure
 * we get the post-operation mtime and size.
 *
 * Both of these changes to the XDR layer would in fact be quite
 * minor, but I decided to leave them for a subsequent patch.
 */
static int _nfs4_proc_readlink(struct inode *inode, struct page *page,
		unsigned int pgbase, unsigned int pglen)
{
	struct nfs4_readlink args = {
		.fh       = NFS_FH(inode),
		.pgbase	  = pgbase,
		.pglen    = pglen,
		.pages    = &page,
	};
	struct nfs4_readlink_res res;
	struct rpc_message msg = {
		.rpc_proc = &nfs4_procedures[NFSPROC4_CLNT_READLINK],
		.rpc_argp = &args,
		.rpc_resp = &res,
	};

	return nfs4_call_sync(NFS_SERVER(inode)->client, NFS_SERVER(inode), &msg, &args.seq_args, &res.seq_res, 0);
}

static int nfs4_proc_readlink(struct inode *inode, struct page *page,
		unsigned int pgbase, unsigned int pglen)
{
	struct nfs4_exception exception = {
		.interruptible = true,
	};
	int err;
	do {
		err = _nfs4_proc_readlink(inode, page, pgbase, pglen);
		trace_nfs4_readlink(inode, err);
		err = nfs4_handle_exception(NFS_SERVER(inode), err,
				&exception);
	} while (exception.retry);
	return err;
}

/*
 * This is just for mknod.  open(O_CREAT) will always do ->open_context().
 */
static int
nfs4_proc_create(struct inode *dir, struct dentry *dentry, struct iattr *sattr,
		 int flags)
{
	struct nfs_server *server = NFS_SERVER(dir);
	struct nfs4_label l, *ilabel;
	struct nfs_open_context *ctx;
	struct nfs4_state *state;
	int status = 0;

	ctx = alloc_nfs_open_context(dentry, FMODE_READ, NULL);
	if (IS_ERR(ctx))
		return PTR_ERR(ctx);

	ilabel = nfs4_label_init_security(dir, dentry, sattr, &l);

	if (!(server->attr_bitmask[2] & FATTR4_WORD2_MODE_UMASK))
		sattr->ia_mode &= ~current_umask();
	state = nfs4_do_open(dir, ctx, flags, sattr, ilabel, NULL);
	if (IS_ERR(state)) {
		status = PTR_ERR(state);
		goto out;
	}
out:
	nfs4_label_release_security(ilabel);
	put_nfs_open_context(ctx);
	return status;
}

static int
_nfs4_proc_remove(struct inode *dir, const struct qstr *name, u32 ftype)
{
	struct nfs_server *server = NFS_SERVER(dir);
	struct nfs_removeargs args = {
		.fh = NFS_FH(dir),
		.name = *name,
	};
	struct nfs_removeres res = {
		.server = server,
	};
	struct rpc_message msg = {
		.rpc_proc = &nfs4_procedures[NFSPROC4_CLNT_REMOVE],
		.rpc_argp = &args,
		.rpc_resp = &res,
	};
	unsigned long timestamp = jiffies;
	int status;

	status = nfs4_call_sync(server->client, server, &msg, &args.seq_args, &res.seq_res, 1);
	if (status == 0) {
		spin_lock(&dir->i_lock);
		/* Removing a directory decrements nlink in the parent */
		if (ftype == NF4DIR && dir->i_nlink > 2)
			nfs4_dec_nlink_locked(dir);
		nfs4_update_changeattr_locked(dir, &res.cinfo, timestamp,
					      NFS_INO_INVALID_DATA);
		spin_unlock(&dir->i_lock);
	}
	return status;
}

static int nfs4_proc_remove(struct inode *dir, struct dentry *dentry)
{
	struct nfs4_exception exception = {
		.interruptible = true,
	};
	struct inode *inode = d_inode(dentry);
	int err;

	if (inode) {
		if (inode->i_nlink == 1)
			nfs4_inode_return_delegation(inode);
		else
			nfs4_inode_make_writeable(inode);
	}
	do {
		err = _nfs4_proc_remove(dir, &dentry->d_name, NF4REG);
		trace_nfs4_remove(dir, &dentry->d_name, err);
		err = nfs4_handle_exception(NFS_SERVER(dir), err,
				&exception);
	} while (exception.retry);
	return err;
}

static int nfs4_proc_rmdir(struct inode *dir, const struct qstr *name)
{
	struct nfs4_exception exception = {
		.interruptible = true,
	};
	int err;

	do {
		err = _nfs4_proc_remove(dir, name, NF4DIR);
		trace_nfs4_remove(dir, name, err);
		err = nfs4_handle_exception(NFS_SERVER(dir), err,
				&exception);
	} while (exception.retry);
	return err;
}

static void nfs4_proc_unlink_setup(struct rpc_message *msg,
		struct dentry *dentry,
		struct inode *inode)
{
	struct nfs_removeargs *args = msg->rpc_argp;
	struct nfs_removeres *res = msg->rpc_resp;

	res->server = NFS_SB(dentry->d_sb);
	msg->rpc_proc = &nfs4_procedures[NFSPROC4_CLNT_REMOVE];
	nfs4_init_sequence(&args->seq_args, &res->seq_res, 1, 0);

	nfs_fattr_init(res->dir_attr);

	if (inode) {
		nfs4_inode_return_delegation(inode);
		nfs_d_prune_case_insensitive_aliases(inode);
	}
}

static void nfs4_proc_unlink_rpc_prepare(struct rpc_task *task, struct nfs_unlinkdata *data)
{
	nfs4_setup_sequence(NFS_SB(data->dentry->d_sb)->nfs_client,
			&data->args.seq_args,
			&data->res.seq_res,
			task);
}

static int nfs4_proc_unlink_done(struct rpc_task *task, struct inode *dir)
{
	struct nfs_unlinkdata *data = task->tk_calldata;
	struct nfs_removeres *res = &data->res;

	if (!nfs4_sequence_done(task, &res->seq_res))
		return 0;
	if (nfs4_async_handle_error(task, res->server, NULL,
				    &data->timeout) == -EAGAIN)
		return 0;
	if (task->tk_status == 0)
		nfs4_update_changeattr(dir, &res->cinfo,
				res->dir_attr->time_start,
				NFS_INO_INVALID_DATA);
	return 1;
}

static void nfs4_proc_rename_setup(struct rpc_message *msg,
		struct dentry *old_dentry,
		struct dentry *new_dentry)
{
	struct nfs_renameargs *arg = msg->rpc_argp;
	struct nfs_renameres *res = msg->rpc_resp;
	struct inode *old_inode = d_inode(old_dentry);
	struct inode *new_inode = d_inode(new_dentry);

	if (old_inode)
		nfs4_inode_make_writeable(old_inode);
	if (new_inode)
		nfs4_inode_return_delegation(new_inode);
	msg->rpc_proc = &nfs4_procedures[NFSPROC4_CLNT_RENAME];
	res->server = NFS_SB(old_dentry->d_sb);
	nfs4_init_sequence(&arg->seq_args, &res->seq_res, 1, 0);
}

static void nfs4_proc_rename_rpc_prepare(struct rpc_task *task, struct nfs_renamedata *data)
{
	nfs4_setup_sequence(NFS_SERVER(data->old_dir)->nfs_client,
			&data->args.seq_args,
			&data->res.seq_res,
			task);
}

static int nfs4_proc_rename_done(struct rpc_task *task, struct inode *old_dir,
				 struct inode *new_dir)
{
	struct nfs_renamedata *data = task->tk_calldata;
	struct nfs_renameres *res = &data->res;

	if (!nfs4_sequence_done(task, &res->seq_res))
		return 0;
	if (nfs4_async_handle_error(task, res->server, NULL, &data->timeout) == -EAGAIN)
		return 0;

	if (task->tk_status == 0) {
		nfs_d_prune_case_insensitive_aliases(d_inode(data->old_dentry));
		if (new_dir != old_dir) {
			/* Note: If we moved a directory, nlink will change */
			nfs4_update_changeattr(old_dir, &res->old_cinfo,
					res->old_fattr->time_start,
					NFS_INO_INVALID_NLINK |
					    NFS_INO_INVALID_DATA);
			nfs4_update_changeattr(new_dir, &res->new_cinfo,
					res->new_fattr->time_start,
					NFS_INO_INVALID_NLINK |
					    NFS_INO_INVALID_DATA);
		} else
			nfs4_update_changeattr(old_dir, &res->old_cinfo,
					res->old_fattr->time_start,
					NFS_INO_INVALID_DATA);
	}
	return 1;
}

static int _nfs4_proc_link(struct inode *inode, struct inode *dir, const struct qstr *name)
{
	struct nfs_server *server = NFS_SERVER(inode);
	__u32 bitmask[NFS4_BITMASK_SZ];
	struct nfs4_link_arg arg = {
		.fh     = NFS_FH(inode),
		.dir_fh = NFS_FH(dir),
		.name   = name,
		.bitmask = bitmask,
	};
	struct nfs4_link_res res = {
		.server = server,
	};
	struct rpc_message msg = {
		.rpc_proc = &nfs4_procedures[NFSPROC4_CLNT_LINK],
		.rpc_argp = &arg,
		.rpc_resp = &res,
	};
	int status = -ENOMEM;

	res.fattr = nfs_alloc_fattr_with_label(server);
	if (res.fattr == NULL)
		goto out;

	nfs4_inode_make_writeable(inode);
	nfs4_bitmap_copy_adjust(bitmask, nfs4_bitmask(server, res.fattr->label), inode,
				NFS_INO_INVALID_CHANGE);
	status = nfs4_call_sync(server->client, server, &msg, &arg.seq_args, &res.seq_res, 1);
	if (!status) {
		nfs4_update_changeattr(dir, &res.cinfo, res.fattr->time_start,
				       NFS_INO_INVALID_DATA);
		nfs4_inc_nlink(inode);
		status = nfs_post_op_update_inode(inode, res.fattr);
		if (!status)
			nfs_setsecurity(inode, res.fattr);
	}

out:
	nfs_free_fattr(res.fattr);
	return status;
}

static int nfs4_proc_link(struct inode *inode, struct inode *dir, const struct qstr *name)
{
	struct nfs4_exception exception = {
		.interruptible = true,
	};
	int err;
	do {
		err = nfs4_handle_exception(NFS_SERVER(inode),
				_nfs4_proc_link(inode, dir, name),
				&exception);
	} while (exception.retry);
	return err;
}

struct nfs4_createdata {
	struct rpc_message msg;
	struct nfs4_create_arg arg;
	struct nfs4_create_res res;
	struct nfs_fh fh;
	struct nfs_fattr fattr;
};

static struct nfs4_createdata *nfs4_alloc_createdata(struct inode *dir,
		const struct qstr *name, struct iattr *sattr, u32 ftype)
{
	struct nfs4_createdata *data;

	data = kzalloc(sizeof(*data), GFP_KERNEL);
	if (data != NULL) {
		struct nfs_server *server = NFS_SERVER(dir);

		data->fattr.label = nfs4_label_alloc(server, GFP_KERNEL);
		if (IS_ERR(data->fattr.label))
			goto out_free;

		data->msg.rpc_proc = &nfs4_procedures[NFSPROC4_CLNT_CREATE];
		data->msg.rpc_argp = &data->arg;
		data->msg.rpc_resp = &data->res;
		data->arg.dir_fh = NFS_FH(dir);
		data->arg.server = server;
		data->arg.name = name;
		data->arg.attrs = sattr;
		data->arg.ftype = ftype;
		data->arg.bitmask = nfs4_bitmask(server, data->fattr.label);
		data->arg.umask = current_umask();
		data->res.server = server;
		data->res.fh = &data->fh;
		data->res.fattr = &data->fattr;
		nfs_fattr_init(data->res.fattr);
	}
	return data;
out_free:
	kfree(data);
	return NULL;
}

static int nfs4_do_create(struct inode *dir, struct dentry *dentry, struct nfs4_createdata *data)
{
	int status = nfs4_call_sync(NFS_SERVER(dir)->client, NFS_SERVER(dir), &data->msg,
				    &data->arg.seq_args, &data->res.seq_res, 1);
	if (status == 0) {
		spin_lock(&dir->i_lock);
		/* Creating a directory bumps nlink in the parent */
		if (data->arg.ftype == NF4DIR)
			nfs4_inc_nlink_locked(dir);
		nfs4_update_changeattr_locked(dir, &data->res.dir_cinfo,
					      data->res.fattr->time_start,
					      NFS_INO_INVALID_DATA);
		spin_unlock(&dir->i_lock);
		status = nfs_instantiate(dentry, data->res.fh, data->res.fattr);
	}
	return status;
}

static void nfs4_free_createdata(struct nfs4_createdata *data)
{
	nfs4_label_free(data->fattr.label);
	kfree(data);
}

static int _nfs4_proc_symlink(struct inode *dir, struct dentry *dentry,
		struct page *page, unsigned int len, struct iattr *sattr,
		struct nfs4_label *label)
{
	struct nfs4_createdata *data;
	int status = -ENAMETOOLONG;

	if (len > NFS4_MAXPATHLEN)
		goto out;

	status = -ENOMEM;
	data = nfs4_alloc_createdata(dir, &dentry->d_name, sattr, NF4LNK);
	if (data == NULL)
		goto out;

	data->msg.rpc_proc = &nfs4_procedures[NFSPROC4_CLNT_SYMLINK];
	data->arg.u.symlink.pages = &page;
	data->arg.u.symlink.len = len;
	data->arg.label = label;
	
	status = nfs4_do_create(dir, dentry, data);

	nfs4_free_createdata(data);
out:
	return status;
}

static int nfs4_proc_symlink(struct inode *dir, struct dentry *dentry,
		struct page *page, unsigned int len, struct iattr *sattr)
{
	struct nfs4_exception exception = {
		.interruptible = true,
	};
	struct nfs4_label l, *label;
	int err;

	label = nfs4_label_init_security(dir, dentry, sattr, &l);

	do {
		err = _nfs4_proc_symlink(dir, dentry, page, len, sattr, label);
		trace_nfs4_symlink(dir, &dentry->d_name, err);
		err = nfs4_handle_exception(NFS_SERVER(dir), err,
				&exception);
	} while (exception.retry);

	nfs4_label_release_security(label);
	return err;
}

static int _nfs4_proc_mkdir(struct inode *dir, struct dentry *dentry,
		struct iattr *sattr, struct nfs4_label *label)
{
	struct nfs4_createdata *data;
	int status = -ENOMEM;

	data = nfs4_alloc_createdata(dir, &dentry->d_name, sattr, NF4DIR);
	if (data == NULL)
		goto out;

	data->arg.label = label;
	status = nfs4_do_create(dir, dentry, data);

	nfs4_free_createdata(data);
out:
	return status;
}

static int nfs4_proc_mkdir(struct inode *dir, struct dentry *dentry,
		struct iattr *sattr)
{
	struct nfs_server *server = NFS_SERVER(dir);
	struct nfs4_exception exception = {
		.interruptible = true,
	};
	struct nfs4_label l, *label;
	int err;

	label = nfs4_label_init_security(dir, dentry, sattr, &l);

	if (!(server->attr_bitmask[2] & FATTR4_WORD2_MODE_UMASK))
		sattr->ia_mode &= ~current_umask();
	do {
		err = _nfs4_proc_mkdir(dir, dentry, sattr, label);
		trace_nfs4_mkdir(dir, &dentry->d_name, err);
		err = nfs4_handle_exception(NFS_SERVER(dir), err,
				&exception);
	} while (exception.retry);
	nfs4_label_release_security(label);

	return err;
}

static int _nfs4_proc_readdir(struct nfs_readdir_arg *nr_arg,
			      struct nfs_readdir_res *nr_res)
{
	struct inode		*dir = d_inode(nr_arg->dentry);
	struct nfs_server	*server = NFS_SERVER(dir);
	struct nfs4_readdir_arg args = {
		.fh = NFS_FH(dir),
		.pages = nr_arg->pages,
		.pgbase = 0,
		.count = nr_arg->page_len,
		.plus = nr_arg->plus,
	};
	struct nfs4_readdir_res res;
	struct rpc_message msg = {
		.rpc_proc = &nfs4_procedures[NFSPROC4_CLNT_READDIR],
		.rpc_argp = &args,
		.rpc_resp = &res,
		.rpc_cred = nr_arg->cred,
	};
	int			status;

	dprintk("%s: dentry = %pd2, cookie = %llu\n", __func__,
		nr_arg->dentry, (unsigned long long)nr_arg->cookie);
	if (!(server->caps & NFS_CAP_SECURITY_LABEL))
		args.bitmask = server->attr_bitmask_nl;
	else
		args.bitmask = server->attr_bitmask;

	nfs4_setup_readdir(nr_arg->cookie, nr_arg->verf, nr_arg->dentry, &args);
	res.pgbase = args.pgbase;
	status = nfs4_call_sync(server->client, server, &msg, &args.seq_args,
			&res.seq_res, 0);
	if (status >= 0) {
		memcpy(nr_res->verf, res.verifier.data, NFS4_VERIFIER_SIZE);
		status += args.pgbase;
	}

	nfs_invalidate_atime(dir);

	dprintk("%s: returns %d\n", __func__, status);
	return status;
}

static int nfs4_proc_readdir(struct nfs_readdir_arg *arg,
			     struct nfs_readdir_res *res)
{
	struct nfs4_exception exception = {
		.interruptible = true,
	};
	int err;
	do {
		err = _nfs4_proc_readdir(arg, res);
		trace_nfs4_readdir(d_inode(arg->dentry), err);
		err = nfs4_handle_exception(NFS_SERVER(d_inode(arg->dentry)),
					    err, &exception);
	} while (exception.retry);
	return err;
}

static int _nfs4_proc_mknod(struct inode *dir, struct dentry *dentry,
		struct iattr *sattr, struct nfs4_label *label, dev_t rdev)
{
	struct nfs4_createdata *data;
	int mode = sattr->ia_mode;
	int status = -ENOMEM;

	data = nfs4_alloc_createdata(dir, &dentry->d_name, sattr, NF4SOCK);
	if (data == NULL)
		goto out;

	if (S_ISFIFO(mode))
		data->arg.ftype = NF4FIFO;
	else if (S_ISBLK(mode)) {
		data->arg.ftype = NF4BLK;
		data->arg.u.device.specdata1 = MAJOR(rdev);
		data->arg.u.device.specdata2 = MINOR(rdev);
	}
	else if (S_ISCHR(mode)) {
		data->arg.ftype = NF4CHR;
		data->arg.u.device.specdata1 = MAJOR(rdev);
		data->arg.u.device.specdata2 = MINOR(rdev);
	} else if (!S_ISSOCK(mode)) {
		status = -EINVAL;
		goto out_free;
	}

	data->arg.label = label;
	status = nfs4_do_create(dir, dentry, data);
out_free:
	nfs4_free_createdata(data);
out:
	return status;
}

static int nfs4_proc_mknod(struct inode *dir, struct dentry *dentry,
		struct iattr *sattr, dev_t rdev)
{
	struct nfs_server *server = NFS_SERVER(dir);
	struct nfs4_exception exception = {
		.interruptible = true,
	};
	struct nfs4_label l, *label;
	int err;

	label = nfs4_label_init_security(dir, dentry, sattr, &l);

	if (!(server->attr_bitmask[2] & FATTR4_WORD2_MODE_UMASK))
		sattr->ia_mode &= ~current_umask();
	do {
		err = _nfs4_proc_mknod(dir, dentry, sattr, label, rdev);
		trace_nfs4_mknod(dir, &dentry->d_name, err);
		err = nfs4_handle_exception(NFS_SERVER(dir), err,
				&exception);
	} while (exception.retry);

	nfs4_label_release_security(label);

	return err;
}

static int _nfs4_proc_statfs(struct nfs_server *server, struct nfs_fh *fhandle,
		 struct nfs_fsstat *fsstat)
{
	struct nfs4_statfs_arg args = {
		.fh = fhandle,
		.bitmask = server->attr_bitmask,
	};
	struct nfs4_statfs_res res = {
		.fsstat = fsstat,
	};
	struct rpc_message msg = {
		.rpc_proc = &nfs4_procedures[NFSPROC4_CLNT_STATFS],
		.rpc_argp = &args,
		.rpc_resp = &res,
	};

	nfs_fattr_init(fsstat->fattr);
	return  nfs4_call_sync(server->client, server, &msg, &args.seq_args, &res.seq_res, 0);
}

static int nfs4_proc_statfs(struct nfs_server *server, struct nfs_fh *fhandle, struct nfs_fsstat *fsstat)
{
	struct nfs4_exception exception = {
		.interruptible = true,
	};
	int err;
	do {
		err = nfs4_handle_exception(server,
				_nfs4_proc_statfs(server, fhandle, fsstat),
				&exception);
	} while (exception.retry);
	return err;
}

static int _nfs4_do_fsinfo(struct nfs_server *server, struct nfs_fh *fhandle,
		struct nfs_fsinfo *fsinfo)
{
	struct nfs4_fsinfo_arg args = {
		.fh = fhandle,
		.bitmask = server->attr_bitmask,
	};
	struct nfs4_fsinfo_res res = {
		.fsinfo = fsinfo,
	};
	struct rpc_message msg = {
		.rpc_proc = &nfs4_procedures[NFSPROC4_CLNT_FSINFO],
		.rpc_argp = &args,
		.rpc_resp = &res,
	};

	return nfs4_call_sync(server->client, server, &msg, &args.seq_args, &res.seq_res, 0);
}

static int nfs4_do_fsinfo(struct nfs_server *server, struct nfs_fh *fhandle, struct nfs_fsinfo *fsinfo)
{
	struct nfs4_exception exception = {
		.interruptible = true,
	};
	int err;

	do {
		err = _nfs4_do_fsinfo(server, fhandle, fsinfo);
		trace_nfs4_fsinfo(server, fhandle, fsinfo->fattr, err);
		if (err == 0) {
			nfs4_set_lease_period(server->nfs_client, fsinfo->lease_time * HZ);
			break;
		}
		err = nfs4_handle_exception(server, err, &exception);
	} while (exception.retry);
	return err;
}

static int nfs4_proc_fsinfo(struct nfs_server *server, struct nfs_fh *fhandle, struct nfs_fsinfo *fsinfo)
{
	int error;

	nfs_fattr_init(fsinfo->fattr);
	error = nfs4_do_fsinfo(server, fhandle, fsinfo);
	if (error == 0) {
		/* block layout checks this! */
		server->pnfs_blksize = fsinfo->blksize;
		set_pnfs_layoutdriver(server, fhandle, fsinfo);
	}

	return error;
}

static int _nfs4_proc_pathconf(struct nfs_server *server, struct nfs_fh *fhandle,
		struct nfs_pathconf *pathconf)
{
	struct nfs4_pathconf_arg args = {
		.fh = fhandle,
		.bitmask = server->attr_bitmask,
	};
	struct nfs4_pathconf_res res = {
		.pathconf = pathconf,
	};
	struct rpc_message msg = {
		.rpc_proc = &nfs4_procedures[NFSPROC4_CLNT_PATHCONF],
		.rpc_argp = &args,
		.rpc_resp = &res,
	};

	/* None of the pathconf attributes are mandatory to implement */
	if ((args.bitmask[0] & nfs4_pathconf_bitmap[0]) == 0) {
		memset(pathconf, 0, sizeof(*pathconf));
		return 0;
	}

	nfs_fattr_init(pathconf->fattr);
	return nfs4_call_sync(server->client, server, &msg, &args.seq_args, &res.seq_res, 0);
}

static int nfs4_proc_pathconf(struct nfs_server *server, struct nfs_fh *fhandle,
		struct nfs_pathconf *pathconf)
{
	struct nfs4_exception exception = {
		.interruptible = true,
	};
	int err;

	do {
		err = nfs4_handle_exception(server,
				_nfs4_proc_pathconf(server, fhandle, pathconf),
				&exception);
	} while (exception.retry);
	return err;
}

int nfs4_set_rw_stateid(nfs4_stateid *stateid,
		const struct nfs_open_context *ctx,
		const struct nfs_lock_context *l_ctx,
		fmode_t fmode)
{
	return nfs4_select_rw_stateid(ctx->state, fmode, l_ctx, stateid, NULL);
}
EXPORT_SYMBOL_GPL(nfs4_set_rw_stateid);

static bool nfs4_stateid_is_current(nfs4_stateid *stateid,
		const struct nfs_open_context *ctx,
		const struct nfs_lock_context *l_ctx,
		fmode_t fmode)
{
	nfs4_stateid _current_stateid;

	/* If the current stateid represents a lost lock, then exit */
	if (nfs4_set_rw_stateid(&_current_stateid, ctx, l_ctx, fmode) == -EIO)
		return true;
	return nfs4_stateid_match(stateid, &_current_stateid);
}

static bool nfs4_error_stateid_expired(int err)
{
	switch (err) {
	case -NFS4ERR_DELEG_REVOKED:
	case -NFS4ERR_ADMIN_REVOKED:
	case -NFS4ERR_BAD_STATEID:
	case -NFS4ERR_STALE_STATEID:
	case -NFS4ERR_OLD_STATEID:
	case -NFS4ERR_OPENMODE:
	case -NFS4ERR_EXPIRED:
		return true;
	}
	return false;
}

static int nfs4_read_done_cb(struct rpc_task *task, struct nfs_pgio_header *hdr)
{
	struct nfs_server *server = NFS_SERVER(hdr->inode);

	trace_nfs4_read(hdr, task->tk_status);
	if (task->tk_status < 0) {
		struct nfs4_exception exception = {
			.inode = hdr->inode,
			.state = hdr->args.context->state,
			.stateid = &hdr->args.stateid,
		};
		task->tk_status = nfs4_async_handle_exception(task,
				server, task->tk_status, &exception);
		if (exception.retry) {
			rpc_restart_call_prepare(task);
			return -EAGAIN;
		}
	}

	if (task->tk_status > 0)
		renew_lease(server, hdr->timestamp);
	return 0;
}

static bool nfs4_read_stateid_changed(struct rpc_task *task,
		struct nfs_pgio_args *args)
{

	if (!nfs4_error_stateid_expired(task->tk_status) ||
		nfs4_stateid_is_current(&args->stateid,
				args->context,
				args->lock_context,
				FMODE_READ))
		return false;
	rpc_restart_call_prepare(task);
	return true;
}

static bool nfs4_read_plus_not_supported(struct rpc_task *task,
					 struct nfs_pgio_header *hdr)
{
	struct nfs_server *server = NFS_SERVER(hdr->inode);
	struct rpc_message *msg = &task->tk_msg;

	if (msg->rpc_proc == &nfs4_procedures[NFSPROC4_CLNT_READ_PLUS] &&
	    server->caps & NFS_CAP_READ_PLUS && task->tk_status == -ENOTSUPP) {
		server->caps &= ~NFS_CAP_READ_PLUS;
		msg->rpc_proc = &nfs4_procedures[NFSPROC4_CLNT_READ];
		rpc_restart_call_prepare(task);
		return true;
	}
	return false;
}

static int nfs4_read_done(struct rpc_task *task, struct nfs_pgio_header *hdr)
{
	if (!nfs4_sequence_done(task, &hdr->res.seq_res))
		return -EAGAIN;
	if (nfs4_read_stateid_changed(task, &hdr->args))
		return -EAGAIN;
	if (nfs4_read_plus_not_supported(task, hdr))
		return -EAGAIN;
	if (task->tk_status > 0)
		nfs_invalidate_atime(hdr->inode);
	return hdr->pgio_done_cb ? hdr->pgio_done_cb(task, hdr) :
				    nfs4_read_done_cb(task, hdr);
}

#if defined CONFIG_NFS_V4_2 && defined CONFIG_NFS_V4_2_READ_PLUS
static void nfs42_read_plus_support(struct nfs_pgio_header *hdr,
				    struct rpc_message *msg)
{
	/* Note: We don't use READ_PLUS with pNFS yet */
	if (nfs_server_capable(hdr->inode, NFS_CAP_READ_PLUS) && !hdr->ds_clp)
		msg->rpc_proc = &nfs4_procedures[NFSPROC4_CLNT_READ_PLUS];
}
#else
static void nfs42_read_plus_support(struct nfs_pgio_header *hdr,
				    struct rpc_message *msg)
{
}
#endif /* CONFIG_NFS_V4_2 */

static void nfs4_proc_read_setup(struct nfs_pgio_header *hdr,
				 struct rpc_message *msg)
{
	hdr->timestamp   = jiffies;
	if (!hdr->pgio_done_cb)
		hdr->pgio_done_cb = nfs4_read_done_cb;
	msg->rpc_proc = &nfs4_procedures[NFSPROC4_CLNT_READ];
	nfs42_read_plus_support(hdr, msg);
	nfs4_init_sequence(&hdr->args.seq_args, &hdr->res.seq_res, 0, 0);
}

static int nfs4_proc_pgio_rpc_prepare(struct rpc_task *task,
				      struct nfs_pgio_header *hdr)
{
	if (nfs4_setup_sequence(NFS_SERVER(hdr->inode)->nfs_client,
			&hdr->args.seq_args,
			&hdr->res.seq_res,
			task))
		return 0;
	if (nfs4_set_rw_stateid(&hdr->args.stateid, hdr->args.context,
				hdr->args.lock_context,
				hdr->rw_mode) == -EIO)
		return -EIO;
	if (unlikely(test_bit(NFS_CONTEXT_BAD, &hdr->args.context->flags)))
		return -EIO;
	return 0;
}

static int nfs4_write_done_cb(struct rpc_task *task,
			      struct nfs_pgio_header *hdr)
{
	struct inode *inode = hdr->inode;

	trace_nfs4_write(hdr, task->tk_status);
	if (task->tk_status < 0) {
		struct nfs4_exception exception = {
			.inode = hdr->inode,
			.state = hdr->args.context->state,
			.stateid = &hdr->args.stateid,
		};
		task->tk_status = nfs4_async_handle_exception(task,
				NFS_SERVER(inode), task->tk_status,
				&exception);
		if (exception.retry) {
			rpc_restart_call_prepare(task);
			return -EAGAIN;
		}
	}
	if (task->tk_status >= 0) {
		renew_lease(NFS_SERVER(inode), hdr->timestamp);
		nfs_writeback_update_inode(hdr);
	}
	return 0;
}

static bool nfs4_write_stateid_changed(struct rpc_task *task,
		struct nfs_pgio_args *args)
{

	if (!nfs4_error_stateid_expired(task->tk_status) ||
		nfs4_stateid_is_current(&args->stateid,
				args->context,
				args->lock_context,
				FMODE_WRITE))
		return false;
	rpc_restart_call_prepare(task);
	return true;
}

static int nfs4_write_done(struct rpc_task *task, struct nfs_pgio_header *hdr)
{
	if (!nfs4_sequence_done(task, &hdr->res.seq_res))
		return -EAGAIN;
	if (nfs4_write_stateid_changed(task, &hdr->args))
		return -EAGAIN;
	return hdr->pgio_done_cb ? hdr->pgio_done_cb(task, hdr) :
		nfs4_write_done_cb(task, hdr);
}

static
bool nfs4_write_need_cache_consistency_data(struct nfs_pgio_header *hdr)
{
	/* Don't request attributes for pNFS or O_DIRECT writes */
	if (hdr->ds_clp != NULL || hdr->dreq != NULL)
		return false;
	/* Otherwise, request attributes if and only if we don't hold
	 * a delegation
	 */
	return nfs4_have_delegation(hdr->inode, FMODE_READ) == 0;
}

void nfs4_bitmask_set(__u32 bitmask[], const __u32 src[],
		      struct inode *inode, unsigned long cache_validity)
{
	struct nfs_server *server = NFS_SERVER(inode);
	unsigned int i;

	memcpy(bitmask, src, sizeof(*bitmask) * NFS4_BITMASK_SZ);
	cache_validity |= READ_ONCE(NFS_I(inode)->cache_validity);

	if (cache_validity & NFS_INO_INVALID_CHANGE)
		bitmask[0] |= FATTR4_WORD0_CHANGE;
	if (cache_validity & NFS_INO_INVALID_ATIME)
		bitmask[1] |= FATTR4_WORD1_TIME_ACCESS;
	if (cache_validity & NFS_INO_INVALID_MODE)
		bitmask[1] |= FATTR4_WORD1_MODE;
	if (cache_validity & NFS_INO_INVALID_OTHER)
		bitmask[1] |= FATTR4_WORD1_OWNER | FATTR4_WORD1_OWNER_GROUP;
	if (cache_validity & NFS_INO_INVALID_NLINK)
		bitmask[1] |= FATTR4_WORD1_NUMLINKS;
	if (cache_validity & NFS_INO_INVALID_CTIME)
		bitmask[1] |= FATTR4_WORD1_TIME_METADATA;
	if (cache_validity & NFS_INO_INVALID_MTIME)
		bitmask[1] |= FATTR4_WORD1_TIME_MODIFY;
	if (cache_validity & NFS_INO_INVALID_BLOCKS)
		bitmask[1] |= FATTR4_WORD1_SPACE_USED;

	if (cache_validity & NFS_INO_INVALID_SIZE)
		bitmask[0] |= FATTR4_WORD0_SIZE;

	for (i = 0; i < NFS4_BITMASK_SZ; i++)
		bitmask[i] &= server->attr_bitmask[i];
}

static void nfs4_proc_write_setup(struct nfs_pgio_header *hdr,
				  struct rpc_message *msg,
				  struct rpc_clnt **clnt)
{
	struct nfs_server *server = NFS_SERVER(hdr->inode);

	if (!nfs4_write_need_cache_consistency_data(hdr)) {
		hdr->args.bitmask = NULL;
		hdr->res.fattr = NULL;
	} else {
		nfs4_bitmask_set(hdr->args.bitmask_store,
				 server->cache_consistency_bitmask,
				 hdr->inode, NFS_INO_INVALID_BLOCKS);
		hdr->args.bitmask = hdr->args.bitmask_store;
	}

	if (!hdr->pgio_done_cb)
		hdr->pgio_done_cb = nfs4_write_done_cb;
	hdr->res.server = server;
	hdr->timestamp   = jiffies;

	msg->rpc_proc = &nfs4_procedures[NFSPROC4_CLNT_WRITE];
	nfs4_init_sequence(&hdr->args.seq_args, &hdr->res.seq_res, 0, 0);
	nfs4_state_protect_write(server->nfs_client, clnt, msg, hdr);
}

static void nfs4_proc_commit_rpc_prepare(struct rpc_task *task, struct nfs_commit_data *data)
{
	nfs4_setup_sequence(NFS_SERVER(data->inode)->nfs_client,
			&data->args.seq_args,
			&data->res.seq_res,
			task);
}

static int nfs4_commit_done_cb(struct rpc_task *task, struct nfs_commit_data *data)
{
	struct inode *inode = data->inode;

	trace_nfs4_commit(data, task->tk_status);
	if (nfs4_async_handle_error(task, NFS_SERVER(inode),
				    NULL, NULL) == -EAGAIN) {
		rpc_restart_call_prepare(task);
		return -EAGAIN;
	}
	return 0;
}

static int nfs4_commit_done(struct rpc_task *task, struct nfs_commit_data *data)
{
	if (!nfs4_sequence_done(task, &data->res.seq_res))
		return -EAGAIN;
	return data->commit_done_cb(task, data);
}

static void nfs4_proc_commit_setup(struct nfs_commit_data *data, struct rpc_message *msg,
				   struct rpc_clnt **clnt)
{
	struct nfs_server *server = NFS_SERVER(data->inode);

	if (data->commit_done_cb == NULL)
		data->commit_done_cb = nfs4_commit_done_cb;
	data->res.server = server;
	msg->rpc_proc = &nfs4_procedures[NFSPROC4_CLNT_COMMIT];
	nfs4_init_sequence(&data->args.seq_args, &data->res.seq_res, 1, 0);
	nfs4_state_protect(server->nfs_client, NFS_SP4_MACH_CRED_COMMIT, clnt, msg);
}

static int _nfs4_proc_commit(struct file *dst, struct nfs_commitargs *args,
				struct nfs_commitres *res)
{
	struct inode *dst_inode = file_inode(dst);
	struct nfs_server *server = NFS_SERVER(dst_inode);
	struct rpc_message msg = {
		.rpc_proc = &nfs4_procedures[NFSPROC4_CLNT_COMMIT],
		.rpc_argp = args,
		.rpc_resp = res,
	};

	args->fh = NFS_FH(dst_inode);
	return nfs4_call_sync(server->client, server, &msg,
			&args->seq_args, &res->seq_res, 1);
}

int nfs4_proc_commit(struct file *dst, __u64 offset, __u32 count, struct nfs_commitres *res)
{
	struct nfs_commitargs args = {
		.offset = offset,
		.count = count,
	};
	struct nfs_server *dst_server = NFS_SERVER(file_inode(dst));
	struct nfs4_exception exception = { };
	int status;

	do {
		status = _nfs4_proc_commit(dst, &args, res);
		status = nfs4_handle_exception(dst_server, status, &exception);
	} while (exception.retry);

	return status;
}

struct nfs4_renewdata {
	struct nfs_client	*client;
	unsigned long		timestamp;
};

/*
 * nfs4_proc_async_renew(): This is not one of the nfs_rpc_ops; it is a special
 * standalone procedure for queueing an asynchronous RENEW.
 */
static void nfs4_renew_release(void *calldata)
{
	struct nfs4_renewdata *data = calldata;
	struct nfs_client *clp = data->client;

	if (refcount_read(&clp->cl_count) > 1)
		nfs4_schedule_state_renewal(clp);
	nfs_put_client(clp);
	kfree(data);
}

static void nfs4_renew_done(struct rpc_task *task, void *calldata)
{
	struct nfs4_renewdata *data = calldata;
	struct nfs_client *clp = data->client;
	unsigned long timestamp = data->timestamp;

	trace_nfs4_renew_async(clp, task->tk_status);
	switch (task->tk_status) {
	case 0:
		break;
	case -NFS4ERR_LEASE_MOVED:
		nfs4_schedule_lease_moved_recovery(clp);
		break;
	default:
		/* Unless we're shutting down, schedule state recovery! */
		if (test_bit(NFS_CS_RENEWD, &clp->cl_res_state) == 0)
			return;
		if (task->tk_status != NFS4ERR_CB_PATH_DOWN) {
			nfs4_schedule_lease_recovery(clp);
			return;
		}
		nfs4_schedule_path_down_recovery(clp);
	}
	do_renew_lease(clp, timestamp);
}

static const struct rpc_call_ops nfs4_renew_ops = {
	.rpc_call_done = nfs4_renew_done,
	.rpc_release = nfs4_renew_release,
};

static int nfs4_proc_async_renew(struct nfs_client *clp, const struct cred *cred, unsigned renew_flags)
{
	struct rpc_message msg = {
		.rpc_proc	= &nfs4_procedures[NFSPROC4_CLNT_RENEW],
		.rpc_argp	= clp,
		.rpc_cred	= cred,
	};
	struct nfs4_renewdata *data;

	if (renew_flags == 0)
		return 0;
	if (!refcount_inc_not_zero(&clp->cl_count))
		return -EIO;
	data = kmalloc(sizeof(*data), GFP_NOFS);
	if (data == NULL) {
		nfs_put_client(clp);
		return -ENOMEM;
	}
	data->client = clp;
	data->timestamp = jiffies;
	return rpc_call_async(clp->cl_rpcclient, &msg, RPC_TASK_TIMEOUT,
			&nfs4_renew_ops, data);
}

static int nfs4_proc_renew(struct nfs_client *clp, const struct cred *cred)
{
	struct rpc_message msg = {
		.rpc_proc	= &nfs4_procedures[NFSPROC4_CLNT_RENEW],
		.rpc_argp	= clp,
		.rpc_cred	= cred,
	};
	unsigned long now = jiffies;
	int status;

	status = rpc_call_sync(clp->cl_rpcclient, &msg, RPC_TASK_TIMEOUT);
	if (status < 0)
		return status;
	do_renew_lease(clp, now);
	return 0;
}

static bool nfs4_server_supports_acls(const struct nfs_server *server,
				      enum nfs4_acl_type type)
{
	switch (type) {
	default:
		return server->attr_bitmask[0] & FATTR4_WORD0_ACL;
	case NFS4ACL_DACL:
		return server->attr_bitmask[1] & FATTR4_WORD1_DACL;
	case NFS4ACL_SACL:
		return server->attr_bitmask[1] & FATTR4_WORD1_SACL;
	}
}

/* Assuming that XATTR_SIZE_MAX is a multiple of PAGE_SIZE, and that
 * it's OK to put sizeof(void) * (XATTR_SIZE_MAX/PAGE_SIZE) bytes on
 * the stack.
 */
#define NFS4ACL_MAXPAGES DIV_ROUND_UP(XATTR_SIZE_MAX, PAGE_SIZE)

int nfs4_buf_to_pages_noslab(const void *buf, size_t buflen,
		struct page **pages)
{
	struct page *newpage, **spages;
	int rc = 0;
	size_t len;
	spages = pages;

	do {
		len = min_t(size_t, PAGE_SIZE, buflen);
		newpage = alloc_page(GFP_KERNEL);

		if (newpage == NULL)
			goto unwind;
		memcpy(page_address(newpage), buf, len);
		buf += len;
		buflen -= len;
		*pages++ = newpage;
		rc++;
	} while (buflen != 0);

	return rc;

unwind:
	for(; rc > 0; rc--)
		__free_page(spages[rc-1]);
	return -ENOMEM;
}

struct nfs4_cached_acl {
	enum nfs4_acl_type type;
	int cached;
	size_t len;
	char data[];
};

static void nfs4_set_cached_acl(struct inode *inode, struct nfs4_cached_acl *acl)
{
	struct nfs_inode *nfsi = NFS_I(inode);

	spin_lock(&inode->i_lock);
	kfree(nfsi->nfs4_acl);
	nfsi->nfs4_acl = acl;
	spin_unlock(&inode->i_lock);
}

static void nfs4_zap_acl_attr(struct inode *inode)
{
	nfs4_set_cached_acl(inode, NULL);
}

static ssize_t nfs4_read_cached_acl(struct inode *inode, char *buf,
				    size_t buflen, enum nfs4_acl_type type)
{
	struct nfs_inode *nfsi = NFS_I(inode);
	struct nfs4_cached_acl *acl;
	int ret = -ENOENT;

	spin_lock(&inode->i_lock);
	acl = nfsi->nfs4_acl;
	if (acl == NULL)
		goto out;
	if (acl->type != type)
		goto out;
	if (buf == NULL) /* user is just asking for length */
		goto out_len;
	if (acl->cached == 0)
		goto out;
	ret = -ERANGE; /* see getxattr(2) man page */
	if (acl->len > buflen)
		goto out;
	memcpy(buf, acl->data, acl->len);
out_len:
	ret = acl->len;
out:
	spin_unlock(&inode->i_lock);
	return ret;
}

static void nfs4_write_cached_acl(struct inode *inode, struct page **pages,
				  size_t pgbase, size_t acl_len,
				  enum nfs4_acl_type type)
{
	struct nfs4_cached_acl *acl;
	size_t buflen = sizeof(*acl) + acl_len;

	if (buflen <= PAGE_SIZE) {
		acl = kmalloc(buflen, GFP_KERNEL);
		if (acl == NULL)
			goto out;
		acl->cached = 1;
		_copy_from_pages(acl->data, pages, pgbase, acl_len);
	} else {
		acl = kmalloc(sizeof(*acl), GFP_KERNEL);
		if (acl == NULL)
			goto out;
		acl->cached = 0;
	}
	acl->type = type;
	acl->len = acl_len;
out:
	nfs4_set_cached_acl(inode, acl);
}

/*
 * The getxattr API returns the required buffer length when called with a
 * NULL buf. The NFSv4 acl tool then calls getxattr again after allocating
 * the required buf.  On a NULL buf, we send a page of data to the server
 * guessing that the ACL request can be serviced by a page. If so, we cache
 * up to the page of ACL data, and the 2nd call to getxattr is serviced by
 * the cache. If not so, we throw away the page, and cache the required
 * length. The next getxattr call will then produce another round trip to
 * the server, this time with the input buf of the required size.
 */
static ssize_t __nfs4_get_acl_uncached(struct inode *inode, void *buf,
				       size_t buflen, enum nfs4_acl_type type)
{
	struct page **pages;
	struct nfs_getaclargs args = {
		.fh = NFS_FH(inode),
		.acl_type = type,
		.acl_len = buflen,
	};
	struct nfs_getaclres res = {
		.acl_type = type,
		.acl_len = buflen,
	};
	struct rpc_message msg = {
		.rpc_proc = &nfs4_procedures[NFSPROC4_CLNT_GETACL],
		.rpc_argp = &args,
		.rpc_resp = &res,
	};
	unsigned int npages;
	int ret = -ENOMEM, i;
	struct nfs_server *server = NFS_SERVER(inode);

	if (buflen == 0)
		buflen = server->rsize;

	npages = DIV_ROUND_UP(buflen, PAGE_SIZE) + 1;
	pages = kmalloc_array(npages, sizeof(struct page *), GFP_KERNEL);
	if (!pages)
		return -ENOMEM;

	args.acl_pages = pages;

	for (i = 0; i < npages; i++) {
		pages[i] = alloc_page(GFP_KERNEL);
		if (!pages[i])
			goto out_free;
	}

	/* for decoding across pages */
	res.acl_scratch = alloc_page(GFP_KERNEL);
	if (!res.acl_scratch)
		goto out_free;

	args.acl_len = npages * PAGE_SIZE;

	dprintk("%s  buf %p buflen %zu npages %d args.acl_len %zu\n",
		__func__, buf, buflen, npages, args.acl_len);
	ret = nfs4_call_sync(NFS_SERVER(inode)->client, NFS_SERVER(inode),
			     &msg, &args.seq_args, &res.seq_res, 0);
	if (ret)
		goto out_free;

	/* Handle the case where the passed-in buffer is too short */
	if (res.acl_flags & NFS4_ACL_TRUNC) {
		/* Did the user only issue a request for the acl length? */
		if (buf == NULL)
			goto out_ok;
		ret = -ERANGE;
		goto out_free;
	}
	nfs4_write_cached_acl(inode, pages, res.acl_data_offset, res.acl_len,
			      type);
	if (buf) {
		if (res.acl_len > buflen) {
			ret = -ERANGE;
			goto out_free;
		}
		_copy_from_pages(buf, pages, res.acl_data_offset, res.acl_len);
	}
out_ok:
	ret = res.acl_len;
out_free:
	for (i = 0; i < npages; i++)
		if (pages[i])
			__free_page(pages[i]);
	if (res.acl_scratch)
		__free_page(res.acl_scratch);
	kfree(pages);
	return ret;
}

static ssize_t nfs4_get_acl_uncached(struct inode *inode, void *buf,
				     size_t buflen, enum nfs4_acl_type type)
{
	struct nfs4_exception exception = {
		.interruptible = true,
	};
	ssize_t ret;
	do {
		ret = __nfs4_get_acl_uncached(inode, buf, buflen, type);
		trace_nfs4_get_acl(inode, ret);
		if (ret >= 0)
			break;
		ret = nfs4_handle_exception(NFS_SERVER(inode), ret, &exception);
	} while (exception.retry);
	return ret;
}

static ssize_t nfs4_proc_get_acl(struct inode *inode, void *buf, size_t buflen,
				 enum nfs4_acl_type type)
{
	struct nfs_server *server = NFS_SERVER(inode);
	int ret;

	if (!nfs4_server_supports_acls(server, type))
		return -EOPNOTSUPP;
	ret = nfs_revalidate_inode(inode, NFS_INO_INVALID_CHANGE);
	if (ret < 0)
		return ret;
	if (NFS_I(inode)->cache_validity & NFS_INO_INVALID_ACL)
		nfs_zap_acl_cache(inode);
	ret = nfs4_read_cached_acl(inode, buf, buflen, type);
	if (ret != -ENOENT)
		/* -ENOENT is returned if there is no ACL or if there is an ACL
		 * but no cached acl data, just the acl length */
		return ret;
	return nfs4_get_acl_uncached(inode, buf, buflen, type);
}

static int __nfs4_proc_set_acl(struct inode *inode, const void *buf,
			       size_t buflen, enum nfs4_acl_type type)
{
	struct nfs_server *server = NFS_SERVER(inode);
	struct page *pages[NFS4ACL_MAXPAGES];
	struct nfs_setaclargs arg = {
		.fh = NFS_FH(inode),
		.acl_type = type,
		.acl_len = buflen,
		.acl_pages = pages,
	};
	struct nfs_setaclres res;
	struct rpc_message msg = {
		.rpc_proc	= &nfs4_procedures[NFSPROC4_CLNT_SETACL],
		.rpc_argp	= &arg,
		.rpc_resp	= &res,
	};
	unsigned int npages = DIV_ROUND_UP(buflen, PAGE_SIZE);
	int ret, i;

	/* You can't remove system.nfs4_acl: */
	if (buflen == 0)
		return -EINVAL;
	if (!nfs4_server_supports_acls(server, type))
		return -EOPNOTSUPP;
	if (npages > ARRAY_SIZE(pages))
		return -ERANGE;
	i = nfs4_buf_to_pages_noslab(buf, buflen, arg.acl_pages);
	if (i < 0)
		return i;
	nfs4_inode_make_writeable(inode);
	ret = nfs4_call_sync(server->client, server, &msg, &arg.seq_args, &res.seq_res, 1);

	/*
	 * Free each page after tx, so the only ref left is
	 * held by the network stack
	 */
	for (; i > 0; i--)
		put_page(pages[i-1]);

	/*
	 * Acl update can result in inode attribute update.
	 * so mark the attribute cache invalid.
	 */
	spin_lock(&inode->i_lock);
	nfs_set_cache_invalid(inode, NFS_INO_INVALID_CHANGE |
					     NFS_INO_INVALID_CTIME |
					     NFS_INO_REVAL_FORCED);
	spin_unlock(&inode->i_lock);
	nfs_access_zap_cache(inode);
	nfs_zap_acl_cache(inode);
	return ret;
}

static int nfs4_proc_set_acl(struct inode *inode, const void *buf,
			     size_t buflen, enum nfs4_acl_type type)
{
	struct nfs4_exception exception = { };
	int err;
	do {
		err = __nfs4_proc_set_acl(inode, buf, buflen, type);
		trace_nfs4_set_acl(inode, err);
		if (err == -NFS4ERR_BADOWNER || err == -NFS4ERR_BADNAME) {
			/*
			 * no need to retry since the kernel
			 * isn't involved in encoding the ACEs.
			 */
			err = -EINVAL;
			break;
		}
		err = nfs4_handle_exception(NFS_SERVER(inode), err,
				&exception);
	} while (exception.retry);
	return err;
}

#ifdef CONFIG_NFS_V4_SECURITY_LABEL
static int _nfs4_get_security_label(struct inode *inode, void *buf,
					size_t buflen)
{
	struct nfs_server *server = NFS_SERVER(inode);
	struct nfs4_label label = {0, 0, buflen, buf};

	u32 bitmask[3] = { 0, 0, FATTR4_WORD2_SECURITY_LABEL };
	struct nfs_fattr fattr = {
		.label = &label,
	};
	struct nfs4_getattr_arg arg = {
		.fh		= NFS_FH(inode),
		.bitmask	= bitmask,
	};
	struct nfs4_getattr_res res = {
		.fattr		= &fattr,
		.server		= server,
	};
	struct rpc_message msg = {
		.rpc_proc	= &nfs4_procedures[NFSPROC4_CLNT_GETATTR],
		.rpc_argp	= &arg,
		.rpc_resp	= &res,
	};
	int ret;

	nfs_fattr_init(&fattr);

	ret = nfs4_call_sync(server->client, server, &msg, &arg.seq_args, &res.seq_res, 0);
	if (ret)
		return ret;
	if (!(fattr.valid & NFS_ATTR_FATTR_V4_SECURITY_LABEL))
		return -ENOENT;
	return label.len;
}

static int nfs4_get_security_label(struct inode *inode, void *buf,
					size_t buflen)
{
	struct nfs4_exception exception = {
		.interruptible = true,
	};
	int err;

	if (!nfs_server_capable(inode, NFS_CAP_SECURITY_LABEL))
		return -EOPNOTSUPP;

	do {
		err = _nfs4_get_security_label(inode, buf, buflen);
		trace_nfs4_get_security_label(inode, err);
		err = nfs4_handle_exception(NFS_SERVER(inode), err,
				&exception);
	} while (exception.retry);
	return err;
}

static int _nfs4_do_set_security_label(struct inode *inode,
		struct nfs4_label *ilabel,
		struct nfs_fattr *fattr)
{

	struct iattr sattr = {0};
	struct nfs_server *server = NFS_SERVER(inode);
	const u32 bitmask[3] = { 0, 0, FATTR4_WORD2_SECURITY_LABEL };
	struct nfs_setattrargs arg = {
		.fh		= NFS_FH(inode),
		.iap		= &sattr,
		.server		= server,
		.bitmask	= bitmask,
		.label		= ilabel,
	};
	struct nfs_setattrres res = {
		.fattr		= fattr,
		.server		= server,
	};
	struct rpc_message msg = {
		.rpc_proc	= &nfs4_procedures[NFSPROC4_CLNT_SETATTR],
		.rpc_argp	= &arg,
		.rpc_resp	= &res,
	};
	int status;

	nfs4_stateid_copy(&arg.stateid, &zero_stateid);

	status = nfs4_call_sync(server->client, server, &msg, &arg.seq_args, &res.seq_res, 1);
	if (status)
		dprintk("%s failed: %d\n", __func__, status);

	return status;
}

static int nfs4_do_set_security_label(struct inode *inode,
		struct nfs4_label *ilabel,
		struct nfs_fattr *fattr)
{
	struct nfs4_exception exception = { };
	int err;

	do {
		err = _nfs4_do_set_security_label(inode, ilabel, fattr);
		trace_nfs4_set_security_label(inode, err);
		err = nfs4_handle_exception(NFS_SERVER(inode), err,
				&exception);
	} while (exception.retry);
	return err;
}

static int
nfs4_set_security_label(struct inode *inode, const void *buf, size_t buflen)
{
	struct nfs4_label ilabel = {0, 0, buflen, (char *)buf };
	struct nfs_fattr *fattr;
	int status;

	if (!nfs_server_capable(inode, NFS_CAP_SECURITY_LABEL))
		return -EOPNOTSUPP;

	fattr = nfs_alloc_fattr_with_label(NFS_SERVER(inode));
	if (fattr == NULL)
		return -ENOMEM;

	status = nfs4_do_set_security_label(inode, &ilabel, fattr);
	if (status == 0)
		nfs_setsecurity(inode, fattr);

	return status;
}
#endif	/* CONFIG_NFS_V4_SECURITY_LABEL */


static void nfs4_init_boot_verifier(const struct nfs_client *clp,
				    nfs4_verifier *bootverf)
{
	__be32 verf[2];

	if (test_bit(NFS4CLNT_PURGE_STATE, &clp->cl_state)) {
		/* An impossible timestamp guarantees this value
		 * will never match a generated boot time. */
		verf[0] = cpu_to_be32(U32_MAX);
		verf[1] = cpu_to_be32(U32_MAX);
	} else {
		struct nfs_net *nn = net_generic(clp->cl_net, nfs_net_id);
		u64 ns = ktime_to_ns(nn->boot_time);

		verf[0] = cpu_to_be32(ns >> 32);
		verf[1] = cpu_to_be32(ns);
	}
	memcpy(bootverf->data, verf, sizeof(bootverf->data));
}

static size_t
nfs4_get_uniquifier(struct nfs_client *clp, char *buf, size_t buflen)
{
	struct nfs_net *nn = net_generic(clp->cl_net, nfs_net_id);
	struct nfs_netns_client *nn_clp = nn->nfs_client;
	const char *id;

	buf[0] = '\0';

	if (nn_clp) {
		rcu_read_lock();
		id = rcu_dereference(nn_clp->identifier);
		if (id)
			strscpy(buf, id, buflen);
		rcu_read_unlock();
	}

	if (nfs4_client_id_uniquifier[0] != '\0' && buf[0] == '\0')
		strscpy(buf, nfs4_client_id_uniquifier, buflen);

	return strlen(buf);
}

static int
nfs4_init_nonuniform_client_string(struct nfs_client *clp)
{
	char buf[NFS4_CLIENT_ID_UNIQ_LEN];
	size_t buflen;
	size_t len;
	char *str;

	if (clp->cl_owner_id != NULL)
		return 0;

	rcu_read_lock();
	len = 14 +
		strlen(clp->cl_rpcclient->cl_nodename) +
		1 +
		strlen(rpc_peeraddr2str(clp->cl_rpcclient, RPC_DISPLAY_ADDR)) +
		1;
	rcu_read_unlock();

	buflen = nfs4_get_uniquifier(clp, buf, sizeof(buf));
	if (buflen)
		len += buflen + 1;

	if (len > NFS4_OPAQUE_LIMIT + 1)
		return -EINVAL;

	/*
	 * Since this string is allocated at mount time, and held until the
	 * nfs_client is destroyed, we can use GFP_KERNEL here w/o worrying
	 * about a memory-reclaim deadlock.
	 */
	str = kmalloc(len, GFP_KERNEL);
	if (!str)
		return -ENOMEM;

	rcu_read_lock();
	if (buflen)
		scnprintf(str, len, "Linux NFSv4.0 %s/%s/%s",
			  clp->cl_rpcclient->cl_nodename, buf,
			  rpc_peeraddr2str(clp->cl_rpcclient,
					   RPC_DISPLAY_ADDR));
	else
		scnprintf(str, len, "Linux NFSv4.0 %s/%s",
			  clp->cl_rpcclient->cl_nodename,
			  rpc_peeraddr2str(clp->cl_rpcclient,
					   RPC_DISPLAY_ADDR));
	rcu_read_unlock();

	clp->cl_owner_id = str;
	return 0;
}

static int
nfs4_init_uniform_client_string(struct nfs_client *clp)
{
	char buf[NFS4_CLIENT_ID_UNIQ_LEN];
	size_t buflen;
	size_t len;
	char *str;

	if (clp->cl_owner_id != NULL)
		return 0;

	len = 10 + 10 + 1 + 10 + 1 +
		strlen(clp->cl_rpcclient->cl_nodename) + 1;

	buflen = nfs4_get_uniquifier(clp, buf, sizeof(buf));
	if (buflen)
		len += buflen + 1;

	if (len > NFS4_OPAQUE_LIMIT + 1)
		return -EINVAL;

	/*
	 * Since this string is allocated at mount time, and held until the
	 * nfs_client is destroyed, we can use GFP_KERNEL here w/o worrying
	 * about a memory-reclaim deadlock.
	 */
	str = kmalloc(len, GFP_KERNEL);
	if (!str)
		return -ENOMEM;

	if (buflen)
		scnprintf(str, len, "Linux NFSv%u.%u %s/%s",
			  clp->rpc_ops->version, clp->cl_minorversion,
			  buf, clp->cl_rpcclient->cl_nodename);
	else
		scnprintf(str, len, "Linux NFSv%u.%u %s",
			  clp->rpc_ops->version, clp->cl_minorversion,
			  clp->cl_rpcclient->cl_nodename);
	clp->cl_owner_id = str;
	return 0;
}

/*
 * nfs4_callback_up_net() starts only "tcp" and "tcp6" callback
 * services.  Advertise one based on the address family of the
 * clientaddr.
 */
static unsigned int
nfs4_init_callback_netid(const struct nfs_client *clp, char *buf, size_t len)
{
	if (strchr(clp->cl_ipaddr, ':') != NULL)
		return scnprintf(buf, len, "tcp6");
	else
		return scnprintf(buf, len, "tcp");
}

static void nfs4_setclientid_done(struct rpc_task *task, void *calldata)
{
	struct nfs4_setclientid *sc = calldata;

	if (task->tk_status == 0)
		sc->sc_cred = get_rpccred(task->tk_rqstp->rq_cred);
}

static const struct rpc_call_ops nfs4_setclientid_ops = {
	.rpc_call_done = nfs4_setclientid_done,
};

/**
 * nfs4_proc_setclientid - Negotiate client ID
 * @clp: state data structure
 * @program: RPC program for NFSv4 callback service
 * @port: IP port number for NFS4 callback service
 * @cred: credential to use for this call
 * @res: where to place the result
 *
 * Returns zero, a negative errno, or a negative NFS4ERR status code.
 */
int nfs4_proc_setclientid(struct nfs_client *clp, u32 program,
		unsigned short port, const struct cred *cred,
		struct nfs4_setclientid_res *res)
{
	nfs4_verifier sc_verifier;
	struct nfs4_setclientid setclientid = {
		.sc_verifier = &sc_verifier,
		.sc_prog = program,
		.sc_clnt = clp,
	};
	struct rpc_message msg = {
		.rpc_proc = &nfs4_procedures[NFSPROC4_CLNT_SETCLIENTID],
		.rpc_argp = &setclientid,
		.rpc_resp = res,
		.rpc_cred = cred,
	};
	struct rpc_task_setup task_setup_data = {
		.rpc_client = clp->cl_rpcclient,
		.rpc_message = &msg,
		.callback_ops = &nfs4_setclientid_ops,
		.callback_data = &setclientid,
		.flags = RPC_TASK_TIMEOUT | RPC_TASK_NO_ROUND_ROBIN,
	};
	unsigned long now = jiffies;
	int status;

	/* nfs_client_id4 */
	nfs4_init_boot_verifier(clp, &sc_verifier);

	if (test_bit(NFS_CS_MIGRATION, &clp->cl_flags))
		status = nfs4_init_uniform_client_string(clp);
	else
		status = nfs4_init_nonuniform_client_string(clp);

	if (status)
		goto out;

	/* cb_client4 */
	setclientid.sc_netid_len =
				nfs4_init_callback_netid(clp,
						setclientid.sc_netid,
						sizeof(setclientid.sc_netid));
	setclientid.sc_uaddr_len = scnprintf(setclientid.sc_uaddr,
				sizeof(setclientid.sc_uaddr), "%s.%u.%u",
				clp->cl_ipaddr, port >> 8, port & 255);

	dprintk("NFS call  setclientid auth=%s, '%s'\n",
		clp->cl_rpcclient->cl_auth->au_ops->au_name,
		clp->cl_owner_id);

	status = nfs4_call_sync_custom(&task_setup_data);
	if (setclientid.sc_cred) {
		kfree(clp->cl_acceptor);
		clp->cl_acceptor = rpcauth_stringify_acceptor(setclientid.sc_cred);
		put_rpccred(setclientid.sc_cred);
	}

	if (status == 0)
		do_renew_lease(clp, now);
out:
	trace_nfs4_setclientid(clp, status);
	dprintk("NFS reply setclientid: %d\n", status);
	return status;
}

/**
 * nfs4_proc_setclientid_confirm - Confirm client ID
 * @clp: state data structure
 * @arg: result of a previous SETCLIENTID
 * @cred: credential to use for this call
 *
 * Returns zero, a negative errno, or a negative NFS4ERR status code.
 */
int nfs4_proc_setclientid_confirm(struct nfs_client *clp,
		struct nfs4_setclientid_res *arg,
		const struct cred *cred)
{
	struct rpc_message msg = {
		.rpc_proc = &nfs4_procedures[NFSPROC4_CLNT_SETCLIENTID_CONFIRM],
		.rpc_argp = arg,
		.rpc_cred = cred,
	};
	int status;

	dprintk("NFS call  setclientid_confirm auth=%s, (client ID %llx)\n",
		clp->cl_rpcclient->cl_auth->au_ops->au_name,
		clp->cl_clientid);
	status = rpc_call_sync(clp->cl_rpcclient, &msg,
			       RPC_TASK_TIMEOUT | RPC_TASK_NO_ROUND_ROBIN);
	trace_nfs4_setclientid_confirm(clp, status);
	dprintk("NFS reply setclientid_confirm: %d\n", status);
	return status;
}

struct nfs4_delegreturndata {
	struct nfs4_delegreturnargs args;
	struct nfs4_delegreturnres res;
	struct nfs_fh fh;
	nfs4_stateid stateid;
	unsigned long timestamp;
	struct {
		struct nfs4_layoutreturn_args arg;
		struct nfs4_layoutreturn_res res;
		struct nfs4_xdr_opaque_data ld_private;
		u32 roc_barrier;
		bool roc;
	} lr;
	struct nfs_fattr fattr;
	int rpc_status;
	struct inode *inode;
};

static void nfs4_delegreturn_done(struct rpc_task *task, void *calldata)
{
	struct nfs4_delegreturndata *data = calldata;
	struct nfs4_exception exception = {
		.inode = data->inode,
		.stateid = &data->stateid,
		.task_is_privileged = data->args.seq_args.sa_privileged,
	};

	if (!nfs4_sequence_done(task, &data->res.seq_res))
		return;

	trace_nfs4_delegreturn_exit(&data->args, &data->res, task->tk_status);

	/* Handle Layoutreturn errors */
	if (pnfs_roc_done(task, &data->args.lr_args, &data->res.lr_res,
			  &data->res.lr_ret) == -EAGAIN)
		goto out_restart;

	switch (task->tk_status) {
	case 0:
		renew_lease(data->res.server, data->timestamp);
		break;
	case -NFS4ERR_ADMIN_REVOKED:
	case -NFS4ERR_DELEG_REVOKED:
	case -NFS4ERR_EXPIRED:
		nfs4_free_revoked_stateid(data->res.server,
				data->args.stateid,
				task->tk_msg.rpc_cred);
		fallthrough;
	case -NFS4ERR_BAD_STATEID:
	case -NFS4ERR_STALE_STATEID:
	case -ETIMEDOUT:
		task->tk_status = 0;
		break;
	case -NFS4ERR_OLD_STATEID:
		if (!nfs4_refresh_delegation_stateid(&data->stateid, data->inode))
			nfs4_stateid_seqid_inc(&data->stateid);
		if (data->args.bitmask) {
			data->args.bitmask = NULL;
			data->res.fattr = NULL;
		}
		goto out_restart;
	case -NFS4ERR_ACCESS:
		if (data->args.bitmask) {
			data->args.bitmask = NULL;
			data->res.fattr = NULL;
			goto out_restart;
		}
		fallthrough;
	default:
		task->tk_status = nfs4_async_handle_exception(task,
				data->res.server, task->tk_status,
				&exception);
		if (exception.retry)
			goto out_restart;
	}
	nfs_delegation_mark_returned(data->inode, data->args.stateid);
	data->rpc_status = task->tk_status;
	return;
out_restart:
	task->tk_status = 0;
	rpc_restart_call_prepare(task);
}

static void nfs4_delegreturn_release(void *calldata)
{
	struct nfs4_delegreturndata *data = calldata;
	struct inode *inode = data->inode;

	if (data->lr.roc)
		pnfs_roc_release(&data->lr.arg, &data->lr.res,
				 data->res.lr_ret);
	if (inode) {
		nfs4_fattr_set_prechange(&data->fattr,
					 inode_peek_iversion_raw(inode));
		nfs_refresh_inode(inode, &data->fattr);
		nfs_iput_and_deactive(inode);
	}
	kfree(calldata);
}

static void nfs4_delegreturn_prepare(struct rpc_task *task, void *data)
{
	struct nfs4_delegreturndata *d_data;
	struct pnfs_layout_hdr *lo;

	d_data = data;

	if (!d_data->lr.roc && nfs4_wait_on_layoutreturn(d_data->inode, task)) {
		nfs4_sequence_done(task, &d_data->res.seq_res);
		return;
	}

	lo = d_data->args.lr_args ? d_data->args.lr_args->layout : NULL;
	if (lo && !pnfs_layout_is_valid(lo)) {
		d_data->args.lr_args = NULL;
		d_data->res.lr_res = NULL;
	}

	nfs4_setup_sequence(d_data->res.server->nfs_client,
			&d_data->args.seq_args,
			&d_data->res.seq_res,
			task);
}

static const struct rpc_call_ops nfs4_delegreturn_ops = {
	.rpc_call_prepare = nfs4_delegreturn_prepare,
	.rpc_call_done = nfs4_delegreturn_done,
	.rpc_release = nfs4_delegreturn_release,
};

static int _nfs4_proc_delegreturn(struct inode *inode, const struct cred *cred, const nfs4_stateid *stateid, int issync)
{
	struct nfs4_delegreturndata *data;
	struct nfs_server *server = NFS_SERVER(inode);
	struct rpc_task *task;
	struct rpc_message msg = {
		.rpc_proc = &nfs4_procedures[NFSPROC4_CLNT_DELEGRETURN],
		.rpc_cred = cred,
	};
	struct rpc_task_setup task_setup_data = {
		.rpc_client = server->client,
		.rpc_message = &msg,
		.callback_ops = &nfs4_delegreturn_ops,
		.flags = RPC_TASK_ASYNC | RPC_TASK_TIMEOUT,
	};
	int status = 0;

	if (nfs_server_capable(inode, NFS_CAP_MOVEABLE))
		task_setup_data.flags |= RPC_TASK_MOVEABLE;

	data = kzalloc(sizeof(*data), GFP_KERNEL);
	if (data == NULL)
		return -ENOMEM;

	nfs4_state_protect(server->nfs_client,
			NFS_SP4_MACH_CRED_CLEANUP,
			&task_setup_data.rpc_client, &msg);

	data->args.fhandle = &data->fh;
	data->args.stateid = &data->stateid;
	nfs4_bitmask_set(data->args.bitmask_store,
			 server->cache_consistency_bitmask, inode, 0);
	data->args.bitmask = data->args.bitmask_store;
	nfs_copy_fh(&data->fh, NFS_FH(inode));
	nfs4_stateid_copy(&data->stateid, stateid);
	data->res.fattr = &data->fattr;
	data->res.server = server;
	data->res.lr_ret = -NFS4ERR_NOMATCHING_LAYOUT;
	data->lr.arg.ld_private = &data->lr.ld_private;
	nfs_fattr_init(data->res.fattr);
	data->timestamp = jiffies;
	data->rpc_status = 0;
	data->inode = nfs_igrab_and_active(inode);
	if (data->inode || issync) {
		data->lr.roc = pnfs_roc(inode, &data->lr.arg, &data->lr.res,
					cred);
		if (data->lr.roc) {
			data->args.lr_args = &data->lr.arg;
			data->res.lr_res = &data->lr.res;
		}
	}

	if (!data->inode)
		nfs4_init_sequence(&data->args.seq_args, &data->res.seq_res, 1,
				   1);
	else
		nfs4_init_sequence(&data->args.seq_args, &data->res.seq_res, 1,
				   0);
	task_setup_data.callback_data = data;
	msg.rpc_argp = &data->args;
	msg.rpc_resp = &data->res;
	task = rpc_run_task(&task_setup_data);
	if (IS_ERR(task))
		return PTR_ERR(task);
	if (!issync)
		goto out;
	status = rpc_wait_for_completion_task(task);
	if (status != 0)
		goto out;
	status = data->rpc_status;
out:
	rpc_put_task(task);
	return status;
}

int nfs4_proc_delegreturn(struct inode *inode, const struct cred *cred, const nfs4_stateid *stateid, int issync)
{
	struct nfs_server *server = NFS_SERVER(inode);
	struct nfs4_exception exception = { };
	int err;
	do {
		err = _nfs4_proc_delegreturn(inode, cred, stateid, issync);
		trace_nfs4_delegreturn(inode, stateid, err);
		switch (err) {
			case -NFS4ERR_STALE_STATEID:
			case -NFS4ERR_EXPIRED:
			case 0:
				return 0;
		}
		err = nfs4_handle_exception(server, err, &exception);
	} while (exception.retry);
	return err;
}

static int _nfs4_proc_getlk(struct nfs4_state *state, int cmd, struct file_lock *request)
{
	struct inode *inode = state->inode;
	struct nfs_server *server = NFS_SERVER(inode);
	struct nfs_client *clp = server->nfs_client;
	struct nfs_lockt_args arg = {
		.fh = NFS_FH(inode),
		.fl = request,
	};
	struct nfs_lockt_res res = {
		.denied = request,
	};
	struct rpc_message msg = {
		.rpc_proc	= &nfs4_procedures[NFSPROC4_CLNT_LOCKT],
		.rpc_argp	= &arg,
		.rpc_resp	= &res,
		.rpc_cred	= state->owner->so_cred,
	};
	struct nfs4_lock_state *lsp;
	int status;

	arg.lock_owner.clientid = clp->cl_clientid;
	status = nfs4_set_lock_state(state, request);
	if (status != 0)
		goto out;
	lsp = request->fl_u.nfs4_fl.owner;
	arg.lock_owner.id = lsp->ls_seqid.owner_id;
	arg.lock_owner.s_dev = server->s_dev;
	status = nfs4_call_sync(server->client, server, &msg, &arg.seq_args, &res.seq_res, 1);
	switch (status) {
		case 0:
			request->fl_type = F_UNLCK;
			break;
		case -NFS4ERR_DENIED:
			status = 0;
	}
	request->fl_ops->fl_release_private(request);
	request->fl_ops = NULL;
out:
	return status;
}

static int nfs4_proc_getlk(struct nfs4_state *state, int cmd, struct file_lock *request)
{
	struct nfs4_exception exception = {
		.interruptible = true,
	};
	int err;

	do {
		err = _nfs4_proc_getlk(state, cmd, request);
		trace_nfs4_get_lock(request, state, cmd, err);
		err = nfs4_handle_exception(NFS_SERVER(state->inode), err,
				&exception);
	} while (exception.retry);
	return err;
}

/*
 * Update the seqid of a lock stateid after receiving
 * NFS4ERR_OLD_STATEID
 */
static bool nfs4_refresh_lock_old_stateid(nfs4_stateid *dst,
		struct nfs4_lock_state *lsp)
{
	struct nfs4_state *state = lsp->ls_state;
	bool ret = false;

	spin_lock(&state->state_lock);
	if (!nfs4_stateid_match_other(dst, &lsp->ls_stateid))
		goto out;
	if (!nfs4_stateid_is_newer(&lsp->ls_stateid, dst))
		nfs4_stateid_seqid_inc(dst);
	else
		dst->seqid = lsp->ls_stateid.seqid;
	ret = true;
out:
	spin_unlock(&state->state_lock);
	return ret;
}

static bool nfs4_sync_lock_stateid(nfs4_stateid *dst,
		struct nfs4_lock_state *lsp)
{
	struct nfs4_state *state = lsp->ls_state;
	bool ret;

	spin_lock(&state->state_lock);
	ret = !nfs4_stateid_match_other(dst, &lsp->ls_stateid);
	nfs4_stateid_copy(dst, &lsp->ls_stateid);
	spin_unlock(&state->state_lock);
	return ret;
}

struct nfs4_unlockdata {
	struct nfs_locku_args arg;
	struct nfs_locku_res res;
	struct nfs4_lock_state *lsp;
	struct nfs_open_context *ctx;
	struct nfs_lock_context *l_ctx;
	struct file_lock fl;
	struct nfs_server *server;
	unsigned long timestamp;
};

static struct nfs4_unlockdata *nfs4_alloc_unlockdata(struct file_lock *fl,
		struct nfs_open_context *ctx,
		struct nfs4_lock_state *lsp,
		struct nfs_seqid *seqid)
{
	struct nfs4_unlockdata *p;
	struct nfs4_state *state = lsp->ls_state;
	struct inode *inode = state->inode;

	p = kzalloc(sizeof(*p), GFP_KERNEL);
	if (p == NULL)
		return NULL;
	p->arg.fh = NFS_FH(inode);
	p->arg.fl = &p->fl;
	p->arg.seqid = seqid;
	p->res.seqid = seqid;
	p->lsp = lsp;
	/* Ensure we don't close file until we're done freeing locks! */
	p->ctx = get_nfs_open_context(ctx);
	p->l_ctx = nfs_get_lock_context(ctx);
	locks_init_lock(&p->fl);
	locks_copy_lock(&p->fl, fl);
	p->server = NFS_SERVER(inode);
	spin_lock(&state->state_lock);
	nfs4_stateid_copy(&p->arg.stateid, &lsp->ls_stateid);
	spin_unlock(&state->state_lock);
	return p;
}

static void nfs4_locku_release_calldata(void *data)
{
	struct nfs4_unlockdata *calldata = data;
	nfs_free_seqid(calldata->arg.seqid);
	nfs4_put_lock_state(calldata->lsp);
	nfs_put_lock_context(calldata->l_ctx);
	put_nfs_open_context(calldata->ctx);
	kfree(calldata);
}

static void nfs4_locku_done(struct rpc_task *task, void *data)
{
	struct nfs4_unlockdata *calldata = data;
	struct nfs4_exception exception = {
		.inode = calldata->lsp->ls_state->inode,
		.stateid = &calldata->arg.stateid,
	};

	if (!nfs4_sequence_done(task, &calldata->res.seq_res))
		return;
	switch (task->tk_status) {
		case 0:
			renew_lease(calldata->server, calldata->timestamp);
			locks_lock_inode_wait(calldata->lsp->ls_state->inode, &calldata->fl);
			if (nfs4_update_lock_stateid(calldata->lsp,
					&calldata->res.stateid))
				break;
			fallthrough;
		case -NFS4ERR_ADMIN_REVOKED:
		case -NFS4ERR_EXPIRED:
			nfs4_free_revoked_stateid(calldata->server,
					&calldata->arg.stateid,
					task->tk_msg.rpc_cred);
			fallthrough;
		case -NFS4ERR_BAD_STATEID:
		case -NFS4ERR_STALE_STATEID:
			if (nfs4_sync_lock_stateid(&calldata->arg.stateid,
						calldata->lsp))
				rpc_restart_call_prepare(task);
			break;
		case -NFS4ERR_OLD_STATEID:
			if (nfs4_refresh_lock_old_stateid(&calldata->arg.stateid,
						calldata->lsp))
				rpc_restart_call_prepare(task);
			break;
		default:
			task->tk_status = nfs4_async_handle_exception(task,
					calldata->server, task->tk_status,
					&exception);
			if (exception.retry)
				rpc_restart_call_prepare(task);
	}
	nfs_release_seqid(calldata->arg.seqid);
}

static void nfs4_locku_prepare(struct rpc_task *task, void *data)
{
	struct nfs4_unlockdata *calldata = data;

	if (test_bit(NFS_CONTEXT_UNLOCK, &calldata->l_ctx->open_context->flags) &&
		nfs_async_iocounter_wait(task, calldata->l_ctx))
		return;

	if (nfs_wait_on_sequence(calldata->arg.seqid, task) != 0)
		goto out_wait;
	if (test_bit(NFS_LOCK_INITIALIZED, &calldata->lsp->ls_flags) == 0) {
		/* Note: exit _without_ running nfs4_locku_done */
		goto out_no_action;
	}
	calldata->timestamp = jiffies;
	if (nfs4_setup_sequence(calldata->server->nfs_client,
				&calldata->arg.seq_args,
				&calldata->res.seq_res,
				task) != 0)
		nfs_release_seqid(calldata->arg.seqid);
	return;
out_no_action:
	task->tk_action = NULL;
out_wait:
	nfs4_sequence_done(task, &calldata->res.seq_res);
}

static const struct rpc_call_ops nfs4_locku_ops = {
	.rpc_call_prepare = nfs4_locku_prepare,
	.rpc_call_done = nfs4_locku_done,
	.rpc_release = nfs4_locku_release_calldata,
};

static struct rpc_task *nfs4_do_unlck(struct file_lock *fl,
		struct nfs_open_context *ctx,
		struct nfs4_lock_state *lsp,
		struct nfs_seqid *seqid)
{
	struct nfs4_unlockdata *data;
	struct rpc_message msg = {
		.rpc_proc = &nfs4_procedures[NFSPROC4_CLNT_LOCKU],
		.rpc_cred = ctx->cred,
	};
	struct rpc_task_setup task_setup_data = {
		.rpc_client = NFS_CLIENT(lsp->ls_state->inode),
		.rpc_message = &msg,
		.callback_ops = &nfs4_locku_ops,
		.workqueue = nfsiod_workqueue,
		.flags = RPC_TASK_ASYNC,
	};

	if (nfs_server_capable(lsp->ls_state->inode, NFS_CAP_MOVEABLE))
		task_setup_data.flags |= RPC_TASK_MOVEABLE;

	nfs4_state_protect(NFS_SERVER(lsp->ls_state->inode)->nfs_client,
		NFS_SP4_MACH_CRED_CLEANUP, &task_setup_data.rpc_client, &msg);

	/* Ensure this is an unlock - when canceling a lock, the
	 * canceled lock is passed in, and it won't be an unlock.
	 */
	fl->fl_type = F_UNLCK;
	if (fl->fl_flags & FL_CLOSE)
		set_bit(NFS_CONTEXT_UNLOCK, &ctx->flags);

	data = nfs4_alloc_unlockdata(fl, ctx, lsp, seqid);
	if (data == NULL) {
		nfs_free_seqid(seqid);
		return ERR_PTR(-ENOMEM);
	}

	nfs4_init_sequence(&data->arg.seq_args, &data->res.seq_res, 1, 0);
	msg.rpc_argp = &data->arg;
	msg.rpc_resp = &data->res;
	task_setup_data.callback_data = data;
	return rpc_run_task(&task_setup_data);
}

static int nfs4_proc_unlck(struct nfs4_state *state, int cmd, struct file_lock *request)
{
	struct inode *inode = state->inode;
	struct nfs4_state_owner *sp = state->owner;
	struct nfs_inode *nfsi = NFS_I(inode);
	struct nfs_seqid *seqid;
	struct nfs4_lock_state *lsp;
	struct rpc_task *task;
	struct nfs_seqid *(*alloc_seqid)(struct nfs_seqid_counter *, gfp_t);
	int status = 0;
	unsigned char fl_flags = request->fl_flags;

	status = nfs4_set_lock_state(state, request);
	/* Unlock _before_ we do the RPC call */
	request->fl_flags |= FL_EXISTS;
	/* Exclude nfs_delegation_claim_locks() */
	mutex_lock(&sp->so_delegreturn_mutex);
	/* Exclude nfs4_reclaim_open_stateid() - note nesting! */
	down_read(&nfsi->rwsem);
	if (locks_lock_inode_wait(inode, request) == -ENOENT) {
		up_read(&nfsi->rwsem);
		mutex_unlock(&sp->so_delegreturn_mutex);
		goto out;
	}
	up_read(&nfsi->rwsem);
	mutex_unlock(&sp->so_delegreturn_mutex);
	if (status != 0)
		goto out;
	/* Is this a delegated lock? */
	lsp = request->fl_u.nfs4_fl.owner;
	if (test_bit(NFS_LOCK_INITIALIZED, &lsp->ls_flags) == 0)
		goto out;
	alloc_seqid = NFS_SERVER(inode)->nfs_client->cl_mvops->alloc_seqid;
	seqid = alloc_seqid(&lsp->ls_seqid, GFP_KERNEL);
	status = -ENOMEM;
	if (IS_ERR(seqid))
		goto out;
	task = nfs4_do_unlck(request, nfs_file_open_context(request->fl_file), lsp, seqid);
	status = PTR_ERR(task);
	if (IS_ERR(task))
		goto out;
	status = rpc_wait_for_completion_task(task);
	rpc_put_task(task);
out:
	request->fl_flags = fl_flags;
	trace_nfs4_unlock(request, state, F_SETLK, status);
	return status;
}

struct nfs4_lockdata {
	struct nfs_lock_args arg;
	struct nfs_lock_res res;
	struct nfs4_lock_state *lsp;
	struct nfs_open_context *ctx;
	struct file_lock fl;
	unsigned long timestamp;
	int rpc_status;
	int cancelled;
	struct nfs_server *server;
};

static struct nfs4_lockdata *nfs4_alloc_lockdata(struct file_lock *fl,
		struct nfs_open_context *ctx, struct nfs4_lock_state *lsp,
		gfp_t gfp_mask)
{
	struct nfs4_lockdata *p;
	struct inode *inode = lsp->ls_state->inode;
	struct nfs_server *server = NFS_SERVER(inode);
	struct nfs_seqid *(*alloc_seqid)(struct nfs_seqid_counter *, gfp_t);

	p = kzalloc(sizeof(*p), gfp_mask);
	if (p == NULL)
		return NULL;

	p->arg.fh = NFS_FH(inode);
	p->arg.fl = &p->fl;
	p->arg.open_seqid = nfs_alloc_seqid(&lsp->ls_state->owner->so_seqid, gfp_mask);
	if (IS_ERR(p->arg.open_seqid))
		goto out_free;
	alloc_seqid = server->nfs_client->cl_mvops->alloc_seqid;
	p->arg.lock_seqid = alloc_seqid(&lsp->ls_seqid, gfp_mask);
	if (IS_ERR(p->arg.lock_seqid))
		goto out_free_seqid;
	p->arg.lock_owner.clientid = server->nfs_client->cl_clientid;
	p->arg.lock_owner.id = lsp->ls_seqid.owner_id;
	p->arg.lock_owner.s_dev = server->s_dev;
	p->res.lock_seqid = p->arg.lock_seqid;
	p->lsp = lsp;
	p->server = server;
	p->ctx = get_nfs_open_context(ctx);
	locks_init_lock(&p->fl);
	locks_copy_lock(&p->fl, fl);
	return p;
out_free_seqid:
	nfs_free_seqid(p->arg.open_seqid);
out_free:
	kfree(p);
	return NULL;
}

static void nfs4_lock_prepare(struct rpc_task *task, void *calldata)
{
	struct nfs4_lockdata *data = calldata;
	struct nfs4_state *state = data->lsp->ls_state;

	if (nfs_wait_on_sequence(data->arg.lock_seqid, task) != 0)
		goto out_wait;
	/* Do we need to do an open_to_lock_owner? */
	if (!test_bit(NFS_LOCK_INITIALIZED, &data->lsp->ls_flags)) {
		if (nfs_wait_on_sequence(data->arg.open_seqid, task) != 0) {
			goto out_release_lock_seqid;
		}
		nfs4_stateid_copy(&data->arg.open_stateid,
				&state->open_stateid);
		data->arg.new_lock_owner = 1;
		data->res.open_seqid = data->arg.open_seqid;
	} else {
		data->arg.new_lock_owner = 0;
		nfs4_stateid_copy(&data->arg.lock_stateid,
				&data->lsp->ls_stateid);
	}
	if (!nfs4_valid_open_stateid(state)) {
		data->rpc_status = -EBADF;
		task->tk_action = NULL;
		goto out_release_open_seqid;
	}
	data->timestamp = jiffies;
	if (nfs4_setup_sequence(data->server->nfs_client,
				&data->arg.seq_args,
				&data->res.seq_res,
				task) == 0)
		return;
out_release_open_seqid:
	nfs_release_seqid(data->arg.open_seqid);
out_release_lock_seqid:
	nfs_release_seqid(data->arg.lock_seqid);
out_wait:
	nfs4_sequence_done(task, &data->res.seq_res);
	dprintk("%s: ret = %d\n", __func__, data->rpc_status);
}

static void nfs4_lock_done(struct rpc_task *task, void *calldata)
{
	struct nfs4_lockdata *data = calldata;
	struct nfs4_lock_state *lsp = data->lsp;
	struct nfs_server *server = NFS_SERVER(d_inode(data->ctx->dentry));
<<<<<<< HEAD

	dprintk("%s: begin!\n", __func__);
=======
>>>>>>> d60c95ef

	if (!nfs4_sequence_done(task, &data->res.seq_res))
		return;

	data->rpc_status = task->tk_status;
	switch (task->tk_status) {
	case 0:
		renew_lease(server, data->timestamp);
		if (data->arg.new_lock && !data->cancelled) {
			data->fl.fl_flags &= ~(FL_SLEEP | FL_ACCESS);
			if (locks_lock_inode_wait(lsp->ls_state->inode, &data->fl) < 0)
				goto out_restart;
		}
		if (data->arg.new_lock_owner != 0) {
			nfs_confirm_seqid(&lsp->ls_seqid, 0);
			nfs4_stateid_copy(&lsp->ls_stateid, &data->res.stateid);
			set_bit(NFS_LOCK_INITIALIZED, &lsp->ls_flags);
		} else if (!nfs4_update_lock_stateid(lsp, &data->res.stateid))
			goto out_restart;
		break;
	case -NFS4ERR_BAD_STATEID:
	case -NFS4ERR_OLD_STATEID:
	case -NFS4ERR_STALE_STATEID:
	case -NFS4ERR_EXPIRED:
		if (data->arg.new_lock_owner != 0) {
			if (!nfs4_stateid_match(&data->arg.open_stateid,
						&lsp->ls_state->open_stateid))
				goto out_restart;
			else if (nfs4_async_handle_error(task, server, lsp->ls_state, NULL) == -EAGAIN)
				goto out_restart;
		} else if (!nfs4_stateid_match(&data->arg.lock_stateid,
						&lsp->ls_stateid))
				goto out_restart;
	}
out_done:
	dprintk("%s: ret = %d!\n", __func__, data->rpc_status);
	return;
out_restart:
	if (!data->cancelled)
		rpc_restart_call_prepare(task);
	goto out_done;
}

static void nfs4_lock_release(void *calldata)
{
	struct nfs4_lockdata *data = calldata;

	nfs_free_seqid(data->arg.open_seqid);
	if (data->cancelled && data->rpc_status == 0) {
		struct rpc_task *task;
		task = nfs4_do_unlck(&data->fl, data->ctx, data->lsp,
				data->arg.lock_seqid);
		if (!IS_ERR(task))
			rpc_put_task_async(task);
		dprintk("%s: cancelling lock!\n", __func__);
	} else
		nfs_free_seqid(data->arg.lock_seqid);
	nfs4_put_lock_state(data->lsp);
	put_nfs_open_context(data->ctx);
	kfree(data);
}

static const struct rpc_call_ops nfs4_lock_ops = {
	.rpc_call_prepare = nfs4_lock_prepare,
	.rpc_call_done = nfs4_lock_done,
	.rpc_release = nfs4_lock_release,
};

static void nfs4_handle_setlk_error(struct nfs_server *server, struct nfs4_lock_state *lsp, int new_lock_owner, int error)
{
	switch (error) {
	case -NFS4ERR_ADMIN_REVOKED:
	case -NFS4ERR_EXPIRED:
	case -NFS4ERR_BAD_STATEID:
		lsp->ls_seqid.flags &= ~NFS_SEQID_CONFIRMED;
		if (new_lock_owner != 0 ||
		   test_bit(NFS_LOCK_INITIALIZED, &lsp->ls_flags) != 0)
			nfs4_schedule_stateid_recovery(server, lsp->ls_state);
		break;
	case -NFS4ERR_STALE_STATEID:
		lsp->ls_seqid.flags &= ~NFS_SEQID_CONFIRMED;
		nfs4_schedule_lease_recovery(server->nfs_client);
	}
}

static int _nfs4_do_setlk(struct nfs4_state *state, int cmd, struct file_lock *fl, int recovery_type)
{
	struct nfs4_lockdata *data;
	struct rpc_task *task;
	struct rpc_message msg = {
		.rpc_proc = &nfs4_procedures[NFSPROC4_CLNT_LOCK],
		.rpc_cred = state->owner->so_cred,
	};
	struct rpc_task_setup task_setup_data = {
		.rpc_client = NFS_CLIENT(state->inode),
		.rpc_message = &msg,
		.callback_ops = &nfs4_lock_ops,
		.workqueue = nfsiod_workqueue,
		.flags = RPC_TASK_ASYNC | RPC_TASK_CRED_NOREF,
	};
	int ret;

	if (nfs_server_capable(state->inode, NFS_CAP_MOVEABLE))
		task_setup_data.flags |= RPC_TASK_MOVEABLE;

	data = nfs4_alloc_lockdata(fl, nfs_file_open_context(fl->fl_file),
				   fl->fl_u.nfs4_fl.owner, GFP_KERNEL);
	if (data == NULL)
		return -ENOMEM;
	if (IS_SETLKW(cmd))
		data->arg.block = 1;
	nfs4_init_sequence(&data->arg.seq_args, &data->res.seq_res, 1,
				recovery_type > NFS_LOCK_NEW);
	msg.rpc_argp = &data->arg;
	msg.rpc_resp = &data->res;
	task_setup_data.callback_data = data;
	if (recovery_type > NFS_LOCK_NEW) {
		if (recovery_type == NFS_LOCK_RECLAIM)
			data->arg.reclaim = NFS_LOCK_RECLAIM;
	} else
		data->arg.new_lock = 1;
	task = rpc_run_task(&task_setup_data);
	if (IS_ERR(task))
		return PTR_ERR(task);
	ret = rpc_wait_for_completion_task(task);
	if (ret == 0) {
		ret = data->rpc_status;
		if (ret)
			nfs4_handle_setlk_error(data->server, data->lsp,
					data->arg.new_lock_owner, ret);
	} else
		data->cancelled = true;
	trace_nfs4_set_lock(fl, state, &data->res.stateid, cmd, ret);
	rpc_put_task(task);
	dprintk("%s: ret = %d\n", __func__, ret);
	return ret;
}

static int nfs4_lock_reclaim(struct nfs4_state *state, struct file_lock *request)
{
	struct nfs_server *server = NFS_SERVER(state->inode);
	struct nfs4_exception exception = {
		.inode = state->inode,
	};
	int err;

	do {
		/* Cache the lock if possible... */
		if (test_bit(NFS_DELEGATED_STATE, &state->flags) != 0)
			return 0;
		err = _nfs4_do_setlk(state, F_SETLK, request, NFS_LOCK_RECLAIM);
		if (err != -NFS4ERR_DELAY)
			break;
		nfs4_handle_exception(server, err, &exception);
	} while (exception.retry);
	return err;
}

static int nfs4_lock_expired(struct nfs4_state *state, struct file_lock *request)
{
	struct nfs_server *server = NFS_SERVER(state->inode);
	struct nfs4_exception exception = {
		.inode = state->inode,
	};
	int err;

	err = nfs4_set_lock_state(state, request);
	if (err != 0)
		return err;
	if (!recover_lost_locks) {
		set_bit(NFS_LOCK_LOST, &request->fl_u.nfs4_fl.owner->ls_flags);
		return 0;
	}
	do {
		if (test_bit(NFS_DELEGATED_STATE, &state->flags) != 0)
			return 0;
		err = _nfs4_do_setlk(state, F_SETLK, request, NFS_LOCK_EXPIRED);
		switch (err) {
		default:
			goto out;
		case -NFS4ERR_GRACE:
		case -NFS4ERR_DELAY:
			nfs4_handle_exception(server, err, &exception);
			err = 0;
		}
	} while (exception.retry);
out:
	return err;
}

#if defined(CONFIG_NFS_V4_1)
static int nfs41_lock_expired(struct nfs4_state *state, struct file_lock *request)
{
	struct nfs4_lock_state *lsp;
	int status;

	status = nfs4_set_lock_state(state, request);
	if (status != 0)
		return status;
	lsp = request->fl_u.nfs4_fl.owner;
	if (test_bit(NFS_LOCK_INITIALIZED, &lsp->ls_flags) ||
	    test_bit(NFS_LOCK_LOST, &lsp->ls_flags))
		return 0;
	return nfs4_lock_expired(state, request);
}
#endif

static int _nfs4_proc_setlk(struct nfs4_state *state, int cmd, struct file_lock *request)
{
	struct nfs_inode *nfsi = NFS_I(state->inode);
	struct nfs4_state_owner *sp = state->owner;
	unsigned char fl_flags = request->fl_flags;
	int status;

	request->fl_flags |= FL_ACCESS;
	status = locks_lock_inode_wait(state->inode, request);
	if (status < 0)
		goto out;
	mutex_lock(&sp->so_delegreturn_mutex);
	down_read(&nfsi->rwsem);
	if (test_bit(NFS_DELEGATED_STATE, &state->flags)) {
		/* Yes: cache locks! */
		/* ...but avoid races with delegation recall... */
		request->fl_flags = fl_flags & ~FL_SLEEP;
		status = locks_lock_inode_wait(state->inode, request);
		up_read(&nfsi->rwsem);
		mutex_unlock(&sp->so_delegreturn_mutex);
		goto out;
	}
	up_read(&nfsi->rwsem);
	mutex_unlock(&sp->so_delegreturn_mutex);
	status = _nfs4_do_setlk(state, cmd, request, NFS_LOCK_NEW);
out:
	request->fl_flags = fl_flags;
	return status;
}

static int nfs4_proc_setlk(struct nfs4_state *state, int cmd, struct file_lock *request)
{
	struct nfs4_exception exception = {
		.state = state,
		.inode = state->inode,
		.interruptible = true,
	};
	int err;

	do {
		err = _nfs4_proc_setlk(state, cmd, request);
		if (err == -NFS4ERR_DENIED)
			err = -EAGAIN;
		err = nfs4_handle_exception(NFS_SERVER(state->inode),
				err, &exception);
	} while (exception.retry);
	return err;
}

#define NFS4_LOCK_MINTIMEOUT (1 * HZ)
#define NFS4_LOCK_MAXTIMEOUT (30 * HZ)

static int
nfs4_retry_setlk_simple(struct nfs4_state *state, int cmd,
			struct file_lock *request)
{
	int		status = -ERESTARTSYS;
	unsigned long	timeout = NFS4_LOCK_MINTIMEOUT;

	while(!signalled()) {
		status = nfs4_proc_setlk(state, cmd, request);
		if ((status != -EAGAIN) || IS_SETLK(cmd))
			break;
		__set_current_state(TASK_INTERRUPTIBLE|TASK_FREEZABLE);
		schedule_timeout(timeout);
		timeout *= 2;
		timeout = min_t(unsigned long, NFS4_LOCK_MAXTIMEOUT, timeout);
		status = -ERESTARTSYS;
	}
	return status;
}

#ifdef CONFIG_NFS_V4_1
struct nfs4_lock_waiter {
	struct inode		*inode;
	struct nfs_lowner	owner;
	wait_queue_entry_t	wait;
};

static int
nfs4_wake_lock_waiter(wait_queue_entry_t *wait, unsigned int mode, int flags, void *key)
{
	struct nfs4_lock_waiter	*waiter	=
		container_of(wait, struct nfs4_lock_waiter, wait);

	/* NULL key means to wake up everyone */
	if (key) {
		struct cb_notify_lock_args	*cbnl = key;
		struct nfs_lowner		*lowner = &cbnl->cbnl_owner,
						*wowner = &waiter->owner;

		/* Only wake if the callback was for the same owner. */
		if (lowner->id != wowner->id || lowner->s_dev != wowner->s_dev)
			return 0;

		/* Make sure it's for the right inode */
		if (nfs_compare_fh(NFS_FH(waiter->inode), &cbnl->cbnl_fh))
			return 0;
	}

	return woken_wake_function(wait, mode, flags, key);
}

static int
nfs4_retry_setlk(struct nfs4_state *state, int cmd, struct file_lock *request)
{
	struct nfs4_lock_state *lsp = request->fl_u.nfs4_fl.owner;
	struct nfs_server *server = NFS_SERVER(state->inode);
	struct nfs_client *clp = server->nfs_client;
	wait_queue_head_t *q = &clp->cl_lock_waitq;
	struct nfs4_lock_waiter waiter = {
		.inode = state->inode,
		.owner = { .clientid = clp->cl_clientid,
			   .id = lsp->ls_seqid.owner_id,
			   .s_dev = server->s_dev },
	};
	int status;

	/* Don't bother with waitqueue if we don't expect a callback */
	if (!test_bit(NFS_STATE_MAY_NOTIFY_LOCK, &state->flags))
		return nfs4_retry_setlk_simple(state, cmd, request);

	init_wait(&waiter.wait);
	waiter.wait.func = nfs4_wake_lock_waiter;
	add_wait_queue(q, &waiter.wait);

	do {
		status = nfs4_proc_setlk(state, cmd, request);
		if (status != -EAGAIN || IS_SETLK(cmd))
			break;

		status = -ERESTARTSYS;
		wait_woken(&waiter.wait, TASK_INTERRUPTIBLE|TASK_FREEZABLE,
			   NFS4_LOCK_MAXTIMEOUT);
	} while (!signalled());

	remove_wait_queue(q, &waiter.wait);

	return status;
}
#else /* !CONFIG_NFS_V4_1 */
static inline int
nfs4_retry_setlk(struct nfs4_state *state, int cmd, struct file_lock *request)
{
	return nfs4_retry_setlk_simple(state, cmd, request);
}
#endif

static int
nfs4_proc_lock(struct file *filp, int cmd, struct file_lock *request)
{
	struct nfs_open_context *ctx;
	struct nfs4_state *state;
	int status;

	/* verify open state */
	ctx = nfs_file_open_context(filp);
	state = ctx->state;

	if (IS_GETLK(cmd)) {
		if (state != NULL)
			return nfs4_proc_getlk(state, F_GETLK, request);
		return 0;
	}

	if (!(IS_SETLK(cmd) || IS_SETLKW(cmd)))
		return -EINVAL;

	if (request->fl_type == F_UNLCK) {
		if (state != NULL)
			return nfs4_proc_unlck(state, cmd, request);
		return 0;
	}

	if (state == NULL)
		return -ENOLCK;

	if ((request->fl_flags & FL_POSIX) &&
	    !test_bit(NFS_STATE_POSIX_LOCKS, &state->flags))
		return -ENOLCK;

	/*
	 * Don't rely on the VFS having checked the file open mode,
	 * since it won't do this for flock() locks.
	 */
	switch (request->fl_type) {
	case F_RDLCK:
		if (!(filp->f_mode & FMODE_READ))
			return -EBADF;
		break;
	case F_WRLCK:
		if (!(filp->f_mode & FMODE_WRITE))
			return -EBADF;
	}

	status = nfs4_set_lock_state(state, request);
	if (status != 0)
		return status;

	return nfs4_retry_setlk(state, cmd, request);
}

static int nfs4_delete_lease(struct file *file, void **priv)
{
	return generic_setlease(file, F_UNLCK, NULL, priv);
}

static int nfs4_add_lease(struct file *file, long arg, struct file_lock **lease,
			  void **priv)
{
	struct inode *inode = file_inode(file);
	fmode_t type = arg == F_RDLCK ? FMODE_READ : FMODE_WRITE;
	int ret;

	/* No delegation, no lease */
	if (!nfs4_have_delegation(inode, type))
		return -EAGAIN;
	ret = generic_setlease(file, arg, lease, priv);
	if (ret || nfs4_have_delegation(inode, type))
		return ret;
	/* We raced with a delegation return */
	nfs4_delete_lease(file, priv);
	return -EAGAIN;
}

int nfs4_proc_setlease(struct file *file, long arg, struct file_lock **lease,
		       void **priv)
{
	switch (arg) {
	case F_RDLCK:
	case F_WRLCK:
		return nfs4_add_lease(file, arg, lease, priv);
	case F_UNLCK:
		return nfs4_delete_lease(file, priv);
	default:
		return -EINVAL;
	}
}

int nfs4_lock_delegation_recall(struct file_lock *fl, struct nfs4_state *state, const nfs4_stateid *stateid)
{
	struct nfs_server *server = NFS_SERVER(state->inode);
	int err;

	err = nfs4_set_lock_state(state, fl);
	if (err != 0)
		return err;
	do {
		err = _nfs4_do_setlk(state, F_SETLK, fl, NFS_LOCK_NEW);
		if (err != -NFS4ERR_DELAY)
			break;
		ssleep(1);
	} while (err == -NFS4ERR_DELAY);
	return nfs4_handle_delegation_recall_error(server, state, stateid, fl, err);
}

struct nfs_release_lockowner_data {
	struct nfs4_lock_state *lsp;
	struct nfs_server *server;
	struct nfs_release_lockowner_args args;
	struct nfs_release_lockowner_res res;
	unsigned long timestamp;
};

static void nfs4_release_lockowner_prepare(struct rpc_task *task, void *calldata)
{
	struct nfs_release_lockowner_data *data = calldata;
	struct nfs_server *server = data->server;
	nfs4_setup_sequence(server->nfs_client, &data->args.seq_args,
			   &data->res.seq_res, task);
	data->args.lock_owner.clientid = server->nfs_client->cl_clientid;
	data->timestamp = jiffies;
}

static void nfs4_release_lockowner_done(struct rpc_task *task, void *calldata)
{
	struct nfs_release_lockowner_data *data = calldata;
	struct nfs_server *server = data->server;

	nfs40_sequence_done(task, &data->res.seq_res);

	switch (task->tk_status) {
	case 0:
		renew_lease(server, data->timestamp);
		break;
	case -NFS4ERR_STALE_CLIENTID:
	case -NFS4ERR_EXPIRED:
		nfs4_schedule_lease_recovery(server->nfs_client);
		break;
	case -NFS4ERR_LEASE_MOVED:
	case -NFS4ERR_DELAY:
		if (nfs4_async_handle_error(task, server,
					    NULL, NULL) == -EAGAIN)
			rpc_restart_call_prepare(task);
	}
}

static void nfs4_release_lockowner_release(void *calldata)
{
	struct nfs_release_lockowner_data *data = calldata;
	nfs4_free_lock_state(data->server, data->lsp);
	kfree(calldata);
}

static const struct rpc_call_ops nfs4_release_lockowner_ops = {
	.rpc_call_prepare = nfs4_release_lockowner_prepare,
	.rpc_call_done = nfs4_release_lockowner_done,
	.rpc_release = nfs4_release_lockowner_release,
};

static void
nfs4_release_lockowner(struct nfs_server *server, struct nfs4_lock_state *lsp)
{
	struct nfs_release_lockowner_data *data;
	struct rpc_message msg = {
		.rpc_proc = &nfs4_procedures[NFSPROC4_CLNT_RELEASE_LOCKOWNER],
	};

	if (server->nfs_client->cl_mvops->minor_version != 0)
		return;

	data = kmalloc(sizeof(*data), GFP_KERNEL);
	if (!data)
		return;
	data->lsp = lsp;
	data->server = server;
	data->args.lock_owner.clientid = server->nfs_client->cl_clientid;
	data->args.lock_owner.id = lsp->ls_seqid.owner_id;
	data->args.lock_owner.s_dev = server->s_dev;

	msg.rpc_argp = &data->args;
	msg.rpc_resp = &data->res;
	nfs4_init_sequence(&data->args.seq_args, &data->res.seq_res, 0, 0);
	rpc_call_async(server->client, &msg, 0, &nfs4_release_lockowner_ops, data);
}

#define XATTR_NAME_NFSV4_ACL "system.nfs4_acl"

static int nfs4_xattr_set_nfs4_acl(const struct xattr_handler *handler,
				   struct user_namespace *mnt_userns,
				   struct dentry *unused, struct inode *inode,
				   const char *key, const void *buf,
				   size_t buflen, int flags)
{
	return nfs4_proc_set_acl(inode, buf, buflen, NFS4ACL_ACL);
}

static int nfs4_xattr_get_nfs4_acl(const struct xattr_handler *handler,
				   struct dentry *unused, struct inode *inode,
				   const char *key, void *buf, size_t buflen)
{
	return nfs4_proc_get_acl(inode, buf, buflen, NFS4ACL_ACL);
}

static bool nfs4_xattr_list_nfs4_acl(struct dentry *dentry)
{
	return nfs4_server_supports_acls(NFS_SB(dentry->d_sb), NFS4ACL_ACL);
}

#if defined(CONFIG_NFS_V4_1)
#define XATTR_NAME_NFSV4_DACL "system.nfs4_dacl"

static int nfs4_xattr_set_nfs4_dacl(const struct xattr_handler *handler,
				    struct user_namespace *mnt_userns,
				    struct dentry *unused, struct inode *inode,
				    const char *key, const void *buf,
				    size_t buflen, int flags)
{
	return nfs4_proc_set_acl(inode, buf, buflen, NFS4ACL_DACL);
}

static int nfs4_xattr_get_nfs4_dacl(const struct xattr_handler *handler,
				    struct dentry *unused, struct inode *inode,
				    const char *key, void *buf, size_t buflen)
{
	return nfs4_proc_get_acl(inode, buf, buflen, NFS4ACL_DACL);
}

static bool nfs4_xattr_list_nfs4_dacl(struct dentry *dentry)
{
	return nfs4_server_supports_acls(NFS_SB(dentry->d_sb), NFS4ACL_DACL);
}

#define XATTR_NAME_NFSV4_SACL "system.nfs4_sacl"

static int nfs4_xattr_set_nfs4_sacl(const struct xattr_handler *handler,
				    struct user_namespace *mnt_userns,
				    struct dentry *unused, struct inode *inode,
				    const char *key, const void *buf,
				    size_t buflen, int flags)
{
	return nfs4_proc_set_acl(inode, buf, buflen, NFS4ACL_SACL);
}

static int nfs4_xattr_get_nfs4_sacl(const struct xattr_handler *handler,
				    struct dentry *unused, struct inode *inode,
				    const char *key, void *buf, size_t buflen)
{
	return nfs4_proc_get_acl(inode, buf, buflen, NFS4ACL_SACL);
}

static bool nfs4_xattr_list_nfs4_sacl(struct dentry *dentry)
{
	return nfs4_server_supports_acls(NFS_SB(dentry->d_sb), NFS4ACL_SACL);
}

#endif

#ifdef CONFIG_NFS_V4_SECURITY_LABEL

static int nfs4_xattr_set_nfs4_label(const struct xattr_handler *handler,
				     struct user_namespace *mnt_userns,
				     struct dentry *unused, struct inode *inode,
				     const char *key, const void *buf,
				     size_t buflen, int flags)
{
	if (security_ismaclabel(key))
		return nfs4_set_security_label(inode, buf, buflen);

	return -EOPNOTSUPP;
}

static int nfs4_xattr_get_nfs4_label(const struct xattr_handler *handler,
				     struct dentry *unused, struct inode *inode,
				     const char *key, void *buf, size_t buflen)
{
	if (security_ismaclabel(key))
		return nfs4_get_security_label(inode, buf, buflen);
	return -EOPNOTSUPP;
}

static ssize_t
nfs4_listxattr_nfs4_label(struct inode *inode, char *list, size_t list_len)
{
	int len = 0;

	if (nfs_server_capable(inode, NFS_CAP_SECURITY_LABEL)) {
		len = security_inode_listsecurity(inode, list, list_len);
		if (len >= 0 && list_len && len > list_len)
			return -ERANGE;
	}
	return len;
}

static const struct xattr_handler nfs4_xattr_nfs4_label_handler = {
	.prefix = XATTR_SECURITY_PREFIX,
	.get	= nfs4_xattr_get_nfs4_label,
	.set	= nfs4_xattr_set_nfs4_label,
};

#else

static ssize_t
nfs4_listxattr_nfs4_label(struct inode *inode, char *list, size_t list_len)
{
	return 0;
}

#endif

#ifdef CONFIG_NFS_V4_2
static int nfs4_xattr_set_nfs4_user(const struct xattr_handler *handler,
				    struct user_namespace *mnt_userns,
				    struct dentry *unused, struct inode *inode,
				    const char *key, const void *buf,
				    size_t buflen, int flags)
{
	u32 mask;
	int ret;

	if (!nfs_server_capable(inode, NFS_CAP_XATTR))
		return -EOPNOTSUPP;

	/*
	 * There is no mapping from the MAY_* flags to the NFS_ACCESS_XA*
	 * flags right now. Handling of xattr operations use the normal
	 * file read/write permissions.
	 *
	 * Just in case the server has other ideas (which RFC 8276 allows),
	 * do a cached access check for the XA* flags to possibly avoid
	 * doing an RPC and getting EACCES back.
	 */
	if (!nfs_access_get_cached(inode, current_cred(), &mask, true)) {
		if (!(mask & NFS_ACCESS_XAWRITE))
			return -EACCES;
	}

	if (buf == NULL) {
		ret = nfs42_proc_removexattr(inode, key);
		if (!ret)
			nfs4_xattr_cache_remove(inode, key);
	} else {
		ret = nfs42_proc_setxattr(inode, key, buf, buflen, flags);
		if (!ret)
			nfs4_xattr_cache_add(inode, key, buf, NULL, buflen);
	}

	return ret;
}

static int nfs4_xattr_get_nfs4_user(const struct xattr_handler *handler,
				    struct dentry *unused, struct inode *inode,
				    const char *key, void *buf, size_t buflen)
{
	u32 mask;
	ssize_t ret;

	if (!nfs_server_capable(inode, NFS_CAP_XATTR))
		return -EOPNOTSUPP;

	if (!nfs_access_get_cached(inode, current_cred(), &mask, true)) {
		if (!(mask & NFS_ACCESS_XAREAD))
			return -EACCES;
	}

	ret = nfs_revalidate_inode(inode, NFS_INO_INVALID_CHANGE);
	if (ret)
		return ret;

	ret = nfs4_xattr_cache_get(inode, key, buf, buflen);
	if (ret >= 0 || (ret < 0 && ret != -ENOENT))
		return ret;

	ret = nfs42_proc_getxattr(inode, key, buf, buflen);

	return ret;
}

static ssize_t
nfs4_listxattr_nfs4_user(struct inode *inode, char *list, size_t list_len)
{
	u64 cookie;
	bool eof;
	ssize_t ret, size;
	char *buf;
	size_t buflen;
	u32 mask;

	if (!nfs_server_capable(inode, NFS_CAP_XATTR))
		return 0;

	if (!nfs_access_get_cached(inode, current_cred(), &mask, true)) {
		if (!(mask & NFS_ACCESS_XALIST))
			return 0;
	}

	ret = nfs_revalidate_inode(inode, NFS_INO_INVALID_CHANGE);
	if (ret)
		return ret;

	ret = nfs4_xattr_cache_list(inode, list, list_len);
	if (ret >= 0 || (ret < 0 && ret != -ENOENT))
		return ret;

	cookie = 0;
	eof = false;
	buflen = list_len ? list_len : XATTR_LIST_MAX;
	buf = list_len ? list : NULL;
	size = 0;

	while (!eof) {
		ret = nfs42_proc_listxattrs(inode, buf, buflen,
		    &cookie, &eof);
		if (ret < 0)
			return ret;

		if (list_len) {
			buf += ret;
			buflen -= ret;
		}
		size += ret;
	}

	if (list_len)
		nfs4_xattr_cache_set_list(inode, list, size);

	return size;
}

#else

static ssize_t
nfs4_listxattr_nfs4_user(struct inode *inode, char *list, size_t list_len)
{
	return 0;
}
#endif /* CONFIG_NFS_V4_2 */

/*
 * nfs_fhget will use either the mounted_on_fileid or the fileid
 */
static void nfs_fixup_referral_attributes(struct nfs_fattr *fattr)
{
	if (!(((fattr->valid & NFS_ATTR_FATTR_MOUNTED_ON_FILEID) ||
	       (fattr->valid & NFS_ATTR_FATTR_FILEID)) &&
	      (fattr->valid & NFS_ATTR_FATTR_FSID) &&
	      (fattr->valid & NFS_ATTR_FATTR_V4_LOCATIONS)))
		return;

	fattr->valid |= NFS_ATTR_FATTR_TYPE | NFS_ATTR_FATTR_MODE |
		NFS_ATTR_FATTR_NLINK | NFS_ATTR_FATTR_V4_REFERRAL;
	fattr->mode = S_IFDIR | S_IRUGO | S_IXUGO;
	fattr->nlink = 2;
}

static int _nfs4_proc_fs_locations(struct rpc_clnt *client, struct inode *dir,
				   const struct qstr *name,
				   struct nfs4_fs_locations *fs_locations,
				   struct page *page)
{
	struct nfs_server *server = NFS_SERVER(dir);
	u32 bitmask[3];
	struct nfs4_fs_locations_arg args = {
		.dir_fh = NFS_FH(dir),
		.name = name,
		.page = page,
		.bitmask = bitmask,
	};
	struct nfs4_fs_locations_res res = {
		.fs_locations = fs_locations,
	};
	struct rpc_message msg = {
		.rpc_proc = &nfs4_procedures[NFSPROC4_CLNT_FS_LOCATIONS],
		.rpc_argp = &args,
		.rpc_resp = &res,
	};
	int status;

	dprintk("%s: start\n", __func__);

	bitmask[0] = nfs4_fattr_bitmap[0] | FATTR4_WORD0_FS_LOCATIONS;
	bitmask[1] = nfs4_fattr_bitmap[1];

	/* Ask for the fileid of the absent filesystem if mounted_on_fileid
	 * is not supported */
	if (NFS_SERVER(dir)->attr_bitmask[1] & FATTR4_WORD1_MOUNTED_ON_FILEID)
		bitmask[0] &= ~FATTR4_WORD0_FILEID;
	else
		bitmask[1] &= ~FATTR4_WORD1_MOUNTED_ON_FILEID;

	nfs_fattr_init(fs_locations->fattr);
	fs_locations->server = server;
	fs_locations->nlocations = 0;
	status = nfs4_call_sync(client, server, &msg, &args.seq_args, &res.seq_res, 0);
	dprintk("%s: returned status = %d\n", __func__, status);
	return status;
}

int nfs4_proc_fs_locations(struct rpc_clnt *client, struct inode *dir,
			   const struct qstr *name,
			   struct nfs4_fs_locations *fs_locations,
			   struct page *page)
{
	struct nfs4_exception exception = {
		.interruptible = true,
	};
	int err;
	do {
		err = _nfs4_proc_fs_locations(client, dir, name,
				fs_locations, page);
		trace_nfs4_get_fs_locations(dir, name, err);
		err = nfs4_handle_exception(NFS_SERVER(dir), err,
				&exception);
	} while (exception.retry);
	return err;
}

/*
 * This operation also signals the server that this client is
 * performing migration recovery.  The server can stop returning
 * NFS4ERR_LEASE_MOVED to this client.  A RENEW operation is
 * appended to this compound to identify the client ID which is
 * performing recovery.
 */
static int _nfs40_proc_get_locations(struct nfs_server *server,
				     struct nfs_fh *fhandle,
				     struct nfs4_fs_locations *locations,
				     struct page *page, const struct cred *cred)
{
	struct rpc_clnt *clnt = server->client;
	u32 bitmask[2] = {
		[0] = FATTR4_WORD0_FSID | FATTR4_WORD0_FS_LOCATIONS,
	};
	struct nfs4_fs_locations_arg args = {
		.clientid	= server->nfs_client->cl_clientid,
		.fh		= fhandle,
		.page		= page,
		.bitmask	= bitmask,
		.migration	= 1,		/* skip LOOKUP */
		.renew		= 1,		/* append RENEW */
	};
	struct nfs4_fs_locations_res res = {
		.fs_locations	= locations,
		.migration	= 1,
		.renew		= 1,
	};
	struct rpc_message msg = {
		.rpc_proc	= &nfs4_procedures[NFSPROC4_CLNT_FS_LOCATIONS],
		.rpc_argp	= &args,
		.rpc_resp	= &res,
		.rpc_cred	= cred,
	};
	unsigned long now = jiffies;
	int status;

	nfs_fattr_init(locations->fattr);
	locations->server = server;
	locations->nlocations = 0;

	nfs4_init_sequence(&args.seq_args, &res.seq_res, 0, 1);
	status = nfs4_call_sync_sequence(clnt, server, &msg,
					&args.seq_args, &res.seq_res);
	if (status)
		return status;

	renew_lease(server, now);
	return 0;
}

#ifdef CONFIG_NFS_V4_1

/*
 * This operation also signals the server that this client is
 * performing migration recovery.  The server can stop asserting
 * SEQ4_STATUS_LEASE_MOVED for this client.  The client ID
 * performing this operation is identified in the SEQUENCE
 * operation in this compound.
 *
 * When the client supports GETATTR(fs_locations_info), it can
 * be plumbed in here.
 */
static int _nfs41_proc_get_locations(struct nfs_server *server,
				     struct nfs_fh *fhandle,
				     struct nfs4_fs_locations *locations,
				     struct page *page, const struct cred *cred)
{
	struct rpc_clnt *clnt = server->client;
	u32 bitmask[2] = {
		[0] = FATTR4_WORD0_FSID | FATTR4_WORD0_FS_LOCATIONS,
	};
	struct nfs4_fs_locations_arg args = {
		.fh		= fhandle,
		.page		= page,
		.bitmask	= bitmask,
		.migration	= 1,		/* skip LOOKUP */
	};
	struct nfs4_fs_locations_res res = {
		.fs_locations	= locations,
		.migration	= 1,
	};
	struct rpc_message msg = {
		.rpc_proc	= &nfs4_procedures[NFSPROC4_CLNT_FS_LOCATIONS],
		.rpc_argp	= &args,
		.rpc_resp	= &res,
		.rpc_cred	= cred,
	};
	struct nfs4_call_sync_data data = {
		.seq_server = server,
		.seq_args = &args.seq_args,
		.seq_res = &res.seq_res,
	};
	struct rpc_task_setup task_setup_data = {
		.rpc_client = clnt,
		.rpc_message = &msg,
		.callback_ops = server->nfs_client->cl_mvops->call_sync_ops,
		.callback_data = &data,
		.flags = RPC_TASK_NO_ROUND_ROBIN,
	};
	int status;

	nfs_fattr_init(locations->fattr);
	locations->server = server;
	locations->nlocations = 0;

	nfs4_init_sequence(&args.seq_args, &res.seq_res, 0, 1);
	status = nfs4_call_sync_custom(&task_setup_data);
	if (status == NFS4_OK &&
	    res.seq_res.sr_status_flags & SEQ4_STATUS_LEASE_MOVED)
		status = -NFS4ERR_LEASE_MOVED;
	return status;
}

#endif	/* CONFIG_NFS_V4_1 */

/**
 * nfs4_proc_get_locations - discover locations for a migrated FSID
 * @server: pointer to nfs_server to process
 * @fhandle: pointer to the kernel NFS client file handle
 * @locations: result of query
 * @page: buffer
 * @cred: credential to use for this operation
 *
 * Returns NFS4_OK on success, a negative NFS4ERR status code if the
 * operation failed, or a negative errno if a local error occurred.
 *
 * On success, "locations" is filled in, but if the server has
 * no locations information, NFS_ATTR_FATTR_V4_LOCATIONS is not
 * asserted.
 *
 * -NFS4ERR_LEASE_MOVED is returned if the server still has leases
 * from this client that require migration recovery.
 */
int nfs4_proc_get_locations(struct nfs_server *server,
			    struct nfs_fh *fhandle,
			    struct nfs4_fs_locations *locations,
			    struct page *page, const struct cred *cred)
{
	struct nfs_client *clp = server->nfs_client;
	const struct nfs4_mig_recovery_ops *ops =
					clp->cl_mvops->mig_recovery_ops;
	struct nfs4_exception exception = {
		.interruptible = true,
	};
	int status;

	dprintk("%s: FSID %llx:%llx on \"%s\"\n", __func__,
		(unsigned long long)server->fsid.major,
		(unsigned long long)server->fsid.minor,
		clp->cl_hostname);
	nfs_display_fhandle(fhandle, __func__);

	do {
		status = ops->get_locations(server, fhandle, locations, page,
					    cred);
		if (status != -NFS4ERR_DELAY)
			break;
		nfs4_handle_exception(server, status, &exception);
	} while (exception.retry);
	return status;
}

/*
 * This operation also signals the server that this client is
 * performing "lease moved" recovery.  The server can stop
 * returning NFS4ERR_LEASE_MOVED to this client.  A RENEW operation
 * is appended to this compound to identify the client ID which is
 * performing recovery.
 */
static int _nfs40_proc_fsid_present(struct inode *inode, const struct cred *cred)
{
	struct nfs_server *server = NFS_SERVER(inode);
	struct nfs_client *clp = NFS_SERVER(inode)->nfs_client;
	struct rpc_clnt *clnt = server->client;
	struct nfs4_fsid_present_arg args = {
		.fh		= NFS_FH(inode),
		.clientid	= clp->cl_clientid,
		.renew		= 1,		/* append RENEW */
	};
	struct nfs4_fsid_present_res res = {
		.renew		= 1,
	};
	struct rpc_message msg = {
		.rpc_proc	= &nfs4_procedures[NFSPROC4_CLNT_FSID_PRESENT],
		.rpc_argp	= &args,
		.rpc_resp	= &res,
		.rpc_cred	= cred,
	};
	unsigned long now = jiffies;
	int status;

	res.fh = nfs_alloc_fhandle();
	if (res.fh == NULL)
		return -ENOMEM;

	nfs4_init_sequence(&args.seq_args, &res.seq_res, 0, 1);
	status = nfs4_call_sync_sequence(clnt, server, &msg,
						&args.seq_args, &res.seq_res);
	nfs_free_fhandle(res.fh);
	if (status)
		return status;

	do_renew_lease(clp, now);
	return 0;
}

#ifdef CONFIG_NFS_V4_1

/*
 * This operation also signals the server that this client is
 * performing "lease moved" recovery.  The server can stop asserting
 * SEQ4_STATUS_LEASE_MOVED for this client.  The client ID performing
 * this operation is identified in the SEQUENCE operation in this
 * compound.
 */
static int _nfs41_proc_fsid_present(struct inode *inode, const struct cred *cred)
{
	struct nfs_server *server = NFS_SERVER(inode);
	struct rpc_clnt *clnt = server->client;
	struct nfs4_fsid_present_arg args = {
		.fh		= NFS_FH(inode),
	};
	struct nfs4_fsid_present_res res = {
	};
	struct rpc_message msg = {
		.rpc_proc	= &nfs4_procedures[NFSPROC4_CLNT_FSID_PRESENT],
		.rpc_argp	= &args,
		.rpc_resp	= &res,
		.rpc_cred	= cred,
	};
	int status;

	res.fh = nfs_alloc_fhandle();
	if (res.fh == NULL)
		return -ENOMEM;

	nfs4_init_sequence(&args.seq_args, &res.seq_res, 0, 1);
	status = nfs4_call_sync_sequence(clnt, server, &msg,
						&args.seq_args, &res.seq_res);
	nfs_free_fhandle(res.fh);
	if (status == NFS4_OK &&
	    res.seq_res.sr_status_flags & SEQ4_STATUS_LEASE_MOVED)
		status = -NFS4ERR_LEASE_MOVED;
	return status;
}

#endif	/* CONFIG_NFS_V4_1 */

/**
 * nfs4_proc_fsid_present - Is this FSID present or absent on server?
 * @inode: inode on FSID to check
 * @cred: credential to use for this operation
 *
 * Server indicates whether the FSID is present, moved, or not
 * recognized.  This operation is necessary to clear a LEASE_MOVED
 * condition for this client ID.
 *
 * Returns NFS4_OK if the FSID is present on this server,
 * -NFS4ERR_MOVED if the FSID is no longer present, a negative
 *  NFS4ERR code if some error occurred on the server, or a
 *  negative errno if a local failure occurred.
 */
int nfs4_proc_fsid_present(struct inode *inode, const struct cred *cred)
{
	struct nfs_server *server = NFS_SERVER(inode);
	struct nfs_client *clp = server->nfs_client;
	const struct nfs4_mig_recovery_ops *ops =
					clp->cl_mvops->mig_recovery_ops;
	struct nfs4_exception exception = {
		.interruptible = true,
	};
	int status;

	dprintk("%s: FSID %llx:%llx on \"%s\"\n", __func__,
		(unsigned long long)server->fsid.major,
		(unsigned long long)server->fsid.minor,
		clp->cl_hostname);
	nfs_display_fhandle(NFS_FH(inode), __func__);

	do {
		status = ops->fsid_present(inode, cred);
		if (status != -NFS4ERR_DELAY)
			break;
		nfs4_handle_exception(server, status, &exception);
	} while (exception.retry);
	return status;
}

/*
 * If 'use_integrity' is true and the state managment nfs_client
 * cl_rpcclient is using krb5i/p, use the integrity protected cl_rpcclient
 * and the machine credential as per RFC3530bis and RFC5661 Security
 * Considerations sections. Otherwise, just use the user cred with the
 * filesystem's rpc_client.
 */
static int _nfs4_proc_secinfo(struct inode *dir, const struct qstr *name, struct nfs4_secinfo_flavors *flavors, bool use_integrity)
{
	int status;
	struct rpc_clnt *clnt = NFS_SERVER(dir)->client;
	struct nfs_client *clp = NFS_SERVER(dir)->nfs_client;
	struct nfs4_secinfo_arg args = {
		.dir_fh = NFS_FH(dir),
		.name   = name,
	};
	struct nfs4_secinfo_res res = {
		.flavors     = flavors,
	};
	struct rpc_message msg = {
		.rpc_proc = &nfs4_procedures[NFSPROC4_CLNT_SECINFO],
		.rpc_argp = &args,
		.rpc_resp = &res,
	};
	struct nfs4_call_sync_data data = {
		.seq_server = NFS_SERVER(dir),
		.seq_args = &args.seq_args,
		.seq_res = &res.seq_res,
	};
	struct rpc_task_setup task_setup = {
		.rpc_client = clnt,
		.rpc_message = &msg,
		.callback_ops = clp->cl_mvops->call_sync_ops,
		.callback_data = &data,
		.flags = RPC_TASK_NO_ROUND_ROBIN,
	};
	const struct cred *cred = NULL;

	if (use_integrity) {
		clnt = clp->cl_rpcclient;
		task_setup.rpc_client = clnt;

		cred = nfs4_get_clid_cred(clp);
		msg.rpc_cred = cred;
	}

	dprintk("NFS call  secinfo %s\n", name->name);

	nfs4_state_protect(clp, NFS_SP4_MACH_CRED_SECINFO, &clnt, &msg);
	nfs4_init_sequence(&args.seq_args, &res.seq_res, 0, 0);
	status = nfs4_call_sync_custom(&task_setup);

	dprintk("NFS reply  secinfo: %d\n", status);

	put_cred(cred);
	return status;
}

int nfs4_proc_secinfo(struct inode *dir, const struct qstr *name,
		      struct nfs4_secinfo_flavors *flavors)
{
	struct nfs4_exception exception = {
		.interruptible = true,
	};
	int err;
	do {
		err = -NFS4ERR_WRONGSEC;

		/* try to use integrity protection with machine cred */
		if (_nfs4_is_integrity_protected(NFS_SERVER(dir)->nfs_client))
			err = _nfs4_proc_secinfo(dir, name, flavors, true);

		/*
		 * if unable to use integrity protection, or SECINFO with
		 * integrity protection returns NFS4ERR_WRONGSEC (which is
		 * disallowed by spec, but exists in deployed servers) use
		 * the current filesystem's rpc_client and the user cred.
		 */
		if (err == -NFS4ERR_WRONGSEC)
			err = _nfs4_proc_secinfo(dir, name, flavors, false);

		trace_nfs4_secinfo(dir, name, err);
		err = nfs4_handle_exception(NFS_SERVER(dir), err,
				&exception);
	} while (exception.retry);
	return err;
}

#ifdef CONFIG_NFS_V4_1
/*
 * Check the exchange flags returned by the server for invalid flags, having
 * both PNFS and NON_PNFS flags set, and not having one of NON_PNFS, PNFS, or
 * DS flags set.
 */
static int nfs4_check_cl_exchange_flags(u32 flags, u32 version)
{
	if (version >= 2 && (flags & ~EXCHGID4_2_FLAG_MASK_R))
		goto out_inval;
	else if (version < 2 && (flags & ~EXCHGID4_FLAG_MASK_R))
		goto out_inval;
	if ((flags & EXCHGID4_FLAG_USE_PNFS_MDS) &&
	    (flags & EXCHGID4_FLAG_USE_NON_PNFS))
		goto out_inval;
	if (!(flags & (EXCHGID4_FLAG_MASK_PNFS)))
		goto out_inval;
	return NFS_OK;
out_inval:
	return -NFS4ERR_INVAL;
}

static bool
nfs41_same_server_scope(struct nfs41_server_scope *a,
			struct nfs41_server_scope *b)
{
	if (a->server_scope_sz != b->server_scope_sz)
		return false;
	return memcmp(a->server_scope, b->server_scope, a->server_scope_sz) == 0;
}

static void
nfs4_bind_one_conn_to_session_done(struct rpc_task *task, void *calldata)
{
	struct nfs41_bind_conn_to_session_args *args = task->tk_msg.rpc_argp;
	struct nfs41_bind_conn_to_session_res *res = task->tk_msg.rpc_resp;
	struct nfs_client *clp = args->client;

	switch (task->tk_status) {
	case -NFS4ERR_BADSESSION:
	case -NFS4ERR_DEADSESSION:
		nfs4_schedule_session_recovery(clp->cl_session,
				task->tk_status);
		return;
	}
	if (args->dir == NFS4_CDFC4_FORE_OR_BOTH &&
			res->dir != NFS4_CDFS4_BOTH) {
		rpc_task_close_connection(task);
		if (args->retries++ < MAX_BIND_CONN_TO_SESSION_RETRIES)
			rpc_restart_call(task);
	}
}

static const struct rpc_call_ops nfs4_bind_one_conn_to_session_ops = {
	.rpc_call_done =  nfs4_bind_one_conn_to_session_done,
};

/*
 * nfs4_proc_bind_one_conn_to_session()
 *
 * The 4.1 client currently uses the same TCP connection for the
 * fore and backchannel.
 */
static
int nfs4_proc_bind_one_conn_to_session(struct rpc_clnt *clnt,
		struct rpc_xprt *xprt,
		struct nfs_client *clp,
		const struct cred *cred)
{
	int status;
	struct nfs41_bind_conn_to_session_args args = {
		.client = clp,
		.dir = NFS4_CDFC4_FORE_OR_BOTH,
		.retries = 0,
	};
	struct nfs41_bind_conn_to_session_res res;
	struct rpc_message msg = {
		.rpc_proc =
			&nfs4_procedures[NFSPROC4_CLNT_BIND_CONN_TO_SESSION],
		.rpc_argp = &args,
		.rpc_resp = &res,
		.rpc_cred = cred,
	};
	struct rpc_task_setup task_setup_data = {
		.rpc_client = clnt,
		.rpc_xprt = xprt,
		.callback_ops = &nfs4_bind_one_conn_to_session_ops,
		.rpc_message = &msg,
		.flags = RPC_TASK_TIMEOUT,
	};
	struct rpc_task *task;

	nfs4_copy_sessionid(&args.sessionid, &clp->cl_session->sess_id);
	if (!(clp->cl_session->flags & SESSION4_BACK_CHAN))
		args.dir = NFS4_CDFC4_FORE;

	/* Do not set the backchannel flag unless this is clnt->cl_xprt */
	if (xprt != rcu_access_pointer(clnt->cl_xprt))
		args.dir = NFS4_CDFC4_FORE;

	task = rpc_run_task(&task_setup_data);
	if (!IS_ERR(task)) {
		status = task->tk_status;
		rpc_put_task(task);
	} else
		status = PTR_ERR(task);
	trace_nfs4_bind_conn_to_session(clp, status);
	if (status == 0) {
		if (memcmp(res.sessionid.data,
		    clp->cl_session->sess_id.data, NFS4_MAX_SESSIONID_LEN)) {
			dprintk("NFS: %s: Session ID mismatch\n", __func__);
			return -EIO;
		}
		if ((res.dir & args.dir) != res.dir || res.dir == 0) {
			dprintk("NFS: %s: Unexpected direction from server\n",
				__func__);
			return -EIO;
		}
		if (res.use_conn_in_rdma_mode != args.use_conn_in_rdma_mode) {
			dprintk("NFS: %s: Server returned RDMA mode = true\n",
				__func__);
			return -EIO;
		}
	}

	return status;
}

struct rpc_bind_conn_calldata {
	struct nfs_client *clp;
	const struct cred *cred;
};

static int
nfs4_proc_bind_conn_to_session_callback(struct rpc_clnt *clnt,
		struct rpc_xprt *xprt,
		void *calldata)
{
	struct rpc_bind_conn_calldata *p = calldata;

	return nfs4_proc_bind_one_conn_to_session(clnt, xprt, p->clp, p->cred);
}

int nfs4_proc_bind_conn_to_session(struct nfs_client *clp, const struct cred *cred)
{
	struct rpc_bind_conn_calldata data = {
		.clp = clp,
		.cred = cred,
	};
	return rpc_clnt_iterate_for_each_xprt(clp->cl_rpcclient,
			nfs4_proc_bind_conn_to_session_callback, &data);
}

/*
 * Minimum set of SP4_MACH_CRED operations from RFC 5661 in the enforce map
 * and operations we'd like to see to enable certain features in the allow map
 */
static const struct nfs41_state_protection nfs4_sp4_mach_cred_request = {
	.how = SP4_MACH_CRED,
	.enforce.u.words = {
		[1] = 1 << (OP_BIND_CONN_TO_SESSION - 32) |
		      1 << (OP_EXCHANGE_ID - 32) |
		      1 << (OP_CREATE_SESSION - 32) |
		      1 << (OP_DESTROY_SESSION - 32) |
		      1 << (OP_DESTROY_CLIENTID - 32)
	},
	.allow.u.words = {
		[0] = 1 << (OP_CLOSE) |
		      1 << (OP_OPEN_DOWNGRADE) |
		      1 << (OP_LOCKU) |
		      1 << (OP_DELEGRETURN) |
		      1 << (OP_COMMIT),
		[1] = 1 << (OP_SECINFO - 32) |
		      1 << (OP_SECINFO_NO_NAME - 32) |
		      1 << (OP_LAYOUTRETURN - 32) |
		      1 << (OP_TEST_STATEID - 32) |
		      1 << (OP_FREE_STATEID - 32) |
		      1 << (OP_WRITE - 32)
	}
};

/*
 * Select the state protection mode for client `clp' given the server results
 * from exchange_id in `sp'.
 *
 * Returns 0 on success, negative errno otherwise.
 */
static int nfs4_sp4_select_mode(struct nfs_client *clp,
				 struct nfs41_state_protection *sp)
{
	static const u32 supported_enforce[NFS4_OP_MAP_NUM_WORDS] = {
		[1] = 1 << (OP_BIND_CONN_TO_SESSION - 32) |
		      1 << (OP_EXCHANGE_ID - 32) |
		      1 << (OP_CREATE_SESSION - 32) |
		      1 << (OP_DESTROY_SESSION - 32) |
		      1 << (OP_DESTROY_CLIENTID - 32)
	};
	unsigned long flags = 0;
	unsigned int i;
	int ret = 0;

	if (sp->how == SP4_MACH_CRED) {
		/* Print state protect result */
		dfprintk(MOUNT, "Server SP4_MACH_CRED support:\n");
		for (i = 0; i <= LAST_NFS4_OP; i++) {
			if (test_bit(i, sp->enforce.u.longs))
				dfprintk(MOUNT, "  enforce op %d\n", i);
			if (test_bit(i, sp->allow.u.longs))
				dfprintk(MOUNT, "  allow op %d\n", i);
		}

		/* make sure nothing is on enforce list that isn't supported */
		for (i = 0; i < NFS4_OP_MAP_NUM_WORDS; i++) {
			if (sp->enforce.u.words[i] & ~supported_enforce[i]) {
				dfprintk(MOUNT, "sp4_mach_cred: disabled\n");
				ret = -EINVAL;
				goto out;
			}
		}

		/*
		 * Minimal mode - state operations are allowed to use machine
		 * credential.  Note this already happens by default, so the
		 * client doesn't have to do anything more than the negotiation.
		 *
		 * NOTE: we don't care if EXCHANGE_ID is in the list -
		 *       we're already using the machine cred for exchange_id
		 *       and will never use a different cred.
		 */
		if (test_bit(OP_BIND_CONN_TO_SESSION, sp->enforce.u.longs) &&
		    test_bit(OP_CREATE_SESSION, sp->enforce.u.longs) &&
		    test_bit(OP_DESTROY_SESSION, sp->enforce.u.longs) &&
		    test_bit(OP_DESTROY_CLIENTID, sp->enforce.u.longs)) {
			dfprintk(MOUNT, "sp4_mach_cred:\n");
			dfprintk(MOUNT, "  minimal mode enabled\n");
			__set_bit(NFS_SP4_MACH_CRED_MINIMAL, &flags);
		} else {
			dfprintk(MOUNT, "sp4_mach_cred: disabled\n");
			ret = -EINVAL;
			goto out;
		}

		if (test_bit(OP_CLOSE, sp->allow.u.longs) &&
		    test_bit(OP_OPEN_DOWNGRADE, sp->allow.u.longs) &&
		    test_bit(OP_DELEGRETURN, sp->allow.u.longs) &&
		    test_bit(OP_LOCKU, sp->allow.u.longs)) {
			dfprintk(MOUNT, "  cleanup mode enabled\n");
			__set_bit(NFS_SP4_MACH_CRED_CLEANUP, &flags);
		}

		if (test_bit(OP_LAYOUTRETURN, sp->allow.u.longs)) {
			dfprintk(MOUNT, "  pnfs cleanup mode enabled\n");
			__set_bit(NFS_SP4_MACH_CRED_PNFS_CLEANUP, &flags);
		}

		if (test_bit(OP_SECINFO, sp->allow.u.longs) &&
		    test_bit(OP_SECINFO_NO_NAME, sp->allow.u.longs)) {
			dfprintk(MOUNT, "  secinfo mode enabled\n");
			__set_bit(NFS_SP4_MACH_CRED_SECINFO, &flags);
		}

		if (test_bit(OP_TEST_STATEID, sp->allow.u.longs) &&
		    test_bit(OP_FREE_STATEID, sp->allow.u.longs)) {
			dfprintk(MOUNT, "  stateid mode enabled\n");
			__set_bit(NFS_SP4_MACH_CRED_STATEID, &flags);
		}

		if (test_bit(OP_WRITE, sp->allow.u.longs)) {
			dfprintk(MOUNT, "  write mode enabled\n");
			__set_bit(NFS_SP4_MACH_CRED_WRITE, &flags);
		}

		if (test_bit(OP_COMMIT, sp->allow.u.longs)) {
			dfprintk(MOUNT, "  commit mode enabled\n");
			__set_bit(NFS_SP4_MACH_CRED_COMMIT, &flags);
		}
	}
out:
	clp->cl_sp4_flags = flags;
	return ret;
}

struct nfs41_exchange_id_data {
	struct nfs41_exchange_id_res res;
	struct nfs41_exchange_id_args args;
};

static void nfs4_exchange_id_release(void *data)
{
	struct nfs41_exchange_id_data *cdata =
					(struct nfs41_exchange_id_data *)data;

	nfs_put_client(cdata->args.client);
	kfree(cdata->res.impl_id);
	kfree(cdata->res.server_scope);
	kfree(cdata->res.server_owner);
	kfree(cdata);
}

static const struct rpc_call_ops nfs4_exchange_id_call_ops = {
	.rpc_release = nfs4_exchange_id_release,
};

/*
 * _nfs4_proc_exchange_id()
 *
 * Wrapper for EXCHANGE_ID operation.
 */
static struct rpc_task *
nfs4_run_exchange_id(struct nfs_client *clp, const struct cred *cred,
			u32 sp4_how, struct rpc_xprt *xprt)
{
	struct rpc_message msg = {
		.rpc_proc = &nfs4_procedures[NFSPROC4_CLNT_EXCHANGE_ID],
		.rpc_cred = cred,
	};
	struct rpc_task_setup task_setup_data = {
		.rpc_client = clp->cl_rpcclient,
		.callback_ops = &nfs4_exchange_id_call_ops,
		.rpc_message = &msg,
		.flags = RPC_TASK_TIMEOUT | RPC_TASK_NO_ROUND_ROBIN,
	};
	struct nfs41_exchange_id_data *calldata;
	int status;

	if (!refcount_inc_not_zero(&clp->cl_count))
		return ERR_PTR(-EIO);

	status = -ENOMEM;
	calldata = kzalloc(sizeof(*calldata), GFP_NOFS);
	if (!calldata)
		goto out;

	nfs4_init_boot_verifier(clp, &calldata->args.verifier);

	status = nfs4_init_uniform_client_string(clp);
	if (status)
		goto out_calldata;

	calldata->res.server_owner = kzalloc(sizeof(struct nfs41_server_owner),
						GFP_NOFS);
	status = -ENOMEM;
	if (unlikely(calldata->res.server_owner == NULL))
		goto out_calldata;

	calldata->res.server_scope = kzalloc(sizeof(struct nfs41_server_scope),
					GFP_NOFS);
	if (unlikely(calldata->res.server_scope == NULL))
		goto out_server_owner;

	calldata->res.impl_id = kzalloc(sizeof(struct nfs41_impl_id), GFP_NOFS);
	if (unlikely(calldata->res.impl_id == NULL))
		goto out_server_scope;

	switch (sp4_how) {
	case SP4_NONE:
		calldata->args.state_protect.how = SP4_NONE;
		break;

	case SP4_MACH_CRED:
		calldata->args.state_protect = nfs4_sp4_mach_cred_request;
		break;

	default:
		/* unsupported! */
		WARN_ON_ONCE(1);
		status = -EINVAL;
		goto out_impl_id;
	}
	if (xprt) {
		task_setup_data.rpc_xprt = xprt;
		task_setup_data.flags |= RPC_TASK_SOFTCONN;
		memcpy(calldata->args.verifier.data, clp->cl_confirm.data,
				sizeof(calldata->args.verifier.data));
	}
	calldata->args.client = clp;
	calldata->args.flags = EXCHGID4_FLAG_SUPP_MOVED_REFER |
	EXCHGID4_FLAG_BIND_PRINC_STATEID;
#ifdef CONFIG_NFS_V4_1_MIGRATION
	calldata->args.flags |= EXCHGID4_FLAG_SUPP_MOVED_MIGR;
#endif
	msg.rpc_argp = &calldata->args;
	msg.rpc_resp = &calldata->res;
	task_setup_data.callback_data = calldata;

	return rpc_run_task(&task_setup_data);

out_impl_id:
	kfree(calldata->res.impl_id);
out_server_scope:
	kfree(calldata->res.server_scope);
out_server_owner:
	kfree(calldata->res.server_owner);
out_calldata:
	kfree(calldata);
out:
	nfs_put_client(clp);
	return ERR_PTR(status);
}

/*
 * _nfs4_proc_exchange_id()
 *
 * Wrapper for EXCHANGE_ID operation.
 */
static int _nfs4_proc_exchange_id(struct nfs_client *clp, const struct cred *cred,
			u32 sp4_how)
{
	struct rpc_task *task;
	struct nfs41_exchange_id_args *argp;
	struct nfs41_exchange_id_res *resp;
	unsigned long now = jiffies;
	int status;

	task = nfs4_run_exchange_id(clp, cred, sp4_how, NULL);
	if (IS_ERR(task))
		return PTR_ERR(task);

	argp = task->tk_msg.rpc_argp;
	resp = task->tk_msg.rpc_resp;
	status = task->tk_status;
	if (status  != 0)
		goto out;

	status = nfs4_check_cl_exchange_flags(resp->flags,
			clp->cl_mvops->minor_version);
	if (status  != 0)
		goto out;

	status = nfs4_sp4_select_mode(clp, &resp->state_protect);
	if (status != 0)
		goto out;

	do_renew_lease(clp, now);

	clp->cl_clientid = resp->clientid;
	clp->cl_exchange_flags = resp->flags;
	clp->cl_seqid = resp->seqid;
	/* Client ID is not confirmed */
	if (!(resp->flags & EXCHGID4_FLAG_CONFIRMED_R))
		clear_bit(NFS4_SESSION_ESTABLISHED,
			  &clp->cl_session->session_state);

	if (clp->cl_serverscope != NULL &&
	    !nfs41_same_server_scope(clp->cl_serverscope,
				resp->server_scope)) {
		dprintk("%s: server_scope mismatch detected\n",
			__func__);
		set_bit(NFS4CLNT_SERVER_SCOPE_MISMATCH, &clp->cl_state);
	}

	swap(clp->cl_serverowner, resp->server_owner);
	swap(clp->cl_serverscope, resp->server_scope);
	swap(clp->cl_implid, resp->impl_id);

	/* Save the EXCHANGE_ID verifier session trunk tests */
	memcpy(clp->cl_confirm.data, argp->verifier.data,
	       sizeof(clp->cl_confirm.data));
out:
	trace_nfs4_exchange_id(clp, status);
	rpc_put_task(task);
	return status;
}

/*
 * nfs4_proc_exchange_id()
 *
 * Returns zero, a negative errno, or a negative NFS4ERR status code.
 *
 * Since the clientid has expired, all compounds using sessions
 * associated with the stale clientid will be returning
 * NFS4ERR_BADSESSION in the sequence operation, and will therefore
 * be in some phase of session reset.
 *
 * Will attempt to negotiate SP4_MACH_CRED if krb5i / krb5p auth is used.
 */
int nfs4_proc_exchange_id(struct nfs_client *clp, const struct cred *cred)
{
	rpc_authflavor_t authflavor = clp->cl_rpcclient->cl_auth->au_flavor;
	int status;

	/* try SP4_MACH_CRED if krb5i/p	*/
	if (authflavor == RPC_AUTH_GSS_KRB5I ||
	    authflavor == RPC_AUTH_GSS_KRB5P) {
		status = _nfs4_proc_exchange_id(clp, cred, SP4_MACH_CRED);
		if (!status)
			return 0;
	}

	/* try SP4_NONE */
	return _nfs4_proc_exchange_id(clp, cred, SP4_NONE);
}

/**
 * nfs4_test_session_trunk
 *
 * This is an add_xprt_test() test function called from
 * rpc_clnt_setup_test_and_add_xprt.
 *
 * The rpc_xprt_switch is referrenced by rpc_clnt_setup_test_and_add_xprt
 * and is dereferrenced in nfs4_exchange_id_release
 *
 * Upon success, add the new transport to the rpc_clnt
 *
 * @clnt: struct rpc_clnt to get new transport
 * @xprt: the rpc_xprt to test
 * @data: call data for _nfs4_proc_exchange_id.
 */
void nfs4_test_session_trunk(struct rpc_clnt *clnt, struct rpc_xprt *xprt,
			    void *data)
{
	struct nfs4_add_xprt_data *adata = data;
	struct rpc_task *task;
	int status;

	u32 sp4_how;

	dprintk("--> %s try %s\n", __func__,
		xprt->address_strings[RPC_DISPLAY_ADDR]);

	sp4_how = (adata->clp->cl_sp4_flags == 0 ? SP4_NONE : SP4_MACH_CRED);

	/* Test connection for session trunking. Async exchange_id call */
	task = nfs4_run_exchange_id(adata->clp, adata->cred, sp4_how, xprt);
	if (IS_ERR(task))
		return;

	status = task->tk_status;
	if (status == 0)
		status = nfs4_detect_session_trunking(adata->clp,
				task->tk_msg.rpc_resp, xprt);

	if (status == 0)
		rpc_clnt_xprt_switch_add_xprt(clnt, xprt);
	else if (rpc_clnt_xprt_switch_has_addr(clnt,
				(struct sockaddr *)&xprt->addr))
		rpc_clnt_xprt_switch_remove_xprt(clnt, xprt);

	rpc_put_task(task);
}
EXPORT_SYMBOL_GPL(nfs4_test_session_trunk);

static int _nfs4_proc_destroy_clientid(struct nfs_client *clp,
		const struct cred *cred)
{
	struct rpc_message msg = {
		.rpc_proc = &nfs4_procedures[NFSPROC4_CLNT_DESTROY_CLIENTID],
		.rpc_argp = clp,
		.rpc_cred = cred,
	};
	int status;

	status = rpc_call_sync(clp->cl_rpcclient, &msg,
			       RPC_TASK_TIMEOUT | RPC_TASK_NO_ROUND_ROBIN);
	trace_nfs4_destroy_clientid(clp, status);
	if (status)
		dprintk("NFS: Got error %d from the server %s on "
			"DESTROY_CLIENTID.", status, clp->cl_hostname);
	return status;
}

static int nfs4_proc_destroy_clientid(struct nfs_client *clp,
		const struct cred *cred)
{
	unsigned int loop;
	int ret;

	for (loop = NFS4_MAX_LOOP_ON_RECOVER; loop != 0; loop--) {
		ret = _nfs4_proc_destroy_clientid(clp, cred);
		switch (ret) {
		case -NFS4ERR_DELAY:
		case -NFS4ERR_CLIENTID_BUSY:
			ssleep(1);
			break;
		default:
			return ret;
		}
	}
	return 0;
}

int nfs4_destroy_clientid(struct nfs_client *clp)
{
	const struct cred *cred;
	int ret = 0;

	if (clp->cl_mvops->minor_version < 1)
		goto out;
	if (clp->cl_exchange_flags == 0)
		goto out;
	if (clp->cl_preserve_clid)
		goto out;
	cred = nfs4_get_clid_cred(clp);
	ret = nfs4_proc_destroy_clientid(clp, cred);
	put_cred(cred);
	switch (ret) {
	case 0:
	case -NFS4ERR_STALE_CLIENTID:
		clp->cl_exchange_flags = 0;
	}
out:
	return ret;
}

#endif /* CONFIG_NFS_V4_1 */

struct nfs4_get_lease_time_data {
	struct nfs4_get_lease_time_args *args;
	struct nfs4_get_lease_time_res *res;
	struct nfs_client *clp;
};

static void nfs4_get_lease_time_prepare(struct rpc_task *task,
					void *calldata)
{
	struct nfs4_get_lease_time_data *data =
			(struct nfs4_get_lease_time_data *)calldata;

	/* just setup sequence, do not trigger session recovery
	   since we're invoked within one */
	nfs4_setup_sequence(data->clp,
			&data->args->la_seq_args,
			&data->res->lr_seq_res,
			task);
}

/*
 * Called from nfs4_state_manager thread for session setup, so don't recover
 * from sequence operation or clientid errors.
 */
static void nfs4_get_lease_time_done(struct rpc_task *task, void *calldata)
{
	struct nfs4_get_lease_time_data *data =
			(struct nfs4_get_lease_time_data *)calldata;

	if (!nfs4_sequence_done(task, &data->res->lr_seq_res))
		return;
	switch (task->tk_status) {
	case -NFS4ERR_DELAY:
	case -NFS4ERR_GRACE:
		rpc_delay(task, NFS4_POLL_RETRY_MIN);
		task->tk_status = 0;
		fallthrough;
	case -NFS4ERR_RETRY_UNCACHED_REP:
		rpc_restart_call_prepare(task);
		return;
	}
}

static const struct rpc_call_ops nfs4_get_lease_time_ops = {
	.rpc_call_prepare = nfs4_get_lease_time_prepare,
	.rpc_call_done = nfs4_get_lease_time_done,
};

int nfs4_proc_get_lease_time(struct nfs_client *clp, struct nfs_fsinfo *fsinfo)
{
	struct nfs4_get_lease_time_args args;
	struct nfs4_get_lease_time_res res = {
		.lr_fsinfo = fsinfo,
	};
	struct nfs4_get_lease_time_data data = {
		.args = &args,
		.res = &res,
		.clp = clp,
	};
	struct rpc_message msg = {
		.rpc_proc = &nfs4_procedures[NFSPROC4_CLNT_GET_LEASE_TIME],
		.rpc_argp = &args,
		.rpc_resp = &res,
	};
	struct rpc_task_setup task_setup = {
		.rpc_client = clp->cl_rpcclient,
		.rpc_message = &msg,
		.callback_ops = &nfs4_get_lease_time_ops,
		.callback_data = &data,
		.flags = RPC_TASK_TIMEOUT,
	};

	nfs4_init_sequence(&args.la_seq_args, &res.lr_seq_res, 0, 1);
	return nfs4_call_sync_custom(&task_setup);
}

#ifdef CONFIG_NFS_V4_1

/*
 * Initialize the values to be used by the client in CREATE_SESSION
 * If nfs4_init_session set the fore channel request and response sizes,
 * use them.
 *
 * Set the back channel max_resp_sz_cached to zero to force the client to
 * always set csa_cachethis to FALSE because the current implementation
 * of the back channel DRC only supports caching the CB_SEQUENCE operation.
 */
static void nfs4_init_channel_attrs(struct nfs41_create_session_args *args,
				    struct rpc_clnt *clnt)
{
	unsigned int max_rqst_sz, max_resp_sz;
	unsigned int max_bc_payload = rpc_max_bc_payload(clnt);
	unsigned int max_bc_slots = rpc_num_bc_slots(clnt);

	max_rqst_sz = NFS_MAX_FILE_IO_SIZE + nfs41_maxwrite_overhead;
	max_resp_sz = NFS_MAX_FILE_IO_SIZE + nfs41_maxread_overhead;

	/* Fore channel attributes */
	args->fc_attrs.max_rqst_sz = max_rqst_sz;
	args->fc_attrs.max_resp_sz = max_resp_sz;
	args->fc_attrs.max_ops = NFS4_MAX_OPS;
	args->fc_attrs.max_reqs = max_session_slots;

	dprintk("%s: Fore Channel : max_rqst_sz=%u max_resp_sz=%u "
		"max_ops=%u max_reqs=%u\n",
		__func__,
		args->fc_attrs.max_rqst_sz, args->fc_attrs.max_resp_sz,
		args->fc_attrs.max_ops, args->fc_attrs.max_reqs);

	/* Back channel attributes */
	args->bc_attrs.max_rqst_sz = max_bc_payload;
	args->bc_attrs.max_resp_sz = max_bc_payload;
	args->bc_attrs.max_resp_sz_cached = 0;
	args->bc_attrs.max_ops = NFS4_MAX_BACK_CHANNEL_OPS;
	args->bc_attrs.max_reqs = max_t(unsigned short, max_session_cb_slots, 1);
	if (args->bc_attrs.max_reqs > max_bc_slots)
		args->bc_attrs.max_reqs = max_bc_slots;

	dprintk("%s: Back Channel : max_rqst_sz=%u max_resp_sz=%u "
		"max_resp_sz_cached=%u max_ops=%u max_reqs=%u\n",
		__func__,
		args->bc_attrs.max_rqst_sz, args->bc_attrs.max_resp_sz,
		args->bc_attrs.max_resp_sz_cached, args->bc_attrs.max_ops,
		args->bc_attrs.max_reqs);
}

static int nfs4_verify_fore_channel_attrs(struct nfs41_create_session_args *args,
		struct nfs41_create_session_res *res)
{
	struct nfs4_channel_attrs *sent = &args->fc_attrs;
	struct nfs4_channel_attrs *rcvd = &res->fc_attrs;

	if (rcvd->max_resp_sz > sent->max_resp_sz)
		return -EINVAL;
	/*
	 * Our requested max_ops is the minimum we need; we're not
	 * prepared to break up compounds into smaller pieces than that.
	 * So, no point even trying to continue if the server won't
	 * cooperate:
	 */
	if (rcvd->max_ops < sent->max_ops)
		return -EINVAL;
	if (rcvd->max_reqs == 0)
		return -EINVAL;
	if (rcvd->max_reqs > NFS4_MAX_SLOT_TABLE)
		rcvd->max_reqs = NFS4_MAX_SLOT_TABLE;
	return 0;
}

static int nfs4_verify_back_channel_attrs(struct nfs41_create_session_args *args,
		struct nfs41_create_session_res *res)
{
	struct nfs4_channel_attrs *sent = &args->bc_attrs;
	struct nfs4_channel_attrs *rcvd = &res->bc_attrs;

	if (!(res->flags & SESSION4_BACK_CHAN))
		goto out;
	if (rcvd->max_rqst_sz > sent->max_rqst_sz)
		return -EINVAL;
	if (rcvd->max_resp_sz < sent->max_resp_sz)
		return -EINVAL;
	if (rcvd->max_resp_sz_cached > sent->max_resp_sz_cached)
		return -EINVAL;
	if (rcvd->max_ops > sent->max_ops)
		return -EINVAL;
	if (rcvd->max_reqs > sent->max_reqs)
		return -EINVAL;
out:
	return 0;
}

static int nfs4_verify_channel_attrs(struct nfs41_create_session_args *args,
				     struct nfs41_create_session_res *res)
{
	int ret;

	ret = nfs4_verify_fore_channel_attrs(args, res);
	if (ret)
		return ret;
	return nfs4_verify_back_channel_attrs(args, res);
}

static void nfs4_update_session(struct nfs4_session *session,
		struct nfs41_create_session_res *res)
{
	nfs4_copy_sessionid(&session->sess_id, &res->sessionid);
	/* Mark client id and session as being confirmed */
	session->clp->cl_exchange_flags |= EXCHGID4_FLAG_CONFIRMED_R;
	set_bit(NFS4_SESSION_ESTABLISHED, &session->session_state);
	session->flags = res->flags;
	memcpy(&session->fc_attrs, &res->fc_attrs, sizeof(session->fc_attrs));
	if (res->flags & SESSION4_BACK_CHAN)
		memcpy(&session->bc_attrs, &res->bc_attrs,
				sizeof(session->bc_attrs));
}

static int _nfs4_proc_create_session(struct nfs_client *clp,
		const struct cred *cred)
{
	struct nfs4_session *session = clp->cl_session;
	struct nfs41_create_session_args args = {
		.client = clp,
		.clientid = clp->cl_clientid,
		.seqid = clp->cl_seqid,
		.cb_program = NFS4_CALLBACK,
	};
	struct nfs41_create_session_res res;

	struct rpc_message msg = {
		.rpc_proc = &nfs4_procedures[NFSPROC4_CLNT_CREATE_SESSION],
		.rpc_argp = &args,
		.rpc_resp = &res,
		.rpc_cred = cred,
	};
	int status;

	nfs4_init_channel_attrs(&args, clp->cl_rpcclient);
	args.flags = (SESSION4_PERSIST | SESSION4_BACK_CHAN);

	status = rpc_call_sync(session->clp->cl_rpcclient, &msg,
			       RPC_TASK_TIMEOUT | RPC_TASK_NO_ROUND_ROBIN);
	trace_nfs4_create_session(clp, status);

	switch (status) {
	case -NFS4ERR_STALE_CLIENTID:
	case -NFS4ERR_DELAY:
	case -ETIMEDOUT:
	case -EACCES:
	case -EAGAIN:
		goto out;
	}

	clp->cl_seqid++;
	if (!status) {
		/* Verify the session's negotiated channel_attrs values */
		status = nfs4_verify_channel_attrs(&args, &res);
		/* Increment the clientid slot sequence id */
		if (status)
			goto out;
		nfs4_update_session(session, &res);
	}
out:
	return status;
}

/*
 * Issues a CREATE_SESSION operation to the server.
 * It is the responsibility of the caller to verify the session is
 * expired before calling this routine.
 */
int nfs4_proc_create_session(struct nfs_client *clp, const struct cred *cred)
{
	int status;
	unsigned *ptr;
	struct nfs4_session *session = clp->cl_session;
	struct nfs4_add_xprt_data xprtdata = {
		.clp = clp,
	};
	struct rpc_add_xprt_test rpcdata = {
		.add_xprt_test = clp->cl_mvops->session_trunk,
		.data = &xprtdata,
	};

	dprintk("--> %s clp=%p session=%p\n", __func__, clp, session);

	status = _nfs4_proc_create_session(clp, cred);
	if (status)
		goto out;

	/* Init or reset the session slot tables */
	status = nfs4_setup_session_slot_tables(session);
	dprintk("slot table setup returned %d\n", status);
	if (status)
		goto out;

	ptr = (unsigned *)&session->sess_id.data[0];
	dprintk("%s client>seqid %d sessionid %u:%u:%u:%u\n", __func__,
		clp->cl_seqid, ptr[0], ptr[1], ptr[2], ptr[3]);
	rpc_clnt_probe_trunked_xprts(clp->cl_rpcclient, &rpcdata);
out:
	return status;
}

/*
 * Issue the over-the-wire RPC DESTROY_SESSION.
 * The caller must serialize access to this routine.
 */
int nfs4_proc_destroy_session(struct nfs4_session *session,
		const struct cred *cred)
{
	struct rpc_message msg = {
		.rpc_proc = &nfs4_procedures[NFSPROC4_CLNT_DESTROY_SESSION],
		.rpc_argp = session,
		.rpc_cred = cred,
	};
	int status = 0;

	/* session is still being setup */
	if (!test_and_clear_bit(NFS4_SESSION_ESTABLISHED, &session->session_state))
		return 0;

	status = rpc_call_sync(session->clp->cl_rpcclient, &msg,
			       RPC_TASK_TIMEOUT | RPC_TASK_NO_ROUND_ROBIN);
	trace_nfs4_destroy_session(session->clp, status);

	if (status)
		dprintk("NFS: Got error %d from the server on DESTROY_SESSION. "
			"Session has been destroyed regardless...\n", status);
	rpc_clnt_manage_trunked_xprts(session->clp->cl_rpcclient);
	return status;
}

/*
 * Renew the cl_session lease.
 */
struct nfs4_sequence_data {
	struct nfs_client *clp;
	struct nfs4_sequence_args args;
	struct nfs4_sequence_res res;
};

static void nfs41_sequence_release(void *data)
{
	struct nfs4_sequence_data *calldata = data;
	struct nfs_client *clp = calldata->clp;

	if (refcount_read(&clp->cl_count) > 1)
		nfs4_schedule_state_renewal(clp);
	nfs_put_client(clp);
	kfree(calldata);
}

static int nfs41_sequence_handle_errors(struct rpc_task *task, struct nfs_client *clp)
{
	switch(task->tk_status) {
	case -NFS4ERR_DELAY:
		rpc_delay(task, NFS4_POLL_RETRY_MAX);
		return -EAGAIN;
	default:
		nfs4_schedule_lease_recovery(clp);
	}
	return 0;
}

static void nfs41_sequence_call_done(struct rpc_task *task, void *data)
{
	struct nfs4_sequence_data *calldata = data;
	struct nfs_client *clp = calldata->clp;

	if (!nfs41_sequence_done(task, task->tk_msg.rpc_resp))
		return;

	trace_nfs4_sequence(clp, task->tk_status);
	if (task->tk_status < 0) {
		dprintk("%s ERROR %d\n", __func__, task->tk_status);
		if (refcount_read(&clp->cl_count) == 1)
			return;

		if (nfs41_sequence_handle_errors(task, clp) == -EAGAIN) {
			rpc_restart_call_prepare(task);
			return;
		}
	}
	dprintk("%s rpc_cred %p\n", __func__, task->tk_msg.rpc_cred);
}

static void nfs41_sequence_prepare(struct rpc_task *task, void *data)
{
	struct nfs4_sequence_data *calldata = data;
	struct nfs_client *clp = calldata->clp;
	struct nfs4_sequence_args *args;
	struct nfs4_sequence_res *res;

	args = task->tk_msg.rpc_argp;
	res = task->tk_msg.rpc_resp;

	nfs4_setup_sequence(clp, args, res, task);
}

static const struct rpc_call_ops nfs41_sequence_ops = {
	.rpc_call_done = nfs41_sequence_call_done,
	.rpc_call_prepare = nfs41_sequence_prepare,
	.rpc_release = nfs41_sequence_release,
};

static struct rpc_task *_nfs41_proc_sequence(struct nfs_client *clp,
		const struct cred *cred,
		struct nfs4_slot *slot,
		bool is_privileged)
{
	struct nfs4_sequence_data *calldata;
	struct rpc_message msg = {
		.rpc_proc = &nfs4_procedures[NFSPROC4_CLNT_SEQUENCE],
		.rpc_cred = cred,
	};
	struct rpc_task_setup task_setup_data = {
		.rpc_client = clp->cl_rpcclient,
		.rpc_message = &msg,
		.callback_ops = &nfs41_sequence_ops,
		.flags = RPC_TASK_ASYNC | RPC_TASK_TIMEOUT | RPC_TASK_MOVEABLE,
	};
	struct rpc_task *ret;

	ret = ERR_PTR(-EIO);
	if (!refcount_inc_not_zero(&clp->cl_count))
		goto out_err;

	ret = ERR_PTR(-ENOMEM);
	calldata = kzalloc(sizeof(*calldata), GFP_KERNEL);
	if (calldata == NULL)
		goto out_put_clp;
	nfs4_init_sequence(&calldata->args, &calldata->res, 0, is_privileged);
	nfs4_sequence_attach_slot(&calldata->args, &calldata->res, slot);
	msg.rpc_argp = &calldata->args;
	msg.rpc_resp = &calldata->res;
	calldata->clp = clp;
	task_setup_data.callback_data = calldata;

	ret = rpc_run_task(&task_setup_data);
	if (IS_ERR(ret))
		goto out_err;
	return ret;
out_put_clp:
	nfs_put_client(clp);
out_err:
	nfs41_release_slot(slot);
	return ret;
}

static int nfs41_proc_async_sequence(struct nfs_client *clp, const struct cred *cred, unsigned renew_flags)
{
	struct rpc_task *task;
	int ret = 0;

	if ((renew_flags & NFS4_RENEW_TIMEOUT) == 0)
		return -EAGAIN;
	task = _nfs41_proc_sequence(clp, cred, NULL, false);
	if (IS_ERR(task))
		ret = PTR_ERR(task);
	else
		rpc_put_task_async(task);
	dprintk("<-- %s status=%d\n", __func__, ret);
	return ret;
}

static int nfs4_proc_sequence(struct nfs_client *clp, const struct cred *cred)
{
	struct rpc_task *task;
	int ret;

	task = _nfs41_proc_sequence(clp, cred, NULL, true);
	if (IS_ERR(task)) {
		ret = PTR_ERR(task);
		goto out;
	}
	ret = rpc_wait_for_completion_task(task);
	if (!ret)
		ret = task->tk_status;
	rpc_put_task(task);
out:
	dprintk("<-- %s status=%d\n", __func__, ret);
	return ret;
}

struct nfs4_reclaim_complete_data {
	struct nfs_client *clp;
	struct nfs41_reclaim_complete_args arg;
	struct nfs41_reclaim_complete_res res;
};

static void nfs4_reclaim_complete_prepare(struct rpc_task *task, void *data)
{
	struct nfs4_reclaim_complete_data *calldata = data;

	nfs4_setup_sequence(calldata->clp,
			&calldata->arg.seq_args,
			&calldata->res.seq_res,
			task);
}

static int nfs41_reclaim_complete_handle_errors(struct rpc_task *task, struct nfs_client *clp)
{
	switch(task->tk_status) {
	case 0:
		wake_up_all(&clp->cl_lock_waitq);
		fallthrough;
	case -NFS4ERR_COMPLETE_ALREADY:
	case -NFS4ERR_WRONG_CRED: /* What to do here? */
		break;
	case -NFS4ERR_DELAY:
		rpc_delay(task, NFS4_POLL_RETRY_MAX);
		fallthrough;
	case -NFS4ERR_RETRY_UNCACHED_REP:
	case -EACCES:
		dprintk("%s: failed to reclaim complete error %d for server %s, retrying\n",
			__func__, task->tk_status, clp->cl_hostname);
		return -EAGAIN;
	case -NFS4ERR_BADSESSION:
	case -NFS4ERR_DEADSESSION:
	case -NFS4ERR_CONN_NOT_BOUND_TO_SESSION:
		break;
	default:
		nfs4_schedule_lease_recovery(clp);
	}
	return 0;
}

static void nfs4_reclaim_complete_done(struct rpc_task *task, void *data)
{
	struct nfs4_reclaim_complete_data *calldata = data;
	struct nfs_client *clp = calldata->clp;
	struct nfs4_sequence_res *res = &calldata->res.seq_res;

	if (!nfs41_sequence_done(task, res))
		return;

	trace_nfs4_reclaim_complete(clp, task->tk_status);
	if (nfs41_reclaim_complete_handle_errors(task, clp) == -EAGAIN) {
		rpc_restart_call_prepare(task);
		return;
	}
}

static void nfs4_free_reclaim_complete_data(void *data)
{
	struct nfs4_reclaim_complete_data *calldata = data;

	kfree(calldata);
}

static const struct rpc_call_ops nfs4_reclaim_complete_call_ops = {
	.rpc_call_prepare = nfs4_reclaim_complete_prepare,
	.rpc_call_done = nfs4_reclaim_complete_done,
	.rpc_release = nfs4_free_reclaim_complete_data,
};

/*
 * Issue a global reclaim complete.
 */
static int nfs41_proc_reclaim_complete(struct nfs_client *clp,
		const struct cred *cred)
{
	struct nfs4_reclaim_complete_data *calldata;
	struct rpc_message msg = {
		.rpc_proc = &nfs4_procedures[NFSPROC4_CLNT_RECLAIM_COMPLETE],
		.rpc_cred = cred,
	};
	struct rpc_task_setup task_setup_data = {
		.rpc_client = clp->cl_rpcclient,
		.rpc_message = &msg,
		.callback_ops = &nfs4_reclaim_complete_call_ops,
		.flags = RPC_TASK_NO_ROUND_ROBIN,
	};
	int status = -ENOMEM;

	calldata = kzalloc(sizeof(*calldata), GFP_NOFS);
	if (calldata == NULL)
		goto out;
	calldata->clp = clp;
	calldata->arg.one_fs = 0;

	nfs4_init_sequence(&calldata->arg.seq_args, &calldata->res.seq_res, 0, 1);
	msg.rpc_argp = &calldata->arg;
	msg.rpc_resp = &calldata->res;
	task_setup_data.callback_data = calldata;
	status = nfs4_call_sync_custom(&task_setup_data);
out:
	dprintk("<-- %s status=%d\n", __func__, status);
	return status;
}

static void
nfs4_layoutget_prepare(struct rpc_task *task, void *calldata)
{
	struct nfs4_layoutget *lgp = calldata;
	struct nfs_server *server = NFS_SERVER(lgp->args.inode);

	nfs4_setup_sequence(server->nfs_client, &lgp->args.seq_args,
				&lgp->res.seq_res, task);
}

static void nfs4_layoutget_done(struct rpc_task *task, void *calldata)
{
	struct nfs4_layoutget *lgp = calldata;

	nfs41_sequence_process(task, &lgp->res.seq_res);
}

static int
nfs4_layoutget_handle_exception(struct rpc_task *task,
		struct nfs4_layoutget *lgp, struct nfs4_exception *exception)
{
	struct inode *inode = lgp->args.inode;
	struct nfs_server *server = NFS_SERVER(inode);
	struct pnfs_layout_hdr *lo = lgp->lo;
	int nfs4err = task->tk_status;
	int err, status = 0;
	LIST_HEAD(head);

	dprintk("--> %s tk_status => %d\n", __func__, -task->tk_status);

	nfs4_sequence_free_slot(&lgp->res.seq_res);

	switch (nfs4err) {
	case 0:
		goto out;

	/*
	 * NFS4ERR_LAYOUTUNAVAILABLE means we are not supposed to use pnfs
	 * on the file. set tk_status to -ENODATA to tell upper layer to
	 * retry go inband.
	 */
	case -NFS4ERR_LAYOUTUNAVAILABLE:
		status = -ENODATA;
		goto out;
	/*
	 * NFS4ERR_BADLAYOUT means the MDS cannot return a layout of
	 * length lgp->args.minlength != 0 (see RFC5661 section 18.43.3).
	 */
	case -NFS4ERR_BADLAYOUT:
		status = -EOVERFLOW;
		goto out;
	/*
	 * NFS4ERR_LAYOUTTRYLATER is a conflict with another client
	 * (or clients) writing to the same RAID stripe except when
	 * the minlength argument is 0 (see RFC5661 section 18.43.3).
	 *
	 * Treat it like we would RECALLCONFLICT -- we retry for a little
	 * while, and then eventually give up.
	 */
	case -NFS4ERR_LAYOUTTRYLATER:
		if (lgp->args.minlength == 0) {
			status = -EOVERFLOW;
			goto out;
		}
		status = -EBUSY;
		break;
	case -NFS4ERR_RECALLCONFLICT:
		status = -ERECALLCONFLICT;
		break;
	case -NFS4ERR_DELEG_REVOKED:
	case -NFS4ERR_ADMIN_REVOKED:
	case -NFS4ERR_EXPIRED:
	case -NFS4ERR_BAD_STATEID:
		exception->timeout = 0;
		spin_lock(&inode->i_lock);
		/* If the open stateid was bad, then recover it. */
		if (!lo || test_bit(NFS_LAYOUT_INVALID_STID, &lo->plh_flags) ||
		    !nfs4_stateid_match_other(&lgp->args.stateid, &lo->plh_stateid)) {
			spin_unlock(&inode->i_lock);
			exception->state = lgp->args.ctx->state;
			exception->stateid = &lgp->args.stateid;
			break;
		}

		/*
		 * Mark the bad layout state as invalid, then retry
		 */
		pnfs_mark_layout_stateid_invalid(lo, &head);
		spin_unlock(&inode->i_lock);
		nfs_commit_inode(inode, 0);
		pnfs_free_lseg_list(&head);
		status = -EAGAIN;
		goto out;
	}

	err = nfs4_handle_exception(server, nfs4err, exception);
	if (!status) {
		if (exception->retry)
			status = -EAGAIN;
		else
			status = err;
	}
out:
	return status;
}

size_t max_response_pages(struct nfs_server *server)
{
	u32 max_resp_sz = server->nfs_client->cl_session->fc_attrs.max_resp_sz;
	return nfs_page_array_len(0, max_resp_sz);
}

static void nfs4_layoutget_release(void *calldata)
{
	struct nfs4_layoutget *lgp = calldata;

	nfs4_sequence_free_slot(&lgp->res.seq_res);
	pnfs_layoutget_free(lgp);
}

static const struct rpc_call_ops nfs4_layoutget_call_ops = {
	.rpc_call_prepare = nfs4_layoutget_prepare,
	.rpc_call_done = nfs4_layoutget_done,
	.rpc_release = nfs4_layoutget_release,
};

struct pnfs_layout_segment *
nfs4_proc_layoutget(struct nfs4_layoutget *lgp, long *timeout)
{
	struct inode *inode = lgp->args.inode;
	struct nfs_server *server = NFS_SERVER(inode);
	struct rpc_task *task;
	struct rpc_message msg = {
		.rpc_proc = &nfs4_procedures[NFSPROC4_CLNT_LAYOUTGET],
		.rpc_argp = &lgp->args,
		.rpc_resp = &lgp->res,
		.rpc_cred = lgp->cred,
	};
	struct rpc_task_setup task_setup_data = {
		.rpc_client = server->client,
		.rpc_message = &msg,
		.callback_ops = &nfs4_layoutget_call_ops,
		.callback_data = lgp,
		.flags = RPC_TASK_ASYNC | RPC_TASK_CRED_NOREF |
			 RPC_TASK_MOVEABLE,
	};
	struct pnfs_layout_segment *lseg = NULL;
	struct nfs4_exception exception = {
		.inode = inode,
		.timeout = *timeout,
	};
	int status = 0;

	nfs4_init_sequence(&lgp->args.seq_args, &lgp->res.seq_res, 0, 0);

	task = rpc_run_task(&task_setup_data);
	if (IS_ERR(task))
		return ERR_CAST(task);

	status = rpc_wait_for_completion_task(task);
	if (status != 0)
		goto out;

	if (task->tk_status < 0) {
		status = nfs4_layoutget_handle_exception(task, lgp, &exception);
		*timeout = exception.timeout;
	} else if (lgp->res.layoutp->len == 0) {
		status = -EAGAIN;
		*timeout = nfs4_update_delay(&exception.timeout);
	} else
		lseg = pnfs_layout_process(lgp);
out:
	trace_nfs4_layoutget(lgp->args.ctx,
			&lgp->args.range,
			&lgp->res.range,
			&lgp->res.stateid,
			status);

	rpc_put_task(task);
	dprintk("<-- %s status=%d\n", __func__, status);
	if (status)
		return ERR_PTR(status);
	return lseg;
}

static void
nfs4_layoutreturn_prepare(struct rpc_task *task, void *calldata)
{
	struct nfs4_layoutreturn *lrp = calldata;

	nfs4_setup_sequence(lrp->clp,
			&lrp->args.seq_args,
			&lrp->res.seq_res,
			task);
	if (!pnfs_layout_is_valid(lrp->args.layout))
		rpc_exit(task, 0);
}

static void nfs4_layoutreturn_done(struct rpc_task *task, void *calldata)
{
	struct nfs4_layoutreturn *lrp = calldata;
	struct nfs_server *server;

	if (!nfs41_sequence_process(task, &lrp->res.seq_res))
		return;

	/*
	 * Was there an RPC level error? Assume the call succeeded,
	 * and that we need to release the layout
	 */
	if (task->tk_rpc_status != 0 && RPC_WAS_SENT(task)) {
		lrp->res.lrs_present = 0;
		return;
	}

	server = NFS_SERVER(lrp->args.inode);
	switch (task->tk_status) {
	case -NFS4ERR_OLD_STATEID:
		if (nfs4_layout_refresh_old_stateid(&lrp->args.stateid,
					&lrp->args.range,
					lrp->args.inode))
			goto out_restart;
		fallthrough;
	default:
		task->tk_status = 0;
		fallthrough;
	case 0:
		break;
	case -NFS4ERR_DELAY:
		if (nfs4_async_handle_error(task, server, NULL, NULL) != -EAGAIN)
			break;
		goto out_restart;
	}
	return;
out_restart:
	task->tk_status = 0;
	nfs4_sequence_free_slot(&lrp->res.seq_res);
	rpc_restart_call_prepare(task);
}

static void nfs4_layoutreturn_release(void *calldata)
{
	struct nfs4_layoutreturn *lrp = calldata;
	struct pnfs_layout_hdr *lo = lrp->args.layout;

	pnfs_layoutreturn_free_lsegs(lo, &lrp->args.stateid, &lrp->args.range,
			lrp->res.lrs_present ? &lrp->res.stateid : NULL);
	nfs4_sequence_free_slot(&lrp->res.seq_res);
	if (lrp->ld_private.ops && lrp->ld_private.ops->free)
		lrp->ld_private.ops->free(&lrp->ld_private);
	pnfs_put_layout_hdr(lrp->args.layout);
	nfs_iput_and_deactive(lrp->inode);
	put_cred(lrp->cred);
	kfree(calldata);
}

static const struct rpc_call_ops nfs4_layoutreturn_call_ops = {
	.rpc_call_prepare = nfs4_layoutreturn_prepare,
	.rpc_call_done = nfs4_layoutreturn_done,
	.rpc_release = nfs4_layoutreturn_release,
};

int nfs4_proc_layoutreturn(struct nfs4_layoutreturn *lrp, bool sync)
{
	struct rpc_task *task;
	struct rpc_message msg = {
		.rpc_proc = &nfs4_procedures[NFSPROC4_CLNT_LAYOUTRETURN],
		.rpc_argp = &lrp->args,
		.rpc_resp = &lrp->res,
		.rpc_cred = lrp->cred,
	};
	struct rpc_task_setup task_setup_data = {
		.rpc_client = NFS_SERVER(lrp->args.inode)->client,
		.rpc_message = &msg,
		.callback_ops = &nfs4_layoutreturn_call_ops,
		.callback_data = lrp,
		.flags = RPC_TASK_MOVEABLE,
	};
	int status = 0;

	nfs4_state_protect(NFS_SERVER(lrp->args.inode)->nfs_client,
			NFS_SP4_MACH_CRED_PNFS_CLEANUP,
			&task_setup_data.rpc_client, &msg);

	lrp->inode = nfs_igrab_and_active(lrp->args.inode);
	if (!sync) {
		if (!lrp->inode) {
			nfs4_layoutreturn_release(lrp);
			return -EAGAIN;
		}
		task_setup_data.flags |= RPC_TASK_ASYNC;
	}
	if (!lrp->inode)
		nfs4_init_sequence(&lrp->args.seq_args, &lrp->res.seq_res, 1,
				   1);
	else
		nfs4_init_sequence(&lrp->args.seq_args, &lrp->res.seq_res, 1,
				   0);
	task = rpc_run_task(&task_setup_data);
	if (IS_ERR(task))
		return PTR_ERR(task);
	if (sync)
		status = task->tk_status;
	trace_nfs4_layoutreturn(lrp->args.inode, &lrp->args.stateid, status);
	dprintk("<-- %s status=%d\n", __func__, status);
	rpc_put_task(task);
	return status;
}

static int
_nfs4_proc_getdeviceinfo(struct nfs_server *server,
		struct pnfs_device *pdev,
		const struct cred *cred)
{
	struct nfs4_getdeviceinfo_args args = {
		.pdev = pdev,
		.notify_types = NOTIFY_DEVICEID4_CHANGE |
			NOTIFY_DEVICEID4_DELETE,
	};
	struct nfs4_getdeviceinfo_res res = {
		.pdev = pdev,
	};
	struct rpc_message msg = {
		.rpc_proc = &nfs4_procedures[NFSPROC4_CLNT_GETDEVICEINFO],
		.rpc_argp = &args,
		.rpc_resp = &res,
		.rpc_cred = cred,
	};
	int status;

	status = nfs4_call_sync(server->client, server, &msg, &args.seq_args, &res.seq_res, 0);
	if (res.notification & ~args.notify_types)
		dprintk("%s: unsupported notification\n", __func__);
	if (res.notification != args.notify_types)
		pdev->nocache = 1;

	trace_nfs4_getdeviceinfo(server, &pdev->dev_id, status);

	dprintk("<-- %s status=%d\n", __func__, status);

	return status;
}

int nfs4_proc_getdeviceinfo(struct nfs_server *server,
		struct pnfs_device *pdev,
		const struct cred *cred)
{
	struct nfs4_exception exception = { };
	int err;

	do {
		err = nfs4_handle_exception(server,
					_nfs4_proc_getdeviceinfo(server, pdev, cred),
					&exception);
	} while (exception.retry);
	return err;
}
EXPORT_SYMBOL_GPL(nfs4_proc_getdeviceinfo);

static void nfs4_layoutcommit_prepare(struct rpc_task *task, void *calldata)
{
	struct nfs4_layoutcommit_data *data = calldata;
	struct nfs_server *server = NFS_SERVER(data->args.inode);

	nfs4_setup_sequence(server->nfs_client,
			&data->args.seq_args,
			&data->res.seq_res,
			task);
}

static void
nfs4_layoutcommit_done(struct rpc_task *task, void *calldata)
{
	struct nfs4_layoutcommit_data *data = calldata;
	struct nfs_server *server = NFS_SERVER(data->args.inode);

	if (!nfs41_sequence_done(task, &data->res.seq_res))
		return;

	switch (task->tk_status) { /* Just ignore these failures */
	case -NFS4ERR_DELEG_REVOKED: /* layout was recalled */
	case -NFS4ERR_BADIOMODE:     /* no IOMODE_RW layout for range */
	case -NFS4ERR_BADLAYOUT:     /* no layout */
	case -NFS4ERR_GRACE:	    /* loca_recalim always false */
		task->tk_status = 0;
		break;
	case 0:
		break;
	default:
		if (nfs4_async_handle_error(task, server, NULL, NULL) == -EAGAIN) {
			rpc_restart_call_prepare(task);
			return;
		}
	}
}

static void nfs4_layoutcommit_release(void *calldata)
{
	struct nfs4_layoutcommit_data *data = calldata;

	pnfs_cleanup_layoutcommit(data);
	nfs_post_op_update_inode_force_wcc(data->args.inode,
					   data->res.fattr);
	put_cred(data->cred);
	nfs_iput_and_deactive(data->inode);
	kfree(data);
}

static const struct rpc_call_ops nfs4_layoutcommit_ops = {
	.rpc_call_prepare = nfs4_layoutcommit_prepare,
	.rpc_call_done = nfs4_layoutcommit_done,
	.rpc_release = nfs4_layoutcommit_release,
};

int
nfs4_proc_layoutcommit(struct nfs4_layoutcommit_data *data, bool sync)
{
	struct rpc_message msg = {
		.rpc_proc = &nfs4_procedures[NFSPROC4_CLNT_LAYOUTCOMMIT],
		.rpc_argp = &data->args,
		.rpc_resp = &data->res,
		.rpc_cred = data->cred,
	};
	struct rpc_task_setup task_setup_data = {
		.task = &data->task,
		.rpc_client = NFS_CLIENT(data->args.inode),
		.rpc_message = &msg,
		.callback_ops = &nfs4_layoutcommit_ops,
		.callback_data = data,
		.flags = RPC_TASK_MOVEABLE,
	};
	struct rpc_task *task;
	int status = 0;

	dprintk("NFS: initiating layoutcommit call. sync %d "
		"lbw: %llu inode %lu\n", sync,
		data->args.lastbytewritten,
		data->args.inode->i_ino);

	if (!sync) {
		data->inode = nfs_igrab_and_active(data->args.inode);
		if (data->inode == NULL) {
			nfs4_layoutcommit_release(data);
			return -EAGAIN;
		}
		task_setup_data.flags = RPC_TASK_ASYNC;
	}
	nfs4_init_sequence(&data->args.seq_args, &data->res.seq_res, 1, 0);
	task = rpc_run_task(&task_setup_data);
	if (IS_ERR(task))
		return PTR_ERR(task);
	if (sync)
		status = task->tk_status;
	trace_nfs4_layoutcommit(data->args.inode, &data->args.stateid, status);
	dprintk("%s: status %d\n", __func__, status);
	rpc_put_task(task);
	return status;
}

/*
 * Use the state managment nfs_client cl_rpcclient, which uses krb5i (if
 * possible) as per RFC3530bis and RFC5661 Security Considerations sections
 */
static int
_nfs41_proc_secinfo_no_name(struct nfs_server *server, struct nfs_fh *fhandle,
		    struct nfs_fsinfo *info,
		    struct nfs4_secinfo_flavors *flavors, bool use_integrity)
{
	struct nfs41_secinfo_no_name_args args = {
		.style = SECINFO_STYLE_CURRENT_FH,
	};
	struct nfs4_secinfo_res res = {
		.flavors = flavors,
	};
	struct rpc_message msg = {
		.rpc_proc = &nfs4_procedures[NFSPROC4_CLNT_SECINFO_NO_NAME],
		.rpc_argp = &args,
		.rpc_resp = &res,
	};
	struct nfs4_call_sync_data data = {
		.seq_server = server,
		.seq_args = &args.seq_args,
		.seq_res = &res.seq_res,
	};
	struct rpc_task_setup task_setup = {
		.rpc_client = server->client,
		.rpc_message = &msg,
		.callback_ops = server->nfs_client->cl_mvops->call_sync_ops,
		.callback_data = &data,
		.flags = RPC_TASK_NO_ROUND_ROBIN,
	};
	const struct cred *cred = NULL;
	int status;

	if (use_integrity) {
		task_setup.rpc_client = server->nfs_client->cl_rpcclient;

		cred = nfs4_get_clid_cred(server->nfs_client);
		msg.rpc_cred = cred;
	}

	nfs4_init_sequence(&args.seq_args, &res.seq_res, 0, 0);
	status = nfs4_call_sync_custom(&task_setup);
	dprintk("<-- %s status=%d\n", __func__, status);

	put_cred(cred);

	return status;
}

static int
nfs41_proc_secinfo_no_name(struct nfs_server *server, struct nfs_fh *fhandle,
			   struct nfs_fsinfo *info, struct nfs4_secinfo_flavors *flavors)
{
	struct nfs4_exception exception = {
		.interruptible = true,
	};
	int err;
	do {
		/* first try using integrity protection */
		err = -NFS4ERR_WRONGSEC;

		/* try to use integrity protection with machine cred */
		if (_nfs4_is_integrity_protected(server->nfs_client))
			err = _nfs41_proc_secinfo_no_name(server, fhandle, info,
							  flavors, true);

		/*
		 * if unable to use integrity protection, or SECINFO with
		 * integrity protection returns NFS4ERR_WRONGSEC (which is
		 * disallowed by spec, but exists in deployed servers) use
		 * the current filesystem's rpc_client and the user cred.
		 */
		if (err == -NFS4ERR_WRONGSEC)
			err = _nfs41_proc_secinfo_no_name(server, fhandle, info,
							  flavors, false);

		switch (err) {
		case 0:
		case -NFS4ERR_WRONGSEC:
		case -ENOTSUPP:
			goto out;
		default:
			err = nfs4_handle_exception(server, err, &exception);
		}
	} while (exception.retry);
out:
	return err;
}

static int
nfs41_find_root_sec(struct nfs_server *server, struct nfs_fh *fhandle,
		    struct nfs_fsinfo *info)
{
	int err;
	struct page *page;
	rpc_authflavor_t flavor = RPC_AUTH_MAXFLAVOR;
	struct nfs4_secinfo_flavors *flavors;
	struct nfs4_secinfo4 *secinfo;
	int i;

	page = alloc_page(GFP_KERNEL);
	if (!page) {
		err = -ENOMEM;
		goto out;
	}

	flavors = page_address(page);
	err = nfs41_proc_secinfo_no_name(server, fhandle, info, flavors);

	/*
	 * Fall back on "guess and check" method if
	 * the server doesn't support SECINFO_NO_NAME
	 */
	if (err == -NFS4ERR_WRONGSEC || err == -ENOTSUPP) {
		err = nfs4_find_root_sec(server, fhandle, info);
		goto out_freepage;
	}
	if (err)
		goto out_freepage;

	for (i = 0; i < flavors->num_flavors; i++) {
		secinfo = &flavors->flavors[i];

		switch (secinfo->flavor) {
		case RPC_AUTH_NULL:
		case RPC_AUTH_UNIX:
		case RPC_AUTH_GSS:
			flavor = rpcauth_get_pseudoflavor(secinfo->flavor,
					&secinfo->flavor_info);
			break;
		default:
			flavor = RPC_AUTH_MAXFLAVOR;
			break;
		}

		if (!nfs_auth_info_match(&server->auth_info, flavor))
			flavor = RPC_AUTH_MAXFLAVOR;

		if (flavor != RPC_AUTH_MAXFLAVOR) {
			err = nfs4_lookup_root_sec(server, fhandle,
						   info, flavor);
			if (!err)
				break;
		}
	}

	if (flavor == RPC_AUTH_MAXFLAVOR)
		err = -EPERM;

out_freepage:
	put_page(page);
	if (err == -EACCES)
		return -EPERM;
out:
	return err;
}

static int _nfs41_test_stateid(struct nfs_server *server,
		nfs4_stateid *stateid,
		const struct cred *cred)
{
	int status;
	struct nfs41_test_stateid_args args = {
		.stateid = stateid,
	};
	struct nfs41_test_stateid_res res;
	struct rpc_message msg = {
		.rpc_proc = &nfs4_procedures[NFSPROC4_CLNT_TEST_STATEID],
		.rpc_argp = &args,
		.rpc_resp = &res,
		.rpc_cred = cred,
	};
	struct rpc_clnt *rpc_client = server->client;

	nfs4_state_protect(server->nfs_client, NFS_SP4_MACH_CRED_STATEID,
		&rpc_client, &msg);

	dprintk("NFS call  test_stateid %p\n", stateid);
	nfs4_init_sequence(&args.seq_args, &res.seq_res, 0, 1);
	status = nfs4_call_sync_sequence(rpc_client, server, &msg,
			&args.seq_args, &res.seq_res);
	if (status != NFS_OK) {
		dprintk("NFS reply test_stateid: failed, %d\n", status);
		return status;
	}
	dprintk("NFS reply test_stateid: succeeded, %d\n", -res.status);
	return -res.status;
}

static void nfs4_handle_delay_or_session_error(struct nfs_server *server,
		int err, struct nfs4_exception *exception)
{
	exception->retry = 0;
	switch(err) {
	case -NFS4ERR_DELAY:
	case -NFS4ERR_RETRY_UNCACHED_REP:
		nfs4_handle_exception(server, err, exception);
		break;
	case -NFS4ERR_BADSESSION:
	case -NFS4ERR_BADSLOT:
	case -NFS4ERR_BAD_HIGH_SLOT:
	case -NFS4ERR_CONN_NOT_BOUND_TO_SESSION:
	case -NFS4ERR_DEADSESSION:
		nfs4_do_handle_exception(server, err, exception);
	}
}

/**
 * nfs41_test_stateid - perform a TEST_STATEID operation
 *
 * @server: server / transport on which to perform the operation
 * @stateid: state ID to test
 * @cred: credential
 *
 * Returns NFS_OK if the server recognizes that "stateid" is valid.
 * Otherwise a negative NFS4ERR value is returned if the operation
 * failed or the state ID is not currently valid.
 */
static int nfs41_test_stateid(struct nfs_server *server,
		nfs4_stateid *stateid,
		const struct cred *cred)
{
	struct nfs4_exception exception = {
		.interruptible = true,
	};
	int err;
	do {
		err = _nfs41_test_stateid(server, stateid, cred);
		nfs4_handle_delay_or_session_error(server, err, &exception);
	} while (exception.retry);
	return err;
}

struct nfs_free_stateid_data {
	struct nfs_server *server;
	struct nfs41_free_stateid_args args;
	struct nfs41_free_stateid_res res;
};

static void nfs41_free_stateid_prepare(struct rpc_task *task, void *calldata)
{
	struct nfs_free_stateid_data *data = calldata;
	nfs4_setup_sequence(data->server->nfs_client,
			&data->args.seq_args,
			&data->res.seq_res,
			task);
}

static void nfs41_free_stateid_done(struct rpc_task *task, void *calldata)
{
	struct nfs_free_stateid_data *data = calldata;

	nfs41_sequence_done(task, &data->res.seq_res);

	switch (task->tk_status) {
	case -NFS4ERR_DELAY:
		if (nfs4_async_handle_error(task, data->server, NULL, NULL) == -EAGAIN)
			rpc_restart_call_prepare(task);
	}
}

static void nfs41_free_stateid_release(void *calldata)
{
	struct nfs_free_stateid_data *data = calldata;
	struct nfs_client *clp = data->server->nfs_client;

	nfs_put_client(clp);
	kfree(calldata);
}

static const struct rpc_call_ops nfs41_free_stateid_ops = {
	.rpc_call_prepare = nfs41_free_stateid_prepare,
	.rpc_call_done = nfs41_free_stateid_done,
	.rpc_release = nfs41_free_stateid_release,
};

/**
 * nfs41_free_stateid - perform a FREE_STATEID operation
 *
 * @server: server / transport on which to perform the operation
 * @stateid: state ID to release
 * @cred: credential
 * @privileged: set to true if this call needs to be privileged
 *
 * Note: this function is always asynchronous.
 */
static int nfs41_free_stateid(struct nfs_server *server,
		const nfs4_stateid *stateid,
		const struct cred *cred,
		bool privileged)
{
	struct rpc_message msg = {
		.rpc_proc = &nfs4_procedures[NFSPROC4_CLNT_FREE_STATEID],
		.rpc_cred = cred,
	};
	struct rpc_task_setup task_setup = {
		.rpc_client = server->client,
		.rpc_message = &msg,
		.callback_ops = &nfs41_free_stateid_ops,
		.flags = RPC_TASK_ASYNC | RPC_TASK_MOVEABLE,
	};
	struct nfs_free_stateid_data *data;
	struct rpc_task *task;
	struct nfs_client *clp = server->nfs_client;

	if (!refcount_inc_not_zero(&clp->cl_count))
		return -EIO;

	nfs4_state_protect(server->nfs_client, NFS_SP4_MACH_CRED_STATEID,
		&task_setup.rpc_client, &msg);

	dprintk("NFS call  free_stateid %p\n", stateid);
	data = kmalloc(sizeof(*data), GFP_KERNEL);
	if (!data)
		return -ENOMEM;
	data->server = server;
	nfs4_stateid_copy(&data->args.stateid, stateid);

	task_setup.callback_data = data;

	msg.rpc_argp = &data->args;
	msg.rpc_resp = &data->res;
	nfs4_init_sequence(&data->args.seq_args, &data->res.seq_res, 1, privileged);
	task = rpc_run_task(&task_setup);
	if (IS_ERR(task))
		return PTR_ERR(task);
	rpc_put_task(task);
	return 0;
}

static void
nfs41_free_lock_state(struct nfs_server *server, struct nfs4_lock_state *lsp)
{
	const struct cred *cred = lsp->ls_state->owner->so_cred;

	nfs41_free_stateid(server, &lsp->ls_stateid, cred, false);
	nfs4_free_lock_state(server, lsp);
}

static bool nfs41_match_stateid(const nfs4_stateid *s1,
		const nfs4_stateid *s2)
{
	if (s1->type != s2->type)
		return false;

	if (memcmp(s1->other, s2->other, sizeof(s1->other)) != 0)
		return false;

	if (s1->seqid == s2->seqid)
		return true;

	return s1->seqid == 0 || s2->seqid == 0;
}

#endif /* CONFIG_NFS_V4_1 */

static bool nfs4_match_stateid(const nfs4_stateid *s1,
		const nfs4_stateid *s2)
{
	return nfs4_stateid_match(s1, s2);
}


static const struct nfs4_state_recovery_ops nfs40_reboot_recovery_ops = {
	.owner_flag_bit = NFS_OWNER_RECLAIM_REBOOT,
	.state_flag_bit	= NFS_STATE_RECLAIM_REBOOT,
	.recover_open	= nfs4_open_reclaim,
	.recover_lock	= nfs4_lock_reclaim,
	.establish_clid = nfs4_init_clientid,
	.detect_trunking = nfs40_discover_server_trunking,
};

#if defined(CONFIG_NFS_V4_1)
static const struct nfs4_state_recovery_ops nfs41_reboot_recovery_ops = {
	.owner_flag_bit = NFS_OWNER_RECLAIM_REBOOT,
	.state_flag_bit	= NFS_STATE_RECLAIM_REBOOT,
	.recover_open	= nfs4_open_reclaim,
	.recover_lock	= nfs4_lock_reclaim,
	.establish_clid = nfs41_init_clientid,
	.reclaim_complete = nfs41_proc_reclaim_complete,
	.detect_trunking = nfs41_discover_server_trunking,
};
#endif /* CONFIG_NFS_V4_1 */

static const struct nfs4_state_recovery_ops nfs40_nograce_recovery_ops = {
	.owner_flag_bit = NFS_OWNER_RECLAIM_NOGRACE,
	.state_flag_bit	= NFS_STATE_RECLAIM_NOGRACE,
	.recover_open	= nfs40_open_expired,
	.recover_lock	= nfs4_lock_expired,
	.establish_clid = nfs4_init_clientid,
};

#if defined(CONFIG_NFS_V4_1)
static const struct nfs4_state_recovery_ops nfs41_nograce_recovery_ops = {
	.owner_flag_bit = NFS_OWNER_RECLAIM_NOGRACE,
	.state_flag_bit	= NFS_STATE_RECLAIM_NOGRACE,
	.recover_open	= nfs41_open_expired,
	.recover_lock	= nfs41_lock_expired,
	.establish_clid = nfs41_init_clientid,
};
#endif /* CONFIG_NFS_V4_1 */

static const struct nfs4_state_maintenance_ops nfs40_state_renewal_ops = {
	.sched_state_renewal = nfs4_proc_async_renew,
	.get_state_renewal_cred = nfs4_get_renew_cred,
	.renew_lease = nfs4_proc_renew,
};

#if defined(CONFIG_NFS_V4_1)
static const struct nfs4_state_maintenance_ops nfs41_state_renewal_ops = {
	.sched_state_renewal = nfs41_proc_async_sequence,
	.get_state_renewal_cred = nfs4_get_machine_cred,
	.renew_lease = nfs4_proc_sequence,
};
#endif

static const struct nfs4_mig_recovery_ops nfs40_mig_recovery_ops = {
	.get_locations = _nfs40_proc_get_locations,
	.fsid_present = _nfs40_proc_fsid_present,
};

#if defined(CONFIG_NFS_V4_1)
static const struct nfs4_mig_recovery_ops nfs41_mig_recovery_ops = {
	.get_locations = _nfs41_proc_get_locations,
	.fsid_present = _nfs41_proc_fsid_present,
};
#endif	/* CONFIG_NFS_V4_1 */

static const struct nfs4_minor_version_ops nfs_v4_0_minor_ops = {
	.minor_version = 0,
	.init_caps = NFS_CAP_READDIRPLUS
		| NFS_CAP_ATOMIC_OPEN
		| NFS_CAP_POSIX_LOCK,
	.init_client = nfs40_init_client,
	.shutdown_client = nfs40_shutdown_client,
	.match_stateid = nfs4_match_stateid,
	.find_root_sec = nfs4_find_root_sec,
	.free_lock_state = nfs4_release_lockowner,
	.test_and_free_expired = nfs40_test_and_free_expired_stateid,
	.alloc_seqid = nfs_alloc_seqid,
	.call_sync_ops = &nfs40_call_sync_ops,
	.reboot_recovery_ops = &nfs40_reboot_recovery_ops,
	.nograce_recovery_ops = &nfs40_nograce_recovery_ops,
	.state_renewal_ops = &nfs40_state_renewal_ops,
	.mig_recovery_ops = &nfs40_mig_recovery_ops,
};

#if defined(CONFIG_NFS_V4_1)
static struct nfs_seqid *
nfs_alloc_no_seqid(struct nfs_seqid_counter *arg1, gfp_t arg2)
{
	return NULL;
}

static const struct nfs4_minor_version_ops nfs_v4_1_minor_ops = {
	.minor_version = 1,
	.init_caps = NFS_CAP_READDIRPLUS
		| NFS_CAP_ATOMIC_OPEN
		| NFS_CAP_POSIX_LOCK
		| NFS_CAP_STATEID_NFSV41
		| NFS_CAP_ATOMIC_OPEN_V1
		| NFS_CAP_LGOPEN
		| NFS_CAP_MOVEABLE,
	.init_client = nfs41_init_client,
	.shutdown_client = nfs41_shutdown_client,
	.match_stateid = nfs41_match_stateid,
	.find_root_sec = nfs41_find_root_sec,
	.free_lock_state = nfs41_free_lock_state,
	.test_and_free_expired = nfs41_test_and_free_expired_stateid,
	.alloc_seqid = nfs_alloc_no_seqid,
	.session_trunk = nfs4_test_session_trunk,
	.call_sync_ops = &nfs41_call_sync_ops,
	.reboot_recovery_ops = &nfs41_reboot_recovery_ops,
	.nograce_recovery_ops = &nfs41_nograce_recovery_ops,
	.state_renewal_ops = &nfs41_state_renewal_ops,
	.mig_recovery_ops = &nfs41_mig_recovery_ops,
};
#endif

#if defined(CONFIG_NFS_V4_2)
static const struct nfs4_minor_version_ops nfs_v4_2_minor_ops = {
	.minor_version = 2,
	.init_caps = NFS_CAP_READDIRPLUS
		| NFS_CAP_ATOMIC_OPEN
		| NFS_CAP_POSIX_LOCK
		| NFS_CAP_STATEID_NFSV41
		| NFS_CAP_ATOMIC_OPEN_V1
		| NFS_CAP_LGOPEN
		| NFS_CAP_ALLOCATE
		| NFS_CAP_COPY
		| NFS_CAP_OFFLOAD_CANCEL
		| NFS_CAP_COPY_NOTIFY
		| NFS_CAP_DEALLOCATE
		| NFS_CAP_SEEK
		| NFS_CAP_LAYOUTSTATS
		| NFS_CAP_CLONE
		| NFS_CAP_LAYOUTERROR
		| NFS_CAP_READ_PLUS
		| NFS_CAP_MOVEABLE,
	.init_client = nfs41_init_client,
	.shutdown_client = nfs41_shutdown_client,
	.match_stateid = nfs41_match_stateid,
	.find_root_sec = nfs41_find_root_sec,
	.free_lock_state = nfs41_free_lock_state,
	.call_sync_ops = &nfs41_call_sync_ops,
	.test_and_free_expired = nfs41_test_and_free_expired_stateid,
	.alloc_seqid = nfs_alloc_no_seqid,
	.session_trunk = nfs4_test_session_trunk,
	.reboot_recovery_ops = &nfs41_reboot_recovery_ops,
	.nograce_recovery_ops = &nfs41_nograce_recovery_ops,
	.state_renewal_ops = &nfs41_state_renewal_ops,
	.mig_recovery_ops = &nfs41_mig_recovery_ops,
};
#endif

const struct nfs4_minor_version_ops *nfs_v4_minor_ops[] = {
	[0] = &nfs_v4_0_minor_ops,
#if defined(CONFIG_NFS_V4_1)
	[1] = &nfs_v4_1_minor_ops,
#endif
#if defined(CONFIG_NFS_V4_2)
	[2] = &nfs_v4_2_minor_ops,
#endif
};

static ssize_t nfs4_listxattr(struct dentry *dentry, char *list, size_t size)
{
	ssize_t error, error2, error3;

	error = generic_listxattr(dentry, list, size);
	if (error < 0)
		return error;
	if (list) {
		list += error;
		size -= error;
	}

	error2 = nfs4_listxattr_nfs4_label(d_inode(dentry), list, size);
	if (error2 < 0)
		return error2;

	if (list) {
		list += error2;
		size -= error2;
	}

	error3 = nfs4_listxattr_nfs4_user(d_inode(dentry), list, size);
	if (error3 < 0)
		return error3;

	return error + error2 + error3;
}

static void nfs4_enable_swap(struct inode *inode)
{
	/* The state manager thread must always be running.
	 * It will notice the client is a swapper, and stay put.
	 */
	struct nfs_client *clp = NFS_SERVER(inode)->nfs_client;

	nfs4_schedule_state_manager(clp);
}

static void nfs4_disable_swap(struct inode *inode)
{
	/* The state manager thread will now exit once it is
	 * woken.
	 */
	wake_up_var(&NFS_SERVER(inode)->nfs_client->cl_state);
}

static const struct inode_operations nfs4_dir_inode_operations = {
	.create		= nfs_create,
	.lookup		= nfs_lookup,
	.atomic_open	= nfs_atomic_open,
	.link		= nfs_link,
	.unlink		= nfs_unlink,
	.symlink	= nfs_symlink,
	.mkdir		= nfs_mkdir,
	.rmdir		= nfs_rmdir,
	.mknod		= nfs_mknod,
	.rename		= nfs_rename,
	.permission	= nfs_permission,
	.getattr	= nfs_getattr,
	.setattr	= nfs_setattr,
	.listxattr	= nfs4_listxattr,
};

static const struct inode_operations nfs4_file_inode_operations = {
	.permission	= nfs_permission,
	.getattr	= nfs_getattr,
	.setattr	= nfs_setattr,
	.listxattr	= nfs4_listxattr,
};

const struct nfs_rpc_ops nfs_v4_clientops = {
	.version	= 4,			/* protocol version */
	.dentry_ops	= &nfs4_dentry_operations,
	.dir_inode_ops	= &nfs4_dir_inode_operations,
	.file_inode_ops	= &nfs4_file_inode_operations,
	.file_ops	= &nfs4_file_operations,
	.getroot	= nfs4_proc_get_root,
	.submount	= nfs4_submount,
	.try_get_tree	= nfs4_try_get_tree,
	.getattr	= nfs4_proc_getattr,
	.setattr	= nfs4_proc_setattr,
	.lookup		= nfs4_proc_lookup,
	.lookupp	= nfs4_proc_lookupp,
	.access		= nfs4_proc_access,
	.readlink	= nfs4_proc_readlink,
	.create		= nfs4_proc_create,
	.remove		= nfs4_proc_remove,
	.unlink_setup	= nfs4_proc_unlink_setup,
	.unlink_rpc_prepare = nfs4_proc_unlink_rpc_prepare,
	.unlink_done	= nfs4_proc_unlink_done,
	.rename_setup	= nfs4_proc_rename_setup,
	.rename_rpc_prepare = nfs4_proc_rename_rpc_prepare,
	.rename_done	= nfs4_proc_rename_done,
	.link		= nfs4_proc_link,
	.symlink	= nfs4_proc_symlink,
	.mkdir		= nfs4_proc_mkdir,
	.rmdir		= nfs4_proc_rmdir,
	.readdir	= nfs4_proc_readdir,
	.mknod		= nfs4_proc_mknod,
	.statfs		= nfs4_proc_statfs,
	.fsinfo		= nfs4_proc_fsinfo,
	.pathconf	= nfs4_proc_pathconf,
	.set_capabilities = nfs4_server_capabilities,
	.decode_dirent	= nfs4_decode_dirent,
	.pgio_rpc_prepare = nfs4_proc_pgio_rpc_prepare,
	.read_setup	= nfs4_proc_read_setup,
	.read_done	= nfs4_read_done,
	.write_setup	= nfs4_proc_write_setup,
	.write_done	= nfs4_write_done,
	.commit_setup	= nfs4_proc_commit_setup,
	.commit_rpc_prepare = nfs4_proc_commit_rpc_prepare,
	.commit_done	= nfs4_commit_done,
	.lock		= nfs4_proc_lock,
	.clear_acl_cache = nfs4_zap_acl_attr,
	.close_context  = nfs4_close_context,
	.open_context	= nfs4_atomic_open,
	.have_delegation = nfs4_have_delegation,
	.alloc_client	= nfs4_alloc_client,
	.init_client	= nfs4_init_client,
	.free_client	= nfs4_free_client,
	.create_server	= nfs4_create_server,
	.clone_server	= nfs_clone_server,
	.discover_trunking = nfs4_discover_trunking,
<<<<<<< HEAD
=======
	.enable_swap	= nfs4_enable_swap,
	.disable_swap	= nfs4_disable_swap,
>>>>>>> d60c95ef
};

static const struct xattr_handler nfs4_xattr_nfs4_acl_handler = {
	.name	= XATTR_NAME_NFSV4_ACL,
	.list	= nfs4_xattr_list_nfs4_acl,
	.get	= nfs4_xattr_get_nfs4_acl,
	.set	= nfs4_xattr_set_nfs4_acl,
};

#if defined(CONFIG_NFS_V4_1)
static const struct xattr_handler nfs4_xattr_nfs4_dacl_handler = {
	.name	= XATTR_NAME_NFSV4_DACL,
	.list	= nfs4_xattr_list_nfs4_dacl,
	.get	= nfs4_xattr_get_nfs4_dacl,
	.set	= nfs4_xattr_set_nfs4_dacl,
};

static const struct xattr_handler nfs4_xattr_nfs4_sacl_handler = {
	.name	= XATTR_NAME_NFSV4_SACL,
	.list	= nfs4_xattr_list_nfs4_sacl,
	.get	= nfs4_xattr_get_nfs4_sacl,
	.set	= nfs4_xattr_set_nfs4_sacl,
};
#endif

#ifdef CONFIG_NFS_V4_2
static const struct xattr_handler nfs4_xattr_nfs4_user_handler = {
	.prefix	= XATTR_USER_PREFIX,
	.get	= nfs4_xattr_get_nfs4_user,
	.set	= nfs4_xattr_set_nfs4_user,
};
#endif

const struct xattr_handler *nfs4_xattr_handlers[] = {
	&nfs4_xattr_nfs4_acl_handler,
#if defined(CONFIG_NFS_V4_1)
	&nfs4_xattr_nfs4_dacl_handler,
	&nfs4_xattr_nfs4_sacl_handler,
#endif
#ifdef CONFIG_NFS_V4_SECURITY_LABEL
	&nfs4_xattr_nfs4_label_handler,
#endif
#ifdef CONFIG_NFS_V4_2
	&nfs4_xattr_nfs4_user_handler,
#endif
	NULL
};<|MERGE_RESOLUTION|>--- conflicted
+++ resolved
@@ -3953,8 +3953,6 @@
 	return err;
 }
 
-<<<<<<< HEAD
-=======
 static void test_fs_location_for_trunking(struct nfs4_fs_location *location,
 					  struct nfs_client *clp,
 					  struct nfs_server *server)
@@ -4005,7 +4003,6 @@
 	}
 }
 
->>>>>>> d60c95ef
 static int _nfs4_discover_trunking(struct nfs_server *server,
 				   struct nfs_fh *fhandle)
 {
@@ -4015,11 +4012,7 @@
 	struct nfs_client *clp = server->nfs_client;
 	const struct nfs4_state_maintenance_ops *ops =
 		clp->cl_mvops->state_renewal_ops;
-<<<<<<< HEAD
-	int status = -ENOMEM;
-=======
 	int status = -ENOMEM, i;
->>>>>>> d60c95ef
 
 	cred = ops->get_state_renewal_cred(clp);
 	if (cred == NULL) {
@@ -4040,9 +4033,6 @@
 
 	status = nfs4_proc_get_locations(server, fhandle, locations, page,
 					 cred);
-<<<<<<< HEAD
-
-=======
 	if (status)
 		goto out_free_3;
 
@@ -4050,7 +4040,6 @@
 		test_fs_location_for_trunking(&locations->locations[i], clp,
 					      server);
 out_free_3:
->>>>>>> d60c95ef
 	kfree(locations->fattr);
 out_free_2:
 	kfree(locations);
@@ -7162,11 +7151,6 @@
 	struct nfs4_lockdata *data = calldata;
 	struct nfs4_lock_state *lsp = data->lsp;
 	struct nfs_server *server = NFS_SERVER(d_inode(data->ctx->dentry));
-<<<<<<< HEAD
-
-	dprintk("%s: begin!\n", __func__);
-=======
->>>>>>> d60c95ef
 
 	if (!nfs4_sequence_done(task, &data->res.seq_res))
 		return;
@@ -10705,11 +10689,8 @@
 	.create_server	= nfs4_create_server,
 	.clone_server	= nfs_clone_server,
 	.discover_trunking = nfs4_discover_trunking,
-<<<<<<< HEAD
-=======
 	.enable_swap	= nfs4_enable_swap,
 	.disable_swap	= nfs4_disable_swap,
->>>>>>> d60c95ef
 };
 
 static const struct xattr_handler nfs4_xattr_nfs4_acl_handler = {
