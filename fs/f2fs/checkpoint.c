// SPDX-License-Identifier: GPL-2.0
/*
 * fs/f2fs/checkpoint.c
 *
 * Copyright (c) 2012 Samsung Electronics Co., Ltd.
 *             http://www.samsung.com/
 */
#include <linux/fs.h>
#include <linux/bio.h>
#include <linux/mpage.h>
#include <linux/writeback.h>
#include <linux/blkdev.h>
#include <linux/f2fs_fs.h>
#include <linux/pagevec.h>
#include <linux/swap.h>
#include <linux/kthread.h>

#include "f2fs.h"
#include "node.h"
#include "segment.h"
#include "iostat.h"
#include <trace/events/f2fs.h>

#define DEFAULT_CHECKPOINT_IOPRIO (IOPRIO_PRIO_VALUE(IOPRIO_CLASS_BE, 3))

static struct kmem_cache *ino_entry_slab;
struct kmem_cache *f2fs_inode_entry_slab;

void f2fs_stop_checkpoint(struct f2fs_sb_info *sbi, bool end_io,
						unsigned char reason)
{
	f2fs_build_fault_attr(sbi, 0, 0);
	set_ckpt_flags(sbi, CP_ERROR_FLAG);
	if (!end_io) {
		f2fs_flush_merged_writes(sbi);

		f2fs_handle_stop(sbi, reason);
	}
}

/*
 * We guarantee no failure on the returned page.
 */
struct page *f2fs_grab_meta_page(struct f2fs_sb_info *sbi, pgoff_t index)
{
	struct address_space *mapping = META_MAPPING(sbi);
	struct page *page;
repeat:
	page = f2fs_grab_cache_page(mapping, index, false);
	if (!page) {
		cond_resched();
		goto repeat;
	}
	f2fs_wait_on_page_writeback(page, META, true, true);
	if (!PageUptodate(page))
		SetPageUptodate(page);
	return page;
}

static struct page *__get_meta_page(struct f2fs_sb_info *sbi, pgoff_t index,
							bool is_meta)
{
	struct address_space *mapping = META_MAPPING(sbi);
	struct page *page;
	struct f2fs_io_info fio = {
		.sbi = sbi,
		.type = META,
		.op = REQ_OP_READ,
		.op_flags = REQ_META | REQ_PRIO,
		.old_blkaddr = index,
		.new_blkaddr = index,
		.encrypted_page = NULL,
		.is_por = !is_meta,
	};
	int err;

	if (unlikely(!is_meta))
		fio.op_flags &= ~REQ_META;
repeat:
	page = f2fs_grab_cache_page(mapping, index, false);
	if (!page) {
		cond_resched();
		goto repeat;
	}
	if (PageUptodate(page))
		goto out;

	fio.page = page;

	err = f2fs_submit_page_bio(&fio);
	if (err) {
		f2fs_put_page(page, 1);
		return ERR_PTR(err);
	}

	f2fs_update_iostat(sbi, NULL, FS_META_READ_IO, F2FS_BLKSIZE);

	lock_page(page);
	if (unlikely(page->mapping != mapping)) {
		f2fs_put_page(page, 1);
		goto repeat;
	}

	if (unlikely(!PageUptodate(page))) {
		f2fs_handle_page_eio(sbi, page->index, META);
		f2fs_put_page(page, 1);
		return ERR_PTR(-EIO);
	}
out:
	return page;
}

struct page *f2fs_get_meta_page(struct f2fs_sb_info *sbi, pgoff_t index)
{
	return __get_meta_page(sbi, index, true);
}

struct page *f2fs_get_meta_page_retry(struct f2fs_sb_info *sbi, pgoff_t index)
{
	struct page *page;
	int count = 0;

retry:
	page = __get_meta_page(sbi, index, true);
	if (IS_ERR(page)) {
		if (PTR_ERR(page) == -EIO &&
				++count <= DEFAULT_RETRY_IO_COUNT)
			goto retry;
		f2fs_stop_checkpoint(sbi, false, STOP_CP_REASON_META_PAGE);
	}
	return page;
}

/* for POR only */
struct page *f2fs_get_tmp_page(struct f2fs_sb_info *sbi, pgoff_t index)
{
	return __get_meta_page(sbi, index, false);
}

static bool __is_bitmap_valid(struct f2fs_sb_info *sbi, block_t blkaddr,
							int type)
{
	struct seg_entry *se;
	unsigned int segno, offset;
	bool exist;

	if (type == DATA_GENERIC)
		return true;

	segno = GET_SEGNO(sbi, blkaddr);
	offset = GET_BLKOFF_FROM_SEG0(sbi, blkaddr);
	se = get_seg_entry(sbi, segno);

	exist = f2fs_test_bit(offset, se->cur_valid_map);
	if (exist && type == DATA_GENERIC_ENHANCE_UPDATE) {
		f2fs_err(sbi, "Inconsistent error blkaddr:%u, sit bitmap:%d",
			 blkaddr, exist);
		set_sbi_flag(sbi, SBI_NEED_FSCK);
		return exist;
	}

	if (!exist && type == DATA_GENERIC_ENHANCE) {
		f2fs_err(sbi, "Inconsistent error blkaddr:%u, sit bitmap:%d",
			 blkaddr, exist);
		set_sbi_flag(sbi, SBI_NEED_FSCK);
		dump_stack();
	}
	return exist;
}

bool f2fs_is_valid_blkaddr(struct f2fs_sb_info *sbi,
					block_t blkaddr, int type)
{
	switch (type) {
	case META_NAT:
		break;
	case META_SIT:
		if (unlikely(blkaddr >= SIT_BLK_CNT(sbi)))
			return false;
		break;
	case META_SSA:
		if (unlikely(blkaddr >= MAIN_BLKADDR(sbi) ||
			blkaddr < SM_I(sbi)->ssa_blkaddr))
			return false;
		break;
	case META_CP:
		if (unlikely(blkaddr >= SIT_I(sbi)->sit_base_addr ||
			blkaddr < __start_cp_addr(sbi)))
			return false;
		break;
	case META_POR:
		if (unlikely(blkaddr >= MAX_BLKADDR(sbi) ||
			blkaddr < MAIN_BLKADDR(sbi)))
			return false;
		break;
	case DATA_GENERIC:
	case DATA_GENERIC_ENHANCE:
	case DATA_GENERIC_ENHANCE_READ:
	case DATA_GENERIC_ENHANCE_UPDATE:
		if (unlikely(blkaddr >= MAX_BLKADDR(sbi) ||
				blkaddr < MAIN_BLKADDR(sbi))) {
			f2fs_warn(sbi, "access invalid blkaddr:%u",
				  blkaddr);
			set_sbi_flag(sbi, SBI_NEED_FSCK);
			dump_stack();
			return false;
		} else {
			return __is_bitmap_valid(sbi, blkaddr, type);
		}
		break;
	case META_GENERIC:
		if (unlikely(blkaddr < SEG0_BLKADDR(sbi) ||
			blkaddr >= MAIN_BLKADDR(sbi)))
			return false;
		break;
	default:
		BUG();
	}

	return true;
}

/*
 * Readahead CP/NAT/SIT/SSA/POR pages
 */
int f2fs_ra_meta_pages(struct f2fs_sb_info *sbi, block_t start, int nrpages,
							int type, bool sync)
{
	struct page *page;
	block_t blkno = start;
	struct f2fs_io_info fio = {
		.sbi = sbi,
		.type = META,
		.op = REQ_OP_READ,
		.op_flags = sync ? (REQ_META | REQ_PRIO) : REQ_RAHEAD,
		.encrypted_page = NULL,
		.in_list = false,
		.is_por = (type == META_POR),
	};
	struct blk_plug plug;
	int err;

	if (unlikely(type == META_POR))
		fio.op_flags &= ~REQ_META;

	blk_start_plug(&plug);
	for (; nrpages-- > 0; blkno++) {

		if (!f2fs_is_valid_blkaddr(sbi, blkno, type))
			goto out;

		switch (type) {
		case META_NAT:
			if (unlikely(blkno >=
					NAT_BLOCK_OFFSET(NM_I(sbi)->max_nid)))
				blkno = 0;
			/* get nat block addr */
			fio.new_blkaddr = current_nat_addr(sbi,
					blkno * NAT_ENTRY_PER_BLOCK);
			break;
		case META_SIT:
			if (unlikely(blkno >= TOTAL_SEGS(sbi)))
				goto out;
			/* get sit block addr */
			fio.new_blkaddr = current_sit_addr(sbi,
					blkno * SIT_ENTRY_PER_BLOCK);
			break;
		case META_SSA:
		case META_CP:
		case META_POR:
			fio.new_blkaddr = blkno;
			break;
		default:
			BUG();
		}

		page = f2fs_grab_cache_page(META_MAPPING(sbi),
						fio.new_blkaddr, false);
		if (!page)
			continue;
		if (PageUptodate(page)) {
			f2fs_put_page(page, 1);
			continue;
		}

		fio.page = page;
		err = f2fs_submit_page_bio(&fio);
		f2fs_put_page(page, err ? 1 : 0);

		if (!err)
			f2fs_update_iostat(sbi, NULL, FS_META_READ_IO,
							F2FS_BLKSIZE);
	}
out:
	blk_finish_plug(&plug);
	return blkno - start;
}

void f2fs_ra_meta_pages_cond(struct f2fs_sb_info *sbi, pgoff_t index,
							unsigned int ra_blocks)
{
	struct page *page;
	bool readahead = false;

	if (ra_blocks == RECOVERY_MIN_RA_BLOCKS)
		return;

	page = find_get_page(META_MAPPING(sbi), index);
	if (!page || !PageUptodate(page))
		readahead = true;
	f2fs_put_page(page, 0);

	if (readahead)
		f2fs_ra_meta_pages(sbi, index, ra_blocks, META_POR, true);
}

static int __f2fs_write_meta_page(struct page *page,
				struct writeback_control *wbc,
				enum iostat_type io_type)
{
	struct f2fs_sb_info *sbi = F2FS_P_SB(page);

	trace_f2fs_writepage(page, META);

	if (unlikely(f2fs_cp_error(sbi)))
		goto redirty_out;
	if (unlikely(is_sbi_flag_set(sbi, SBI_POR_DOING)))
		goto redirty_out;
	if (wbc->for_reclaim && page->index < GET_SUM_BLOCK(sbi, 0))
		goto redirty_out;

	f2fs_do_write_meta_page(sbi, page, io_type);
	dec_page_count(sbi, F2FS_DIRTY_META);

	if (wbc->for_reclaim)
		f2fs_submit_merged_write_cond(sbi, NULL, page, 0, META);

	unlock_page(page);

	if (unlikely(f2fs_cp_error(sbi)))
		f2fs_submit_merged_write(sbi, META);

	return 0;

redirty_out:
	redirty_page_for_writepage(wbc, page);
	return AOP_WRITEPAGE_ACTIVATE;
}

static int f2fs_write_meta_page(struct page *page,
				struct writeback_control *wbc)
{
	return __f2fs_write_meta_page(page, wbc, FS_META_IO);
}

static int f2fs_write_meta_pages(struct address_space *mapping,
				struct writeback_control *wbc)
{
	struct f2fs_sb_info *sbi = F2FS_M_SB(mapping);
	long diff, written;

	if (unlikely(is_sbi_flag_set(sbi, SBI_POR_DOING)))
		goto skip_write;

	/* collect a number of dirty meta pages and write together */
	if (wbc->sync_mode != WB_SYNC_ALL &&
			get_pages(sbi, F2FS_DIRTY_META) <
					nr_pages_to_skip(sbi, META))
		goto skip_write;

	/* if locked failed, cp will flush dirty pages instead */
	if (!f2fs_down_write_trylock(&sbi->cp_global_sem))
		goto skip_write;

	trace_f2fs_writepages(mapping->host, wbc, META);
	diff = nr_pages_to_write(sbi, META, wbc);
	written = f2fs_sync_meta_pages(sbi, META, wbc->nr_to_write, FS_META_IO);
	f2fs_up_write(&sbi->cp_global_sem);
	wbc->nr_to_write = max((long)0, wbc->nr_to_write - written - diff);
	return 0;

skip_write:
	wbc->pages_skipped += get_pages(sbi, F2FS_DIRTY_META);
	trace_f2fs_writepages(mapping->host, wbc, META);
	return 0;
}

long f2fs_sync_meta_pages(struct f2fs_sb_info *sbi, enum page_type type,
				long nr_to_write, enum iostat_type io_type)
{
	struct address_space *mapping = META_MAPPING(sbi);
	pgoff_t index = 0, prev = ULONG_MAX;
	struct pagevec pvec;
	long nwritten = 0;
	int nr_pages;
	struct writeback_control wbc = {
		.for_reclaim = 0,
	};
	struct blk_plug plug;

	pagevec_init(&pvec);

	blk_start_plug(&plug);

	while ((nr_pages = pagevec_lookup_tag(&pvec, mapping, &index,
				PAGECACHE_TAG_DIRTY))) {
		int i;

		for (i = 0; i < nr_pages; i++) {
			struct page *page = pvec.pages[i];

			if (prev == ULONG_MAX)
				prev = page->index - 1;
			if (nr_to_write != LONG_MAX && page->index != prev + 1) {
				pagevec_release(&pvec);
				goto stop;
			}

			lock_page(page);

			if (unlikely(page->mapping != mapping)) {
continue_unlock:
				unlock_page(page);
				continue;
			}
			if (!PageDirty(page)) {
				/* someone wrote it for us */
				goto continue_unlock;
			}

			f2fs_wait_on_page_writeback(page, META, true, true);

			if (!clear_page_dirty_for_io(page))
				goto continue_unlock;

			if (__f2fs_write_meta_page(page, &wbc, io_type)) {
				unlock_page(page);
				break;
			}
			nwritten++;
			prev = page->index;
			if (unlikely(nwritten >= nr_to_write))
				break;
		}
		pagevec_release(&pvec);
		cond_resched();
	}
stop:
	if (nwritten)
		f2fs_submit_merged_write(sbi, type);

	blk_finish_plug(&plug);

	return nwritten;
}

static bool f2fs_dirty_meta_folio(struct address_space *mapping,
		struct folio *folio)
{
	trace_f2fs_set_page_dirty(&folio->page, META);

	if (!folio_test_uptodate(folio))
		folio_mark_uptodate(folio);
	if (filemap_dirty_folio(mapping, folio)) {
		inc_page_count(F2FS_M_SB(mapping), F2FS_DIRTY_META);
		set_page_private_reference(&folio->page);
		return true;
	}
	return false;
}

const struct address_space_operations f2fs_meta_aops = {
	.writepage	= f2fs_write_meta_page,
	.writepages	= f2fs_write_meta_pages,
	.dirty_folio	= f2fs_dirty_meta_folio,
	.invalidate_folio = f2fs_invalidate_folio,
	.release_folio	= f2fs_release_folio,
	.migrate_folio	= filemap_migrate_folio,
};

static void __add_ino_entry(struct f2fs_sb_info *sbi, nid_t ino,
						unsigned int devidx, int type)
{
	struct inode_management *im = &sbi->im[type];
	struct ino_entry *e = NULL, *new = NULL;

	if (type == FLUSH_INO) {
		rcu_read_lock();
		e = radix_tree_lookup(&im->ino_root, ino);
		rcu_read_unlock();
	}

retry:
	if (!e)
		new = f2fs_kmem_cache_alloc(ino_entry_slab,
						GFP_NOFS, true, NULL);

	radix_tree_preload(GFP_NOFS | __GFP_NOFAIL);

	spin_lock(&im->ino_lock);
	e = radix_tree_lookup(&im->ino_root, ino);
	if (!e) {
		if (!new) {
			spin_unlock(&im->ino_lock);
			goto retry;
		}
		e = new;
		if (unlikely(radix_tree_insert(&im->ino_root, ino, e)))
			f2fs_bug_on(sbi, 1);

		memset(e, 0, sizeof(struct ino_entry));
		e->ino = ino;

		list_add_tail(&e->list, &im->ino_list);
		if (type != ORPHAN_INO)
			im->ino_num++;
	}

	if (type == FLUSH_INO)
		f2fs_set_bit(devidx, (char *)&e->dirty_device);

	spin_unlock(&im->ino_lock);
	radix_tree_preload_end();

	if (new && e != new)
		kmem_cache_free(ino_entry_slab, new);
}

static void __remove_ino_entry(struct f2fs_sb_info *sbi, nid_t ino, int type)
{
	struct inode_management *im = &sbi->im[type];
	struct ino_entry *e;

	spin_lock(&im->ino_lock);
	e = radix_tree_lookup(&im->ino_root, ino);
	if (e) {
		list_del(&e->list);
		radix_tree_delete(&im->ino_root, ino);
		im->ino_num--;
		spin_unlock(&im->ino_lock);
		kmem_cache_free(ino_entry_slab, e);
		return;
	}
	spin_unlock(&im->ino_lock);
}

void f2fs_add_ino_entry(struct f2fs_sb_info *sbi, nid_t ino, int type)
{
	/* add new dirty ino entry into list */
	__add_ino_entry(sbi, ino, 0, type);
}

void f2fs_remove_ino_entry(struct f2fs_sb_info *sbi, nid_t ino, int type)
{
	/* remove dirty ino entry from list */
	__remove_ino_entry(sbi, ino, type);
}

/* mode should be APPEND_INO, UPDATE_INO or TRANS_DIR_INO */
bool f2fs_exist_written_data(struct f2fs_sb_info *sbi, nid_t ino, int mode)
{
	struct inode_management *im = &sbi->im[mode];
	struct ino_entry *e;

	spin_lock(&im->ino_lock);
	e = radix_tree_lookup(&im->ino_root, ino);
	spin_unlock(&im->ino_lock);
	return e ? true : false;
}

void f2fs_release_ino_entry(struct f2fs_sb_info *sbi, bool all)
{
	struct ino_entry *e, *tmp;
	int i;

	for (i = all ? ORPHAN_INO : APPEND_INO; i < MAX_INO_ENTRY; i++) {
		struct inode_management *im = &sbi->im[i];

		spin_lock(&im->ino_lock);
		list_for_each_entry_safe(e, tmp, &im->ino_list, list) {
			list_del(&e->list);
			radix_tree_delete(&im->ino_root, e->ino);
			kmem_cache_free(ino_entry_slab, e);
			im->ino_num--;
		}
		spin_unlock(&im->ino_lock);
	}
}

void f2fs_set_dirty_device(struct f2fs_sb_info *sbi, nid_t ino,
					unsigned int devidx, int type)
{
	__add_ino_entry(sbi, ino, devidx, type);
}

bool f2fs_is_dirty_device(struct f2fs_sb_info *sbi, nid_t ino,
					unsigned int devidx, int type)
{
	struct inode_management *im = &sbi->im[type];
	struct ino_entry *e;
	bool is_dirty = false;

	spin_lock(&im->ino_lock);
	e = radix_tree_lookup(&im->ino_root, ino);
	if (e && f2fs_test_bit(devidx, (char *)&e->dirty_device))
		is_dirty = true;
	spin_unlock(&im->ino_lock);
	return is_dirty;
}

int f2fs_acquire_orphan_inode(struct f2fs_sb_info *sbi)
{
	struct inode_management *im = &sbi->im[ORPHAN_INO];
	int err = 0;

	spin_lock(&im->ino_lock);

	if (time_to_inject(sbi, FAULT_ORPHAN)) {
		spin_unlock(&im->ino_lock);
		f2fs_show_injection_info(sbi, FAULT_ORPHAN);
		return -ENOSPC;
	}

	if (unlikely(im->ino_num >= sbi->max_orphans))
		err = -ENOSPC;
	else
		im->ino_num++;
	spin_unlock(&im->ino_lock);

	return err;
}

void f2fs_release_orphan_inode(struct f2fs_sb_info *sbi)
{
	struct inode_management *im = &sbi->im[ORPHAN_INO];

	spin_lock(&im->ino_lock);
	f2fs_bug_on(sbi, im->ino_num == 0);
	im->ino_num--;
	spin_unlock(&im->ino_lock);
}

void f2fs_add_orphan_inode(struct inode *inode)
{
	/* add new orphan ino entry into list */
	__add_ino_entry(F2FS_I_SB(inode), inode->i_ino, 0, ORPHAN_INO);
	f2fs_update_inode_page(inode);
}

void f2fs_remove_orphan_inode(struct f2fs_sb_info *sbi, nid_t ino)
{
	/* remove orphan entry from orphan list */
	__remove_ino_entry(sbi, ino, ORPHAN_INO);
}

static int recover_orphan_inode(struct f2fs_sb_info *sbi, nid_t ino)
{
	struct inode *inode;
	struct node_info ni;
	int err;

	inode = f2fs_iget_retry(sbi->sb, ino);
	if (IS_ERR(inode)) {
		/*
		 * there should be a bug that we can't find the entry
		 * to orphan inode.
		 */
		f2fs_bug_on(sbi, PTR_ERR(inode) == -ENOENT);
		return PTR_ERR(inode);
	}

	err = f2fs_dquot_initialize(inode);
	if (err) {
		iput(inode);
		goto err_out;
	}

	clear_nlink(inode);

	/* truncate all the data during iput */
	iput(inode);

	err = f2fs_get_node_info(sbi, ino, &ni, false);
	if (err)
		goto err_out;

	/* ENOMEM was fully retried in f2fs_evict_inode. */
	if (ni.blk_addr != NULL_ADDR) {
		err = -EIO;
		goto err_out;
	}
	return 0;

err_out:
	set_sbi_flag(sbi, SBI_NEED_FSCK);
	f2fs_warn(sbi, "%s: orphan failed (ino=%x), run fsck to fix.",
		  __func__, ino);
	return err;
}

int f2fs_recover_orphan_inodes(struct f2fs_sb_info *sbi)
{
	block_t start_blk, orphan_blocks, i, j;
	unsigned int s_flags = sbi->sb->s_flags;
	int err = 0;
#ifdef CONFIG_QUOTA
	int quota_enabled;
#endif

	if (!is_set_ckpt_flags(sbi, CP_ORPHAN_PRESENT_FLAG))
		return 0;

	if (bdev_read_only(sbi->sb->s_bdev)) {
		f2fs_info(sbi, "write access unavailable, skipping orphan cleanup");
		return 0;
	}

	if (s_flags & SB_RDONLY) {
		f2fs_info(sbi, "orphan cleanup on readonly fs");
		sbi->sb->s_flags &= ~SB_RDONLY;
	}

#ifdef CONFIG_QUOTA
	/*
	 * Turn on quotas which were not enabled for read-only mounts if
	 * filesystem has quota feature, so that they are updated correctly.
	 */
	quota_enabled = f2fs_enable_quota_files(sbi, s_flags & SB_RDONLY);
#endif

	start_blk = __start_cp_addr(sbi) + 1 + __cp_payload(sbi);
	orphan_blocks = __start_sum_addr(sbi) - 1 - __cp_payload(sbi);

	f2fs_ra_meta_pages(sbi, start_blk, orphan_blocks, META_CP, true);

	for (i = 0; i < orphan_blocks; i++) {
		struct page *page;
		struct f2fs_orphan_block *orphan_blk;

		page = f2fs_get_meta_page(sbi, start_blk + i);
		if (IS_ERR(page)) {
			err = PTR_ERR(page);
			goto out;
		}

		orphan_blk = (struct f2fs_orphan_block *)page_address(page);
		for (j = 0; j < le32_to_cpu(orphan_blk->entry_count); j++) {
			nid_t ino = le32_to_cpu(orphan_blk->ino[j]);

			err = recover_orphan_inode(sbi, ino);
			if (err) {
				f2fs_put_page(page, 1);
				goto out;
			}
		}
		f2fs_put_page(page, 1);
	}
	/* clear Orphan Flag */
	clear_ckpt_flags(sbi, CP_ORPHAN_PRESENT_FLAG);
out:
	set_sbi_flag(sbi, SBI_IS_RECOVERED);

#ifdef CONFIG_QUOTA
	/* Turn quotas off */
	if (quota_enabled)
		f2fs_quota_off_umount(sbi->sb);
#endif
	sbi->sb->s_flags = s_flags; /* Restore SB_RDONLY status */

	return err;
}

static void write_orphan_inodes(struct f2fs_sb_info *sbi, block_t start_blk)
{
	struct list_head *head;
	struct f2fs_orphan_block *orphan_blk = NULL;
	unsigned int nentries = 0;
	unsigned short index = 1;
	unsigned short orphan_blocks;
	struct page *page = NULL;
	struct ino_entry *orphan = NULL;
	struct inode_management *im = &sbi->im[ORPHAN_INO];

	orphan_blocks = GET_ORPHAN_BLOCKS(im->ino_num);

	/*
	 * we don't need to do spin_lock(&im->ino_lock) here, since all the
	 * orphan inode operations are covered under f2fs_lock_op().
	 * And, spin_lock should be avoided due to page operations below.
	 */
	head = &im->ino_list;

	/* loop for each orphan inode entry and write them in Jornal block */
	list_for_each_entry(orphan, head, list) {
		if (!page) {
			page = f2fs_grab_meta_page(sbi, start_blk++);
			orphan_blk =
				(struct f2fs_orphan_block *)page_address(page);
			memset(orphan_blk, 0, sizeof(*orphan_blk));
		}

		orphan_blk->ino[nentries++] = cpu_to_le32(orphan->ino);

		if (nentries == F2FS_ORPHANS_PER_BLOCK) {
			/*
			 * an orphan block is full of 1020 entries,
			 * then we need to flush current orphan blocks
			 * and bring another one in memory
			 */
			orphan_blk->blk_addr = cpu_to_le16(index);
			orphan_blk->blk_count = cpu_to_le16(orphan_blocks);
			orphan_blk->entry_count = cpu_to_le32(nentries);
			set_page_dirty(page);
			f2fs_put_page(page, 1);
			index++;
			nentries = 0;
			page = NULL;
		}
	}

	if (page) {
		orphan_blk->blk_addr = cpu_to_le16(index);
		orphan_blk->blk_count = cpu_to_le16(orphan_blocks);
		orphan_blk->entry_count = cpu_to_le32(nentries);
		set_page_dirty(page);
		f2fs_put_page(page, 1);
	}
}

static __u32 f2fs_checkpoint_chksum(struct f2fs_sb_info *sbi,
						struct f2fs_checkpoint *ckpt)
{
	unsigned int chksum_ofs = le32_to_cpu(ckpt->checksum_offset);
	__u32 chksum;

	chksum = f2fs_crc32(sbi, ckpt, chksum_ofs);
	if (chksum_ofs < CP_CHKSUM_OFFSET) {
		chksum_ofs += sizeof(chksum);
		chksum = f2fs_chksum(sbi, chksum, (__u8 *)ckpt + chksum_ofs,
						F2FS_BLKSIZE - chksum_ofs);
	}
	return chksum;
}

static int get_checkpoint_version(struct f2fs_sb_info *sbi, block_t cp_addr,
		struct f2fs_checkpoint **cp_block, struct page **cp_page,
		unsigned long long *version)
{
	size_t crc_offset = 0;
	__u32 crc;

	*cp_page = f2fs_get_meta_page(sbi, cp_addr);
	if (IS_ERR(*cp_page))
		return PTR_ERR(*cp_page);

	*cp_block = (struct f2fs_checkpoint *)page_address(*cp_page);

	crc_offset = le32_to_cpu((*cp_block)->checksum_offset);
	if (crc_offset < CP_MIN_CHKSUM_OFFSET ||
			crc_offset > CP_CHKSUM_OFFSET) {
		f2fs_put_page(*cp_page, 1);
		f2fs_warn(sbi, "invalid crc_offset: %zu", crc_offset);
		return -EINVAL;
	}

	crc = f2fs_checkpoint_chksum(sbi, *cp_block);
	if (crc != cur_cp_crc(*cp_block)) {
		f2fs_put_page(*cp_page, 1);
		f2fs_warn(sbi, "invalid crc value");
		return -EINVAL;
	}

	*version = cur_cp_version(*cp_block);
	return 0;
}

static struct page *validate_checkpoint(struct f2fs_sb_info *sbi,
				block_t cp_addr, unsigned long long *version)
{
	struct page *cp_page_1 = NULL, *cp_page_2 = NULL;
	struct f2fs_checkpoint *cp_block = NULL;
	unsigned long long cur_version = 0, pre_version = 0;
	unsigned int cp_blocks;
	int err;

	err = get_checkpoint_version(sbi, cp_addr, &cp_block,
					&cp_page_1, version);
	if (err)
		return NULL;

	cp_blocks = le32_to_cpu(cp_block->cp_pack_total_block_count);

	if (cp_blocks > sbi->blocks_per_seg || cp_blocks <= F2FS_CP_PACKS) {
		f2fs_warn(sbi, "invalid cp_pack_total_block_count:%u",
			  le32_to_cpu(cp_block->cp_pack_total_block_count));
		goto invalid_cp;
	}
	pre_version = *version;

	cp_addr += cp_blocks - 1;
	err = get_checkpoint_version(sbi, cp_addr, &cp_block,
					&cp_page_2, version);
	if (err)
		goto invalid_cp;
	cur_version = *version;

	if (cur_version == pre_version) {
		*version = cur_version;
		f2fs_put_page(cp_page_2, 1);
		return cp_page_1;
	}
	f2fs_put_page(cp_page_2, 1);
invalid_cp:
	f2fs_put_page(cp_page_1, 1);
	return NULL;
}

int f2fs_get_valid_checkpoint(struct f2fs_sb_info *sbi)
{
	struct f2fs_checkpoint *cp_block;
	struct f2fs_super_block *fsb = sbi->raw_super;
	struct page *cp1, *cp2, *cur_page;
	unsigned long blk_size = sbi->blocksize;
	unsigned long long cp1_version = 0, cp2_version = 0;
	unsigned long long cp_start_blk_no;
	unsigned int cp_blks = 1 + __cp_payload(sbi);
	block_t cp_blk_no;
	int i;
	int err;

	sbi->ckpt = f2fs_kvzalloc(sbi, array_size(blk_size, cp_blks),
				  GFP_KERNEL);
	if (!sbi->ckpt)
		return -ENOMEM;
	/*
	 * Finding out valid cp block involves read both
	 * sets( cp pack 1 and cp pack 2)
	 */
	cp_start_blk_no = le32_to_cpu(fsb->cp_blkaddr);
	cp1 = validate_checkpoint(sbi, cp_start_blk_no, &cp1_version);

	/* The second checkpoint pack should start at the next segment */
	cp_start_blk_no += ((unsigned long long)1) <<
				le32_to_cpu(fsb->log_blocks_per_seg);
	cp2 = validate_checkpoint(sbi, cp_start_blk_no, &cp2_version);

	if (cp1 && cp2) {
		if (ver_after(cp2_version, cp1_version))
			cur_page = cp2;
		else
			cur_page = cp1;
	} else if (cp1) {
		cur_page = cp1;
	} else if (cp2) {
		cur_page = cp2;
	} else {
		err = -EFSCORRUPTED;
		goto fail_no_cp;
	}

	cp_block = (struct f2fs_checkpoint *)page_address(cur_page);
	memcpy(sbi->ckpt, cp_block, blk_size);

	if (cur_page == cp1)
		sbi->cur_cp_pack = 1;
	else
		sbi->cur_cp_pack = 2;

	/* Sanity checking of checkpoint */
	if (f2fs_sanity_check_ckpt(sbi)) {
		err = -EFSCORRUPTED;
		goto free_fail_no_cp;
	}

	if (cp_blks <= 1)
		goto done;

	cp_blk_no = le32_to_cpu(fsb->cp_blkaddr);
	if (cur_page == cp2)
		cp_blk_no += 1 << le32_to_cpu(fsb->log_blocks_per_seg);

	for (i = 1; i < cp_blks; i++) {
		void *sit_bitmap_ptr;
		unsigned char *ckpt = (unsigned char *)sbi->ckpt;

		cur_page = f2fs_get_meta_page(sbi, cp_blk_no + i);
		if (IS_ERR(cur_page)) {
			err = PTR_ERR(cur_page);
			goto free_fail_no_cp;
		}
		sit_bitmap_ptr = page_address(cur_page);
		memcpy(ckpt + i * blk_size, sit_bitmap_ptr, blk_size);
		f2fs_put_page(cur_page, 1);
	}
done:
	f2fs_put_page(cp1, 1);
	f2fs_put_page(cp2, 1);
	return 0;

free_fail_no_cp:
	f2fs_put_page(cp1, 1);
	f2fs_put_page(cp2, 1);
fail_no_cp:
	kvfree(sbi->ckpt);
	return err;
}

static void __add_dirty_inode(struct inode *inode, enum inode_type type)
{
	struct f2fs_sb_info *sbi = F2FS_I_SB(inode);
	int flag = (type == DIR_INODE) ? FI_DIRTY_DIR : FI_DIRTY_FILE;

	if (is_inode_flag_set(inode, flag))
		return;

	set_inode_flag(inode, flag);
	list_add_tail(&F2FS_I(inode)->dirty_list, &sbi->inode_list[type]);
	stat_inc_dirty_inode(sbi, type);
}

static void __remove_dirty_inode(struct inode *inode, enum inode_type type)
{
	int flag = (type == DIR_INODE) ? FI_DIRTY_DIR : FI_DIRTY_FILE;

	if (get_dirty_pages(inode) || !is_inode_flag_set(inode, flag))
		return;

	list_del_init(&F2FS_I(inode)->dirty_list);
	clear_inode_flag(inode, flag);
	stat_dec_dirty_inode(F2FS_I_SB(inode), type);
}

void f2fs_update_dirty_folio(struct inode *inode, struct folio *folio)
{
	struct f2fs_sb_info *sbi = F2FS_I_SB(inode);
	enum inode_type type = S_ISDIR(inode->i_mode) ? DIR_INODE : FILE_INODE;

	if (!S_ISDIR(inode->i_mode) && !S_ISREG(inode->i_mode) &&
			!S_ISLNK(inode->i_mode))
		return;

	spin_lock(&sbi->inode_lock[type]);
	if (type != FILE_INODE || test_opt(sbi, DATA_FLUSH))
		__add_dirty_inode(inode, type);
	inode_inc_dirty_pages(inode);
	spin_unlock(&sbi->inode_lock[type]);

	set_page_private_reference(&folio->page);
}

void f2fs_remove_dirty_inode(struct inode *inode)
{
	struct f2fs_sb_info *sbi = F2FS_I_SB(inode);
	enum inode_type type = S_ISDIR(inode->i_mode) ? DIR_INODE : FILE_INODE;

	if (!S_ISDIR(inode->i_mode) && !S_ISREG(inode->i_mode) &&
			!S_ISLNK(inode->i_mode))
		return;

	if (type == FILE_INODE && !test_opt(sbi, DATA_FLUSH))
		return;

	spin_lock(&sbi->inode_lock[type]);
	__remove_dirty_inode(inode, type);
	spin_unlock(&sbi->inode_lock[type]);
}

int f2fs_sync_dirty_inodes(struct f2fs_sb_info *sbi, enum inode_type type,
						bool from_cp)
{
	struct list_head *head;
	struct inode *inode;
	struct f2fs_inode_info *fi;
	bool is_dir = (type == DIR_INODE);
	unsigned long ino = 0;

	trace_f2fs_sync_dirty_inodes_enter(sbi->sb, is_dir,
				get_pages(sbi, is_dir ?
				F2FS_DIRTY_DENTS : F2FS_DIRTY_DATA));
retry:
	if (unlikely(f2fs_cp_error(sbi))) {
		trace_f2fs_sync_dirty_inodes_exit(sbi->sb, is_dir,
				get_pages(sbi, is_dir ?
				F2FS_DIRTY_DENTS : F2FS_DIRTY_DATA));
		return -EIO;
	}

	spin_lock(&sbi->inode_lock[type]);

	head = &sbi->inode_list[type];
	if (list_empty(head)) {
		spin_unlock(&sbi->inode_lock[type]);
		trace_f2fs_sync_dirty_inodes_exit(sbi->sb, is_dir,
				get_pages(sbi, is_dir ?
				F2FS_DIRTY_DENTS : F2FS_DIRTY_DATA));
		return 0;
	}
	fi = list_first_entry(head, struct f2fs_inode_info, dirty_list);
	inode = igrab(&fi->vfs_inode);
	spin_unlock(&sbi->inode_lock[type]);
	if (inode) {
		unsigned long cur_ino = inode->i_ino;

		if (from_cp)
			F2FS_I(inode)->cp_task = current;
		F2FS_I(inode)->wb_task = current;

		filemap_fdatawrite(inode->i_mapping);

		F2FS_I(inode)->wb_task = NULL;
		if (from_cp)
			F2FS_I(inode)->cp_task = NULL;

		iput(inode);
		/* We need to give cpu to another writers. */
		if (ino == cur_ino)
			cond_resched();
		else
			ino = cur_ino;
	} else {
		/*
		 * We should submit bio, since it exists several
		 * wribacking dentry pages in the freeing inode.
		 */
		f2fs_submit_merged_write(sbi, DATA);
		cond_resched();
	}
	goto retry;
}

int f2fs_sync_inode_meta(struct f2fs_sb_info *sbi)
{
	struct list_head *head = &sbi->inode_list[DIRTY_META];
	struct inode *inode;
	struct f2fs_inode_info *fi;
	s64 total = get_pages(sbi, F2FS_DIRTY_IMETA);

	while (total--) {
		if (unlikely(f2fs_cp_error(sbi)))
			return -EIO;

		spin_lock(&sbi->inode_lock[DIRTY_META]);
		if (list_empty(head)) {
			spin_unlock(&sbi->inode_lock[DIRTY_META]);
			return 0;
		}
		fi = list_first_entry(head, struct f2fs_inode_info,
							gdirty_list);
		inode = igrab(&fi->vfs_inode);
		spin_unlock(&sbi->inode_lock[DIRTY_META]);
		if (inode) {
			sync_inode_metadata(inode, 0);

			/* it's on eviction */
			if (is_inode_flag_set(inode, FI_DIRTY_INODE))
				f2fs_update_inode_page(inode);
			iput(inode);
		}
	}
	return 0;
}

static void __prepare_cp_block(struct f2fs_sb_info *sbi)
{
	struct f2fs_checkpoint *ckpt = F2FS_CKPT(sbi);
	struct f2fs_nm_info *nm_i = NM_I(sbi);
	nid_t last_nid = nm_i->next_scan_nid;

	next_free_nid(sbi, &last_nid);
	ckpt->valid_block_count = cpu_to_le64(valid_user_blocks(sbi));
	ckpt->valid_node_count = cpu_to_le32(valid_node_count(sbi));
	ckpt->valid_inode_count = cpu_to_le32(valid_inode_count(sbi));
	ckpt->next_free_nid = cpu_to_le32(last_nid);
}

static bool __need_flush_quota(struct f2fs_sb_info *sbi)
{
	bool ret = false;

	if (!is_journalled_quota(sbi))
		return false;

<<<<<<< HEAD
	if (!down_write_trylock(&sbi->quota_sem))
=======
	if (!f2fs_down_write_trylock(&sbi->quota_sem))
>>>>>>> d60c95ef
		return true;
	if (is_sbi_flag_set(sbi, SBI_QUOTA_SKIP_FLUSH)) {
		ret = false;
	} else if (is_sbi_flag_set(sbi, SBI_QUOTA_NEED_REPAIR)) {
		ret = false;
	} else if (is_sbi_flag_set(sbi, SBI_QUOTA_NEED_FLUSH)) {
		clear_sbi_flag(sbi, SBI_QUOTA_NEED_FLUSH);
		ret = true;
	} else if (get_pages(sbi, F2FS_DIRTY_QDATA)) {
		ret = true;
	}
	f2fs_up_write(&sbi->quota_sem);
	return ret;
}

/*
 * Freeze all the FS-operations for checkpoint.
 */
static int block_operations(struct f2fs_sb_info *sbi)
{
	struct writeback_control wbc = {
		.sync_mode = WB_SYNC_ALL,
		.nr_to_write = LONG_MAX,
		.for_reclaim = 0,
	};
	int err = 0, cnt = 0;

	/*
	 * Let's flush inline_data in dirty node pages.
	 */
	f2fs_flush_inline_data(sbi);

retry_flush_quotas:
	f2fs_lock_all(sbi);
	if (__need_flush_quota(sbi)) {
		int locked;

		if (++cnt > DEFAULT_RETRY_QUOTA_FLUSH_COUNT) {
			set_sbi_flag(sbi, SBI_QUOTA_SKIP_FLUSH);
			set_sbi_flag(sbi, SBI_QUOTA_NEED_FLUSH);
			goto retry_flush_dents;
		}
		f2fs_unlock_all(sbi);

		/* only failed during mount/umount/freeze/quotactl */
		locked = down_read_trylock(&sbi->sb->s_umount);
		f2fs_quota_sync(sbi->sb, -1);
		if (locked)
			up_read(&sbi->sb->s_umount);
		cond_resched();
		goto retry_flush_quotas;
	}

retry_flush_dents:
	/* write all the dirty dentry pages */
	if (get_pages(sbi, F2FS_DIRTY_DENTS)) {
		f2fs_unlock_all(sbi);
		err = f2fs_sync_dirty_inodes(sbi, DIR_INODE, true);
		if (err)
			return err;
		cond_resched();
		goto retry_flush_quotas;
	}

	/*
	 * POR: we should ensure that there are no dirty node pages
	 * until finishing nat/sit flush. inode->i_blocks can be updated.
	 */
	f2fs_down_write(&sbi->node_change);

	if (get_pages(sbi, F2FS_DIRTY_IMETA)) {
		f2fs_up_write(&sbi->node_change);
		f2fs_unlock_all(sbi);
		err = f2fs_sync_inode_meta(sbi);
		if (err)
			return err;
		cond_resched();
		goto retry_flush_quotas;
	}

retry_flush_nodes:
	f2fs_down_write(&sbi->node_write);

	if (get_pages(sbi, F2FS_DIRTY_NODES)) {
		f2fs_up_write(&sbi->node_write);
		atomic_inc(&sbi->wb_sync_req[NODE]);
		err = f2fs_sync_node_pages(sbi, &wbc, false, FS_CP_NODE_IO);
		atomic_dec(&sbi->wb_sync_req[NODE]);
		if (err) {
			f2fs_up_write(&sbi->node_change);
			f2fs_unlock_all(sbi);
			return err;
		}
		cond_resched();
		goto retry_flush_nodes;
	}

	/*
	 * sbi->node_change is used only for AIO write_begin path which produces
	 * dirty node blocks and some checkpoint values by block allocation.
	 */
	__prepare_cp_block(sbi);
	f2fs_up_write(&sbi->node_change);
	return err;
}

static void unblock_operations(struct f2fs_sb_info *sbi)
{
	f2fs_up_write(&sbi->node_write);
	f2fs_unlock_all(sbi);
}

void f2fs_wait_on_all_pages(struct f2fs_sb_info *sbi, int type)
{
	DEFINE_WAIT(wait);

	for (;;) {
		if (!get_pages(sbi, type))
			break;

		if (unlikely(f2fs_cp_error(sbi)))
			break;

		if (type == F2FS_DIRTY_META)
			f2fs_sync_meta_pages(sbi, META, LONG_MAX,
							FS_CP_META_IO);
		else if (type == F2FS_WB_CP_DATA)
			f2fs_submit_merged_write(sbi, DATA);

		prepare_to_wait(&sbi->cp_wait, &wait, TASK_UNINTERRUPTIBLE);
		io_schedule_timeout(DEFAULT_IO_TIMEOUT);
	}
	finish_wait(&sbi->cp_wait, &wait);
}

static void update_ckpt_flags(struct f2fs_sb_info *sbi, struct cp_control *cpc)
{
	unsigned long orphan_num = sbi->im[ORPHAN_INO].ino_num;
	struct f2fs_checkpoint *ckpt = F2FS_CKPT(sbi);
	unsigned long flags;

	if (cpc->reason & CP_UMOUNT) {
		if (le32_to_cpu(ckpt->cp_pack_total_block_count) +
			NM_I(sbi)->nat_bits_blocks > sbi->blocks_per_seg) {
			clear_ckpt_flags(sbi, CP_NAT_BITS_FLAG);
			f2fs_notice(sbi, "Disable nat_bits due to no space");
		} else if (!is_set_ckpt_flags(sbi, CP_NAT_BITS_FLAG) &&
						f2fs_nat_bitmap_enabled(sbi)) {
			f2fs_enable_nat_bits(sbi);
			set_ckpt_flags(sbi, CP_NAT_BITS_FLAG);
			f2fs_notice(sbi, "Rebuild and enable nat_bits");
		}
	}

	spin_lock_irqsave(&sbi->cp_lock, flags);

	if (cpc->reason & CP_TRIMMED)
		__set_ckpt_flags(ckpt, CP_TRIMMED_FLAG);
	else
		__clear_ckpt_flags(ckpt, CP_TRIMMED_FLAG);

	if (cpc->reason & CP_UMOUNT)
		__set_ckpt_flags(ckpt, CP_UMOUNT_FLAG);
	else
		__clear_ckpt_flags(ckpt, CP_UMOUNT_FLAG);

	if (cpc->reason & CP_FASTBOOT)
		__set_ckpt_flags(ckpt, CP_FASTBOOT_FLAG);
	else
		__clear_ckpt_flags(ckpt, CP_FASTBOOT_FLAG);

	if (orphan_num)
		__set_ckpt_flags(ckpt, CP_ORPHAN_PRESENT_FLAG);
	else
		__clear_ckpt_flags(ckpt, CP_ORPHAN_PRESENT_FLAG);

	if (is_sbi_flag_set(sbi, SBI_NEED_FSCK))
		__set_ckpt_flags(ckpt, CP_FSCK_FLAG);

	if (is_sbi_flag_set(sbi, SBI_IS_RESIZEFS))
		__set_ckpt_flags(ckpt, CP_RESIZEFS_FLAG);
	else
		__clear_ckpt_flags(ckpt, CP_RESIZEFS_FLAG);

	if (is_sbi_flag_set(sbi, SBI_CP_DISABLED))
		__set_ckpt_flags(ckpt, CP_DISABLED_FLAG);
	else
		__clear_ckpt_flags(ckpt, CP_DISABLED_FLAG);

	if (is_sbi_flag_set(sbi, SBI_CP_DISABLED_QUICK))
		__set_ckpt_flags(ckpt, CP_DISABLED_QUICK_FLAG);
	else
		__clear_ckpt_flags(ckpt, CP_DISABLED_QUICK_FLAG);

	if (is_sbi_flag_set(sbi, SBI_QUOTA_SKIP_FLUSH))
		__set_ckpt_flags(ckpt, CP_QUOTA_NEED_FSCK_FLAG);
	else
		__clear_ckpt_flags(ckpt, CP_QUOTA_NEED_FSCK_FLAG);

	if (is_sbi_flag_set(sbi, SBI_QUOTA_NEED_REPAIR))
		__set_ckpt_flags(ckpt, CP_QUOTA_NEED_FSCK_FLAG);

	/* set this flag to activate crc|cp_ver for recovery */
	__set_ckpt_flags(ckpt, CP_CRC_RECOVERY_FLAG);
	__clear_ckpt_flags(ckpt, CP_NOCRC_RECOVERY_FLAG);

	spin_unlock_irqrestore(&sbi->cp_lock, flags);
}

static void commit_checkpoint(struct f2fs_sb_info *sbi,
	void *src, block_t blk_addr)
{
	struct writeback_control wbc = {
		.for_reclaim = 0,
	};

	/*
	 * pagevec_lookup_tag and lock_page again will take
	 * some extra time. Therefore, f2fs_update_meta_pages and
	 * f2fs_sync_meta_pages are combined in this function.
	 */
	struct page *page = f2fs_grab_meta_page(sbi, blk_addr);
	int err;

	f2fs_wait_on_page_writeback(page, META, true, true);

	memcpy(page_address(page), src, PAGE_SIZE);

	set_page_dirty(page);
	if (unlikely(!clear_page_dirty_for_io(page)))
		f2fs_bug_on(sbi, 1);

	/* writeout cp pack 2 page */
	err = __f2fs_write_meta_page(page, &wbc, FS_CP_META_IO);
	if (unlikely(err && f2fs_cp_error(sbi))) {
		f2fs_put_page(page, 1);
		return;
	}

	f2fs_bug_on(sbi, err);
	f2fs_put_page(page, 0);

	/* submit checkpoint (with barrier if NOBARRIER is not set) */
	f2fs_submit_merged_write(sbi, META_FLUSH);
}

static inline u64 get_sectors_written(struct block_device *bdev)
{
	return (u64)part_stat_read(bdev, sectors[STAT_WRITE]);
}

u64 f2fs_get_sectors_written(struct f2fs_sb_info *sbi)
{
	if (f2fs_is_multi_device(sbi)) {
		u64 sectors = 0;
		int i;

		for (i = 0; i < sbi->s_ndevs; i++)
			sectors += get_sectors_written(FDEV(i).bdev);

		return sectors;
	}

	return get_sectors_written(sbi->sb->s_bdev);
}

static int do_checkpoint(struct f2fs_sb_info *sbi, struct cp_control *cpc)
{
	struct f2fs_checkpoint *ckpt = F2FS_CKPT(sbi);
	struct f2fs_nm_info *nm_i = NM_I(sbi);
	unsigned long orphan_num = sbi->im[ORPHAN_INO].ino_num, flags;
	block_t start_blk;
	unsigned int data_sum_blocks, orphan_blocks;
	__u32 crc32 = 0;
	int i;
	int cp_payload_blks = __cp_payload(sbi);
	struct curseg_info *seg_i = CURSEG_I(sbi, CURSEG_HOT_NODE);
	u64 kbytes_written;
	int err;

	/* Flush all the NAT/SIT pages */
	f2fs_sync_meta_pages(sbi, META, LONG_MAX, FS_CP_META_IO);

	/* start to update checkpoint, cp ver is already updated previously */
	ckpt->elapsed_time = cpu_to_le64(get_mtime(sbi, true));
	ckpt->free_segment_count = cpu_to_le32(free_segments(sbi));
	for (i = 0; i < NR_CURSEG_NODE_TYPE; i++) {
		ckpt->cur_node_segno[i] =
			cpu_to_le32(curseg_segno(sbi, i + CURSEG_HOT_NODE));
		ckpt->cur_node_blkoff[i] =
			cpu_to_le16(curseg_blkoff(sbi, i + CURSEG_HOT_NODE));
		ckpt->alloc_type[i + CURSEG_HOT_NODE] =
				curseg_alloc_type(sbi, i + CURSEG_HOT_NODE);
	}
	for (i = 0; i < NR_CURSEG_DATA_TYPE; i++) {
		ckpt->cur_data_segno[i] =
			cpu_to_le32(curseg_segno(sbi, i + CURSEG_HOT_DATA));
		ckpt->cur_data_blkoff[i] =
			cpu_to_le16(curseg_blkoff(sbi, i + CURSEG_HOT_DATA));
		ckpt->alloc_type[i + CURSEG_HOT_DATA] =
				curseg_alloc_type(sbi, i + CURSEG_HOT_DATA);
	}

	/* 2 cp + n data seg summary + orphan inode blocks */
	data_sum_blocks = f2fs_npages_for_summary_flush(sbi, false);
	spin_lock_irqsave(&sbi->cp_lock, flags);
	if (data_sum_blocks < NR_CURSEG_DATA_TYPE)
		__set_ckpt_flags(ckpt, CP_COMPACT_SUM_FLAG);
	else
		__clear_ckpt_flags(ckpt, CP_COMPACT_SUM_FLAG);
	spin_unlock_irqrestore(&sbi->cp_lock, flags);

	orphan_blocks = GET_ORPHAN_BLOCKS(orphan_num);
	ckpt->cp_pack_start_sum = cpu_to_le32(1 + cp_payload_blks +
			orphan_blocks);

	if (__remain_node_summaries(cpc->reason))
		ckpt->cp_pack_total_block_count = cpu_to_le32(F2FS_CP_PACKS +
				cp_payload_blks + data_sum_blocks +
				orphan_blocks + NR_CURSEG_NODE_TYPE);
	else
		ckpt->cp_pack_total_block_count = cpu_to_le32(F2FS_CP_PACKS +
				cp_payload_blks + data_sum_blocks +
				orphan_blocks);

	/* update ckpt flag for checkpoint */
	update_ckpt_flags(sbi, cpc);

	/* update SIT/NAT bitmap */
	get_sit_bitmap(sbi, __bitmap_ptr(sbi, SIT_BITMAP));
	get_nat_bitmap(sbi, __bitmap_ptr(sbi, NAT_BITMAP));

	crc32 = f2fs_checkpoint_chksum(sbi, ckpt);
	*((__le32 *)((unsigned char *)ckpt +
				le32_to_cpu(ckpt->checksum_offset)))
				= cpu_to_le32(crc32);

	start_blk = __start_cp_next_addr(sbi);

	/* write nat bits */
	if ((cpc->reason & CP_UMOUNT) &&
			is_set_ckpt_flags(sbi, CP_NAT_BITS_FLAG)) {
		__u64 cp_ver = cur_cp_version(ckpt);
		block_t blk;

		cp_ver |= ((__u64)crc32 << 32);
		*(__le64 *)nm_i->nat_bits = cpu_to_le64(cp_ver);

		blk = start_blk + sbi->blocks_per_seg - nm_i->nat_bits_blocks;
		for (i = 0; i < nm_i->nat_bits_blocks; i++)
			f2fs_update_meta_page(sbi, nm_i->nat_bits +
					(i << F2FS_BLKSIZE_BITS), blk + i);
	}

	/* write out checkpoint buffer at block 0 */
	f2fs_update_meta_page(sbi, ckpt, start_blk++);

	for (i = 1; i < 1 + cp_payload_blks; i++)
		f2fs_update_meta_page(sbi, (char *)ckpt + i * F2FS_BLKSIZE,
							start_blk++);

	if (orphan_num) {
		write_orphan_inodes(sbi, start_blk);
		start_blk += orphan_blocks;
	}

	f2fs_write_data_summaries(sbi, start_blk);
	start_blk += data_sum_blocks;

	/* Record write statistics in the hot node summary */
	kbytes_written = sbi->kbytes_written;
	kbytes_written += (f2fs_get_sectors_written(sbi) -
				sbi->sectors_written_start) >> 1;
	seg_i->journal->info.kbytes_written = cpu_to_le64(kbytes_written);

	if (__remain_node_summaries(cpc->reason)) {
		f2fs_write_node_summaries(sbi, start_blk);
		start_blk += NR_CURSEG_NODE_TYPE;
	}

	/* update user_block_counts */
	sbi->last_valid_block_count = sbi->total_valid_block_count;
	percpu_counter_set(&sbi->alloc_valid_block_count, 0);
	percpu_counter_set(&sbi->rf_node_block_count, 0);

	/* Here, we have one bio having CP pack except cp pack 2 page */
	f2fs_sync_meta_pages(sbi, META, LONG_MAX, FS_CP_META_IO);
	/* Wait for all dirty meta pages to be submitted for IO */
	f2fs_wait_on_all_pages(sbi, F2FS_DIRTY_META);

	/* wait for previous submitted meta pages writeback */
	f2fs_wait_on_all_pages(sbi, F2FS_WB_CP_DATA);

	/* flush all device cache */
	err = f2fs_flush_device_cache(sbi);
	if (err)
		return err;

	/* barrier and flush checkpoint cp pack 2 page if it can */
	commit_checkpoint(sbi, ckpt, start_blk);
	f2fs_wait_on_all_pages(sbi, F2FS_WB_CP_DATA);

	/*
	 * invalidate intermediate page cache borrowed from meta inode which are
	 * used for migration of encrypted, verity or compressed inode's blocks.
	 */
	if (f2fs_sb_has_encrypt(sbi) || f2fs_sb_has_verity(sbi) ||
		f2fs_sb_has_compression(sbi))
		invalidate_mapping_pages(META_MAPPING(sbi),
				MAIN_BLKADDR(sbi), MAX_BLKADDR(sbi) - 1);

	f2fs_release_ino_entry(sbi, false);

	f2fs_reset_fsync_node_info(sbi);

	clear_sbi_flag(sbi, SBI_IS_DIRTY);
	clear_sbi_flag(sbi, SBI_NEED_CP);
	clear_sbi_flag(sbi, SBI_QUOTA_SKIP_FLUSH);

	spin_lock(&sbi->stat_lock);
	sbi->unusable_block_count = 0;
	spin_unlock(&sbi->stat_lock);

	__set_cp_next_pack(sbi);

	/*
	 * redirty superblock if metadata like node page or inode cache is
	 * updated during writing checkpoint.
	 */
	if (get_pages(sbi, F2FS_DIRTY_NODES) ||
			get_pages(sbi, F2FS_DIRTY_IMETA))
		set_sbi_flag(sbi, SBI_IS_DIRTY);

	f2fs_bug_on(sbi, get_pages(sbi, F2FS_DIRTY_DENTS));

	return unlikely(f2fs_cp_error(sbi)) ? -EIO : 0;
}

int f2fs_write_checkpoint(struct f2fs_sb_info *sbi, struct cp_control *cpc)
{
	struct f2fs_checkpoint *ckpt = F2FS_CKPT(sbi);
	unsigned long long ckpt_ver;
	int err = 0;

	if (f2fs_readonly(sbi->sb) || f2fs_hw_is_readonly(sbi))
		return -EROFS;

	if (unlikely(is_sbi_flag_set(sbi, SBI_CP_DISABLED))) {
		if (cpc->reason != CP_PAUSE)
			return 0;
		f2fs_warn(sbi, "Start checkpoint disabled!");
	}
	if (cpc->reason != CP_RESIZE)
		f2fs_down_write(&sbi->cp_global_sem);

	if (!is_sbi_flag_set(sbi, SBI_IS_DIRTY) &&
		((cpc->reason & CP_FASTBOOT) || (cpc->reason & CP_SYNC) ||
		((cpc->reason & CP_DISCARD) && !sbi->discard_blks)))
		goto out;
	if (unlikely(f2fs_cp_error(sbi))) {
		err = -EIO;
		goto out;
	}

	trace_f2fs_write_checkpoint(sbi->sb, cpc->reason, "start block_ops");

	err = block_operations(sbi);
	if (err)
		goto out;

	trace_f2fs_write_checkpoint(sbi->sb, cpc->reason, "finish block_ops");

	f2fs_flush_merged_writes(sbi);

	/* this is the case of multiple fstrims without any changes */
	if (cpc->reason & CP_DISCARD) {
		if (!f2fs_exist_trim_candidates(sbi, cpc)) {
			unblock_operations(sbi);
			goto out;
		}

		if (NM_I(sbi)->nat_cnt[DIRTY_NAT] == 0 &&
				SIT_I(sbi)->dirty_sentries == 0 &&
				prefree_segments(sbi) == 0) {
			f2fs_flush_sit_entries(sbi, cpc);
			f2fs_clear_prefree_segments(sbi, cpc);
			unblock_operations(sbi);
			goto out;
		}
	}

	/*
	 * update checkpoint pack index
	 * Increase the version number so that
	 * SIT entries and seg summaries are written at correct place
	 */
	ckpt_ver = cur_cp_version(ckpt);
	ckpt->checkpoint_ver = cpu_to_le64(++ckpt_ver);

	/* write cached NAT/SIT entries to NAT/SIT area */
	err = f2fs_flush_nat_entries(sbi, cpc);
	if (err) {
		f2fs_err(sbi, "f2fs_flush_nat_entries failed err:%d, stop checkpoint", err);
		f2fs_bug_on(sbi, !f2fs_cp_error(sbi));
		goto stop;
	}

	f2fs_flush_sit_entries(sbi, cpc);

	/* save inmem log status */
	f2fs_save_inmem_curseg(sbi);

	err = do_checkpoint(sbi, cpc);
	if (err) {
		f2fs_err(sbi, "do_checkpoint failed err:%d, stop checkpoint", err);
		f2fs_bug_on(sbi, !f2fs_cp_error(sbi));
		f2fs_release_discard_addrs(sbi);
	} else {
		f2fs_clear_prefree_segments(sbi, cpc);
	}

	f2fs_restore_inmem_curseg(sbi);
stop:
	unblock_operations(sbi);
	stat_inc_cp_count(sbi->stat_info);

	if (cpc->reason & CP_RECOVERY)
		f2fs_notice(sbi, "checkpoint: version = %llx", ckpt_ver);

	/* update CP_TIME to trigger checkpoint periodically */
	f2fs_update_time(sbi, CP_TIME);
	trace_f2fs_write_checkpoint(sbi->sb, cpc->reason, "finish checkpoint");
out:
	if (cpc->reason != CP_RESIZE)
		f2fs_up_write(&sbi->cp_global_sem);
	return err;
}

void f2fs_init_ino_entry_info(struct f2fs_sb_info *sbi)
{
	int i;

	for (i = 0; i < MAX_INO_ENTRY; i++) {
		struct inode_management *im = &sbi->im[i];

		INIT_RADIX_TREE(&im->ino_root, GFP_ATOMIC);
		spin_lock_init(&im->ino_lock);
		INIT_LIST_HEAD(&im->ino_list);
		im->ino_num = 0;
	}

	sbi->max_orphans = (sbi->blocks_per_seg - F2FS_CP_PACKS -
			NR_CURSEG_PERSIST_TYPE - __cp_payload(sbi)) *
				F2FS_ORPHANS_PER_BLOCK;
}

int __init f2fs_create_checkpoint_caches(void)
{
	ino_entry_slab = f2fs_kmem_cache_create("f2fs_ino_entry",
			sizeof(struct ino_entry));
	if (!ino_entry_slab)
		return -ENOMEM;
	f2fs_inode_entry_slab = f2fs_kmem_cache_create("f2fs_inode_entry",
			sizeof(struct inode_entry));
	if (!f2fs_inode_entry_slab) {
		kmem_cache_destroy(ino_entry_slab);
		return -ENOMEM;
	}
	return 0;
}

void f2fs_destroy_checkpoint_caches(void)
{
	kmem_cache_destroy(ino_entry_slab);
	kmem_cache_destroy(f2fs_inode_entry_slab);
}

static int __write_checkpoint_sync(struct f2fs_sb_info *sbi)
{
	struct cp_control cpc = { .reason = CP_SYNC, };
	int err;

	f2fs_down_write(&sbi->gc_lock);
	err = f2fs_write_checkpoint(sbi, &cpc);
	f2fs_up_write(&sbi->gc_lock);

	return err;
}

static void __checkpoint_and_complete_reqs(struct f2fs_sb_info *sbi)
{
	struct ckpt_req_control *cprc = &sbi->cprc_info;
	struct ckpt_req *req, *next;
	struct llist_node *dispatch_list;
	u64 sum_diff = 0, diff, count = 0;
	int ret;

	dispatch_list = llist_del_all(&cprc->issue_list);
	if (!dispatch_list)
		return;
	dispatch_list = llist_reverse_order(dispatch_list);

	ret = __write_checkpoint_sync(sbi);
	atomic_inc(&cprc->issued_ckpt);

	llist_for_each_entry_safe(req, next, dispatch_list, llnode) {
		diff = (u64)ktime_ms_delta(ktime_get(), req->queue_time);
		req->ret = ret;
		complete(&req->wait);

		sum_diff += diff;
		count++;
	}
	atomic_sub(count, &cprc->queued_ckpt);
	atomic_add(count, &cprc->total_ckpt);

	spin_lock(&cprc->stat_lock);
	cprc->cur_time = (unsigned int)div64_u64(sum_diff, count);
	if (cprc->peak_time < cprc->cur_time)
		cprc->peak_time = cprc->cur_time;
	spin_unlock(&cprc->stat_lock);
}

static int issue_checkpoint_thread(void *data)
{
	struct f2fs_sb_info *sbi = data;
	struct ckpt_req_control *cprc = &sbi->cprc_info;
	wait_queue_head_t *q = &cprc->ckpt_wait_queue;
repeat:
	if (kthread_should_stop())
		return 0;

	if (!llist_empty(&cprc->issue_list))
		__checkpoint_and_complete_reqs(sbi);

	wait_event_interruptible(*q,
		kthread_should_stop() || !llist_empty(&cprc->issue_list));
	goto repeat;
}

static void flush_remained_ckpt_reqs(struct f2fs_sb_info *sbi,
		struct ckpt_req *wait_req)
{
	struct ckpt_req_control *cprc = &sbi->cprc_info;

	if (!llist_empty(&cprc->issue_list)) {
		__checkpoint_and_complete_reqs(sbi);
	} else {
		/* already dispatched by issue_checkpoint_thread */
		if (wait_req)
			wait_for_completion(&wait_req->wait);
	}
}

static void init_ckpt_req(struct ckpt_req *req)
{
	memset(req, 0, sizeof(struct ckpt_req));

	init_completion(&req->wait);
	req->queue_time = ktime_get();
}

int f2fs_issue_checkpoint(struct f2fs_sb_info *sbi)
{
	struct ckpt_req_control *cprc = &sbi->cprc_info;
	struct ckpt_req req;
	struct cp_control cpc;

	cpc.reason = __get_cp_reason(sbi);
	if (!test_opt(sbi, MERGE_CHECKPOINT) || cpc.reason != CP_SYNC) {
		int ret;

		f2fs_down_write(&sbi->gc_lock);
		ret = f2fs_write_checkpoint(sbi, &cpc);
		f2fs_up_write(&sbi->gc_lock);

		return ret;
	}

	if (!cprc->f2fs_issue_ckpt)
		return __write_checkpoint_sync(sbi);

	init_ckpt_req(&req);

	llist_add(&req.llnode, &cprc->issue_list);
	atomic_inc(&cprc->queued_ckpt);

	/*
	 * update issue_list before we wake up issue_checkpoint thread,
	 * this smp_mb() pairs with another barrier in ___wait_event(),
	 * see more details in comments of waitqueue_active().
	 */
	smp_mb();

	if (waitqueue_active(&cprc->ckpt_wait_queue))
		wake_up(&cprc->ckpt_wait_queue);

	if (cprc->f2fs_issue_ckpt)
		wait_for_completion(&req.wait);
	else
		flush_remained_ckpt_reqs(sbi, &req);

	return req.ret;
}

int f2fs_start_ckpt_thread(struct f2fs_sb_info *sbi)
{
	dev_t dev = sbi->sb->s_bdev->bd_dev;
	struct ckpt_req_control *cprc = &sbi->cprc_info;

	if (cprc->f2fs_issue_ckpt)
		return 0;

	cprc->f2fs_issue_ckpt = kthread_run(issue_checkpoint_thread, sbi,
			"f2fs_ckpt-%u:%u", MAJOR(dev), MINOR(dev));
	if (IS_ERR(cprc->f2fs_issue_ckpt)) {
		cprc->f2fs_issue_ckpt = NULL;
		return -ENOMEM;
	}

	set_task_ioprio(cprc->f2fs_issue_ckpt, cprc->ckpt_thread_ioprio);

	return 0;
}

void f2fs_stop_ckpt_thread(struct f2fs_sb_info *sbi)
{
	struct ckpt_req_control *cprc = &sbi->cprc_info;
	struct task_struct *ckpt_task;
<<<<<<< HEAD

	if (!cprc->f2fs_issue_ckpt)
		return;

	ckpt_task = cprc->f2fs_issue_ckpt;
	cprc->f2fs_issue_ckpt = NULL;
	kthread_stop(ckpt_task);

	f2fs_flush_ckpt_thread(sbi);
}

=======

	if (!cprc->f2fs_issue_ckpt)
		return;

	ckpt_task = cprc->f2fs_issue_ckpt;
	cprc->f2fs_issue_ckpt = NULL;
	kthread_stop(ckpt_task);

	f2fs_flush_ckpt_thread(sbi);
}

>>>>>>> d60c95ef
void f2fs_flush_ckpt_thread(struct f2fs_sb_info *sbi)
{
	struct ckpt_req_control *cprc = &sbi->cprc_info;

	flush_remained_ckpt_reqs(sbi, NULL);

	/* Let's wait for the previous dispatched checkpoint. */
	while (atomic_read(&cprc->queued_ckpt))
		io_schedule_timeout(DEFAULT_IO_TIMEOUT);
}

void f2fs_init_ckpt_req_control(struct f2fs_sb_info *sbi)
{
	struct ckpt_req_control *cprc = &sbi->cprc_info;

	atomic_set(&cprc->issued_ckpt, 0);
	atomic_set(&cprc->total_ckpt, 0);
	atomic_set(&cprc->queued_ckpt, 0);
	cprc->ckpt_thread_ioprio = DEFAULT_CHECKPOINT_IOPRIO;
	init_waitqueue_head(&cprc->ckpt_wait_queue);
	init_llist_head(&cprc->issue_list);
	spin_lock_init(&cprc->stat_lock);
}<|MERGE_RESOLUTION|>--- conflicted
+++ resolved
@@ -1180,11 +1180,7 @@
 	if (!is_journalled_quota(sbi))
 		return false;
 
-<<<<<<< HEAD
-	if (!down_write_trylock(&sbi->quota_sem))
-=======
 	if (!f2fs_down_write_trylock(&sbi->quota_sem))
->>>>>>> d60c95ef
 		return true;
 	if (is_sbi_flag_set(sbi, SBI_QUOTA_SKIP_FLUSH)) {
 		ret = false;
@@ -1914,7 +1910,6 @@
 {
 	struct ckpt_req_control *cprc = &sbi->cprc_info;
 	struct task_struct *ckpt_task;
-<<<<<<< HEAD
 
 	if (!cprc->f2fs_issue_ckpt)
 		return;
@@ -1926,19 +1921,6 @@
 	f2fs_flush_ckpt_thread(sbi);
 }
 
-=======
-
-	if (!cprc->f2fs_issue_ckpt)
-		return;
-
-	ckpt_task = cprc->f2fs_issue_ckpt;
-	cprc->f2fs_issue_ckpt = NULL;
-	kthread_stop(ckpt_task);
-
-	f2fs_flush_ckpt_thread(sbi);
-}
-
->>>>>>> d60c95ef
 void f2fs_flush_ckpt_thread(struct f2fs_sb_info *sbi)
 {
 	struct ckpt_req_control *cprc = &sbi->cprc_info;
