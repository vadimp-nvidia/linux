// SPDX-License-Identifier: GPL-2.0
/*
 * fs/f2fs/data.c
 *
 * Copyright (c) 2012 Samsung Electronics Co., Ltd.
 *             http://www.samsung.com/
 */
#include <linux/fs.h>
#include <linux/f2fs_fs.h>
#include <linux/buffer_head.h>
#include <linux/sched/mm.h>
#include <linux/mpage.h>
#include <linux/writeback.h>
#include <linux/pagevec.h>
#include <linux/blkdev.h>
#include <linux/bio.h>
#include <linux/blk-crypto.h>
#include <linux/swap.h>
#include <linux/prefetch.h>
#include <linux/uio.h>
#include <linux/sched/signal.h>
#include <linux/fiemap.h>
#include <linux/iomap.h>

#include "f2fs.h"
#include "node.h"
#include "segment.h"
#include "iostat.h"
#include <trace/events/f2fs.h>

#define NUM_PREALLOC_POST_READ_CTXS	128

static struct kmem_cache *bio_post_read_ctx_cache;
static struct kmem_cache *bio_entry_slab;
static mempool_t *bio_post_read_ctx_pool;
static struct bio_set f2fs_bioset;

#define	F2FS_BIO_POOL_SIZE	NR_CURSEG_TYPE

int __init f2fs_init_bioset(void)
{
	if (bioset_init(&f2fs_bioset, F2FS_BIO_POOL_SIZE,
					0, BIOSET_NEED_BVECS))
		return -ENOMEM;
	return 0;
}

void f2fs_destroy_bioset(void)
{
	bioset_exit(&f2fs_bioset);
}

static bool __is_cp_guaranteed(struct page *page)
{
	struct address_space *mapping = page->mapping;
	struct inode *inode;
	struct f2fs_sb_info *sbi;

	if (!mapping)
		return false;

	inode = mapping->host;
	sbi = F2FS_I_SB(inode);

	if (inode->i_ino == F2FS_META_INO(sbi) ||
			inode->i_ino == F2FS_NODE_INO(sbi) ||
			S_ISDIR(inode->i_mode))
		return true;

	if (f2fs_is_compressed_page(page))
		return false;
	if ((S_ISREG(inode->i_mode) && IS_NOQUOTA(inode)) ||
			page_private_gcing(page))
		return true;
	return false;
}

static enum count_type __read_io_type(struct page *page)
{
	struct address_space *mapping = page_file_mapping(page);

	if (mapping) {
		struct inode *inode = mapping->host;
		struct f2fs_sb_info *sbi = F2FS_I_SB(inode);

		if (inode->i_ino == F2FS_META_INO(sbi))
			return F2FS_RD_META;

		if (inode->i_ino == F2FS_NODE_INO(sbi))
			return F2FS_RD_NODE;
	}
	return F2FS_RD_DATA;
}

/* postprocessing steps for read bios */
enum bio_post_read_step {
#ifdef CONFIG_FS_ENCRYPTION
	STEP_DECRYPT	= 1 << 0,
#else
	STEP_DECRYPT	= 0,	/* compile out the decryption-related code */
#endif
#ifdef CONFIG_F2FS_FS_COMPRESSION
	STEP_DECOMPRESS	= 1 << 1,
#else
	STEP_DECOMPRESS	= 0,	/* compile out the decompression-related code */
#endif
#ifdef CONFIG_FS_VERITY
	STEP_VERITY	= 1 << 2,
#else
	STEP_VERITY	= 0,	/* compile out the verity-related code */
#endif
};

struct bio_post_read_ctx {
	struct bio *bio;
	struct f2fs_sb_info *sbi;
	struct work_struct work;
	unsigned int enabled_steps;
	block_t fs_blkaddr;
};

static void f2fs_finish_read_bio(struct bio *bio)
{
	struct bio_vec *bv;
	struct bvec_iter_all iter_all;

	/*
	 * Update and unlock the bio's pagecache pages, and put the
	 * decompression context for any compressed pages.
	 */
	bio_for_each_segment_all(bv, bio, iter_all) {
		struct page *page = bv->bv_page;

		if (f2fs_is_compressed_page(page)) {
			if (bio->bi_status)
				f2fs_end_read_compressed_page(page, true, 0);
			f2fs_put_page_dic(page);
			continue;
		}

		/* PG_error was set if decryption or verity failed. */
		if (bio->bi_status || PageError(page)) {
			ClearPageUptodate(page);
			/* will re-read again later */
			ClearPageError(page);
		} else {
			SetPageUptodate(page);
		}
		dec_page_count(F2FS_P_SB(page), __read_io_type(page));
		unlock_page(page);
	}

	if (bio->bi_private)
		mempool_free(bio->bi_private, bio_post_read_ctx_pool);
	bio_put(bio);
}

static void f2fs_verify_bio(struct work_struct *work)
{
	struct bio_post_read_ctx *ctx =
		container_of(work, struct bio_post_read_ctx, work);
	struct bio *bio = ctx->bio;
	bool may_have_compressed_pages = (ctx->enabled_steps & STEP_DECOMPRESS);

	/*
	 * fsverity_verify_bio() may call readahead() again, and while verity
	 * will be disabled for this, decryption and/or decompression may still
	 * be needed, resulting in another bio_post_read_ctx being allocated.
	 * So to prevent deadlocks we need to release the current ctx to the
	 * mempool first.  This assumes that verity is the last post-read step.
	 */
	mempool_free(ctx, bio_post_read_ctx_pool);
	bio->bi_private = NULL;

	/*
	 * Verify the bio's pages with fs-verity.  Exclude compressed pages,
	 * as those were handled separately by f2fs_end_read_compressed_page().
	 */
	if (may_have_compressed_pages) {
		struct bio_vec *bv;
		struct bvec_iter_all iter_all;

		bio_for_each_segment_all(bv, bio, iter_all) {
			struct page *page = bv->bv_page;

			if (!f2fs_is_compressed_page(page) &&
			    !PageError(page) && !fsverity_verify_page(page))
				SetPageError(page);
		}
	} else {
		fsverity_verify_bio(bio);
	}

	f2fs_finish_read_bio(bio);
}

/*
 * If the bio's data needs to be verified with fs-verity, then enqueue the
 * verity work for the bio.  Otherwise finish the bio now.
 *
 * Note that to avoid deadlocks, the verity work can't be done on the
 * decryption/decompression workqueue.  This is because verifying the data pages
 * can involve reading verity metadata pages from the file, and these verity
 * metadata pages may be encrypted and/or compressed.
 */
static void f2fs_verify_and_finish_bio(struct bio *bio)
{
	struct bio_post_read_ctx *ctx = bio->bi_private;

	if (ctx && (ctx->enabled_steps & STEP_VERITY)) {
		INIT_WORK(&ctx->work, f2fs_verify_bio);
		fsverity_enqueue_verify_work(&ctx->work);
	} else {
		f2fs_finish_read_bio(bio);
	}
}

/*
 * Handle STEP_DECOMPRESS by decompressing any compressed clusters whose last
 * remaining page was read by @ctx->bio.
 *
 * Note that a bio may span clusters (even a mix of compressed and uncompressed
 * clusters) or be for just part of a cluster.  STEP_DECOMPRESS just indicates
 * that the bio includes at least one compressed page.  The actual decompression
 * is done on a per-cluster basis, not a per-bio basis.
 */
static void f2fs_handle_step_decompress(struct bio_post_read_ctx *ctx)
{
	struct bio_vec *bv;
	struct bvec_iter_all iter_all;
	bool all_compressed = true;
	block_t blkaddr = ctx->fs_blkaddr;

	bio_for_each_segment_all(bv, ctx->bio, iter_all) {
		struct page *page = bv->bv_page;

		/* PG_error was set if decryption failed. */
		if (f2fs_is_compressed_page(page))
			f2fs_end_read_compressed_page(page, PageError(page),
						blkaddr);
		else
			all_compressed = false;

		blkaddr++;
	}

	/*
	 * Optimization: if all the bio's pages are compressed, then scheduling
	 * the per-bio verity work is unnecessary, as verity will be fully
	 * handled at the compression cluster level.
	 */
	if (all_compressed)
		ctx->enabled_steps &= ~STEP_VERITY;
}

static void f2fs_post_read_work(struct work_struct *work)
{
	struct bio_post_read_ctx *ctx =
		container_of(work, struct bio_post_read_ctx, work);

	if (ctx->enabled_steps & STEP_DECRYPT)
		fscrypt_decrypt_bio(ctx->bio);

	if (ctx->enabled_steps & STEP_DECOMPRESS)
		f2fs_handle_step_decompress(ctx);

	f2fs_verify_and_finish_bio(ctx->bio);
}

static void f2fs_read_end_io(struct bio *bio)
{
	struct f2fs_sb_info *sbi = F2FS_P_SB(bio_first_page_all(bio));
	struct bio_post_read_ctx *ctx;

	iostat_update_and_unbind_ctx(bio, 0);
	ctx = bio->bi_private;

	if (time_to_inject(sbi, FAULT_READ_IO)) {
		f2fs_show_injection_info(sbi, FAULT_READ_IO);
		bio->bi_status = BLK_STS_IOERR;
	}

	if (bio->bi_status) {
		f2fs_finish_read_bio(bio);
		return;
	}

	if (ctx && (ctx->enabled_steps & (STEP_DECRYPT | STEP_DECOMPRESS))) {
		INIT_WORK(&ctx->work, f2fs_post_read_work);
		queue_work(ctx->sbi->post_read_wq, &ctx->work);
	} else {
		f2fs_verify_and_finish_bio(bio);
	}
}

static void f2fs_write_end_io(struct bio *bio)
{
	struct f2fs_sb_info *sbi;
	struct bio_vec *bvec;
	struct bvec_iter_all iter_all;

	iostat_update_and_unbind_ctx(bio, 1);
	sbi = bio->bi_private;

	if (time_to_inject(sbi, FAULT_WRITE_IO)) {
		f2fs_show_injection_info(sbi, FAULT_WRITE_IO);
		bio->bi_status = BLK_STS_IOERR;
	}

	bio_for_each_segment_all(bvec, bio, iter_all) {
		struct page *page = bvec->bv_page;
		enum count_type type = WB_DATA_TYPE(page);

		if (page_private_dummy(page)) {
			clear_page_private_dummy(page);
			unlock_page(page);
			mempool_free(page, sbi->write_io_dummy);

			if (unlikely(bio->bi_status))
				f2fs_stop_checkpoint(sbi, true);
			continue;
		}

		fscrypt_finalize_bounce_page(&page);

#ifdef CONFIG_F2FS_FS_COMPRESSION
		if (f2fs_is_compressed_page(page)) {
			f2fs_compress_write_end_io(bio, page);
			continue;
		}
#endif

		if (unlikely(bio->bi_status)) {
			mapping_set_error(page->mapping, -EIO);
			if (type == F2FS_WB_CP_DATA)
				f2fs_stop_checkpoint(sbi, true);
		}

		f2fs_bug_on(sbi, page->mapping == NODE_MAPPING(sbi) &&
					page->index != nid_of_node(page));

		dec_page_count(sbi, type);
		if (f2fs_in_warm_node_list(sbi, page))
			f2fs_del_fsync_node_entry(sbi, page);
		clear_page_private_gcing(page);
		end_page_writeback(page);
	}
	if (!get_pages(sbi, F2FS_WB_CP_DATA) &&
				wq_has_sleeper(&sbi->cp_wait))
		wake_up(&sbi->cp_wait);

	bio_put(bio);
}

struct block_device *f2fs_target_device(struct f2fs_sb_info *sbi,
		block_t blk_addr, sector_t *sector)
{
	struct block_device *bdev = sbi->sb->s_bdev;
	int i;

	if (f2fs_is_multi_device(sbi)) {
		for (i = 0; i < sbi->s_ndevs; i++) {
			if (FDEV(i).start_blk <= blk_addr &&
			    FDEV(i).end_blk >= blk_addr) {
				blk_addr -= FDEV(i).start_blk;
				bdev = FDEV(i).bdev;
				break;
			}
		}
	}

	if (sector)
		*sector = SECTOR_FROM_BLOCK(blk_addr);
	return bdev;
}

int f2fs_target_device_index(struct f2fs_sb_info *sbi, block_t blkaddr)
{
	int i;

	if (!f2fs_is_multi_device(sbi))
		return 0;

	for (i = 0; i < sbi->s_ndevs; i++)
		if (FDEV(i).start_blk <= blkaddr && FDEV(i).end_blk >= blkaddr)
			return i;
	return 0;
}

static unsigned int f2fs_io_flags(struct f2fs_io_info *fio)
{
	unsigned int temp_mask = (1 << NR_TEMP_TYPE) - 1;
	unsigned int fua_flag, meta_flag, io_flag;
	unsigned int op_flags = 0;

	if (fio->op != REQ_OP_WRITE)
		return 0;
	if (fio->type == DATA)
		io_flag = fio->sbi->data_io_flag;
	else if (fio->type == NODE)
		io_flag = fio->sbi->node_io_flag;
	else
		return 0;

	fua_flag = io_flag & temp_mask;
	meta_flag = (io_flag >> NR_TEMP_TYPE) & temp_mask;

	/*
	 * data/node io flag bits per temp:
	 *      REQ_META     |      REQ_FUA      |
	 *    5 |    4 |   3 |    2 |    1 |   0 |
	 * Cold | Warm | Hot | Cold | Warm | Hot |
	 */
	if ((1 << fio->temp) & meta_flag)
		op_flags |= REQ_META;
	if ((1 << fio->temp) & fua_flag)
		op_flags |= REQ_FUA;
	return op_flags;
}

static struct bio *__bio_alloc(struct f2fs_io_info *fio, int npages)
{
	struct f2fs_sb_info *sbi = fio->sbi;
	struct block_device *bdev;
	sector_t sector;
	struct bio *bio;

	bdev = f2fs_target_device(sbi, fio->new_blkaddr, &sector);
	bio = bio_alloc_bioset(bdev, npages,
				fio->op | fio->op_flags | f2fs_io_flags(fio),
				GFP_NOIO, &f2fs_bioset);
	bio->bi_iter.bi_sector = sector;
	if (is_read_io(fio->op)) {
		bio->bi_end_io = f2fs_read_end_io;
		bio->bi_private = NULL;
	} else {
		bio->bi_end_io = f2fs_write_end_io;
		bio->bi_private = sbi;
	}
	iostat_alloc_and_bind_ctx(sbi, bio, NULL);

	if (fio->io_wbc)
		wbc_init_bio(fio->io_wbc, bio);

	return bio;
}

static void f2fs_set_bio_crypt_ctx(struct bio *bio, const struct inode *inode,
				  pgoff_t first_idx,
				  const struct f2fs_io_info *fio,
				  gfp_t gfp_mask)
{
	/*
	 * The f2fs garbage collector sets ->encrypted_page when it wants to
	 * read/write raw data without encryption.
	 */
	if (!fio || !fio->encrypted_page)
		fscrypt_set_bio_crypt_ctx(bio, inode, first_idx, gfp_mask);
}

static bool f2fs_crypt_mergeable_bio(struct bio *bio, const struct inode *inode,
				     pgoff_t next_idx,
				     const struct f2fs_io_info *fio)
{
	/*
	 * The f2fs garbage collector sets ->encrypted_page when it wants to
	 * read/write raw data without encryption.
	 */
	if (fio && fio->encrypted_page)
		return !bio_has_crypt_ctx(bio);

	return fscrypt_mergeable_bio(bio, inode, next_idx);
}

static inline void __submit_bio(struct f2fs_sb_info *sbi,
				struct bio *bio, enum page_type type)
{
	if (!is_read_io(bio_op(bio))) {
		unsigned int start;

		if (type != DATA && type != NODE)
			goto submit_io;

		if (f2fs_lfs_mode(sbi) && current->plug)
			blk_finish_plug(current->plug);

		if (!F2FS_IO_ALIGNED(sbi))
			goto submit_io;

		start = bio->bi_iter.bi_size >> F2FS_BLKSIZE_BITS;
		start %= F2FS_IO_SIZE(sbi);

		if (start == 0)
			goto submit_io;

		/* fill dummy pages */
		for (; start < F2FS_IO_SIZE(sbi); start++) {
			struct page *page =
				mempool_alloc(sbi->write_io_dummy,
					      GFP_NOIO | __GFP_NOFAIL);
			f2fs_bug_on(sbi, !page);

			lock_page(page);

			zero_user_segment(page, 0, PAGE_SIZE);
			set_page_private_dummy(page);

			if (bio_add_page(bio, page, PAGE_SIZE, 0) < PAGE_SIZE)
				f2fs_bug_on(sbi, 1);
		}
		/*
		 * In the NODE case, we lose next block address chain. So, we
		 * need to do checkpoint in f2fs_sync_file.
		 */
		if (type == NODE)
			set_sbi_flag(sbi, SBI_NEED_CP);
	}
submit_io:
	if (is_read_io(bio_op(bio)))
		trace_f2fs_submit_read_bio(sbi->sb, type, bio);
	else
		trace_f2fs_submit_write_bio(sbi->sb, type, bio);

	iostat_update_submit_ctx(bio, type);
	submit_bio(bio);
}

void f2fs_submit_bio(struct f2fs_sb_info *sbi,
				struct bio *bio, enum page_type type)
{
	__submit_bio(sbi, bio, type);
}

static void __submit_merged_bio(struct f2fs_bio_info *io)
{
	struct f2fs_io_info *fio = &io->fio;

	if (!io->bio)
		return;

	if (is_read_io(fio->op))
		trace_f2fs_prepare_read_bio(io->sbi->sb, fio->type, io->bio);
	else
		trace_f2fs_prepare_write_bio(io->sbi->sb, fio->type, io->bio);

	__submit_bio(io->sbi, io->bio, fio->type);
	io->bio = NULL;
}

static bool __has_merged_page(struct bio *bio, struct inode *inode,
						struct page *page, nid_t ino)
{
	struct bio_vec *bvec;
	struct bvec_iter_all iter_all;

	if (!bio)
		return false;

	if (!inode && !page && !ino)
		return true;

	bio_for_each_segment_all(bvec, bio, iter_all) {
		struct page *target = bvec->bv_page;

		if (fscrypt_is_bounce_page(target)) {
			target = fscrypt_pagecache_page(target);
			if (IS_ERR(target))
				continue;
		}
		if (f2fs_is_compressed_page(target)) {
			target = f2fs_compress_control_page(target);
			if (IS_ERR(target))
				continue;
		}

		if (inode && inode == target->mapping->host)
			return true;
		if (page && page == target)
			return true;
		if (ino && ino == ino_of_node(target))
			return true;
	}

	return false;
}

int f2fs_init_write_merge_io(struct f2fs_sb_info *sbi)
{
	int i;

	for (i = 0; i < NR_PAGE_TYPE; i++) {
		int n = (i == META) ? 1 : NR_TEMP_TYPE;
		int j;

		sbi->write_io[i] = f2fs_kmalloc(sbi,
				array_size(n, sizeof(struct f2fs_bio_info)),
				GFP_KERNEL);
		if (!sbi->write_io[i])
			return -ENOMEM;

		for (j = HOT; j < n; j++) {
			init_f2fs_rwsem(&sbi->write_io[i][j].io_rwsem);
			sbi->write_io[i][j].sbi = sbi;
			sbi->write_io[i][j].bio = NULL;
			spin_lock_init(&sbi->write_io[i][j].io_lock);
			INIT_LIST_HEAD(&sbi->write_io[i][j].io_list);
			INIT_LIST_HEAD(&sbi->write_io[i][j].bio_list);
			init_f2fs_rwsem(&sbi->write_io[i][j].bio_list_lock);
		}
	}

	return 0;
}

static void __f2fs_submit_merged_write(struct f2fs_sb_info *sbi,
				enum page_type type, enum temp_type temp)
{
	enum page_type btype = PAGE_TYPE_OF_BIO(type);
	struct f2fs_bio_info *io = sbi->write_io[btype] + temp;

	f2fs_down_write(&io->io_rwsem);

	/* change META to META_FLUSH in the checkpoint procedure */
	if (type >= META_FLUSH) {
		io->fio.type = META_FLUSH;
		io->bio->bi_opf |= REQ_META | REQ_PRIO | REQ_SYNC;
		if (!test_opt(sbi, NOBARRIER))
			io->bio->bi_opf |= REQ_PREFLUSH | REQ_FUA;
	}
	__submit_merged_bio(io);
	f2fs_up_write(&io->io_rwsem);
}

static void __submit_merged_write_cond(struct f2fs_sb_info *sbi,
				struct inode *inode, struct page *page,
				nid_t ino, enum page_type type, bool force)
{
	enum temp_type temp;
	bool ret = true;

	for (temp = HOT; temp < NR_TEMP_TYPE; temp++) {
		if (!force)	{
			enum page_type btype = PAGE_TYPE_OF_BIO(type);
			struct f2fs_bio_info *io = sbi->write_io[btype] + temp;

			f2fs_down_read(&io->io_rwsem);
			ret = __has_merged_page(io->bio, inode, page, ino);
			f2fs_up_read(&io->io_rwsem);
		}
		if (ret)
			__f2fs_submit_merged_write(sbi, type, temp);

		/* TODO: use HOT temp only for meta pages now. */
		if (type >= META)
			break;
	}
}

void f2fs_submit_merged_write(struct f2fs_sb_info *sbi, enum page_type type)
{
	__submit_merged_write_cond(sbi, NULL, NULL, 0, type, true);
}

void f2fs_submit_merged_write_cond(struct f2fs_sb_info *sbi,
				struct inode *inode, struct page *page,
				nid_t ino, enum page_type type)
{
	__submit_merged_write_cond(sbi, inode, page, ino, type, false);
}

void f2fs_flush_merged_writes(struct f2fs_sb_info *sbi)
{
	f2fs_submit_merged_write(sbi, DATA);
	f2fs_submit_merged_write(sbi, NODE);
	f2fs_submit_merged_write(sbi, META);
}

/*
 * Fill the locked page with data located in the block address.
 * A caller needs to unlock the page on failure.
 */
int f2fs_submit_page_bio(struct f2fs_io_info *fio)
{
	struct bio *bio;
	struct page *page = fio->encrypted_page ?
			fio->encrypted_page : fio->page;

	if (!f2fs_is_valid_blkaddr(fio->sbi, fio->new_blkaddr,
			fio->is_por ? META_POR : (__is_meta_io(fio) ?
			META_GENERIC : DATA_GENERIC_ENHANCE)))
		return -EFSCORRUPTED;

	trace_f2fs_submit_page_bio(page, fio);

	/* Allocate a new bio */
	bio = __bio_alloc(fio, 1);

	f2fs_set_bio_crypt_ctx(bio, fio->page->mapping->host,
			       fio->page->index, fio, GFP_NOIO);

	if (bio_add_page(bio, page, PAGE_SIZE, 0) < PAGE_SIZE) {
		bio_put(bio);
		return -EFAULT;
	}

	if (fio->io_wbc && !is_read_io(fio->op))
		wbc_account_cgroup_owner(fio->io_wbc, page, PAGE_SIZE);

	inc_page_count(fio->sbi, is_read_io(fio->op) ?
			__read_io_type(page): WB_DATA_TYPE(fio->page));

	__submit_bio(fio->sbi, bio, fio->type);
	return 0;
}

static bool page_is_mergeable(struct f2fs_sb_info *sbi, struct bio *bio,
				block_t last_blkaddr, block_t cur_blkaddr)
{
	if (unlikely(sbi->max_io_bytes &&
			bio->bi_iter.bi_size >= sbi->max_io_bytes))
		return false;
	if (last_blkaddr + 1 != cur_blkaddr)
		return false;
	return bio->bi_bdev == f2fs_target_device(sbi, cur_blkaddr, NULL);
}

static bool io_type_is_mergeable(struct f2fs_bio_info *io,
						struct f2fs_io_info *fio)
{
	if (io->fio.op != fio->op)
		return false;
	return io->fio.op_flags == fio->op_flags;
}

static bool io_is_mergeable(struct f2fs_sb_info *sbi, struct bio *bio,
					struct f2fs_bio_info *io,
					struct f2fs_io_info *fio,
					block_t last_blkaddr,
					block_t cur_blkaddr)
{
	if (F2FS_IO_ALIGNED(sbi) && (fio->type == DATA || fio->type == NODE)) {
		unsigned int filled_blocks =
				F2FS_BYTES_TO_BLK(bio->bi_iter.bi_size);
		unsigned int io_size = F2FS_IO_SIZE(sbi);
		unsigned int left_vecs = bio->bi_max_vecs - bio->bi_vcnt;

		/* IOs in bio is aligned and left space of vectors is not enough */
		if (!(filled_blocks % io_size) && left_vecs < io_size)
			return false;
	}
	if (!page_is_mergeable(sbi, bio, last_blkaddr, cur_blkaddr))
		return false;
	return io_type_is_mergeable(io, fio);
}

static void add_bio_entry(struct f2fs_sb_info *sbi, struct bio *bio,
				struct page *page, enum temp_type temp)
{
	struct f2fs_bio_info *io = sbi->write_io[DATA] + temp;
	struct bio_entry *be;

	be = f2fs_kmem_cache_alloc(bio_entry_slab, GFP_NOFS, true, NULL);
	be->bio = bio;
	bio_get(bio);

	if (bio_add_page(bio, page, PAGE_SIZE, 0) != PAGE_SIZE)
		f2fs_bug_on(sbi, 1);

	f2fs_down_write(&io->bio_list_lock);
	list_add_tail(&be->list, &io->bio_list);
	f2fs_up_write(&io->bio_list_lock);
}

static void del_bio_entry(struct bio_entry *be)
{
	list_del(&be->list);
	kmem_cache_free(bio_entry_slab, be);
}

static int add_ipu_page(struct f2fs_io_info *fio, struct bio **bio,
							struct page *page)
{
	struct f2fs_sb_info *sbi = fio->sbi;
	enum temp_type temp;
	bool found = false;
	int ret = -EAGAIN;

	for (temp = HOT; temp < NR_TEMP_TYPE && !found; temp++) {
		struct f2fs_bio_info *io = sbi->write_io[DATA] + temp;
		struct list_head *head = &io->bio_list;
		struct bio_entry *be;

		f2fs_down_write(&io->bio_list_lock);
		list_for_each_entry(be, head, list) {
			if (be->bio != *bio)
				continue;

			found = true;

			f2fs_bug_on(sbi, !page_is_mergeable(sbi, *bio,
							    *fio->last_block,
							    fio->new_blkaddr));
			if (f2fs_crypt_mergeable_bio(*bio,
					fio->page->mapping->host,
					fio->page->index, fio) &&
			    bio_add_page(*bio, page, PAGE_SIZE, 0) ==
					PAGE_SIZE) {
				ret = 0;
				break;
			}

			/* page can't be merged into bio; submit the bio */
			del_bio_entry(be);
			__submit_bio(sbi, *bio, DATA);
			break;
		}
		f2fs_up_write(&io->bio_list_lock);
	}

	if (ret) {
		bio_put(*bio);
		*bio = NULL;
	}

	return ret;
}

void f2fs_submit_merged_ipu_write(struct f2fs_sb_info *sbi,
					struct bio **bio, struct page *page)
{
	enum temp_type temp;
	bool found = false;
	struct bio *target = bio ? *bio : NULL;

	for (temp = HOT; temp < NR_TEMP_TYPE && !found; temp++) {
		struct f2fs_bio_info *io = sbi->write_io[DATA] + temp;
		struct list_head *head = &io->bio_list;
		struct bio_entry *be;

		if (list_empty(head))
			continue;

		f2fs_down_read(&io->bio_list_lock);
		list_for_each_entry(be, head, list) {
			if (target)
				found = (target == be->bio);
			else
				found = __has_merged_page(be->bio, NULL,
								page, 0);
			if (found)
				break;
		}
		f2fs_up_read(&io->bio_list_lock);

		if (!found)
			continue;

		found = false;

		f2fs_down_write(&io->bio_list_lock);
		list_for_each_entry(be, head, list) {
			if (target)
				found = (target == be->bio);
			else
				found = __has_merged_page(be->bio, NULL,
								page, 0);
			if (found) {
				target = be->bio;
				del_bio_entry(be);
				break;
			}
		}
		f2fs_up_write(&io->bio_list_lock);
	}

	if (found)
		__submit_bio(sbi, target, DATA);
	if (bio && *bio) {
		bio_put(*bio);
		*bio = NULL;
	}
}

int f2fs_merge_page_bio(struct f2fs_io_info *fio)
{
	struct bio *bio = *fio->bio;
	struct page *page = fio->encrypted_page ?
			fio->encrypted_page : fio->page;

	if (!f2fs_is_valid_blkaddr(fio->sbi, fio->new_blkaddr,
			__is_meta_io(fio) ? META_GENERIC : DATA_GENERIC))
		return -EFSCORRUPTED;

	trace_f2fs_submit_page_bio(page, fio);

	if (bio && !page_is_mergeable(fio->sbi, bio, *fio->last_block,
						fio->new_blkaddr))
		f2fs_submit_merged_ipu_write(fio->sbi, &bio, NULL);
alloc_new:
	if (!bio) {
		bio = __bio_alloc(fio, BIO_MAX_VECS);
		f2fs_set_bio_crypt_ctx(bio, fio->page->mapping->host,
				       fio->page->index, fio, GFP_NOIO);

		add_bio_entry(fio->sbi, bio, page, fio->temp);
	} else {
		if (add_ipu_page(fio, &bio, page))
			goto alloc_new;
	}

	if (fio->io_wbc)
		wbc_account_cgroup_owner(fio->io_wbc, page, PAGE_SIZE);

	inc_page_count(fio->sbi, WB_DATA_TYPE(page));

	*fio->last_block = fio->new_blkaddr;
	*fio->bio = bio;

	return 0;
}

void f2fs_submit_page_write(struct f2fs_io_info *fio)
{
	struct f2fs_sb_info *sbi = fio->sbi;
	enum page_type btype = PAGE_TYPE_OF_BIO(fio->type);
	struct f2fs_bio_info *io = sbi->write_io[btype] + fio->temp;
	struct page *bio_page;

	f2fs_bug_on(sbi, is_read_io(fio->op));

	f2fs_down_write(&io->io_rwsem);
next:
	if (fio->in_list) {
		spin_lock(&io->io_lock);
		if (list_empty(&io->io_list)) {
			spin_unlock(&io->io_lock);
			goto out;
		}
		fio = list_first_entry(&io->io_list,
						struct f2fs_io_info, list);
		list_del(&fio->list);
		spin_unlock(&io->io_lock);
	}

	verify_fio_blkaddr(fio);

	if (fio->encrypted_page)
		bio_page = fio->encrypted_page;
	else if (fio->compressed_page)
		bio_page = fio->compressed_page;
	else
		bio_page = fio->page;

	/* set submitted = true as a return value */
	fio->submitted = true;

	inc_page_count(sbi, WB_DATA_TYPE(bio_page));

	if (io->bio &&
	    (!io_is_mergeable(sbi, io->bio, io, fio, io->last_block_in_bio,
			      fio->new_blkaddr) ||
	     !f2fs_crypt_mergeable_bio(io->bio, fio->page->mapping->host,
				       bio_page->index, fio)))
		__submit_merged_bio(io);
alloc_new:
	if (io->bio == NULL) {
		if (F2FS_IO_ALIGNED(sbi) &&
				(fio->type == DATA || fio->type == NODE) &&
				fio->new_blkaddr & F2FS_IO_SIZE_MASK(sbi)) {
			dec_page_count(sbi, WB_DATA_TYPE(bio_page));
			fio->retry = true;
			goto skip;
		}
		io->bio = __bio_alloc(fio, BIO_MAX_VECS);
		f2fs_set_bio_crypt_ctx(io->bio, fio->page->mapping->host,
				       bio_page->index, fio, GFP_NOIO);
		io->fio = *fio;
	}

	if (bio_add_page(io->bio, bio_page, PAGE_SIZE, 0) < PAGE_SIZE) {
		__submit_merged_bio(io);
		goto alloc_new;
	}

	if (fio->io_wbc)
		wbc_account_cgroup_owner(fio->io_wbc, bio_page, PAGE_SIZE);

	io->last_block_in_bio = fio->new_blkaddr;

	trace_f2fs_submit_page_write(fio->page, fio);
skip:
	if (fio->in_list)
		goto next;
out:
	if (is_sbi_flag_set(sbi, SBI_IS_SHUTDOWN) ||
				!f2fs_is_checkpoint_ready(sbi))
		__submit_merged_bio(io);
	f2fs_up_write(&io->io_rwsem);
}

static struct bio *f2fs_grab_read_bio(struct inode *inode, block_t blkaddr,
				      unsigned nr_pages, unsigned op_flag,
				      pgoff_t first_idx, bool for_write)
{
	struct f2fs_sb_info *sbi = F2FS_I_SB(inode);
	struct bio *bio;
	struct bio_post_read_ctx *ctx = NULL;
	unsigned int post_read_steps = 0;
	sector_t sector;
	struct block_device *bdev = f2fs_target_device(sbi, blkaddr, &sector);

	bio = bio_alloc_bioset(bdev, bio_max_segs(nr_pages),
			       REQ_OP_READ | op_flag,
			       for_write ? GFP_NOIO : GFP_KERNEL, &f2fs_bioset);
	if (!bio)
		return ERR_PTR(-ENOMEM);
	bio->bi_iter.bi_sector = sector;
	f2fs_set_bio_crypt_ctx(bio, inode, first_idx, NULL, GFP_NOFS);
	bio->bi_end_io = f2fs_read_end_io;

	if (fscrypt_inode_uses_fs_layer_crypto(inode))
		post_read_steps |= STEP_DECRYPT;

	if (f2fs_need_verity(inode, first_idx))
		post_read_steps |= STEP_VERITY;

	/*
	 * STEP_DECOMPRESS is handled specially, since a compressed file might
	 * contain both compressed and uncompressed clusters.  We'll allocate a
	 * bio_post_read_ctx if the file is compressed, but the caller is
	 * responsible for enabling STEP_DECOMPRESS if it's actually needed.
	 */

	if (post_read_steps || f2fs_compressed_file(inode)) {
		/* Due to the mempool, this never fails. */
		ctx = mempool_alloc(bio_post_read_ctx_pool, GFP_NOFS);
		ctx->bio = bio;
		ctx->sbi = sbi;
		ctx->enabled_steps = post_read_steps;
		ctx->fs_blkaddr = blkaddr;
		bio->bi_private = ctx;
	}
	iostat_alloc_and_bind_ctx(sbi, bio, ctx);

	return bio;
}

/* This can handle encryption stuffs */
static int f2fs_submit_page_read(struct inode *inode, struct page *page,
				 block_t blkaddr, int op_flags, bool for_write)
{
	struct f2fs_sb_info *sbi = F2FS_I_SB(inode);
	struct bio *bio;

	bio = f2fs_grab_read_bio(inode, blkaddr, 1, op_flags,
					page->index, for_write);
	if (IS_ERR(bio))
		return PTR_ERR(bio);

	/* wait for GCed page writeback via META_MAPPING */
	f2fs_wait_on_block_writeback(inode, blkaddr);

	if (bio_add_page(bio, page, PAGE_SIZE, 0) < PAGE_SIZE) {
		bio_put(bio);
		return -EFAULT;
	}
	ClearPageError(page);
	inc_page_count(sbi, F2FS_RD_DATA);
	f2fs_update_iostat(sbi, FS_DATA_READ_IO, F2FS_BLKSIZE);
	__submit_bio(sbi, bio, DATA);
	return 0;
}

static void __set_data_blkaddr(struct dnode_of_data *dn)
{
	struct f2fs_node *rn = F2FS_NODE(dn->node_page);
	__le32 *addr_array;
	int base = 0;

	if (IS_INODE(dn->node_page) && f2fs_has_extra_attr(dn->inode))
		base = get_extra_isize(dn->inode);

	/* Get physical address of data block */
	addr_array = blkaddr_in_node(rn);
	addr_array[base + dn->ofs_in_node] = cpu_to_le32(dn->data_blkaddr);
}

/*
 * Lock ordering for the change of data block address:
 * ->data_page
 *  ->node_page
 *    update block addresses in the node page
 */
void f2fs_set_data_blkaddr(struct dnode_of_data *dn)
{
	f2fs_wait_on_page_writeback(dn->node_page, NODE, true, true);
	__set_data_blkaddr(dn);
	if (set_page_dirty(dn->node_page))
		dn->node_changed = true;
}

void f2fs_update_data_blkaddr(struct dnode_of_data *dn, block_t blkaddr)
{
	dn->data_blkaddr = blkaddr;
	f2fs_set_data_blkaddr(dn);
	f2fs_update_extent_cache(dn);
}

/* dn->ofs_in_node will be returned with up-to-date last block pointer */
int f2fs_reserve_new_blocks(struct dnode_of_data *dn, blkcnt_t count)
{
	struct f2fs_sb_info *sbi = F2FS_I_SB(dn->inode);
	int err;

	if (!count)
		return 0;

	if (unlikely(is_inode_flag_set(dn->inode, FI_NO_ALLOC)))
		return -EPERM;
	if (unlikely((err = inc_valid_block_count(sbi, dn->inode, &count))))
		return err;

	trace_f2fs_reserve_new_blocks(dn->inode, dn->nid,
						dn->ofs_in_node, count);

	f2fs_wait_on_page_writeback(dn->node_page, NODE, true, true);

	for (; count > 0; dn->ofs_in_node++) {
		block_t blkaddr = f2fs_data_blkaddr(dn);

		if (blkaddr == NULL_ADDR) {
			dn->data_blkaddr = NEW_ADDR;
			__set_data_blkaddr(dn);
			count--;
		}
	}

	if (set_page_dirty(dn->node_page))
		dn->node_changed = true;
	return 0;
}

/* Should keep dn->ofs_in_node unchanged */
int f2fs_reserve_new_block(struct dnode_of_data *dn)
{
	unsigned int ofs_in_node = dn->ofs_in_node;
	int ret;

	ret = f2fs_reserve_new_blocks(dn, 1);
	dn->ofs_in_node = ofs_in_node;
	return ret;
}

int f2fs_reserve_block(struct dnode_of_data *dn, pgoff_t index)
{
	bool need_put = dn->inode_page ? false : true;
	int err;

	err = f2fs_get_dnode_of_data(dn, index, ALLOC_NODE);
	if (err)
		return err;

	if (dn->data_blkaddr == NULL_ADDR)
		err = f2fs_reserve_new_block(dn);
	if (err || need_put)
		f2fs_put_dnode(dn);
	return err;
}

int f2fs_get_block(struct dnode_of_data *dn, pgoff_t index)
{
	struct extent_info ei = {0, };
	struct inode *inode = dn->inode;

	if (f2fs_lookup_extent_cache(inode, index, &ei)) {
		dn->data_blkaddr = ei.blk + index - ei.fofs;
		return 0;
	}

	return f2fs_reserve_block(dn, index);
}

struct page *f2fs_get_read_data_page(struct inode *inode, pgoff_t index,
						int op_flags, bool for_write)
{
	struct address_space *mapping = inode->i_mapping;
	struct dnode_of_data dn;
	struct page *page;
	struct extent_info ei = {0, };
	int err;

	page = f2fs_grab_cache_page(mapping, index, for_write);
	if (!page)
		return ERR_PTR(-ENOMEM);

	if (f2fs_lookup_extent_cache(inode, index, &ei)) {
		dn.data_blkaddr = ei.blk + index - ei.fofs;
		if (!f2fs_is_valid_blkaddr(F2FS_I_SB(inode), dn.data_blkaddr,
						DATA_GENERIC_ENHANCE_READ)) {
			err = -EFSCORRUPTED;
			goto put_err;
		}
		goto got_it;
	}

	set_new_dnode(&dn, inode, NULL, NULL, 0);
	err = f2fs_get_dnode_of_data(&dn, index, LOOKUP_NODE);
	if (err)
		goto put_err;
	f2fs_put_dnode(&dn);

	if (unlikely(dn.data_blkaddr == NULL_ADDR)) {
		err = -ENOENT;
		goto put_err;
	}
	if (dn.data_blkaddr != NEW_ADDR &&
			!f2fs_is_valid_blkaddr(F2FS_I_SB(inode),
						dn.data_blkaddr,
						DATA_GENERIC_ENHANCE)) {
		err = -EFSCORRUPTED;
		goto put_err;
	}
got_it:
	if (PageUptodate(page)) {
		unlock_page(page);
		return page;
	}

	/*
	 * A new dentry page is allocated but not able to be written, since its
	 * new inode page couldn't be allocated due to -ENOSPC.
	 * In such the case, its blkaddr can be remained as NEW_ADDR.
	 * see, f2fs_add_link -> f2fs_get_new_data_page ->
	 * f2fs_init_inode_metadata.
	 */
	if (dn.data_blkaddr == NEW_ADDR) {
		zero_user_segment(page, 0, PAGE_SIZE);
		if (!PageUptodate(page))
			SetPageUptodate(page);
		unlock_page(page);
		return page;
	}

	err = f2fs_submit_page_read(inode, page, dn.data_blkaddr,
						op_flags, for_write);
	if (err)
		goto put_err;
	return page;

put_err:
	f2fs_put_page(page, 1);
	return ERR_PTR(err);
}

struct page *f2fs_find_data_page(struct inode *inode, pgoff_t index)
{
	struct address_space *mapping = inode->i_mapping;
	struct page *page;

	page = find_get_page(mapping, index);
	if (page && PageUptodate(page))
		return page;
	f2fs_put_page(page, 0);

	page = f2fs_get_read_data_page(inode, index, 0, false);
	if (IS_ERR(page))
		return page;

	if (PageUptodate(page))
		return page;

	wait_on_page_locked(page);
	if (unlikely(!PageUptodate(page))) {
		f2fs_put_page(page, 0);
		return ERR_PTR(-EIO);
	}
	return page;
}

/*
 * If it tries to access a hole, return an error.
 * Because, the callers, functions in dir.c and GC, should be able to know
 * whether this page exists or not.
 */
struct page *f2fs_get_lock_data_page(struct inode *inode, pgoff_t index,
							bool for_write)
{
	struct address_space *mapping = inode->i_mapping;
	struct page *page;
repeat:
	page = f2fs_get_read_data_page(inode, index, 0, for_write);
	if (IS_ERR(page))
		return page;

	/* wait for read completion */
	lock_page(page);
	if (unlikely(page->mapping != mapping)) {
		f2fs_put_page(page, 1);
		goto repeat;
	}
	if (unlikely(!PageUptodate(page))) {
		f2fs_put_page(page, 1);
		return ERR_PTR(-EIO);
	}
	return page;
}

/*
 * Caller ensures that this data page is never allocated.
 * A new zero-filled data page is allocated in the page cache.
 *
 * Also, caller should grab and release a rwsem by calling f2fs_lock_op() and
 * f2fs_unlock_op().
 * Note that, ipage is set only by make_empty_dir, and if any error occur,
 * ipage should be released by this function.
 */
struct page *f2fs_get_new_data_page(struct inode *inode,
		struct page *ipage, pgoff_t index, bool new_i_size)
{
	struct address_space *mapping = inode->i_mapping;
	struct page *page;
	struct dnode_of_data dn;
	int err;

	page = f2fs_grab_cache_page(mapping, index, true);
	if (!page) {
		/*
		 * before exiting, we should make sure ipage will be released
		 * if any error occur.
		 */
		f2fs_put_page(ipage, 1);
		return ERR_PTR(-ENOMEM);
	}

	set_new_dnode(&dn, inode, ipage, NULL, 0);
	err = f2fs_reserve_block(&dn, index);
	if (err) {
		f2fs_put_page(page, 1);
		return ERR_PTR(err);
	}
	if (!ipage)
		f2fs_put_dnode(&dn);

	if (PageUptodate(page))
		goto got_it;

	if (dn.data_blkaddr == NEW_ADDR) {
		zero_user_segment(page, 0, PAGE_SIZE);
		if (!PageUptodate(page))
			SetPageUptodate(page);
	} else {
		f2fs_put_page(page, 1);

		/* if ipage exists, blkaddr should be NEW_ADDR */
		f2fs_bug_on(F2FS_I_SB(inode), ipage);
		page = f2fs_get_lock_data_page(inode, index, true);
		if (IS_ERR(page))
			return page;
	}
got_it:
	if (new_i_size && i_size_read(inode) <
				((loff_t)(index + 1) << PAGE_SHIFT))
		f2fs_i_size_write(inode, ((loff_t)(index + 1) << PAGE_SHIFT));
	return page;
}

static int __allocate_data_block(struct dnode_of_data *dn, int seg_type)
{
	struct f2fs_sb_info *sbi = F2FS_I_SB(dn->inode);
	struct f2fs_summary sum;
	struct node_info ni;
	block_t old_blkaddr;
	blkcnt_t count = 1;
	int err;

	if (unlikely(is_inode_flag_set(dn->inode, FI_NO_ALLOC)))
		return -EPERM;

	err = f2fs_get_node_info(sbi, dn->nid, &ni, false);
	if (err)
		return err;

	dn->data_blkaddr = f2fs_data_blkaddr(dn);
	if (dn->data_blkaddr != NULL_ADDR)
		goto alloc;

	if (unlikely((err = inc_valid_block_count(sbi, dn->inode, &count))))
		return err;

alloc:
	set_summary(&sum, dn->nid, dn->ofs_in_node, ni.version);
	old_blkaddr = dn->data_blkaddr;
	f2fs_allocate_data_block(sbi, NULL, old_blkaddr, &dn->data_blkaddr,
				&sum, seg_type, NULL);
	if (GET_SEGNO(sbi, old_blkaddr) != NULL_SEGNO) {
		invalidate_mapping_pages(META_MAPPING(sbi),
					old_blkaddr, old_blkaddr);
		f2fs_invalidate_compress_page(sbi, old_blkaddr);
	}
	f2fs_update_data_blkaddr(dn, dn->data_blkaddr);
	return 0;
}

void f2fs_do_map_lock(struct f2fs_sb_info *sbi, int flag, bool lock)
{
	if (flag == F2FS_GET_BLOCK_PRE_AIO) {
		if (lock)
			f2fs_down_read(&sbi->node_change);
		else
			f2fs_up_read(&sbi->node_change);
	} else {
		if (lock)
			f2fs_lock_op(sbi);
		else
			f2fs_unlock_op(sbi);
	}
}

/*
 * f2fs_map_blocks() tries to find or build mapping relationship which
 * maps continuous logical blocks to physical blocks, and return such
 * info via f2fs_map_blocks structure.
 */
int f2fs_map_blocks(struct inode *inode, struct f2fs_map_blocks *map,
						int create, int flag)
{
	unsigned int maxblocks = map->m_len;
	struct dnode_of_data dn;
	struct f2fs_sb_info *sbi = F2FS_I_SB(inode);
	int mode = map->m_may_create ? ALLOC_NODE : LOOKUP_NODE;
	pgoff_t pgofs, end_offset, end;
	int err = 0, ofs = 1;
	unsigned int ofs_in_node, last_ofs_in_node;
	blkcnt_t prealloc;
	struct extent_info ei = {0, };
	block_t blkaddr;
	unsigned int start_pgofs;
	int bidx = 0;

	if (!maxblocks)
		return 0;

	map->m_bdev = inode->i_sb->s_bdev;
	map->m_multidev_dio =
		f2fs_allow_multi_device_dio(F2FS_I_SB(inode), flag);

	map->m_len = 0;
	map->m_flags = 0;

	/* it only supports block size == page size */
	pgofs =	(pgoff_t)map->m_lblk;
	end = pgofs + maxblocks;

	if (!create && f2fs_lookup_extent_cache(inode, pgofs, &ei)) {
		if (f2fs_lfs_mode(sbi) && flag == F2FS_GET_BLOCK_DIO &&
							map->m_may_create)
			goto next_dnode;

		map->m_pblk = ei.blk + pgofs - ei.fofs;
		map->m_len = min((pgoff_t)maxblocks, ei.fofs + ei.len - pgofs);
		map->m_flags = F2FS_MAP_MAPPED;
		if (map->m_next_extent)
			*map->m_next_extent = pgofs + map->m_len;

		/* for hardware encryption, but to avoid potential issue in future */
		if (flag == F2FS_GET_BLOCK_DIO) {
			f2fs_wait_on_block_writeback_range(inode,
						map->m_pblk, map->m_len);
			invalidate_mapping_pages(META_MAPPING(sbi),
				map->m_pblk, map->m_pblk + map->m_len - 1);
		}

		if (map->m_multidev_dio) {
			block_t blk_addr = map->m_pblk;

			bidx = f2fs_target_device_index(sbi, map->m_pblk);

			map->m_bdev = FDEV(bidx).bdev;
			map->m_pblk -= FDEV(bidx).start_blk;
			map->m_len = min(map->m_len,
				FDEV(bidx).end_blk + 1 - map->m_pblk);

			if (map->m_may_create)
				f2fs_update_device_state(sbi, inode->i_ino,
							blk_addr, map->m_len);
		}
		goto out;
	}

next_dnode:
	if (map->m_may_create)
		f2fs_do_map_lock(sbi, flag, true);

	/* When reading holes, we need its node page */
	set_new_dnode(&dn, inode, NULL, NULL, 0);
	err = f2fs_get_dnode_of_data(&dn, pgofs, mode);
	if (err) {
		if (flag == F2FS_GET_BLOCK_BMAP)
			map->m_pblk = 0;

		if (err == -ENOENT) {
			/*
			 * There is one exceptional case that read_node_page()
			 * may return -ENOENT due to filesystem has been
			 * shutdown or cp_error, so force to convert error
			 * number to EIO for such case.
			 */
			if (map->m_may_create &&
				(is_sbi_flag_set(sbi, SBI_IS_SHUTDOWN) ||
				f2fs_cp_error(sbi))) {
				err = -EIO;
				goto unlock_out;
			}

			err = 0;
			if (map->m_next_pgofs)
				*map->m_next_pgofs =
					f2fs_get_next_page_offset(&dn, pgofs);
			if (map->m_next_extent)
				*map->m_next_extent =
					f2fs_get_next_page_offset(&dn, pgofs);
		}
		goto unlock_out;
	}

	start_pgofs = pgofs;
	prealloc = 0;
	last_ofs_in_node = ofs_in_node = dn.ofs_in_node;
	end_offset = ADDRS_PER_PAGE(dn.node_page, inode);

next_block:
	blkaddr = f2fs_data_blkaddr(&dn);

	if (__is_valid_data_blkaddr(blkaddr) &&
		!f2fs_is_valid_blkaddr(sbi, blkaddr, DATA_GENERIC_ENHANCE)) {
		err = -EFSCORRUPTED;
		goto sync_out;
	}

	if (__is_valid_data_blkaddr(blkaddr)) {
		/* use out-place-update for driect IO under LFS mode */
		if (f2fs_lfs_mode(sbi) && flag == F2FS_GET_BLOCK_DIO &&
							map->m_may_create) {
			err = __allocate_data_block(&dn, map->m_seg_type);
			if (err)
				goto sync_out;
			blkaddr = dn.data_blkaddr;
			set_inode_flag(inode, FI_APPEND_WRITE);
		}
	} else {
		if (create) {
			if (unlikely(f2fs_cp_error(sbi))) {
				err = -EIO;
				goto sync_out;
			}
			if (flag == F2FS_GET_BLOCK_PRE_AIO) {
				if (blkaddr == NULL_ADDR) {
					prealloc++;
					last_ofs_in_node = dn.ofs_in_node;
				}
			} else {
				WARN_ON(flag != F2FS_GET_BLOCK_PRE_DIO &&
					flag != F2FS_GET_BLOCK_DIO);
				err = __allocate_data_block(&dn,
							map->m_seg_type);
				if (!err) {
					if (flag == F2FS_GET_BLOCK_PRE_DIO)
						file_need_truncate(inode);
					set_inode_flag(inode, FI_APPEND_WRITE);
				}
			}
			if (err)
				goto sync_out;
			map->m_flags |= F2FS_MAP_NEW;
			blkaddr = dn.data_blkaddr;
		} else {
			if (f2fs_compressed_file(inode) &&
					f2fs_sanity_check_cluster(&dn) &&
					(flag != F2FS_GET_BLOCK_FIEMAP ||
					IS_ENABLED(CONFIG_F2FS_CHECK_FS))) {
				err = -EFSCORRUPTED;
				goto sync_out;
			}
			if (flag == F2FS_GET_BLOCK_BMAP) {
				map->m_pblk = 0;
				goto sync_out;
			}
			if (flag == F2FS_GET_BLOCK_PRECACHE)
				goto sync_out;
			if (flag == F2FS_GET_BLOCK_FIEMAP &&
						blkaddr == NULL_ADDR) {
				if (map->m_next_pgofs)
					*map->m_next_pgofs = pgofs + 1;
				goto sync_out;
			}
			if (flag != F2FS_GET_BLOCK_FIEMAP) {
				/* for defragment case */
				if (map->m_next_pgofs)
					*map->m_next_pgofs = pgofs + 1;
				goto sync_out;
			}
		}
	}

	if (flag == F2FS_GET_BLOCK_PRE_AIO)
		goto skip;

	if (map->m_multidev_dio)
		bidx = f2fs_target_device_index(sbi, blkaddr);

	if (map->m_len == 0) {
		/* preallocated unwritten block should be mapped for fiemap. */
		if (blkaddr == NEW_ADDR)
			map->m_flags |= F2FS_MAP_UNWRITTEN;
		map->m_flags |= F2FS_MAP_MAPPED;

		map->m_pblk = blkaddr;
		map->m_len = 1;

		if (map->m_multidev_dio)
			map->m_bdev = FDEV(bidx).bdev;
	} else if ((map->m_pblk != NEW_ADDR &&
			blkaddr == (map->m_pblk + ofs)) ||
			(map->m_pblk == NEW_ADDR && blkaddr == NEW_ADDR) ||
			flag == F2FS_GET_BLOCK_PRE_DIO) {
		if (map->m_multidev_dio && map->m_bdev != FDEV(bidx).bdev)
			goto sync_out;
		ofs++;
		map->m_len++;
	} else {
		goto sync_out;
	}

skip:
	dn.ofs_in_node++;
	pgofs++;

	/* preallocate blocks in batch for one dnode page */
	if (flag == F2FS_GET_BLOCK_PRE_AIO &&
			(pgofs == end || dn.ofs_in_node == end_offset)) {

		dn.ofs_in_node = ofs_in_node;
		err = f2fs_reserve_new_blocks(&dn, prealloc);
		if (err)
			goto sync_out;

		map->m_len += dn.ofs_in_node - ofs_in_node;
		if (prealloc && dn.ofs_in_node != last_ofs_in_node + 1) {
			err = -ENOSPC;
			goto sync_out;
		}
		dn.ofs_in_node = end_offset;
	}

	if (pgofs >= end)
		goto sync_out;
	else if (dn.ofs_in_node < end_offset)
		goto next_block;

	if (flag == F2FS_GET_BLOCK_PRECACHE) {
		if (map->m_flags & F2FS_MAP_MAPPED) {
			unsigned int ofs = start_pgofs - map->m_lblk;

			f2fs_update_extent_cache_range(&dn,
				start_pgofs, map->m_pblk + ofs,
				map->m_len - ofs);
		}
	}

	f2fs_put_dnode(&dn);

	if (map->m_may_create) {
		f2fs_do_map_lock(sbi, flag, false);
		f2fs_balance_fs(sbi, dn.node_changed);
	}
	goto next_dnode;

sync_out:

	if (flag == F2FS_GET_BLOCK_DIO && map->m_flags & F2FS_MAP_MAPPED) {
		/*
		 * for hardware encryption, but to avoid potential issue
		 * in future
		 */
		f2fs_wait_on_block_writeback_range(inode,
						map->m_pblk, map->m_len);
		invalidate_mapping_pages(META_MAPPING(sbi),
				map->m_pblk, map->m_pblk + map->m_len - 1);

		if (map->m_multidev_dio) {
			block_t blk_addr = map->m_pblk;

			bidx = f2fs_target_device_index(sbi, map->m_pblk);

			map->m_bdev = FDEV(bidx).bdev;
			map->m_pblk -= FDEV(bidx).start_blk;

			if (map->m_may_create)
				f2fs_update_device_state(sbi, inode->i_ino,
							blk_addr, map->m_len);

			f2fs_bug_on(sbi, blk_addr + map->m_len >
						FDEV(bidx).end_blk + 1);
		}
	}

	if (flag == F2FS_GET_BLOCK_PRECACHE) {
		if (map->m_flags & F2FS_MAP_MAPPED) {
			unsigned int ofs = start_pgofs - map->m_lblk;

			f2fs_update_extent_cache_range(&dn,
				start_pgofs, map->m_pblk + ofs,
				map->m_len - ofs);
		}
		if (map->m_next_extent)
			*map->m_next_extent = pgofs + 1;
	}
	f2fs_put_dnode(&dn);
unlock_out:
	if (map->m_may_create) {
		f2fs_do_map_lock(sbi, flag, false);
		f2fs_balance_fs(sbi, dn.node_changed);
	}
out:
	trace_f2fs_map_blocks(inode, map, create, flag, err);
	return err;
}

bool f2fs_overwrite_io(struct inode *inode, loff_t pos, size_t len)
{
	struct f2fs_map_blocks map;
	block_t last_lblk;
	int err;

	if (pos + len > i_size_read(inode))
		return false;

	map.m_lblk = F2FS_BYTES_TO_BLK(pos);
	map.m_next_pgofs = NULL;
	map.m_next_extent = NULL;
	map.m_seg_type = NO_CHECK_TYPE;
	map.m_may_create = false;
	last_lblk = F2FS_BLK_ALIGN(pos + len);

	while (map.m_lblk < last_lblk) {
		map.m_len = last_lblk - map.m_lblk;
		err = f2fs_map_blocks(inode, &map, 0, F2FS_GET_BLOCK_DEFAULT);
		if (err || map.m_len == 0)
			return false;
		map.m_lblk += map.m_len;
	}
	return true;
}

static inline u64 bytes_to_blks(struct inode *inode, u64 bytes)
{
	return (bytes >> inode->i_blkbits);
}

static inline u64 blks_to_bytes(struct inode *inode, u64 blks)
{
	return (blks << inode->i_blkbits);
}

static int f2fs_xattr_fiemap(struct inode *inode,
				struct fiemap_extent_info *fieinfo)
{
	struct f2fs_sb_info *sbi = F2FS_I_SB(inode);
	struct page *page;
	struct node_info ni;
	__u64 phys = 0, len;
	__u32 flags;
	nid_t xnid = F2FS_I(inode)->i_xattr_nid;
	int err = 0;

	if (f2fs_has_inline_xattr(inode)) {
		int offset;

		page = f2fs_grab_cache_page(NODE_MAPPING(sbi),
						inode->i_ino, false);
		if (!page)
			return -ENOMEM;

		err = f2fs_get_node_info(sbi, inode->i_ino, &ni, false);
		if (err) {
			f2fs_put_page(page, 1);
			return err;
		}

		phys = blks_to_bytes(inode, ni.blk_addr);
		offset = offsetof(struct f2fs_inode, i_addr) +
					sizeof(__le32) * (DEF_ADDRS_PER_INODE -
					get_inline_xattr_addrs(inode));

		phys += offset;
		len = inline_xattr_size(inode);

		f2fs_put_page(page, 1);

		flags = FIEMAP_EXTENT_DATA_INLINE | FIEMAP_EXTENT_NOT_ALIGNED;

		if (!xnid)
			flags |= FIEMAP_EXTENT_LAST;

		err = fiemap_fill_next_extent(fieinfo, 0, phys, len, flags);
		trace_f2fs_fiemap(inode, 0, phys, len, flags, err);
		if (err || err == 1)
			return err;
	}

	if (xnid) {
		page = f2fs_grab_cache_page(NODE_MAPPING(sbi), xnid, false);
		if (!page)
			return -ENOMEM;

		err = f2fs_get_node_info(sbi, xnid, &ni, false);
		if (err) {
			f2fs_put_page(page, 1);
			return err;
		}

		phys = blks_to_bytes(inode, ni.blk_addr);
		len = inode->i_sb->s_blocksize;

		f2fs_put_page(page, 1);

		flags = FIEMAP_EXTENT_LAST;
	}

	if (phys) {
		err = fiemap_fill_next_extent(fieinfo, 0, phys, len, flags);
		trace_f2fs_fiemap(inode, 0, phys, len, flags, err);
	}

	return (err < 0 ? err : 0);
}

static loff_t max_inode_blocks(struct inode *inode)
{
	loff_t result = ADDRS_PER_INODE(inode);
	loff_t leaf_count = ADDRS_PER_BLOCK(inode);

	/* two direct node blocks */
	result += (leaf_count * 2);

	/* two indirect node blocks */
	leaf_count *= NIDS_PER_BLOCK;
	result += (leaf_count * 2);

	/* one double indirect node block */
	leaf_count *= NIDS_PER_BLOCK;
	result += leaf_count;

	return result;
}

int f2fs_fiemap(struct inode *inode, struct fiemap_extent_info *fieinfo,
		u64 start, u64 len)
{
	struct f2fs_map_blocks map;
	sector_t start_blk, last_blk;
	pgoff_t next_pgofs;
	u64 logical = 0, phys = 0, size = 0;
	u32 flags = 0;
	int ret = 0;
	bool compr_cluster = false, compr_appended;
	unsigned int cluster_size = F2FS_I(inode)->i_cluster_size;
	unsigned int count_in_cluster = 0;
	loff_t maxbytes;

	if (fieinfo->fi_flags & FIEMAP_FLAG_CACHE) {
		ret = f2fs_precache_extents(inode);
		if (ret)
			return ret;
	}

	ret = fiemap_prep(inode, fieinfo, start, &len, FIEMAP_FLAG_XATTR);
	if (ret)
		return ret;

	inode_lock(inode);

	maxbytes = max_file_blocks(inode) << F2FS_BLKSIZE_BITS;
	if (start > maxbytes) {
		ret = -EFBIG;
		goto out;
	}

	if (len > maxbytes || (maxbytes - len) < start)
		len = maxbytes - start;

	if (fieinfo->fi_flags & FIEMAP_FLAG_XATTR) {
		ret = f2fs_xattr_fiemap(inode, fieinfo);
		goto out;
	}

	if (f2fs_has_inline_data(inode) || f2fs_has_inline_dentry(inode)) {
		ret = f2fs_inline_data_fiemap(inode, fieinfo, start, len);
		if (ret != -EAGAIN)
			goto out;
	}

	if (bytes_to_blks(inode, len) == 0)
		len = blks_to_bytes(inode, 1);

	start_blk = bytes_to_blks(inode, start);
	last_blk = bytes_to_blks(inode, start + len - 1);

next:
	memset(&map, 0, sizeof(map));
	map.m_lblk = start_blk;
	map.m_len = bytes_to_blks(inode, len);
	map.m_next_pgofs = &next_pgofs;
	map.m_seg_type = NO_CHECK_TYPE;

	if (compr_cluster) {
		map.m_lblk += 1;
		map.m_len = cluster_size - count_in_cluster;
	}

	ret = f2fs_map_blocks(inode, &map, 0, F2FS_GET_BLOCK_FIEMAP);
	if (ret)
		goto out;

	/* HOLE */
	if (!compr_cluster && !(map.m_flags & F2FS_MAP_FLAGS)) {
		start_blk = next_pgofs;

		if (blks_to_bytes(inode, start_blk) < blks_to_bytes(inode,
						max_inode_blocks(inode)))
			goto prep_next;

		flags |= FIEMAP_EXTENT_LAST;
	}

	compr_appended = false;
	/* In a case of compressed cluster, append this to the last extent */
	if (compr_cluster && ((map.m_flags & F2FS_MAP_UNWRITTEN) ||
			!(map.m_flags & F2FS_MAP_FLAGS))) {
		compr_appended = true;
		goto skip_fill;
	}

	if (size) {
		flags |= FIEMAP_EXTENT_MERGED;
		if (IS_ENCRYPTED(inode))
			flags |= FIEMAP_EXTENT_DATA_ENCRYPTED;

		ret = fiemap_fill_next_extent(fieinfo, logical,
				phys, size, flags);
		trace_f2fs_fiemap(inode, logical, phys, size, flags, ret);
		if (ret)
			goto out;
		size = 0;
	}

	if (start_blk > last_blk)
		goto out;

skip_fill:
	if (map.m_pblk == COMPRESS_ADDR) {
		compr_cluster = true;
		count_in_cluster = 1;
	} else if (compr_appended) {
		unsigned int appended_blks = cluster_size -
						count_in_cluster + 1;
		size += blks_to_bytes(inode, appended_blks);
		start_blk += appended_blks;
		compr_cluster = false;
	} else {
		logical = blks_to_bytes(inode, start_blk);
		phys = __is_valid_data_blkaddr(map.m_pblk) ?
			blks_to_bytes(inode, map.m_pblk) : 0;
		size = blks_to_bytes(inode, map.m_len);
		flags = 0;

		if (compr_cluster) {
			flags = FIEMAP_EXTENT_ENCODED;
			count_in_cluster += map.m_len;
			if (count_in_cluster == cluster_size) {
				compr_cluster = false;
				size += blks_to_bytes(inode, 1);
			}
		} else if (map.m_flags & F2FS_MAP_UNWRITTEN) {
			flags = FIEMAP_EXTENT_UNWRITTEN;
		}

		start_blk += bytes_to_blks(inode, size);
	}

prep_next:
	cond_resched();
	if (fatal_signal_pending(current))
		ret = -EINTR;
	else
		goto next;
out:
	if (ret == 1)
		ret = 0;

	inode_unlock(inode);
	return ret;
}

static inline loff_t f2fs_readpage_limit(struct inode *inode)
{
	if (IS_ENABLED(CONFIG_FS_VERITY) &&
	    (IS_VERITY(inode) || f2fs_verity_in_progress(inode)))
		return inode->i_sb->s_maxbytes;

	return i_size_read(inode);
}

static int f2fs_read_single_page(struct inode *inode, struct page *page,
					unsigned nr_pages,
					struct f2fs_map_blocks *map,
					struct bio **bio_ret,
					sector_t *last_block_in_bio,
					bool is_readahead)
{
	struct bio *bio = *bio_ret;
	const unsigned blocksize = blks_to_bytes(inode, 1);
	sector_t block_in_file;
	sector_t last_block;
	sector_t last_block_in_file;
	sector_t block_nr;
	int ret = 0;

	block_in_file = (sector_t)page_index(page);
	last_block = block_in_file + nr_pages;
	last_block_in_file = bytes_to_blks(inode,
			f2fs_readpage_limit(inode) + blocksize - 1);
	if (last_block > last_block_in_file)
		last_block = last_block_in_file;

	/* just zeroing out page which is beyond EOF */
	if (block_in_file >= last_block)
		goto zero_out;
	/*
	 * Map blocks using the previous result first.
	 */
	if ((map->m_flags & F2FS_MAP_MAPPED) &&
			block_in_file > map->m_lblk &&
			block_in_file < (map->m_lblk + map->m_len))
		goto got_it;

	/*
	 * Then do more f2fs_map_blocks() calls until we are
	 * done with this page.
	 */
	map->m_lblk = block_in_file;
	map->m_len = last_block - block_in_file;

	ret = f2fs_map_blocks(inode, map, 0, F2FS_GET_BLOCK_DEFAULT);
	if (ret)
		goto out;
got_it:
	if ((map->m_flags & F2FS_MAP_MAPPED)) {
		block_nr = map->m_pblk + block_in_file - map->m_lblk;
		SetPageMappedToDisk(page);

		if (!f2fs_is_valid_blkaddr(F2FS_I_SB(inode), block_nr,
						DATA_GENERIC_ENHANCE_READ)) {
			ret = -EFSCORRUPTED;
			goto out;
		}
	} else {
zero_out:
		zero_user_segment(page, 0, PAGE_SIZE);
		if (f2fs_need_verity(inode, page->index) &&
		    !fsverity_verify_page(page)) {
			ret = -EIO;
			goto out;
		}
		if (!PageUptodate(page))
			SetPageUptodate(page);
		unlock_page(page);
		goto out;
	}

	/*
	 * This page will go to BIO.  Do we need to send this
	 * BIO off first?
	 */
	if (bio && (!page_is_mergeable(F2FS_I_SB(inode), bio,
				       *last_block_in_bio, block_nr) ||
		    !f2fs_crypt_mergeable_bio(bio, inode, page->index, NULL))) {
submit_and_realloc:
		__submit_bio(F2FS_I_SB(inode), bio, DATA);
		bio = NULL;
	}
	if (bio == NULL) {
		bio = f2fs_grab_read_bio(inode, block_nr, nr_pages,
				is_readahead ? REQ_RAHEAD : 0, page->index,
				false);
		if (IS_ERR(bio)) {
			ret = PTR_ERR(bio);
			bio = NULL;
			goto out;
		}
	}

	/*
	 * If the page is under writeback, we need to wait for
	 * its completion to see the correct decrypted data.
	 */
	f2fs_wait_on_block_writeback(inode, block_nr);

	if (bio_add_page(bio, page, blocksize, 0) < blocksize)
		goto submit_and_realloc;

	inc_page_count(F2FS_I_SB(inode), F2FS_RD_DATA);
	f2fs_update_iostat(F2FS_I_SB(inode), FS_DATA_READ_IO, F2FS_BLKSIZE);
	ClearPageError(page);
	*last_block_in_bio = block_nr;
	goto out;
out:
	*bio_ret = bio;
	return ret;
}

#ifdef CONFIG_F2FS_FS_COMPRESSION
int f2fs_read_multi_pages(struct compress_ctx *cc, struct bio **bio_ret,
				unsigned nr_pages, sector_t *last_block_in_bio,
				bool is_readahead, bool for_write)
{
	struct dnode_of_data dn;
	struct inode *inode = cc->inode;
	struct f2fs_sb_info *sbi = F2FS_I_SB(inode);
	struct bio *bio = *bio_ret;
	unsigned int start_idx = cc->cluster_idx << cc->log_cluster_size;
	sector_t last_block_in_file;
	const unsigned blocksize = blks_to_bytes(inode, 1);
	struct decompress_io_ctx *dic = NULL;
	struct extent_info ei = {0, };
	bool from_dnode = true;
	int i;
	int ret = 0;

	f2fs_bug_on(sbi, f2fs_cluster_is_empty(cc));

	last_block_in_file = bytes_to_blks(inode,
			f2fs_readpage_limit(inode) + blocksize - 1);

	/* get rid of pages beyond EOF */
	for (i = 0; i < cc->cluster_size; i++) {
		struct page *page = cc->rpages[i];

		if (!page)
			continue;
		if ((sector_t)page->index >= last_block_in_file) {
			zero_user_segment(page, 0, PAGE_SIZE);
			if (!PageUptodate(page))
				SetPageUptodate(page);
		} else if (!PageUptodate(page)) {
			continue;
		}
		unlock_page(page);
		if (for_write)
			put_page(page);
		cc->rpages[i] = NULL;
		cc->nr_rpages--;
	}

	/* we are done since all pages are beyond EOF */
	if (f2fs_cluster_is_empty(cc))
		goto out;

	if (f2fs_lookup_extent_cache(inode, start_idx, &ei))
		from_dnode = false;

	if (!from_dnode)
		goto skip_reading_dnode;

	set_new_dnode(&dn, inode, NULL, NULL, 0);
	ret = f2fs_get_dnode_of_data(&dn, start_idx, LOOKUP_NODE);
	if (ret)
		goto out;

	f2fs_bug_on(sbi, dn.data_blkaddr != COMPRESS_ADDR);

skip_reading_dnode:
	for (i = 1; i < cc->cluster_size; i++) {
		block_t blkaddr;

		blkaddr = from_dnode ? data_blkaddr(dn.inode, dn.node_page,
					dn.ofs_in_node + i) :
					ei.blk + i - 1;

		if (!__is_valid_data_blkaddr(blkaddr))
			break;

		if (!f2fs_is_valid_blkaddr(sbi, blkaddr, DATA_GENERIC)) {
			ret = -EFAULT;
			goto out_put_dnode;
		}
		cc->nr_cpages++;

		if (!from_dnode && i >= ei.c_len)
			break;
	}

	/* nothing to decompress */
	if (cc->nr_cpages == 0) {
		ret = 0;
		goto out_put_dnode;
	}

	dic = f2fs_alloc_dic(cc);
	if (IS_ERR(dic)) {
		ret = PTR_ERR(dic);
		goto out_put_dnode;
	}

	for (i = 0; i < cc->nr_cpages; i++) {
		struct page *page = dic->cpages[i];
		block_t blkaddr;
		struct bio_post_read_ctx *ctx;

		blkaddr = from_dnode ? data_blkaddr(dn.inode, dn.node_page,
					dn.ofs_in_node + i + 1) :
					ei.blk + i;

		f2fs_wait_on_block_writeback(inode, blkaddr);

		if (f2fs_load_compressed_page(sbi, page, blkaddr)) {
			if (atomic_dec_and_test(&dic->remaining_pages))
				f2fs_decompress_cluster(dic);
			continue;
		}

		if (bio && (!page_is_mergeable(sbi, bio,
					*last_block_in_bio, blkaddr) ||
		    !f2fs_crypt_mergeable_bio(bio, inode, page->index, NULL))) {
submit_and_realloc:
			__submit_bio(sbi, bio, DATA);
			bio = NULL;
		}

		if (!bio) {
			bio = f2fs_grab_read_bio(inode, blkaddr, nr_pages,
					is_readahead ? REQ_RAHEAD : 0,
					page->index, for_write);
			if (IS_ERR(bio)) {
				ret = PTR_ERR(bio);
				f2fs_decompress_end_io(dic, ret);
				f2fs_put_dnode(&dn);
				*bio_ret = NULL;
				return ret;
			}
		}

		if (bio_add_page(bio, page, blocksize, 0) < blocksize)
			goto submit_and_realloc;

		ctx = get_post_read_ctx(bio);
		ctx->enabled_steps |= STEP_DECOMPRESS;
		refcount_inc(&dic->refcnt);

		inc_page_count(sbi, F2FS_RD_DATA);
		f2fs_update_iostat(sbi, FS_DATA_READ_IO, F2FS_BLKSIZE);
		f2fs_update_iostat(sbi, FS_CDATA_READ_IO, F2FS_BLKSIZE);
		ClearPageError(page);
		*last_block_in_bio = blkaddr;
	}

	if (from_dnode)
		f2fs_put_dnode(&dn);

	*bio_ret = bio;
	return 0;

out_put_dnode:
	if (from_dnode)
		f2fs_put_dnode(&dn);
out:
	for (i = 0; i < cc->cluster_size; i++) {
		if (cc->rpages[i]) {
			ClearPageUptodate(cc->rpages[i]);
			ClearPageError(cc->rpages[i]);
			unlock_page(cc->rpages[i]);
		}
	}
	*bio_ret = bio;
	return ret;
}
#endif

/*
 * This function was originally taken from fs/mpage.c, and customized for f2fs.
 * Major change was from block_size == page_size in f2fs by default.
 */
static int f2fs_mpage_readpages(struct inode *inode,
		struct readahead_control *rac, struct page *page)
{
	struct bio *bio = NULL;
	sector_t last_block_in_bio = 0;
	struct f2fs_map_blocks map;
#ifdef CONFIG_F2FS_FS_COMPRESSION
	struct compress_ctx cc = {
		.inode = inode,
		.log_cluster_size = F2FS_I(inode)->i_log_cluster_size,
		.cluster_size = F2FS_I(inode)->i_cluster_size,
		.cluster_idx = NULL_CLUSTER,
		.rpages = NULL,
		.cpages = NULL,
		.nr_rpages = 0,
		.nr_cpages = 0,
	};
	pgoff_t nc_cluster_idx = NULL_CLUSTER;
#endif
	unsigned nr_pages = rac ? readahead_count(rac) : 1;
	unsigned max_nr_pages = nr_pages;
	int ret = 0;

	map.m_pblk = 0;
	map.m_lblk = 0;
	map.m_len = 0;
	map.m_flags = 0;
	map.m_next_pgofs = NULL;
	map.m_next_extent = NULL;
	map.m_seg_type = NO_CHECK_TYPE;
	map.m_may_create = false;

	for (; nr_pages; nr_pages--) {
		if (rac) {
			page = readahead_page(rac);
			prefetchw(&page->flags);
		}

#ifdef CONFIG_F2FS_FS_COMPRESSION
		if (f2fs_compressed_file(inode)) {
			/* there are remained comressed pages, submit them */
			if (!f2fs_cluster_can_merge_page(&cc, page->index)) {
				ret = f2fs_read_multi_pages(&cc, &bio,
							max_nr_pages,
							&last_block_in_bio,
							rac != NULL, false);
				f2fs_destroy_compress_ctx(&cc, false);
				if (ret)
					goto set_error_page;
			}
			if (cc.cluster_idx == NULL_CLUSTER) {
				if (nc_cluster_idx ==
					page->index >> cc.log_cluster_size) {
					goto read_single_page;
				}

				ret = f2fs_is_compressed_cluster(inode, page->index);
				if (ret < 0)
					goto set_error_page;
				else if (!ret) {
					nc_cluster_idx =
						page->index >> cc.log_cluster_size;
					goto read_single_page;
				}

				nc_cluster_idx = NULL_CLUSTER;
			}
			ret = f2fs_init_compress_ctx(&cc);
			if (ret)
				goto set_error_page;

			f2fs_compress_ctx_add_page(&cc, page);

			goto next_page;
		}
read_single_page:
#endif

		ret = f2fs_read_single_page(inode, page, max_nr_pages, &map,
					&bio, &last_block_in_bio, rac);
		if (ret) {
#ifdef CONFIG_F2FS_FS_COMPRESSION
set_error_page:
#endif
			SetPageError(page);
			zero_user_segment(page, 0, PAGE_SIZE);
			unlock_page(page);
		}
#ifdef CONFIG_F2FS_FS_COMPRESSION
next_page:
#endif
		if (rac)
			put_page(page);

#ifdef CONFIG_F2FS_FS_COMPRESSION
		if (f2fs_compressed_file(inode)) {
			/* last page */
			if (nr_pages == 1 && !f2fs_cluster_is_empty(&cc)) {
				ret = f2fs_read_multi_pages(&cc, &bio,
							max_nr_pages,
							&last_block_in_bio,
							rac != NULL, false);
				f2fs_destroy_compress_ctx(&cc, false);
			}
		}
#endif
	}
	if (bio)
		__submit_bio(F2FS_I_SB(inode), bio, DATA);
	return ret;
}

static int f2fs_read_data_folio(struct file *file, struct folio *folio)
{
	struct page *page = &folio->page;
	struct inode *inode = page_file_mapping(page)->host;
	int ret = -EAGAIN;

	trace_f2fs_readpage(page, DATA);

	if (!f2fs_is_compress_backend_ready(inode)) {
		unlock_page(page);
		return -EOPNOTSUPP;
	}

	/* If the file has inline data, try to read it directly */
	if (f2fs_has_inline_data(inode))
		ret = f2fs_read_inline_data(inode, page);
	if (ret == -EAGAIN)
		ret = f2fs_mpage_readpages(inode, NULL, page);
	return ret;
}

static void f2fs_readahead(struct readahead_control *rac)
{
	struct inode *inode = rac->mapping->host;

	trace_f2fs_readpages(inode, readahead_index(rac), readahead_count(rac));

	if (!f2fs_is_compress_backend_ready(inode))
		return;

	/* If the file has inline data, skip readahead */
	if (f2fs_has_inline_data(inode))
		return;

	f2fs_mpage_readpages(inode, rac, NULL);
}

int f2fs_encrypt_one_page(struct f2fs_io_info *fio)
{
	struct inode *inode = fio->page->mapping->host;
	struct page *mpage, *page;
	gfp_t gfp_flags = GFP_NOFS;

	if (!f2fs_encrypted_file(inode))
		return 0;

	page = fio->compressed_page ? fio->compressed_page : fio->page;

	/* wait for GCed page writeback via META_MAPPING */
	f2fs_wait_on_block_writeback(inode, fio->old_blkaddr);

	if (fscrypt_inode_uses_inline_crypto(inode))
		return 0;

retry_encrypt:
	fio->encrypted_page = fscrypt_encrypt_pagecache_blocks(page,
					PAGE_SIZE, 0, gfp_flags);
	if (IS_ERR(fio->encrypted_page)) {
		/* flush pending IOs and wait for a while in the ENOMEM case */
		if (PTR_ERR(fio->encrypted_page) == -ENOMEM) {
			f2fs_flush_merged_writes(fio->sbi);
			memalloc_retry_wait(GFP_NOFS);
			gfp_flags |= __GFP_NOFAIL;
			goto retry_encrypt;
		}
		return PTR_ERR(fio->encrypted_page);
	}

	mpage = find_lock_page(META_MAPPING(fio->sbi), fio->old_blkaddr);
	if (mpage) {
		if (PageUptodate(mpage))
			memcpy(page_address(mpage),
				page_address(fio->encrypted_page), PAGE_SIZE);
		f2fs_put_page(mpage, 1);
	}
	return 0;
}

static inline bool check_inplace_update_policy(struct inode *inode,
				struct f2fs_io_info *fio)
{
	struct f2fs_sb_info *sbi = F2FS_I_SB(inode);
	unsigned int policy = SM_I(sbi)->ipu_policy;

	if (policy & (0x1 << F2FS_IPU_HONOR_OPU_WRITE) &&
			is_inode_flag_set(inode, FI_OPU_WRITE))
		return false;
	if (policy & (0x1 << F2FS_IPU_FORCE))
		return true;
	if (policy & (0x1 << F2FS_IPU_SSR) && f2fs_need_SSR(sbi))
		return true;
	if (policy & (0x1 << F2FS_IPU_UTIL) &&
			utilization(sbi) > SM_I(sbi)->min_ipu_util)
		return true;
	if (policy & (0x1 << F2FS_IPU_SSR_UTIL) && f2fs_need_SSR(sbi) &&
			utilization(sbi) > SM_I(sbi)->min_ipu_util)
		return true;

	/*
	 * IPU for rewrite async pages
	 */
	if (policy & (0x1 << F2FS_IPU_ASYNC) &&
			fio && fio->op == REQ_OP_WRITE &&
			!(fio->op_flags & REQ_SYNC) &&
			!IS_ENCRYPTED(inode))
		return true;

	/* this is only set during fdatasync */
	if (policy & (0x1 << F2FS_IPU_FSYNC) &&
			is_inode_flag_set(inode, FI_NEED_IPU))
		return true;

	if (unlikely(fio && is_sbi_flag_set(sbi, SBI_CP_DISABLED) &&
			!f2fs_is_checkpointed_data(sbi, fio->old_blkaddr)))
		return true;

	return false;
}

bool f2fs_should_update_inplace(struct inode *inode, struct f2fs_io_info *fio)
{
	/* swap file is migrating in aligned write mode */
	if (is_inode_flag_set(inode, FI_ALIGNED_WRITE))
		return false;

	if (f2fs_is_pinned_file(inode))
		return true;

	/* if this is cold file, we should overwrite to avoid fragmentation */
	if (file_is_cold(inode))
		return true;

	return check_inplace_update_policy(inode, fio);
}

bool f2fs_should_update_outplace(struct inode *inode, struct f2fs_io_info *fio)
{
	struct f2fs_sb_info *sbi = F2FS_I_SB(inode);

	/* The below cases were checked when setting it. */
	if (f2fs_is_pinned_file(inode))
		return false;
	if (fio && is_sbi_flag_set(sbi, SBI_NEED_FSCK))
		return true;
	if (f2fs_lfs_mode(sbi))
		return true;
	if (S_ISDIR(inode->i_mode))
		return true;
	if (IS_NOQUOTA(inode))
		return true;
	if (f2fs_is_atomic_file(inode))
		return true;

	/* swap file is migrating in aligned write mode */
	if (is_inode_flag_set(inode, FI_ALIGNED_WRITE))
		return true;

	if (is_inode_flag_set(inode, FI_OPU_WRITE))
		return true;

	if (fio) {
		if (page_private_gcing(fio->page))
			return true;
		if (page_private_dummy(fio->page))
			return true;
		if (unlikely(is_sbi_flag_set(sbi, SBI_CP_DISABLED) &&
			f2fs_is_checkpointed_data(sbi, fio->old_blkaddr)))
			return true;
	}
	return false;
}

static inline bool need_inplace_update(struct f2fs_io_info *fio)
{
	struct inode *inode = fio->page->mapping->host;

	if (f2fs_should_update_outplace(inode, fio))
		return false;

	return f2fs_should_update_inplace(inode, fio);
}

int f2fs_do_write_data_page(struct f2fs_io_info *fio)
{
	struct page *page = fio->page;
	struct inode *inode = page->mapping->host;
	struct dnode_of_data dn;
	struct extent_info ei = {0, };
	struct node_info ni;
	bool ipu_force = false;
	int err = 0;

	/* Use COW inode to make dnode_of_data for atomic write */
	if (f2fs_is_atomic_file(inode))
		set_new_dnode(&dn, F2FS_I(inode)->cow_inode, NULL, NULL, 0);
	else
		set_new_dnode(&dn, inode, NULL, NULL, 0);

	if (need_inplace_update(fio) &&
			f2fs_lookup_extent_cache(inode, page->index, &ei)) {
		fio->old_blkaddr = ei.blk + page->index - ei.fofs;

		if (!f2fs_is_valid_blkaddr(fio->sbi, fio->old_blkaddr,
						DATA_GENERIC_ENHANCE))
			return -EFSCORRUPTED;

		ipu_force = true;
		fio->need_lock = LOCK_DONE;
		goto got_it;
	}

	/* Deadlock due to between page->lock and f2fs_lock_op */
	if (fio->need_lock == LOCK_REQ && !f2fs_trylock_op(fio->sbi))
		return -EAGAIN;

	err = f2fs_get_dnode_of_data(&dn, page->index, LOOKUP_NODE);
	if (err)
		goto out;

	fio->old_blkaddr = dn.data_blkaddr;

	/* This page is already truncated */
	if (fio->old_blkaddr == NULL_ADDR) {
		ClearPageUptodate(page);
		clear_page_private_gcing(page);
		goto out_writepage;
	}
got_it:
	if (__is_valid_data_blkaddr(fio->old_blkaddr) &&
		!f2fs_is_valid_blkaddr(fio->sbi, fio->old_blkaddr,
						DATA_GENERIC_ENHANCE)) {
		err = -EFSCORRUPTED;
		goto out_writepage;
	}

	/*
	 * If current allocation needs SSR,
	 * it had better in-place writes for updated data.
	 */
	if (ipu_force ||
		(__is_valid_data_blkaddr(fio->old_blkaddr) &&
					need_inplace_update(fio))) {
		err = f2fs_encrypt_one_page(fio);
		if (err)
			goto out_writepage;

		set_page_writeback(page);
		ClearPageError(page);
		f2fs_put_dnode(&dn);
		if (fio->need_lock == LOCK_REQ)
			f2fs_unlock_op(fio->sbi);
		err = f2fs_inplace_write_data(fio);
		if (err) {
			if (fscrypt_inode_uses_fs_layer_crypto(inode))
				fscrypt_finalize_bounce_page(&fio->encrypted_page);
			if (PageWriteback(page))
				end_page_writeback(page);
		} else {
			set_inode_flag(inode, FI_UPDATE_WRITE);
		}
		trace_f2fs_do_write_data_page(fio->page, IPU);
		return err;
	}

	if (fio->need_lock == LOCK_RETRY) {
		if (!f2fs_trylock_op(fio->sbi)) {
			err = -EAGAIN;
			goto out_writepage;
		}
		fio->need_lock = LOCK_REQ;
	}

	err = f2fs_get_node_info(fio->sbi, dn.nid, &ni, false);
	if (err)
		goto out_writepage;

	fio->version = ni.version;

	err = f2fs_encrypt_one_page(fio);
	if (err)
		goto out_writepage;

	set_page_writeback(page);
	ClearPageError(page);

	if (fio->compr_blocks && fio->old_blkaddr == COMPRESS_ADDR)
		f2fs_i_compr_blocks_update(inode, fio->compr_blocks - 1, false);

	/* LFS mode write path */
	f2fs_outplace_write_data(&dn, fio);
	trace_f2fs_do_write_data_page(page, OPU);
	set_inode_flag(inode, FI_APPEND_WRITE);
	if (page->index == 0)
		set_inode_flag(inode, FI_FIRST_BLOCK_WRITTEN);
out_writepage:
	f2fs_put_dnode(&dn);
out:
	if (fio->need_lock == LOCK_REQ)
		f2fs_unlock_op(fio->sbi);
	return err;
}

int f2fs_write_single_data_page(struct page *page, int *submitted,
				struct bio **bio,
				sector_t *last_block,
				struct writeback_control *wbc,
				enum iostat_type io_type,
				int compr_blocks,
				bool allow_balance)
{
	struct inode *inode = page->mapping->host;
	struct f2fs_sb_info *sbi = F2FS_I_SB(inode);
	loff_t i_size = i_size_read(inode);
	const pgoff_t end_index = ((unsigned long long)i_size)
							>> PAGE_SHIFT;
	loff_t psize = (loff_t)(page->index + 1) << PAGE_SHIFT;
	unsigned offset = 0;
	bool need_balance_fs = false;
	int err = 0;
	struct f2fs_io_info fio = {
		.sbi = sbi,
		.ino = inode->i_ino,
		.type = DATA,
		.op = REQ_OP_WRITE,
		.op_flags = wbc_to_write_flags(wbc),
		.old_blkaddr = NULL_ADDR,
		.page = page,
		.encrypted_page = NULL,
		.submitted = false,
		.compr_blocks = compr_blocks,
		.need_lock = LOCK_RETRY,
		.io_type = io_type,
		.io_wbc = wbc,
		.bio = bio,
		.last_block = last_block,
	};

	trace_f2fs_writepage(page, DATA);

	/* we should bypass data pages to proceed the kworkder jobs */
	if (unlikely(f2fs_cp_error(sbi))) {
		mapping_set_error(page->mapping, -EIO);
		/*
		 * don't drop any dirty dentry pages for keeping lastest
		 * directory structure.
		 */
		if (S_ISDIR(inode->i_mode))
			goto redirty_out;
		goto out;
	}

	if (unlikely(is_sbi_flag_set(sbi, SBI_POR_DOING)))
		goto redirty_out;

	if (page->index < end_index ||
			f2fs_verity_in_progress(inode) ||
			compr_blocks)
		goto write;

	/*
	 * If the offset is out-of-range of file size,
	 * this page does not have to be written to disk.
	 */
	offset = i_size & (PAGE_SIZE - 1);
	if ((page->index >= end_index + 1) || !offset)
		goto out;

	zero_user_segment(page, offset, PAGE_SIZE);
write:
	if (f2fs_is_drop_cache(inode))
		goto out;

	/* Dentry/quota blocks are controlled by checkpoint */
	if (S_ISDIR(inode->i_mode) || IS_NOQUOTA(inode)) {
		/*
		 * We need to wait for node_write to avoid block allocation during
		 * checkpoint. This can only happen to quota writes which can cause
		 * the below discard race condition.
		 */
		if (IS_NOQUOTA(inode))
			f2fs_down_read(&sbi->node_write);

		fio.need_lock = LOCK_DONE;
		err = f2fs_do_write_data_page(&fio);

		if (IS_NOQUOTA(inode))
			f2fs_up_read(&sbi->node_write);

		goto done;
	}

	if (!wbc->for_reclaim)
		need_balance_fs = true;
	else if (has_not_enough_free_secs(sbi, 0, 0))
		goto redirty_out;
	else
		set_inode_flag(inode, FI_HOT_DATA);

	err = -EAGAIN;
	if (f2fs_has_inline_data(inode)) {
		err = f2fs_write_inline_data(inode, page);
		if (!err)
			goto out;
	}

	if (err == -EAGAIN) {
		err = f2fs_do_write_data_page(&fio);
		if (err == -EAGAIN) {
			fio.need_lock = LOCK_REQ;
			err = f2fs_do_write_data_page(&fio);
		}
	}

	if (err) {
		file_set_keep_isize(inode);
	} else {
		spin_lock(&F2FS_I(inode)->i_size_lock);
		if (F2FS_I(inode)->last_disk_size < psize)
			F2FS_I(inode)->last_disk_size = psize;
		spin_unlock(&F2FS_I(inode)->i_size_lock);
	}

done:
	if (err && err != -ENOENT)
		goto redirty_out;

out:
	inode_dec_dirty_pages(inode);
	if (err) {
		ClearPageUptodate(page);
		clear_page_private_gcing(page);
	}

	if (wbc->for_reclaim) {
		f2fs_submit_merged_write_cond(sbi, NULL, page, 0, DATA);
		clear_inode_flag(inode, FI_HOT_DATA);
		f2fs_remove_dirty_inode(inode);
		submitted = NULL;
	}
	unlock_page(page);
	if (!S_ISDIR(inode->i_mode) && !IS_NOQUOTA(inode) &&
			!F2FS_I(inode)->cp_task && allow_balance)
		f2fs_balance_fs(sbi, need_balance_fs);

	if (unlikely(f2fs_cp_error(sbi))) {
		f2fs_submit_merged_write(sbi, DATA);
		f2fs_submit_merged_ipu_write(sbi, bio, NULL);
		submitted = NULL;
	}

	if (submitted)
		*submitted = fio.submitted ? 1 : 0;

	return 0;

redirty_out:
	redirty_page_for_writepage(wbc, page);
	/*
	 * pageout() in MM traslates EAGAIN, so calls handle_write_error()
	 * -> mapping_set_error() -> set_bit(AS_EIO, ...).
	 * file_write_and_wait_range() will see EIO error, which is critical
	 * to return value of fsync() followed by atomic_write failure to user.
	 */
	if (!err || wbc->for_reclaim)
		return AOP_WRITEPAGE_ACTIVATE;
	unlock_page(page);
	return err;
}

static int f2fs_write_data_page(struct page *page,
					struct writeback_control *wbc)
{
#ifdef CONFIG_F2FS_FS_COMPRESSION
	struct inode *inode = page->mapping->host;

	if (unlikely(f2fs_cp_error(F2FS_I_SB(inode))))
		goto out;

	if (f2fs_compressed_file(inode)) {
		if (f2fs_is_compressed_cluster(inode, page->index)) {
			redirty_page_for_writepage(wbc, page);
			return AOP_WRITEPAGE_ACTIVATE;
		}
	}
out:
#endif

	return f2fs_write_single_data_page(page, NULL, NULL, NULL,
						wbc, FS_DATA_IO, 0, true);
}

/*
 * This function was copied from write_cche_pages from mm/page-writeback.c.
 * The major change is making write step of cold data page separately from
 * warm/hot data page.
 */
static int f2fs_write_cache_pages(struct address_space *mapping,
					struct writeback_control *wbc,
					enum iostat_type io_type)
{
	int ret = 0;
	int done = 0, retry = 0;
	struct pagevec pvec;
	struct f2fs_sb_info *sbi = F2FS_M_SB(mapping);
	struct bio *bio = NULL;
	sector_t last_block;
#ifdef CONFIG_F2FS_FS_COMPRESSION
	struct inode *inode = mapping->host;
	struct compress_ctx cc = {
		.inode = inode,
		.log_cluster_size = F2FS_I(inode)->i_log_cluster_size,
		.cluster_size = F2FS_I(inode)->i_cluster_size,
		.cluster_idx = NULL_CLUSTER,
		.rpages = NULL,
		.nr_rpages = 0,
		.cpages = NULL,
		.valid_nr_cpages = 0,
		.rbuf = NULL,
		.cbuf = NULL,
		.rlen = PAGE_SIZE * F2FS_I(inode)->i_cluster_size,
		.private = NULL,
	};
#endif
	int nr_pages;
	pgoff_t index;
	pgoff_t end;		/* Inclusive */
	pgoff_t done_index;
	int range_whole = 0;
	xa_mark_t tag;
	int nwritten = 0;
	int submitted = 0;
	int i;

	pagevec_init(&pvec);

	if (get_dirty_pages(mapping->host) <=
				SM_I(F2FS_M_SB(mapping))->min_hot_blocks)
		set_inode_flag(mapping->host, FI_HOT_DATA);
	else
		clear_inode_flag(mapping->host, FI_HOT_DATA);

	if (wbc->range_cyclic) {
		index = mapping->writeback_index; /* prev offset */
		end = -1;
	} else {
		index = wbc->range_start >> PAGE_SHIFT;
		end = wbc->range_end >> PAGE_SHIFT;
		if (wbc->range_start == 0 && wbc->range_end == LLONG_MAX)
			range_whole = 1;
	}
	if (wbc->sync_mode == WB_SYNC_ALL || wbc->tagged_writepages)
		tag = PAGECACHE_TAG_TOWRITE;
	else
		tag = PAGECACHE_TAG_DIRTY;
retry:
	retry = 0;
	if (wbc->sync_mode == WB_SYNC_ALL || wbc->tagged_writepages)
		tag_pages_for_writeback(mapping, index, end);
	done_index = index;
	while (!done && !retry && (index <= end)) {
		nr_pages = pagevec_lookup_range_tag(&pvec, mapping, &index, end,
				tag);
		if (nr_pages == 0)
			break;

		for (i = 0; i < nr_pages; i++) {
			struct page *page = pvec.pages[i];
			bool need_readd;
readd:
			need_readd = false;
#ifdef CONFIG_F2FS_FS_COMPRESSION
			if (f2fs_compressed_file(inode)) {
				void *fsdata = NULL;
				struct page *pagep;
				int ret2;

				ret = f2fs_init_compress_ctx(&cc);
				if (ret) {
					done = 1;
					break;
				}

				if (!f2fs_cluster_can_merge_page(&cc,
								page->index)) {
					ret = f2fs_write_multi_pages(&cc,
						&submitted, wbc, io_type);
					if (!ret)
						need_readd = true;
					goto result;
				}

				if (unlikely(f2fs_cp_error(sbi)))
					goto lock_page;

				if (!f2fs_cluster_is_empty(&cc))
					goto lock_page;

				ret2 = f2fs_prepare_compress_overwrite(
							inode, &pagep,
							page->index, &fsdata);
				if (ret2 < 0) {
					ret = ret2;
					done = 1;
					break;
				} else if (ret2 &&
					(!f2fs_compress_write_end(inode,
						fsdata, page->index, 1) ||
					 !f2fs_all_cluster_page_loaded(&cc,
						&pvec, i, nr_pages))) {
					retry = 1;
					break;
				}
			}
#endif
			/* give a priority to WB_SYNC threads */
			if (atomic_read(&sbi->wb_sync_req[DATA]) &&
					wbc->sync_mode == WB_SYNC_NONE) {
				done = 1;
				break;
			}
#ifdef CONFIG_F2FS_FS_COMPRESSION
lock_page:
#endif
			done_index = page->index;
retry_write:
			lock_page(page);

			if (unlikely(page->mapping != mapping)) {
continue_unlock:
				unlock_page(page);
				continue;
			}

			if (!PageDirty(page)) {
				/* someone wrote it for us */
				goto continue_unlock;
			}

			if (PageWriteback(page)) {
				if (wbc->sync_mode != WB_SYNC_NONE)
					f2fs_wait_on_page_writeback(page,
							DATA, true, true);
				else
					goto continue_unlock;
			}

			if (!clear_page_dirty_for_io(page))
				goto continue_unlock;

#ifdef CONFIG_F2FS_FS_COMPRESSION
			if (f2fs_compressed_file(inode)) {
				get_page(page);
				f2fs_compress_ctx_add_page(&cc, page);
				continue;
			}
#endif
			ret = f2fs_write_single_data_page(page, &submitted,
					&bio, &last_block, wbc, io_type,
					0, true);
			if (ret == AOP_WRITEPAGE_ACTIVATE)
				unlock_page(page);
#ifdef CONFIG_F2FS_FS_COMPRESSION
result:
#endif
			nwritten += submitted;
			wbc->nr_to_write -= submitted;

			if (unlikely(ret)) {
				/*
				 * keep nr_to_write, since vfs uses this to
				 * get # of written pages.
				 */
				if (ret == AOP_WRITEPAGE_ACTIVATE) {
					ret = 0;
					goto next;
				} else if (ret == -EAGAIN) {
					ret = 0;
					if (wbc->sync_mode == WB_SYNC_ALL) {
						f2fs_io_schedule_timeout(
							DEFAULT_IO_TIMEOUT);
						goto retry_write;
					}
					goto next;
				}
				done_index = page->index + 1;
				done = 1;
				break;
			}

			if (wbc->nr_to_write <= 0 &&
					wbc->sync_mode == WB_SYNC_NONE) {
				done = 1;
				break;
			}
next:
			if (need_readd)
				goto readd;
		}
		pagevec_release(&pvec);
		cond_resched();
	}
#ifdef CONFIG_F2FS_FS_COMPRESSION
	/* flush remained pages in compress cluster */
	if (f2fs_compressed_file(inode) && !f2fs_cluster_is_empty(&cc)) {
		ret = f2fs_write_multi_pages(&cc, &submitted, wbc, io_type);
		nwritten += submitted;
		wbc->nr_to_write -= submitted;
		if (ret) {
			done = 1;
			retry = 0;
		}
	}
	if (f2fs_compressed_file(inode))
		f2fs_destroy_compress_ctx(&cc, false);
#endif
	if (retry) {
		index = 0;
		end = -1;
		goto retry;
	}
	if (wbc->range_cyclic && !done)
		done_index = 0;
	if (wbc->range_cyclic || (range_whole && wbc->nr_to_write > 0))
		mapping->writeback_index = done_index;

	if (nwritten)
		f2fs_submit_merged_write_cond(F2FS_M_SB(mapping), mapping->host,
								NULL, 0, DATA);
	/* submit cached bio of IPU write */
	if (bio)
		f2fs_submit_merged_ipu_write(sbi, &bio, NULL);

	return ret;
}

static inline bool __should_serialize_io(struct inode *inode,
					struct writeback_control *wbc)
{
	/* to avoid deadlock in path of data flush */
	if (F2FS_I(inode)->cp_task)
		return false;

	if (!S_ISREG(inode->i_mode))
		return false;
	if (IS_NOQUOTA(inode))
		return false;

	if (f2fs_need_compress_data(inode))
		return true;
	if (wbc->sync_mode != WB_SYNC_ALL)
		return true;
	if (get_dirty_pages(inode) >= SM_I(F2FS_I_SB(inode))->min_seq_blocks)
		return true;
	return false;
}

static int __f2fs_write_data_pages(struct address_space *mapping,
						struct writeback_control *wbc,
						enum iostat_type io_type)
{
	struct inode *inode = mapping->host;
	struct f2fs_sb_info *sbi = F2FS_I_SB(inode);
	struct blk_plug plug;
	int ret;
	bool locked = false;

	/* deal with chardevs and other special file */
	if (!mapping->a_ops->writepage)
		return 0;

	/* skip writing if there is no dirty page in this inode */
	if (!get_dirty_pages(inode) && wbc->sync_mode == WB_SYNC_NONE)
		return 0;

	/* during POR, we don't need to trigger writepage at all. */
	if (unlikely(is_sbi_flag_set(sbi, SBI_POR_DOING)))
		goto skip_write;

	if ((S_ISDIR(inode->i_mode) || IS_NOQUOTA(inode)) &&
			wbc->sync_mode == WB_SYNC_NONE &&
			get_dirty_pages(inode) < nr_pages_to_skip(sbi, DATA) &&
			f2fs_available_free_memory(sbi, DIRTY_DENTS))
		goto skip_write;

	/* skip writing in file defragment preparing stage */
	if (is_inode_flag_set(inode, FI_SKIP_WRITES))
		goto skip_write;

	trace_f2fs_writepages(mapping->host, wbc, DATA);

	/* to avoid spliting IOs due to mixed WB_SYNC_ALL and WB_SYNC_NONE */
	if (wbc->sync_mode == WB_SYNC_ALL)
		atomic_inc(&sbi->wb_sync_req[DATA]);
	else if (atomic_read(&sbi->wb_sync_req[DATA])) {
		/* to avoid potential deadlock */
		if (current->plug)
			blk_finish_plug(current->plug);
		goto skip_write;
	}

	if (__should_serialize_io(inode, wbc)) {
		mutex_lock(&sbi->writepages);
		locked = true;
	}

	blk_start_plug(&plug);
	ret = f2fs_write_cache_pages(mapping, wbc, io_type);
	blk_finish_plug(&plug);

	if (locked)
		mutex_unlock(&sbi->writepages);

	if (wbc->sync_mode == WB_SYNC_ALL)
		atomic_dec(&sbi->wb_sync_req[DATA]);
	/*
	 * if some pages were truncated, we cannot guarantee its mapping->host
	 * to detect pending bios.
	 */

	f2fs_remove_dirty_inode(inode);
	return ret;

skip_write:
	wbc->pages_skipped += get_dirty_pages(inode);
	trace_f2fs_writepages(mapping->host, wbc, DATA);
	return 0;
}

static int f2fs_write_data_pages(struct address_space *mapping,
			    struct writeback_control *wbc)
{
	struct inode *inode = mapping->host;

	return __f2fs_write_data_pages(mapping, wbc,
			F2FS_I(inode)->cp_task == current ?
			FS_CP_DATA_IO : FS_DATA_IO);
}

void f2fs_write_failed(struct inode *inode, loff_t to)
{
	loff_t i_size = i_size_read(inode);

	if (IS_NOQUOTA(inode))
		return;

	/* In the fs-verity case, f2fs_end_enable_verity() does the truncate */
	if (to > i_size && !f2fs_verity_in_progress(inode)) {
		f2fs_down_write(&F2FS_I(inode)->i_gc_rwsem[WRITE]);
		filemap_invalidate_lock(inode->i_mapping);

		truncate_pagecache(inode, i_size);
		f2fs_truncate_blocks(inode, i_size, true);

		filemap_invalidate_unlock(inode->i_mapping);
		f2fs_up_write(&F2FS_I(inode)->i_gc_rwsem[WRITE]);
	}
}

static int prepare_write_begin(struct f2fs_sb_info *sbi,
			struct page *page, loff_t pos, unsigned len,
			block_t *blk_addr, bool *node_changed)
{
	struct inode *inode = page->mapping->host;
	pgoff_t index = page->index;
	struct dnode_of_data dn;
	struct page *ipage;
	bool locked = false;
	struct extent_info ei = {0, };
	int err = 0;
	int flag;

	/*
	 * If a whole page is being written and we already preallocated all the
	 * blocks, then there is no need to get a block address now.
	 */
	if (len == PAGE_SIZE && is_inode_flag_set(inode, FI_PREALLOCATED_ALL))
		return 0;

	/* f2fs_lock_op avoids race between write CP and convert_inline_page */
	if (f2fs_has_inline_data(inode) && pos + len > MAX_INLINE_DATA(inode))
		flag = F2FS_GET_BLOCK_DEFAULT;
	else
		flag = F2FS_GET_BLOCK_PRE_AIO;

	if (f2fs_has_inline_data(inode) ||
			(pos & PAGE_MASK) >= i_size_read(inode)) {
		f2fs_do_map_lock(sbi, flag, true);
		locked = true;
	}

restart:
	/* check inline_data */
	ipage = f2fs_get_node_page(sbi, inode->i_ino);
	if (IS_ERR(ipage)) {
		err = PTR_ERR(ipage);
		goto unlock_out;
	}

	set_new_dnode(&dn, inode, ipage, ipage, 0);

	if (f2fs_has_inline_data(inode)) {
		if (pos + len <= MAX_INLINE_DATA(inode)) {
			f2fs_do_read_inline_data(page, ipage);
			set_inode_flag(inode, FI_DATA_EXIST);
			if (inode->i_nlink)
				set_page_private_inline(ipage);
		} else {
			err = f2fs_convert_inline_page(&dn, page);
			if (err)
				goto out;
			if (dn.data_blkaddr == NULL_ADDR)
				err = f2fs_get_block(&dn, index);
		}
	} else if (locked) {
		err = f2fs_get_block(&dn, index);
	} else {
		if (f2fs_lookup_extent_cache(inode, index, &ei)) {
			dn.data_blkaddr = ei.blk + index - ei.fofs;
		} else {
			/* hole case */
			err = f2fs_get_dnode_of_data(&dn, index, LOOKUP_NODE);
			if (err || dn.data_blkaddr == NULL_ADDR) {
				f2fs_put_dnode(&dn);
				f2fs_do_map_lock(sbi, F2FS_GET_BLOCK_PRE_AIO,
								true);
				WARN_ON(flag != F2FS_GET_BLOCK_PRE_AIO);
				locked = true;
				goto restart;
			}
		}
	}

	/* convert_inline_page can make node_changed */
	*blk_addr = dn.data_blkaddr;
	*node_changed = dn.node_changed;
out:
	f2fs_put_dnode(&dn);
unlock_out:
	if (locked)
		f2fs_do_map_lock(sbi, flag, false);
	return err;
}

static int __find_data_block(struct inode *inode, pgoff_t index,
				block_t *blk_addr)
{
	struct dnode_of_data dn;
	struct page *ipage;
	struct extent_info ei = {0, };
	int err = 0;

	ipage = f2fs_get_node_page(F2FS_I_SB(inode), inode->i_ino);
	if (IS_ERR(ipage))
		return PTR_ERR(ipage);

	set_new_dnode(&dn, inode, ipage, ipage, 0);

	if (f2fs_lookup_extent_cache(inode, index, &ei)) {
		dn.data_blkaddr = ei.blk + index - ei.fofs;
	} else {
		/* hole case */
		err = f2fs_get_dnode_of_data(&dn, index, LOOKUP_NODE);
		if (err) {
			dn.data_blkaddr = NULL_ADDR;
			err = 0;
		}
	}
	*blk_addr = dn.data_blkaddr;
	f2fs_put_dnode(&dn);
	return err;
}

static int __reserve_data_block(struct inode *inode, pgoff_t index,
				block_t *blk_addr, bool *node_changed)
{
	struct f2fs_sb_info *sbi = F2FS_I_SB(inode);
	struct dnode_of_data dn;
	struct page *ipage;
	int err = 0;

	f2fs_do_map_lock(sbi, F2FS_GET_BLOCK_PRE_AIO, true);

	ipage = f2fs_get_node_page(sbi, inode->i_ino);
	if (IS_ERR(ipage)) {
		err = PTR_ERR(ipage);
		goto unlock_out;
	}
	set_new_dnode(&dn, inode, ipage, ipage, 0);

	err = f2fs_get_block(&dn, index);

	*blk_addr = dn.data_blkaddr;
	*node_changed = dn.node_changed;
	f2fs_put_dnode(&dn);

unlock_out:
	f2fs_do_map_lock(sbi, F2FS_GET_BLOCK_PRE_AIO, false);
	return err;
}

static int prepare_atomic_write_begin(struct f2fs_sb_info *sbi,
			struct page *page, loff_t pos, unsigned int len,
			block_t *blk_addr, bool *node_changed)
{
	struct inode *inode = page->mapping->host;
	struct inode *cow_inode = F2FS_I(inode)->cow_inode;
	pgoff_t index = page->index;
	int err = 0;
	block_t ori_blk_addr;

	/* If pos is beyond the end of file, reserve a new block in COW inode */
	if ((pos & PAGE_MASK) >= i_size_read(inode))
		return __reserve_data_block(cow_inode, index, blk_addr,
					node_changed);

	/* Look for the block in COW inode first */
	err = __find_data_block(cow_inode, index, blk_addr);
	if (err)
		return err;
	else if (*blk_addr != NULL_ADDR)
		return 0;

	/* Look for the block in the original inode */
	err = __find_data_block(inode, index, &ori_blk_addr);
	if (err)
		return err;

	/* Finally, we should reserve a new block in COW inode for the update */
	err = __reserve_data_block(cow_inode, index, blk_addr, node_changed);
	if (err)
		return err;

	if (ori_blk_addr != NULL_ADDR)
		*blk_addr = ori_blk_addr;
	return 0;
}

static int f2fs_write_begin(struct file *file, struct address_space *mapping,
		loff_t pos, unsigned len, struct page **pagep, void **fsdata)
{
	struct inode *inode = mapping->host;
	struct f2fs_sb_info *sbi = F2FS_I_SB(inode);
	struct page *page = NULL;
	pgoff_t index = ((unsigned long long) pos) >> PAGE_SHIFT;
	bool need_balance = false;
	block_t blkaddr = NULL_ADDR;
	int err = 0;

	trace_f2fs_write_begin(inode, pos, len);

	if (!f2fs_is_checkpoint_ready(sbi)) {
		err = -ENOSPC;
		goto fail;
	}

	/*
	 * We should check this at this moment to avoid deadlock on inode page
	 * and #0 page. The locking rule for inline_data conversion should be:
	 * lock_page(page #0) -> lock_page(inode_page)
	 */
	if (index != 0) {
		err = f2fs_convert_inline_inode(inode);
		if (err)
			goto fail;
	}

#ifdef CONFIG_F2FS_FS_COMPRESSION
	if (f2fs_compressed_file(inode)) {
		int ret;

		*fsdata = NULL;

		if (len == PAGE_SIZE && !(f2fs_is_atomic_file(inode)))
			goto repeat;

		ret = f2fs_prepare_compress_overwrite(inode, pagep,
							index, fsdata);
		if (ret < 0) {
			err = ret;
			goto fail;
		} else if (ret) {
			return 0;
		}
	}
#endif

repeat:
	/*
	 * Do not use grab_cache_page_write_begin() to avoid deadlock due to
	 * wait_for_stable_page. Will wait that below with our IO control.
	 */
	page = f2fs_pagecache_get_page(mapping, index,
				FGP_LOCK | FGP_WRITE | FGP_CREAT, GFP_NOFS);
	if (!page) {
		err = -ENOMEM;
		goto fail;
	}

	/* TODO: cluster can be compressed due to race with .writepage */

	*pagep = page;

	if (f2fs_is_atomic_file(inode))
		err = prepare_atomic_write_begin(sbi, page, pos, len,
					&blkaddr, &need_balance);
	else
		err = prepare_write_begin(sbi, page, pos, len,
					&blkaddr, &need_balance);
	if (err)
		goto fail;

	if (need_balance && !IS_NOQUOTA(inode) &&
			has_not_enough_free_secs(sbi, 0, 0)) {
		unlock_page(page);
		f2fs_balance_fs(sbi, true);
		lock_page(page);
		if (page->mapping != mapping) {
			/* The page got truncated from under us */
			f2fs_put_page(page, 1);
			goto repeat;
		}
	}

	f2fs_wait_on_page_writeback(page, DATA, false, true);

	if (len == PAGE_SIZE || PageUptodate(page))
		return 0;

	if (!(pos & (PAGE_SIZE - 1)) && (pos + len) >= i_size_read(inode) &&
	    !f2fs_verity_in_progress(inode)) {
		zero_user_segment(page, len, PAGE_SIZE);
		return 0;
	}

	if (blkaddr == NEW_ADDR) {
		zero_user_segment(page, 0, PAGE_SIZE);
		SetPageUptodate(page);
	} else {
		if (!f2fs_is_valid_blkaddr(sbi, blkaddr,
				DATA_GENERIC_ENHANCE_READ)) {
			err = -EFSCORRUPTED;
			goto fail;
		}
		err = f2fs_submit_page_read(inode, page, blkaddr, 0, true);
		if (err)
			goto fail;

		lock_page(page);
		if (unlikely(page->mapping != mapping)) {
			f2fs_put_page(page, 1);
			goto repeat;
		}
		if (unlikely(!PageUptodate(page))) {
			err = -EIO;
			goto fail;
		}
	}
	return 0;

fail:
	f2fs_put_page(page, 1);
	f2fs_write_failed(inode, pos + len);
	return err;
}

static int f2fs_write_end(struct file *file,
			struct address_space *mapping,
			loff_t pos, unsigned len, unsigned copied,
			struct page *page, void *fsdata)
{
	struct inode *inode = page->mapping->host;

	trace_f2fs_write_end(inode, pos, len, copied);

	/*
	 * This should be come from len == PAGE_SIZE, and we expect copied
	 * should be PAGE_SIZE. Otherwise, we treat it with zero copied and
	 * let generic_perform_write() try to copy data again through copied=0.
	 */
	if (!PageUptodate(page)) {
		if (unlikely(copied != len))
			copied = 0;
		else
			SetPageUptodate(page);
	}

#ifdef CONFIG_F2FS_FS_COMPRESSION
	/* overwrite compressed file */
	if (f2fs_compressed_file(inode) && fsdata) {
		f2fs_compress_write_end(inode, fsdata, page->index, copied);
		f2fs_update_time(F2FS_I_SB(inode), REQ_TIME);

		if (pos + copied > i_size_read(inode) &&
				!f2fs_verity_in_progress(inode))
			f2fs_i_size_write(inode, pos + copied);
		return copied;
	}
#endif

	if (!copied)
		goto unlock_out;

	set_page_dirty(page);

	if (pos + copied > i_size_read(inode) &&
	    !f2fs_verity_in_progress(inode)) {
		f2fs_i_size_write(inode, pos + copied);
		if (f2fs_is_atomic_file(inode))
			f2fs_i_size_write(F2FS_I(inode)->cow_inode,
					pos + copied);
	}
unlock_out:
	f2fs_put_page(page, 1);
	f2fs_update_time(F2FS_I_SB(inode), REQ_TIME);
	return copied;
}

void f2fs_invalidate_folio(struct folio *folio, size_t offset, size_t length)
{
	struct inode *inode = folio->mapping->host;
	struct f2fs_sb_info *sbi = F2FS_I_SB(inode);

	if (inode->i_ino >= F2FS_ROOT_INO(sbi) &&
				(offset || length != folio_size(folio)))
		return;

	if (folio_test_dirty(folio)) {
		if (inode->i_ino == F2FS_META_INO(sbi)) {
			dec_page_count(sbi, F2FS_DIRTY_META);
		} else if (inode->i_ino == F2FS_NODE_INO(sbi)) {
			dec_page_count(sbi, F2FS_DIRTY_NODES);
		} else {
			inode_dec_dirty_pages(inode);
			f2fs_remove_dirty_inode(inode);
		}
	}

	clear_page_private_gcing(&folio->page);

	if (test_opt(sbi, COMPRESS_CACHE) &&
			inode->i_ino == F2FS_COMPRESS_INO(sbi))
		clear_page_private_data(&folio->page);

	folio_detach_private(folio);
}

bool f2fs_release_folio(struct folio *folio, gfp_t wait)
{
	struct f2fs_sb_info *sbi;

<<<<<<< HEAD
	if (test_opt(F2FS_P_SB(page), COMPRESS_CACHE)) {
		struct inode *inode = page->mapping->host;
=======
	/* If this is dirty folio, keep private data */
	if (folio_test_dirty(folio))
		return false;

	sbi = F2FS_M_SB(folio->mapping);
	if (test_opt(sbi, COMPRESS_CACHE)) {
		struct inode *inode = folio->mapping->host;
>>>>>>> bf44eed7

		if (inode->i_ino == F2FS_COMPRESS_INO(sbi))
			clear_page_private_data(&folio->page);
	}

	clear_page_private_gcing(&folio->page);

	folio_detach_private(folio);
	return true;
}

static bool f2fs_dirty_data_folio(struct address_space *mapping,
		struct folio *folio)
{
	struct inode *inode = mapping->host;

	trace_f2fs_set_page_dirty(&folio->page, DATA);

	if (!folio_test_uptodate(folio))
		folio_mark_uptodate(folio);
	BUG_ON(folio_test_swapcache(folio));

	if (!folio_test_dirty(folio)) {
		filemap_dirty_folio(mapping, folio);
		f2fs_update_dirty_folio(inode, folio);
		return true;
	}
	return false;
}


static sector_t f2fs_bmap_compress(struct inode *inode, sector_t block)
{
#ifdef CONFIG_F2FS_FS_COMPRESSION
	struct dnode_of_data dn;
	sector_t start_idx, blknr = 0;
	int ret;

	start_idx = round_down(block, F2FS_I(inode)->i_cluster_size);

	set_new_dnode(&dn, inode, NULL, NULL, 0);
	ret = f2fs_get_dnode_of_data(&dn, start_idx, LOOKUP_NODE);
	if (ret)
		return 0;

	if (dn.data_blkaddr != COMPRESS_ADDR) {
		dn.ofs_in_node += block - start_idx;
		blknr = f2fs_data_blkaddr(&dn);
		if (!__is_valid_data_blkaddr(blknr))
			blknr = 0;
	}

	f2fs_put_dnode(&dn);
	return blknr;
#else
	return 0;
#endif
}


static sector_t f2fs_bmap(struct address_space *mapping, sector_t block)
{
	struct inode *inode = mapping->host;
	sector_t blknr = 0;

	if (f2fs_has_inline_data(inode))
		goto out;

	/* make sure allocating whole blocks */
	if (mapping_tagged(mapping, PAGECACHE_TAG_DIRTY))
		filemap_write_and_wait(mapping);

	/* Block number less than F2FS MAX BLOCKS */
	if (unlikely(block >= max_file_blocks(inode)))
		goto out;

	if (f2fs_compressed_file(inode)) {
		blknr = f2fs_bmap_compress(inode, block);
	} else {
		struct f2fs_map_blocks map;

		memset(&map, 0, sizeof(map));
		map.m_lblk = block;
		map.m_len = 1;
		map.m_next_pgofs = NULL;
		map.m_seg_type = NO_CHECK_TYPE;

		if (!f2fs_map_blocks(inode, &map, 0, F2FS_GET_BLOCK_BMAP))
			blknr = map.m_pblk;
	}
out:
	trace_f2fs_bmap(inode, block, blknr);
	return blknr;
}

#ifdef CONFIG_MIGRATION
#include <linux/migrate.h>

int f2fs_migrate_page(struct address_space *mapping,
		struct page *newpage, struct page *page, enum migrate_mode mode)
{
	int rc, extra_count = 0;

	BUG_ON(PageWriteback(page));

	rc = migrate_page_move_mapping(mapping, newpage,
				page, extra_count);
	if (rc != MIGRATEPAGE_SUCCESS)
		return rc;

	/* guarantee to start from no stale private field */
	set_page_private(newpage, 0);
	if (PagePrivate(page)) {
		set_page_private(newpage, page_private(page));
		SetPagePrivate(newpage);
		get_page(newpage);

		set_page_private(page, 0);
		ClearPagePrivate(page);
		put_page(page);
	}

	if (mode != MIGRATE_SYNC_NO_COPY)
		migrate_page_copy(newpage, page);
	else
		migrate_page_states(newpage, page);

	return MIGRATEPAGE_SUCCESS;
}
#endif

#ifdef CONFIG_SWAP
static int f2fs_migrate_blocks(struct inode *inode, block_t start_blk,
							unsigned int blkcnt)
{
	struct f2fs_sb_info *sbi = F2FS_I_SB(inode);
	unsigned int blkofs;
	unsigned int blk_per_sec = BLKS_PER_SEC(sbi);
	unsigned int secidx = start_blk / blk_per_sec;
	unsigned int end_sec = secidx + blkcnt / blk_per_sec;
	int ret = 0;

	f2fs_down_write(&F2FS_I(inode)->i_gc_rwsem[WRITE]);
	filemap_invalidate_lock(inode->i_mapping);

	set_inode_flag(inode, FI_ALIGNED_WRITE);
	set_inode_flag(inode, FI_OPU_WRITE);

	for (; secidx < end_sec; secidx++) {
		f2fs_down_write(&sbi->pin_sem);

		f2fs_lock_op(sbi);
		f2fs_allocate_new_section(sbi, CURSEG_COLD_DATA_PINNED, false);
		f2fs_unlock_op(sbi);

		set_inode_flag(inode, FI_SKIP_WRITES);

		for (blkofs = 0; blkofs < blk_per_sec; blkofs++) {
			struct page *page;
			unsigned int blkidx = secidx * blk_per_sec + blkofs;

			page = f2fs_get_lock_data_page(inode, blkidx, true);
			if (IS_ERR(page)) {
				f2fs_up_write(&sbi->pin_sem);
				ret = PTR_ERR(page);
				goto done;
			}

			set_page_dirty(page);
			f2fs_put_page(page, 1);
		}

		clear_inode_flag(inode, FI_SKIP_WRITES);

		ret = filemap_fdatawrite(inode->i_mapping);

		f2fs_up_write(&sbi->pin_sem);

		if (ret)
			break;
	}

done:
	clear_inode_flag(inode, FI_SKIP_WRITES);
	clear_inode_flag(inode, FI_OPU_WRITE);
	clear_inode_flag(inode, FI_ALIGNED_WRITE);

	filemap_invalidate_unlock(inode->i_mapping);
	f2fs_up_write(&F2FS_I(inode)->i_gc_rwsem[WRITE]);

	return ret;
}

static int check_swap_activate(struct swap_info_struct *sis,
				struct file *swap_file, sector_t *span)
{
	struct address_space *mapping = swap_file->f_mapping;
	struct inode *inode = mapping->host;
	struct f2fs_sb_info *sbi = F2FS_I_SB(inode);
	sector_t cur_lblock;
	sector_t last_lblock;
	sector_t pblock;
	sector_t lowest_pblock = -1;
	sector_t highest_pblock = 0;
	int nr_extents = 0;
	unsigned long nr_pblocks;
	unsigned int blks_per_sec = BLKS_PER_SEC(sbi);
	unsigned int sec_blks_mask = BLKS_PER_SEC(sbi) - 1;
	unsigned int not_aligned = 0;
	int ret = 0;

	/*
	 * Map all the blocks into the extent list.  This code doesn't try
	 * to be very smart.
	 */
	cur_lblock = 0;
	last_lblock = bytes_to_blks(inode, i_size_read(inode));

	while (cur_lblock < last_lblock && cur_lblock < sis->max) {
		struct f2fs_map_blocks map;
retry:
		cond_resched();

		memset(&map, 0, sizeof(map));
		map.m_lblk = cur_lblock;
		map.m_len = last_lblock - cur_lblock;
		map.m_next_pgofs = NULL;
		map.m_next_extent = NULL;
		map.m_seg_type = NO_CHECK_TYPE;
		map.m_may_create = false;

		ret = f2fs_map_blocks(inode, &map, 0, F2FS_GET_BLOCK_FIEMAP);
		if (ret)
			goto out;

		/* hole */
		if (!(map.m_flags & F2FS_MAP_FLAGS)) {
			f2fs_err(sbi, "Swapfile has holes");
			ret = -EINVAL;
			goto out;
		}

		pblock = map.m_pblk;
		nr_pblocks = map.m_len;

		if ((pblock - SM_I(sbi)->main_blkaddr) & sec_blks_mask ||
				nr_pblocks & sec_blks_mask) {
			not_aligned++;

			nr_pblocks = roundup(nr_pblocks, blks_per_sec);
			if (cur_lblock + nr_pblocks > sis->max)
				nr_pblocks -= blks_per_sec;

			if (!nr_pblocks) {
				/* this extent is last one */
				nr_pblocks = map.m_len;
				f2fs_warn(sbi, "Swapfile: last extent is not aligned to section");
				goto next;
			}

			ret = f2fs_migrate_blocks(inode, cur_lblock,
							nr_pblocks);
			if (ret)
				goto out;
			goto retry;
		}
next:
		if (cur_lblock + nr_pblocks >= sis->max)
			nr_pblocks = sis->max - cur_lblock;

		if (cur_lblock) {	/* exclude the header page */
			if (pblock < lowest_pblock)
				lowest_pblock = pblock;
			if (pblock + nr_pblocks - 1 > highest_pblock)
				highest_pblock = pblock + nr_pblocks - 1;
		}

		/*
		 * We found a PAGE_SIZE-length, PAGE_SIZE-aligned run of blocks
		 */
		ret = add_swap_extent(sis, cur_lblock, nr_pblocks, pblock);
		if (ret < 0)
			goto out;
		nr_extents += ret;
		cur_lblock += nr_pblocks;
	}
	ret = nr_extents;
	*span = 1 + highest_pblock - lowest_pblock;
	if (cur_lblock == 0)
		cur_lblock = 1;	/* force Empty message */
	sis->max = cur_lblock;
	sis->pages = cur_lblock - 1;
	sis->highest_bit = cur_lblock - 1;
out:
	if (not_aligned)
		f2fs_warn(sbi, "Swapfile (%u) is not align to section: 1) creat(), 2) ioctl(F2FS_IOC_SET_PIN_FILE), 3) fallocate(%u * N)",
			  not_aligned, blks_per_sec * F2FS_BLKSIZE);
	return ret;
}

static int f2fs_swap_activate(struct swap_info_struct *sis, struct file *file,
				sector_t *span)
{
	struct inode *inode = file_inode(file);
	int ret;

	if (!S_ISREG(inode->i_mode))
		return -EINVAL;

	if (f2fs_readonly(F2FS_I_SB(inode)->sb))
		return -EROFS;

	if (f2fs_lfs_mode(F2FS_I_SB(inode))) {
		f2fs_err(F2FS_I_SB(inode),
			"Swapfile not supported in LFS mode");
		return -EINVAL;
	}

	ret = f2fs_convert_inline_inode(inode);
	if (ret)
		return ret;

	if (!f2fs_disable_compressed_file(inode))
		return -EINVAL;

	f2fs_precache_extents(inode);

	ret = check_swap_activate(sis, file, span);
	if (ret < 0)
		return ret;

	set_inode_flag(inode, FI_PIN_FILE);
	f2fs_update_time(F2FS_I_SB(inode), REQ_TIME);
	return ret;
}

static void f2fs_swap_deactivate(struct file *file)
{
	struct inode *inode = file_inode(file);

	clear_inode_flag(inode, FI_PIN_FILE);
}
#else
static int f2fs_swap_activate(struct swap_info_struct *sis, struct file *file,
				sector_t *span)
{
	return -EOPNOTSUPP;
}

static void f2fs_swap_deactivate(struct file *file)
{
}
#endif

const struct address_space_operations f2fs_dblock_aops = {
	.read_folio	= f2fs_read_data_folio,
	.readahead	= f2fs_readahead,
	.writepage	= f2fs_write_data_page,
	.writepages	= f2fs_write_data_pages,
	.write_begin	= f2fs_write_begin,
	.write_end	= f2fs_write_end,
	.dirty_folio	= f2fs_dirty_data_folio,
	.invalidate_folio = f2fs_invalidate_folio,
	.release_folio	= f2fs_release_folio,
	.direct_IO	= noop_direct_IO,
	.bmap		= f2fs_bmap,
	.swap_activate  = f2fs_swap_activate,
	.swap_deactivate = f2fs_swap_deactivate,
#ifdef CONFIG_MIGRATION
	.migratepage    = f2fs_migrate_page,
#endif
};

void f2fs_clear_page_cache_dirty_tag(struct page *page)
{
	struct address_space *mapping = page_mapping(page);
	unsigned long flags;

	xa_lock_irqsave(&mapping->i_pages, flags);
	__xa_clear_mark(&mapping->i_pages, page_index(page),
						PAGECACHE_TAG_DIRTY);
	xa_unlock_irqrestore(&mapping->i_pages, flags);
}

int __init f2fs_init_post_read_processing(void)
{
	bio_post_read_ctx_cache =
		kmem_cache_create("f2fs_bio_post_read_ctx",
				  sizeof(struct bio_post_read_ctx), 0, 0, NULL);
	if (!bio_post_read_ctx_cache)
		goto fail;
	bio_post_read_ctx_pool =
		mempool_create_slab_pool(NUM_PREALLOC_POST_READ_CTXS,
					 bio_post_read_ctx_cache);
	if (!bio_post_read_ctx_pool)
		goto fail_free_cache;
	return 0;

fail_free_cache:
	kmem_cache_destroy(bio_post_read_ctx_cache);
fail:
	return -ENOMEM;
}

void f2fs_destroy_post_read_processing(void)
{
	mempool_destroy(bio_post_read_ctx_pool);
	kmem_cache_destroy(bio_post_read_ctx_cache);
}

int f2fs_init_post_read_wq(struct f2fs_sb_info *sbi)
{
	if (!f2fs_sb_has_encrypt(sbi) &&
		!f2fs_sb_has_verity(sbi) &&
		!f2fs_sb_has_compression(sbi))
		return 0;

	sbi->post_read_wq = alloc_workqueue("f2fs_post_read_wq",
						 WQ_UNBOUND | WQ_HIGHPRI,
						 num_online_cpus());
	if (!sbi->post_read_wq)
		return -ENOMEM;
	return 0;
}

void f2fs_destroy_post_read_wq(struct f2fs_sb_info *sbi)
{
	if (sbi->post_read_wq)
		destroy_workqueue(sbi->post_read_wq);
}

int __init f2fs_init_bio_entry_cache(void)
{
	bio_entry_slab = f2fs_kmem_cache_create("f2fs_bio_entry_slab",
			sizeof(struct bio_entry));
	if (!bio_entry_slab)
		return -ENOMEM;
	return 0;
}

void f2fs_destroy_bio_entry_cache(void)
{
	kmem_cache_destroy(bio_entry_slab);
}

static int f2fs_iomap_begin(struct inode *inode, loff_t offset, loff_t length,
			    unsigned int flags, struct iomap *iomap,
			    struct iomap *srcmap)
{
	struct f2fs_map_blocks map = {};
	pgoff_t next_pgofs = 0;
	int err;

	map.m_lblk = bytes_to_blks(inode, offset);
	map.m_len = bytes_to_blks(inode, offset + length - 1) - map.m_lblk + 1;
	map.m_next_pgofs = &next_pgofs;
	map.m_seg_type = f2fs_rw_hint_to_seg_type(inode->i_write_hint);
	if (flags & IOMAP_WRITE)
		map.m_may_create = true;

	err = f2fs_map_blocks(inode, &map, flags & IOMAP_WRITE,
			      F2FS_GET_BLOCK_DIO);
	if (err)
		return err;

	iomap->offset = blks_to_bytes(inode, map.m_lblk);

	/*
	 * When inline encryption is enabled, sometimes I/O to an encrypted file
	 * has to be broken up to guarantee DUN contiguity.  Handle this by
	 * limiting the length of the mapping returned.
	 */
	map.m_len = fscrypt_limit_io_blocks(inode, map.m_lblk, map.m_len);

	if (map.m_flags & (F2FS_MAP_MAPPED | F2FS_MAP_UNWRITTEN)) {
		iomap->length = blks_to_bytes(inode, map.m_len);
		if (map.m_flags & F2FS_MAP_MAPPED) {
			iomap->type = IOMAP_MAPPED;
			iomap->flags |= IOMAP_F_MERGED;
		} else {
			iomap->type = IOMAP_UNWRITTEN;
		}
		if (WARN_ON_ONCE(!__is_valid_data_blkaddr(map.m_pblk)))
			return -EINVAL;

		iomap->bdev = map.m_bdev;
		iomap->addr = blks_to_bytes(inode, map.m_pblk);
	} else {
		iomap->length = blks_to_bytes(inode, next_pgofs) -
				iomap->offset;
		iomap->type = IOMAP_HOLE;
		iomap->addr = IOMAP_NULL_ADDR;
	}

	if (map.m_flags & F2FS_MAP_NEW)
		iomap->flags |= IOMAP_F_NEW;
	if ((inode->i_state & I_DIRTY_DATASYNC) ||
	    offset + length > i_size_read(inode))
		iomap->flags |= IOMAP_F_DIRTY;

	return 0;
}

const struct iomap_ops f2fs_iomap_ops = {
	.iomap_begin	= f2fs_iomap_begin,
};<|MERGE_RESOLUTION|>--- conflicted
+++ resolved
@@ -3652,10 +3652,6 @@
 {
 	struct f2fs_sb_info *sbi;
 
-<<<<<<< HEAD
-	if (test_opt(F2FS_P_SB(page), COMPRESS_CACHE)) {
-		struct inode *inode = page->mapping->host;
-=======
 	/* If this is dirty folio, keep private data */
 	if (folio_test_dirty(folio))
 		return false;
@@ -3663,7 +3659,6 @@
 	sbi = F2FS_M_SB(folio->mapping);
 	if (test_opt(sbi, COMPRESS_CACHE)) {
 		struct inode *inode = folio->mapping->host;
->>>>>>> bf44eed7
 
 		if (inode->i_ino == F2FS_COMPRESS_INO(sbi))
 			clear_page_private_data(&folio->page);
