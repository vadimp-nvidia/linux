// SPDX-License-Identifier: GPL-2.0-only
/******************************************************************************
*******************************************************************************
**
**  Copyright (C) Sistina Software, Inc.  1997-2003  All rights reserved.
**  Copyright (C) 2004-2009 Red Hat, Inc.  All rights reserved.
**
**
*******************************************************************************
******************************************************************************/

/*
 * lowcomms.c
 *
 * This is the "low-level" comms layer.
 *
 * It is responsible for sending/receiving messages
 * from other nodes in the cluster.
 *
 * Cluster nodes are referred to by their nodeids. nodeids are
 * simply 32 bit numbers to the locking module - if they need to
 * be expanded for the cluster infrastructure then that is its
 * responsibility. It is this layer's
 * responsibility to resolve these into IP address or
 * whatever it needs for inter-node communication.
 *
 * The comms level is two kernel threads that deal mainly with
 * the receiving of messages from other nodes and passing them
 * up to the mid-level comms layer (which understands the
 * message format) for execution by the locking core, and
 * a send thread which does all the setting up of connections
 * to remote nodes and the sending of data. Threads are not allowed
 * to send their own data because it may cause them to wait in times
 * of high load. Also, this way, the sending thread can collect together
 * messages bound for one node and send them in one block.
 *
 * lowcomms will choose to use either TCP or SCTP as its transport layer
 * depending on the configuration variable 'protocol'. This should be set
 * to 0 (default) for TCP or 1 for SCTP. It should be configured using a
 * cluster-wide mechanism as it must be the same on all nodes of the cluster
 * for the DLM to function.
 *
 */

#include <asm/ioctls.h>
#include <net/sock.h>
#include <net/tcp.h>
#include <linux/pagemap.h>
#include <linux/file.h>
#include <linux/mutex.h>
#include <linux/sctp.h>
#include <linux/slab.h>
#include <net/sctp/sctp.h>
#include <net/ipv6.h>

#include <trace/events/dlm.h>

#include "dlm_internal.h"
#include "lowcomms.h"
#include "midcomms.h"
#include "memory.h"
#include "config.h"

#define NEEDED_RMEM (4*1024*1024)

/* Number of messages to send before rescheduling */
#define MAX_SEND_MSG_COUNT 25
#define DLM_SHUTDOWN_WAIT_TIMEOUT msecs_to_jiffies(10000)

struct connection {
	struct socket *sock;	/* NULL if not connected */
	uint32_t nodeid;	/* So we know who we are in the list */
	struct mutex sock_mutex;
	unsigned long flags;
#define CF_READ_PENDING 1
#define CF_WRITE_PENDING 2
#define CF_INIT_PENDING 4
#define CF_IS_OTHERCON 5
#define CF_CLOSE 6
#define CF_APP_LIMITED 7
#define CF_CLOSING 8
#define CF_SHUTDOWN 9
#define CF_CONNECTED 10
#define CF_RECONNECT 11
#define CF_DELAY_CONNECT 12
#define CF_EOF 13
	struct list_head writequeue;  /* List of outgoing writequeue_entries */
	spinlock_t writequeue_lock;
	atomic_t writequeue_cnt;
	int retries;
#define MAX_CONNECT_RETRIES 3
	struct hlist_node list;
	struct connection *othercon;
	struct connection *sendcon;
	struct work_struct rwork; /* Receive workqueue */
	struct work_struct swork; /* Send workqueue */
	wait_queue_head_t shutdown_wait; /* wait for graceful shutdown */
	unsigned char *rx_buf;
	int rx_buflen;
	int rx_leftover;
	struct rcu_head rcu;
};
#define sock2con(x) ((struct connection *)(x)->sk_user_data)

struct listen_connection {
	struct socket *sock;
	struct work_struct rwork;
};

#define DLM_WQ_REMAIN_BYTES(e) (PAGE_SIZE - e->end)
#define DLM_WQ_LENGTH_BYTES(e) (e->end - e->offset)

/* An entry waiting to be sent */
struct writequeue_entry {
	struct list_head list;
	struct page *page;
	int offset;
	int len;
	int end;
	int users;
	bool dirty;
	struct connection *con;
	struct list_head msgs;
	struct kref ref;
};

struct dlm_msg {
	struct writequeue_entry *entry;
	struct dlm_msg *orig_msg;
	bool retransmit;
	void *ppc;
	int len;
	int idx; /* new()/commit() idx exchange */

	struct list_head list;
	struct kref ref;
};

struct dlm_node_addr {
	struct list_head list;
	int nodeid;
	int mark;
	int addr_count;
	int curr_addr_index;
	struct sockaddr_storage *addr[DLM_MAX_ADDR_COUNT];
};

struct dlm_proto_ops {
	bool try_new_addr;
	const char *name;
	int proto;

	int (*connect)(struct connection *con, struct socket *sock,
		       struct sockaddr *addr, int addr_len);
	void (*sockopts)(struct socket *sock);
	int (*bind)(struct socket *sock);
	int (*listen_validate)(void);
	void (*listen_sockopts)(struct socket *sock);
	int (*listen_bind)(struct socket *sock);
	/* What to do to shutdown */
	void (*shutdown_action)(struct connection *con);
	/* What to do to eof check */
	bool (*eof_condition)(struct connection *con);
};

static struct listen_sock_callbacks {
	void (*sk_error_report)(struct sock *);
	void (*sk_data_ready)(struct sock *);
	void (*sk_state_change)(struct sock *);
	void (*sk_write_space)(struct sock *);
} listen_sock;

static LIST_HEAD(dlm_node_addrs);
static DEFINE_SPINLOCK(dlm_node_addrs_spin);

static struct listen_connection listen_con;
static struct sockaddr_storage *dlm_local_addr[DLM_MAX_ADDR_COUNT];
static int dlm_local_count;
int dlm_allow_conn;

/* Work queues */
static struct workqueue_struct *recv_workqueue;
static struct workqueue_struct *send_workqueue;

static struct hlist_head connection_hash[CONN_HASH_SIZE];
static DEFINE_SPINLOCK(connections_lock);
DEFINE_STATIC_SRCU(connections_srcu);

static const struct dlm_proto_ops *dlm_proto_ops;

static void process_recv_sockets(struct work_struct *work);
static void process_send_sockets(struct work_struct *work);

static void writequeue_entry_ctor(void *data)
{
	struct writequeue_entry *entry = data;

	INIT_LIST_HEAD(&entry->msgs);
}

struct kmem_cache *dlm_lowcomms_writequeue_cache_create(void)
{
	return kmem_cache_create("dlm_writequeue", sizeof(struct writequeue_entry),
				 0, 0, writequeue_entry_ctor);
}

struct kmem_cache *dlm_lowcomms_msg_cache_create(void)
{
	return kmem_cache_create("dlm_msg", sizeof(struct dlm_msg), 0, 0, NULL);
}

/* need to held writequeue_lock */
static struct writequeue_entry *con_next_wq(struct connection *con)
{
	struct writequeue_entry *e;

	if (list_empty(&con->writequeue))
		return NULL;

	e = list_first_entry(&con->writequeue, struct writequeue_entry,
			     list);
	/* if len is zero nothing is to send, if there are users filling
	 * buffers we wait until the users are done so we can send more.
	 */
	if (e->users || e->len == 0)
		return NULL;

	return e;
}

static struct connection *__find_con(int nodeid, int r)
{
	struct connection *con;

	hlist_for_each_entry_rcu(con, &connection_hash[r], list) {
		if (con->nodeid == nodeid)
			return con;
	}

	return NULL;
}

static bool tcp_eof_condition(struct connection *con)
{
	return atomic_read(&con->writequeue_cnt);
}

static int dlm_con_init(struct connection *con, int nodeid)
{
	con->rx_buflen = dlm_config.ci_buffer_size;
	con->rx_buf = kmalloc(con->rx_buflen, GFP_NOFS);
	if (!con->rx_buf)
		return -ENOMEM;

	con->nodeid = nodeid;
	mutex_init(&con->sock_mutex);
	INIT_LIST_HEAD(&con->writequeue);
	spin_lock_init(&con->writequeue_lock);
	atomic_set(&con->writequeue_cnt, 0);
	INIT_WORK(&con->swork, process_send_sockets);
	INIT_WORK(&con->rwork, process_recv_sockets);
	init_waitqueue_head(&con->shutdown_wait);

	return 0;
}

/*
 * If 'allocation' is zero then we don't attempt to create a new
 * connection structure for this node.
 */
static struct connection *nodeid2con(int nodeid, gfp_t alloc)
{
	struct connection *con, *tmp;
	int r, ret;

	r = nodeid_hash(nodeid);
	con = __find_con(nodeid, r);
	if (con || !alloc)
		return con;

	con = kzalloc(sizeof(*con), alloc);
	if (!con)
		return NULL;

	ret = dlm_con_init(con, nodeid);
	if (ret) {
		kfree(con);
		return NULL;
	}

	spin_lock(&connections_lock);
	/* Because multiple workqueues/threads calls this function it can
	 * race on multiple cpu's. Instead of locking hot path __find_con()
	 * we just check in rare cases of recently added nodes again
	 * under protection of connections_lock. If this is the case we
	 * abort our connection creation and return the existing connection.
	 */
	tmp = __find_con(nodeid, r);
	if (tmp) {
		spin_unlock(&connections_lock);
		kfree(con->rx_buf);
		kfree(con);
		return tmp;
	}

	hlist_add_head_rcu(&con->list, &connection_hash[r]);
	spin_unlock(&connections_lock);

	return con;
}

/* Loop round all connections */
static void foreach_conn(void (*conn_func)(struct connection *c))
{
	int i;
	struct connection *con;

	for (i = 0; i < CONN_HASH_SIZE; i++) {
		hlist_for_each_entry_rcu(con, &connection_hash[i], list)
			conn_func(con);
	}
}

static struct dlm_node_addr *find_node_addr(int nodeid)
{
	struct dlm_node_addr *na;

	list_for_each_entry(na, &dlm_node_addrs, list) {
		if (na->nodeid == nodeid)
			return na;
	}
	return NULL;
}

static int addr_compare(const struct sockaddr_storage *x,
			const struct sockaddr_storage *y)
{
	switch (x->ss_family) {
	case AF_INET: {
		struct sockaddr_in *sinx = (struct sockaddr_in *)x;
		struct sockaddr_in *siny = (struct sockaddr_in *)y;
		if (sinx->sin_addr.s_addr != siny->sin_addr.s_addr)
			return 0;
		if (sinx->sin_port != siny->sin_port)
			return 0;
		break;
	}
	case AF_INET6: {
		struct sockaddr_in6 *sinx = (struct sockaddr_in6 *)x;
		struct sockaddr_in6 *siny = (struct sockaddr_in6 *)y;
		if (!ipv6_addr_equal(&sinx->sin6_addr, &siny->sin6_addr))
			return 0;
		if (sinx->sin6_port != siny->sin6_port)
			return 0;
		break;
	}
	default:
		return 0;
	}
	return 1;
}

static int nodeid_to_addr(int nodeid, struct sockaddr_storage *sas_out,
			  struct sockaddr *sa_out, bool try_new_addr,
			  unsigned int *mark)
{
	struct sockaddr_storage sas;
	struct dlm_node_addr *na;

	if (!dlm_local_count)
		return -1;

	spin_lock(&dlm_node_addrs_spin);
	na = find_node_addr(nodeid);
	if (na && na->addr_count) {
		memcpy(&sas, na->addr[na->curr_addr_index],
		       sizeof(struct sockaddr_storage));

		if (try_new_addr) {
			na->curr_addr_index++;
			if (na->curr_addr_index == na->addr_count)
				na->curr_addr_index = 0;
		}
	}
	spin_unlock(&dlm_node_addrs_spin);

	if (!na)
		return -EEXIST;

	if (!na->addr_count)
		return -ENOENT;

	*mark = na->mark;

	if (sas_out)
		memcpy(sas_out, &sas, sizeof(struct sockaddr_storage));

	if (!sa_out)
		return 0;

	if (dlm_local_addr[0]->ss_family == AF_INET) {
		struct sockaddr_in *in4  = (struct sockaddr_in *) &sas;
		struct sockaddr_in *ret4 = (struct sockaddr_in *) sa_out;
		ret4->sin_addr.s_addr = in4->sin_addr.s_addr;
	} else {
		struct sockaddr_in6 *in6  = (struct sockaddr_in6 *) &sas;
		struct sockaddr_in6 *ret6 = (struct sockaddr_in6 *) sa_out;
		ret6->sin6_addr = in6->sin6_addr;
	}

	return 0;
}

static int addr_to_nodeid(struct sockaddr_storage *addr, int *nodeid,
			  unsigned int *mark)
{
	struct dlm_node_addr *na;
	int rv = -EEXIST;
	int addr_i;

	spin_lock(&dlm_node_addrs_spin);
	list_for_each_entry(na, &dlm_node_addrs, list) {
		if (!na->addr_count)
			continue;

		for (addr_i = 0; addr_i < na->addr_count; addr_i++) {
			if (addr_compare(na->addr[addr_i], addr)) {
				*nodeid = na->nodeid;
				*mark = na->mark;
				rv = 0;
				goto unlock;
			}
		}
	}
unlock:
	spin_unlock(&dlm_node_addrs_spin);
	return rv;
}

/* caller need to held dlm_node_addrs_spin lock */
static bool dlm_lowcomms_na_has_addr(const struct dlm_node_addr *na,
				     const struct sockaddr_storage *addr)
{
	int i;

	for (i = 0; i < na->addr_count; i++) {
		if (addr_compare(na->addr[i], addr))
			return true;
	}

	return false;
}

int dlm_lowcomms_addr(int nodeid, struct sockaddr_storage *addr, int len)
{
	struct sockaddr_storage *new_addr;
	struct dlm_node_addr *new_node, *na;
	bool ret;

	new_node = kzalloc(sizeof(struct dlm_node_addr), GFP_NOFS);
	if (!new_node)
		return -ENOMEM;

	new_addr = kzalloc(sizeof(struct sockaddr_storage), GFP_NOFS);
	if (!new_addr) {
		kfree(new_node);
		return -ENOMEM;
	}

	memcpy(new_addr, addr, len);

	spin_lock(&dlm_node_addrs_spin);
	na = find_node_addr(nodeid);
	if (!na) {
		new_node->nodeid = nodeid;
		new_node->addr[0] = new_addr;
		new_node->addr_count = 1;
		new_node->mark = dlm_config.ci_mark;
		list_add(&new_node->list, &dlm_node_addrs);
		spin_unlock(&dlm_node_addrs_spin);
		return 0;
	}

	ret = dlm_lowcomms_na_has_addr(na, addr);
	if (ret) {
		spin_unlock(&dlm_node_addrs_spin);
		kfree(new_addr);
		kfree(new_node);
		return -EEXIST;
	}

	if (na->addr_count >= DLM_MAX_ADDR_COUNT) {
		spin_unlock(&dlm_node_addrs_spin);
		kfree(new_addr);
		kfree(new_node);
		return -ENOSPC;
	}

	na->addr[na->addr_count++] = new_addr;
	spin_unlock(&dlm_node_addrs_spin);
	kfree(new_node);
	return 0;
}

/* Data available on socket or listen socket received a connect */
static void lowcomms_data_ready(struct sock *sk)
{
	struct connection *con;

	con = sock2con(sk);
	if (con && !test_and_set_bit(CF_READ_PENDING, &con->flags))
		queue_work(recv_workqueue, &con->rwork);
}

static void lowcomms_listen_data_ready(struct sock *sk)
{
	if (!dlm_allow_conn)
		return;

	queue_work(recv_workqueue, &listen_con.rwork);
}

static void lowcomms_write_space(struct sock *sk)
{
	struct connection *con;

	con = sock2con(sk);
	if (!con)
		return;

	if (!test_and_set_bit(CF_CONNECTED, &con->flags)) {
		log_print("connected to node %d", con->nodeid);
		queue_work(send_workqueue, &con->swork);
		return;
	}

	clear_bit(SOCK_NOSPACE, &con->sock->flags);

	if (test_and_clear_bit(CF_APP_LIMITED, &con->flags)) {
		con->sock->sk->sk_write_pending--;
		clear_bit(SOCKWQ_ASYNC_NOSPACE, &con->sock->flags);
	}

	queue_work(send_workqueue, &con->swork);
}

static inline void lowcomms_connect_sock(struct connection *con)
{
	if (test_bit(CF_CLOSE, &con->flags))
		return;
	queue_work(send_workqueue, &con->swork);
	cond_resched();
}

static void lowcomms_state_change(struct sock *sk)
{
	/* SCTP layer is not calling sk_data_ready when the connection
	 * is done, so we catch the signal through here. Also, it
	 * doesn't switch socket state when entering shutdown, so we
	 * skip the write in that case.
	 */
	if (sk->sk_shutdown) {
		if (sk->sk_shutdown == RCV_SHUTDOWN)
			lowcomms_data_ready(sk);
	} else if (sk->sk_state == TCP_ESTABLISHED) {
		lowcomms_write_space(sk);
	}
}

int dlm_lowcomms_connect_node(int nodeid)
{
	struct connection *con;
	int idx;

	if (nodeid == dlm_our_nodeid())
		return 0;

	idx = srcu_read_lock(&connections_srcu);
	con = nodeid2con(nodeid, GFP_NOFS);
	if (!con) {
		srcu_read_unlock(&connections_srcu, idx);
		return -ENOMEM;
	}

	lowcomms_connect_sock(con);
	srcu_read_unlock(&connections_srcu, idx);

	return 0;
}

int dlm_lowcomms_nodes_set_mark(int nodeid, unsigned int mark)
{
	struct dlm_node_addr *na;

	spin_lock(&dlm_node_addrs_spin);
	na = find_node_addr(nodeid);
	if (!na) {
		spin_unlock(&dlm_node_addrs_spin);
		return -ENOENT;
	}

	na->mark = mark;
	spin_unlock(&dlm_node_addrs_spin);

	return 0;
}

static void lowcomms_error_report(struct sock *sk)
{
	struct connection *con;
	void (*orig_report)(struct sock *) = NULL;
	struct inet_sock *inet;

	con = sock2con(sk);
	if (con == NULL)
		goto out;

	orig_report = listen_sock.sk_error_report;

	inet = inet_sk(sk);
	switch (sk->sk_family) {
	case AF_INET:
		printk_ratelimited(KERN_ERR "dlm: node %d: socket error "
				   "sending to node %d at %pI4, dport %d, "
				   "sk_err=%d/%d\n", dlm_our_nodeid(),
				   con->nodeid, &inet->inet_daddr,
				   ntohs(inet->inet_dport), sk->sk_err,
				   sk->sk_err_soft);
		break;
#if IS_ENABLED(CONFIG_IPV6)
	case AF_INET6:
		printk_ratelimited(KERN_ERR "dlm: node %d: socket error "
				   "sending to node %d at %pI6c, "
				   "dport %d, sk_err=%d/%d\n", dlm_our_nodeid(),
				   con->nodeid, &sk->sk_v6_daddr,
				   ntohs(inet->inet_dport), sk->sk_err,
				   sk->sk_err_soft);
		break;
#endif
	default:
		printk_ratelimited(KERN_ERR "dlm: node %d: socket error "
				   "invalid socket family %d set, "
				   "sk_err=%d/%d\n", dlm_our_nodeid(),
				   sk->sk_family, sk->sk_err, sk->sk_err_soft);
		goto out;
	}

	/* below sendcon only handling */
	if (test_bit(CF_IS_OTHERCON, &con->flags))
		con = con->sendcon;

	switch (sk->sk_err) {
	case ECONNREFUSED:
		set_bit(CF_DELAY_CONNECT, &con->flags);
		break;
	default:
		break;
	}

	if (!test_and_set_bit(CF_RECONNECT, &con->flags))
		queue_work(send_workqueue, &con->swork);

out:
	if (orig_report)
		orig_report(sk);
}

/* Note: sk_callback_lock must be locked before calling this function. */
static void save_listen_callbacks(struct socket *sock)
{
	struct sock *sk = sock->sk;

	listen_sock.sk_data_ready = sk->sk_data_ready;
	listen_sock.sk_state_change = sk->sk_state_change;
	listen_sock.sk_write_space = sk->sk_write_space;
	listen_sock.sk_error_report = sk->sk_error_report;
}

static void restore_callbacks(struct socket *sock)
{
	struct sock *sk = sock->sk;

	lock_sock(sk);
	sk->sk_user_data = NULL;
	sk->sk_data_ready = listen_sock.sk_data_ready;
	sk->sk_state_change = listen_sock.sk_state_change;
	sk->sk_write_space = listen_sock.sk_write_space;
	sk->sk_error_report = listen_sock.sk_error_report;
	release_sock(sk);
}

static void add_listen_sock(struct socket *sock, struct listen_connection *con)
{
	struct sock *sk = sock->sk;

	lock_sock(sk);
	save_listen_callbacks(sock);
	con->sock = sock;

	sk->sk_user_data = con;
	sk->sk_allocation = GFP_NOFS;
	/* Install a data_ready callback */
	sk->sk_data_ready = lowcomms_listen_data_ready;
	release_sock(sk);
}

/* Make a socket active */
static void add_sock(struct socket *sock, struct connection *con)
{
	struct sock *sk = sock->sk;

	lock_sock(sk);
	con->sock = sock;

	sk->sk_user_data = con;
	/* Install a data_ready callback */
	sk->sk_data_ready = lowcomms_data_ready;
	sk->sk_write_space = lowcomms_write_space;
	sk->sk_state_change = lowcomms_state_change;
	sk->sk_allocation = GFP_NOFS;
	sk->sk_error_report = lowcomms_error_report;
	release_sock(sk);
}

/* Add the port number to an IPv6 or 4 sockaddr and return the address
   length */
static void make_sockaddr(struct sockaddr_storage *saddr, uint16_t port,
			  int *addr_len)
{
	saddr->ss_family =  dlm_local_addr[0]->ss_family;
	if (saddr->ss_family == AF_INET) {
		struct sockaddr_in *in4_addr = (struct sockaddr_in *)saddr;
		in4_addr->sin_port = cpu_to_be16(port);
		*addr_len = sizeof(struct sockaddr_in);
		memset(&in4_addr->sin_zero, 0, sizeof(in4_addr->sin_zero));
	} else {
		struct sockaddr_in6 *in6_addr = (struct sockaddr_in6 *)saddr;
		in6_addr->sin6_port = cpu_to_be16(port);
		*addr_len = sizeof(struct sockaddr_in6);
	}
	memset((char *)saddr + *addr_len, 0, sizeof(struct sockaddr_storage) - *addr_len);
}

static void dlm_page_release(struct kref *kref)
{
	struct writequeue_entry *e = container_of(kref, struct writequeue_entry,
						  ref);

	__free_page(e->page);
	dlm_free_writequeue(e);
}

static void dlm_msg_release(struct kref *kref)
{
	struct dlm_msg *msg = container_of(kref, struct dlm_msg, ref);

	kref_put(&msg->entry->ref, dlm_page_release);
	dlm_free_msg(msg);
}

static void free_entry(struct writequeue_entry *e)
{
	struct dlm_msg *msg, *tmp;

	list_for_each_entry_safe(msg, tmp, &e->msgs, list) {
		if (msg->orig_msg) {
			msg->orig_msg->retransmit = false;
			kref_put(&msg->orig_msg->ref, dlm_msg_release);
		}

		list_del(&msg->list);
		kref_put(&msg->ref, dlm_msg_release);
	}

	list_del(&e->list);
	atomic_dec(&e->con->writequeue_cnt);
	kref_put(&e->ref, dlm_page_release);
}

static void dlm_close_sock(struct socket **sock)
{
	if (*sock) {
		restore_callbacks(*sock);
		sock_release(*sock);
		*sock = NULL;
	}
}

/* Close a remote connection and tidy up */
static void close_connection(struct connection *con, bool and_other,
			     bool tx, bool rx)
{
	bool closing = test_and_set_bit(CF_CLOSING, &con->flags);
	struct writequeue_entry *e;

	if (tx && !closing && cancel_work_sync(&con->swork)) {
		log_print("canceled swork for node %d", con->nodeid);
		clear_bit(CF_WRITE_PENDING, &con->flags);
	}
	if (rx && !closing && cancel_work_sync(&con->rwork)) {
		log_print("canceled rwork for node %d", con->nodeid);
		clear_bit(CF_READ_PENDING, &con->flags);
	}

	mutex_lock(&con->sock_mutex);
	dlm_close_sock(&con->sock);

	if (con->othercon && and_other) {
		/* Will only re-enter once. */
		close_connection(con->othercon, false, tx, rx);
	}

	/* if we send a writequeue entry only a half way, we drop the
	 * whole entry because reconnection and that we not start of the
	 * middle of a msg which will confuse the other end.
	 *
	 * we can always drop messages because retransmits, but what we
	 * cannot allow is to transmit half messages which may be processed
	 * at the other side.
	 *
	 * our policy is to start on a clean state when disconnects, we don't
	 * know what's send/received on transport layer in this case.
	 */
	spin_lock(&con->writequeue_lock);
	if (!list_empty(&con->writequeue)) {
		e = list_first_entry(&con->writequeue, struct writequeue_entry,
				     list);
		if (e->dirty)
			free_entry(e);
	}
	spin_unlock(&con->writequeue_lock);

	con->rx_leftover = 0;
	con->retries = 0;
	clear_bit(CF_APP_LIMITED, &con->flags);
	clear_bit(CF_CONNECTED, &con->flags);
	clear_bit(CF_DELAY_CONNECT, &con->flags);
	clear_bit(CF_RECONNECT, &con->flags);
	clear_bit(CF_EOF, &con->flags);
	mutex_unlock(&con->sock_mutex);
	clear_bit(CF_CLOSING, &con->flags);
}

static void shutdown_connection(struct connection *con)
{
	int ret;

	flush_work(&con->swork);

	mutex_lock(&con->sock_mutex);
	/* nothing to shutdown */
	if (!con->sock) {
		mutex_unlock(&con->sock_mutex);
		return;
	}

	set_bit(CF_SHUTDOWN, &con->flags);
	ret = kernel_sock_shutdown(con->sock, SHUT_WR);
	mutex_unlock(&con->sock_mutex);
	if (ret) {
		log_print("Connection %p failed to shutdown: %d will force close",
			  con, ret);
		goto force_close;
	} else {
		ret = wait_event_timeout(con->shutdown_wait,
					 !test_bit(CF_SHUTDOWN, &con->flags),
					 DLM_SHUTDOWN_WAIT_TIMEOUT);
		if (ret == 0) {
			log_print("Connection %p shutdown timed out, will force close",
				  con);
			goto force_close;
		}
	}

	return;

force_close:
	clear_bit(CF_SHUTDOWN, &con->flags);
	close_connection(con, false, true, true);
}

static void dlm_tcp_shutdown(struct connection *con)
{
	if (con->othercon)
		shutdown_connection(con->othercon);
	shutdown_connection(con);
}

static int con_realloc_receive_buf(struct connection *con, int newlen)
{
	unsigned char *newbuf;

	newbuf = kmalloc(newlen, GFP_NOFS);
	if (!newbuf)
		return -ENOMEM;

	/* copy any leftover from last receive */
	if (con->rx_leftover)
		memmove(newbuf, con->rx_buf, con->rx_leftover);

	/* swap to new buffer space */
	kfree(con->rx_buf);
	con->rx_buflen = newlen;
	con->rx_buf = newbuf;

	return 0;
}

/* Data received from remote end */
static int receive_from_sock(struct connection *con)
{
	struct msghdr msg;
	struct kvec iov;
	int ret, buflen;

	mutex_lock(&con->sock_mutex);

	if (con->sock == NULL) {
		ret = -EAGAIN;
		goto out_close;
	}

	/* realloc if we get new buffer size to read out */
	buflen = dlm_config.ci_buffer_size;
	if (con->rx_buflen != buflen && con->rx_leftover <= buflen) {
		ret = con_realloc_receive_buf(con, buflen);
		if (ret < 0)
			goto out_resched;
	}

	for (;;) {
		/* calculate new buffer parameter regarding last receive and
		 * possible leftover bytes
		 */
		iov.iov_base = con->rx_buf + con->rx_leftover;
		iov.iov_len = con->rx_buflen - con->rx_leftover;

		memset(&msg, 0, sizeof(msg));
		msg.msg_flags = MSG_DONTWAIT | MSG_NOSIGNAL;
		ret = kernel_recvmsg(con->sock, &msg, &iov, 1, iov.iov_len,
				     msg.msg_flags);
		trace_dlm_recv(con->nodeid, ret);
		if (ret == -EAGAIN)
			break;
		else if (ret <= 0)
			goto out_close;

		/* new buflen according readed bytes and leftover from last receive */
		buflen = ret + con->rx_leftover;
		ret = dlm_process_incoming_buffer(con->nodeid, con->rx_buf, buflen);
		if (ret < 0)
			goto out_close;

		/* calculate leftover bytes from process and put it into begin of
		 * the receive buffer, so next receive we have the full message
		 * at the start address of the receive buffer.
		 */
		con->rx_leftover = buflen - ret;
		if (con->rx_leftover) {
			memmove(con->rx_buf, con->rx_buf + ret,
				con->rx_leftover);
		}
	}

	dlm_midcomms_receive_done(con->nodeid);
	mutex_unlock(&con->sock_mutex);
	return 0;

out_resched:
	if (!test_and_set_bit(CF_READ_PENDING, &con->flags))
		queue_work(recv_workqueue, &con->rwork);
	mutex_unlock(&con->sock_mutex);
	return -EAGAIN;

out_close:
	if (ret == 0) {
		log_print("connection %p got EOF from %d",
			  con, con->nodeid);

		if (dlm_proto_ops->eof_condition &&
		    dlm_proto_ops->eof_condition(con)) {
			set_bit(CF_EOF, &con->flags);
			mutex_unlock(&con->sock_mutex);
		} else {
			mutex_unlock(&con->sock_mutex);
			close_connection(con, false, true, false);

			/* handling for tcp shutdown */
			clear_bit(CF_SHUTDOWN, &con->flags);
			wake_up(&con->shutdown_wait);
		}

		/* signal to breaking receive worker */
		ret = -1;
	} else {
		mutex_unlock(&con->sock_mutex);
	}
	return ret;
}

/* Listening socket is busy, accept a connection */
static int accept_from_sock(struct listen_connection *con)
{
	int result;
	struct sockaddr_storage peeraddr;
	struct socket *newsock;
	int len, idx;
	int nodeid;
	struct connection *newcon;
	struct connection *addcon;
	unsigned int mark;

	if (!con->sock)
		return -ENOTCONN;

	result = kernel_accept(con->sock, &newsock, O_NONBLOCK);
	if (result < 0)
		goto accept_err;

	/* Get the connected socket's peer */
	memset(&peeraddr, 0, sizeof(peeraddr));
	len = newsock->ops->getname(newsock, (struct sockaddr *)&peeraddr, 2);
	if (len < 0) {
		result = -ECONNABORTED;
		goto accept_err;
	}

	/* Get the new node's NODEID */
	make_sockaddr(&peeraddr, 0, &len);
	if (addr_to_nodeid(&peeraddr, &nodeid, &mark)) {
		switch (peeraddr.ss_family) {
		case AF_INET: {
			struct sockaddr_in *sin = (struct sockaddr_in *)&peeraddr;

			log_print("connect from non cluster IPv4 node %pI4",
				  &sin->sin_addr);
			break;
		}
#if IS_ENABLED(CONFIG_IPV6)
		case AF_INET6: {
			struct sockaddr_in6 *sin6 = (struct sockaddr_in6 *)&peeraddr;

			log_print("connect from non cluster IPv6 node %pI6c",
				  &sin6->sin6_addr);
			break;
		}
#endif
		default:
			log_print("invalid family from non cluster node");
			break;
		}

		sock_release(newsock);
		return -1;
	}

	log_print("got connection from %d", nodeid);

	/*  Check to see if we already have a connection to this node. This
	 *  could happen if the two nodes initiate a connection at roughly
	 *  the same time and the connections cross on the wire.
	 *  In this case we store the incoming one in "othercon"
	 */
	idx = srcu_read_lock(&connections_srcu);
	newcon = nodeid2con(nodeid, GFP_NOFS);
	if (!newcon) {
		srcu_read_unlock(&connections_srcu, idx);
		result = -ENOMEM;
		goto accept_err;
	}

	sock_set_mark(newsock->sk, mark);

	mutex_lock(&newcon->sock_mutex);
	if (newcon->sock) {
		struct connection *othercon = newcon->othercon;

		if (!othercon) {
			othercon = kzalloc(sizeof(*othercon), GFP_NOFS);
			if (!othercon) {
				log_print("failed to allocate incoming socket");
				mutex_unlock(&newcon->sock_mutex);
				srcu_read_unlock(&connections_srcu, idx);
				result = -ENOMEM;
				goto accept_err;
			}

			result = dlm_con_init(othercon, nodeid);
			if (result < 0) {
				kfree(othercon);
				mutex_unlock(&newcon->sock_mutex);
				srcu_read_unlock(&connections_srcu, idx);
				goto accept_err;
			}

			lockdep_set_subclass(&othercon->sock_mutex, 1);
			set_bit(CF_IS_OTHERCON, &othercon->flags);
			newcon->othercon = othercon;
			othercon->sendcon = newcon;
		} else {
			/* close other sock con if we have something new */
			close_connection(othercon, false, true, false);
		}

		mutex_lock(&othercon->sock_mutex);
		add_sock(newsock, othercon);
		addcon = othercon;
		mutex_unlock(&othercon->sock_mutex);
	}
	else {
		/* accept copies the sk after we've saved the callbacks, so we
		   don't want to save them a second time or comm errors will
		   result in calling sk_error_report recursively. */
		add_sock(newsock, newcon);
		addcon = newcon;
	}

	set_bit(CF_CONNECTED, &addcon->flags);
	mutex_unlock(&newcon->sock_mutex);

	/*
	 * Add it to the active queue in case we got data
	 * between processing the accept adding the socket
	 * to the read_sockets list
	 */
	if (!test_and_set_bit(CF_READ_PENDING, &addcon->flags))
		queue_work(recv_workqueue, &addcon->rwork);

	srcu_read_unlock(&connections_srcu, idx);

	return 0;

accept_err:
	if (newsock)
		sock_release(newsock);

	if (result != -EAGAIN)
		log_print("error accepting connection from node: %d", result);
	return result;
}

/*
 * writequeue_entry_complete - try to delete and free write queue entry
 * @e: write queue entry to try to delete
 * @completed: bytes completed
 *
 * writequeue_lock must be held.
 */
static void writequeue_entry_complete(struct writequeue_entry *e, int completed)
{
	e->offset += completed;
	e->len -= completed;
	/* signal that page was half way transmitted */
	e->dirty = true;

	if (e->len == 0 && e->users == 0)
		free_entry(e);
}

/*
 * sctp_bind_addrs - bind a SCTP socket to all our addresses
 */
static int sctp_bind_addrs(struct socket *sock, uint16_t port)
{
	struct sockaddr_storage localaddr;
	struct sockaddr *addr = (struct sockaddr *)&localaddr;
	int i, addr_len, result = 0;

	for (i = 0; i < dlm_local_count; i++) {
		memcpy(&localaddr, dlm_local_addr[i], sizeof(localaddr));
		make_sockaddr(&localaddr, port, &addr_len);

		if (!i)
			result = kernel_bind(sock, addr, addr_len);
		else
			result = sock_bind_add(sock->sk, addr, addr_len);

		if (result < 0) {
			log_print("Can't bind to %d addr number %d, %d.\n",
				  port, i + 1, result);
			break;
		}
	}
	return result;
}

/* Get local addresses */
static void init_local(void)
{
	struct sockaddr_storage sas, *addr;
	int i;

	dlm_local_count = 0;
	for (i = 0; i < DLM_MAX_ADDR_COUNT; i++) {
		if (dlm_our_addr(&sas, i))
			break;

		addr = kmemdup(&sas, sizeof(*addr), GFP_NOFS);
		if (!addr)
			break;
		dlm_local_addr[dlm_local_count++] = addr;
	}
}

static void deinit_local(void)
{
	int i;

	for (i = 0; i < dlm_local_count; i++)
		kfree(dlm_local_addr[i]);
}

static struct writequeue_entry *new_writequeue_entry(struct connection *con)
{
	struct writequeue_entry *entry;

	entry = dlm_allocate_writequeue();
	if (!entry)
		return NULL;

	entry->page = alloc_page(GFP_ATOMIC | __GFP_ZERO);
	if (!entry->page) {
		dlm_free_writequeue(entry);
		return NULL;
	}

	entry->offset = 0;
	entry->len = 0;
	entry->end = 0;
	entry->dirty = false;
	entry->con = con;
	entry->users = 1;
	kref_init(&entry->ref);
	return entry;
}

static struct writequeue_entry *new_wq_entry(struct connection *con, int len,
					     char **ppc, void (*cb)(void *data),
					     void *data)
{
	struct writequeue_entry *e;

	spin_lock(&con->writequeue_lock);
	if (!list_empty(&con->writequeue)) {
		e = list_last_entry(&con->writequeue, struct writequeue_entry, list);
		if (DLM_WQ_REMAIN_BYTES(e) >= len) {
			kref_get(&e->ref);

			*ppc = page_address(e->page) + e->end;
			if (cb)
				cb(data);

			e->end += len;
			e->users++;
			goto out;
		}
	}

	e = new_writequeue_entry(con);
	if (!e)
		goto out;

	kref_get(&e->ref);
	*ppc = page_address(e->page);
	e->end += len;
	atomic_inc(&con->writequeue_cnt);
	if (cb)
		cb(data);

	list_add_tail(&e->list, &con->writequeue);

out:
	spin_unlock(&con->writequeue_lock);
	return e;
};

static struct dlm_msg *dlm_lowcomms_new_msg_con(struct connection *con, int len,
						gfp_t allocation, char **ppc,
						void (*cb)(void *data),
						void *data)
{
	struct writequeue_entry *e;
	struct dlm_msg *msg;

	msg = dlm_allocate_msg(allocation);
	if (!msg)
		return NULL;

	kref_init(&msg->ref);

	e = new_wq_entry(con, len, ppc, cb, data);
	if (!e) {
		dlm_free_msg(msg);
		return NULL;
	}

	msg->retransmit = false;
	msg->orig_msg = NULL;
	msg->ppc = *ppc;
	msg->len = len;
	msg->entry = e;

	return msg;
}

/* avoid false positive for nodes_srcu, unlock happens in
 * dlm_lowcomms_commit_msg which is a must call if success
 */
#ifndef __CHECKER__
struct dlm_msg *dlm_lowcomms_new_msg(int nodeid, int len, gfp_t allocation,
				     char **ppc, void (*cb)(void *data),
				     void *data)
{
	struct connection *con;
	struct dlm_msg *msg;
	int idx;

	if (len > DLM_MAX_SOCKET_BUFSIZE ||
	    len < sizeof(struct dlm_header)) {
		BUILD_BUG_ON(PAGE_SIZE < DLM_MAX_SOCKET_BUFSIZE);
		log_print("failed to allocate a buffer of size %d", len);
		WARN_ON(1);
		return NULL;
	}

	idx = srcu_read_lock(&connections_srcu);
	con = nodeid2con(nodeid, allocation);
	if (!con) {
		srcu_read_unlock(&connections_srcu, idx);
		return NULL;
	}

	msg = dlm_lowcomms_new_msg_con(con, len, allocation, ppc, cb, data);
	if (!msg) {
		srcu_read_unlock(&connections_srcu, idx);
		return NULL;
	}

	/* for dlm_lowcomms_commit_msg() */
	kref_get(&msg->ref);
	/* we assume if successful commit must called */
	msg->idx = idx;
	return msg;
}
#endif

static void _dlm_lowcomms_commit_msg(struct dlm_msg *msg)
{
	struct writequeue_entry *e = msg->entry;
	struct connection *con = e->con;
	int users;

	spin_lock(&con->writequeue_lock);
	kref_get(&msg->ref);
	list_add(&msg->list, &e->msgs);

	users = --e->users;
	if (users)
		goto out;

	e->len = DLM_WQ_LENGTH_BYTES(e);
	spin_unlock(&con->writequeue_lock);

	queue_work(send_workqueue, &con->swork);
	return;

out:
	spin_unlock(&con->writequeue_lock);
	return;
}

/* avoid false positive for nodes_srcu, lock was happen in
 * dlm_lowcomms_new_msg
 */
#ifndef __CHECKER__
void dlm_lowcomms_commit_msg(struct dlm_msg *msg)
{
	_dlm_lowcomms_commit_msg(msg);
	srcu_read_unlock(&connections_srcu, msg->idx);
	/* because dlm_lowcomms_new_msg() */
	kref_put(&msg->ref, dlm_msg_release);
}
#endif

void dlm_lowcomms_put_msg(struct dlm_msg *msg)
{
	kref_put(&msg->ref, dlm_msg_release);
}

/* does not held connections_srcu, usage workqueue only */
int dlm_lowcomms_resend_msg(struct dlm_msg *msg)
{
	struct dlm_msg *msg_resend;
	char *ppc;

	if (msg->retransmit)
		return 1;

	msg_resend = dlm_lowcomms_new_msg_con(msg->entry->con, msg->len,
					      GFP_ATOMIC, &ppc, NULL, NULL);
	if (!msg_resend)
		return -ENOMEM;

	msg->retransmit = true;
	kref_get(&msg->ref);
	msg_resend->orig_msg = msg;

	memcpy(ppc, msg->ppc, msg->len);
	_dlm_lowcomms_commit_msg(msg_resend);
	dlm_lowcomms_put_msg(msg_resend);

	return 0;
}

/* Send a message */
static void send_to_sock(struct connection *con)
{
	const int msg_flags = MSG_DONTWAIT | MSG_NOSIGNAL;
	struct writequeue_entry *e;
	int len, offset, ret;
	int count = 0;

	mutex_lock(&con->sock_mutex);
	if (con->sock == NULL)
		goto out_connect;

	spin_lock(&con->writequeue_lock);
	for (;;) {
		e = con_next_wq(con);
		if (!e)
			break;

		len = e->len;
		offset = e->offset;
		BUG_ON(len == 0 && e->users == 0);
		spin_unlock(&con->writequeue_lock);

		ret = kernel_sendpage(con->sock, e->page, offset, len,
				      msg_flags);
		trace_dlm_send(con->nodeid, ret);
		if (ret == -EAGAIN || ret == 0) {
			if (ret == -EAGAIN &&
			    test_bit(SOCKWQ_ASYNC_NOSPACE, &con->sock->flags) &&
			    !test_and_set_bit(CF_APP_LIMITED, &con->flags)) {
				/* Notify TCP that we're limited by the
				 * application window size.
				 */
				set_bit(SOCK_NOSPACE, &con->sock->flags);
				con->sock->sk->sk_write_pending++;
			}
			cond_resched();
			goto out;
		} else if (ret < 0)
			goto out;

		/* Don't starve people filling buffers */
		if (++count >= MAX_SEND_MSG_COUNT) {
			cond_resched();
			count = 0;
		}

		spin_lock(&con->writequeue_lock);
		writequeue_entry_complete(e, ret);
	}
	spin_unlock(&con->writequeue_lock);

	/* close if we got EOF */
	if (test_and_clear_bit(CF_EOF, &con->flags)) {
		mutex_unlock(&con->sock_mutex);
		close_connection(con, false, false, true);

		/* handling for tcp shutdown */
		clear_bit(CF_SHUTDOWN, &con->flags);
		wake_up(&con->shutdown_wait);
	} else {
		mutex_unlock(&con->sock_mutex);
	}

	return;

out:
	mutex_unlock(&con->sock_mutex);
	return;

out_connect:
	mutex_unlock(&con->sock_mutex);
	queue_work(send_workqueue, &con->swork);
	cond_resched();
}

static void clean_one_writequeue(struct connection *con)
{
	struct writequeue_entry *e, *safe;

	spin_lock(&con->writequeue_lock);
	list_for_each_entry_safe(e, safe, &con->writequeue, list) {
		free_entry(e);
	}
	spin_unlock(&con->writequeue_lock);
}

/* Called from recovery when it knows that a node has
   left the cluster */
int dlm_lowcomms_close(int nodeid)
{
	struct connection *con;
	struct dlm_node_addr *na;
	int idx;

	log_print("closing connection to node %d", nodeid);
	idx = srcu_read_lock(&connections_srcu);
	con = nodeid2con(nodeid, 0);
	if (con) {
		set_bit(CF_CLOSE, &con->flags);
		close_connection(con, true, true, true);
		clean_one_writequeue(con);
		if (con->othercon)
			clean_one_writequeue(con->othercon);
	}
	srcu_read_unlock(&connections_srcu, idx);

	spin_lock(&dlm_node_addrs_spin);
	na = find_node_addr(nodeid);
	if (na) {
		list_del(&na->list);
		while (na->addr_count--)
			kfree(na->addr[na->addr_count]);
		kfree(na);
	}
	spin_unlock(&dlm_node_addrs_spin);

	return 0;
}

/* Receive workqueue function */
static void process_recv_sockets(struct work_struct *work)
{
	struct connection *con = container_of(work, struct connection, rwork);

	clear_bit(CF_READ_PENDING, &con->flags);
	receive_from_sock(con);
}

static void process_listen_recv_socket(struct work_struct *work)
{
	int ret;

	do {
		ret = accept_from_sock(&listen_con);
	} while (!ret);
}

static void dlm_connect(struct connection *con)
{
	struct sockaddr_storage addr;
	int result, addr_len;
	struct socket *sock;
	unsigned int mark;

	/* Some odd races can cause double-connects, ignore them */
	if (con->retries++ > MAX_CONNECT_RETRIES)
		return;

	if (con->sock) {
		log_print("node %d already connected.", con->nodeid);
		return;
	}

	memset(&addr, 0, sizeof(addr));
	result = nodeid_to_addr(con->nodeid, &addr, NULL,
				dlm_proto_ops->try_new_addr, &mark);
	if (result < 0) {
		log_print("no address for nodeid %d", con->nodeid);
		return;
	}

	/* Create a socket to communicate with */
	result = sock_create_kern(&init_net, dlm_local_addr[0]->ss_family,
				  SOCK_STREAM, dlm_proto_ops->proto, &sock);
	if (result < 0)
		goto socket_err;

	sock_set_mark(sock->sk, mark);
	dlm_proto_ops->sockopts(sock);

	add_sock(sock, con);

	result = dlm_proto_ops->bind(sock);
	if (result < 0)
		goto add_sock_err;

	log_print_ratelimited("connecting to %d", con->nodeid);
	make_sockaddr(&addr, dlm_config.ci_tcp_port, &addr_len);
	result = dlm_proto_ops->connect(con, sock, (struct sockaddr *)&addr,
					addr_len);
	if (result < 0)
		goto add_sock_err;

	return;

add_sock_err:
	dlm_close_sock(&con->sock);

socket_err:
	/*
	 * Some errors are fatal and this list might need adjusting. For other
	 * errors we try again until the max number of retries is reached.
	 */
	if (result != -EHOSTUNREACH &&
	    result != -ENETUNREACH &&
	    result != -ENETDOWN &&
	    result != -EINVAL &&
	    result != -EPROTONOSUPPORT) {
		log_print("connect %d try %d error %d", con->nodeid,
			  con->retries, result);
		msleep(1000);
		lowcomms_connect_sock(con);
	}
}

/* Send workqueue function */
static void process_send_sockets(struct work_struct *work)
{
	struct connection *con = container_of(work, struct connection, swork);

	WARN_ON(test_bit(CF_IS_OTHERCON, &con->flags));

	clear_bit(CF_WRITE_PENDING, &con->flags);

	if (test_and_clear_bit(CF_RECONNECT, &con->flags)) {
		close_connection(con, false, false, true);
		dlm_midcomms_unack_msg_resend(con->nodeid);
	}

	if (con->sock == NULL) {
		if (test_and_clear_bit(CF_DELAY_CONNECT, &con->flags))
			msleep(1000);

		mutex_lock(&con->sock_mutex);
		dlm_connect(con);
		mutex_unlock(&con->sock_mutex);
	}

	if (!list_empty(&con->writequeue))
		send_to_sock(con);
}

static void work_stop(void)
{
	if (recv_workqueue) {
		destroy_workqueue(recv_workqueue);
		recv_workqueue = NULL;
	}

	if (send_workqueue) {
		destroy_workqueue(send_workqueue);
		send_workqueue = NULL;
	}
}

static int work_start(void)
{
	recv_workqueue = alloc_ordered_workqueue("dlm_recv", WQ_MEM_RECLAIM);
	if (!recv_workqueue) {
		log_print("can't start dlm_recv");
		return -ENOMEM;
	}

	send_workqueue = alloc_ordered_workqueue("dlm_send", WQ_MEM_RECLAIM);
	if (!send_workqueue) {
		log_print("can't start dlm_send");
		destroy_workqueue(recv_workqueue);
		recv_workqueue = NULL;
		return -ENOMEM;
	}

	return 0;
}

static void shutdown_conn(struct connection *con)
{
	if (dlm_proto_ops->shutdown_action)
		dlm_proto_ops->shutdown_action(con);
}

void dlm_lowcomms_shutdown(void)
{
	int idx;

	/* Set all the flags to prevent any
	 * socket activity.
	 */
	dlm_allow_conn = 0;

	if (recv_workqueue)
		flush_workqueue(recv_workqueue);
	if (send_workqueue)
		flush_workqueue(send_workqueue);

	dlm_close_sock(&listen_con.sock);

	idx = srcu_read_lock(&connections_srcu);
	foreach_conn(shutdown_conn);
	srcu_read_unlock(&connections_srcu, idx);
}

static void _stop_conn(struct connection *con, bool and_other)
{
	mutex_lock(&con->sock_mutex);
	set_bit(CF_CLOSE, &con->flags);
	set_bit(CF_READ_PENDING, &con->flags);
	set_bit(CF_WRITE_PENDING, &con->flags);
	if (con->sock && con->sock->sk) {
		lock_sock(con->sock->sk);
		con->sock->sk->sk_user_data = NULL;
		release_sock(con->sock->sk);
	}
	if (con->othercon && and_other)
		_stop_conn(con->othercon, false);
	mutex_unlock(&con->sock_mutex);
}

static void stop_conn(struct connection *con)
{
	_stop_conn(con, true);
}

static void connection_release(struct rcu_head *rcu)
{
	struct connection *con = container_of(rcu, struct connection, rcu);

	kfree(con->rx_buf);
	kfree(con);
}

static void free_conn(struct connection *con)
{
	close_connection(con, true, true, true);
	spin_lock(&connections_lock);
	hlist_del_rcu(&con->list);
	spin_unlock(&connections_lock);
	if (con->othercon) {
		clean_one_writequeue(con->othercon);
		call_srcu(&connections_srcu, &con->othercon->rcu,
			  connection_release);
	}
	clean_one_writequeue(con);
	call_srcu(&connections_srcu, &con->rcu, connection_release);
}

static void work_flush(void)
{
	int ok;
	int i;
	struct connection *con;

	do {
		ok = 1;
		foreach_conn(stop_conn);
		if (recv_workqueue)
			flush_workqueue(recv_workqueue);
		if (send_workqueue)
			flush_workqueue(send_workqueue);
		for (i = 0; i < CONN_HASH_SIZE && ok; i++) {
			hlist_for_each_entry_rcu(con, &connection_hash[i],
						 list) {
				ok &= test_bit(CF_READ_PENDING, &con->flags);
				ok &= test_bit(CF_WRITE_PENDING, &con->flags);
				if (con->othercon) {
					ok &= test_bit(CF_READ_PENDING,
						       &con->othercon->flags);
					ok &= test_bit(CF_WRITE_PENDING,
						       &con->othercon->flags);
				}
			}
		}
	} while (!ok);
}

void dlm_lowcomms_stop(void)
{
	int idx;

	idx = srcu_read_lock(&connections_srcu);
	work_flush();
	foreach_conn(free_conn);
	srcu_read_unlock(&connections_srcu, idx);
	work_stop();
	deinit_local();

	dlm_proto_ops = NULL;
}

static int dlm_listen_for_all(void)
{
	struct socket *sock;
	int result;

	log_print("Using %s for communications",
		  dlm_proto_ops->name);

	result = dlm_proto_ops->listen_validate();
	if (result < 0)
		return result;

	result = sock_create_kern(&init_net, dlm_local_addr[0]->ss_family,
				  SOCK_STREAM, dlm_proto_ops->proto, &sock);
	if (result < 0) {
<<<<<<< HEAD
		log_print("Can't create comms socket, check SCTP is loaded");
=======
		log_print("Can't create comms socket: %d", result);
>>>>>>> d60c95ef
		return result;
	}

	sock_set_mark(sock->sk, dlm_config.ci_mark);
	dlm_proto_ops->listen_sockopts(sock);

	result = dlm_proto_ops->listen_bind(sock);
	if (result < 0)
		goto out;

	save_listen_callbacks(sock);
	add_listen_sock(sock, &listen_con);

	INIT_WORK(&listen_con.rwork, process_listen_recv_socket);
	result = sock->ops->listen(sock, 5);
	if (result < 0) {
		dlm_close_sock(&listen_con.sock);
		return result;
	}

	return 0;

out:
	sock_release(sock);
	return result;
}

static int dlm_tcp_bind(struct socket *sock)
{
	struct sockaddr_storage src_addr;
	int result, addr_len;

	/* Bind to our cluster-known address connecting to avoid
	 * routing problems.
	 */
	memcpy(&src_addr, dlm_local_addr[0], sizeof(src_addr));
	make_sockaddr(&src_addr, 0, &addr_len);

	result = sock->ops->bind(sock, (struct sockaddr *)&src_addr,
				 addr_len);
	if (result < 0) {
		/* This *may* not indicate a critical error */
		log_print("could not bind for connect: %d", result);
	}

	return 0;
}

static int dlm_tcp_connect(struct connection *con, struct socket *sock,
			   struct sockaddr *addr, int addr_len)
{
	int ret;

	ret = sock->ops->connect(sock, addr, addr_len, O_NONBLOCK);
	switch (ret) {
	case -EINPROGRESS:
		fallthrough;
	case 0:
		return 0;
	}

	return ret;
}

static int dlm_tcp_listen_validate(void)
{
	/* We don't support multi-homed hosts */
	if (dlm_local_count > 1) {
		log_print("TCP protocol can't handle multi-homed hosts, try SCTP");
		return -EINVAL;
	}

	return 0;
}

static void dlm_tcp_sockopts(struct socket *sock)
{
	/* Turn off Nagle's algorithm */
	tcp_sock_set_nodelay(sock->sk);
}

static void dlm_tcp_listen_sockopts(struct socket *sock)
{
	dlm_tcp_sockopts(sock);
	sock_set_reuseaddr(sock->sk);
}

static int dlm_tcp_listen_bind(struct socket *sock)
{
	int addr_len;

	/* Bind to our port */
	make_sockaddr(dlm_local_addr[0], dlm_config.ci_tcp_port, &addr_len);
	return sock->ops->bind(sock, (struct sockaddr *)dlm_local_addr[0],
			       addr_len);
}

static const struct dlm_proto_ops dlm_tcp_ops = {
	.name = "TCP",
	.proto = IPPROTO_TCP,
	.connect = dlm_tcp_connect,
	.sockopts = dlm_tcp_sockopts,
	.bind = dlm_tcp_bind,
	.listen_validate = dlm_tcp_listen_validate,
	.listen_sockopts = dlm_tcp_listen_sockopts,
	.listen_bind = dlm_tcp_listen_bind,
	.shutdown_action = dlm_tcp_shutdown,
	.eof_condition = tcp_eof_condition,
};

static int dlm_sctp_bind(struct socket *sock)
{
	return sctp_bind_addrs(sock, 0);
}

static int dlm_sctp_connect(struct connection *con, struct socket *sock,
			    struct sockaddr *addr, int addr_len)
{
	int ret;

	/*
	 * Make sock->ops->connect() function return in specified time,
	 * since O_NONBLOCK argument in connect() function does not work here,
	 * then, we should restore the default value of this attribute.
	 */
	sock_set_sndtimeo(sock->sk, 5);
	ret = sock->ops->connect(sock, addr, addr_len, 0);
	sock_set_sndtimeo(sock->sk, 0);
	if (ret < 0)
		return ret;

	if (!test_and_set_bit(CF_CONNECTED, &con->flags))
		log_print("connected to node %d", con->nodeid);

	return 0;
}

static int dlm_sctp_listen_validate(void)
{
	if (!IS_ENABLED(CONFIG_IP_SCTP)) {
		log_print("SCTP is not enabled by this kernel");
		return -EOPNOTSUPP;
	}

	request_module("sctp");
	return 0;
}

static int dlm_sctp_bind_listen(struct socket *sock)
{
	return sctp_bind_addrs(sock, dlm_config.ci_tcp_port);
}

static void dlm_sctp_sockopts(struct socket *sock)
{
	/* Turn off Nagle's algorithm */
	sctp_sock_set_nodelay(sock->sk);
	sock_set_rcvbuf(sock->sk, NEEDED_RMEM);
}

static const struct dlm_proto_ops dlm_sctp_ops = {
	.name = "SCTP",
	.proto = IPPROTO_SCTP,
	.try_new_addr = true,
	.connect = dlm_sctp_connect,
	.sockopts = dlm_sctp_sockopts,
	.bind = dlm_sctp_bind,
	.listen_validate = dlm_sctp_listen_validate,
	.listen_sockopts = dlm_sctp_sockopts,
	.listen_bind = dlm_sctp_bind_listen,
};

int dlm_lowcomms_start(void)
{
	int error = -EINVAL;
	int i;

	for (i = 0; i < CONN_HASH_SIZE; i++)
		INIT_HLIST_HEAD(&connection_hash[i]);

	init_local();
	if (!dlm_local_count) {
		error = -ENOTCONN;
		log_print("no local IP address has been set");
		goto fail;
	}

	INIT_WORK(&listen_con.rwork, process_listen_recv_socket);

	error = work_start();
	if (error)
		goto fail_local;

	dlm_allow_conn = 1;

	/* Start listening */
	switch (dlm_config.ci_protocol) {
	case DLM_PROTO_TCP:
		dlm_proto_ops = &dlm_tcp_ops;
		break;
	case DLM_PROTO_SCTP:
		dlm_proto_ops = &dlm_sctp_ops;
		break;
	default:
		log_print("Invalid protocol identifier %d set",
			  dlm_config.ci_protocol);
		error = -EINVAL;
		goto fail_proto_ops;
	}

	error = dlm_listen_for_all();
	if (error)
		goto fail_listen;

	return 0;

fail_listen:
	dlm_proto_ops = NULL;
fail_proto_ops:
	dlm_allow_conn = 0;
	work_stop();
fail_local:
	deinit_local();
fail:
	return error;
}

void dlm_lowcomms_exit(void)
{
	struct dlm_node_addr *na, *safe;

	spin_lock(&dlm_node_addrs_spin);
	list_for_each_entry_safe(na, safe, &dlm_node_addrs, list) {
		list_del(&na->list);
		while (na->addr_count--)
			kfree(na->addr[na->addr_count]);
		kfree(na);
	}
	spin_unlock(&dlm_node_addrs_spin);
}<|MERGE_RESOLUTION|>--- conflicted
+++ resolved
@@ -1806,11 +1806,7 @@
 	result = sock_create_kern(&init_net, dlm_local_addr[0]->ss_family,
 				  SOCK_STREAM, dlm_proto_ops->proto, &sock);
 	if (result < 0) {
-<<<<<<< HEAD
-		log_print("Can't create comms socket, check SCTP is loaded");
-=======
 		log_print("Can't create comms socket: %d", result);
->>>>>>> d60c95ef
 		return result;
 	}
 
