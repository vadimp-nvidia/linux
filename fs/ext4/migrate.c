// SPDX-License-Identifier: LGPL-2.1
/*
 * Copyright IBM Corporation, 2007
 * Author Aneesh Kumar K.V <aneesh.kumar@linux.vnet.ibm.com>
 *
 */

#include <linux/slab.h>
#include "ext4_jbd2.h"
#include "ext4_extents.h"

/*
 * The contiguous blocks details which can be
 * represented by a single extent
 */
struct migrate_struct {
	ext4_lblk_t first_block, last_block, curr_block;
	ext4_fsblk_t first_pblock, last_pblock;
};

static int finish_range(handle_t *handle, struct inode *inode,
				struct migrate_struct *lb)

{
	int retval = 0, needed;
	struct ext4_extent newext;
	struct ext4_ext_path *path;
	if (lb->first_pblock == 0)
		return 0;

	/* Add the extent to temp inode*/
	newext.ee_block = cpu_to_le32(lb->first_block);
	newext.ee_len   = cpu_to_le16(lb->last_block - lb->first_block + 1);
	ext4_ext_store_pblock(&newext, lb->first_pblock);
	/* Locking only for convenience since we are operating on temp inode */
	down_write(&EXT4_I(inode)->i_data_sem);
	path = ext4_find_extent(inode, lb->first_block, NULL, 0);
	if (IS_ERR(path)) {
		retval = PTR_ERR(path);
		path = NULL;
		goto err_out;
	}

	/*
	 * Calculate the credit needed to inserting this extent
	 * Since we are doing this in loop we may accumulate extra
	 * credit. But below we try to not accumulate too much
	 * of them by restarting the journal.
	 */
	needed = ext4_ext_calc_credits_for_single_extent(inode,
		    lb->last_block - lb->first_block + 1, path);

	retval = ext4_datasem_ensure_credits(handle, inode, needed, needed, 0);
	if (retval < 0)
		goto err_out;
	retval = ext4_ext_insert_extent(handle, inode, &path, &newext, 0);
err_out:
	up_write((&EXT4_I(inode)->i_data_sem));
	ext4_free_ext_path(path);
	lb->first_pblock = 0;
	return retval;
}

static int update_extent_range(handle_t *handle, struct inode *inode,
			       ext4_fsblk_t pblock, struct migrate_struct *lb)
{
	int retval;
	/*
	 * See if we can add on to the existing range (if it exists)
	 */
	if (lb->first_pblock &&
		(lb->last_pblock+1 == pblock) &&
		(lb->last_block+1 == lb->curr_block)) {
		lb->last_pblock = pblock;
		lb->last_block = lb->curr_block;
		lb->curr_block++;
		return 0;
	}
	/*
	 * Start a new range.
	 */
	retval = finish_range(handle, inode, lb);
	lb->first_pblock = lb->last_pblock = pblock;
	lb->first_block = lb->last_block = lb->curr_block;
	lb->curr_block++;
	return retval;
}

static int update_ind_extent_range(handle_t *handle, struct inode *inode,
				   ext4_fsblk_t pblock,
				   struct migrate_struct *lb)
{
	struct buffer_head *bh;
	__le32 *i_data;
	int i, retval = 0;
	unsigned long max_entries = inode->i_sb->s_blocksize >> 2;

	bh = ext4_sb_bread(inode->i_sb, pblock, 0);
	if (IS_ERR(bh))
		return PTR_ERR(bh);

	i_data = (__le32 *)bh->b_data;
	for (i = 0; i < max_entries; i++) {
		if (i_data[i]) {
			retval = update_extent_range(handle, inode,
						le32_to_cpu(i_data[i]), lb);
			if (retval)
				break;
		} else {
			lb->curr_block++;
		}
	}
	put_bh(bh);
	return retval;

}

static int update_dind_extent_range(handle_t *handle, struct inode *inode,
				    ext4_fsblk_t pblock,
				    struct migrate_struct *lb)
{
	struct buffer_head *bh;
	__le32 *i_data;
	int i, retval = 0;
	unsigned long max_entries = inode->i_sb->s_blocksize >> 2;

	bh = ext4_sb_bread(inode->i_sb, pblock, 0);
	if (IS_ERR(bh))
		return PTR_ERR(bh);

	i_data = (__le32 *)bh->b_data;
	for (i = 0; i < max_entries; i++) {
		if (i_data[i]) {
			retval = update_ind_extent_range(handle, inode,
						le32_to_cpu(i_data[i]), lb);
			if (retval)
				break;
		} else {
			/* Only update the file block number */
			lb->curr_block += max_entries;
		}
	}
	put_bh(bh);
	return retval;

}

static int update_tind_extent_range(handle_t *handle, struct inode *inode,
				    ext4_fsblk_t pblock,
				    struct migrate_struct *lb)
{
	struct buffer_head *bh;
	__le32 *i_data;
	int i, retval = 0;
	unsigned long max_entries = inode->i_sb->s_blocksize >> 2;

	bh = ext4_sb_bread(inode->i_sb, pblock, 0);
	if (IS_ERR(bh))
		return PTR_ERR(bh);

	i_data = (__le32 *)bh->b_data;
	for (i = 0; i < max_entries; i++) {
		if (i_data[i]) {
			retval = update_dind_extent_range(handle, inode,
						le32_to_cpu(i_data[i]), lb);
			if (retval)
				break;
		} else {
			/* Only update the file block number */
			lb->curr_block += max_entries * max_entries;
		}
	}
	put_bh(bh);
	return retval;

}

static int free_dind_blocks(handle_t *handle,
				struct inode *inode, __le32 i_data)
{
	int i;
	__le32 *tmp_idata;
	struct buffer_head *bh;
	struct super_block *sb = inode->i_sb;
	unsigned long max_entries = inode->i_sb->s_blocksize >> 2;
	int err;

	bh = ext4_sb_bread(sb, le32_to_cpu(i_data), 0);
	if (IS_ERR(bh))
		return PTR_ERR(bh);

	tmp_idata = (__le32 *)bh->b_data;
	for (i = 0; i < max_entries; i++) {
		if (tmp_idata[i]) {
			err = ext4_journal_ensure_credits(handle,
				EXT4_RESERVE_TRANS_BLOCKS,
				ext4_free_metadata_revoke_credits(sb, 1));
			if (err < 0) {
				put_bh(bh);
				return err;
			}
			ext4_free_blocks(handle, inode, NULL,
					 le32_to_cpu(tmp_idata[i]), 1,
					 EXT4_FREE_BLOCKS_METADATA |
					 EXT4_FREE_BLOCKS_FORGET);
		}
	}
	put_bh(bh);
	err = ext4_journal_ensure_credits(handle, EXT4_RESERVE_TRANS_BLOCKS,
				ext4_free_metadata_revoke_credits(sb, 1));
	if (err < 0)
		return err;
	ext4_free_blocks(handle, inode, NULL, le32_to_cpu(i_data), 1,
			 EXT4_FREE_BLOCKS_METADATA |
			 EXT4_FREE_BLOCKS_FORGET);
	return 0;
}

static int free_tind_blocks(handle_t *handle,
				struct inode *inode, __le32 i_data)
{
	int i, retval = 0;
	__le32 *tmp_idata;
	struct buffer_head *bh;
	unsigned long max_entries = inode->i_sb->s_blocksize >> 2;

	bh = ext4_sb_bread(inode->i_sb, le32_to_cpu(i_data), 0);
	if (IS_ERR(bh))
		return PTR_ERR(bh);

	tmp_idata = (__le32 *)bh->b_data;
	for (i = 0; i < max_entries; i++) {
		if (tmp_idata[i]) {
			retval = free_dind_blocks(handle,
					inode, tmp_idata[i]);
			if (retval) {
				put_bh(bh);
				return retval;
			}
		}
	}
	put_bh(bh);
	retval = ext4_journal_ensure_credits(handle, EXT4_RESERVE_TRANS_BLOCKS,
			ext4_free_metadata_revoke_credits(inode->i_sb, 1));
	if (retval < 0)
		return retval;
	ext4_free_blocks(handle, inode, NULL, le32_to_cpu(i_data), 1,
			 EXT4_FREE_BLOCKS_METADATA |
			 EXT4_FREE_BLOCKS_FORGET);
	return 0;
}

static int free_ind_block(handle_t *handle, struct inode *inode, __le32 *i_data)
{
	int retval;

	/* ei->i_data[EXT4_IND_BLOCK] */
	if (i_data[0]) {
		retval = ext4_journal_ensure_credits(handle,
			EXT4_RESERVE_TRANS_BLOCKS,
			ext4_free_metadata_revoke_credits(inode->i_sb, 1));
		if (retval < 0)
			return retval;
		ext4_free_blocks(handle, inode, NULL,
				le32_to_cpu(i_data[0]), 1,
				 EXT4_FREE_BLOCKS_METADATA |
				 EXT4_FREE_BLOCKS_FORGET);
	}

	/* ei->i_data[EXT4_DIND_BLOCK] */
	if (i_data[1]) {
		retval = free_dind_blocks(handle, inode, i_data[1]);
		if (retval)
			return retval;
	}

	/* ei->i_data[EXT4_TIND_BLOCK] */
	if (i_data[2]) {
		retval = free_tind_blocks(handle, inode, i_data[2]);
		if (retval)
			return retval;
	}
	return 0;
}

static int ext4_ext_swap_inode_data(handle_t *handle, struct inode *inode,
						struct inode *tmp_inode)
{
	int retval, retval2 = 0;
	__le32	i_data[3];
	struct ext4_inode_info *ei = EXT4_I(inode);
	struct ext4_inode_info *tmp_ei = EXT4_I(tmp_inode);

	/*
	 * One credit accounted for writing the
	 * i_data field of the original inode
	 */
	retval = ext4_journal_ensure_credits(handle, 1, 0);
	if (retval < 0)
		goto err_out;

	i_data[0] = ei->i_data[EXT4_IND_BLOCK];
	i_data[1] = ei->i_data[EXT4_DIND_BLOCK];
	i_data[2] = ei->i_data[EXT4_TIND_BLOCK];

	down_write(&EXT4_I(inode)->i_data_sem);
	/*
	 * if EXT4_STATE_EXT_MIGRATE is cleared a block allocation
	 * happened after we started the migrate. We need to
	 * fail the migrate
	 */
	if (!ext4_test_inode_state(inode, EXT4_STATE_EXT_MIGRATE)) {
		retval = -EAGAIN;
		up_write(&EXT4_I(inode)->i_data_sem);
		goto err_out;
	} else
		ext4_clear_inode_state(inode, EXT4_STATE_EXT_MIGRATE);
	/*
	 * We have the extent map build with the tmp inode.
	 * Now copy the i_data across
	 */
	ext4_set_inode_flag(inode, EXT4_INODE_EXTENTS);
	memcpy(ei->i_data, tmp_ei->i_data, sizeof(ei->i_data));

	/*
	 * Update i_blocks with the new blocks that got
	 * allocated while adding extents for extent index
	 * blocks.
	 *
	 * While converting to extents we need not
	 * update the original inode i_blocks for extent blocks
	 * via quota APIs. The quota update happened via tmp_inode already.
	 */
	spin_lock(&inode->i_lock);
	inode->i_blocks += tmp_inode->i_blocks;
	spin_unlock(&inode->i_lock);
	up_write(&EXT4_I(inode)->i_data_sem);

	/*
	 * We mark the inode dirty after, because we decrement the
	 * i_blocks when freeing the indirect meta-data blocks
	 */
	retval = free_ind_block(handle, inode, i_data);
	retval2 = ext4_mark_inode_dirty(handle, inode);
	if (unlikely(retval2 && !retval))
		retval = retval2;

err_out:
	return retval;
}

static int free_ext_idx(handle_t *handle, struct inode *inode,
					struct ext4_extent_idx *ix)
{
	int i, retval = 0;
	ext4_fsblk_t block;
	struct buffer_head *bh;
	struct ext4_extent_header *eh;

	block = ext4_idx_pblock(ix);
	bh = ext4_sb_bread(inode->i_sb, block, 0);
	if (IS_ERR(bh))
		return PTR_ERR(bh);

	eh = (struct ext4_extent_header *)bh->b_data;
	if (eh->eh_depth != 0) {
		ix = EXT_FIRST_INDEX(eh);
		for (i = 0; i < le16_to_cpu(eh->eh_entries); i++, ix++) {
			retval = free_ext_idx(handle, inode, ix);
			if (retval) {
				put_bh(bh);
				return retval;
			}
		}
	}
	put_bh(bh);
	retval = ext4_journal_ensure_credits(handle, EXT4_RESERVE_TRANS_BLOCKS,
			ext4_free_metadata_revoke_credits(inode->i_sb, 1));
	if (retval < 0)
		return retval;
	ext4_free_blocks(handle, inode, NULL, block, 1,
			 EXT4_FREE_BLOCKS_METADATA | EXT4_FREE_BLOCKS_FORGET);
	return 0;
}

/*
 * Free the extent meta data blocks only
 */
static int free_ext_block(handle_t *handle, struct inode *inode)
{
	int i, retval = 0;
	struct ext4_inode_info *ei = EXT4_I(inode);
	struct ext4_extent_header *eh = (struct ext4_extent_header *)ei->i_data;
	struct ext4_extent_idx *ix;
	if (eh->eh_depth == 0)
		/*
		 * No extra blocks allocated for extent meta data
		 */
		return 0;
	ix = EXT_FIRST_INDEX(eh);
	for (i = 0; i < le16_to_cpu(eh->eh_entries); i++, ix++) {
		retval = free_ext_idx(handle, inode, ix);
		if (retval)
			return retval;
	}
	return retval;
}

int ext4_ext_migrate(struct inode *inode)
{
	struct ext4_sb_info *sbi = EXT4_SB(inode->i_sb);
	handle_t *handle;
	int retval = 0, i;
	__le32 *i_data;
	struct ext4_inode_info *ei;
	struct inode *tmp_inode = NULL;
	struct migrate_struct lb;
	unsigned long max_entries;
	__u32 goal, tmp_csum_seed;
	uid_t owner[2];

	/*
	 * If the filesystem does not support extents, or the inode
	 * already is extent-based, error out.
	 */
	if (!ext4_has_feature_extents(inode->i_sb) ||
	    ext4_test_inode_flag(inode, EXT4_INODE_EXTENTS) ||
	    ext4_has_inline_data(inode))
		return -EINVAL;

	if (S_ISLNK(inode->i_mode) && inode->i_blocks == 0)
		/*
		 * don't migrate fast symlink
		 */
		return retval;

	percpu_down_write(&sbi->s_writepages_rwsem);

	/*
	 * Worst case we can touch the allocation bitmaps and a block
<<<<<<< HEAD
	 * group descriptor block.  We do need need to worry about
=======
	 * group descriptor block.  We do need to worry about
>>>>>>> d60c95ef
	 * credits for modifying the quota inode.
	 */
	handle = ext4_journal_start(inode, EXT4_HT_MIGRATE,
		3 + EXT4_MAXQUOTAS_TRANS_BLOCKS(inode->i_sb));

	if (IS_ERR(handle)) {
		retval = PTR_ERR(handle);
		goto out_unlock;
	}
	goal = (((inode->i_ino - 1) / EXT4_INODES_PER_GROUP(inode->i_sb)) *
		EXT4_INODES_PER_GROUP(inode->i_sb)) + 1;
	owner[0] = i_uid_read(inode);
	owner[1] = i_gid_read(inode);
	tmp_inode = ext4_new_inode(handle, d_inode(inode->i_sb->s_root),
				   S_IFREG, NULL, goal, owner, 0);
	if (IS_ERR(tmp_inode)) {
		retval = PTR_ERR(tmp_inode);
		ext4_journal_stop(handle);
		goto out_unlock;
	}
	/*
	 * Use the correct seed for checksum (i.e. the seed from 'inode').  This
	 * is so that the metadata blocks will have the correct checksum after
	 * the migration.
	 */
	ei = EXT4_I(inode);
	tmp_csum_seed = EXT4_I(tmp_inode)->i_csum_seed;
	EXT4_I(tmp_inode)->i_csum_seed = ei->i_csum_seed;
	i_size_write(tmp_inode, i_size_read(inode));
	/*
	 * Set the i_nlink to zero so it will be deleted later
	 * when we drop inode reference.
	 */
	clear_nlink(tmp_inode);

	ext4_ext_tree_init(handle, tmp_inode);
	ext4_journal_stop(handle);

	/*
	 * start with one credit accounted for
	 * superblock modification.
	 *
	 * For the tmp_inode we already have committed the
	 * transaction that created the inode. Later as and
	 * when we add extents we extent the journal
	 */
	/*
	 * Even though we take i_rwsem we can still cause block
	 * allocation via mmap write to holes. If we have allocated
	 * new blocks we fail migrate.  New block allocation will
	 * clear EXT4_STATE_EXT_MIGRATE flag.  The flag is updated
	 * with i_data_sem held to prevent racing with block
	 * allocation.
	 */
	down_read(&EXT4_I(inode)->i_data_sem);
	ext4_set_inode_state(inode, EXT4_STATE_EXT_MIGRATE);
	up_read((&EXT4_I(inode)->i_data_sem));

	handle = ext4_journal_start(inode, EXT4_HT_MIGRATE, 1);
	if (IS_ERR(handle)) {
		retval = PTR_ERR(handle);
		goto out_tmp_inode;
	}

	i_data = ei->i_data;
	memset(&lb, 0, sizeof(lb));

	/* 32 bit block address 4 bytes */
	max_entries = inode->i_sb->s_blocksize >> 2;
	for (i = 0; i < EXT4_NDIR_BLOCKS; i++) {
		if (i_data[i]) {
			retval = update_extent_range(handle, tmp_inode,
						le32_to_cpu(i_data[i]), &lb);
			if (retval)
				goto err_out;
		} else
			lb.curr_block++;
	}
	if (i_data[EXT4_IND_BLOCK]) {
		retval = update_ind_extent_range(handle, tmp_inode,
				le32_to_cpu(i_data[EXT4_IND_BLOCK]), &lb);
		if (retval)
			goto err_out;
	} else
		lb.curr_block += max_entries;
	if (i_data[EXT4_DIND_BLOCK]) {
		retval = update_dind_extent_range(handle, tmp_inode,
				le32_to_cpu(i_data[EXT4_DIND_BLOCK]), &lb);
		if (retval)
			goto err_out;
	} else
		lb.curr_block += max_entries * max_entries;
	if (i_data[EXT4_TIND_BLOCK]) {
		retval = update_tind_extent_range(handle, tmp_inode,
				le32_to_cpu(i_data[EXT4_TIND_BLOCK]), &lb);
		if (retval)
			goto err_out;
	}
	/*
	 * Build the last extent
	 */
	retval = finish_range(handle, tmp_inode, &lb);
err_out:
	if (retval)
		/*
		 * Failure case delete the extent information with the
		 * tmp_inode
		 */
		free_ext_block(handle, tmp_inode);
	else {
		retval = ext4_ext_swap_inode_data(handle, inode, tmp_inode);
		if (retval)
			/*
			 * if we fail to swap inode data free the extent
			 * details of the tmp inode
			 */
			free_ext_block(handle, tmp_inode);
	}

	/* We mark the tmp_inode dirty via ext4_ext_tree_init. */
	retval = ext4_journal_ensure_credits(handle, 1, 0);
	if (retval < 0)
		goto out_stop;
	/*
	 * Mark the tmp_inode as of size zero
	 */
	i_size_write(tmp_inode, 0);

	/*
	 * set the  i_blocks count to zero
	 * so that the ext4_evict_inode() does the
	 * right job
	 *
	 * We don't need to take the i_lock because
	 * the inode is not visible to user space.
	 */
	tmp_inode->i_blocks = 0;
	EXT4_I(tmp_inode)->i_csum_seed = tmp_csum_seed;

	/* Reset the extent details */
	ext4_ext_tree_init(handle, tmp_inode);
out_stop:
	ext4_journal_stop(handle);
out_tmp_inode:
	unlock_new_inode(tmp_inode);
	iput(tmp_inode);
out_unlock:
	percpu_up_write(&sbi->s_writepages_rwsem);
	return retval;
}

/*
 * Migrate a simple extent-based inode to use the i_blocks[] array
 */
int ext4_ind_migrate(struct inode *inode)
{
	struct ext4_extent_header	*eh;
	struct ext4_sb_info		*sbi = EXT4_SB(inode->i_sb);
	struct ext4_super_block		*es = sbi->s_es;
	struct ext4_inode_info		*ei = EXT4_I(inode);
	struct ext4_extent		*ex;
	unsigned int			i, len;
	ext4_lblk_t			start, end;
	ext4_fsblk_t			blk;
	handle_t			*handle;
	int				ret, ret2 = 0;

	if (!ext4_has_feature_extents(inode->i_sb) ||
	    (!ext4_test_inode_flag(inode, EXT4_INODE_EXTENTS)))
		return -EINVAL;

	if (ext4_has_feature_bigalloc(inode->i_sb))
		return -EOPNOTSUPP;

	/*
	 * In order to get correct extent info, force all delayed allocation
	 * blocks to be allocated, otherwise delayed allocation blocks may not
	 * be reflected and bypass the checks on extent header.
	 */
	if (test_opt(inode->i_sb, DELALLOC))
		ext4_alloc_da_blocks(inode);

	percpu_down_write(&sbi->s_writepages_rwsem);

	handle = ext4_journal_start(inode, EXT4_HT_MIGRATE, 1);
	if (IS_ERR(handle)) {
		ret = PTR_ERR(handle);
		goto out_unlock;
	}

	down_write(&EXT4_I(inode)->i_data_sem);
	ret = ext4_ext_check_inode(inode);
	if (ret)
		goto errout;

	eh = ext_inode_hdr(inode);
	ex  = EXT_FIRST_EXTENT(eh);
	if (ext4_blocks_count(es) > EXT4_MAX_BLOCK_FILE_PHYS ||
	    eh->eh_depth != 0 || le16_to_cpu(eh->eh_entries) > 1) {
		ret = -EOPNOTSUPP;
		goto errout;
	}
	if (eh->eh_entries == 0)
		blk = len = start = end = 0;
	else {
		len = le16_to_cpu(ex->ee_len);
		blk = ext4_ext_pblock(ex);
		start = le32_to_cpu(ex->ee_block);
		end = start + len - 1;
		if (end >= EXT4_NDIR_BLOCKS) {
			ret = -EOPNOTSUPP;
			goto errout;
		}
	}

	ext4_clear_inode_flag(inode, EXT4_INODE_EXTENTS);
	memset(ei->i_data, 0, sizeof(ei->i_data));
	for (i = start; i <= end; i++)
		ei->i_data[i] = cpu_to_le32(blk++);
	ret2 = ext4_mark_inode_dirty(handle, inode);
	if (unlikely(ret2 && !ret))
		ret = ret2;
errout:
	ext4_journal_stop(handle);
	up_write(&EXT4_I(inode)->i_data_sem);
out_unlock:
	percpu_up_write(&sbi->s_writepages_rwsem);
	return ret;
}<|MERGE_RESOLUTION|>--- conflicted
+++ resolved
@@ -438,11 +438,7 @@
 
 	/*
 	 * Worst case we can touch the allocation bitmaps and a block
-<<<<<<< HEAD
-	 * group descriptor block.  We do need need to worry about
-=======
 	 * group descriptor block.  We do need to worry about
->>>>>>> d60c95ef
 	 * credits for modifying the quota inode.
 	 */
 	handle = ext4_journal_start(inode, EXT4_HT_MIGRATE,
