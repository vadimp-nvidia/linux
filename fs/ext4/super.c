/*
 *  linux/fs/ext4/super.c
 *
 * Copyright (C) 1992, 1993, 1994, 1995
 * Remy Card (card@masi.ibp.fr)
 * Laboratoire MASI - Institut Blaise Pascal
 * Universite Pierre et Marie Curie (Paris VI)
 *
 *  from
 *
 *  linux/fs/minix/inode.c
 *
 *  Copyright (C) 1991, 1992  Linus Torvalds
 *
 *  Big-endian to little-endian byte-swapping/bitmaps by
 *        David S. Miller (davem@caip.rutgers.edu), 1995
 */

#include <linux/module.h>
#include <linux/string.h>
#include <linux/fs.h>
#include <linux/time.h>
#include <linux/vmalloc.h>
#include <linux/jbd2.h>
#include <linux/slab.h>
#include <linux/init.h>
#include <linux/blkdev.h>
#include <linux/parser.h>
#include <linux/buffer_head.h>
#include <linux/exportfs.h>
#include <linux/vfs.h>
#include <linux/random.h>
#include <linux/mount.h>
#include <linux/namei.h>
#include <linux/quotaops.h>
#include <linux/seq_file.h>
#include <linux/proc_fs.h>
#include <linux/ctype.h>
#include <linux/log2.h>
#include <linux/crc16.h>
#include <linux/cleancache.h>
#include <asm/uaccess.h>

#include <linux/kthread.h>
#include <linux/freezer.h>

#include "ext4.h"
#include "ext4_extents.h"
#include "ext4_jbd2.h"
#include "xattr.h"
#include "acl.h"
#include "mballoc.h"

#define CREATE_TRACE_POINTS
#include <trace/events/ext4.h>

static struct proc_dir_entry *ext4_proc_root;
static struct kset *ext4_kset;
static struct ext4_lazy_init *ext4_li_info;
static struct mutex ext4_li_mtx;
static struct ext4_features *ext4_feat;

static int ext4_load_journal(struct super_block *, struct ext4_super_block *,
			     unsigned long journal_devnum);
static int ext4_show_options(struct seq_file *seq, struct dentry *root);
static int ext4_commit_super(struct super_block *sb, int sync);
static void ext4_mark_recovery_complete(struct super_block *sb,
					struct ext4_super_block *es);
static void ext4_clear_journal_err(struct super_block *sb,
				   struct ext4_super_block *es);
static int ext4_sync_fs(struct super_block *sb, int wait);
static const char *ext4_decode_error(struct super_block *sb, int errno,
				     char nbuf[16]);
static int ext4_remount(struct super_block *sb, int *flags, char *data);
static int ext4_statfs(struct dentry *dentry, struct kstatfs *buf);
static int ext4_unfreeze(struct super_block *sb);
static int ext4_freeze(struct super_block *sb);
static struct dentry *ext4_mount(struct file_system_type *fs_type, int flags,
		       const char *dev_name, void *data);
static inline int ext2_feature_set_ok(struct super_block *sb);
static inline int ext3_feature_set_ok(struct super_block *sb);
static int ext4_feature_set_ok(struct super_block *sb, int readonly);
static void ext4_destroy_lazyinit_thread(void);
static void ext4_unregister_li_request(struct super_block *sb);
static void ext4_clear_request_list(void);

#if !defined(CONFIG_EXT2_FS) && !defined(CONFIG_EXT2_FS_MODULE) && defined(CONFIG_EXT4_USE_FOR_EXT23)
static struct file_system_type ext2_fs_type = {
	.owner		= THIS_MODULE,
	.name		= "ext2",
	.mount		= ext4_mount,
	.kill_sb	= kill_block_super,
	.fs_flags	= FS_REQUIRES_DEV,
};
#define IS_EXT2_SB(sb) ((sb)->s_bdev->bd_holder == &ext2_fs_type)
#else
#define IS_EXT2_SB(sb) (0)
#endif


#if !defined(CONFIG_EXT3_FS) && !defined(CONFIG_EXT3_FS_MODULE) && defined(CONFIG_EXT4_USE_FOR_EXT23)
static struct file_system_type ext3_fs_type = {
	.owner		= THIS_MODULE,
	.name		= "ext3",
	.mount		= ext4_mount,
	.kill_sb	= kill_block_super,
	.fs_flags	= FS_REQUIRES_DEV,
};
#define IS_EXT3_SB(sb) ((sb)->s_bdev->bd_holder == &ext3_fs_type)
#else
#define IS_EXT3_SB(sb) (0)
#endif

static int ext4_verify_csum_type(struct super_block *sb,
				 struct ext4_super_block *es)
{
	if (!EXT4_HAS_RO_COMPAT_FEATURE(sb,
					EXT4_FEATURE_RO_COMPAT_METADATA_CSUM))
		return 1;

	return es->s_checksum_type == EXT4_CRC32C_CHKSUM;
}

static __le32 ext4_superblock_csum(struct super_block *sb,
				   struct ext4_super_block *es)
{
	struct ext4_sb_info *sbi = EXT4_SB(sb);
	int offset = offsetof(struct ext4_super_block, s_checksum);
	__u32 csum;

	csum = ext4_chksum(sbi, ~0, (char *)es, offset);

	return cpu_to_le32(csum);
}

int ext4_superblock_csum_verify(struct super_block *sb,
				struct ext4_super_block *es)
{
	if (!EXT4_HAS_RO_COMPAT_FEATURE(sb,
				       EXT4_FEATURE_RO_COMPAT_METADATA_CSUM))
		return 1;

	return es->s_checksum == ext4_superblock_csum(sb, es);
}

void ext4_superblock_csum_set(struct super_block *sb,
			      struct ext4_super_block *es)
{
	if (!EXT4_HAS_RO_COMPAT_FEATURE(sb,
		EXT4_FEATURE_RO_COMPAT_METADATA_CSUM))
		return;

	es->s_checksum = ext4_superblock_csum(sb, es);
}

void *ext4_kvmalloc(size_t size, gfp_t flags)
{
	void *ret;

	ret = kmalloc(size, flags);
	if (!ret)
		ret = __vmalloc(size, flags, PAGE_KERNEL);
	return ret;
}

void *ext4_kvzalloc(size_t size, gfp_t flags)
{
	void *ret;

	ret = kzalloc(size, flags);
	if (!ret)
		ret = __vmalloc(size, flags | __GFP_ZERO, PAGE_KERNEL);
	return ret;
}

void ext4_kvfree(void *ptr)
{
	if (is_vmalloc_addr(ptr))
		vfree(ptr);
	else
		kfree(ptr);

}

ext4_fsblk_t ext4_block_bitmap(struct super_block *sb,
			       struct ext4_group_desc *bg)
{
	return le32_to_cpu(bg->bg_block_bitmap_lo) |
		(EXT4_DESC_SIZE(sb) >= EXT4_MIN_DESC_SIZE_64BIT ?
		 (ext4_fsblk_t)le32_to_cpu(bg->bg_block_bitmap_hi) << 32 : 0);
}

ext4_fsblk_t ext4_inode_bitmap(struct super_block *sb,
			       struct ext4_group_desc *bg)
{
	return le32_to_cpu(bg->bg_inode_bitmap_lo) |
		(EXT4_DESC_SIZE(sb) >= EXT4_MIN_DESC_SIZE_64BIT ?
		 (ext4_fsblk_t)le32_to_cpu(bg->bg_inode_bitmap_hi) << 32 : 0);
}

ext4_fsblk_t ext4_inode_table(struct super_block *sb,
			      struct ext4_group_desc *bg)
{
	return le32_to_cpu(bg->bg_inode_table_lo) |
		(EXT4_DESC_SIZE(sb) >= EXT4_MIN_DESC_SIZE_64BIT ?
		 (ext4_fsblk_t)le32_to_cpu(bg->bg_inode_table_hi) << 32 : 0);
}

__u32 ext4_free_group_clusters(struct super_block *sb,
			       struct ext4_group_desc *bg)
{
	return le16_to_cpu(bg->bg_free_blocks_count_lo) |
		(EXT4_DESC_SIZE(sb) >= EXT4_MIN_DESC_SIZE_64BIT ?
		 (__u32)le16_to_cpu(bg->bg_free_blocks_count_hi) << 16 : 0);
}

__u32 ext4_free_inodes_count(struct super_block *sb,
			      struct ext4_group_desc *bg)
{
	return le16_to_cpu(bg->bg_free_inodes_count_lo) |
		(EXT4_DESC_SIZE(sb) >= EXT4_MIN_DESC_SIZE_64BIT ?
		 (__u32)le16_to_cpu(bg->bg_free_inodes_count_hi) << 16 : 0);
}

__u32 ext4_used_dirs_count(struct super_block *sb,
			      struct ext4_group_desc *bg)
{
	return le16_to_cpu(bg->bg_used_dirs_count_lo) |
		(EXT4_DESC_SIZE(sb) >= EXT4_MIN_DESC_SIZE_64BIT ?
		 (__u32)le16_to_cpu(bg->bg_used_dirs_count_hi) << 16 : 0);
}

__u32 ext4_itable_unused_count(struct super_block *sb,
			      struct ext4_group_desc *bg)
{
	return le16_to_cpu(bg->bg_itable_unused_lo) |
		(EXT4_DESC_SIZE(sb) >= EXT4_MIN_DESC_SIZE_64BIT ?
		 (__u32)le16_to_cpu(bg->bg_itable_unused_hi) << 16 : 0);
}

void ext4_block_bitmap_set(struct super_block *sb,
			   struct ext4_group_desc *bg, ext4_fsblk_t blk)
{
	bg->bg_block_bitmap_lo = cpu_to_le32((u32)blk);
	if (EXT4_DESC_SIZE(sb) >= EXT4_MIN_DESC_SIZE_64BIT)
		bg->bg_block_bitmap_hi = cpu_to_le32(blk >> 32);
}

void ext4_inode_bitmap_set(struct super_block *sb,
			   struct ext4_group_desc *bg, ext4_fsblk_t blk)
{
	bg->bg_inode_bitmap_lo  = cpu_to_le32((u32)blk);
	if (EXT4_DESC_SIZE(sb) >= EXT4_MIN_DESC_SIZE_64BIT)
		bg->bg_inode_bitmap_hi = cpu_to_le32(blk >> 32);
}

void ext4_inode_table_set(struct super_block *sb,
			  struct ext4_group_desc *bg, ext4_fsblk_t blk)
{
	bg->bg_inode_table_lo = cpu_to_le32((u32)blk);
	if (EXT4_DESC_SIZE(sb) >= EXT4_MIN_DESC_SIZE_64BIT)
		bg->bg_inode_table_hi = cpu_to_le32(blk >> 32);
}

void ext4_free_group_clusters_set(struct super_block *sb,
				  struct ext4_group_desc *bg, __u32 count)
{
	bg->bg_free_blocks_count_lo = cpu_to_le16((__u16)count);
	if (EXT4_DESC_SIZE(sb) >= EXT4_MIN_DESC_SIZE_64BIT)
		bg->bg_free_blocks_count_hi = cpu_to_le16(count >> 16);
}

void ext4_free_inodes_set(struct super_block *sb,
			  struct ext4_group_desc *bg, __u32 count)
{
	bg->bg_free_inodes_count_lo = cpu_to_le16((__u16)count);
	if (EXT4_DESC_SIZE(sb) >= EXT4_MIN_DESC_SIZE_64BIT)
		bg->bg_free_inodes_count_hi = cpu_to_le16(count >> 16);
}

void ext4_used_dirs_set(struct super_block *sb,
			  struct ext4_group_desc *bg, __u32 count)
{
	bg->bg_used_dirs_count_lo = cpu_to_le16((__u16)count);
	if (EXT4_DESC_SIZE(sb) >= EXT4_MIN_DESC_SIZE_64BIT)
		bg->bg_used_dirs_count_hi = cpu_to_le16(count >> 16);
}

void ext4_itable_unused_set(struct super_block *sb,
			  struct ext4_group_desc *bg, __u32 count)
{
	bg->bg_itable_unused_lo = cpu_to_le16((__u16)count);
	if (EXT4_DESC_SIZE(sb) >= EXT4_MIN_DESC_SIZE_64BIT)
		bg->bg_itable_unused_hi = cpu_to_le16(count >> 16);
}


/* Just increment the non-pointer handle value */
static handle_t *ext4_get_nojournal(void)
{
	handle_t *handle = current->journal_info;
	unsigned long ref_cnt = (unsigned long)handle;

	BUG_ON(ref_cnt >= EXT4_NOJOURNAL_MAX_REF_COUNT);

	ref_cnt++;
	handle = (handle_t *)ref_cnt;

	current->journal_info = handle;
	return handle;
}


/* Decrement the non-pointer handle value */
static void ext4_put_nojournal(handle_t *handle)
{
	unsigned long ref_cnt = (unsigned long)handle;

	BUG_ON(ref_cnt == 0);

	ref_cnt--;
	handle = (handle_t *)ref_cnt;

	current->journal_info = handle;
}

/*
 * Wrappers for jbd2_journal_start/end.
 */
handle_t *ext4_journal_start_sb(struct super_block *sb, int nblocks)
{
	journal_t *journal;

	trace_ext4_journal_start(sb, nblocks, _RET_IP_);
	if (sb->s_flags & MS_RDONLY)
		return ERR_PTR(-EROFS);

	WARN_ON(sb->s_writers.frozen == SB_FREEZE_COMPLETE);
	journal = EXT4_SB(sb)->s_journal;
	if (!journal)
		return ext4_get_nojournal();
	/*
	 * Special case here: if the journal has aborted behind our
	 * backs (eg. EIO in the commit thread), then we still need to
	 * take the FS itself readonly cleanly.
	 */
	if (is_journal_aborted(journal)) {
		ext4_abort(sb, "Detected aborted journal");
		return ERR_PTR(-EROFS);
	}
	return jbd2_journal_start(journal, nblocks);
}

int __ext4_journal_stop(const char *where, unsigned int line, handle_t *handle)
{
	struct super_block *sb;
	int err;
	int rc;

	if (!ext4_handle_valid(handle)) {
		ext4_put_nojournal(handle);
		return 0;
	}
	sb = handle->h_transaction->t_journal->j_private;
	err = handle->h_err;
	rc = jbd2_journal_stop(handle);

	if (!err)
		err = rc;
	if (err)
		__ext4_std_error(sb, where, line, err);
	return err;
}

void ext4_journal_abort_handle(const char *caller, unsigned int line,
			       const char *err_fn, struct buffer_head *bh,
			       handle_t *handle, int err)
{
	char nbuf[16];
	const char *errstr = ext4_decode_error(NULL, err, nbuf);

	BUG_ON(!ext4_handle_valid(handle));

	if (bh)
		BUFFER_TRACE(bh, "abort");

	if (!handle->h_err)
		handle->h_err = err;

	if (is_handle_aborted(handle))
		return;

	printk(KERN_ERR "EXT4-fs: %s:%d: aborting transaction: %s in %s\n",
	       caller, line, errstr, err_fn);

	jbd2_journal_abort_handle(handle);
}

static void __save_error_info(struct super_block *sb, const char *func,
			    unsigned int line)
{
	struct ext4_super_block *es = EXT4_SB(sb)->s_es;

	EXT4_SB(sb)->s_mount_state |= EXT4_ERROR_FS;
	es->s_state |= cpu_to_le16(EXT4_ERROR_FS);
	es->s_last_error_time = cpu_to_le32(get_seconds());
	strncpy(es->s_last_error_func, func, sizeof(es->s_last_error_func));
	es->s_last_error_line = cpu_to_le32(line);
	if (!es->s_first_error_time) {
		es->s_first_error_time = es->s_last_error_time;
		strncpy(es->s_first_error_func, func,
			sizeof(es->s_first_error_func));
		es->s_first_error_line = cpu_to_le32(line);
		es->s_first_error_ino = es->s_last_error_ino;
		es->s_first_error_block = es->s_last_error_block;
	}
	/*
	 * Start the daily error reporting function if it hasn't been
	 * started already
	 */
	if (!es->s_error_count)
		mod_timer(&EXT4_SB(sb)->s_err_report, jiffies + 24*60*60*HZ);
	es->s_error_count = cpu_to_le32(le32_to_cpu(es->s_error_count) + 1);
}

static void save_error_info(struct super_block *sb, const char *func,
			    unsigned int line)
{
	__save_error_info(sb, func, line);
	ext4_commit_super(sb, 1);
}

/*
 * The del_gendisk() function uninitializes the disk-specific data
 * structures, including the bdi structure, without telling anyone
 * else.  Once this happens, any attempt to call mark_buffer_dirty()
 * (for example, by ext4_commit_super), will cause a kernel OOPS.
 * This is a kludge to prevent these oops until we can put in a proper
 * hook in del_gendisk() to inform the VFS and file system layers.
 */
static int block_device_ejected(struct super_block *sb)
{
	struct inode *bd_inode = sb->s_bdev->bd_inode;
	struct backing_dev_info *bdi = bd_inode->i_mapping->backing_dev_info;

	return bdi->dev == NULL;
}

static void ext4_journal_commit_callback(journal_t *journal, transaction_t *txn)
{
	struct super_block		*sb = journal->j_private;
	struct ext4_sb_info		*sbi = EXT4_SB(sb);
	int				error = is_journal_aborted(journal);
	struct ext4_journal_cb_entry	*jce, *tmp;

	spin_lock(&sbi->s_md_lock);
	list_for_each_entry_safe(jce, tmp, &txn->t_private_list, jce_list) {
		list_del_init(&jce->jce_list);
		spin_unlock(&sbi->s_md_lock);
		jce->jce_func(sb, jce, error);
		spin_lock(&sbi->s_md_lock);
	}
	spin_unlock(&sbi->s_md_lock);
}

/* Deal with the reporting of failure conditions on a filesystem such as
 * inconsistencies detected or read IO failures.
 *
 * On ext2, we can store the error state of the filesystem in the
 * superblock.  That is not possible on ext4, because we may have other
 * write ordering constraints on the superblock which prevent us from
 * writing it out straight away; and given that the journal is about to
 * be aborted, we can't rely on the current, or future, transactions to
 * write out the superblock safely.
 *
 * We'll just use the jbd2_journal_abort() error code to record an error in
 * the journal instead.  On recovery, the journal will complain about
 * that error until we've noted it down and cleared it.
 */

static void ext4_handle_error(struct super_block *sb)
{
	if (sb->s_flags & MS_RDONLY)
		return;

	if (!test_opt(sb, ERRORS_CONT)) {
		journal_t *journal = EXT4_SB(sb)->s_journal;

		EXT4_SB(sb)->s_mount_flags |= EXT4_MF_FS_ABORTED;
		if (journal)
			jbd2_journal_abort(journal, -EIO);
	}
	if (test_opt(sb, ERRORS_RO)) {
		ext4_msg(sb, KERN_CRIT, "Remounting filesystem read-only");
		sb->s_flags |= MS_RDONLY;
	}
	if (test_opt(sb, ERRORS_PANIC))
		panic("EXT4-fs (device %s): panic forced after error\n",
			sb->s_id);
}

void __ext4_error(struct super_block *sb, const char *function,
		  unsigned int line, const char *fmt, ...)
{
	struct va_format vaf;
	va_list args;

	va_start(args, fmt);
	vaf.fmt = fmt;
	vaf.va = &args;
	printk(KERN_CRIT "EXT4-fs error (device %s): %s:%d: comm %s: %pV\n",
	       sb->s_id, function, line, current->comm, &vaf);
	va_end(args);
	save_error_info(sb, function, line);

	ext4_handle_error(sb);
}

void ext4_error_inode(struct inode *inode, const char *function,
		      unsigned int line, ext4_fsblk_t block,
		      const char *fmt, ...)
{
	va_list args;
	struct va_format vaf;
	struct ext4_super_block *es = EXT4_SB(inode->i_sb)->s_es;

	es->s_last_error_ino = cpu_to_le32(inode->i_ino);
	es->s_last_error_block = cpu_to_le64(block);
	save_error_info(inode->i_sb, function, line);
	va_start(args, fmt);
	vaf.fmt = fmt;
	vaf.va = &args;
	if (block)
		printk(KERN_CRIT "EXT4-fs error (device %s): %s:%d: "
		       "inode #%lu: block %llu: comm %s: %pV\n",
		       inode->i_sb->s_id, function, line, inode->i_ino,
		       block, current->comm, &vaf);
	else
		printk(KERN_CRIT "EXT4-fs error (device %s): %s:%d: "
		       "inode #%lu: comm %s: %pV\n",
		       inode->i_sb->s_id, function, line, inode->i_ino,
		       current->comm, &vaf);
	va_end(args);

	ext4_handle_error(inode->i_sb);
}

void ext4_error_file(struct file *file, const char *function,
		     unsigned int line, ext4_fsblk_t block,
		     const char *fmt, ...)
{
	va_list args;
	struct va_format vaf;
	struct ext4_super_block *es;
	struct inode *inode = file->f_dentry->d_inode;
	char pathname[80], *path;

	es = EXT4_SB(inode->i_sb)->s_es;
	es->s_last_error_ino = cpu_to_le32(inode->i_ino);
	save_error_info(inode->i_sb, function, line);
	path = d_path(&(file->f_path), pathname, sizeof(pathname));
	if (IS_ERR(path))
		path = "(unknown)";
	va_start(args, fmt);
	vaf.fmt = fmt;
	vaf.va = &args;
	if (block)
		printk(KERN_CRIT
		       "EXT4-fs error (device %s): %s:%d: inode #%lu: "
		       "block %llu: comm %s: path %s: %pV\n",
		       inode->i_sb->s_id, function, line, inode->i_ino,
		       block, current->comm, path, &vaf);
	else
		printk(KERN_CRIT
		       "EXT4-fs error (device %s): %s:%d: inode #%lu: "
		       "comm %s: path %s: %pV\n",
		       inode->i_sb->s_id, function, line, inode->i_ino,
		       current->comm, path, &vaf);
	va_end(args);

	ext4_handle_error(inode->i_sb);
}

static const char *ext4_decode_error(struct super_block *sb, int errno,
				     char nbuf[16])
{
	char *errstr = NULL;

	switch (errno) {
	case -EIO:
		errstr = "IO failure";
		break;
	case -ENOMEM:
		errstr = "Out of memory";
		break;
	case -EROFS:
		if (!sb || (EXT4_SB(sb)->s_journal &&
			    EXT4_SB(sb)->s_journal->j_flags & JBD2_ABORT))
			errstr = "Journal has aborted";
		else
			errstr = "Readonly filesystem";
		break;
	default:
		/* If the caller passed in an extra buffer for unknown
		 * errors, textualise them now.  Else we just return
		 * NULL. */
		if (nbuf) {
			/* Check for truncated error codes... */
			if (snprintf(nbuf, 16, "error %d", -errno) >= 0)
				errstr = nbuf;
		}
		break;
	}

	return errstr;
}

/* __ext4_std_error decodes expected errors from journaling functions
 * automatically and invokes the appropriate error response.  */

void __ext4_std_error(struct super_block *sb, const char *function,
		      unsigned int line, int errno)
{
	char nbuf[16];
	const char *errstr;

	/* Special case: if the error is EROFS, and we're not already
	 * inside a transaction, then there's really no point in logging
	 * an error. */
	if (errno == -EROFS && journal_current_handle() == NULL &&
	    (sb->s_flags & MS_RDONLY))
		return;

	errstr = ext4_decode_error(sb, errno, nbuf);
	printk(KERN_CRIT "EXT4-fs error (device %s) in %s:%d: %s\n",
	       sb->s_id, function, line, errstr);
	save_error_info(sb, function, line);

	ext4_handle_error(sb);
}

/*
 * ext4_abort is a much stronger failure handler than ext4_error.  The
 * abort function may be used to deal with unrecoverable failures such
 * as journal IO errors or ENOMEM at a critical moment in log management.
 *
 * We unconditionally force the filesystem into an ABORT|READONLY state,
 * unless the error response on the fs has been set to panic in which
 * case we take the easy way out and panic immediately.
 */

void __ext4_abort(struct super_block *sb, const char *function,
		unsigned int line, const char *fmt, ...)
{
	va_list args;

	save_error_info(sb, function, line);
	va_start(args, fmt);
	printk(KERN_CRIT "EXT4-fs error (device %s): %s:%d: ", sb->s_id,
	       function, line);
	vprintk(fmt, args);
	printk("\n");
	va_end(args);

	if ((sb->s_flags & MS_RDONLY) == 0) {
		ext4_msg(sb, KERN_CRIT, "Remounting filesystem read-only");
		sb->s_flags |= MS_RDONLY;
		EXT4_SB(sb)->s_mount_flags |= EXT4_MF_FS_ABORTED;
		if (EXT4_SB(sb)->s_journal)
			jbd2_journal_abort(EXT4_SB(sb)->s_journal, -EIO);
		save_error_info(sb, function, line);
	}
	if (test_opt(sb, ERRORS_PANIC))
		panic("EXT4-fs panic from previous error\n");
}

void ext4_msg(struct super_block *sb, const char *prefix, const char *fmt, ...)
{
	struct va_format vaf;
	va_list args;

	va_start(args, fmt);
	vaf.fmt = fmt;
	vaf.va = &args;
	printk("%sEXT4-fs (%s): %pV\n", prefix, sb->s_id, &vaf);
	va_end(args);
}

void __ext4_warning(struct super_block *sb, const char *function,
		    unsigned int line, const char *fmt, ...)
{
	struct va_format vaf;
	va_list args;

	va_start(args, fmt);
	vaf.fmt = fmt;
	vaf.va = &args;
	printk(KERN_WARNING "EXT4-fs warning (device %s): %s:%d: %pV\n",
	       sb->s_id, function, line, &vaf);
	va_end(args);
}

void __ext4_grp_locked_error(const char *function, unsigned int line,
			     struct super_block *sb, ext4_group_t grp,
			     unsigned long ino, ext4_fsblk_t block,
			     const char *fmt, ...)
__releases(bitlock)
__acquires(bitlock)
{
	struct va_format vaf;
	va_list args;
	struct ext4_super_block *es = EXT4_SB(sb)->s_es;

	es->s_last_error_ino = cpu_to_le32(ino);
	es->s_last_error_block = cpu_to_le64(block);
	__save_error_info(sb, function, line);

	va_start(args, fmt);

	vaf.fmt = fmt;
	vaf.va = &args;
	printk(KERN_CRIT "EXT4-fs error (device %s): %s:%d: group %u, ",
	       sb->s_id, function, line, grp);
	if (ino)
		printk(KERN_CONT "inode %lu: ", ino);
	if (block)
		printk(KERN_CONT "block %llu:", (unsigned long long) block);
	printk(KERN_CONT "%pV\n", &vaf);
	va_end(args);

	if (test_opt(sb, ERRORS_CONT)) {
		ext4_commit_super(sb, 0);
		return;
	}

	ext4_unlock_group(sb, grp);
	ext4_handle_error(sb);
	/*
	 * We only get here in the ERRORS_RO case; relocking the group
	 * may be dangerous, but nothing bad will happen since the
	 * filesystem will have already been marked read/only and the
	 * journal has been aborted.  We return 1 as a hint to callers
	 * who might what to use the return value from
	 * ext4_grp_locked_error() to distinguish between the
	 * ERRORS_CONT and ERRORS_RO case, and perhaps return more
	 * aggressively from the ext4 function in question, with a
	 * more appropriate error code.
	 */
	ext4_lock_group(sb, grp);
	return;
}

void ext4_update_dynamic_rev(struct super_block *sb)
{
	struct ext4_super_block *es = EXT4_SB(sb)->s_es;

	if (le32_to_cpu(es->s_rev_level) > EXT4_GOOD_OLD_REV)
		return;

	ext4_warning(sb,
		     "updating to rev %d because of new feature flag, "
		     "running e2fsck is recommended",
		     EXT4_DYNAMIC_REV);

	es->s_first_ino = cpu_to_le32(EXT4_GOOD_OLD_FIRST_INO);
	es->s_inode_size = cpu_to_le16(EXT4_GOOD_OLD_INODE_SIZE);
	es->s_rev_level = cpu_to_le32(EXT4_DYNAMIC_REV);
	/* leave es->s_feature_*compat flags alone */
	/* es->s_uuid will be set by e2fsck if empty */

	/*
	 * The rest of the superblock fields should be zero, and if not it
	 * means they are likely already in use, so leave them alone.  We
	 * can leave it up to e2fsck to clean up any inconsistencies there.
	 */
}

/*
 * Open the external journal device
 */
static struct block_device *ext4_blkdev_get(dev_t dev, struct super_block *sb)
{
	struct block_device *bdev;
	char b[BDEVNAME_SIZE];

	bdev = blkdev_get_by_dev(dev, FMODE_READ|FMODE_WRITE|FMODE_EXCL, sb);
	if (IS_ERR(bdev))
		goto fail;
	return bdev;

fail:
	ext4_msg(sb, KERN_ERR, "failed to open journal device %s: %ld",
			__bdevname(dev, b), PTR_ERR(bdev));
	return NULL;
}

/*
 * Release the journal device
 */
static int ext4_blkdev_put(struct block_device *bdev)
{
	return blkdev_put(bdev, FMODE_READ|FMODE_WRITE|FMODE_EXCL);
}

static int ext4_blkdev_remove(struct ext4_sb_info *sbi)
{
	struct block_device *bdev;
	int ret = -ENODEV;

	bdev = sbi->journal_bdev;
	if (bdev) {
		ret = ext4_blkdev_put(bdev);
		sbi->journal_bdev = NULL;
	}
	return ret;
}

static inline struct inode *orphan_list_entry(struct list_head *l)
{
	return &list_entry(l, struct ext4_inode_info, i_orphan)->vfs_inode;
}

static void dump_orphan_list(struct super_block *sb, struct ext4_sb_info *sbi)
{
	struct list_head *l;

	ext4_msg(sb, KERN_ERR, "sb orphan head is %d",
		 le32_to_cpu(sbi->s_es->s_last_orphan));

	printk(KERN_ERR "sb_info orphan list:\n");
	list_for_each(l, &sbi->s_orphan) {
		struct inode *inode = orphan_list_entry(l);
		printk(KERN_ERR "  "
		       "inode %s:%lu at %p: mode %o, nlink %d, next %d\n",
		       inode->i_sb->s_id, inode->i_ino, inode,
		       inode->i_mode, inode->i_nlink,
		       NEXT_ORPHAN(inode));
	}
}

static void ext4_put_super(struct super_block *sb)
{
	struct ext4_sb_info *sbi = EXT4_SB(sb);
	struct ext4_super_block *es = sbi->s_es;
	int i, err;

	ext4_unregister_li_request(sb);
	dquot_disable(sb, -1, DQUOT_USAGE_ENABLED | DQUOT_LIMITS_ENABLED);

	flush_workqueue(sbi->dio_unwritten_wq);
	destroy_workqueue(sbi->dio_unwritten_wq);

	lock_super(sb);
	if (sbi->s_journal) {
		err = jbd2_journal_destroy(sbi->s_journal);
		sbi->s_journal = NULL;
		if (err < 0)
			ext4_abort(sb, "Couldn't clean up the journal");
	}

	del_timer(&sbi->s_err_report);
	ext4_release_system_zone(sb);
	ext4_mb_release(sb);
	ext4_ext_release(sb);
	ext4_xattr_put_super(sb);

	if (!(sb->s_flags & MS_RDONLY)) {
		EXT4_CLEAR_INCOMPAT_FEATURE(sb, EXT4_FEATURE_INCOMPAT_RECOVER);
		es->s_state = cpu_to_le16(sbi->s_mount_state);
	}
	if (!(sb->s_flags & MS_RDONLY))
		ext4_commit_super(sb, 1);

	if (sbi->s_proc) {
		remove_proc_entry("options", sbi->s_proc);
		remove_proc_entry(sb->s_id, ext4_proc_root);
	}
	kobject_del(&sbi->s_kobj);

	for (i = 0; i < sbi->s_gdb_count; i++)
		brelse(sbi->s_group_desc[i]);
	ext4_kvfree(sbi->s_group_desc);
	ext4_kvfree(sbi->s_flex_groups);
	percpu_counter_destroy(&sbi->s_freeclusters_counter);
	percpu_counter_destroy(&sbi->s_freeinodes_counter);
	percpu_counter_destroy(&sbi->s_dirs_counter);
	percpu_counter_destroy(&sbi->s_dirtyclusters_counter);
	brelse(sbi->s_sbh);
#ifdef CONFIG_QUOTA
	for (i = 0; i < MAXQUOTAS; i++)
		kfree(sbi->s_qf_names[i]);
#endif

	/* Debugging code just in case the in-memory inode orphan list
	 * isn't empty.  The on-disk one can be non-empty if we've
	 * detected an error and taken the fs readonly, but the
	 * in-memory list had better be clean by this point. */
	if (!list_empty(&sbi->s_orphan))
		dump_orphan_list(sb, sbi);
	J_ASSERT(list_empty(&sbi->s_orphan));

	invalidate_bdev(sb->s_bdev);
	if (sbi->journal_bdev && sbi->journal_bdev != sb->s_bdev) {
		/*
		 * Invalidate the journal device's buffers.  We don't want them
		 * floating about in memory - the physical journal device may
		 * hotswapped, and it breaks the `ro-after' testing code.
		 */
		sync_blockdev(sbi->journal_bdev);
		invalidate_bdev(sbi->journal_bdev);
		ext4_blkdev_remove(sbi);
	}
	if (sbi->s_mmp_tsk)
		kthread_stop(sbi->s_mmp_tsk);
	sb->s_fs_info = NULL;
	/*
	 * Now that we are completely done shutting down the
	 * superblock, we need to actually destroy the kobject.
	 */
	unlock_super(sb);
	kobject_put(&sbi->s_kobj);
	wait_for_completion(&sbi->s_kobj_unregister);
	if (sbi->s_chksum_driver)
		crypto_free_shash(sbi->s_chksum_driver);
	kfree(sbi->s_blockgroup_lock);
	kfree(sbi);
}

static struct kmem_cache *ext4_inode_cachep;

/*
 * Called inside transaction, so use GFP_NOFS
 */
static struct inode *ext4_alloc_inode(struct super_block *sb)
{
	struct ext4_inode_info *ei;

	ei = kmem_cache_alloc(ext4_inode_cachep, GFP_NOFS);
	if (!ei)
		return NULL;

	ei->vfs_inode.i_version = 1;
	ei->vfs_inode.i_data.writeback_index = 0;
	memset(&ei->i_cached_extent, 0, sizeof(struct ext4_ext_cache));
	INIT_LIST_HEAD(&ei->i_prealloc_list);
	spin_lock_init(&ei->i_prealloc_lock);
	ei->i_reserved_data_blocks = 0;
	ei->i_reserved_meta_blocks = 0;
	ei->i_allocated_meta_blocks = 0;
	ei->i_da_metadata_calc_len = 0;
	ei->i_da_metadata_calc_last_lblock = 0;
	spin_lock_init(&(ei->i_block_reservation_lock));
#ifdef CONFIG_QUOTA
	ei->i_reserved_quota = 0;
#endif
	ei->jinode = NULL;
	INIT_LIST_HEAD(&ei->i_completed_io_list);
	spin_lock_init(&ei->i_completed_io_lock);
	ei->cur_aio_dio = NULL;
	ei->i_sync_tid = 0;
	ei->i_datasync_tid = 0;
	atomic_set(&ei->i_ioend_count, 0);
	atomic_set(&ei->i_aiodio_unwritten, 0);

	return &ei->vfs_inode;
}

static int ext4_drop_inode(struct inode *inode)
{
	int drop = generic_drop_inode(inode);

	trace_ext4_drop_inode(inode, drop);
	return drop;
}

static void ext4_i_callback(struct rcu_head *head)
{
	struct inode *inode = container_of(head, struct inode, i_rcu);
	kmem_cache_free(ext4_inode_cachep, EXT4_I(inode));
}

static void ext4_destroy_inode(struct inode *inode)
{
	if (!list_empty(&(EXT4_I(inode)->i_orphan))) {
		ext4_msg(inode->i_sb, KERN_ERR,
			 "Inode %lu (%p): orphan list check failed!",
			 inode->i_ino, EXT4_I(inode));
		print_hex_dump(KERN_INFO, "", DUMP_PREFIX_ADDRESS, 16, 4,
				EXT4_I(inode), sizeof(struct ext4_inode_info),
				true);
		dump_stack();
	}
	call_rcu(&inode->i_rcu, ext4_i_callback);
}

static void init_once(void *foo)
{
	struct ext4_inode_info *ei = (struct ext4_inode_info *) foo;

	INIT_LIST_HEAD(&ei->i_orphan);
#ifdef CONFIG_EXT4_FS_XATTR
	init_rwsem(&ei->xattr_sem);
#endif
	init_rwsem(&ei->i_data_sem);
	inode_init_once(&ei->vfs_inode);
}

static int init_inodecache(void)
{
	ext4_inode_cachep = kmem_cache_create("ext4_inode_cache",
					     sizeof(struct ext4_inode_info),
					     0, (SLAB_RECLAIM_ACCOUNT|
						SLAB_MEM_SPREAD),
					     init_once);
	if (ext4_inode_cachep == NULL)
		return -ENOMEM;
	return 0;
}

static void destroy_inodecache(void)
{
	kmem_cache_destroy(ext4_inode_cachep);
}

void ext4_clear_inode(struct inode *inode)
{
	invalidate_inode_buffers(inode);
	clear_inode(inode);
	dquot_drop(inode);
	ext4_discard_preallocations(inode);
	if (EXT4_I(inode)->jinode) {
		jbd2_journal_release_jbd_inode(EXT4_JOURNAL(inode),
					       EXT4_I(inode)->jinode);
		jbd2_free_inode(EXT4_I(inode)->jinode);
		EXT4_I(inode)->jinode = NULL;
	}
}

static struct inode *ext4_nfs_get_inode(struct super_block *sb,
					u64 ino, u32 generation)
{
	struct inode *inode;

	if (ino < EXT4_FIRST_INO(sb) && ino != EXT4_ROOT_INO)
		return ERR_PTR(-ESTALE);
	if (ino > le32_to_cpu(EXT4_SB(sb)->s_es->s_inodes_count))
		return ERR_PTR(-ESTALE);

	/* iget isn't really right if the inode is currently unallocated!!
	 *
	 * ext4_read_inode will return a bad_inode if the inode had been
	 * deleted, so we should be safe.
	 *
	 * Currently we don't know the generation for parent directory, so
	 * a generation of 0 means "accept any"
	 */
	inode = ext4_iget(sb, ino);
	if (IS_ERR(inode))
		return ERR_CAST(inode);
	if (generation && inode->i_generation != generation) {
		iput(inode);
		return ERR_PTR(-ESTALE);
	}

	return inode;
}

static struct dentry *ext4_fh_to_dentry(struct super_block *sb, struct fid *fid,
					int fh_len, int fh_type)
{
	return generic_fh_to_dentry(sb, fid, fh_len, fh_type,
				    ext4_nfs_get_inode);
}

static struct dentry *ext4_fh_to_parent(struct super_block *sb, struct fid *fid,
					int fh_len, int fh_type)
{
	return generic_fh_to_parent(sb, fid, fh_len, fh_type,
				    ext4_nfs_get_inode);
}

/*
 * Try to release metadata pages (indirect blocks, directories) which are
 * mapped via the block device.  Since these pages could have journal heads
 * which would prevent try_to_free_buffers() from freeing them, we must use
 * jbd2 layer's try_to_free_buffers() function to release them.
 */
static int bdev_try_to_free_page(struct super_block *sb, struct page *page,
				 gfp_t wait)
{
	journal_t *journal = EXT4_SB(sb)->s_journal;

	WARN_ON(PageChecked(page));
	if (!page_has_buffers(page))
		return 0;
	if (journal)
		return jbd2_journal_try_to_free_buffers(journal, page,
							wait & ~__GFP_WAIT);
	return try_to_free_buffers(page);
}

#ifdef CONFIG_QUOTA
#define QTYPE2NAME(t) ((t) == USRQUOTA ? "user" : "group")
#define QTYPE2MOPT(on, t) ((t) == USRQUOTA?((on)##USRJQUOTA):((on)##GRPJQUOTA))

static int ext4_write_dquot(struct dquot *dquot);
static int ext4_acquire_dquot(struct dquot *dquot);
static int ext4_release_dquot(struct dquot *dquot);
static int ext4_mark_dquot_dirty(struct dquot *dquot);
static int ext4_write_info(struct super_block *sb, int type);
static int ext4_quota_on(struct super_block *sb, int type, int format_id,
			 struct path *path);
static int ext4_quota_on_sysfile(struct super_block *sb, int type,
				 int format_id);
static int ext4_quota_off(struct super_block *sb, int type);
static int ext4_quota_off_sysfile(struct super_block *sb, int type);
static int ext4_quota_on_mount(struct super_block *sb, int type);
static ssize_t ext4_quota_read(struct super_block *sb, int type, char *data,
			       size_t len, loff_t off);
static ssize_t ext4_quota_write(struct super_block *sb, int type,
				const char *data, size_t len, loff_t off);
static int ext4_quota_enable(struct super_block *sb, int type, int format_id,
			     unsigned int flags);
static int ext4_enable_quotas(struct super_block *sb);

static const struct dquot_operations ext4_quota_operations = {
	.get_reserved_space = ext4_get_reserved_space,
	.write_dquot	= ext4_write_dquot,
	.acquire_dquot	= ext4_acquire_dquot,
	.release_dquot	= ext4_release_dquot,
	.mark_dirty	= ext4_mark_dquot_dirty,
	.write_info	= ext4_write_info,
	.alloc_dquot	= dquot_alloc,
	.destroy_dquot	= dquot_destroy,
};

static const struct quotactl_ops ext4_qctl_operations = {
	.quota_on	= ext4_quota_on,
	.quota_off	= ext4_quota_off,
	.quota_sync	= dquot_quota_sync,
	.get_info	= dquot_get_dqinfo,
	.set_info	= dquot_set_dqinfo,
	.get_dqblk	= dquot_get_dqblk,
	.set_dqblk	= dquot_set_dqblk
};

static const struct quotactl_ops ext4_qctl_sysfile_operations = {
	.quota_on_meta	= ext4_quota_on_sysfile,
	.quota_off	= ext4_quota_off_sysfile,
	.quota_sync	= dquot_quota_sync,
	.get_info	= dquot_get_dqinfo,
	.set_info	= dquot_set_dqinfo,
	.get_dqblk	= dquot_get_dqblk,
	.set_dqblk	= dquot_set_dqblk
};
#endif

static const struct super_operations ext4_sops = {
	.alloc_inode	= ext4_alloc_inode,
	.destroy_inode	= ext4_destroy_inode,
	.write_inode	= ext4_write_inode,
	.dirty_inode	= ext4_dirty_inode,
	.drop_inode	= ext4_drop_inode,
	.evict_inode	= ext4_evict_inode,
	.put_super	= ext4_put_super,
	.sync_fs	= ext4_sync_fs,
	.freeze_fs	= ext4_freeze,
	.unfreeze_fs	= ext4_unfreeze,
	.statfs		= ext4_statfs,
	.remount_fs	= ext4_remount,
	.show_options	= ext4_show_options,
#ifdef CONFIG_QUOTA
	.quota_read	= ext4_quota_read,
	.quota_write	= ext4_quota_write,
#endif
	.bdev_try_to_free_page = bdev_try_to_free_page,
};

static const struct super_operations ext4_nojournal_sops = {
	.alloc_inode	= ext4_alloc_inode,
	.destroy_inode	= ext4_destroy_inode,
	.write_inode	= ext4_write_inode,
	.dirty_inode	= ext4_dirty_inode,
	.drop_inode	= ext4_drop_inode,
	.evict_inode	= ext4_evict_inode,
	.put_super	= ext4_put_super,
	.statfs		= ext4_statfs,
	.remount_fs	= ext4_remount,
	.show_options	= ext4_show_options,
#ifdef CONFIG_QUOTA
	.quota_read	= ext4_quota_read,
	.quota_write	= ext4_quota_write,
#endif
	.bdev_try_to_free_page = bdev_try_to_free_page,
};

static const struct export_operations ext4_export_ops = {
	.fh_to_dentry = ext4_fh_to_dentry,
	.fh_to_parent = ext4_fh_to_parent,
	.get_parent = ext4_get_parent,
};

enum {
	Opt_bsd_df, Opt_minix_df, Opt_grpid, Opt_nogrpid,
	Opt_resgid, Opt_resuid, Opt_sb, Opt_err_cont, Opt_err_panic, Opt_err_ro,
	Opt_nouid32, Opt_debug, Opt_removed,
	Opt_user_xattr, Opt_nouser_xattr, Opt_acl, Opt_noacl,
	Opt_auto_da_alloc, Opt_noauto_da_alloc, Opt_noload,
	Opt_commit, Opt_min_batch_time, Opt_max_batch_time,
	Opt_journal_dev, Opt_journal_checksum, Opt_journal_async_commit,
	Opt_abort, Opt_data_journal, Opt_data_ordered, Opt_data_writeback,
	Opt_data_err_abort, Opt_data_err_ignore,
	Opt_usrjquota, Opt_grpjquota, Opt_offusrjquota, Opt_offgrpjquota,
	Opt_jqfmt_vfsold, Opt_jqfmt_vfsv0, Opt_jqfmt_vfsv1, Opt_quota,
	Opt_noquota, Opt_barrier, Opt_nobarrier, Opt_err,
	Opt_usrquota, Opt_grpquota, Opt_i_version,
	Opt_stripe, Opt_delalloc, Opt_nodelalloc, Opt_mblk_io_submit,
	Opt_nomblk_io_submit, Opt_block_validity, Opt_noblock_validity,
	Opt_inode_readahead_blks, Opt_journal_ioprio,
	Opt_dioread_nolock, Opt_dioread_lock,
	Opt_discard, Opt_nodiscard, Opt_init_itable, Opt_noinit_itable,
};

static const match_table_t tokens = {
	{Opt_bsd_df, "bsddf"},
	{Opt_minix_df, "minixdf"},
	{Opt_grpid, "grpid"},
	{Opt_grpid, "bsdgroups"},
	{Opt_nogrpid, "nogrpid"},
	{Opt_nogrpid, "sysvgroups"},
	{Opt_resgid, "resgid=%u"},
	{Opt_resuid, "resuid=%u"},
	{Opt_sb, "sb=%u"},
	{Opt_err_cont, "errors=continue"},
	{Opt_err_panic, "errors=panic"},
	{Opt_err_ro, "errors=remount-ro"},
	{Opt_nouid32, "nouid32"},
	{Opt_debug, "debug"},
	{Opt_removed, "oldalloc"},
	{Opt_removed, "orlov"},
	{Opt_user_xattr, "user_xattr"},
	{Opt_nouser_xattr, "nouser_xattr"},
	{Opt_acl, "acl"},
	{Opt_noacl, "noacl"},
	{Opt_noload, "norecovery"},
	{Opt_noload, "noload"},
	{Opt_removed, "nobh"},
	{Opt_removed, "bh"},
	{Opt_commit, "commit=%u"},
	{Opt_min_batch_time, "min_batch_time=%u"},
	{Opt_max_batch_time, "max_batch_time=%u"},
	{Opt_journal_dev, "journal_dev=%u"},
	{Opt_journal_checksum, "journal_checksum"},
	{Opt_journal_async_commit, "journal_async_commit"},
	{Opt_abort, "abort"},
	{Opt_data_journal, "data=journal"},
	{Opt_data_ordered, "data=ordered"},
	{Opt_data_writeback, "data=writeback"},
	{Opt_data_err_abort, "data_err=abort"},
	{Opt_data_err_ignore, "data_err=ignore"},
	{Opt_offusrjquota, "usrjquota="},
	{Opt_usrjquota, "usrjquota=%s"},
	{Opt_offgrpjquota, "grpjquota="},
	{Opt_grpjquota, "grpjquota=%s"},
	{Opt_jqfmt_vfsold, "jqfmt=vfsold"},
	{Opt_jqfmt_vfsv0, "jqfmt=vfsv0"},
	{Opt_jqfmt_vfsv1, "jqfmt=vfsv1"},
	{Opt_grpquota, "grpquota"},
	{Opt_noquota, "noquota"},
	{Opt_quota, "quota"},
	{Opt_usrquota, "usrquota"},
	{Opt_barrier, "barrier=%u"},
	{Opt_barrier, "barrier"},
	{Opt_nobarrier, "nobarrier"},
	{Opt_i_version, "i_version"},
	{Opt_stripe, "stripe=%u"},
	{Opt_delalloc, "delalloc"},
	{Opt_nodelalloc, "nodelalloc"},
	{Opt_mblk_io_submit, "mblk_io_submit"},
	{Opt_nomblk_io_submit, "nomblk_io_submit"},
	{Opt_block_validity, "block_validity"},
	{Opt_noblock_validity, "noblock_validity"},
	{Opt_inode_readahead_blks, "inode_readahead_blks=%u"},
	{Opt_journal_ioprio, "journal_ioprio=%u"},
	{Opt_auto_da_alloc, "auto_da_alloc=%u"},
	{Opt_auto_da_alloc, "auto_da_alloc"},
	{Opt_noauto_da_alloc, "noauto_da_alloc"},
	{Opt_dioread_nolock, "dioread_nolock"},
	{Opt_dioread_lock, "dioread_lock"},
	{Opt_discard, "discard"},
	{Opt_nodiscard, "nodiscard"},
	{Opt_init_itable, "init_itable=%u"},
	{Opt_init_itable, "init_itable"},
	{Opt_noinit_itable, "noinit_itable"},
	{Opt_removed, "check=none"},	/* mount option from ext2/3 */
	{Opt_removed, "nocheck"},	/* mount option from ext2/3 */
	{Opt_removed, "reservation"},	/* mount option from ext2/3 */
	{Opt_removed, "noreservation"}, /* mount option from ext2/3 */
	{Opt_removed, "journal=%u"},	/* mount option from ext2/3 */
	{Opt_err, NULL},
};

static ext4_fsblk_t get_sb_block(void **data)
{
	ext4_fsblk_t	sb_block;
	char		*options = (char *) *data;

	if (!options || strncmp(options, "sb=", 3) != 0)
		return 1;	/* Default location */

	options += 3;
	/* TODO: use simple_strtoll with >32bit ext4 */
	sb_block = simple_strtoul(options, &options, 0);
	if (*options && *options != ',') {
		printk(KERN_ERR "EXT4-fs: Invalid sb specification: %s\n",
		       (char *) *data);
		return 1;
	}
	if (*options == ',')
		options++;
	*data = (void *) options;

	return sb_block;
}

#define DEFAULT_JOURNAL_IOPRIO (IOPRIO_PRIO_VALUE(IOPRIO_CLASS_BE, 3))
static char deprecated_msg[] = "Mount option \"%s\" will be removed by %s\n"
	"Contact linux-ext4@vger.kernel.org if you think we should keep it.\n";

#ifdef CONFIG_QUOTA
static int set_qf_name(struct super_block *sb, int qtype, substring_t *args)
{
	struct ext4_sb_info *sbi = EXT4_SB(sb);
	char *qname;

	if (sb_any_quota_loaded(sb) &&
		!sbi->s_qf_names[qtype]) {
		ext4_msg(sb, KERN_ERR,
			"Cannot change journaled "
			"quota options when quota turned on");
		return -1;
	}
	qname = match_strdup(args);
	if (!qname) {
		ext4_msg(sb, KERN_ERR,
			"Not enough memory for storing quotafile name");
		return -1;
	}
	if (sbi->s_qf_names[qtype] &&
		strcmp(sbi->s_qf_names[qtype], qname)) {
		ext4_msg(sb, KERN_ERR,
			"%s quota file already specified", QTYPE2NAME(qtype));
		kfree(qname);
		return -1;
	}
	sbi->s_qf_names[qtype] = qname;
	if (strchr(sbi->s_qf_names[qtype], '/')) {
		ext4_msg(sb, KERN_ERR,
			"quotafile must be on filesystem root");
		kfree(sbi->s_qf_names[qtype]);
		sbi->s_qf_names[qtype] = NULL;
		return -1;
	}
	set_opt(sb, QUOTA);
	return 1;
}

static int clear_qf_name(struct super_block *sb, int qtype)
{

	struct ext4_sb_info *sbi = EXT4_SB(sb);

	if (sb_any_quota_loaded(sb) &&
		sbi->s_qf_names[qtype]) {
		ext4_msg(sb, KERN_ERR, "Cannot change journaled quota options"
			" when quota turned on");
		return -1;
	}
	/*
	 * The space will be released later when all options are confirmed
	 * to be correct
	 */
	sbi->s_qf_names[qtype] = NULL;
	return 1;
}
#endif

#define MOPT_SET	0x0001
#define MOPT_CLEAR	0x0002
#define MOPT_NOSUPPORT	0x0004
#define MOPT_EXPLICIT	0x0008
#define MOPT_CLEAR_ERR	0x0010
#define MOPT_GTE0	0x0020
#ifdef CONFIG_QUOTA
#define MOPT_Q		0
#define MOPT_QFMT	0x0040
#else
#define MOPT_Q		MOPT_NOSUPPORT
#define MOPT_QFMT	MOPT_NOSUPPORT
#endif
#define MOPT_DATAJ	0x0080

static const struct mount_opts {
	int	token;
	int	mount_opt;
	int	flags;
} ext4_mount_opts[] = {
	{Opt_minix_df, EXT4_MOUNT_MINIX_DF, MOPT_SET},
	{Opt_bsd_df, EXT4_MOUNT_MINIX_DF, MOPT_CLEAR},
	{Opt_grpid, EXT4_MOUNT_GRPID, MOPT_SET},
	{Opt_nogrpid, EXT4_MOUNT_GRPID, MOPT_CLEAR},
	{Opt_mblk_io_submit, EXT4_MOUNT_MBLK_IO_SUBMIT, MOPT_SET},
	{Opt_nomblk_io_submit, EXT4_MOUNT_MBLK_IO_SUBMIT, MOPT_CLEAR},
	{Opt_block_validity, EXT4_MOUNT_BLOCK_VALIDITY, MOPT_SET},
	{Opt_noblock_validity, EXT4_MOUNT_BLOCK_VALIDITY, MOPT_CLEAR},
	{Opt_dioread_nolock, EXT4_MOUNT_DIOREAD_NOLOCK, MOPT_SET},
	{Opt_dioread_lock, EXT4_MOUNT_DIOREAD_NOLOCK, MOPT_CLEAR},
	{Opt_discard, EXT4_MOUNT_DISCARD, MOPT_SET},
	{Opt_nodiscard, EXT4_MOUNT_DISCARD, MOPT_CLEAR},
	{Opt_delalloc, EXT4_MOUNT_DELALLOC, MOPT_SET | MOPT_EXPLICIT},
	{Opt_nodelalloc, EXT4_MOUNT_DELALLOC, MOPT_CLEAR | MOPT_EXPLICIT},
	{Opt_journal_checksum, EXT4_MOUNT_JOURNAL_CHECKSUM, MOPT_SET},
	{Opt_journal_async_commit, (EXT4_MOUNT_JOURNAL_ASYNC_COMMIT |
				    EXT4_MOUNT_JOURNAL_CHECKSUM), MOPT_SET},
	{Opt_noload, EXT4_MOUNT_NOLOAD, MOPT_SET},
	{Opt_err_panic, EXT4_MOUNT_ERRORS_PANIC, MOPT_SET | MOPT_CLEAR_ERR},
	{Opt_err_ro, EXT4_MOUNT_ERRORS_RO, MOPT_SET | MOPT_CLEAR_ERR},
	{Opt_err_cont, EXT4_MOUNT_ERRORS_CONT, MOPT_SET | MOPT_CLEAR_ERR},
	{Opt_data_err_abort, EXT4_MOUNT_DATA_ERR_ABORT, MOPT_SET},
	{Opt_data_err_ignore, EXT4_MOUNT_DATA_ERR_ABORT, MOPT_CLEAR},
	{Opt_barrier, EXT4_MOUNT_BARRIER, MOPT_SET},
	{Opt_nobarrier, EXT4_MOUNT_BARRIER, MOPT_CLEAR},
	{Opt_noauto_da_alloc, EXT4_MOUNT_NO_AUTO_DA_ALLOC, MOPT_SET},
	{Opt_auto_da_alloc, EXT4_MOUNT_NO_AUTO_DA_ALLOC, MOPT_CLEAR},
	{Opt_noinit_itable, EXT4_MOUNT_INIT_INODE_TABLE, MOPT_CLEAR},
	{Opt_commit, 0, MOPT_GTE0},
	{Opt_max_batch_time, 0, MOPT_GTE0},
	{Opt_min_batch_time, 0, MOPT_GTE0},
	{Opt_inode_readahead_blks, 0, MOPT_GTE0},
	{Opt_init_itable, 0, MOPT_GTE0},
	{Opt_stripe, 0, MOPT_GTE0},
	{Opt_data_journal, EXT4_MOUNT_JOURNAL_DATA, MOPT_DATAJ},
	{Opt_data_ordered, EXT4_MOUNT_ORDERED_DATA, MOPT_DATAJ},
	{Opt_data_writeback, EXT4_MOUNT_WRITEBACK_DATA, MOPT_DATAJ},
#ifdef CONFIG_EXT4_FS_XATTR
	{Opt_user_xattr, EXT4_MOUNT_XATTR_USER, MOPT_SET},
	{Opt_nouser_xattr, EXT4_MOUNT_XATTR_USER, MOPT_CLEAR},
#else
	{Opt_user_xattr, 0, MOPT_NOSUPPORT},
	{Opt_nouser_xattr, 0, MOPT_NOSUPPORT},
#endif
#ifdef CONFIG_EXT4_FS_POSIX_ACL
	{Opt_acl, EXT4_MOUNT_POSIX_ACL, MOPT_SET},
	{Opt_noacl, EXT4_MOUNT_POSIX_ACL, MOPT_CLEAR},
#else
	{Opt_acl, 0, MOPT_NOSUPPORT},
	{Opt_noacl, 0, MOPT_NOSUPPORT},
#endif
	{Opt_nouid32, EXT4_MOUNT_NO_UID32, MOPT_SET},
	{Opt_debug, EXT4_MOUNT_DEBUG, MOPT_SET},
	{Opt_quota, EXT4_MOUNT_QUOTA | EXT4_MOUNT_USRQUOTA, MOPT_SET | MOPT_Q},
	{Opt_usrquota, EXT4_MOUNT_QUOTA | EXT4_MOUNT_USRQUOTA,
							MOPT_SET | MOPT_Q},
	{Opt_grpquota, EXT4_MOUNT_QUOTA | EXT4_MOUNT_GRPQUOTA,
							MOPT_SET | MOPT_Q},
	{Opt_noquota, (EXT4_MOUNT_QUOTA | EXT4_MOUNT_USRQUOTA |
		       EXT4_MOUNT_GRPQUOTA), MOPT_CLEAR | MOPT_Q},
	{Opt_usrjquota, 0, MOPT_Q},
	{Opt_grpjquota, 0, MOPT_Q},
	{Opt_offusrjquota, 0, MOPT_Q},
	{Opt_offgrpjquota, 0, MOPT_Q},
	{Opt_jqfmt_vfsold, QFMT_VFS_OLD, MOPT_QFMT},
	{Opt_jqfmt_vfsv0, QFMT_VFS_V0, MOPT_QFMT},
	{Opt_jqfmt_vfsv1, QFMT_VFS_V1, MOPT_QFMT},
	{Opt_err, 0, 0}
};

static int handle_mount_opt(struct super_block *sb, char *opt, int token,
			    substring_t *args, unsigned long *journal_devnum,
			    unsigned int *journal_ioprio, int is_remount)
{
	struct ext4_sb_info *sbi = EXT4_SB(sb);
	const struct mount_opts *m;
	kuid_t uid;
	kgid_t gid;
	int arg = 0;

#ifdef CONFIG_QUOTA
	if (token == Opt_usrjquota)
		return set_qf_name(sb, USRQUOTA, &args[0]);
	else if (token == Opt_grpjquota)
		return set_qf_name(sb, GRPQUOTA, &args[0]);
	else if (token == Opt_offusrjquota)
		return clear_qf_name(sb, USRQUOTA);
	else if (token == Opt_offgrpjquota)
		return clear_qf_name(sb, GRPQUOTA);
#endif
	if (args->from && match_int(args, &arg))
		return -1;
	switch (token) {
	case Opt_noacl:
	case Opt_nouser_xattr:
		ext4_msg(sb, KERN_WARNING, deprecated_msg, opt, "3.5");
		break;
	case Opt_sb:
		return 1;	/* handled by get_sb_block() */
	case Opt_removed:
		ext4_msg(sb, KERN_WARNING,
			 "Ignoring removed %s option", opt);
		return 1;
	case Opt_resuid:
		uid = make_kuid(current_user_ns(), arg);
		if (!uid_valid(uid)) {
			ext4_msg(sb, KERN_ERR, "Invalid uid value %d", arg);
			return -1;
		}
		sbi->s_resuid = uid;
		return 1;
	case Opt_resgid:
		gid = make_kgid(current_user_ns(), arg);
		if (!gid_valid(gid)) {
			ext4_msg(sb, KERN_ERR, "Invalid gid value %d", arg);
			return -1;
		}
		sbi->s_resgid = gid;
		return 1;
	case Opt_abort:
		sbi->s_mount_flags |= EXT4_MF_FS_ABORTED;
		return 1;
	case Opt_i_version:
		sb->s_flags |= MS_I_VERSION;
		return 1;
	case Opt_journal_dev:
		if (is_remount) {
			ext4_msg(sb, KERN_ERR,
				 "Cannot specify journal on remount");
			return -1;
		}
		*journal_devnum = arg;
		return 1;
	case Opt_journal_ioprio:
		if (arg < 0 || arg > 7)
			return -1;
		*journal_ioprio = IOPRIO_PRIO_VALUE(IOPRIO_CLASS_BE, arg);
		return 1;
	}

	for (m = ext4_mount_opts; m->token != Opt_err; m++) {
		if (token != m->token)
			continue;
		if (args->from && (m->flags & MOPT_GTE0) && (arg < 0))
			return -1;
		if (m->flags & MOPT_EXPLICIT)
			set_opt2(sb, EXPLICIT_DELALLOC);
		if (m->flags & MOPT_CLEAR_ERR)
			clear_opt(sb, ERRORS_MASK);
		if (token == Opt_noquota && sb_any_quota_loaded(sb)) {
			ext4_msg(sb, KERN_ERR, "Cannot change quota "
				 "options when quota turned on");
			return -1;
		}

		if (m->flags & MOPT_NOSUPPORT) {
			ext4_msg(sb, KERN_ERR, "%s option not supported", opt);
		} else if (token == Opt_commit) {
			if (arg == 0)
				arg = JBD2_DEFAULT_MAX_COMMIT_AGE;
			sbi->s_commit_interval = HZ * arg;
		} else if (token == Opt_max_batch_time) {
			if (arg == 0)
				arg = EXT4_DEF_MAX_BATCH_TIME;
			sbi->s_max_batch_time = arg;
		} else if (token == Opt_min_batch_time) {
			sbi->s_min_batch_time = arg;
		} else if (token == Opt_inode_readahead_blks) {
			if (arg > (1 << 30))
				return -1;
			if (arg && !is_power_of_2(arg)) {
				ext4_msg(sb, KERN_ERR,
					 "EXT4-fs: inode_readahead_blks"
					 " must be a power of 2");
				return -1;
			}
			sbi->s_inode_readahead_blks = arg;
		} else if (token == Opt_init_itable) {
			set_opt(sb, INIT_INODE_TABLE);
			if (!args->from)
				arg = EXT4_DEF_LI_WAIT_MULT;
			sbi->s_li_wait_mult = arg;
		} else if (token == Opt_stripe) {
			sbi->s_stripe = arg;
		} else if (m->flags & MOPT_DATAJ) {
			if (is_remount) {
				if (!sbi->s_journal)
					ext4_msg(sb, KERN_WARNING, "Remounting file system with no journal so ignoring journalled data option");
				else if (test_opt(sb, DATA_FLAGS) !=
					 m->mount_opt) {
					ext4_msg(sb, KERN_ERR,
					 "Cannot change data mode on remount");
					return -1;
				}
			} else {
				clear_opt(sb, DATA_FLAGS);
				sbi->s_mount_opt |= m->mount_opt;
			}
#ifdef CONFIG_QUOTA
		} else if (m->flags & MOPT_QFMT) {
			if (sb_any_quota_loaded(sb) &&
			    sbi->s_jquota_fmt != m->mount_opt) {
				ext4_msg(sb, KERN_ERR, "Cannot "
					 "change journaled quota options "
					 "when quota turned on");
				return -1;
			}
			sbi->s_jquota_fmt = m->mount_opt;
#endif
		} else {
			if (!args->from)
				arg = 1;
			if (m->flags & MOPT_CLEAR)
				arg = !arg;
			else if (unlikely(!(m->flags & MOPT_SET))) {
				ext4_msg(sb, KERN_WARNING,
					 "buggy handling of option %s", opt);
				WARN_ON(1);
				return -1;
			}
			if (arg != 0)
				sbi->s_mount_opt |= m->mount_opt;
			else
				sbi->s_mount_opt &= ~m->mount_opt;
		}
		return 1;
	}
	ext4_msg(sb, KERN_ERR, "Unrecognized mount option \"%s\" "
		 "or missing value", opt);
	return -1;
}

static int parse_options(char *options, struct super_block *sb,
			 unsigned long *journal_devnum,
			 unsigned int *journal_ioprio,
			 int is_remount)
{
#ifdef CONFIG_QUOTA
	struct ext4_sb_info *sbi = EXT4_SB(sb);
#endif
	char *p;
	substring_t args[MAX_OPT_ARGS];
	int token;

	if (!options)
		return 1;

	while ((p = strsep(&options, ",")) != NULL) {
		if (!*p)
			continue;
		/*
		 * Initialize args struct so we know whether arg was
		 * found; some options take optional arguments.
		 */
		args[0].to = args[0].from = 0;
		token = match_token(p, tokens, args);
		if (handle_mount_opt(sb, p, token, args, journal_devnum,
				     journal_ioprio, is_remount) < 0)
			return 0;
	}
#ifdef CONFIG_QUOTA
	if (sbi->s_qf_names[USRQUOTA] || sbi->s_qf_names[GRPQUOTA]) {
		if (test_opt(sb, USRQUOTA) && sbi->s_qf_names[USRQUOTA])
			clear_opt(sb, USRQUOTA);

		if (test_opt(sb, GRPQUOTA) && sbi->s_qf_names[GRPQUOTA])
			clear_opt(sb, GRPQUOTA);

		if (test_opt(sb, GRPQUOTA) || test_opt(sb, USRQUOTA)) {
			ext4_msg(sb, KERN_ERR, "old and new quota "
					"format mixing");
			return 0;
		}

		if (!sbi->s_jquota_fmt) {
			ext4_msg(sb, KERN_ERR, "journaled quota format "
					"not specified");
			return 0;
		}
	} else {
		if (sbi->s_jquota_fmt) {
			ext4_msg(sb, KERN_ERR, "journaled quota format "
					"specified with no journaling "
					"enabled");
			return 0;
		}
	}
#endif
	return 1;
}

static inline void ext4_show_quota_options(struct seq_file *seq,
					   struct super_block *sb)
{
#if defined(CONFIG_QUOTA)
	struct ext4_sb_info *sbi = EXT4_SB(sb);

	if (sbi->s_jquota_fmt) {
		char *fmtname = "";

		switch (sbi->s_jquota_fmt) {
		case QFMT_VFS_OLD:
			fmtname = "vfsold";
			break;
		case QFMT_VFS_V0:
			fmtname = "vfsv0";
			break;
		case QFMT_VFS_V1:
			fmtname = "vfsv1";
			break;
		}
		seq_printf(seq, ",jqfmt=%s", fmtname);
	}

	if (sbi->s_qf_names[USRQUOTA])
		seq_printf(seq, ",usrjquota=%s", sbi->s_qf_names[USRQUOTA]);

	if (sbi->s_qf_names[GRPQUOTA])
		seq_printf(seq, ",grpjquota=%s", sbi->s_qf_names[GRPQUOTA]);

	if (test_opt(sb, USRQUOTA))
		seq_puts(seq, ",usrquota");

	if (test_opt(sb, GRPQUOTA))
		seq_puts(seq, ",grpquota");
#endif
}

static const char *token2str(int token)
{
	static const struct match_token *t;

	for (t = tokens; t->token != Opt_err; t++)
		if (t->token == token && !strchr(t->pattern, '='))
			break;
	return t->pattern;
}

/*
 * Show an option if
 *  - it's set to a non-default value OR
 *  - if the per-sb default is different from the global default
 */
static int _ext4_show_options(struct seq_file *seq, struct super_block *sb,
			      int nodefs)
{
	struct ext4_sb_info *sbi = EXT4_SB(sb);
	struct ext4_super_block *es = sbi->s_es;
	int def_errors, def_mount_opt = nodefs ? 0 : sbi->s_def_mount_opt;
	const struct mount_opts *m;
	char sep = nodefs ? '\n' : ',';

#define SEQ_OPTS_PUTS(str) seq_printf(seq, "%c" str, sep)
#define SEQ_OPTS_PRINT(str, arg) seq_printf(seq, "%c" str, sep, arg)

	if (sbi->s_sb_block != 1)
		SEQ_OPTS_PRINT("sb=%llu", sbi->s_sb_block);

	for (m = ext4_mount_opts; m->token != Opt_err; m++) {
		int want_set = m->flags & MOPT_SET;
		if (((m->flags & (MOPT_SET|MOPT_CLEAR)) == 0) ||
		    (m->flags & MOPT_CLEAR_ERR))
			continue;
		if (!(m->mount_opt & (sbi->s_mount_opt ^ def_mount_opt)))
			continue; /* skip if same as the default */
		if ((want_set &&
		     (sbi->s_mount_opt & m->mount_opt) != m->mount_opt) ||
		    (!want_set && (sbi->s_mount_opt & m->mount_opt)))
			continue; /* select Opt_noFoo vs Opt_Foo */
		SEQ_OPTS_PRINT("%s", token2str(m->token));
	}

	if (nodefs || !uid_eq(sbi->s_resuid, make_kuid(&init_user_ns, EXT4_DEF_RESUID)) ||
	    le16_to_cpu(es->s_def_resuid) != EXT4_DEF_RESUID)
		SEQ_OPTS_PRINT("resuid=%u",
				from_kuid_munged(&init_user_ns, sbi->s_resuid));
	if (nodefs || !gid_eq(sbi->s_resgid, make_kgid(&init_user_ns, EXT4_DEF_RESGID)) ||
	    le16_to_cpu(es->s_def_resgid) != EXT4_DEF_RESGID)
		SEQ_OPTS_PRINT("resgid=%u",
				from_kgid_munged(&init_user_ns, sbi->s_resgid));
	def_errors = nodefs ? -1 : le16_to_cpu(es->s_errors);
	if (test_opt(sb, ERRORS_RO) && def_errors != EXT4_ERRORS_RO)
		SEQ_OPTS_PUTS("errors=remount-ro");
	if (test_opt(sb, ERRORS_CONT) && def_errors != EXT4_ERRORS_CONTINUE)
		SEQ_OPTS_PUTS("errors=continue");
	if (test_opt(sb, ERRORS_PANIC) && def_errors != EXT4_ERRORS_PANIC)
		SEQ_OPTS_PUTS("errors=panic");
	if (nodefs || sbi->s_commit_interval != JBD2_DEFAULT_MAX_COMMIT_AGE*HZ)
		SEQ_OPTS_PRINT("commit=%lu", sbi->s_commit_interval / HZ);
	if (nodefs || sbi->s_min_batch_time != EXT4_DEF_MIN_BATCH_TIME)
		SEQ_OPTS_PRINT("min_batch_time=%u", sbi->s_min_batch_time);
	if (nodefs || sbi->s_max_batch_time != EXT4_DEF_MAX_BATCH_TIME)
		SEQ_OPTS_PRINT("max_batch_time=%u", sbi->s_max_batch_time);
	if (sb->s_flags & MS_I_VERSION)
		SEQ_OPTS_PUTS("i_version");
	if (nodefs || sbi->s_stripe)
		SEQ_OPTS_PRINT("stripe=%lu", sbi->s_stripe);
	if (EXT4_MOUNT_DATA_FLAGS & (sbi->s_mount_opt ^ def_mount_opt)) {
		if (test_opt(sb, DATA_FLAGS) == EXT4_MOUNT_JOURNAL_DATA)
			SEQ_OPTS_PUTS("data=journal");
		else if (test_opt(sb, DATA_FLAGS) == EXT4_MOUNT_ORDERED_DATA)
			SEQ_OPTS_PUTS("data=ordered");
		else if (test_opt(sb, DATA_FLAGS) == EXT4_MOUNT_WRITEBACK_DATA)
			SEQ_OPTS_PUTS("data=writeback");
	}
	if (nodefs ||
	    sbi->s_inode_readahead_blks != EXT4_DEF_INODE_READAHEAD_BLKS)
		SEQ_OPTS_PRINT("inode_readahead_blks=%u",
			       sbi->s_inode_readahead_blks);

	if (nodefs || (test_opt(sb, INIT_INODE_TABLE) &&
		       (sbi->s_li_wait_mult != EXT4_DEF_LI_WAIT_MULT)))
		SEQ_OPTS_PRINT("init_itable=%u", sbi->s_li_wait_mult);

	ext4_show_quota_options(seq, sb);
	return 0;
}

static int ext4_show_options(struct seq_file *seq, struct dentry *root)
{
	return _ext4_show_options(seq, root->d_sb, 0);
}

static int options_seq_show(struct seq_file *seq, void *offset)
{
	struct super_block *sb = seq->private;
	int rc;

	seq_puts(seq, (sb->s_flags & MS_RDONLY) ? "ro" : "rw");
	rc = _ext4_show_options(seq, sb, 1);
	seq_puts(seq, "\n");
	return rc;
}

static int options_open_fs(struct inode *inode, struct file *file)
{
	return single_open(file, options_seq_show, PDE(inode)->data);
}

static const struct file_operations ext4_seq_options_fops = {
	.owner = THIS_MODULE,
	.open = options_open_fs,
	.read = seq_read,
	.llseek = seq_lseek,
	.release = single_release,
};

static int ext4_setup_super(struct super_block *sb, struct ext4_super_block *es,
			    int read_only)
{
	struct ext4_sb_info *sbi = EXT4_SB(sb);
	int res = 0;

	if (le32_to_cpu(es->s_rev_level) > EXT4_MAX_SUPP_REV) {
		ext4_msg(sb, KERN_ERR, "revision level too high, "
			 "forcing read-only mode");
		res = MS_RDONLY;
	}
	if (read_only)
		goto done;
	if (!(sbi->s_mount_state & EXT4_VALID_FS))
		ext4_msg(sb, KERN_WARNING, "warning: mounting unchecked fs, "
			 "running e2fsck is recommended");
	else if ((sbi->s_mount_state & EXT4_ERROR_FS))
		ext4_msg(sb, KERN_WARNING,
			 "warning: mounting fs with errors, "
			 "running e2fsck is recommended");
	else if ((__s16) le16_to_cpu(es->s_max_mnt_count) > 0 &&
		 le16_to_cpu(es->s_mnt_count) >=
		 (unsigned short) (__s16) le16_to_cpu(es->s_max_mnt_count))
		ext4_msg(sb, KERN_WARNING,
			 "warning: maximal mount count reached, "
			 "running e2fsck is recommended");
	else if (le32_to_cpu(es->s_checkinterval) &&
		(le32_to_cpu(es->s_lastcheck) +
			le32_to_cpu(es->s_checkinterval) <= get_seconds()))
		ext4_msg(sb, KERN_WARNING,
			 "warning: checktime reached, "
			 "running e2fsck is recommended");
	if (!sbi->s_journal)
		es->s_state &= cpu_to_le16(~EXT4_VALID_FS);
	if (!(__s16) le16_to_cpu(es->s_max_mnt_count))
		es->s_max_mnt_count = cpu_to_le16(EXT4_DFL_MAX_MNT_COUNT);
	le16_add_cpu(&es->s_mnt_count, 1);
	es->s_mtime = cpu_to_le32(get_seconds());
	ext4_update_dynamic_rev(sb);
	if (sbi->s_journal)
		EXT4_SET_INCOMPAT_FEATURE(sb, EXT4_FEATURE_INCOMPAT_RECOVER);

	ext4_commit_super(sb, 1);
done:
	if (test_opt(sb, DEBUG))
		printk(KERN_INFO "[EXT4 FS bs=%lu, gc=%u, "
				"bpg=%lu, ipg=%lu, mo=%04x, mo2=%04x]\n",
			sb->s_blocksize,
			sbi->s_groups_count,
			EXT4_BLOCKS_PER_GROUP(sb),
			EXT4_INODES_PER_GROUP(sb),
			sbi->s_mount_opt, sbi->s_mount_opt2);

	cleancache_init_fs(sb);
	return res;
}

static int ext4_fill_flex_info(struct super_block *sb)
{
	struct ext4_sb_info *sbi = EXT4_SB(sb);
	struct ext4_group_desc *gdp = NULL;
	ext4_group_t flex_group_count;
	ext4_group_t flex_group;
	unsigned int groups_per_flex = 0;
	size_t size;
	int i;

	sbi->s_log_groups_per_flex = sbi->s_es->s_log_groups_per_flex;
	if (sbi->s_log_groups_per_flex < 1 || sbi->s_log_groups_per_flex > 31) {
		sbi->s_log_groups_per_flex = 0;
		return 1;
	}
	groups_per_flex = 1 << sbi->s_log_groups_per_flex;

	/* We allocate both existing and potentially added groups */
	flex_group_count = ((sbi->s_groups_count + groups_per_flex - 1) +
			((le16_to_cpu(sbi->s_es->s_reserved_gdt_blocks) + 1) <<
			      EXT4_DESC_PER_BLOCK_BITS(sb))) / groups_per_flex;
	size = flex_group_count * sizeof(struct flex_groups);
	sbi->s_flex_groups = ext4_kvzalloc(size, GFP_KERNEL);
	if (sbi->s_flex_groups == NULL) {
		ext4_msg(sb, KERN_ERR, "not enough memory for %u flex groups",
			 flex_group_count);
		goto failed;
	}

	for (i = 0; i < sbi->s_groups_count; i++) {
		gdp = ext4_get_group_desc(sb, i, NULL);

		flex_group = ext4_flex_group(sbi, i);
		atomic_add(ext4_free_inodes_count(sb, gdp),
			   &sbi->s_flex_groups[flex_group].free_inodes);
		atomic_add(ext4_free_group_clusters(sb, gdp),
			   &sbi->s_flex_groups[flex_group].free_clusters);
		atomic_add(ext4_used_dirs_count(sb, gdp),
			   &sbi->s_flex_groups[flex_group].used_dirs);
	}

	return 1;
failed:
	return 0;
}

static __le16 ext4_group_desc_csum(struct ext4_sb_info *sbi, __u32 block_group,
				   struct ext4_group_desc *gdp)
{
	int offset;
	__u16 crc = 0;
	__le32 le_group = cpu_to_le32(block_group);

	if ((sbi->s_es->s_feature_ro_compat &
	     cpu_to_le32(EXT4_FEATURE_RO_COMPAT_METADATA_CSUM))) {
		/* Use new metadata_csum algorithm */
		__u16 old_csum;
		__u32 csum32;

		old_csum = gdp->bg_checksum;
		gdp->bg_checksum = 0;
		csum32 = ext4_chksum(sbi, sbi->s_csum_seed, (__u8 *)&le_group,
				     sizeof(le_group));
		csum32 = ext4_chksum(sbi, csum32, (__u8 *)gdp,
				     sbi->s_desc_size);
		gdp->bg_checksum = old_csum;

		crc = csum32 & 0xFFFF;
		goto out;
	}

	/* old crc16 code */
	offset = offsetof(struct ext4_group_desc, bg_checksum);

	crc = crc16(~0, sbi->s_es->s_uuid, sizeof(sbi->s_es->s_uuid));
	crc = crc16(crc, (__u8 *)&le_group, sizeof(le_group));
	crc = crc16(crc, (__u8 *)gdp, offset);
	offset += sizeof(gdp->bg_checksum); /* skip checksum */
	/* for checksum of struct ext4_group_desc do the rest...*/
	if ((sbi->s_es->s_feature_incompat &
	     cpu_to_le32(EXT4_FEATURE_INCOMPAT_64BIT)) &&
	    offset < le16_to_cpu(sbi->s_es->s_desc_size))
		crc = crc16(crc, (__u8 *)gdp + offset,
			    le16_to_cpu(sbi->s_es->s_desc_size) -
				offset);

out:
	return cpu_to_le16(crc);
}

int ext4_group_desc_csum_verify(struct super_block *sb, __u32 block_group,
				struct ext4_group_desc *gdp)
{
	if (ext4_has_group_desc_csum(sb) &&
	    (gdp->bg_checksum != ext4_group_desc_csum(EXT4_SB(sb),
						      block_group, gdp)))
		return 0;

	return 1;
}

void ext4_group_desc_csum_set(struct super_block *sb, __u32 block_group,
			      struct ext4_group_desc *gdp)
{
	if (!ext4_has_group_desc_csum(sb))
		return;
	gdp->bg_checksum = ext4_group_desc_csum(EXT4_SB(sb), block_group, gdp);
}

/* Called at mount-time, super-block is locked */
static int ext4_check_descriptors(struct super_block *sb,
				  ext4_group_t *first_not_zeroed)
{
	struct ext4_sb_info *sbi = EXT4_SB(sb);
	ext4_fsblk_t first_block = le32_to_cpu(sbi->s_es->s_first_data_block);
	ext4_fsblk_t last_block;
	ext4_fsblk_t block_bitmap;
	ext4_fsblk_t inode_bitmap;
	ext4_fsblk_t inode_table;
	int flexbg_flag = 0;
	ext4_group_t i, grp = sbi->s_groups_count;

	if (EXT4_HAS_INCOMPAT_FEATURE(sb, EXT4_FEATURE_INCOMPAT_FLEX_BG))
		flexbg_flag = 1;

	ext4_debug("Checking group descriptors");

	for (i = 0; i < sbi->s_groups_count; i++) {
		struct ext4_group_desc *gdp = ext4_get_group_desc(sb, i, NULL);

		if (i == sbi->s_groups_count - 1 || flexbg_flag)
			last_block = ext4_blocks_count(sbi->s_es) - 1;
		else
			last_block = first_block +
				(EXT4_BLOCKS_PER_GROUP(sb) - 1);

		if ((grp == sbi->s_groups_count) &&
		   !(gdp->bg_flags & cpu_to_le16(EXT4_BG_INODE_ZEROED)))
			grp = i;

		block_bitmap = ext4_block_bitmap(sb, gdp);
		if (block_bitmap < first_block || block_bitmap > last_block) {
			ext4_msg(sb, KERN_ERR, "ext4_check_descriptors: "
			       "Block bitmap for group %u not in group "
			       "(block %llu)!", i, block_bitmap);
			return 0;
		}
		inode_bitmap = ext4_inode_bitmap(sb, gdp);
		if (inode_bitmap < first_block || inode_bitmap > last_block) {
			ext4_msg(sb, KERN_ERR, "ext4_check_descriptors: "
			       "Inode bitmap for group %u not in group "
			       "(block %llu)!", i, inode_bitmap);
			return 0;
		}
		inode_table = ext4_inode_table(sb, gdp);
		if (inode_table < first_block ||
		    inode_table + sbi->s_itb_per_group - 1 > last_block) {
			ext4_msg(sb, KERN_ERR, "ext4_check_descriptors: "
			       "Inode table for group %u not in group "
			       "(block %llu)!", i, inode_table);
			return 0;
		}
		ext4_lock_group(sb, i);
		if (!ext4_group_desc_csum_verify(sb, i, gdp)) {
			ext4_msg(sb, KERN_ERR, "ext4_check_descriptors: "
				 "Checksum for group %u failed (%u!=%u)",
				 i, le16_to_cpu(ext4_group_desc_csum(sbi, i,
				     gdp)), le16_to_cpu(gdp->bg_checksum));
			if (!(sb->s_flags & MS_RDONLY)) {
				ext4_unlock_group(sb, i);
				return 0;
			}
		}
		ext4_unlock_group(sb, i);
		if (!flexbg_flag)
			first_block += EXT4_BLOCKS_PER_GROUP(sb);
	}
	if (NULL != first_not_zeroed)
		*first_not_zeroed = grp;

	ext4_free_blocks_count_set(sbi->s_es,
				   EXT4_C2B(sbi, ext4_count_free_clusters(sb)));
	sbi->s_es->s_free_inodes_count =cpu_to_le32(ext4_count_free_inodes(sb));
	return 1;
}

/* ext4_orphan_cleanup() walks a singly-linked list of inodes (starting at
 * the superblock) which were deleted from all directories, but held open by
 * a process at the time of a crash.  We walk the list and try to delete these
 * inodes at recovery time (only with a read-write filesystem).
 *
 * In order to keep the orphan inode chain consistent during traversal (in
 * case of crash during recovery), we link each inode into the superblock
 * orphan list_head and handle it the same way as an inode deletion during
 * normal operation (which journals the operations for us).
 *
 * We only do an iget() and an iput() on each inode, which is very safe if we
 * accidentally point at an in-use or already deleted inode.  The worst that
 * can happen in this case is that we get a "bit already cleared" message from
 * ext4_free_inode().  The only reason we would point at a wrong inode is if
 * e2fsck was run on this filesystem, and it must have already done the orphan
 * inode cleanup for us, so we can safely abort without any further action.
 */
static void ext4_orphan_cleanup(struct super_block *sb,
				struct ext4_super_block *es)
{
	unsigned int s_flags = sb->s_flags;
	int nr_orphans = 0, nr_truncates = 0;
#ifdef CONFIG_QUOTA
	int i;
#endif
	if (!es->s_last_orphan) {
		jbd_debug(4, "no orphan inodes to clean up\n");
		return;
	}

	if (bdev_read_only(sb->s_bdev)) {
		ext4_msg(sb, KERN_ERR, "write access "
			"unavailable, skipping orphan cleanup");
		return;
	}

	/* Check if feature set would not allow a r/w mount */
	if (!ext4_feature_set_ok(sb, 0)) {
		ext4_msg(sb, KERN_INFO, "Skipping orphan cleanup due to "
			 "unknown ROCOMPAT features");
		return;
	}

	if (EXT4_SB(sb)->s_mount_state & EXT4_ERROR_FS) {
		if (es->s_last_orphan)
			jbd_debug(1, "Errors on filesystem, "
				  "clearing orphan list.\n");
		es->s_last_orphan = 0;
		jbd_debug(1, "Skipping orphan recovery on fs with errors.\n");
		return;
	}

	if (s_flags & MS_RDONLY) {
		ext4_msg(sb, KERN_INFO, "orphan cleanup on readonly fs");
		sb->s_flags &= ~MS_RDONLY;
	}
#ifdef CONFIG_QUOTA
	/* Needed for iput() to work correctly and not trash data */
	sb->s_flags |= MS_ACTIVE;
	/* Turn on quotas so that they are updated correctly */
	for (i = 0; i < MAXQUOTAS; i++) {
		if (EXT4_SB(sb)->s_qf_names[i]) {
			int ret = ext4_quota_on_mount(sb, i);
			if (ret < 0)
				ext4_msg(sb, KERN_ERR,
					"Cannot turn on journaled "
					"quota: error %d", ret);
		}
	}
#endif

	while (es->s_last_orphan) {
		struct inode *inode;

		inode = ext4_orphan_get(sb, le32_to_cpu(es->s_last_orphan));
		if (IS_ERR(inode)) {
			es->s_last_orphan = 0;
			break;
		}

		list_add(&EXT4_I(inode)->i_orphan, &EXT4_SB(sb)->s_orphan);
		dquot_initialize(inode);
		if (inode->i_nlink) {
			ext4_msg(sb, KERN_DEBUG,
				"%s: truncating inode %lu to %lld bytes",
				__func__, inode->i_ino, inode->i_size);
			jbd_debug(2, "truncating inode %lu to %lld bytes\n",
				  inode->i_ino, inode->i_size);
			ext4_truncate(inode);
			nr_truncates++;
		} else {
			ext4_msg(sb, KERN_DEBUG,
				"%s: deleting unreferenced inode %lu",
				__func__, inode->i_ino);
			jbd_debug(2, "deleting unreferenced inode %lu\n",
				  inode->i_ino);
			nr_orphans++;
		}
		iput(inode);  /* The delete magic happens here! */
	}

#define PLURAL(x) (x), ((x) == 1) ? "" : "s"

	if (nr_orphans)
		ext4_msg(sb, KERN_INFO, "%d orphan inode%s deleted",
		       PLURAL(nr_orphans));
	if (nr_truncates)
		ext4_msg(sb, KERN_INFO, "%d truncate%s cleaned up",
		       PLURAL(nr_truncates));
#ifdef CONFIG_QUOTA
	/* Turn quotas off */
	for (i = 0; i < MAXQUOTAS; i++) {
		if (sb_dqopt(sb)->files[i])
			dquot_quota_off(sb, i);
	}
#endif
	sb->s_flags = s_flags; /* Restore MS_RDONLY status */
}

/*
 * Maximal extent format file size.
 * Resulting logical blkno at s_maxbytes must fit in our on-disk
 * extent format containers, within a sector_t, and within i_blocks
 * in the vfs.  ext4 inode has 48 bits of i_block in fsblock units,
 * so that won't be a limiting factor.
 *
 * However there is other limiting factor. We do store extents in the form
 * of starting block and length, hence the resulting length of the extent
 * covering maximum file size must fit into on-disk format containers as
 * well. Given that length is always by 1 unit bigger than max unit (because
 * we count 0 as well) we have to lower the s_maxbytes by one fs block.
 *
 * Note, this does *not* consider any metadata overhead for vfs i_blocks.
 */
static loff_t ext4_max_size(int blkbits, int has_huge_files)
{
	loff_t res;
	loff_t upper_limit = MAX_LFS_FILESIZE;

	/* small i_blocks in vfs inode? */
	if (!has_huge_files || sizeof(blkcnt_t) < sizeof(u64)) {
		/*
		 * CONFIG_LBDAF is not enabled implies the inode
		 * i_block represent total blocks in 512 bytes
		 * 32 == size of vfs inode i_blocks * 8
		 */
		upper_limit = (1LL << 32) - 1;

		/* total blocks in file system block size */
		upper_limit >>= (blkbits - 9);
		upper_limit <<= blkbits;
	}

	/*
	 * 32-bit extent-start container, ee_block. We lower the maxbytes
	 * by one fs block, so ee_len can cover the extent of maximum file
	 * size
	 */
	res = (1LL << 32) - 1;
	res <<= blkbits;

	/* Sanity check against vm- & vfs- imposed limits */
	if (res > upper_limit)
		res = upper_limit;

	return res;
}

/*
 * Maximal bitmap file size.  There is a direct, and {,double-,triple-}indirect
 * block limit, and also a limit of (2^48 - 1) 512-byte sectors in i_blocks.
 * We need to be 1 filesystem block less than the 2^48 sector limit.
 */
static loff_t ext4_max_bitmap_size(int bits, int has_huge_files)
{
	loff_t res = EXT4_NDIR_BLOCKS;
	int meta_blocks;
	loff_t upper_limit;
	/* This is calculated to be the largest file size for a dense, block
	 * mapped file such that the file's total number of 512-byte sectors,
	 * including data and all indirect blocks, does not exceed (2^48 - 1).
	 *
	 * __u32 i_blocks_lo and _u16 i_blocks_high represent the total
	 * number of 512-byte sectors of the file.
	 */

	if (!has_huge_files || sizeof(blkcnt_t) < sizeof(u64)) {
		/*
		 * !has_huge_files or CONFIG_LBDAF not enabled implies that
		 * the inode i_block field represents total file blocks in
		 * 2^32 512-byte sectors == size of vfs inode i_blocks * 8
		 */
		upper_limit = (1LL << 32) - 1;

		/* total blocks in file system block size */
		upper_limit >>= (bits - 9);

	} else {
		/*
		 * We use 48 bit ext4_inode i_blocks
		 * With EXT4_HUGE_FILE_FL set the i_blocks
		 * represent total number of blocks in
		 * file system block size
		 */
		upper_limit = (1LL << 48) - 1;

	}

	/* indirect blocks */
	meta_blocks = 1;
	/* double indirect blocks */
	meta_blocks += 1 + (1LL << (bits-2));
	/* tripple indirect blocks */
	meta_blocks += 1 + (1LL << (bits-2)) + (1LL << (2*(bits-2)));

	upper_limit -= meta_blocks;
	upper_limit <<= bits;

	res += 1LL << (bits-2);
	res += 1LL << (2*(bits-2));
	res += 1LL << (3*(bits-2));
	res <<= bits;
	if (res > upper_limit)
		res = upper_limit;

	if (res > MAX_LFS_FILESIZE)
		res = MAX_LFS_FILESIZE;

	return res;
}

static ext4_fsblk_t descriptor_loc(struct super_block *sb,
				   ext4_fsblk_t logical_sb_block, int nr)
{
	struct ext4_sb_info *sbi = EXT4_SB(sb);
	ext4_group_t bg, first_meta_bg;
	int has_super = 0;

	first_meta_bg = le32_to_cpu(sbi->s_es->s_first_meta_bg);

	if (!EXT4_HAS_INCOMPAT_FEATURE(sb, EXT4_FEATURE_INCOMPAT_META_BG) ||
	    nr < first_meta_bg)
		return logical_sb_block + nr + 1;
	bg = sbi->s_desc_per_block * nr;
	if (ext4_bg_has_super(sb, bg))
		has_super = 1;

	return (has_super + ext4_group_first_block_no(sb, bg));
}

/**
 * ext4_get_stripe_size: Get the stripe size.
 * @sbi: In memory super block info
 *
 * If we have specified it via mount option, then
 * use the mount option value. If the value specified at mount time is
 * greater than the blocks per group use the super block value.
 * If the super block value is greater than blocks per group return 0.
 * Allocator needs it be less than blocks per group.
 *
 */
static unsigned long ext4_get_stripe_size(struct ext4_sb_info *sbi)
{
	unsigned long stride = le16_to_cpu(sbi->s_es->s_raid_stride);
	unsigned long stripe_width =
			le32_to_cpu(sbi->s_es->s_raid_stripe_width);
	int ret;

	if (sbi->s_stripe && sbi->s_stripe <= sbi->s_blocks_per_group)
		ret = sbi->s_stripe;
	else if (stripe_width <= sbi->s_blocks_per_group)
		ret = stripe_width;
	else if (stride <= sbi->s_blocks_per_group)
		ret = stride;
	else
		ret = 0;

	/*
	 * If the stripe width is 1, this makes no sense and
	 * we set it to 0 to turn off stripe handling code.
	 */
	if (ret <= 1)
		ret = 0;

	return ret;
}

/* sysfs supprt */

struct ext4_attr {
	struct attribute attr;
	ssize_t (*show)(struct ext4_attr *, struct ext4_sb_info *, char *);
	ssize_t (*store)(struct ext4_attr *, struct ext4_sb_info *,
			 const char *, size_t);
	int offset;
};

static int parse_strtoul(const char *buf,
		unsigned long max, unsigned long *value)
{
	char *endp;

	*value = simple_strtoul(skip_spaces(buf), &endp, 0);
	endp = skip_spaces(endp);
	if (*endp || *value > max)
		return -EINVAL;

	return 0;
}

static ssize_t delayed_allocation_blocks_show(struct ext4_attr *a,
					      struct ext4_sb_info *sbi,
					      char *buf)
{
	return snprintf(buf, PAGE_SIZE, "%llu\n",
		(s64) EXT4_C2B(sbi,
			percpu_counter_sum(&sbi->s_dirtyclusters_counter)));
}

static ssize_t session_write_kbytes_show(struct ext4_attr *a,
					 struct ext4_sb_info *sbi, char *buf)
{
	struct super_block *sb = sbi->s_buddy_cache->i_sb;

	if (!sb->s_bdev->bd_part)
		return snprintf(buf, PAGE_SIZE, "0\n");
	return snprintf(buf, PAGE_SIZE, "%lu\n",
			(part_stat_read(sb->s_bdev->bd_part, sectors[1]) -
			 sbi->s_sectors_written_start) >> 1);
}

static ssize_t lifetime_write_kbytes_show(struct ext4_attr *a,
					  struct ext4_sb_info *sbi, char *buf)
{
	struct super_block *sb = sbi->s_buddy_cache->i_sb;

	if (!sb->s_bdev->bd_part)
		return snprintf(buf, PAGE_SIZE, "0\n");
	return snprintf(buf, PAGE_SIZE, "%llu\n",
			(unsigned long long)(sbi->s_kbytes_written +
			((part_stat_read(sb->s_bdev->bd_part, sectors[1]) -
			  EXT4_SB(sb)->s_sectors_written_start) >> 1)));
}

static ssize_t inode_readahead_blks_store(struct ext4_attr *a,
					  struct ext4_sb_info *sbi,
					  const char *buf, size_t count)
{
	unsigned long t;

	if (parse_strtoul(buf, 0x40000000, &t))
		return -EINVAL;

	if (t && !is_power_of_2(t))
		return -EINVAL;

	sbi->s_inode_readahead_blks = t;
	return count;
}

static ssize_t sbi_ui_show(struct ext4_attr *a,
			   struct ext4_sb_info *sbi, char *buf)
{
	unsigned int *ui = (unsigned int *) (((char *) sbi) + a->offset);

	return snprintf(buf, PAGE_SIZE, "%u\n", *ui);
}

static ssize_t sbi_ui_store(struct ext4_attr *a,
			    struct ext4_sb_info *sbi,
			    const char *buf, size_t count)
{
	unsigned int *ui = (unsigned int *) (((char *) sbi) + a->offset);
	unsigned long t;

	if (parse_strtoul(buf, 0xffffffff, &t))
		return -EINVAL;
	*ui = t;
	return count;
}

static ssize_t trigger_test_error(struct ext4_attr *a,
				  struct ext4_sb_info *sbi,
				  const char *buf, size_t count)
{
	int len = count;

	if (!capable(CAP_SYS_ADMIN))
		return -EPERM;

	if (len && buf[len-1] == '\n')
		len--;

	if (len)
		ext4_error(sbi->s_sb, "%.*s", len, buf);
	return count;
}

#define EXT4_ATTR_OFFSET(_name,_mode,_show,_store,_elname) \
static struct ext4_attr ext4_attr_##_name = {			\
	.attr = {.name = __stringify(_name), .mode = _mode },	\
	.show	= _show,					\
	.store	= _store,					\
	.offset = offsetof(struct ext4_sb_info, _elname),	\
}
#define EXT4_ATTR(name, mode, show, store) \
static struct ext4_attr ext4_attr_##name = __ATTR(name, mode, show, store)

#define EXT4_INFO_ATTR(name) EXT4_ATTR(name, 0444, NULL, NULL)
#define EXT4_RO_ATTR(name) EXT4_ATTR(name, 0444, name##_show, NULL)
#define EXT4_RW_ATTR(name) EXT4_ATTR(name, 0644, name##_show, name##_store)
#define EXT4_RW_ATTR_SBI_UI(name, elname)	\
	EXT4_ATTR_OFFSET(name, 0644, sbi_ui_show, sbi_ui_store, elname)
#define ATTR_LIST(name) &ext4_attr_##name.attr

EXT4_RO_ATTR(delayed_allocation_blocks);
EXT4_RO_ATTR(session_write_kbytes);
EXT4_RO_ATTR(lifetime_write_kbytes);
EXT4_ATTR_OFFSET(inode_readahead_blks, 0644, sbi_ui_show,
		 inode_readahead_blks_store, s_inode_readahead_blks);
EXT4_RW_ATTR_SBI_UI(inode_goal, s_inode_goal);
EXT4_RW_ATTR_SBI_UI(mb_stats, s_mb_stats);
EXT4_RW_ATTR_SBI_UI(mb_max_to_scan, s_mb_max_to_scan);
EXT4_RW_ATTR_SBI_UI(mb_min_to_scan, s_mb_min_to_scan);
EXT4_RW_ATTR_SBI_UI(mb_order2_req, s_mb_order2_reqs);
EXT4_RW_ATTR_SBI_UI(mb_stream_req, s_mb_stream_request);
EXT4_RW_ATTR_SBI_UI(mb_group_prealloc, s_mb_group_prealloc);
EXT4_RW_ATTR_SBI_UI(max_writeback_mb_bump, s_max_writeback_mb_bump);
EXT4_ATTR(trigger_fs_error, 0200, NULL, trigger_test_error);

static struct attribute *ext4_attrs[] = {
	ATTR_LIST(delayed_allocation_blocks),
	ATTR_LIST(session_write_kbytes),
	ATTR_LIST(lifetime_write_kbytes),
	ATTR_LIST(inode_readahead_blks),
	ATTR_LIST(inode_goal),
	ATTR_LIST(mb_stats),
	ATTR_LIST(mb_max_to_scan),
	ATTR_LIST(mb_min_to_scan),
	ATTR_LIST(mb_order2_req),
	ATTR_LIST(mb_stream_req),
	ATTR_LIST(mb_group_prealloc),
	ATTR_LIST(max_writeback_mb_bump),
	ATTR_LIST(trigger_fs_error),
	NULL,
};

/* Features this copy of ext4 supports */
EXT4_INFO_ATTR(lazy_itable_init);
EXT4_INFO_ATTR(batched_discard);

static struct attribute *ext4_feat_attrs[] = {
	ATTR_LIST(lazy_itable_init),
	ATTR_LIST(batched_discard),
	NULL,
};

static ssize_t ext4_attr_show(struct kobject *kobj,
			      struct attribute *attr, char *buf)
{
	struct ext4_sb_info *sbi = container_of(kobj, struct ext4_sb_info,
						s_kobj);
	struct ext4_attr *a = container_of(attr, struct ext4_attr, attr);

	return a->show ? a->show(a, sbi, buf) : 0;
}

static ssize_t ext4_attr_store(struct kobject *kobj,
			       struct attribute *attr,
			       const char *buf, size_t len)
{
	struct ext4_sb_info *sbi = container_of(kobj, struct ext4_sb_info,
						s_kobj);
	struct ext4_attr *a = container_of(attr, struct ext4_attr, attr);

	return a->store ? a->store(a, sbi, buf, len) : 0;
}

static void ext4_sb_release(struct kobject *kobj)
{
	struct ext4_sb_info *sbi = container_of(kobj, struct ext4_sb_info,
						s_kobj);
	complete(&sbi->s_kobj_unregister);
}

static const struct sysfs_ops ext4_attr_ops = {
	.show	= ext4_attr_show,
	.store	= ext4_attr_store,
};

static struct kobj_type ext4_ktype = {
	.default_attrs	= ext4_attrs,
	.sysfs_ops	= &ext4_attr_ops,
	.release	= ext4_sb_release,
};

static void ext4_feat_release(struct kobject *kobj)
{
	complete(&ext4_feat->f_kobj_unregister);
}

static struct kobj_type ext4_feat_ktype = {
	.default_attrs	= ext4_feat_attrs,
	.sysfs_ops	= &ext4_attr_ops,
	.release	= ext4_feat_release,
};

/*
 * Check whether this filesystem can be mounted based on
 * the features present and the RDONLY/RDWR mount requested.
 * Returns 1 if this filesystem can be mounted as requested,
 * 0 if it cannot be.
 */
static int ext4_feature_set_ok(struct super_block *sb, int readonly)
{
	if (EXT4_HAS_INCOMPAT_FEATURE(sb, ~EXT4_FEATURE_INCOMPAT_SUPP)) {
		ext4_msg(sb, KERN_ERR,
			"Couldn't mount because of "
			"unsupported optional features (%x)",
			(le32_to_cpu(EXT4_SB(sb)->s_es->s_feature_incompat) &
			~EXT4_FEATURE_INCOMPAT_SUPP));
		return 0;
	}

	if (readonly)
		return 1;

	/* Check that feature set is OK for a read-write mount */
	if (EXT4_HAS_RO_COMPAT_FEATURE(sb, ~EXT4_FEATURE_RO_COMPAT_SUPP)) {
		ext4_msg(sb, KERN_ERR, "couldn't mount RDWR because of "
			 "unsupported optional features (%x)",
			 (le32_to_cpu(EXT4_SB(sb)->s_es->s_feature_ro_compat) &
				~EXT4_FEATURE_RO_COMPAT_SUPP));
		return 0;
	}
	/*
	 * Large file size enabled file system can only be mounted
	 * read-write on 32-bit systems if kernel is built with CONFIG_LBDAF
	 */
	if (EXT4_HAS_RO_COMPAT_FEATURE(sb, EXT4_FEATURE_RO_COMPAT_HUGE_FILE)) {
		if (sizeof(blkcnt_t) < sizeof(u64)) {
			ext4_msg(sb, KERN_ERR, "Filesystem with huge files "
				 "cannot be mounted RDWR without "
				 "CONFIG_LBDAF");
			return 0;
		}
	}
	if (EXT4_HAS_RO_COMPAT_FEATURE(sb, EXT4_FEATURE_RO_COMPAT_BIGALLOC) &&
	    !EXT4_HAS_INCOMPAT_FEATURE(sb, EXT4_FEATURE_INCOMPAT_EXTENTS)) {
		ext4_msg(sb, KERN_ERR,
			 "Can't support bigalloc feature without "
			 "extents feature\n");
		return 0;
	}

#ifndef CONFIG_QUOTA
	if (EXT4_HAS_RO_COMPAT_FEATURE(sb, EXT4_FEATURE_RO_COMPAT_QUOTA) &&
	    !readonly) {
		ext4_msg(sb, KERN_ERR,
			 "Filesystem with quota feature cannot be mounted RDWR "
			 "without CONFIG_QUOTA");
		return 0;
	}
#endif  /* CONFIG_QUOTA */
	return 1;
}

/*
 * This function is called once a day if we have errors logged
 * on the file system
 */
static void print_daily_error_info(unsigned long arg)
{
	struct super_block *sb = (struct super_block *) arg;
	struct ext4_sb_info *sbi;
	struct ext4_super_block *es;

	sbi = EXT4_SB(sb);
	es = sbi->s_es;

	if (es->s_error_count)
		ext4_msg(sb, KERN_NOTICE, "error count: %u",
			 le32_to_cpu(es->s_error_count));
	if (es->s_first_error_time) {
		printk(KERN_NOTICE "EXT4-fs (%s): initial error at %u: %.*s:%d",
		       sb->s_id, le32_to_cpu(es->s_first_error_time),
		       (int) sizeof(es->s_first_error_func),
		       es->s_first_error_func,
		       le32_to_cpu(es->s_first_error_line));
		if (es->s_first_error_ino)
			printk(": inode %u",
			       le32_to_cpu(es->s_first_error_ino));
		if (es->s_first_error_block)
			printk(": block %llu", (unsigned long long)
			       le64_to_cpu(es->s_first_error_block));
		printk("\n");
	}
	if (es->s_last_error_time) {
		printk(KERN_NOTICE "EXT4-fs (%s): last error at %u: %.*s:%d",
		       sb->s_id, le32_to_cpu(es->s_last_error_time),
		       (int) sizeof(es->s_last_error_func),
		       es->s_last_error_func,
		       le32_to_cpu(es->s_last_error_line));
		if (es->s_last_error_ino)
			printk(": inode %u",
			       le32_to_cpu(es->s_last_error_ino));
		if (es->s_last_error_block)
			printk(": block %llu", (unsigned long long)
			       le64_to_cpu(es->s_last_error_block));
		printk("\n");
	}
	mod_timer(&sbi->s_err_report, jiffies + 24*60*60*HZ);  /* Once a day */
}

/* Find next suitable group and run ext4_init_inode_table */
static int ext4_run_li_request(struct ext4_li_request *elr)
{
	struct ext4_group_desc *gdp = NULL;
	ext4_group_t group, ngroups;
	struct super_block *sb;
	unsigned long timeout = 0;
	int ret = 0;

	sb = elr->lr_super;
	ngroups = EXT4_SB(sb)->s_groups_count;

	sb_start_write(sb);
	for (group = elr->lr_next_group; group < ngroups; group++) {
		gdp = ext4_get_group_desc(sb, group, NULL);
		if (!gdp) {
			ret = 1;
			break;
		}

		if (!(gdp->bg_flags & cpu_to_le16(EXT4_BG_INODE_ZEROED)))
			break;
	}

	if (group == ngroups)
		ret = 1;

	if (!ret) {
		timeout = jiffies;
		ret = ext4_init_inode_table(sb, group,
					    elr->lr_timeout ? 0 : 1);
		if (elr->lr_timeout == 0) {
			timeout = (jiffies - timeout) *
				  elr->lr_sbi->s_li_wait_mult;
			elr->lr_timeout = timeout;
		}
		elr->lr_next_sched = jiffies + elr->lr_timeout;
		elr->lr_next_group = group + 1;
	}
	sb_end_write(sb);

	return ret;
}

/*
 * Remove lr_request from the list_request and free the
 * request structure. Should be called with li_list_mtx held
 */
static void ext4_remove_li_request(struct ext4_li_request *elr)
{
	struct ext4_sb_info *sbi;

	if (!elr)
		return;

	sbi = elr->lr_sbi;

	list_del(&elr->lr_request);
	sbi->s_li_request = NULL;
	kfree(elr);
}

static void ext4_unregister_li_request(struct super_block *sb)
{
	mutex_lock(&ext4_li_mtx);
	if (!ext4_li_info) {
		mutex_unlock(&ext4_li_mtx);
		return;
	}

	mutex_lock(&ext4_li_info->li_list_mtx);
	ext4_remove_li_request(EXT4_SB(sb)->s_li_request);
	mutex_unlock(&ext4_li_info->li_list_mtx);
	mutex_unlock(&ext4_li_mtx);
}

static struct task_struct *ext4_lazyinit_task;

/*
 * This is the function where ext4lazyinit thread lives. It walks
 * through the request list searching for next scheduled filesystem.
 * When such a fs is found, run the lazy initialization request
 * (ext4_rn_li_request) and keep track of the time spend in this
 * function. Based on that time we compute next schedule time of
 * the request. When walking through the list is complete, compute
 * next waking time and put itself into sleep.
 */
static int ext4_lazyinit_thread(void *arg)
{
	struct ext4_lazy_init *eli = (struct ext4_lazy_init *)arg;
	struct list_head *pos, *n;
	struct ext4_li_request *elr;
	unsigned long next_wakeup, cur;

	BUG_ON(NULL == eli);

cont_thread:
	while (true) {
		next_wakeup = MAX_JIFFY_OFFSET;

		mutex_lock(&eli->li_list_mtx);
		if (list_empty(&eli->li_request_list)) {
			mutex_unlock(&eli->li_list_mtx);
			goto exit_thread;
		}

		list_for_each_safe(pos, n, &eli->li_request_list) {
			elr = list_entry(pos, struct ext4_li_request,
					 lr_request);

			if (time_after_eq(jiffies, elr->lr_next_sched)) {
				if (ext4_run_li_request(elr) != 0) {
					/* error, remove the lazy_init job */
					ext4_remove_li_request(elr);
					continue;
				}
			}

			if (time_before(elr->lr_next_sched, next_wakeup))
				next_wakeup = elr->lr_next_sched;
		}
		mutex_unlock(&eli->li_list_mtx);

		try_to_freeze();

		cur = jiffies;
		if ((time_after_eq(cur, next_wakeup)) ||
		    (MAX_JIFFY_OFFSET == next_wakeup)) {
			cond_resched();
			continue;
		}

		schedule_timeout_interruptible(next_wakeup - cur);

		if (kthread_should_stop()) {
			ext4_clear_request_list();
			goto exit_thread;
		}
	}

exit_thread:
	/*
	 * It looks like the request list is empty, but we need
	 * to check it under the li_list_mtx lock, to prevent any
	 * additions into it, and of course we should lock ext4_li_mtx
	 * to atomically free the list and ext4_li_info, because at
	 * this point another ext4 filesystem could be registering
	 * new one.
	 */
	mutex_lock(&ext4_li_mtx);
	mutex_lock(&eli->li_list_mtx);
	if (!list_empty(&eli->li_request_list)) {
		mutex_unlock(&eli->li_list_mtx);
		mutex_unlock(&ext4_li_mtx);
		goto cont_thread;
	}
	mutex_unlock(&eli->li_list_mtx);
	kfree(ext4_li_info);
	ext4_li_info = NULL;
	mutex_unlock(&ext4_li_mtx);

	return 0;
}

static void ext4_clear_request_list(void)
{
	struct list_head *pos, *n;
	struct ext4_li_request *elr;

	mutex_lock(&ext4_li_info->li_list_mtx);
	list_for_each_safe(pos, n, &ext4_li_info->li_request_list) {
		elr = list_entry(pos, struct ext4_li_request,
				 lr_request);
		ext4_remove_li_request(elr);
	}
	mutex_unlock(&ext4_li_info->li_list_mtx);
}

static int ext4_run_lazyinit_thread(void)
{
	ext4_lazyinit_task = kthread_run(ext4_lazyinit_thread,
					 ext4_li_info, "ext4lazyinit");
	if (IS_ERR(ext4_lazyinit_task)) {
		int err = PTR_ERR(ext4_lazyinit_task);
		ext4_clear_request_list();
		kfree(ext4_li_info);
		ext4_li_info = NULL;
		printk(KERN_CRIT "EXT4-fs: error %d creating inode table "
				 "initialization thread\n",
				 err);
		return err;
	}
	ext4_li_info->li_state |= EXT4_LAZYINIT_RUNNING;
	return 0;
}

/*
 * Check whether it make sense to run itable init. thread or not.
 * If there is at least one uninitialized inode table, return
 * corresponding group number, else the loop goes through all
 * groups and return total number of groups.
 */
static ext4_group_t ext4_has_uninit_itable(struct super_block *sb)
{
	ext4_group_t group, ngroups = EXT4_SB(sb)->s_groups_count;
	struct ext4_group_desc *gdp = NULL;

	for (group = 0; group < ngroups; group++) {
		gdp = ext4_get_group_desc(sb, group, NULL);
		if (!gdp)
			continue;

		if (!(gdp->bg_flags & cpu_to_le16(EXT4_BG_INODE_ZEROED)))
			break;
	}

	return group;
}

static int ext4_li_info_new(void)
{
	struct ext4_lazy_init *eli = NULL;

	eli = kzalloc(sizeof(*eli), GFP_KERNEL);
	if (!eli)
		return -ENOMEM;

	INIT_LIST_HEAD(&eli->li_request_list);
	mutex_init(&eli->li_list_mtx);

	eli->li_state |= EXT4_LAZYINIT_QUIT;

	ext4_li_info = eli;

	return 0;
}

static struct ext4_li_request *ext4_li_request_new(struct super_block *sb,
					    ext4_group_t start)
{
	struct ext4_sb_info *sbi = EXT4_SB(sb);
	struct ext4_li_request *elr;
	unsigned long rnd;

	elr = kzalloc(sizeof(*elr), GFP_KERNEL);
	if (!elr)
		return NULL;

	elr->lr_super = sb;
	elr->lr_sbi = sbi;
	elr->lr_next_group = start;

	/*
	 * Randomize first schedule time of the request to
	 * spread the inode table initialization requests
	 * better.
	 */
	get_random_bytes(&rnd, sizeof(rnd));
	elr->lr_next_sched = jiffies + (unsigned long)rnd %
			     (EXT4_DEF_LI_MAX_START_DELAY * HZ);

	return elr;
}

static int ext4_register_li_request(struct super_block *sb,
				    ext4_group_t first_not_zeroed)
{
	struct ext4_sb_info *sbi = EXT4_SB(sb);
	struct ext4_li_request *elr;
	ext4_group_t ngroups = EXT4_SB(sb)->s_groups_count;
	int ret = 0;

	if (sbi->s_li_request != NULL) {
		/*
		 * Reset timeout so it can be computed again, because
		 * s_li_wait_mult might have changed.
		 */
		sbi->s_li_request->lr_timeout = 0;
		return 0;
	}

	if (first_not_zeroed == ngroups ||
	    (sb->s_flags & MS_RDONLY) ||
	    !test_opt(sb, INIT_INODE_TABLE))
		return 0;

	elr = ext4_li_request_new(sb, first_not_zeroed);
	if (!elr)
		return -ENOMEM;

	mutex_lock(&ext4_li_mtx);

	if (NULL == ext4_li_info) {
		ret = ext4_li_info_new();
		if (ret)
			goto out;
	}

	mutex_lock(&ext4_li_info->li_list_mtx);
	list_add(&elr->lr_request, &ext4_li_info->li_request_list);
	mutex_unlock(&ext4_li_info->li_list_mtx);

	sbi->s_li_request = elr;
	/*
	 * set elr to NULL here since it has been inserted to
	 * the request_list and the removal and free of it is
	 * handled by ext4_clear_request_list from now on.
	 */
	elr = NULL;

	if (!(ext4_li_info->li_state & EXT4_LAZYINIT_RUNNING)) {
		ret = ext4_run_lazyinit_thread();
		if (ret)
			goto out;
	}
out:
	mutex_unlock(&ext4_li_mtx);
	if (ret)
		kfree(elr);
	return ret;
}

/*
 * We do not need to lock anything since this is called on
 * module unload.
 */
static void ext4_destroy_lazyinit_thread(void)
{
	/*
	 * If thread exited earlier
	 * there's nothing to be done.
	 */
	if (!ext4_li_info || !ext4_lazyinit_task)
		return;

	kthread_stop(ext4_lazyinit_task);
}

static int set_journal_csum_feature_set(struct super_block *sb)
{
	int ret = 1;
	int compat, incompat;
	struct ext4_sb_info *sbi = EXT4_SB(sb);

	if (EXT4_HAS_RO_COMPAT_FEATURE(sb,
				       EXT4_FEATURE_RO_COMPAT_METADATA_CSUM)) {
		/* journal checksum v2 */
		compat = 0;
		incompat = JBD2_FEATURE_INCOMPAT_CSUM_V2;
	} else {
		/* journal checksum v1 */
		compat = JBD2_FEATURE_COMPAT_CHECKSUM;
		incompat = 0;
	}

	if (test_opt(sb, JOURNAL_ASYNC_COMMIT)) {
		ret = jbd2_journal_set_features(sbi->s_journal,
				compat, 0,
				JBD2_FEATURE_INCOMPAT_ASYNC_COMMIT |
				incompat);
	} else if (test_opt(sb, JOURNAL_CHECKSUM)) {
		ret = jbd2_journal_set_features(sbi->s_journal,
				compat, 0,
				incompat);
		jbd2_journal_clear_features(sbi->s_journal, 0, 0,
				JBD2_FEATURE_INCOMPAT_ASYNC_COMMIT);
	} else {
		jbd2_journal_clear_features(sbi->s_journal,
				JBD2_FEATURE_COMPAT_CHECKSUM, 0,
				JBD2_FEATURE_INCOMPAT_ASYNC_COMMIT |
				JBD2_FEATURE_INCOMPAT_CSUM_V2);
	}

	return ret;
}

/*
 * Note: calculating the overhead so we can be compatible with
 * historical BSD practice is quite difficult in the face of
 * clusters/bigalloc.  This is because multiple metadata blocks from
 * different block group can end up in the same allocation cluster.
 * Calculating the exact overhead in the face of clustered allocation
 * requires either O(all block bitmaps) in memory or O(number of block
 * groups**2) in time.  We will still calculate the superblock for
 * older file systems --- and if we come across with a bigalloc file
 * system with zero in s_overhead_clusters the estimate will be close to
 * correct especially for very large cluster sizes --- but for newer
 * file systems, it's better to calculate this figure once at mkfs
 * time, and store it in the superblock.  If the superblock value is
 * present (even for non-bigalloc file systems), we will use it.
 */
static int count_overhead(struct super_block *sb, ext4_group_t grp,
			  char *buf)
{
	struct ext4_sb_info	*sbi = EXT4_SB(sb);
	struct ext4_group_desc	*gdp;
	ext4_fsblk_t		first_block, last_block, b;
	ext4_group_t		i, ngroups = ext4_get_groups_count(sb);
	int			s, j, count = 0;

<<<<<<< HEAD
=======
	if (!EXT4_HAS_RO_COMPAT_FEATURE(sb, EXT4_FEATURE_RO_COMPAT_BIGALLOC))
		return (ext4_bg_has_super(sb, grp) + ext4_bg_num_gdb(sb, grp) +
			sbi->s_itb_per_group + 2);

>>>>>>> 9450d57e
	first_block = le32_to_cpu(sbi->s_es->s_first_data_block) +
		(grp * EXT4_BLOCKS_PER_GROUP(sb));
	last_block = first_block + EXT4_BLOCKS_PER_GROUP(sb) - 1;
	for (i = 0; i < ngroups; i++) {
		gdp = ext4_get_group_desc(sb, i, NULL);
		b = ext4_block_bitmap(sb, gdp);
		if (b >= first_block && b <= last_block) {
			ext4_set_bit(EXT4_B2C(sbi, b - first_block), buf);
			count++;
		}
		b = ext4_inode_bitmap(sb, gdp);
		if (b >= first_block && b <= last_block) {
			ext4_set_bit(EXT4_B2C(sbi, b - first_block), buf);
			count++;
		}
		b = ext4_inode_table(sb, gdp);
		if (b >= first_block && b + sbi->s_itb_per_group <= last_block)
			for (j = 0; j < sbi->s_itb_per_group; j++, b++) {
				int c = EXT4_B2C(sbi, b - first_block);
				ext4_set_bit(c, buf);
				count++;
			}
		if (i != grp)
			continue;
		s = 0;
		if (ext4_bg_has_super(sb, grp)) {
			ext4_set_bit(s++, buf);
			count++;
		}
		for (j = ext4_bg_num_gdb(sb, grp); j > 0; j--) {
			ext4_set_bit(EXT4_B2C(sbi, s++), buf);
			count++;
		}
	}
	if (!count)
		return 0;
	return EXT4_CLUSTERS_PER_GROUP(sb) -
		ext4_count_free(buf, EXT4_CLUSTERS_PER_GROUP(sb) / 8);
}

/*
 * Compute the overhead and stash it in sbi->s_overhead
 */
int ext4_calculate_overhead(struct super_block *sb)
{
	struct ext4_sb_info *sbi = EXT4_SB(sb);
	struct ext4_super_block *es = sbi->s_es;
	ext4_group_t i, ngroups = ext4_get_groups_count(sb);
	ext4_fsblk_t overhead = 0;
	char *buf = (char *) get_zeroed_page(GFP_KERNEL);

	memset(buf, 0, PAGE_SIZE);
	if (!buf)
		return -ENOMEM;

	/*
	 * Compute the overhead (FS structures).  This is constant
	 * for a given filesystem unless the number of block groups
	 * changes so we cache the previous value until it does.
	 */

	/*
	 * All of the blocks before first_data_block are overhead
	 */
	overhead = EXT4_B2C(sbi, le32_to_cpu(es->s_first_data_block));

	/*
	 * Add the overhead found in each block group
	 */
	for (i = 0; i < ngroups; i++) {
		int blks;

		blks = count_overhead(sb, i, buf);
		overhead += blks;
		if (blks)
			memset(buf, 0, PAGE_SIZE);
		cond_resched();
	}
	sbi->s_overhead = overhead;
	smp_wmb();
	free_page((unsigned long) buf);
	return 0;
}

static int ext4_fill_super(struct super_block *sb, void *data, int silent)
{
	char *orig_data = kstrdup(data, GFP_KERNEL);
	struct buffer_head *bh;
	struct ext4_super_block *es = NULL;
	struct ext4_sb_info *sbi;
	ext4_fsblk_t block;
	ext4_fsblk_t sb_block = get_sb_block(&data);
	ext4_fsblk_t logical_sb_block;
	unsigned long offset = 0;
	unsigned long journal_devnum = 0;
	unsigned long def_mount_opts;
	struct inode *root;
	char *cp;
	const char *descr;
	int ret = -ENOMEM;
	int blocksize, clustersize;
	unsigned int db_count;
	unsigned int i;
	int needs_recovery, has_huge_files, has_bigalloc;
	__u64 blocks_count;
	int err;
	unsigned int journal_ioprio = DEFAULT_JOURNAL_IOPRIO;
	ext4_group_t first_not_zeroed;

	sbi = kzalloc(sizeof(*sbi), GFP_KERNEL);
	if (!sbi)
		goto out_free_orig;

	sbi->s_blockgroup_lock =
		kzalloc(sizeof(struct blockgroup_lock), GFP_KERNEL);
	if (!sbi->s_blockgroup_lock) {
		kfree(sbi);
		goto out_free_orig;
	}
	sb->s_fs_info = sbi;
	sbi->s_sb = sb;
	sbi->s_mount_opt = 0;
	sbi->s_resuid = make_kuid(&init_user_ns, EXT4_DEF_RESUID);
	sbi->s_resgid = make_kgid(&init_user_ns, EXT4_DEF_RESGID);
	sbi->s_inode_readahead_blks = EXT4_DEF_INODE_READAHEAD_BLKS;
	sbi->s_sb_block = sb_block;
	if (sb->s_bdev->bd_part)
		sbi->s_sectors_written_start =
			part_stat_read(sb->s_bdev->bd_part, sectors[1]);

	/* Cleanup superblock name */
	for (cp = sb->s_id; (cp = strchr(cp, '/'));)
		*cp = '!';

	ret = -EINVAL;
	blocksize = sb_min_blocksize(sb, EXT4_MIN_BLOCK_SIZE);
	if (!blocksize) {
		ext4_msg(sb, KERN_ERR, "unable to set blocksize");
		goto out_fail;
	}

	/*
	 * The ext4 superblock will not be buffer aligned for other than 1kB
	 * block sizes.  We need to calculate the offset from buffer start.
	 */
	if (blocksize != EXT4_MIN_BLOCK_SIZE) {
		logical_sb_block = sb_block * EXT4_MIN_BLOCK_SIZE;
		offset = do_div(logical_sb_block, blocksize);
	} else {
		logical_sb_block = sb_block;
	}

	if (!(bh = sb_bread(sb, logical_sb_block))) {
		ext4_msg(sb, KERN_ERR, "unable to read superblock");
		goto out_fail;
	}
	/*
	 * Note: s_es must be initialized as soon as possible because
	 *       some ext4 macro-instructions depend on its value
	 */
	es = (struct ext4_super_block *) (bh->b_data + offset);
	sbi->s_es = es;
	sb->s_magic = le16_to_cpu(es->s_magic);
	if (sb->s_magic != EXT4_SUPER_MAGIC)
		goto cantfind_ext4;
	sbi->s_kbytes_written = le64_to_cpu(es->s_kbytes_written);

	/* Warn if metadata_csum and gdt_csum are both set. */
	if (EXT4_HAS_RO_COMPAT_FEATURE(sb,
				       EXT4_FEATURE_RO_COMPAT_METADATA_CSUM) &&
	    EXT4_HAS_RO_COMPAT_FEATURE(sb, EXT4_FEATURE_RO_COMPAT_GDT_CSUM))
		ext4_warning(sb, KERN_INFO "metadata_csum and uninit_bg are "
			     "redundant flags; please run fsck.");

	/* Check for a known checksum algorithm */
	if (!ext4_verify_csum_type(sb, es)) {
		ext4_msg(sb, KERN_ERR, "VFS: Found ext4 filesystem with "
			 "unknown checksum algorithm.");
		silent = 1;
		goto cantfind_ext4;
	}

	/* Load the checksum driver */
	if (EXT4_HAS_RO_COMPAT_FEATURE(sb,
				       EXT4_FEATURE_RO_COMPAT_METADATA_CSUM)) {
		sbi->s_chksum_driver = crypto_alloc_shash("crc32c", 0, 0);
		if (IS_ERR(sbi->s_chksum_driver)) {
			ext4_msg(sb, KERN_ERR, "Cannot load crc32c driver.");
			ret = PTR_ERR(sbi->s_chksum_driver);
			sbi->s_chksum_driver = NULL;
			goto failed_mount;
		}
	}

	/* Check superblock checksum */
	if (!ext4_superblock_csum_verify(sb, es)) {
		ext4_msg(sb, KERN_ERR, "VFS: Found ext4 filesystem with "
			 "invalid superblock checksum.  Run e2fsck?");
		silent = 1;
		goto cantfind_ext4;
	}

	/* Precompute checksum seed for all metadata */
	if (EXT4_HAS_RO_COMPAT_FEATURE(sb,
			EXT4_FEATURE_RO_COMPAT_METADATA_CSUM))
		sbi->s_csum_seed = ext4_chksum(sbi, ~0, es->s_uuid,
					       sizeof(es->s_uuid));

	/* Set defaults before we parse the mount options */
	def_mount_opts = le32_to_cpu(es->s_default_mount_opts);
	set_opt(sb, INIT_INODE_TABLE);
	if (def_mount_opts & EXT4_DEFM_DEBUG)
		set_opt(sb, DEBUG);
	if (def_mount_opts & EXT4_DEFM_BSDGROUPS)
		set_opt(sb, GRPID);
	if (def_mount_opts & EXT4_DEFM_UID16)
		set_opt(sb, NO_UID32);
	/* xattr user namespace & acls are now defaulted on */
#ifdef CONFIG_EXT4_FS_XATTR
	set_opt(sb, XATTR_USER);
#endif
#ifdef CONFIG_EXT4_FS_POSIX_ACL
	set_opt(sb, POSIX_ACL);
#endif
	set_opt(sb, MBLK_IO_SUBMIT);
	if ((def_mount_opts & EXT4_DEFM_JMODE) == EXT4_DEFM_JMODE_DATA)
		set_opt(sb, JOURNAL_DATA);
	else if ((def_mount_opts & EXT4_DEFM_JMODE) == EXT4_DEFM_JMODE_ORDERED)
		set_opt(sb, ORDERED_DATA);
	else if ((def_mount_opts & EXT4_DEFM_JMODE) == EXT4_DEFM_JMODE_WBACK)
		set_opt(sb, WRITEBACK_DATA);

	if (le16_to_cpu(sbi->s_es->s_errors) == EXT4_ERRORS_PANIC)
		set_opt(sb, ERRORS_PANIC);
	else if (le16_to_cpu(sbi->s_es->s_errors) == EXT4_ERRORS_CONTINUE)
		set_opt(sb, ERRORS_CONT);
	else
		set_opt(sb, ERRORS_RO);
	if (def_mount_opts & EXT4_DEFM_BLOCK_VALIDITY)
		set_opt(sb, BLOCK_VALIDITY);
	if (def_mount_opts & EXT4_DEFM_DISCARD)
		set_opt(sb, DISCARD);

	sbi->s_resuid = make_kuid(&init_user_ns, le16_to_cpu(es->s_def_resuid));
	sbi->s_resgid = make_kgid(&init_user_ns, le16_to_cpu(es->s_def_resgid));
	sbi->s_commit_interval = JBD2_DEFAULT_MAX_COMMIT_AGE * HZ;
	sbi->s_min_batch_time = EXT4_DEF_MIN_BATCH_TIME;
	sbi->s_max_batch_time = EXT4_DEF_MAX_BATCH_TIME;

	if ((def_mount_opts & EXT4_DEFM_NOBARRIER) == 0)
		set_opt(sb, BARRIER);

	/*
	 * enable delayed allocation by default
	 * Use -o nodelalloc to turn it off
	 */
	if (!IS_EXT3_SB(sb) &&
	    ((def_mount_opts & EXT4_DEFM_NODELALLOC) == 0))
		set_opt(sb, DELALLOC);

	/*
	 * set default s_li_wait_mult for lazyinit, for the case there is
	 * no mount option specified.
	 */
	sbi->s_li_wait_mult = EXT4_DEF_LI_WAIT_MULT;

	if (!parse_options((char *) sbi->s_es->s_mount_opts, sb,
			   &journal_devnum, &journal_ioprio, 0)) {
		ext4_msg(sb, KERN_WARNING,
			 "failed to parse options in superblock: %s",
			 sbi->s_es->s_mount_opts);
	}
	sbi->s_def_mount_opt = sbi->s_mount_opt;
	if (!parse_options((char *) data, sb, &journal_devnum,
			   &journal_ioprio, 0))
		goto failed_mount;

	if (test_opt(sb, DATA_FLAGS) == EXT4_MOUNT_JOURNAL_DATA) {
		printk_once(KERN_WARNING "EXT4-fs: Warning: mounting "
			    "with data=journal disables delayed "
			    "allocation and O_DIRECT support!\n");
		if (test_opt2(sb, EXPLICIT_DELALLOC)) {
			ext4_msg(sb, KERN_ERR, "can't mount with "
				 "both data=journal and delalloc");
			goto failed_mount;
		}
		if (test_opt(sb, DIOREAD_NOLOCK)) {
			ext4_msg(sb, KERN_ERR, "can't mount with "
				 "both data=journal and delalloc");
			goto failed_mount;
		}
		if (test_opt(sb, DELALLOC))
			clear_opt(sb, DELALLOC);
	}

	blocksize = BLOCK_SIZE << le32_to_cpu(es->s_log_block_size);
	if (test_opt(sb, DIOREAD_NOLOCK)) {
		if (blocksize < PAGE_SIZE) {
			ext4_msg(sb, KERN_ERR, "can't mount with "
				 "dioread_nolock if block size != PAGE_SIZE");
			goto failed_mount;
		}
	}

	sb->s_flags = (sb->s_flags & ~MS_POSIXACL) |
		(test_opt(sb, POSIX_ACL) ? MS_POSIXACL : 0);

	if (le32_to_cpu(es->s_rev_level) == EXT4_GOOD_OLD_REV &&
	    (EXT4_HAS_COMPAT_FEATURE(sb, ~0U) ||
	     EXT4_HAS_RO_COMPAT_FEATURE(sb, ~0U) ||
	     EXT4_HAS_INCOMPAT_FEATURE(sb, ~0U)))
		ext4_msg(sb, KERN_WARNING,
		       "feature flags set on rev 0 fs, "
		       "running e2fsck is recommended");

	if (IS_EXT2_SB(sb)) {
		if (ext2_feature_set_ok(sb))
			ext4_msg(sb, KERN_INFO, "mounting ext2 file system "
				 "using the ext4 subsystem");
		else {
			ext4_msg(sb, KERN_ERR, "couldn't mount as ext2 due "
				 "to feature incompatibilities");
			goto failed_mount;
		}
	}

	if (IS_EXT3_SB(sb)) {
		if (ext3_feature_set_ok(sb))
			ext4_msg(sb, KERN_INFO, "mounting ext3 file system "
				 "using the ext4 subsystem");
		else {
			ext4_msg(sb, KERN_ERR, "couldn't mount as ext3 due "
				 "to feature incompatibilities");
			goto failed_mount;
		}
	}

	/*
	 * Check feature flags regardless of the revision level, since we
	 * previously didn't change the revision level when setting the flags,
	 * so there is a chance incompat flags are set on a rev 0 filesystem.
	 */
	if (!ext4_feature_set_ok(sb, (sb->s_flags & MS_RDONLY)))
		goto failed_mount;

	if (blocksize < EXT4_MIN_BLOCK_SIZE ||
	    blocksize > EXT4_MAX_BLOCK_SIZE) {
		ext4_msg(sb, KERN_ERR,
		       "Unsupported filesystem blocksize %d", blocksize);
		goto failed_mount;
	}

	if (sb->s_blocksize != blocksize) {
		/* Validate the filesystem blocksize */
		if (!sb_set_blocksize(sb, blocksize)) {
			ext4_msg(sb, KERN_ERR, "bad block size %d",
					blocksize);
			goto failed_mount;
		}

		brelse(bh);
		logical_sb_block = sb_block * EXT4_MIN_BLOCK_SIZE;
		offset = do_div(logical_sb_block, blocksize);
		bh = sb_bread(sb, logical_sb_block);
		if (!bh) {
			ext4_msg(sb, KERN_ERR,
			       "Can't read superblock on 2nd try");
			goto failed_mount;
		}
		es = (struct ext4_super_block *)(bh->b_data + offset);
		sbi->s_es = es;
		if (es->s_magic != cpu_to_le16(EXT4_SUPER_MAGIC)) {
			ext4_msg(sb, KERN_ERR,
			       "Magic mismatch, very weird!");
			goto failed_mount;
		}
	}

	has_huge_files = EXT4_HAS_RO_COMPAT_FEATURE(sb,
				EXT4_FEATURE_RO_COMPAT_HUGE_FILE);
	sbi->s_bitmap_maxbytes = ext4_max_bitmap_size(sb->s_blocksize_bits,
						      has_huge_files);
	sb->s_maxbytes = ext4_max_size(sb->s_blocksize_bits, has_huge_files);

	if (le32_to_cpu(es->s_rev_level) == EXT4_GOOD_OLD_REV) {
		sbi->s_inode_size = EXT4_GOOD_OLD_INODE_SIZE;
		sbi->s_first_ino = EXT4_GOOD_OLD_FIRST_INO;
	} else {
		sbi->s_inode_size = le16_to_cpu(es->s_inode_size);
		sbi->s_first_ino = le32_to_cpu(es->s_first_ino);
		if ((sbi->s_inode_size < EXT4_GOOD_OLD_INODE_SIZE) ||
		    (!is_power_of_2(sbi->s_inode_size)) ||
		    (sbi->s_inode_size > blocksize)) {
			ext4_msg(sb, KERN_ERR,
			       "unsupported inode size: %d",
			       sbi->s_inode_size);
			goto failed_mount;
		}
		if (sbi->s_inode_size > EXT4_GOOD_OLD_INODE_SIZE)
			sb->s_time_gran = 1 << (EXT4_EPOCH_BITS - 2);
	}

	sbi->s_desc_size = le16_to_cpu(es->s_desc_size);
	if (EXT4_HAS_INCOMPAT_FEATURE(sb, EXT4_FEATURE_INCOMPAT_64BIT)) {
		if (sbi->s_desc_size < EXT4_MIN_DESC_SIZE_64BIT ||
		    sbi->s_desc_size > EXT4_MAX_DESC_SIZE ||
		    !is_power_of_2(sbi->s_desc_size)) {
			ext4_msg(sb, KERN_ERR,
			       "unsupported descriptor size %lu",
			       sbi->s_desc_size);
			goto failed_mount;
		}
	} else
		sbi->s_desc_size = EXT4_MIN_DESC_SIZE;

	sbi->s_blocks_per_group = le32_to_cpu(es->s_blocks_per_group);
	sbi->s_inodes_per_group = le32_to_cpu(es->s_inodes_per_group);
	if (EXT4_INODE_SIZE(sb) == 0 || EXT4_INODES_PER_GROUP(sb) == 0)
		goto cantfind_ext4;

	sbi->s_inodes_per_block = blocksize / EXT4_INODE_SIZE(sb);
	if (sbi->s_inodes_per_block == 0)
		goto cantfind_ext4;
	sbi->s_itb_per_group = sbi->s_inodes_per_group /
					sbi->s_inodes_per_block;
	sbi->s_desc_per_block = blocksize / EXT4_DESC_SIZE(sb);
	sbi->s_sbh = bh;
	sbi->s_mount_state = le16_to_cpu(es->s_state);
	sbi->s_addr_per_block_bits = ilog2(EXT4_ADDR_PER_BLOCK(sb));
	sbi->s_desc_per_block_bits = ilog2(EXT4_DESC_PER_BLOCK(sb));

	for (i = 0; i < 4; i++)
		sbi->s_hash_seed[i] = le32_to_cpu(es->s_hash_seed[i]);
	sbi->s_def_hash_version = es->s_def_hash_version;
	i = le32_to_cpu(es->s_flags);
	if (i & EXT2_FLAGS_UNSIGNED_HASH)
		sbi->s_hash_unsigned = 3;
	else if ((i & EXT2_FLAGS_SIGNED_HASH) == 0) {
#ifdef __CHAR_UNSIGNED__
		es->s_flags |= cpu_to_le32(EXT2_FLAGS_UNSIGNED_HASH);
		sbi->s_hash_unsigned = 3;
#else
		es->s_flags |= cpu_to_le32(EXT2_FLAGS_SIGNED_HASH);
#endif
	}

	/* Handle clustersize */
	clustersize = BLOCK_SIZE << le32_to_cpu(es->s_log_cluster_size);
	has_bigalloc = EXT4_HAS_RO_COMPAT_FEATURE(sb,
				EXT4_FEATURE_RO_COMPAT_BIGALLOC);
	if (has_bigalloc) {
		if (clustersize < blocksize) {
			ext4_msg(sb, KERN_ERR,
				 "cluster size (%d) smaller than "
				 "block size (%d)", clustersize, blocksize);
			goto failed_mount;
		}
		sbi->s_cluster_bits = le32_to_cpu(es->s_log_cluster_size) -
			le32_to_cpu(es->s_log_block_size);
		sbi->s_clusters_per_group =
			le32_to_cpu(es->s_clusters_per_group);
		if (sbi->s_clusters_per_group > blocksize * 8) {
			ext4_msg(sb, KERN_ERR,
				 "#clusters per group too big: %lu",
				 sbi->s_clusters_per_group);
			goto failed_mount;
		}
		if (sbi->s_blocks_per_group !=
		    (sbi->s_clusters_per_group * (clustersize / blocksize))) {
			ext4_msg(sb, KERN_ERR, "blocks per group (%lu) and "
				 "clusters per group (%lu) inconsistent",
				 sbi->s_blocks_per_group,
				 sbi->s_clusters_per_group);
			goto failed_mount;
		}
	} else {
		if (clustersize != blocksize) {
			ext4_warning(sb, "fragment/cluster size (%d) != "
				     "block size (%d)", clustersize,
				     blocksize);
			clustersize = blocksize;
		}
		if (sbi->s_blocks_per_group > blocksize * 8) {
			ext4_msg(sb, KERN_ERR,
				 "#blocks per group too big: %lu",
				 sbi->s_blocks_per_group);
			goto failed_mount;
		}
		sbi->s_clusters_per_group = sbi->s_blocks_per_group;
		sbi->s_cluster_bits = 0;
	}
	sbi->s_cluster_ratio = clustersize / blocksize;

	if (sbi->s_inodes_per_group > blocksize * 8) {
		ext4_msg(sb, KERN_ERR,
		       "#inodes per group too big: %lu",
		       sbi->s_inodes_per_group);
		goto failed_mount;
	}

	/*
	 * Test whether we have more sectors than will fit in sector_t,
	 * and whether the max offset is addressable by the page cache.
	 */
	err = generic_check_addressable(sb->s_blocksize_bits,
					ext4_blocks_count(es));
	if (err) {
		ext4_msg(sb, KERN_ERR, "filesystem"
			 " too large to mount safely on this system");
		if (sizeof(sector_t) < 8)
			ext4_msg(sb, KERN_WARNING, "CONFIG_LBDAF not enabled");
		ret = err;
		goto failed_mount;
	}

	if (EXT4_BLOCKS_PER_GROUP(sb) == 0)
		goto cantfind_ext4;

	/* check blocks count against device size */
	blocks_count = sb->s_bdev->bd_inode->i_size >> sb->s_blocksize_bits;
	if (blocks_count && ext4_blocks_count(es) > blocks_count) {
		ext4_msg(sb, KERN_WARNING, "bad geometry: block count %llu "
		       "exceeds size of device (%llu blocks)",
		       ext4_blocks_count(es), blocks_count);
		goto failed_mount;
	}

	/*
	 * It makes no sense for the first data block to be beyond the end
	 * of the filesystem.
	 */
	if (le32_to_cpu(es->s_first_data_block) >= ext4_blocks_count(es)) {
		ext4_msg(sb, KERN_WARNING, "bad geometry: first data "
			 "block %u is beyond end of filesystem (%llu)",
			 le32_to_cpu(es->s_first_data_block),
			 ext4_blocks_count(es));
		goto failed_mount;
	}
	blocks_count = (ext4_blocks_count(es) -
			le32_to_cpu(es->s_first_data_block) +
			EXT4_BLOCKS_PER_GROUP(sb) - 1);
	do_div(blocks_count, EXT4_BLOCKS_PER_GROUP(sb));
	if (blocks_count > ((uint64_t)1<<32) - EXT4_DESC_PER_BLOCK(sb)) {
		ext4_msg(sb, KERN_WARNING, "groups count too large: %u "
		       "(block count %llu, first data block %u, "
		       "blocks per group %lu)", sbi->s_groups_count,
		       ext4_blocks_count(es),
		       le32_to_cpu(es->s_first_data_block),
		       EXT4_BLOCKS_PER_GROUP(sb));
		goto failed_mount;
	}
	sbi->s_groups_count = blocks_count;
	sbi->s_blockfile_groups = min_t(ext4_group_t, sbi->s_groups_count,
			(EXT4_MAX_BLOCK_FILE_PHYS / EXT4_BLOCKS_PER_GROUP(sb)));
	db_count = (sbi->s_groups_count + EXT4_DESC_PER_BLOCK(sb) - 1) /
		   EXT4_DESC_PER_BLOCK(sb);
	sbi->s_group_desc = ext4_kvmalloc(db_count *
					  sizeof(struct buffer_head *),
					  GFP_KERNEL);
	if (sbi->s_group_desc == NULL) {
		ext4_msg(sb, KERN_ERR, "not enough memory");
		ret = -ENOMEM;
		goto failed_mount;
	}

	if (ext4_proc_root)
		sbi->s_proc = proc_mkdir(sb->s_id, ext4_proc_root);

	if (sbi->s_proc)
		proc_create_data("options", S_IRUGO, sbi->s_proc,
				 &ext4_seq_options_fops, sb);

	bgl_lock_init(sbi->s_blockgroup_lock);

	for (i = 0; i < db_count; i++) {
		block = descriptor_loc(sb, logical_sb_block, i);
		sbi->s_group_desc[i] = sb_bread(sb, block);
		if (!sbi->s_group_desc[i]) {
			ext4_msg(sb, KERN_ERR,
			       "can't read group descriptor %d", i);
			db_count = i;
			goto failed_mount2;
		}
	}
	if (!ext4_check_descriptors(sb, &first_not_zeroed)) {
		ext4_msg(sb, KERN_ERR, "group descriptors corrupted!");
		goto failed_mount2;
	}
	if (EXT4_HAS_INCOMPAT_FEATURE(sb, EXT4_FEATURE_INCOMPAT_FLEX_BG))
		if (!ext4_fill_flex_info(sb)) {
			ext4_msg(sb, KERN_ERR,
			       "unable to initialize "
			       "flex_bg meta info!");
			goto failed_mount2;
		}

	sbi->s_gdb_count = db_count;
	get_random_bytes(&sbi->s_next_generation, sizeof(u32));
	spin_lock_init(&sbi->s_next_gen_lock);

	init_timer(&sbi->s_err_report);
	sbi->s_err_report.function = print_daily_error_info;
	sbi->s_err_report.data = (unsigned long) sb;

	err = percpu_counter_init(&sbi->s_freeclusters_counter,
			ext4_count_free_clusters(sb));
	if (!err) {
		err = percpu_counter_init(&sbi->s_freeinodes_counter,
				ext4_count_free_inodes(sb));
	}
	if (!err) {
		err = percpu_counter_init(&sbi->s_dirs_counter,
				ext4_count_dirs(sb));
	}
	if (!err) {
		err = percpu_counter_init(&sbi->s_dirtyclusters_counter, 0);
	}
	if (err) {
		ext4_msg(sb, KERN_ERR, "insufficient memory");
		ret = err;
		goto failed_mount3;
	}

	sbi->s_stripe = ext4_get_stripe_size(sbi);
	sbi->s_max_writeback_mb_bump = 128;

	/*
	 * set up enough so that it can read an inode
	 */
	if (!test_opt(sb, NOLOAD) &&
	    EXT4_HAS_COMPAT_FEATURE(sb, EXT4_FEATURE_COMPAT_HAS_JOURNAL))
		sb->s_op = &ext4_sops;
	else
		sb->s_op = &ext4_nojournal_sops;
	sb->s_export_op = &ext4_export_ops;
	sb->s_xattr = ext4_xattr_handlers;
#ifdef CONFIG_QUOTA
	sb->s_qcop = &ext4_qctl_operations;
	sb->dq_op = &ext4_quota_operations;

	if (EXT4_HAS_RO_COMPAT_FEATURE(sb, EXT4_FEATURE_RO_COMPAT_QUOTA)) {
		/* Use qctl operations for hidden quota files. */
		sb->s_qcop = &ext4_qctl_sysfile_operations;
	}
#endif
	memcpy(sb->s_uuid, es->s_uuid, sizeof(es->s_uuid));

	INIT_LIST_HEAD(&sbi->s_orphan); /* unlinked but open files */
	mutex_init(&sbi->s_orphan_lock);
	sbi->s_resize_flags = 0;

	sb->s_root = NULL;

	needs_recovery = (es->s_last_orphan != 0 ||
			  EXT4_HAS_INCOMPAT_FEATURE(sb,
				    EXT4_FEATURE_INCOMPAT_RECOVER));

	if (EXT4_HAS_INCOMPAT_FEATURE(sb, EXT4_FEATURE_INCOMPAT_MMP) &&
	    !(sb->s_flags & MS_RDONLY))
		if (ext4_multi_mount_protect(sb, le64_to_cpu(es->s_mmp_block)))
			goto failed_mount3;

	/*
	 * The first inode we look at is the journal inode.  Don't try
	 * root first: it may be modified in the journal!
	 */
	if (!test_opt(sb, NOLOAD) &&
	    EXT4_HAS_COMPAT_FEATURE(sb, EXT4_FEATURE_COMPAT_HAS_JOURNAL)) {
		if (ext4_load_journal(sb, es, journal_devnum))
			goto failed_mount3;
	} else if (test_opt(sb, NOLOAD) && !(sb->s_flags & MS_RDONLY) &&
	      EXT4_HAS_INCOMPAT_FEATURE(sb, EXT4_FEATURE_INCOMPAT_RECOVER)) {
		ext4_msg(sb, KERN_ERR, "required journal recovery "
		       "suppressed and not mounted read-only");
		goto failed_mount_wq;
	} else {
		clear_opt(sb, DATA_FLAGS);
		sbi->s_journal = NULL;
		needs_recovery = 0;
		goto no_journal;
	}

	if (EXT4_HAS_INCOMPAT_FEATURE(sb, EXT4_FEATURE_INCOMPAT_64BIT) &&
	    !jbd2_journal_set_features(EXT4_SB(sb)->s_journal, 0, 0,
				       JBD2_FEATURE_INCOMPAT_64BIT)) {
		ext4_msg(sb, KERN_ERR, "Failed to set 64-bit journal feature");
		goto failed_mount_wq;
	}

	if (!set_journal_csum_feature_set(sb)) {
		ext4_msg(sb, KERN_ERR, "Failed to set journal checksum "
			 "feature set");
		goto failed_mount_wq;
	}

	/* We have now updated the journal if required, so we can
	 * validate the data journaling mode. */
	switch (test_opt(sb, DATA_FLAGS)) {
	case 0:
		/* No mode set, assume a default based on the journal
		 * capabilities: ORDERED_DATA if the journal can
		 * cope, else JOURNAL_DATA
		 */
		if (jbd2_journal_check_available_features
		    (sbi->s_journal, 0, 0, JBD2_FEATURE_INCOMPAT_REVOKE))
			set_opt(sb, ORDERED_DATA);
		else
			set_opt(sb, JOURNAL_DATA);
		break;

	case EXT4_MOUNT_ORDERED_DATA:
	case EXT4_MOUNT_WRITEBACK_DATA:
		if (!jbd2_journal_check_available_features
		    (sbi->s_journal, 0, 0, JBD2_FEATURE_INCOMPAT_REVOKE)) {
			ext4_msg(sb, KERN_ERR, "Journal does not support "
			       "requested data journaling mode");
			goto failed_mount_wq;
		}
	default:
		break;
	}
	set_task_ioprio(sbi->s_journal->j_task, journal_ioprio);

	sbi->s_journal->j_commit_callback = ext4_journal_commit_callback;

	/*
	 * The journal may have updated the bg summary counts, so we
	 * need to update the global counters.
	 */
	percpu_counter_set(&sbi->s_freeclusters_counter,
			   ext4_count_free_clusters(sb));
	percpu_counter_set(&sbi->s_freeinodes_counter,
			   ext4_count_free_inodes(sb));
	percpu_counter_set(&sbi->s_dirs_counter,
			   ext4_count_dirs(sb));
	percpu_counter_set(&sbi->s_dirtyclusters_counter, 0);

no_journal:
	/*
	 * Get the # of file system overhead blocks from the
	 * superblock if present.
	 */
	if (es->s_overhead_clusters)
		sbi->s_overhead = le32_to_cpu(es->s_overhead_clusters);
	else {
		ret = ext4_calculate_overhead(sb);
		if (ret)
			goto failed_mount_wq;
	}

	/*
	 * The maximum number of concurrent works can be high and
	 * concurrency isn't really necessary.  Limit it to 1.
	 */
	EXT4_SB(sb)->dio_unwritten_wq =
		alloc_workqueue("ext4-dio-unwritten", WQ_MEM_RECLAIM | WQ_UNBOUND, 1);
	if (!EXT4_SB(sb)->dio_unwritten_wq) {
		printk(KERN_ERR "EXT4-fs: failed to create DIO workqueue\n");
		goto failed_mount_wq;
	}

	/*
	 * The jbd2_journal_load will have done any necessary log recovery,
	 * so we can safely mount the rest of the filesystem now.
	 */

	root = ext4_iget(sb, EXT4_ROOT_INO);
	if (IS_ERR(root)) {
		ext4_msg(sb, KERN_ERR, "get root inode failed");
		ret = PTR_ERR(root);
		root = NULL;
		goto failed_mount4;
	}
	if (!S_ISDIR(root->i_mode) || !root->i_blocks || !root->i_size) {
		ext4_msg(sb, KERN_ERR, "corrupt root inode, run e2fsck");
		iput(root);
		goto failed_mount4;
	}
	sb->s_root = d_make_root(root);
	if (!sb->s_root) {
		ext4_msg(sb, KERN_ERR, "get root dentry failed");
		ret = -ENOMEM;
		goto failed_mount4;
	}

	if (ext4_setup_super(sb, es, sb->s_flags & MS_RDONLY))
		sb->s_flags |= MS_RDONLY;

	/* determine the minimum size of new large inodes, if present */
	if (sbi->s_inode_size > EXT4_GOOD_OLD_INODE_SIZE) {
		sbi->s_want_extra_isize = sizeof(struct ext4_inode) -
						     EXT4_GOOD_OLD_INODE_SIZE;
		if (EXT4_HAS_RO_COMPAT_FEATURE(sb,
				       EXT4_FEATURE_RO_COMPAT_EXTRA_ISIZE)) {
			if (sbi->s_want_extra_isize <
			    le16_to_cpu(es->s_want_extra_isize))
				sbi->s_want_extra_isize =
					le16_to_cpu(es->s_want_extra_isize);
			if (sbi->s_want_extra_isize <
			    le16_to_cpu(es->s_min_extra_isize))
				sbi->s_want_extra_isize =
					le16_to_cpu(es->s_min_extra_isize);
		}
	}
	/* Check if enough inode space is available */
	if (EXT4_GOOD_OLD_INODE_SIZE + sbi->s_want_extra_isize >
							sbi->s_inode_size) {
		sbi->s_want_extra_isize = sizeof(struct ext4_inode) -
						       EXT4_GOOD_OLD_INODE_SIZE;
		ext4_msg(sb, KERN_INFO, "required extra inode space not"
			 "available");
	}

	err = ext4_setup_system_zone(sb);
	if (err) {
		ext4_msg(sb, KERN_ERR, "failed to initialize system "
			 "zone (%d)", err);
		goto failed_mount4a;
	}

	ext4_ext_init(sb);
	err = ext4_mb_init(sb);
	if (err) {
		ext4_msg(sb, KERN_ERR, "failed to initialize mballoc (%d)",
			 err);
		goto failed_mount5;
	}

	err = ext4_register_li_request(sb, first_not_zeroed);
	if (err)
		goto failed_mount6;

	sbi->s_kobj.kset = ext4_kset;
	init_completion(&sbi->s_kobj_unregister);
	err = kobject_init_and_add(&sbi->s_kobj, &ext4_ktype, NULL,
				   "%s", sb->s_id);
	if (err)
		goto failed_mount7;

	EXT4_SB(sb)->s_mount_state |= EXT4_ORPHAN_FS;
	ext4_orphan_cleanup(sb, es);
	EXT4_SB(sb)->s_mount_state &= ~EXT4_ORPHAN_FS;
	if (needs_recovery) {
		ext4_msg(sb, KERN_INFO, "recovery complete");
		ext4_mark_recovery_complete(sb, es);
	}
	if (EXT4_SB(sb)->s_journal) {
		if (test_opt(sb, DATA_FLAGS) == EXT4_MOUNT_JOURNAL_DATA)
			descr = " journalled data mode";
		else if (test_opt(sb, DATA_FLAGS) == EXT4_MOUNT_ORDERED_DATA)
			descr = " ordered data mode";
		else
			descr = " writeback data mode";
	} else
		descr = "out journal";

#ifdef CONFIG_QUOTA
	/* Enable quota usage during mount. */
	if (EXT4_HAS_RO_COMPAT_FEATURE(sb, EXT4_FEATURE_RO_COMPAT_QUOTA) &&
	    !(sb->s_flags & MS_RDONLY)) {
		ret = ext4_enable_quotas(sb);
		if (ret)
			goto failed_mount7;
	}
#endif  /* CONFIG_QUOTA */

	ext4_msg(sb, KERN_INFO, "mounted filesystem with%s. "
		 "Opts: %s%s%s", descr, sbi->s_es->s_mount_opts,
		 *sbi->s_es->s_mount_opts ? "; " : "", orig_data);

	if (es->s_error_count)
		mod_timer(&sbi->s_err_report, jiffies + 300*HZ); /* 5 minutes */

	kfree(orig_data);
	return 0;

cantfind_ext4:
	if (!silent)
		ext4_msg(sb, KERN_ERR, "VFS: Can't find ext4 filesystem");
	goto failed_mount;

failed_mount7:
	ext4_unregister_li_request(sb);
failed_mount6:
	ext4_mb_release(sb);
failed_mount5:
	ext4_ext_release(sb);
	ext4_release_system_zone(sb);
failed_mount4a:
	dput(sb->s_root);
	sb->s_root = NULL;
failed_mount4:
	ext4_msg(sb, KERN_ERR, "mount failed");
	destroy_workqueue(EXT4_SB(sb)->dio_unwritten_wq);
failed_mount_wq:
	if (sbi->s_journal) {
		jbd2_journal_destroy(sbi->s_journal);
		sbi->s_journal = NULL;
	}
failed_mount3:
	del_timer(&sbi->s_err_report);
	if (sbi->s_flex_groups)
		ext4_kvfree(sbi->s_flex_groups);
	percpu_counter_destroy(&sbi->s_freeclusters_counter);
	percpu_counter_destroy(&sbi->s_freeinodes_counter);
	percpu_counter_destroy(&sbi->s_dirs_counter);
	percpu_counter_destroy(&sbi->s_dirtyclusters_counter);
	if (sbi->s_mmp_tsk)
		kthread_stop(sbi->s_mmp_tsk);
failed_mount2:
	for (i = 0; i < db_count; i++)
		brelse(sbi->s_group_desc[i]);
	ext4_kvfree(sbi->s_group_desc);
failed_mount:
	if (sbi->s_chksum_driver)
		crypto_free_shash(sbi->s_chksum_driver);
	if (sbi->s_proc) {
		remove_proc_entry("options", sbi->s_proc);
		remove_proc_entry(sb->s_id, ext4_proc_root);
	}
#ifdef CONFIG_QUOTA
	for (i = 0; i < MAXQUOTAS; i++)
		kfree(sbi->s_qf_names[i]);
#endif
	ext4_blkdev_remove(sbi);
	brelse(bh);
out_fail:
	sb->s_fs_info = NULL;
	kfree(sbi->s_blockgroup_lock);
	kfree(sbi);
out_free_orig:
	kfree(orig_data);
	return ret;
}

/*
 * Setup any per-fs journal parameters now.  We'll do this both on
 * initial mount, once the journal has been initialised but before we've
 * done any recovery; and again on any subsequent remount.
 */
static void ext4_init_journal_params(struct super_block *sb, journal_t *journal)
{
	struct ext4_sb_info *sbi = EXT4_SB(sb);

	journal->j_commit_interval = sbi->s_commit_interval;
	journal->j_min_batch_time = sbi->s_min_batch_time;
	journal->j_max_batch_time = sbi->s_max_batch_time;

	write_lock(&journal->j_state_lock);
	if (test_opt(sb, BARRIER))
		journal->j_flags |= JBD2_BARRIER;
	else
		journal->j_flags &= ~JBD2_BARRIER;
	if (test_opt(sb, DATA_ERR_ABORT))
		journal->j_flags |= JBD2_ABORT_ON_SYNCDATA_ERR;
	else
		journal->j_flags &= ~JBD2_ABORT_ON_SYNCDATA_ERR;
	write_unlock(&journal->j_state_lock);
}

static journal_t *ext4_get_journal(struct super_block *sb,
				   unsigned int journal_inum)
{
	struct inode *journal_inode;
	journal_t *journal;

	BUG_ON(!EXT4_HAS_COMPAT_FEATURE(sb, EXT4_FEATURE_COMPAT_HAS_JOURNAL));

	/* First, test for the existence of a valid inode on disk.  Bad
	 * things happen if we iget() an unused inode, as the subsequent
	 * iput() will try to delete it. */

	journal_inode = ext4_iget(sb, journal_inum);
	if (IS_ERR(journal_inode)) {
		ext4_msg(sb, KERN_ERR, "no journal found");
		return NULL;
	}
	if (!journal_inode->i_nlink) {
		make_bad_inode(journal_inode);
		iput(journal_inode);
		ext4_msg(sb, KERN_ERR, "journal inode is deleted");
		return NULL;
	}

	jbd_debug(2, "Journal inode found at %p: %lld bytes\n",
		  journal_inode, journal_inode->i_size);
	if (!S_ISREG(journal_inode->i_mode)) {
		ext4_msg(sb, KERN_ERR, "invalid journal inode");
		iput(journal_inode);
		return NULL;
	}

	journal = jbd2_journal_init_inode(journal_inode);
	if (!journal) {
		ext4_msg(sb, KERN_ERR, "Could not load journal inode");
		iput(journal_inode);
		return NULL;
	}
	journal->j_private = sb;
	ext4_init_journal_params(sb, journal);
	return journal;
}

static journal_t *ext4_get_dev_journal(struct super_block *sb,
				       dev_t j_dev)
{
	struct buffer_head *bh;
	journal_t *journal;
	ext4_fsblk_t start;
	ext4_fsblk_t len;
	int hblock, blocksize;
	ext4_fsblk_t sb_block;
	unsigned long offset;
	struct ext4_super_block *es;
	struct block_device *bdev;

	BUG_ON(!EXT4_HAS_COMPAT_FEATURE(sb, EXT4_FEATURE_COMPAT_HAS_JOURNAL));

	bdev = ext4_blkdev_get(j_dev, sb);
	if (bdev == NULL)
		return NULL;

	blocksize = sb->s_blocksize;
	hblock = bdev_logical_block_size(bdev);
	if (blocksize < hblock) {
		ext4_msg(sb, KERN_ERR,
			"blocksize too small for journal device");
		goto out_bdev;
	}

	sb_block = EXT4_MIN_BLOCK_SIZE / blocksize;
	offset = EXT4_MIN_BLOCK_SIZE % blocksize;
	set_blocksize(bdev, blocksize);
	if (!(bh = __bread(bdev, sb_block, blocksize))) {
		ext4_msg(sb, KERN_ERR, "couldn't read superblock of "
		       "external journal");
		goto out_bdev;
	}

	es = (struct ext4_super_block *) (bh->b_data + offset);
	if ((le16_to_cpu(es->s_magic) != EXT4_SUPER_MAGIC) ||
	    !(le32_to_cpu(es->s_feature_incompat) &
	      EXT4_FEATURE_INCOMPAT_JOURNAL_DEV)) {
		ext4_msg(sb, KERN_ERR, "external journal has "
					"bad superblock");
		brelse(bh);
		goto out_bdev;
	}

	if (memcmp(EXT4_SB(sb)->s_es->s_journal_uuid, es->s_uuid, 16)) {
		ext4_msg(sb, KERN_ERR, "journal UUID does not match");
		brelse(bh);
		goto out_bdev;
	}

	len = ext4_blocks_count(es);
	start = sb_block + 1;
	brelse(bh);	/* we're done with the superblock */

	journal = jbd2_journal_init_dev(bdev, sb->s_bdev,
					start, len, blocksize);
	if (!journal) {
		ext4_msg(sb, KERN_ERR, "failed to create device journal");
		goto out_bdev;
	}
	journal->j_private = sb;
	ll_rw_block(READ, 1, &journal->j_sb_buffer);
	wait_on_buffer(journal->j_sb_buffer);
	if (!buffer_uptodate(journal->j_sb_buffer)) {
		ext4_msg(sb, KERN_ERR, "I/O error on journal device");
		goto out_journal;
	}
	if (be32_to_cpu(journal->j_superblock->s_nr_users) != 1) {
		ext4_msg(sb, KERN_ERR, "External journal has more than one "
					"user (unsupported) - %d",
			be32_to_cpu(journal->j_superblock->s_nr_users));
		goto out_journal;
	}
	EXT4_SB(sb)->journal_bdev = bdev;
	ext4_init_journal_params(sb, journal);
	return journal;

out_journal:
	jbd2_journal_destroy(journal);
out_bdev:
	ext4_blkdev_put(bdev);
	return NULL;
}

static int ext4_load_journal(struct super_block *sb,
			     struct ext4_super_block *es,
			     unsigned long journal_devnum)
{
	journal_t *journal;
	unsigned int journal_inum = le32_to_cpu(es->s_journal_inum);
	dev_t journal_dev;
	int err = 0;
	int really_read_only;

	BUG_ON(!EXT4_HAS_COMPAT_FEATURE(sb, EXT4_FEATURE_COMPAT_HAS_JOURNAL));

	if (journal_devnum &&
	    journal_devnum != le32_to_cpu(es->s_journal_dev)) {
		ext4_msg(sb, KERN_INFO, "external journal device major/minor "
			"numbers have changed");
		journal_dev = new_decode_dev(journal_devnum);
	} else
		journal_dev = new_decode_dev(le32_to_cpu(es->s_journal_dev));

	really_read_only = bdev_read_only(sb->s_bdev);

	/*
	 * Are we loading a blank journal or performing recovery after a
	 * crash?  For recovery, we need to check in advance whether we
	 * can get read-write access to the device.
	 */
	if (EXT4_HAS_INCOMPAT_FEATURE(sb, EXT4_FEATURE_INCOMPAT_RECOVER)) {
		if (sb->s_flags & MS_RDONLY) {
			ext4_msg(sb, KERN_INFO, "INFO: recovery "
					"required on readonly filesystem");
			if (really_read_only) {
				ext4_msg(sb, KERN_ERR, "write access "
					"unavailable, cannot proceed");
				return -EROFS;
			}
			ext4_msg(sb, KERN_INFO, "write access will "
			       "be enabled during recovery");
		}
	}

	if (journal_inum && journal_dev) {
		ext4_msg(sb, KERN_ERR, "filesystem has both journal "
		       "and inode journals!");
		return -EINVAL;
	}

	if (journal_inum) {
		if (!(journal = ext4_get_journal(sb, journal_inum)))
			return -EINVAL;
	} else {
		if (!(journal = ext4_get_dev_journal(sb, journal_dev)))
			return -EINVAL;
	}

	if (!(journal->j_flags & JBD2_BARRIER))
		ext4_msg(sb, KERN_INFO, "barriers disabled");

	if (!EXT4_HAS_INCOMPAT_FEATURE(sb, EXT4_FEATURE_INCOMPAT_RECOVER))
		err = jbd2_journal_wipe(journal, !really_read_only);
	if (!err) {
		char *save = kmalloc(EXT4_S_ERR_LEN, GFP_KERNEL);
		if (save)
			memcpy(save, ((char *) es) +
			       EXT4_S_ERR_START, EXT4_S_ERR_LEN);
		err = jbd2_journal_load(journal);
		if (save)
			memcpy(((char *) es) + EXT4_S_ERR_START,
			       save, EXT4_S_ERR_LEN);
		kfree(save);
	}

	if (err) {
		ext4_msg(sb, KERN_ERR, "error loading journal");
		jbd2_journal_destroy(journal);
		return err;
	}

	EXT4_SB(sb)->s_journal = journal;
	ext4_clear_journal_err(sb, es);

	if (!really_read_only && journal_devnum &&
	    journal_devnum != le32_to_cpu(es->s_journal_dev)) {
		es->s_journal_dev = cpu_to_le32(journal_devnum);

		/* Make sure we flush the recovery flag to disk. */
		ext4_commit_super(sb, 1);
	}

	return 0;
}

static int ext4_commit_super(struct super_block *sb, int sync)
{
	struct ext4_super_block *es = EXT4_SB(sb)->s_es;
	struct buffer_head *sbh = EXT4_SB(sb)->s_sbh;
	int error = 0;

	if (!sbh || block_device_ejected(sb))
		return error;
	if (buffer_write_io_error(sbh)) {
		/*
		 * Oh, dear.  A previous attempt to write the
		 * superblock failed.  This could happen because the
		 * USB device was yanked out.  Or it could happen to
		 * be a transient write error and maybe the block will
		 * be remapped.  Nothing we can do but to retry the
		 * write and hope for the best.
		 */
		ext4_msg(sb, KERN_ERR, "previous I/O error to "
		       "superblock detected");
		clear_buffer_write_io_error(sbh);
		set_buffer_uptodate(sbh);
	}
	/*
	 * If the file system is mounted read-only, don't update the
	 * superblock write time.  This avoids updating the superblock
	 * write time when we are mounting the root file system
	 * read/only but we need to replay the journal; at that point,
	 * for people who are east of GMT and who make their clock
	 * tick in localtime for Windows bug-for-bug compatibility,
	 * the clock is set in the future, and this will cause e2fsck
	 * to complain and force a full file system check.
	 */
	if (!(sb->s_flags & MS_RDONLY))
		es->s_wtime = cpu_to_le32(get_seconds());
	if (sb->s_bdev->bd_part)
		es->s_kbytes_written =
			cpu_to_le64(EXT4_SB(sb)->s_kbytes_written +
			    ((part_stat_read(sb->s_bdev->bd_part, sectors[1]) -
			      EXT4_SB(sb)->s_sectors_written_start) >> 1));
	else
		es->s_kbytes_written =
			cpu_to_le64(EXT4_SB(sb)->s_kbytes_written);
	ext4_free_blocks_count_set(es,
			EXT4_C2B(EXT4_SB(sb), percpu_counter_sum_positive(
				&EXT4_SB(sb)->s_freeclusters_counter)));
	es->s_free_inodes_count =
		cpu_to_le32(percpu_counter_sum_positive(
				&EXT4_SB(sb)->s_freeinodes_counter));
	BUFFER_TRACE(sbh, "marking dirty");
	ext4_superblock_csum_set(sb, es);
	mark_buffer_dirty(sbh);
	if (sync) {
		error = sync_dirty_buffer(sbh);
		if (error)
			return error;

		error = buffer_write_io_error(sbh);
		if (error) {
			ext4_msg(sb, KERN_ERR, "I/O error while writing "
			       "superblock");
			clear_buffer_write_io_error(sbh);
			set_buffer_uptodate(sbh);
		}
	}
	return error;
}

/*
 * Have we just finished recovery?  If so, and if we are mounting (or
 * remounting) the filesystem readonly, then we will end up with a
 * consistent fs on disk.  Record that fact.
 */
static void ext4_mark_recovery_complete(struct super_block *sb,
					struct ext4_super_block *es)
{
	journal_t *journal = EXT4_SB(sb)->s_journal;

	if (!EXT4_HAS_COMPAT_FEATURE(sb, EXT4_FEATURE_COMPAT_HAS_JOURNAL)) {
		BUG_ON(journal != NULL);
		return;
	}
	jbd2_journal_lock_updates(journal);
	if (jbd2_journal_flush(journal) < 0)
		goto out;

	if (EXT4_HAS_INCOMPAT_FEATURE(sb, EXT4_FEATURE_INCOMPAT_RECOVER) &&
	    sb->s_flags & MS_RDONLY) {
		EXT4_CLEAR_INCOMPAT_FEATURE(sb, EXT4_FEATURE_INCOMPAT_RECOVER);
		ext4_commit_super(sb, 1);
	}

out:
	jbd2_journal_unlock_updates(journal);
}

/*
 * If we are mounting (or read-write remounting) a filesystem whose journal
 * has recorded an error from a previous lifetime, move that error to the
 * main filesystem now.
 */
static void ext4_clear_journal_err(struct super_block *sb,
				   struct ext4_super_block *es)
{
	journal_t *journal;
	int j_errno;
	const char *errstr;

	BUG_ON(!EXT4_HAS_COMPAT_FEATURE(sb, EXT4_FEATURE_COMPAT_HAS_JOURNAL));

	journal = EXT4_SB(sb)->s_journal;

	/*
	 * Now check for any error status which may have been recorded in the
	 * journal by a prior ext4_error() or ext4_abort()
	 */

	j_errno = jbd2_journal_errno(journal);
	if (j_errno) {
		char nbuf[16];

		errstr = ext4_decode_error(sb, j_errno, nbuf);
		ext4_warning(sb, "Filesystem error recorded "
			     "from previous mount: %s", errstr);
		ext4_warning(sb, "Marking fs in need of filesystem check.");

		EXT4_SB(sb)->s_mount_state |= EXT4_ERROR_FS;
		es->s_state |= cpu_to_le16(EXT4_ERROR_FS);
		ext4_commit_super(sb, 1);

		jbd2_journal_clear_err(journal);
		jbd2_journal_update_sb_errno(journal);
	}
}

/*
 * Force the running and committing transactions to commit,
 * and wait on the commit.
 */
int ext4_force_commit(struct super_block *sb)
{
	journal_t *journal;
	int ret = 0;

	if (sb->s_flags & MS_RDONLY)
		return 0;

	journal = EXT4_SB(sb)->s_journal;
	if (journal)
		ret = ext4_journal_force_commit(journal);

	return ret;
}

static int ext4_sync_fs(struct super_block *sb, int wait)
{
	int ret = 0;
	tid_t target;
	struct ext4_sb_info *sbi = EXT4_SB(sb);

	trace_ext4_sync_fs(sb, wait);
	flush_workqueue(sbi->dio_unwritten_wq);
	/*
	 * Writeback quota in non-journalled quota case - journalled quota has
	 * no dirty dquots
	 */
	dquot_writeback_dquots(sb, -1);
	if (jbd2_journal_start_commit(sbi->s_journal, &target)) {
		if (wait)
			jbd2_log_wait_commit(sbi->s_journal, target);
	}
	return ret;
}

/*
 * LVM calls this function before a (read-only) snapshot is created.  This
 * gives us a chance to flush the journal completely and mark the fs clean.
 *
 * Note that only this function cannot bring a filesystem to be in a clean
 * state independently. It relies on upper layer to stop all data & metadata
 * modifications.
 */
static int ext4_freeze(struct super_block *sb)
{
	int error = 0;
	journal_t *journal;

	if (sb->s_flags & MS_RDONLY)
		return 0;

	journal = EXT4_SB(sb)->s_journal;

	/* Now we set up the journal barrier. */
	jbd2_journal_lock_updates(journal);

	/*
	 * Don't clear the needs_recovery flag if we failed to flush
	 * the journal.
	 */
	error = jbd2_journal_flush(journal);
	if (error < 0)
		goto out;

	/* Journal blocked and flushed, clear needs_recovery flag. */
	EXT4_CLEAR_INCOMPAT_FEATURE(sb, EXT4_FEATURE_INCOMPAT_RECOVER);
	error = ext4_commit_super(sb, 1);
out:
	/* we rely on upper layer to stop further updates */
	jbd2_journal_unlock_updates(EXT4_SB(sb)->s_journal);
	return error;
}

/*
 * Called by LVM after the snapshot is done.  We need to reset the RECOVER
 * flag here, even though the filesystem is not technically dirty yet.
 */
static int ext4_unfreeze(struct super_block *sb)
{
	if (sb->s_flags & MS_RDONLY)
		return 0;

	lock_super(sb);
	/* Reset the needs_recovery flag before the fs is unlocked. */
	EXT4_SET_INCOMPAT_FEATURE(sb, EXT4_FEATURE_INCOMPAT_RECOVER);
	ext4_commit_super(sb, 1);
	unlock_super(sb);
	return 0;
}

/*
 * Structure to save mount options for ext4_remount's benefit
 */
struct ext4_mount_options {
	unsigned long s_mount_opt;
	unsigned long s_mount_opt2;
	kuid_t s_resuid;
	kgid_t s_resgid;
	unsigned long s_commit_interval;
	u32 s_min_batch_time, s_max_batch_time;
#ifdef CONFIG_QUOTA
	int s_jquota_fmt;
	char *s_qf_names[MAXQUOTAS];
#endif
};

static int ext4_remount(struct super_block *sb, int *flags, char *data)
{
	struct ext4_super_block *es;
	struct ext4_sb_info *sbi = EXT4_SB(sb);
	unsigned long old_sb_flags;
	struct ext4_mount_options old_opts;
	int enable_quota = 0;
	ext4_group_t g;
	unsigned int journal_ioprio = DEFAULT_JOURNAL_IOPRIO;
	int err = 0;
#ifdef CONFIG_QUOTA
	int i;
#endif
	char *orig_data = kstrdup(data, GFP_KERNEL);

	/* Store the original options */
	lock_super(sb);
	old_sb_flags = sb->s_flags;
	old_opts.s_mount_opt = sbi->s_mount_opt;
	old_opts.s_mount_opt2 = sbi->s_mount_opt2;
	old_opts.s_resuid = sbi->s_resuid;
	old_opts.s_resgid = sbi->s_resgid;
	old_opts.s_commit_interval = sbi->s_commit_interval;
	old_opts.s_min_batch_time = sbi->s_min_batch_time;
	old_opts.s_max_batch_time = sbi->s_max_batch_time;
#ifdef CONFIG_QUOTA
	old_opts.s_jquota_fmt = sbi->s_jquota_fmt;
	for (i = 0; i < MAXQUOTAS; i++)
		old_opts.s_qf_names[i] = sbi->s_qf_names[i];
#endif
	if (sbi->s_journal && sbi->s_journal->j_task->io_context)
		journal_ioprio = sbi->s_journal->j_task->io_context->ioprio;

	/*
	 * Allow the "check" option to be passed as a remount option.
	 */
	if (!parse_options(data, sb, NULL, &journal_ioprio, 1)) {
		err = -EINVAL;
		goto restore_opts;
	}

	if (sbi->s_mount_flags & EXT4_MF_FS_ABORTED)
		ext4_abort(sb, "Abort forced by user");

	sb->s_flags = (sb->s_flags & ~MS_POSIXACL) |
		(test_opt(sb, POSIX_ACL) ? MS_POSIXACL : 0);

	es = sbi->s_es;

	if (sbi->s_journal) {
		ext4_init_journal_params(sb, sbi->s_journal);
		set_task_ioprio(sbi->s_journal->j_task, journal_ioprio);
	}

	if ((*flags & MS_RDONLY) != (sb->s_flags & MS_RDONLY)) {
		if (sbi->s_mount_flags & EXT4_MF_FS_ABORTED) {
			err = -EROFS;
			goto restore_opts;
		}

		if (*flags & MS_RDONLY) {
			err = dquot_suspend(sb, -1);
			if (err < 0)
				goto restore_opts;

			/*
			 * First of all, the unconditional stuff we have to do
			 * to disable replay of the journal when we next remount
			 */
			sb->s_flags |= MS_RDONLY;

			/*
			 * OK, test if we are remounting a valid rw partition
			 * readonly, and if so set the rdonly flag and then
			 * mark the partition as valid again.
			 */
			if (!(es->s_state & cpu_to_le16(EXT4_VALID_FS)) &&
			    (sbi->s_mount_state & EXT4_VALID_FS))
				es->s_state = cpu_to_le16(sbi->s_mount_state);

			if (sbi->s_journal)
				ext4_mark_recovery_complete(sb, es);
		} else {
			/* Make sure we can mount this feature set readwrite */
			if (!ext4_feature_set_ok(sb, 0)) {
				err = -EROFS;
				goto restore_opts;
			}
			/*
			 * Make sure the group descriptor checksums
			 * are sane.  If they aren't, refuse to remount r/w.
			 */
			for (g = 0; g < sbi->s_groups_count; g++) {
				struct ext4_group_desc *gdp =
					ext4_get_group_desc(sb, g, NULL);

				if (!ext4_group_desc_csum_verify(sb, g, gdp)) {
					ext4_msg(sb, KERN_ERR,
	       "ext4_remount: Checksum for group %u failed (%u!=%u)",
		g, le16_to_cpu(ext4_group_desc_csum(sbi, g, gdp)),
					       le16_to_cpu(gdp->bg_checksum));
					err = -EINVAL;
					goto restore_opts;
				}
			}

			/*
			 * If we have an unprocessed orphan list hanging
			 * around from a previously readonly bdev mount,
			 * require a full umount/remount for now.
			 */
			if (es->s_last_orphan) {
				ext4_msg(sb, KERN_WARNING, "Couldn't "
				       "remount RDWR because of unprocessed "
				       "orphan inode list.  Please "
				       "umount/remount instead");
				err = -EINVAL;
				goto restore_opts;
			}

			/*
			 * Mounting a RDONLY partition read-write, so reread
			 * and store the current valid flag.  (It may have
			 * been changed by e2fsck since we originally mounted
			 * the partition.)
			 */
			if (sbi->s_journal)
				ext4_clear_journal_err(sb, es);
			sbi->s_mount_state = le16_to_cpu(es->s_state);
			if (!ext4_setup_super(sb, es, 0))
				sb->s_flags &= ~MS_RDONLY;
			if (EXT4_HAS_INCOMPAT_FEATURE(sb,
						     EXT4_FEATURE_INCOMPAT_MMP))
				if (ext4_multi_mount_protect(sb,
						le64_to_cpu(es->s_mmp_block))) {
					err = -EROFS;
					goto restore_opts;
				}
			enable_quota = 1;
		}
	}

	/*
	 * Reinitialize lazy itable initialization thread based on
	 * current settings
	 */
	if ((sb->s_flags & MS_RDONLY) || !test_opt(sb, INIT_INODE_TABLE))
		ext4_unregister_li_request(sb);
	else {
		ext4_group_t first_not_zeroed;
		first_not_zeroed = ext4_has_uninit_itable(sb);
		ext4_register_li_request(sb, first_not_zeroed);
	}

	ext4_setup_system_zone(sb);
	if (sbi->s_journal == NULL)
		ext4_commit_super(sb, 1);

	unlock_super(sb);
#ifdef CONFIG_QUOTA
	/* Release old quota file names */
	for (i = 0; i < MAXQUOTAS; i++)
		if (old_opts.s_qf_names[i] &&
		    old_opts.s_qf_names[i] != sbi->s_qf_names[i])
			kfree(old_opts.s_qf_names[i]);
	if (enable_quota) {
		if (sb_any_quota_suspended(sb))
			dquot_resume(sb, -1);
		else if (EXT4_HAS_RO_COMPAT_FEATURE(sb,
					EXT4_FEATURE_RO_COMPAT_QUOTA)) {
			err = ext4_enable_quotas(sb);
			if (err) {
				lock_super(sb);
				goto restore_opts;
			}
		}
	}
#endif

	ext4_msg(sb, KERN_INFO, "re-mounted. Opts: %s", orig_data);
	kfree(orig_data);
	return 0;

restore_opts:
	sb->s_flags = old_sb_flags;
	sbi->s_mount_opt = old_opts.s_mount_opt;
	sbi->s_mount_opt2 = old_opts.s_mount_opt2;
	sbi->s_resuid = old_opts.s_resuid;
	sbi->s_resgid = old_opts.s_resgid;
	sbi->s_commit_interval = old_opts.s_commit_interval;
	sbi->s_min_batch_time = old_opts.s_min_batch_time;
	sbi->s_max_batch_time = old_opts.s_max_batch_time;
#ifdef CONFIG_QUOTA
	sbi->s_jquota_fmt = old_opts.s_jquota_fmt;
	for (i = 0; i < MAXQUOTAS; i++) {
		if (sbi->s_qf_names[i] &&
		    old_opts.s_qf_names[i] != sbi->s_qf_names[i])
			kfree(sbi->s_qf_names[i]);
		sbi->s_qf_names[i] = old_opts.s_qf_names[i];
	}
#endif
	unlock_super(sb);
	kfree(orig_data);
	return err;
}

static int ext4_statfs(struct dentry *dentry, struct kstatfs *buf)
{
	struct super_block *sb = dentry->d_sb;
	struct ext4_sb_info *sbi = EXT4_SB(sb);
	struct ext4_super_block *es = sbi->s_es;
	ext4_fsblk_t overhead = 0;
	u64 fsid;
	s64 bfree;

	if (!test_opt(sb, MINIX_DF))
		overhead = sbi->s_overhead;

	buf->f_type = EXT4_SUPER_MAGIC;
	buf->f_bsize = sb->s_blocksize;
	buf->f_blocks = ext4_blocks_count(es) - EXT4_C2B(sbi, sbi->s_overhead);
	bfree = percpu_counter_sum_positive(&sbi->s_freeclusters_counter) -
		percpu_counter_sum_positive(&sbi->s_dirtyclusters_counter);
	/* prevent underflow in case that few free space is available */
	buf->f_bfree = EXT4_C2B(sbi, max_t(s64, bfree, 0));
	buf->f_bavail = buf->f_bfree - ext4_r_blocks_count(es);
	if (buf->f_bfree < ext4_r_blocks_count(es))
		buf->f_bavail = 0;
	buf->f_files = le32_to_cpu(es->s_inodes_count);
	buf->f_ffree = percpu_counter_sum_positive(&sbi->s_freeinodes_counter);
	buf->f_namelen = EXT4_NAME_LEN;
	fsid = le64_to_cpup((void *)es->s_uuid) ^
	       le64_to_cpup((void *)es->s_uuid + sizeof(u64));
	buf->f_fsid.val[0] = fsid & 0xFFFFFFFFUL;
	buf->f_fsid.val[1] = (fsid >> 32) & 0xFFFFFFFFUL;

	return 0;
}

/* Helper function for writing quotas on sync - we need to start transaction
 * before quota file is locked for write. Otherwise the are possible deadlocks:
 * Process 1                         Process 2
 * ext4_create()                     quota_sync()
 *   jbd2_journal_start()                  write_dquot()
 *   dquot_initialize()                         down(dqio_mutex)
 *     down(dqio_mutex)                    jbd2_journal_start()
 *
 */

#ifdef CONFIG_QUOTA

static inline struct inode *dquot_to_inode(struct dquot *dquot)
{
	return sb_dqopt(dquot->dq_sb)->files[dquot->dq_type];
}

static int ext4_write_dquot(struct dquot *dquot)
{
	int ret, err;
	handle_t *handle;
	struct inode *inode;

	inode = dquot_to_inode(dquot);
	handle = ext4_journal_start(inode,
				    EXT4_QUOTA_TRANS_BLOCKS(dquot->dq_sb));
	if (IS_ERR(handle))
		return PTR_ERR(handle);
	ret = dquot_commit(dquot);
	err = ext4_journal_stop(handle);
	if (!ret)
		ret = err;
	return ret;
}

static int ext4_acquire_dquot(struct dquot *dquot)
{
	int ret, err;
	handle_t *handle;

	handle = ext4_journal_start(dquot_to_inode(dquot),
				    EXT4_QUOTA_INIT_BLOCKS(dquot->dq_sb));
	if (IS_ERR(handle))
		return PTR_ERR(handle);
	ret = dquot_acquire(dquot);
	err = ext4_journal_stop(handle);
	if (!ret)
		ret = err;
	return ret;
}

static int ext4_release_dquot(struct dquot *dquot)
{
	int ret, err;
	handle_t *handle;

	handle = ext4_journal_start(dquot_to_inode(dquot),
				    EXT4_QUOTA_DEL_BLOCKS(dquot->dq_sb));
	if (IS_ERR(handle)) {
		/* Release dquot anyway to avoid endless cycle in dqput() */
		dquot_release(dquot);
		return PTR_ERR(handle);
	}
	ret = dquot_release(dquot);
	err = ext4_journal_stop(handle);
	if (!ret)
		ret = err;
	return ret;
}

static int ext4_mark_dquot_dirty(struct dquot *dquot)
{
	/* Are we journaling quotas? */
	if (EXT4_SB(dquot->dq_sb)->s_qf_names[USRQUOTA] ||
	    EXT4_SB(dquot->dq_sb)->s_qf_names[GRPQUOTA]) {
		dquot_mark_dquot_dirty(dquot);
		return ext4_write_dquot(dquot);
	} else {
		return dquot_mark_dquot_dirty(dquot);
	}
}

static int ext4_write_info(struct super_block *sb, int type)
{
	int ret, err;
	handle_t *handle;

	/* Data block + inode block */
	handle = ext4_journal_start(sb->s_root->d_inode, 2);
	if (IS_ERR(handle))
		return PTR_ERR(handle);
	ret = dquot_commit_info(sb, type);
	err = ext4_journal_stop(handle);
	if (!ret)
		ret = err;
	return ret;
}

/*
 * Turn on quotas during mount time - we need to find
 * the quota file and such...
 */
static int ext4_quota_on_mount(struct super_block *sb, int type)
{
	return dquot_quota_on_mount(sb, EXT4_SB(sb)->s_qf_names[type],
					EXT4_SB(sb)->s_jquota_fmt, type);
}

/*
 * Standard function to be called on quota_on
 */
static int ext4_quota_on(struct super_block *sb, int type, int format_id,
			 struct path *path)
{
	int err;

	if (!test_opt(sb, QUOTA))
		return -EINVAL;

	/* Quotafile not on the same filesystem? */
	if (path->dentry->d_sb != sb)
		return -EXDEV;
	/* Journaling quota? */
	if (EXT4_SB(sb)->s_qf_names[type]) {
		/* Quotafile not in fs root? */
		if (path->dentry->d_parent != sb->s_root)
			ext4_msg(sb, KERN_WARNING,
				"Quota file not on filesystem root. "
				"Journaled quota will not work");
	}

	/*
	 * When we journal data on quota file, we have to flush journal to see
	 * all updates to the file when we bypass pagecache...
	 */
	if (EXT4_SB(sb)->s_journal &&
	    ext4_should_journal_data(path->dentry->d_inode)) {
		/*
		 * We don't need to lock updates but journal_flush() could
		 * otherwise be livelocked...
		 */
		jbd2_journal_lock_updates(EXT4_SB(sb)->s_journal);
		err = jbd2_journal_flush(EXT4_SB(sb)->s_journal);
		jbd2_journal_unlock_updates(EXT4_SB(sb)->s_journal);
		if (err)
			return err;
	}

	return dquot_quota_on(sb, type, format_id, path);
}

static int ext4_quota_enable(struct super_block *sb, int type, int format_id,
			     unsigned int flags)
{
	int err;
	struct inode *qf_inode;
	unsigned long qf_inums[MAXQUOTAS] = {
		le32_to_cpu(EXT4_SB(sb)->s_es->s_usr_quota_inum),
		le32_to_cpu(EXT4_SB(sb)->s_es->s_grp_quota_inum)
	};

	BUG_ON(!EXT4_HAS_RO_COMPAT_FEATURE(sb, EXT4_FEATURE_RO_COMPAT_QUOTA));

	if (!qf_inums[type])
		return -EPERM;

	qf_inode = ext4_iget(sb, qf_inums[type]);
	if (IS_ERR(qf_inode)) {
		ext4_error(sb, "Bad quota inode # %lu", qf_inums[type]);
		return PTR_ERR(qf_inode);
	}

	err = dquot_enable(qf_inode, type, format_id, flags);
	iput(qf_inode);

	return err;
}

/* Enable usage tracking for all quota types. */
static int ext4_enable_quotas(struct super_block *sb)
{
	int type, err = 0;
	unsigned long qf_inums[MAXQUOTAS] = {
		le32_to_cpu(EXT4_SB(sb)->s_es->s_usr_quota_inum),
		le32_to_cpu(EXT4_SB(sb)->s_es->s_grp_quota_inum)
	};

	sb_dqopt(sb)->flags |= DQUOT_QUOTA_SYS_FILE;
	for (type = 0; type < MAXQUOTAS; type++) {
		if (qf_inums[type]) {
			err = ext4_quota_enable(sb, type, QFMT_VFS_V1,
						DQUOT_USAGE_ENABLED);
			if (err) {
				ext4_warning(sb,
					"Failed to enable quota (type=%d) "
					"tracking. Please run e2fsck to fix.",
					type);
				return err;
			}
		}
	}
	return 0;
}

/*
 * quota_on function that is used when QUOTA feature is set.
 */
static int ext4_quota_on_sysfile(struct super_block *sb, int type,
				 int format_id)
{
	if (!EXT4_HAS_RO_COMPAT_FEATURE(sb, EXT4_FEATURE_RO_COMPAT_QUOTA))
		return -EINVAL;

	/*
	 * USAGE was enabled at mount time. Only need to enable LIMITS now.
	 */
	return ext4_quota_enable(sb, type, format_id, DQUOT_LIMITS_ENABLED);
}

static int ext4_quota_off(struct super_block *sb, int type)
{
	struct inode *inode = sb_dqopt(sb)->files[type];
	handle_t *handle;

	/* Force all delayed allocation blocks to be allocated.
	 * Caller already holds s_umount sem */
	if (test_opt(sb, DELALLOC))
		sync_filesystem(sb);

	if (!inode)
		goto out;

	/* Update modification times of quota files when userspace can
	 * start looking at them */
	handle = ext4_journal_start(inode, 1);
	if (IS_ERR(handle))
		goto out;
	inode->i_mtime = inode->i_ctime = CURRENT_TIME;
	ext4_mark_inode_dirty(handle, inode);
	ext4_journal_stop(handle);

out:
	return dquot_quota_off(sb, type);
}

/*
 * quota_off function that is used when QUOTA feature is set.
 */
static int ext4_quota_off_sysfile(struct super_block *sb, int type)
{
	if (!EXT4_HAS_RO_COMPAT_FEATURE(sb, EXT4_FEATURE_RO_COMPAT_QUOTA))
		return -EINVAL;

	/* Disable only the limits. */
	return dquot_disable(sb, type, DQUOT_LIMITS_ENABLED);
}

/* Read data from quotafile - avoid pagecache and such because we cannot afford
 * acquiring the locks... As quota files are never truncated and quota code
 * itself serializes the operations (and no one else should touch the files)
 * we don't have to be afraid of races */
static ssize_t ext4_quota_read(struct super_block *sb, int type, char *data,
			       size_t len, loff_t off)
{
	struct inode *inode = sb_dqopt(sb)->files[type];
	ext4_lblk_t blk = off >> EXT4_BLOCK_SIZE_BITS(sb);
	int err = 0;
	int offset = off & (sb->s_blocksize - 1);
	int tocopy;
	size_t toread;
	struct buffer_head *bh;
	loff_t i_size = i_size_read(inode);

	if (off > i_size)
		return 0;
	if (off+len > i_size)
		len = i_size-off;
	toread = len;
	while (toread > 0) {
		tocopy = sb->s_blocksize - offset < toread ?
				sb->s_blocksize - offset : toread;
		bh = ext4_bread(NULL, inode, blk, 0, &err);
		if (err)
			return err;
		if (!bh)	/* A hole? */
			memset(data, 0, tocopy);
		else
			memcpy(data, bh->b_data+offset, tocopy);
		brelse(bh);
		offset = 0;
		toread -= tocopy;
		data += tocopy;
		blk++;
	}
	return len;
}

/* Write to quotafile (we know the transaction is already started and has
 * enough credits) */
static ssize_t ext4_quota_write(struct super_block *sb, int type,
				const char *data, size_t len, loff_t off)
{
	struct inode *inode = sb_dqopt(sb)->files[type];
	ext4_lblk_t blk = off >> EXT4_BLOCK_SIZE_BITS(sb);
	int err = 0;
	int offset = off & (sb->s_blocksize - 1);
	struct buffer_head *bh;
	handle_t *handle = journal_current_handle();

	if (EXT4_SB(sb)->s_journal && !handle) {
		ext4_msg(sb, KERN_WARNING, "Quota write (off=%llu, len=%llu)"
			" cancelled because transaction is not started",
			(unsigned long long)off, (unsigned long long)len);
		return -EIO;
	}
	/*
	 * Since we account only one data block in transaction credits,
	 * then it is impossible to cross a block boundary.
	 */
	if (sb->s_blocksize - offset < len) {
		ext4_msg(sb, KERN_WARNING, "Quota write (off=%llu, len=%llu)"
			" cancelled because not block aligned",
			(unsigned long long)off, (unsigned long long)len);
		return -EIO;
	}

	bh = ext4_bread(handle, inode, blk, 1, &err);
	if (!bh)
		goto out;
	err = ext4_journal_get_write_access(handle, bh);
	if (err) {
		brelse(bh);
		goto out;
	}
	lock_buffer(bh);
	memcpy(bh->b_data+offset, data, len);
	flush_dcache_page(bh->b_page);
	unlock_buffer(bh);
	err = ext4_handle_dirty_metadata(handle, NULL, bh);
	brelse(bh);
out:
	if (err)
		return err;
	if (inode->i_size < off + len) {
		i_size_write(inode, off + len);
		EXT4_I(inode)->i_disksize = inode->i_size;
		ext4_mark_inode_dirty(handle, inode);
	}
	return len;
}

#endif

static struct dentry *ext4_mount(struct file_system_type *fs_type, int flags,
		       const char *dev_name, void *data)
{
	return mount_bdev(fs_type, flags, dev_name, data, ext4_fill_super);
}

#if !defined(CONFIG_EXT2_FS) && !defined(CONFIG_EXT2_FS_MODULE) && defined(CONFIG_EXT4_USE_FOR_EXT23)
static inline void register_as_ext2(void)
{
	int err = register_filesystem(&ext2_fs_type);
	if (err)
		printk(KERN_WARNING
		       "EXT4-fs: Unable to register as ext2 (%d)\n", err);
}

static inline void unregister_as_ext2(void)
{
	unregister_filesystem(&ext2_fs_type);
}

static inline int ext2_feature_set_ok(struct super_block *sb)
{
	if (EXT4_HAS_INCOMPAT_FEATURE(sb, ~EXT2_FEATURE_INCOMPAT_SUPP))
		return 0;
	if (sb->s_flags & MS_RDONLY)
		return 1;
	if (EXT4_HAS_RO_COMPAT_FEATURE(sb, ~EXT2_FEATURE_RO_COMPAT_SUPP))
		return 0;
	return 1;
}
MODULE_ALIAS("ext2");
#else
static inline void register_as_ext2(void) { }
static inline void unregister_as_ext2(void) { }
static inline int ext2_feature_set_ok(struct super_block *sb) { return 0; }
#endif

#if !defined(CONFIG_EXT3_FS) && !defined(CONFIG_EXT3_FS_MODULE) && defined(CONFIG_EXT4_USE_FOR_EXT23)
static inline void register_as_ext3(void)
{
	int err = register_filesystem(&ext3_fs_type);
	if (err)
		printk(KERN_WARNING
		       "EXT4-fs: Unable to register as ext3 (%d)\n", err);
}

static inline void unregister_as_ext3(void)
{
	unregister_filesystem(&ext3_fs_type);
}

static inline int ext3_feature_set_ok(struct super_block *sb)
{
	if (EXT4_HAS_INCOMPAT_FEATURE(sb, ~EXT3_FEATURE_INCOMPAT_SUPP))
		return 0;
	if (!EXT4_HAS_COMPAT_FEATURE(sb, EXT4_FEATURE_COMPAT_HAS_JOURNAL))
		return 0;
	if (sb->s_flags & MS_RDONLY)
		return 1;
	if (EXT4_HAS_RO_COMPAT_FEATURE(sb, ~EXT3_FEATURE_RO_COMPAT_SUPP))
		return 0;
	return 1;
}
MODULE_ALIAS("ext3");
#else
static inline void register_as_ext3(void) { }
static inline void unregister_as_ext3(void) { }
static inline int ext3_feature_set_ok(struct super_block *sb) { return 0; }
#endif

static struct file_system_type ext4_fs_type = {
	.owner		= THIS_MODULE,
	.name		= "ext4",
	.mount		= ext4_mount,
	.kill_sb	= kill_block_super,
	.fs_flags	= FS_REQUIRES_DEV,
};

static int __init ext4_init_feat_adverts(void)
{
	struct ext4_features *ef;
	int ret = -ENOMEM;

	ef = kzalloc(sizeof(struct ext4_features), GFP_KERNEL);
	if (!ef)
		goto out;

	ef->f_kobj.kset = ext4_kset;
	init_completion(&ef->f_kobj_unregister);
	ret = kobject_init_and_add(&ef->f_kobj, &ext4_feat_ktype, NULL,
				   "features");
	if (ret) {
		kfree(ef);
		goto out;
	}

	ext4_feat = ef;
	ret = 0;
out:
	return ret;
}

static void ext4_exit_feat_adverts(void)
{
	kobject_put(&ext4_feat->f_kobj);
	wait_for_completion(&ext4_feat->f_kobj_unregister);
	kfree(ext4_feat);
}

/* Shared across all ext4 file systems */
wait_queue_head_t ext4__ioend_wq[EXT4_WQ_HASH_SZ];
struct mutex ext4__aio_mutex[EXT4_WQ_HASH_SZ];

static int __init ext4_init_fs(void)
{
	int i, err;

	ext4_li_info = NULL;
	mutex_init(&ext4_li_mtx);

	ext4_check_flag_values();

	for (i = 0; i < EXT4_WQ_HASH_SZ; i++) {
		mutex_init(&ext4__aio_mutex[i]);
		init_waitqueue_head(&ext4__ioend_wq[i]);
	}

	err = ext4_init_pageio();
	if (err)
		return err;
	err = ext4_init_system_zone();
	if (err)
		goto out6;
	ext4_kset = kset_create_and_add("ext4", NULL, fs_kobj);
	if (!ext4_kset)
		goto out5;
	ext4_proc_root = proc_mkdir("fs/ext4", NULL);

	err = ext4_init_feat_adverts();
	if (err)
		goto out4;

	err = ext4_init_mballoc();
	if (err)
		goto out3;

	err = ext4_init_xattr();
	if (err)
		goto out2;
	err = init_inodecache();
	if (err)
		goto out1;
	register_as_ext3();
	register_as_ext2();
	err = register_filesystem(&ext4_fs_type);
	if (err)
		goto out;

	return 0;
out:
	unregister_as_ext2();
	unregister_as_ext3();
	destroy_inodecache();
out1:
	ext4_exit_xattr();
out2:
	ext4_exit_mballoc();
out3:
	ext4_exit_feat_adverts();
out4:
	if (ext4_proc_root)
		remove_proc_entry("fs/ext4", NULL);
	kset_unregister(ext4_kset);
out5:
	ext4_exit_system_zone();
out6:
	ext4_exit_pageio();
	return err;
}

static void __exit ext4_exit_fs(void)
{
	ext4_destroy_lazyinit_thread();
	unregister_as_ext2();
	unregister_as_ext3();
	unregister_filesystem(&ext4_fs_type);
	destroy_inodecache();
	ext4_exit_xattr();
	ext4_exit_mballoc();
	ext4_exit_feat_adverts();
	remove_proc_entry("fs/ext4", NULL);
	kset_unregister(ext4_kset);
	ext4_exit_system_zone();
	ext4_exit_pageio();
}

MODULE_AUTHOR("Remy Card, Stephen Tweedie, Andrew Morton, Andreas Dilger, Theodore Ts'o and others");
MODULE_DESCRIPTION("Fourth Extended Filesystem");
MODULE_LICENSE("GPL");
module_init(ext4_init_fs)
module_exit(ext4_exit_fs)<|MERGE_RESOLUTION|>--- conflicted
+++ resolved
@@ -3109,13 +3109,10 @@
 	ext4_group_t		i, ngroups = ext4_get_groups_count(sb);
 	int			s, j, count = 0;
 
-<<<<<<< HEAD
-=======
 	if (!EXT4_HAS_RO_COMPAT_FEATURE(sb, EXT4_FEATURE_RO_COMPAT_BIGALLOC))
 		return (ext4_bg_has_super(sb, grp) + ext4_bg_num_gdb(sb, grp) +
 			sbi->s_itb_per_group + 2);
 
->>>>>>> 9450d57e
 	first_block = le32_to_cpu(sbi->s_es->s_first_data_block) +
 		(grp * EXT4_BLOCKS_PER_GROUP(sb));
 	last_block = first_block + EXT4_BLOCKS_PER_GROUP(sb) - 1;
