--- conflicted
+++ resolved
@@ -4235,28 +4235,16 @@
 	 */
 	mnt_userns = container_of(ns, struct user_namespace, ns);
 	if (initial_idmapping(mnt_userns)) {
-<<<<<<< HEAD
 		err = -EPERM;
 		goto out_fput;
 	}
 
-	/* We're not controlling the target namespace. */
-	if (!ns_capable(mnt_userns, CAP_SYS_ADMIN)) {
-=======
->>>>>>> d60c95ef
-		err = -EPERM;
-		goto out_fput;
-	}
-
-<<<<<<< HEAD
-=======
 	/* We're not controlling the target namespace. */
 	if (!ns_capable(mnt_userns, CAP_SYS_ADMIN)) {
 		err = -EPERM;
 		goto out_fput;
 	}
 
->>>>>>> d60c95ef
 	kattr->mnt_userns = get_user_ns(mnt_userns);
 
 out_fput:
