--- conflicted
+++ resolved
@@ -345,28 +345,16 @@
 	struct dentry *origin = NULL;
 	int i;
 
-<<<<<<< HEAD
-	for (i = 0; i < ofs->numlower; i++) {
-=======
 	for (i = 1; i < ofs->numlayer; i++) {
->>>>>>> d1988041
 		/*
 		 * If lower fs uuid is not unique among lower fs we cannot match
 		 * fh->uuid to layer.
 		 */
-<<<<<<< HEAD
-		if (ofs->lower_layers[i].fsid &&
-		    ofs->lower_layers[i].fs->bad_uuid)
-			continue;
-
-		origin = ovl_decode_real_fh(fh, ofs->lower_layers[i].mnt,
-=======
 		if (ofs->layers[i].fsid &&
 		    ofs->layers[i].fs->bad_uuid)
 			continue;
 
 		origin = ovl_decode_real_fh(fh, ofs->layers[i].mnt,
->>>>>>> d1988041
 					    connected);
 		if (origin)
 			break;
