// SPDX-License-Identifier: GPL-2.0-only
/*
 * V9FS FID Management
 *
 *  Copyright (C) 2007 by Latchesar Ionkov <lucho@ionkov.net>
 *  Copyright (C) 2005, 2006 by Eric Van Hensbergen <ericvh@gmail.com>
 */

#include <linux/module.h>
#include <linux/errno.h>
#include <linux/fs.h>
#include <linux/slab.h>
#include <linux/sched.h>
#include <linux/idr.h>
#include <net/9p/9p.h>
#include <net/9p/client.h>

#include "v9fs.h"
#include "v9fs_vfs.h"
#include "fid.h"

static inline void __add_fid(struct dentry *dentry, struct p9_fid *fid)
{
	hlist_add_head(&fid->dlist, (struct hlist_head *)&dentry->d_fsdata);
}


/**
 * v9fs_fid_add - add a fid to a dentry
 * @dentry: dentry that the fid is being added to
 * @pfid: fid to add, NULLed out
 *
 */
void v9fs_fid_add(struct dentry *dentry, struct p9_fid **pfid)
{
	struct p9_fid *fid = *pfid;

	spin_lock(&dentry->d_lock);
	__add_fid(dentry, fid);
	spin_unlock(&dentry->d_lock);

	*pfid = NULL;
}

/**
 * v9fs_fid_find_inode - search for an open fid off of the inode list
 * @inode: return a fid pointing to a specific inode
 * @uid: return a fid belonging to the specified user
 *
 */

static struct p9_fid *v9fs_fid_find_inode(struct inode *inode, kuid_t uid)
{
	struct hlist_head *h;
	struct p9_fid *fid, *ret = NULL;

	p9_debug(P9_DEBUG_VFS, " inode: %p\n", inode);

	spin_lock(&inode->i_lock);
	h = (struct hlist_head *)&inode->i_private;
	hlist_for_each_entry(fid, h, ilist) {
		if (uid_eq(fid->uid, uid)) {
			p9_fid_get(fid);
			ret = fid;
			break;
		}
	}
	spin_unlock(&inode->i_lock);
	return ret;
}

/**
 * v9fs_open_fid_add - add an open fid to an inode
 * @inode: inode that the fid is being added to
 * @pfid: fid to add, NULLed out
 *
 */

void v9fs_open_fid_add(struct inode *inode, struct p9_fid **pfid)
{
	struct p9_fid *fid = *pfid;

	spin_lock(&inode->i_lock);
	hlist_add_head(&fid->ilist, (struct hlist_head *)&inode->i_private);
	spin_unlock(&inode->i_lock);

	*pfid = NULL;
}


/**
 * v9fs_fid_find - retrieve a fid that belongs to the specified uid
 * @dentry: dentry to look for fid in
 * @uid: return fid that belongs to the specified user
 * @any: if non-zero, return any fid associated with the dentry
 *
 */

static struct p9_fid *v9fs_fid_find(struct dentry *dentry, kuid_t uid, int any)
{
	struct p9_fid *fid, *ret;

	p9_debug(P9_DEBUG_VFS, " dentry: %pd (%p) uid %d any %d\n",
		 dentry, dentry, from_kuid(&init_user_ns, uid),
		 any);
	ret = NULL;
	/* we'll recheck under lock if there's anything to look in */
	if (dentry->d_fsdata) {
		struct hlist_head *h = (struct hlist_head *)&dentry->d_fsdata;

		spin_lock(&dentry->d_lock);
		hlist_for_each_entry(fid, h, dlist) {
			if (any || uid_eq(fid->uid, uid)) {
				ret = fid;
				p9_fid_get(ret);
				break;
			}
		}
		spin_unlock(&dentry->d_lock);
	} else {
		if (dentry->d_inode)
			ret = v9fs_fid_find_inode(dentry->d_inode, uid);
	}

	return ret;
}

/*
 * We need to hold v9ses->rename_sem as long as we hold references
 * to returned path array. Array element contain pointers to
 * dentry names.
 */
static int build_path_from_dentry(struct v9fs_session_info *v9ses,
				  struct dentry *dentry, const unsigned char ***names)
{
	int n = 0, i;
	const unsigned char **wnames;
	struct dentry *ds;

	for (ds = dentry; !IS_ROOT(ds); ds = ds->d_parent)
		n++;

	wnames = kmalloc_array(n, sizeof(char *), GFP_KERNEL);
	if (!wnames)
		goto err_out;

	for (ds = dentry, i = (n-1); i >= 0; i--, ds = ds->d_parent)
		wnames[i] = ds->d_name.name;

	*names = wnames;
	return n;
err_out:
	return -ENOMEM;
}

static struct p9_fid *v9fs_fid_lookup_with_uid(struct dentry *dentry,
					       kuid_t uid, int any)
{
	struct dentry *ds;
	const unsigned char **wnames, *uname;
	int i, n, l, access;
	struct v9fs_session_info *v9ses;
<<<<<<< HEAD
	struct p9_fid *fid, *old_fid;
=======
	struct p9_fid *fid, *root_fid, *old_fid;
>>>>>>> d60c95ef

	v9ses = v9fs_dentry2v9ses(dentry);
	access = v9ses->flags & V9FS_ACCESS_MASK;
	fid = v9fs_fid_find(dentry, uid, any);
	if (fid)
		return fid;
	/*
	 * we don't have a matching fid. To do a TWALK we need
	 * parent fid. We need to prevent rename when we want to
	 * look at the parent.
	 */
	down_read(&v9ses->rename_sem);
	ds = dentry->d_parent;
	fid = v9fs_fid_find(ds, uid, any);
	if (fid) {
		/* Found the parent fid do a lookup with that */
		old_fid = fid;

		fid = p9_client_walk(old_fid, 1, &dentry->d_name.name, 1);
		p9_fid_put(old_fid);
		goto fid_out;
	}
	up_read(&v9ses->rename_sem);

	/* start from the root and try to do a lookup */
	root_fid = v9fs_fid_find(dentry->d_sb->s_root, uid, any);
	if (!root_fid) {
		/* the user is not attached to the fs yet */
		if (access == V9FS_ACCESS_SINGLE)
			return ERR_PTR(-EPERM);

		if (v9fs_proto_dotu(v9ses) || v9fs_proto_dotl(v9ses))
			uname = NULL;
		else
			uname = v9ses->uname;

		fid = p9_client_attach(v9ses->clnt, NULL, uname, uid,
				       v9ses->aname);
		if (IS_ERR(fid))
			return fid;

<<<<<<< HEAD
		refcount_inc(&fid->count);
		v9fs_fid_add(dentry->d_sb->s_root, fid);
	}
	/* If we are root ourself just return that */
	if (dentry->d_sb->s_root == dentry)
		return fid;
=======
		root_fid = p9_fid_get(fid);
		v9fs_fid_add(dentry->d_sb->s_root, &fid);
	}
	/* If we are root ourself just return that */
	if (dentry->d_sb->s_root == dentry)
		return root_fid;

>>>>>>> d60c95ef
	/*
	 * Do a multipath walk with attached root.
	 * When walking parent we need to make sure we
	 * don't have a parallel rename happening
	 */
	down_read(&v9ses->rename_sem);
	n  = build_path_from_dentry(v9ses, dentry, &wnames);
	if (n < 0) {
		fid = ERR_PTR(n);
		goto err_out;
	}
<<<<<<< HEAD
	old_fid = fid;
	clone = 1;
=======
	fid = root_fid;
	old_fid = root_fid;
>>>>>>> d60c95ef
	i = 0;
	while (i < n) {
		l = min(n - i, P9_MAXWELEM);
		/*
		 * We need to hold rename lock when doing a multipath
		 * walk to ensure none of the path components change
		 */
<<<<<<< HEAD
		fid = p9_client_walk(fid, l, &wnames[i], clone);
		/* non-cloning walk will return the same fid */
		if (fid != old_fid) {
			p9_client_clunk(old_fid);
=======
		fid = p9_client_walk(old_fid, l, &wnames[i],
				     old_fid == root_fid /* clone */);
		/* non-cloning walk will return the same fid */
		if (fid != old_fid) {
			p9_fid_put(old_fid);
>>>>>>> d60c95ef
			old_fid = fid;
		}
		if (IS_ERR(fid)) {
			kfree(wnames);
			goto err_out;
		}
		i += l;
	}
	kfree(wnames);
fid_out:
	if (!IS_ERR(fid)) {
		spin_lock(&dentry->d_lock);
		if (d_unhashed(dentry)) {
			spin_unlock(&dentry->d_lock);
			p9_fid_put(fid);
			fid = ERR_PTR(-ENOENT);
		} else {
			__add_fid(dentry, fid);
			p9_fid_get(fid);
			spin_unlock(&dentry->d_lock);
		}
	}
err_out:
	up_read(&v9ses->rename_sem);
	return fid;
}

/**
 * v9fs_fid_lookup - lookup for a fid, try to walk if not found
 * @dentry: dentry to look for fid in
 *
 * Look for a fid in the specified dentry for the current user.
 * If no fid is found, try to create one walking from a fid from the parent
 * dentry (if it has one), or the root dentry. If the user haven't accessed
 * the fs yet, attach now and walk from the root.
 */

struct p9_fid *v9fs_fid_lookup(struct dentry *dentry)
{
	kuid_t uid;
	int  any, access;
	struct v9fs_session_info *v9ses;

	v9ses = v9fs_dentry2v9ses(dentry);
	access = v9ses->flags & V9FS_ACCESS_MASK;
	switch (access) {
	case V9FS_ACCESS_SINGLE:
	case V9FS_ACCESS_USER:
	case V9FS_ACCESS_CLIENT:
		uid = current_fsuid();
		any = 0;
		break;

	case V9FS_ACCESS_ANY:
		uid = v9ses->uid;
		any = 1;
		break;

	default:
		uid = INVALID_UID;
		any = 0;
		break;
	}
	return v9fs_fid_lookup_with_uid(dentry, uid, any);
}

struct p9_fid *v9fs_writeback_fid(struct dentry *dentry)
{
	int err;
	struct p9_fid *fid, *ofid;

	ofid = v9fs_fid_lookup_with_uid(dentry, GLOBAL_ROOT_UID, 0);
	fid = clone_fid(ofid);
	if (IS_ERR(fid))
		goto error_out;
	p9_fid_put(ofid);
	/*
	 * writeback fid will only be used to write back the
	 * dirty pages. We always request for the open fid in read-write
	 * mode so that a partial page write which result in page
	 * read can work.
	 */
	err = p9_client_open(fid, O_RDWR);
	if (err < 0) {
		p9_fid_put(fid);
		fid = ERR_PTR(err);
		goto error_out;
	}
error_out:
	return fid;
}<|MERGE_RESOLUTION|>--- conflicted
+++ resolved
@@ -160,11 +160,7 @@
 	const unsigned char **wnames, *uname;
 	int i, n, l, access;
 	struct v9fs_session_info *v9ses;
-<<<<<<< HEAD
-	struct p9_fid *fid, *old_fid;
-=======
 	struct p9_fid *fid, *root_fid, *old_fid;
->>>>>>> d60c95ef
 
 	v9ses = v9fs_dentry2v9ses(dentry);
 	access = v9ses->flags & V9FS_ACCESS_MASK;
@@ -206,14 +202,6 @@
 		if (IS_ERR(fid))
 			return fid;
 
-<<<<<<< HEAD
-		refcount_inc(&fid->count);
-		v9fs_fid_add(dentry->d_sb->s_root, fid);
-	}
-	/* If we are root ourself just return that */
-	if (dentry->d_sb->s_root == dentry)
-		return fid;
-=======
 		root_fid = p9_fid_get(fid);
 		v9fs_fid_add(dentry->d_sb->s_root, &fid);
 	}
@@ -221,7 +209,6 @@
 	if (dentry->d_sb->s_root == dentry)
 		return root_fid;
 
->>>>>>> d60c95ef
 	/*
 	 * Do a multipath walk with attached root.
 	 * When walking parent we need to make sure we
@@ -233,13 +220,8 @@
 		fid = ERR_PTR(n);
 		goto err_out;
 	}
-<<<<<<< HEAD
-	old_fid = fid;
-	clone = 1;
-=======
 	fid = root_fid;
 	old_fid = root_fid;
->>>>>>> d60c95ef
 	i = 0;
 	while (i < n) {
 		l = min(n - i, P9_MAXWELEM);
@@ -247,18 +229,11 @@
 		 * We need to hold rename lock when doing a multipath
 		 * walk to ensure none of the path components change
 		 */
-<<<<<<< HEAD
-		fid = p9_client_walk(fid, l, &wnames[i], clone);
-		/* non-cloning walk will return the same fid */
-		if (fid != old_fid) {
-			p9_client_clunk(old_fid);
-=======
 		fid = p9_client_walk(old_fid, l, &wnames[i],
 				     old_fid == root_fid /* clone */);
 		/* non-cloning walk will return the same fid */
 		if (fid != old_fid) {
 			p9_fid_put(old_fid);
->>>>>>> d60c95ef
 			old_fid = fid;
 		}
 		if (IS_ERR(fid)) {
