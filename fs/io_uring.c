// SPDX-License-Identifier: GPL-2.0
/*
 * Shared application/kernel submission and completion ring pairs, for
 * supporting fast/efficient IO.
 *
 * A note on the read/write ordering memory barriers that are matched between
 * the application and kernel side.
 *
 * After the application reads the CQ ring tail, it must use an
 * appropriate smp_rmb() to pair with the smp_wmb() the kernel uses
 * before writing the tail (using smp_load_acquire to read the tail will
 * do). It also needs a smp_mb() before updating CQ head (ordering the
 * entry load(s) with the head store), pairing with an implicit barrier
 * through a control-dependency in io_get_cqe (smp_store_release to
 * store head will do). Failure to do so could lead to reading invalid
 * CQ entries.
 *
 * Likewise, the application must use an appropriate smp_wmb() before
 * writing the SQ tail (ordering SQ entry stores with the tail store),
 * which pairs with smp_load_acquire in io_get_sqring (smp_store_release
 * to store the tail will do). And it needs a barrier ordering the SQ
 * head load before writing new SQ entries (smp_load_acquire to read
 * head will do).
 *
 * When using the SQ poll thread (IORING_SETUP_SQPOLL), the application
 * needs to check the SQ flags for IORING_SQ_NEED_WAKEUP *after*
 * updating the SQ tail; a full memory barrier smp_mb() is needed
 * between.
 *
 * Also see the examples in the liburing library:
 *
 *	git://git.kernel.dk/liburing
 *
 * io_uring also uses READ/WRITE_ONCE() for _any_ store or load that happens
 * from data shared between the kernel and application. This is done both
 * for ordering purposes, but also to ensure that once a value is loaded from
 * data that the application could potentially modify, it remains stable.
 *
 * Copyright (C) 2018-2019 Jens Axboe
 * Copyright (c) 2018-2019 Christoph Hellwig
 */
#include <linux/kernel.h>
#include <linux/init.h>
#include <linux/errno.h>
#include <linux/syscalls.h>
#include <linux/compat.h>
#include <net/compat.h>
#include <linux/refcount.h>
#include <linux/uio.h>
#include <linux/bits.h>

#include <linux/sched/signal.h>
#include <linux/fs.h>
#include <linux/file.h>
#include <linux/fdtable.h>
#include <linux/mm.h>
#include <linux/mman.h>
#include <linux/percpu.h>
#include <linux/slab.h>
#include <linux/blkdev.h>
#include <linux/bvec.h>
#include <linux/net.h>
#include <net/sock.h>
#include <net/af_unix.h>
#include <net/scm.h>
#include <linux/anon_inodes.h>
#include <linux/sched/mm.h>
#include <linux/uaccess.h>
#include <linux/nospec.h>
#include <linux/sizes.h>
#include <linux/hugetlb.h>
#include <linux/highmem.h>
#include <linux/namei.h>
#include <linux/fsnotify.h>
#include <linux/fadvise.h>
#include <linux/eventpoll.h>
#include <linux/splice.h>
#include <linux/task_work.h>
#include <linux/pagemap.h>
#include <linux/io_uring.h>
#include <linux/tracehook.h>
#include <linux/audit.h>
#include <linux/security.h>

#define CREATE_TRACE_POINTS
#include <trace/events/io_uring.h>

#include <uapi/linux/io_uring.h>

#include "internal.h"
#include "io-wq.h"

#define IORING_MAX_ENTRIES	32768
#define IORING_MAX_CQ_ENTRIES	(2 * IORING_MAX_ENTRIES)
#define IORING_SQPOLL_CAP_ENTRIES_VALUE 8

/* only define max */
#define IORING_MAX_FIXED_FILES	(1U << 15)
#define IORING_MAX_RESTRICTIONS	(IORING_RESTRICTION_LAST + \
				 IORING_REGISTER_LAST + IORING_OP_LAST)

#define IO_RSRC_TAG_TABLE_SHIFT	(PAGE_SHIFT - 3)
#define IO_RSRC_TAG_TABLE_MAX	(1U << IO_RSRC_TAG_TABLE_SHIFT)
#define IO_RSRC_TAG_TABLE_MASK	(IO_RSRC_TAG_TABLE_MAX - 1)

#define IORING_MAX_REG_BUFFERS	(1U << 14)

#define SQE_COMMON_FLAGS (IOSQE_FIXED_FILE | IOSQE_IO_LINK | \
			  IOSQE_IO_HARDLINK | IOSQE_ASYNC)

#define SQE_VALID_FLAGS	(SQE_COMMON_FLAGS|IOSQE_BUFFER_SELECT|IOSQE_IO_DRAIN)

#define IO_REQ_CLEAN_FLAGS (REQ_F_BUFFER_SELECTED | REQ_F_NEED_CLEANUP | \
				REQ_F_POLLED | REQ_F_INFLIGHT | REQ_F_CREDS | \
				REQ_F_ASYNC_DATA)

#define IO_TCTX_REFS_CACHE_NR	(1U << 10)

struct io_uring {
	u32 head ____cacheline_aligned_in_smp;
	u32 tail ____cacheline_aligned_in_smp;
};

/*
 * This data is shared with the application through the mmap at offsets
 * IORING_OFF_SQ_RING and IORING_OFF_CQ_RING.
 *
 * The offsets to the member fields are published through struct
 * io_sqring_offsets when calling io_uring_setup.
 */
struct io_rings {
	/*
	 * Head and tail offsets into the ring; the offsets need to be
	 * masked to get valid indices.
	 *
	 * The kernel controls head of the sq ring and the tail of the cq ring,
	 * and the application controls tail of the sq ring and the head of the
	 * cq ring.
	 */
	struct io_uring		sq, cq;
	/*
	 * Bitmasks to apply to head and tail offsets (constant, equals
	 * ring_entries - 1)
	 */
	u32			sq_ring_mask, cq_ring_mask;
	/* Ring sizes (constant, power of 2) */
	u32			sq_ring_entries, cq_ring_entries;
	/*
	 * Number of invalid entries dropped by the kernel due to
	 * invalid index stored in array
	 *
	 * Written by the kernel, shouldn't be modified by the
	 * application (i.e. get number of "new events" by comparing to
	 * cached value).
	 *
	 * After a new SQ head value was read by the application this
	 * counter includes all submissions that were dropped reaching
	 * the new SQ head (and possibly more).
	 */
	u32			sq_dropped;
	/*
	 * Runtime SQ flags
	 *
	 * Written by the kernel, shouldn't be modified by the
	 * application.
	 *
	 * The application needs a full memory barrier before checking
	 * for IORING_SQ_NEED_WAKEUP after updating the sq tail.
	 */
	u32			sq_flags;
	/*
	 * Runtime CQ flags
	 *
	 * Written by the application, shouldn't be modified by the
	 * kernel.
	 */
	u32			cq_flags;
	/*
	 * Number of completion events lost because the queue was full;
	 * this should be avoided by the application by making sure
	 * there are not more requests pending than there is space in
	 * the completion queue.
	 *
	 * Written by the kernel, shouldn't be modified by the
	 * application (i.e. get number of "new events" by comparing to
	 * cached value).
	 *
	 * As completion events come in out of order this counter is not
	 * ordered with any other data.
	 */
	u32			cq_overflow;
	/*
	 * Ring buffer of completion events.
	 *
	 * The kernel writes completion events fresh every time they are
	 * produced, so the application is allowed to modify pending
	 * entries.
	 */
	struct io_uring_cqe	cqes[] ____cacheline_aligned_in_smp;
};

enum io_uring_cmd_flags {
	IO_URING_F_COMPLETE_DEFER	= 1,
	IO_URING_F_UNLOCKED		= 2,
	/* int's last bit, sign checks are usually faster than a bit test */
	IO_URING_F_NONBLOCK		= INT_MIN,
};

struct io_mapped_ubuf {
	u64		ubuf;
	u64		ubuf_end;
	unsigned int	nr_bvecs;
	unsigned long	acct_pages;
	struct bio_vec	bvec[];
};

struct io_ring_ctx;

struct io_overflow_cqe {
	struct io_uring_cqe cqe;
	struct list_head list;
};

struct io_fixed_file {
	/* file * with additional FFS_* flags */
	unsigned long file_ptr;
};

struct io_rsrc_put {
	struct list_head list;
	u64 tag;
	union {
		void *rsrc;
		struct file *file;
		struct io_mapped_ubuf *buf;
	};
};

struct io_file_table {
	struct io_fixed_file *files;
};

struct io_rsrc_node {
	struct percpu_ref		refs;
	struct list_head		node;
	struct list_head		rsrc_list;
	struct io_rsrc_data		*rsrc_data;
	struct llist_node		llist;
	bool				done;
};

typedef void (rsrc_put_fn)(struct io_ring_ctx *ctx, struct io_rsrc_put *prsrc);

struct io_rsrc_data {
	struct io_ring_ctx		*ctx;

	u64				**tags;
	unsigned int			nr;
	rsrc_put_fn			*do_put;
	atomic_t			refs;
	struct completion		done;
	bool				quiesce;
};

struct io_buffer {
	struct list_head list;
	__u64 addr;
	__u32 len;
	__u16 bid;
};

struct io_restriction {
	DECLARE_BITMAP(register_op, IORING_REGISTER_LAST);
	DECLARE_BITMAP(sqe_op, IORING_OP_LAST);
	u8 sqe_flags_allowed;
	u8 sqe_flags_required;
	bool registered;
};

enum {
	IO_SQ_THREAD_SHOULD_STOP = 0,
	IO_SQ_THREAD_SHOULD_PARK,
};

struct io_sq_data {
	refcount_t		refs;
	atomic_t		park_pending;
	struct mutex		lock;

	/* ctx's that are using this sqd */
	struct list_head	ctx_list;

	struct task_struct	*thread;
	struct wait_queue_head	wait;

	unsigned		sq_thread_idle;
	int			sq_cpu;
	pid_t			task_pid;
	pid_t			task_tgid;

	unsigned long		state;
	struct completion	exited;
};

#define IO_COMPL_BATCH			32
#define IO_REQ_CACHE_SIZE		32
#define IO_REQ_ALLOC_BATCH		8

struct io_submit_link {
	struct io_kiocb		*head;
	struct io_kiocb		*last;
};

struct io_submit_state {
	/* inline/task_work completion list, under ->uring_lock */
	struct io_wq_work_node	free_list;
	/* batch completion logic */
	struct io_wq_work_list	compl_reqs;
	struct io_submit_link	link;

	bool			plug_started;
	bool			need_plug;
	unsigned short		submit_nr;
	struct blk_plug		plug;
};

struct io_ring_ctx {
	/* const or read-mostly hot data */
	struct {
		struct percpu_ref	refs;

		struct io_rings		*rings;
		unsigned int		flags;
		unsigned int		compat: 1;
		unsigned int		drain_next: 1;
		unsigned int		eventfd_async: 1;
		unsigned int		restricted: 1;
		unsigned int		off_timeout_used: 1;
		unsigned int		drain_active: 1;
	} ____cacheline_aligned_in_smp;

	/* submission data */
	struct {
		struct mutex		uring_lock;

		/*
		 * Ring buffer of indices into array of io_uring_sqe, which is
		 * mmapped by the application using the IORING_OFF_SQES offset.
		 *
		 * This indirection could e.g. be used to assign fixed
		 * io_uring_sqe entries to operations and only submit them to
		 * the queue when needed.
		 *
		 * The kernel modifies neither the indices array nor the entries
		 * array.
		 */
		u32			*sq_array;
		struct io_uring_sqe	*sq_sqes;
		unsigned		cached_sq_head;
		unsigned		sq_entries;
		struct list_head	defer_list;

		/*
		 * Fixed resources fast path, should be accessed only under
		 * uring_lock, and updated through io_uring_register(2)
		 */
		struct io_rsrc_node	*rsrc_node;
		int			rsrc_cached_refs;
		struct io_file_table	file_table;
		unsigned		nr_user_files;
		unsigned		nr_user_bufs;
		struct io_mapped_ubuf	**user_bufs;

		struct io_submit_state	submit_state;
		struct list_head	timeout_list;
		struct list_head	ltimeout_list;
		struct list_head	cq_overflow_list;
		struct xarray		io_buffers;
		struct xarray		personalities;
		u32			pers_next;
		unsigned		sq_thread_idle;
	} ____cacheline_aligned_in_smp;

	/* IRQ completion list, under ->completion_lock */
	struct io_wq_work_list	locked_free_list;
	unsigned int		locked_free_nr;

	const struct cred	*sq_creds;	/* cred used for __io_sq_thread() */
	struct io_sq_data	*sq_data;	/* if using sq thread polling */

	struct wait_queue_head	sqo_sq_wait;
	struct list_head	sqd_list;

	unsigned long		check_cq_overflow;

	struct {
		unsigned		cached_cq_tail;
		unsigned		cq_entries;
		struct eventfd_ctx	*cq_ev_fd;
		struct wait_queue_head	cq_wait;
		unsigned		cq_extra;
		atomic_t		cq_timeouts;
		unsigned		cq_last_tm_flush;
	} ____cacheline_aligned_in_smp;

	struct {
		spinlock_t		completion_lock;

		spinlock_t		timeout_lock;

		/*
		 * ->iopoll_list is protected by the ctx->uring_lock for
		 * io_uring instances that don't use IORING_SETUP_SQPOLL.
		 * For SQPOLL, only the single threaded io_sq_thread() will
		 * manipulate the list, hence no extra locking is needed there.
		 */
		struct io_wq_work_list	iopoll_list;
		struct hlist_head	*cancel_hash;
		unsigned		cancel_hash_bits;
		bool			poll_multi_queue;
	} ____cacheline_aligned_in_smp;

	struct io_restriction		restrictions;

	/* slow path rsrc auxilary data, used by update/register */
	struct {
		struct io_rsrc_node		*rsrc_backup_node;
		struct io_mapped_ubuf		*dummy_ubuf;
		struct io_rsrc_data		*file_data;
		struct io_rsrc_data		*buf_data;

		struct delayed_work		rsrc_put_work;
		struct llist_head		rsrc_put_llist;
		struct list_head		rsrc_ref_list;
		spinlock_t			rsrc_ref_lock;
	};

	/* Keep this last, we don't need it for the fast path */
	struct {
		#if defined(CONFIG_UNIX)
			struct socket		*ring_sock;
		#endif
		/* hashed buffered write serialization */
		struct io_wq_hash		*hash_map;

		/* Only used for accounting purposes */
		struct user_struct		*user;
		struct mm_struct		*mm_account;

		/* ctx exit and cancelation */
		struct llist_head		fallback_llist;
		struct delayed_work		fallback_work;
		struct work_struct		exit_work;
		struct list_head		tctx_list;
		struct completion		ref_comp;
		u32				iowq_limits[2];
		bool				iowq_limits_set;
	};
};

struct io_uring_task {
	/* submission side */
	int			cached_refs;
	struct xarray		xa;
	struct wait_queue_head	wait;
	const struct io_ring_ctx *last;
	struct io_wq		*io_wq;
	struct percpu_counter	inflight;
	atomic_t		inflight_tracked;
	atomic_t		in_idle;

	spinlock_t		task_lock;
	struct io_wq_work_list	task_list;
	struct callback_head	task_work;
	bool			task_running;
};

/*
 * First field must be the file pointer in all the
 * iocb unions! See also 'struct kiocb' in <linux/fs.h>
 */
struct io_poll_iocb {
	struct file			*file;
	struct wait_queue_head		*head;
	__poll_t			events;
	bool				done;
	bool				canceled;
	struct wait_queue_entry		wait;
};

struct io_poll_update {
	struct file			*file;
	u64				old_user_data;
	u64				new_user_data;
	__poll_t			events;
	bool				update_events;
	bool				update_user_data;
};

struct io_close {
	struct file			*file;
	int				fd;
	u32				file_slot;
};

struct io_timeout_data {
	struct io_kiocb			*req;
	struct hrtimer			timer;
	struct timespec64		ts;
	enum hrtimer_mode		mode;
	u32				flags;
};

struct io_accept {
	struct file			*file;
	struct sockaddr __user		*addr;
	int __user			*addr_len;
	int				flags;
	u32				file_slot;
	unsigned long			nofile;
};

struct io_sync {
	struct file			*file;
	loff_t				len;
	loff_t				off;
	int				flags;
	int				mode;
};

struct io_cancel {
	struct file			*file;
	u64				addr;
};

struct io_timeout {
	struct file			*file;
	u32				off;
	u32				target_seq;
	struct list_head		list;
	/* head of the link, used by linked timeouts only */
	struct io_kiocb			*head;
	/* for linked completions */
	struct io_kiocb			*prev;
};

struct io_timeout_rem {
	struct file			*file;
	u64				addr;

	/* timeout update */
	struct timespec64		ts;
	u32				flags;
	bool				ltimeout;
};

struct io_rw {
	/* NOTE: kiocb has the file as the first member, so don't do it here */
	struct kiocb			kiocb;
	u64				addr;
	u64				len;
};

struct io_connect {
	struct file			*file;
	struct sockaddr __user		*addr;
	int				addr_len;
};

struct io_sr_msg {
	struct file			*file;
	union {
		struct compat_msghdr __user	*umsg_compat;
		struct user_msghdr __user	*umsg;
		void __user			*buf;
	};
	int				msg_flags;
	int				bgid;
	size_t				len;
};

struct io_open {
	struct file			*file;
	int				dfd;
	u32				file_slot;
	struct filename			*filename;
	struct open_how			how;
	unsigned long			nofile;
};

struct io_rsrc_update {
	struct file			*file;
	u64				arg;
	u32				nr_args;
	u32				offset;
};

struct io_fadvise {
	struct file			*file;
	u64				offset;
	u32				len;
	u32				advice;
};

struct io_madvise {
	struct file			*file;
	u64				addr;
	u32				len;
	u32				advice;
};

struct io_epoll {
	struct file			*file;
	int				epfd;
	int				op;
	int				fd;
	struct epoll_event		event;
};

struct io_splice {
	struct file			*file_out;
	struct file			*file_in;
	loff_t				off_out;
	loff_t				off_in;
	u64				len;
	unsigned int			flags;
};

struct io_provide_buf {
	struct file			*file;
	__u64				addr;
	__u32				len;
	__u32				bgid;
	__u16				nbufs;
	__u16				bid;
};

struct io_statx {
	struct file			*file;
	int				dfd;
	unsigned int			mask;
	unsigned int			flags;
	const char __user		*filename;
	struct statx __user		*buffer;
};

struct io_shutdown {
	struct file			*file;
	int				how;
};

struct io_rename {
	struct file			*file;
	int				old_dfd;
	int				new_dfd;
	struct filename			*oldpath;
	struct filename			*newpath;
	int				flags;
};

struct io_unlink {
	struct file			*file;
	int				dfd;
	int				flags;
	struct filename			*filename;
};

struct io_mkdir {
	struct file			*file;
	int				dfd;
	umode_t				mode;
	struct filename			*filename;
};

struct io_symlink {
	struct file			*file;
	int				new_dfd;
	struct filename			*oldpath;
	struct filename			*newpath;
};

struct io_hardlink {
	struct file			*file;
	int				old_dfd;
	int				new_dfd;
	struct filename			*oldpath;
	struct filename			*newpath;
	int				flags;
};

struct io_async_connect {
	struct sockaddr_storage		address;
};

struct io_async_msghdr {
	struct iovec			fast_iov[UIO_FASTIOV];
	/* points to an allocated iov, if NULL we use fast_iov instead */
	struct iovec			*free_iov;
	struct sockaddr __user		*uaddr;
	struct msghdr			msg;
	struct sockaddr_storage		addr;
};

struct io_rw_state {
	struct iov_iter			iter;
	struct iov_iter_state		iter_state;
	struct iovec			fast_iov[UIO_FASTIOV];
};

struct io_async_rw {
	struct io_rw_state		s;
	const struct iovec		*free_iovec;
	size_t				bytes_done;
	struct wait_page_queue		wpq;
};

enum {
	REQ_F_FIXED_FILE_BIT	= IOSQE_FIXED_FILE_BIT,
	REQ_F_IO_DRAIN_BIT	= IOSQE_IO_DRAIN_BIT,
	REQ_F_LINK_BIT		= IOSQE_IO_LINK_BIT,
	REQ_F_HARDLINK_BIT	= IOSQE_IO_HARDLINK_BIT,
	REQ_F_FORCE_ASYNC_BIT	= IOSQE_ASYNC_BIT,
	REQ_F_BUFFER_SELECT_BIT	= IOSQE_BUFFER_SELECT_BIT,

	/* first byte is taken by user flags, shift it to not overlap */
	REQ_F_FAIL_BIT		= 8,
	REQ_F_INFLIGHT_BIT,
	REQ_F_CUR_POS_BIT,
	REQ_F_NOWAIT_BIT,
	REQ_F_LINK_TIMEOUT_BIT,
	REQ_F_NEED_CLEANUP_BIT,
	REQ_F_POLLED_BIT,
	REQ_F_BUFFER_SELECTED_BIT,
	REQ_F_COMPLETE_INLINE_BIT,
	REQ_F_REISSUE_BIT,
	REQ_F_CREDS_BIT,
	REQ_F_REFCOUNT_BIT,
	REQ_F_ARM_LTIMEOUT_BIT,
	REQ_F_ASYNC_DATA_BIT,
	/* keep async read/write and isreg together and in order */
	REQ_F_SUPPORT_NOWAIT_BIT,
	REQ_F_ISREG_BIT,

	/* not a real bit, just to check we're not overflowing the space */
	__REQ_F_LAST_BIT,
};

enum {
	/* ctx owns file */
	REQ_F_FIXED_FILE	= BIT(REQ_F_FIXED_FILE_BIT),
	/* drain existing IO first */
	REQ_F_IO_DRAIN		= BIT(REQ_F_IO_DRAIN_BIT),
	/* linked sqes */
	REQ_F_LINK		= BIT(REQ_F_LINK_BIT),
	/* doesn't sever on completion < 0 */
	REQ_F_HARDLINK		= BIT(REQ_F_HARDLINK_BIT),
	/* IOSQE_ASYNC */
	REQ_F_FORCE_ASYNC	= BIT(REQ_F_FORCE_ASYNC_BIT),
	/* IOSQE_BUFFER_SELECT */
	REQ_F_BUFFER_SELECT	= BIT(REQ_F_BUFFER_SELECT_BIT),

	/* fail rest of links */
	REQ_F_FAIL		= BIT(REQ_F_FAIL_BIT),
	/* on inflight list, should be cancelled and waited on exit reliably */
	REQ_F_INFLIGHT		= BIT(REQ_F_INFLIGHT_BIT),
	/* read/write uses file position */
	REQ_F_CUR_POS		= BIT(REQ_F_CUR_POS_BIT),
	/* must not punt to workers */
	REQ_F_NOWAIT		= BIT(REQ_F_NOWAIT_BIT),
	/* has or had linked timeout */
	REQ_F_LINK_TIMEOUT	= BIT(REQ_F_LINK_TIMEOUT_BIT),
	/* needs cleanup */
	REQ_F_NEED_CLEANUP	= BIT(REQ_F_NEED_CLEANUP_BIT),
	/* already went through poll handler */
	REQ_F_POLLED		= BIT(REQ_F_POLLED_BIT),
	/* buffer already selected */
	REQ_F_BUFFER_SELECTED	= BIT(REQ_F_BUFFER_SELECTED_BIT),
	/* completion is deferred through io_comp_state */
	REQ_F_COMPLETE_INLINE	= BIT(REQ_F_COMPLETE_INLINE_BIT),
	/* caller should reissue async */
	REQ_F_REISSUE		= BIT(REQ_F_REISSUE_BIT),
	/* supports async reads/writes */
	REQ_F_SUPPORT_NOWAIT	= BIT(REQ_F_SUPPORT_NOWAIT_BIT),
	/* regular file */
	REQ_F_ISREG		= BIT(REQ_F_ISREG_BIT),
	/* has creds assigned */
	REQ_F_CREDS		= BIT(REQ_F_CREDS_BIT),
	/* skip refcounting if not set */
	REQ_F_REFCOUNT		= BIT(REQ_F_REFCOUNT_BIT),
	/* there is a linked timeout that has to be armed */
	REQ_F_ARM_LTIMEOUT	= BIT(REQ_F_ARM_LTIMEOUT_BIT),
	/* ->async_data allocated */
	REQ_F_ASYNC_DATA	= BIT(REQ_F_ASYNC_DATA_BIT),
};

struct async_poll {
	struct io_poll_iocb	poll;
	struct io_poll_iocb	*double_poll;
};

typedef void (*io_req_tw_func_t)(struct io_kiocb *req, bool *locked);

struct io_task_work {
	union {
		struct io_wq_work_node	node;
		struct llist_node	fallback_node;
	};
	io_req_tw_func_t		func;
};

enum {
	IORING_RSRC_FILE		= 0,
	IORING_RSRC_BUFFER		= 1,
};

/*
 * NOTE! Each of the iocb union members has the file pointer
 * as the first entry in their struct definition. So you can
 * access the file pointer through any of the sub-structs,
 * or directly as just 'ki_filp' in this struct.
 */
struct io_kiocb {
	union {
		struct file		*file;
		struct io_rw		rw;
		struct io_poll_iocb	poll;
		struct io_poll_update	poll_update;
		struct io_accept	accept;
		struct io_sync		sync;
		struct io_cancel	cancel;
		struct io_timeout	timeout;
		struct io_timeout_rem	timeout_rem;
		struct io_connect	connect;
		struct io_sr_msg	sr_msg;
		struct io_open		open;
		struct io_close		close;
		struct io_rsrc_update	rsrc_update;
		struct io_fadvise	fadvise;
		struct io_madvise	madvise;
		struct io_epoll		epoll;
		struct io_splice	splice;
		struct io_provide_buf	pbuf;
		struct io_statx		statx;
		struct io_shutdown	shutdown;
		struct io_rename	rename;
		struct io_unlink	unlink;
		struct io_mkdir		mkdir;
		struct io_symlink	symlink;
		struct io_hardlink	hardlink;
	};

	u8				opcode;
	/* polled IO has completed */
	u8				iopoll_completed;
	u16				buf_index;
	unsigned int			flags;

	u64				user_data;
	u32				result;
	u32				cflags;

	struct io_ring_ctx		*ctx;
	struct task_struct		*task;

	struct percpu_ref		*fixed_rsrc_refs;
	/* store used ubuf, so we can prevent reloading */
	struct io_mapped_ubuf		*imu;

	/* used by request caches, completion batching and iopoll */
	struct io_wq_work_node		comp_list;
	atomic_t			refs;
	struct io_kiocb			*link;
	struct io_task_work		io_task_work;
	/* for polled requests, i.e. IORING_OP_POLL_ADD and async armed poll */
	struct hlist_node		hash_node;
	/* internal polling, see IORING_FEAT_FAST_POLL */
	struct async_poll		*apoll;
	/* opcode allocated if it needs to store data for async defer */
	void				*async_data;
	struct io_wq_work		work;
	/* custom credentials, valid IFF REQ_F_CREDS is set */
	const struct cred		*creds;
	/* stores selected buf, valid IFF REQ_F_BUFFER_SELECTED is set */
	struct io_buffer		*kbuf;
};

struct io_tctx_node {
	struct list_head	ctx_node;
	struct task_struct	*task;
	struct io_ring_ctx	*ctx;
};

struct io_defer_entry {
	struct list_head	list;
	struct io_kiocb		*req;
	u32			seq;
};

struct io_op_def {
	/* needs req->file assigned */
	unsigned		needs_file : 1;
	/* should block plug */
	unsigned		plug : 1;
	/* hash wq insertion if file is a regular file */
	unsigned		hash_reg_file : 1;
	/* unbound wq insertion if file is a non-regular file */
	unsigned		unbound_nonreg_file : 1;
	/* set if opcode supports polled "wait" */
	unsigned		pollin : 1;
	unsigned		pollout : 1;
	/* op supports buffer selection */
	unsigned		buffer_select : 1;
	/* do prep async if is going to be punted */
	unsigned		needs_async_setup : 1;
	/* opcode is not supported by this kernel */
	unsigned		not_supported : 1;
	/* skip auditing */
	unsigned		audit_skip : 1;
	/* size of async data needed, if any */
	unsigned short		async_size;
};

static const struct io_op_def io_op_defs[] = {
	[IORING_OP_NOP] = {},
	[IORING_OP_READV] = {
		.needs_file		= 1,
		.unbound_nonreg_file	= 1,
		.pollin			= 1,
		.buffer_select		= 1,
		.needs_async_setup	= 1,
		.plug			= 1,
		.audit_skip		= 1,
		.async_size		= sizeof(struct io_async_rw),
	},
	[IORING_OP_WRITEV] = {
		.needs_file		= 1,
		.hash_reg_file		= 1,
		.unbound_nonreg_file	= 1,
		.pollout		= 1,
		.needs_async_setup	= 1,
		.plug			= 1,
		.audit_skip		= 1,
		.async_size		= sizeof(struct io_async_rw),
	},
	[IORING_OP_FSYNC] = {
		.needs_file		= 1,
		.audit_skip		= 1,
	},
	[IORING_OP_READ_FIXED] = {
		.needs_file		= 1,
		.unbound_nonreg_file	= 1,
		.pollin			= 1,
		.plug			= 1,
		.audit_skip		= 1,
		.async_size		= sizeof(struct io_async_rw),
	},
	[IORING_OP_WRITE_FIXED] = {
		.needs_file		= 1,
		.hash_reg_file		= 1,
		.unbound_nonreg_file	= 1,
		.pollout		= 1,
		.plug			= 1,
		.audit_skip		= 1,
		.async_size		= sizeof(struct io_async_rw),
	},
	[IORING_OP_POLL_ADD] = {
		.needs_file		= 1,
		.unbound_nonreg_file	= 1,
		.audit_skip		= 1,
	},
	[IORING_OP_POLL_REMOVE] = {
		.audit_skip		= 1,
	},
	[IORING_OP_SYNC_FILE_RANGE] = {
		.needs_file		= 1,
		.audit_skip		= 1,
	},
	[IORING_OP_SENDMSG] = {
		.needs_file		= 1,
		.unbound_nonreg_file	= 1,
		.pollout		= 1,
		.needs_async_setup	= 1,
		.async_size		= sizeof(struct io_async_msghdr),
	},
	[IORING_OP_RECVMSG] = {
		.needs_file		= 1,
		.unbound_nonreg_file	= 1,
		.pollin			= 1,
		.buffer_select		= 1,
		.needs_async_setup	= 1,
		.async_size		= sizeof(struct io_async_msghdr),
	},
	[IORING_OP_TIMEOUT] = {
		.audit_skip		= 1,
		.async_size		= sizeof(struct io_timeout_data),
	},
	[IORING_OP_TIMEOUT_REMOVE] = {
		/* used by timeout updates' prep() */
		.audit_skip		= 1,
	},
	[IORING_OP_ACCEPT] = {
		.needs_file		= 1,
		.unbound_nonreg_file	= 1,
		.pollin			= 1,
	},
	[IORING_OP_ASYNC_CANCEL] = {
		.audit_skip		= 1,
	},
	[IORING_OP_LINK_TIMEOUT] = {
		.audit_skip		= 1,
		.async_size		= sizeof(struct io_timeout_data),
	},
	[IORING_OP_CONNECT] = {
		.needs_file		= 1,
		.unbound_nonreg_file	= 1,
		.pollout		= 1,
		.needs_async_setup	= 1,
		.async_size		= sizeof(struct io_async_connect),
	},
	[IORING_OP_FALLOCATE] = {
		.needs_file		= 1,
	},
	[IORING_OP_OPENAT] = {},
	[IORING_OP_CLOSE] = {},
	[IORING_OP_FILES_UPDATE] = {
		.audit_skip		= 1,
	},
	[IORING_OP_STATX] = {
		.audit_skip		= 1,
	},
	[IORING_OP_READ] = {
		.needs_file		= 1,
		.unbound_nonreg_file	= 1,
		.pollin			= 1,
		.buffer_select		= 1,
		.plug			= 1,
		.audit_skip		= 1,
		.async_size		= sizeof(struct io_async_rw),
	},
	[IORING_OP_WRITE] = {
		.needs_file		= 1,
		.hash_reg_file		= 1,
		.unbound_nonreg_file	= 1,
		.pollout		= 1,
		.plug			= 1,
		.audit_skip		= 1,
		.async_size		= sizeof(struct io_async_rw),
	},
	[IORING_OP_FADVISE] = {
		.needs_file		= 1,
		.audit_skip		= 1,
	},
	[IORING_OP_MADVISE] = {},
	[IORING_OP_SEND] = {
		.needs_file		= 1,
		.unbound_nonreg_file	= 1,
		.pollout		= 1,
		.audit_skip		= 1,
	},
	[IORING_OP_RECV] = {
		.needs_file		= 1,
		.unbound_nonreg_file	= 1,
		.pollin			= 1,
		.buffer_select		= 1,
		.audit_skip		= 1,
	},
	[IORING_OP_OPENAT2] = {
	},
	[IORING_OP_EPOLL_CTL] = {
		.unbound_nonreg_file	= 1,
		.audit_skip		= 1,
	},
	[IORING_OP_SPLICE] = {
		.needs_file		= 1,
		.hash_reg_file		= 1,
		.unbound_nonreg_file	= 1,
		.audit_skip		= 1,
	},
	[IORING_OP_PROVIDE_BUFFERS] = {
		.audit_skip		= 1,
	},
	[IORING_OP_REMOVE_BUFFERS] = {
		.audit_skip		= 1,
	},
	[IORING_OP_TEE] = {
		.needs_file		= 1,
		.hash_reg_file		= 1,
		.unbound_nonreg_file	= 1,
		.audit_skip		= 1,
	},
	[IORING_OP_SHUTDOWN] = {
		.needs_file		= 1,
	},
	[IORING_OP_RENAMEAT] = {},
	[IORING_OP_UNLINKAT] = {},
	[IORING_OP_MKDIRAT] = {},
	[IORING_OP_SYMLINKAT] = {},
	[IORING_OP_LINKAT] = {},
};

/* requests with any of those set should undergo io_disarm_next() */
#define IO_DISARM_MASK (REQ_F_ARM_LTIMEOUT | REQ_F_LINK_TIMEOUT | REQ_F_FAIL)

static bool io_disarm_next(struct io_kiocb *req);
static void io_uring_del_tctx_node(unsigned long index);
static void io_uring_try_cancel_requests(struct io_ring_ctx *ctx,
					 struct task_struct *task,
					 bool cancel_all);
static void io_uring_cancel_generic(bool cancel_all, struct io_sq_data *sqd);

static bool io_cqring_fill_event(struct io_ring_ctx *ctx, u64 user_data,
				 s32 res, u32 cflags);
static void io_put_req(struct io_kiocb *req);
static void io_put_req_deferred(struct io_kiocb *req);
static void io_dismantle_req(struct io_kiocb *req);
static void io_queue_linked_timeout(struct io_kiocb *req);
static int __io_register_rsrc_update(struct io_ring_ctx *ctx, unsigned type,
				     struct io_uring_rsrc_update2 *up,
				     unsigned nr_args);
static void io_clean_op(struct io_kiocb *req);
static struct file *io_file_get(struct io_ring_ctx *ctx,
				struct io_kiocb *req, int fd, bool fixed);
static void __io_queue_sqe(struct io_kiocb *req);
static void io_rsrc_put_work(struct work_struct *work);

static void io_req_task_queue(struct io_kiocb *req);
static void __io_submit_flush_completions(struct io_ring_ctx *ctx);
static int io_req_prep_async(struct io_kiocb *req);

static int io_install_fixed_file(struct io_kiocb *req, struct file *file,
				 unsigned int issue_flags, u32 slot_index);
static int io_close_fixed(struct io_kiocb *req, unsigned int issue_flags);

static enum hrtimer_restart io_link_timeout_fn(struct hrtimer *timer);

static struct kmem_cache *req_cachep;

static const struct file_operations io_uring_fops;

struct sock *io_uring_get_socket(struct file *file)
{
#if defined(CONFIG_UNIX)
	if (file->f_op == &io_uring_fops) {
		struct io_ring_ctx *ctx = file->private_data;

		return ctx->ring_sock->sk;
	}
#endif
	return NULL;
}
EXPORT_SYMBOL(io_uring_get_socket);

static inline void io_tw_lock(struct io_ring_ctx *ctx, bool *locked)
{
	if (!*locked) {
		mutex_lock(&ctx->uring_lock);
		*locked = true;
	}
}

#define io_for_each_link(pos, head) \
	for (pos = (head); pos; pos = pos->link)

/*
 * Shamelessly stolen from the mm implementation of page reference checking,
 * see commit f958d7b528b1 for details.
 */
#define req_ref_zero_or_close_to_overflow(req)	\
	((unsigned int) atomic_read(&(req->refs)) + 127u <= 127u)

static inline bool req_ref_inc_not_zero(struct io_kiocb *req)
{
	WARN_ON_ONCE(!(req->flags & REQ_F_REFCOUNT));
	return atomic_inc_not_zero(&req->refs);
}

static inline bool req_ref_put_and_test(struct io_kiocb *req)
{
	if (likely(!(req->flags & REQ_F_REFCOUNT)))
		return true;

	WARN_ON_ONCE(req_ref_zero_or_close_to_overflow(req));
	return atomic_dec_and_test(&req->refs);
}

static inline void req_ref_put(struct io_kiocb *req)
{
	WARN_ON_ONCE(!(req->flags & REQ_F_REFCOUNT));
	WARN_ON_ONCE(req_ref_put_and_test(req));
}

static inline void req_ref_get(struct io_kiocb *req)
{
	WARN_ON_ONCE(!(req->flags & REQ_F_REFCOUNT));
	WARN_ON_ONCE(req_ref_zero_or_close_to_overflow(req));
	atomic_inc(&req->refs);
}

static inline void io_submit_flush_completions(struct io_ring_ctx *ctx)
{
	if (!wq_list_empty(&ctx->submit_state.compl_reqs))
		__io_submit_flush_completions(ctx);
}

static inline void __io_req_set_refcount(struct io_kiocb *req, int nr)
{
	if (!(req->flags & REQ_F_REFCOUNT)) {
		req->flags |= REQ_F_REFCOUNT;
		atomic_set(&req->refs, nr);
	}
}

static inline void io_req_set_refcount(struct io_kiocb *req)
{
	__io_req_set_refcount(req, 1);
}

#define IO_RSRC_REF_BATCH	100

static inline void io_req_put_rsrc_locked(struct io_kiocb *req,
					  struct io_ring_ctx *ctx)
	__must_hold(&ctx->uring_lock)
{
	struct percpu_ref *ref = req->fixed_rsrc_refs;

	if (ref) {
		if (ref == &ctx->rsrc_node->refs)
			ctx->rsrc_cached_refs++;
		else
			percpu_ref_put(ref);
	}
}

static inline void io_req_put_rsrc(struct io_kiocb *req, struct io_ring_ctx *ctx)
{
	if (req->fixed_rsrc_refs)
		percpu_ref_put(req->fixed_rsrc_refs);
}

static __cold void io_rsrc_refs_drop(struct io_ring_ctx *ctx)
	__must_hold(&ctx->uring_lock)
{
	if (ctx->rsrc_cached_refs) {
		percpu_ref_put_many(&ctx->rsrc_node->refs, ctx->rsrc_cached_refs);
		ctx->rsrc_cached_refs = 0;
	}
}

static void io_rsrc_refs_refill(struct io_ring_ctx *ctx)
	__must_hold(&ctx->uring_lock)
{
	ctx->rsrc_cached_refs += IO_RSRC_REF_BATCH;
	percpu_ref_get_many(&ctx->rsrc_node->refs, IO_RSRC_REF_BATCH);
}

static inline void io_req_set_rsrc_node(struct io_kiocb *req,
					struct io_ring_ctx *ctx)
{
	if (!req->fixed_rsrc_refs) {
		req->fixed_rsrc_refs = &ctx->rsrc_node->refs;
		ctx->rsrc_cached_refs--;
		if (unlikely(ctx->rsrc_cached_refs < 0))
			io_rsrc_refs_refill(ctx);
	}
}

static void io_refs_resurrect(struct percpu_ref *ref, struct completion *compl)
{
	bool got = percpu_ref_tryget(ref);

	/* already at zero, wait for ->release() */
	if (!got)
		wait_for_completion(compl);
	percpu_ref_resurrect(ref);
	if (got)
		percpu_ref_put(ref);
}

static bool io_match_task(struct io_kiocb *head, struct task_struct *task,
			  bool cancel_all)
	__must_hold(&req->ctx->timeout_lock)
{
	struct io_kiocb *req;

	if (task && head->task != task)
		return false;
	if (cancel_all)
		return true;

	io_for_each_link(req, head) {
		if (req->flags & REQ_F_INFLIGHT)
			return true;
	}
	return false;
}

static bool io_match_linked(struct io_kiocb *head)
{
	struct io_kiocb *req;

	io_for_each_link(req, head) {
		if (req->flags & REQ_F_INFLIGHT)
			return true;
	}
	return false;
}

/*
 * As io_match_task() but protected against racing with linked timeouts.
 * User must not hold timeout_lock.
 */
static bool io_match_task_safe(struct io_kiocb *head, struct task_struct *task,
			       bool cancel_all)
{
	bool matched;

	if (task && head->task != task)
		return false;
	if (cancel_all)
		return true;

	if (head->flags & REQ_F_LINK_TIMEOUT) {
		struct io_ring_ctx *ctx = head->ctx;

		/* protect against races with linked timeouts */
		spin_lock_irq(&ctx->timeout_lock);
		matched = io_match_linked(head);
		spin_unlock_irq(&ctx->timeout_lock);
	} else {
		matched = io_match_linked(head);
	}
	return matched;
}

<<<<<<< HEAD
=======
static inline bool req_has_async_data(struct io_kiocb *req)
{
	return req->flags & REQ_F_ASYNC_DATA;
}

>>>>>>> 92b4b594
static inline void req_set_fail(struct io_kiocb *req)
{
	req->flags |= REQ_F_FAIL;
}

static inline void req_fail_link_node(struct io_kiocb *req, int res)
{
	req_set_fail(req);
	req->result = res;
}

static __cold void io_ring_ctx_ref_free(struct percpu_ref *ref)
{
	struct io_ring_ctx *ctx = container_of(ref, struct io_ring_ctx, refs);

	complete(&ctx->ref_comp);
}

static inline bool io_is_timeout_noseq(struct io_kiocb *req)
{
	return !req->timeout.off;
}

static __cold void io_fallback_req_func(struct work_struct *work)
{
	struct io_ring_ctx *ctx = container_of(work, struct io_ring_ctx,
						fallback_work.work);
	struct llist_node *node = llist_del_all(&ctx->fallback_llist);
	struct io_kiocb *req, *tmp;
	bool locked = false;

	percpu_ref_get(&ctx->refs);
	llist_for_each_entry_safe(req, tmp, node, io_task_work.fallback_node)
		req->io_task_work.func(req, &locked);

	if (locked) {
		io_submit_flush_completions(ctx);
		mutex_unlock(&ctx->uring_lock);
	}
	percpu_ref_put(&ctx->refs);
}

static __cold struct io_ring_ctx *io_ring_ctx_alloc(struct io_uring_params *p)
{
	struct io_ring_ctx *ctx;
	int hash_bits;

	ctx = kzalloc(sizeof(*ctx), GFP_KERNEL);
	if (!ctx)
		return NULL;

	/*
	 * Use 5 bits less than the max cq entries, that should give us around
	 * 32 entries per hash list if totally full and uniformly spread.
	 */
	hash_bits = ilog2(p->cq_entries);
	hash_bits -= 5;
	if (hash_bits <= 0)
		hash_bits = 1;
	ctx->cancel_hash_bits = hash_bits;
	ctx->cancel_hash = kmalloc((1U << hash_bits) * sizeof(struct hlist_head),
					GFP_KERNEL);
	if (!ctx->cancel_hash)
		goto err;
	__hash_init(ctx->cancel_hash, 1U << hash_bits);

	ctx->dummy_ubuf = kzalloc(sizeof(*ctx->dummy_ubuf), GFP_KERNEL);
	if (!ctx->dummy_ubuf)
		goto err;
	/* set invalid range, so io_import_fixed() fails meeting it */
	ctx->dummy_ubuf->ubuf = -1UL;

	if (percpu_ref_init(&ctx->refs, io_ring_ctx_ref_free,
			    PERCPU_REF_ALLOW_REINIT, GFP_KERNEL))
		goto err;

	ctx->flags = p->flags;
	init_waitqueue_head(&ctx->sqo_sq_wait);
	INIT_LIST_HEAD(&ctx->sqd_list);
	INIT_LIST_HEAD(&ctx->cq_overflow_list);
	init_completion(&ctx->ref_comp);
	xa_init_flags(&ctx->io_buffers, XA_FLAGS_ALLOC1);
	xa_init_flags(&ctx->personalities, XA_FLAGS_ALLOC1);
	mutex_init(&ctx->uring_lock);
	init_waitqueue_head(&ctx->cq_wait);
	spin_lock_init(&ctx->completion_lock);
	spin_lock_init(&ctx->timeout_lock);
	INIT_WQ_LIST(&ctx->iopoll_list);
	INIT_LIST_HEAD(&ctx->defer_list);
	INIT_LIST_HEAD(&ctx->timeout_list);
	INIT_LIST_HEAD(&ctx->ltimeout_list);
	spin_lock_init(&ctx->rsrc_ref_lock);
	INIT_LIST_HEAD(&ctx->rsrc_ref_list);
	INIT_DELAYED_WORK(&ctx->rsrc_put_work, io_rsrc_put_work);
	init_llist_head(&ctx->rsrc_put_llist);
	INIT_LIST_HEAD(&ctx->tctx_list);
	ctx->submit_state.free_list.next = NULL;
	INIT_WQ_LIST(&ctx->locked_free_list);
	INIT_DELAYED_WORK(&ctx->fallback_work, io_fallback_req_func);
	INIT_WQ_LIST(&ctx->submit_state.compl_reqs);
	return ctx;
err:
	kfree(ctx->dummy_ubuf);
	kfree(ctx->cancel_hash);
	kfree(ctx);
	return NULL;
}

static void io_account_cq_overflow(struct io_ring_ctx *ctx)
{
	struct io_rings *r = ctx->rings;

	WRITE_ONCE(r->cq_overflow, READ_ONCE(r->cq_overflow) + 1);
	ctx->cq_extra--;
}

static bool req_need_defer(struct io_kiocb *req, u32 seq)
{
	if (unlikely(req->flags & REQ_F_IO_DRAIN)) {
		struct io_ring_ctx *ctx = req->ctx;

		return seq + READ_ONCE(ctx->cq_extra) != ctx->cached_cq_tail;
	}

	return false;
}

#define FFS_NOWAIT		0x1UL
#define FFS_ISREG		0x2UL
#define FFS_MASK		~(FFS_NOWAIT|FFS_ISREG)

static inline bool io_req_ffs_set(struct io_kiocb *req)
{
	return req->flags & REQ_F_FIXED_FILE;
}

static inline void io_req_track_inflight(struct io_kiocb *req)
{
	if (!(req->flags & REQ_F_INFLIGHT)) {
		req->flags |= REQ_F_INFLIGHT;
		atomic_inc(&current->io_uring->inflight_tracked);
	}
}

static struct io_kiocb *__io_prep_linked_timeout(struct io_kiocb *req)
{
	if (WARN_ON_ONCE(!req->link))
		return NULL;

	req->flags &= ~REQ_F_ARM_LTIMEOUT;
	req->flags |= REQ_F_LINK_TIMEOUT;

	/* linked timeouts should have two refs once prep'ed */
	io_req_set_refcount(req);
	__io_req_set_refcount(req->link, 2);
	return req->link;
}

static inline struct io_kiocb *io_prep_linked_timeout(struct io_kiocb *req)
{
	if (likely(!(req->flags & REQ_F_ARM_LTIMEOUT)))
		return NULL;
	return __io_prep_linked_timeout(req);
}

static void io_prep_async_work(struct io_kiocb *req)
{
	const struct io_op_def *def = &io_op_defs[req->opcode];
	struct io_ring_ctx *ctx = req->ctx;

	if (!(req->flags & REQ_F_CREDS)) {
		req->flags |= REQ_F_CREDS;
		req->creds = get_current_cred();
	}

	req->work.list.next = NULL;
	req->work.flags = 0;
	if (req->flags & REQ_F_FORCE_ASYNC)
		req->work.flags |= IO_WQ_WORK_CONCURRENT;

	if (req->flags & REQ_F_ISREG) {
		if (def->hash_reg_file || (ctx->flags & IORING_SETUP_IOPOLL))
			io_wq_hash_work(&req->work, file_inode(req->file));
	} else if (!req->file || !S_ISBLK(file_inode(req->file)->i_mode)) {
		if (def->unbound_nonreg_file)
			req->work.flags |= IO_WQ_WORK_UNBOUND;
	}

	switch (req->opcode) {
	case IORING_OP_SPLICE:
	case IORING_OP_TEE:
		if (!S_ISREG(file_inode(req->splice.file_in)->i_mode))
			req->work.flags |= IO_WQ_WORK_UNBOUND;
		break;
	}
}

static void io_prep_async_link(struct io_kiocb *req)
{
	struct io_kiocb *cur;

	if (req->flags & REQ_F_LINK_TIMEOUT) {
		struct io_ring_ctx *ctx = req->ctx;

		spin_lock_irq(&ctx->timeout_lock);
		io_for_each_link(cur, req)
			io_prep_async_work(cur);
		spin_unlock_irq(&ctx->timeout_lock);
	} else {
		io_for_each_link(cur, req)
			io_prep_async_work(cur);
	}
}

static inline void io_req_add_compl_list(struct io_kiocb *req)
{
	struct io_submit_state *state = &req->ctx->submit_state;

	wq_list_add_tail(&req->comp_list, &state->compl_reqs);
}

static void io_queue_async_work(struct io_kiocb *req, bool *dont_use)
{
	struct io_ring_ctx *ctx = req->ctx;
	struct io_kiocb *link = io_prep_linked_timeout(req);
	struct io_uring_task *tctx = req->task->io_uring;

	BUG_ON(!tctx);
	BUG_ON(!tctx->io_wq);

	/* init ->work of the whole link before punting */
	io_prep_async_link(req);

	/*
	 * Not expected to happen, but if we do have a bug where this _can_
	 * happen, catch it here and ensure the request is marked as
	 * canceled. That will make io-wq go through the usual work cancel
	 * procedure rather than attempt to run this request (or create a new
	 * worker for it).
	 */
	if (WARN_ON_ONCE(!same_thread_group(req->task, current)))
		req->work.flags |= IO_WQ_WORK_CANCEL;

	trace_io_uring_queue_async_work(ctx, io_wq_is_hashed(&req->work), req,
					&req->work, req->flags);
	io_wq_enqueue(tctx->io_wq, &req->work);
	if (link)
		io_queue_linked_timeout(link);
}

static void io_kill_timeout(struct io_kiocb *req, int status)
	__must_hold(&req->ctx->completion_lock)
	__must_hold(&req->ctx->timeout_lock)
{
	struct io_timeout_data *io = req->async_data;

	if (hrtimer_try_to_cancel(&io->timer) != -1) {
		if (status)
			req_set_fail(req);
		atomic_set(&req->ctx->cq_timeouts,
			atomic_read(&req->ctx->cq_timeouts) + 1);
		list_del_init(&req->timeout.list);
		io_cqring_fill_event(req->ctx, req->user_data, status, 0);
		io_put_req_deferred(req);
	}
}

static __cold void io_queue_deferred(struct io_ring_ctx *ctx)
{
	while (!list_empty(&ctx->defer_list)) {
		struct io_defer_entry *de = list_first_entry(&ctx->defer_list,
						struct io_defer_entry, list);

		if (req_need_defer(de->req, de->seq))
			break;
		list_del_init(&de->list);
		io_req_task_queue(de->req);
		kfree(de);
	}
}

static __cold void io_flush_timeouts(struct io_ring_ctx *ctx)
	__must_hold(&ctx->completion_lock)
{
	u32 seq = ctx->cached_cq_tail - atomic_read(&ctx->cq_timeouts);

	spin_lock_irq(&ctx->timeout_lock);
	while (!list_empty(&ctx->timeout_list)) {
		u32 events_needed, events_got;
		struct io_kiocb *req = list_first_entry(&ctx->timeout_list,
						struct io_kiocb, timeout.list);

		if (io_is_timeout_noseq(req))
			break;

		/*
		 * Since seq can easily wrap around over time, subtract
		 * the last seq at which timeouts were flushed before comparing.
		 * Assuming not more than 2^31-1 events have happened since,
		 * these subtractions won't have wrapped, so we can check if
		 * target is in [last_seq, current_seq] by comparing the two.
		 */
		events_needed = req->timeout.target_seq - ctx->cq_last_tm_flush;
		events_got = seq - ctx->cq_last_tm_flush;
		if (events_got < events_needed)
			break;

		list_del_init(&req->timeout.list);
		io_kill_timeout(req, 0);
	}
	ctx->cq_last_tm_flush = seq;
	spin_unlock_irq(&ctx->timeout_lock);
}

static __cold void __io_commit_cqring_flush(struct io_ring_ctx *ctx)
{
	if (ctx->off_timeout_used)
		io_flush_timeouts(ctx);
	if (ctx->drain_active)
		io_queue_deferred(ctx);
}

static inline void io_commit_cqring(struct io_ring_ctx *ctx)
{
	if (unlikely(ctx->off_timeout_used || ctx->drain_active))
		__io_commit_cqring_flush(ctx);
	/* order cqe stores with ring update */
	smp_store_release(&ctx->rings->cq.tail, ctx->cached_cq_tail);
}

static inline bool io_sqring_full(struct io_ring_ctx *ctx)
{
	struct io_rings *r = ctx->rings;

	return READ_ONCE(r->sq.tail) - ctx->cached_sq_head == ctx->sq_entries;
}

static inline unsigned int __io_cqring_events(struct io_ring_ctx *ctx)
{
	return ctx->cached_cq_tail - READ_ONCE(ctx->rings->cq.head);
}

static inline struct io_uring_cqe *io_get_cqe(struct io_ring_ctx *ctx)
{
	struct io_rings *rings = ctx->rings;
	unsigned tail, mask = ctx->cq_entries - 1;

	/*
	 * writes to the cq entry need to come after reading head; the
	 * control dependency is enough as we're using WRITE_ONCE to
	 * fill the cq entry
	 */
	if (__io_cqring_events(ctx) == ctx->cq_entries)
		return NULL;

	tail = ctx->cached_cq_tail++;
	return &rings->cqes[tail & mask];
}

static inline bool io_should_trigger_evfd(struct io_ring_ctx *ctx)
{
	if (likely(!ctx->cq_ev_fd))
		return false;
	if (READ_ONCE(ctx->rings->cq_flags) & IORING_CQ_EVENTFD_DISABLED)
		return false;
	return !ctx->eventfd_async || io_wq_current_is_worker();
}

/*
 * This should only get called when at least one event has been posted.
 * Some applications rely on the eventfd notification count only changing
 * IFF a new CQE has been added to the CQ ring. There's no depedency on
 * 1:1 relationship between how many times this function is called (and
 * hence the eventfd count) and number of CQEs posted to the CQ ring.
 */
static void io_cqring_ev_posted(struct io_ring_ctx *ctx)
{
	/*
	 * wake_up_all() may seem excessive, but io_wake_function() and
	 * io_should_wake() handle the termination of the loop and only
	 * wake as many waiters as we need to.
	 */
	if (wq_has_sleeper(&ctx->cq_wait))
		wake_up_all(&ctx->cq_wait);
	if (io_should_trigger_evfd(ctx))
		eventfd_signal(ctx->cq_ev_fd, 1);
}

static void io_cqring_ev_posted_iopoll(struct io_ring_ctx *ctx)
{
	/* see waitqueue_active() comment */
	smp_mb();

	if (ctx->flags & IORING_SETUP_SQPOLL) {
		if (waitqueue_active(&ctx->cq_wait))
			wake_up_all(&ctx->cq_wait);
	}
	if (io_should_trigger_evfd(ctx))
		eventfd_signal(ctx->cq_ev_fd, 1);
}

/* Returns true if there are no backlogged entries after the flush */
static bool __io_cqring_overflow_flush(struct io_ring_ctx *ctx, bool force)
{
	bool all_flushed, posted;

	if (!force && __io_cqring_events(ctx) == ctx->cq_entries)
		return false;

	posted = false;
	spin_lock(&ctx->completion_lock);
	while (!list_empty(&ctx->cq_overflow_list)) {
		struct io_uring_cqe *cqe = io_get_cqe(ctx);
		struct io_overflow_cqe *ocqe;

		if (!cqe && !force)
			break;
		ocqe = list_first_entry(&ctx->cq_overflow_list,
					struct io_overflow_cqe, list);
		if (cqe)
			memcpy(cqe, &ocqe->cqe, sizeof(*cqe));
		else
			io_account_cq_overflow(ctx);

		posted = true;
		list_del(&ocqe->list);
		kfree(ocqe);
	}

	all_flushed = list_empty(&ctx->cq_overflow_list);
	if (all_flushed) {
		clear_bit(0, &ctx->check_cq_overflow);
		WRITE_ONCE(ctx->rings->sq_flags,
			   ctx->rings->sq_flags & ~IORING_SQ_CQ_OVERFLOW);
	}

	if (posted)
		io_commit_cqring(ctx);
	spin_unlock(&ctx->completion_lock);
	if (posted)
		io_cqring_ev_posted(ctx);
	return all_flushed;
}

static bool io_cqring_overflow_flush(struct io_ring_ctx *ctx)
{
	bool ret = true;

	if (test_bit(0, &ctx->check_cq_overflow)) {
		/* iopoll syncs against uring_lock, not completion_lock */
		if (ctx->flags & IORING_SETUP_IOPOLL)
			mutex_lock(&ctx->uring_lock);
		ret = __io_cqring_overflow_flush(ctx, false);
		if (ctx->flags & IORING_SETUP_IOPOLL)
			mutex_unlock(&ctx->uring_lock);
	}

	return ret;
}

/* must to be called somewhat shortly after putting a request */
static inline void io_put_task(struct task_struct *task, int nr)
{
	struct io_uring_task *tctx = task->io_uring;

	if (likely(task == current)) {
		tctx->cached_refs += nr;
	} else {
		percpu_counter_sub(&tctx->inflight, nr);
		if (unlikely(atomic_read(&tctx->in_idle)))
			wake_up(&tctx->wait);
		put_task_struct_many(task, nr);
	}
}

static void io_task_refs_refill(struct io_uring_task *tctx)
{
	unsigned int refill = -tctx->cached_refs + IO_TCTX_REFS_CACHE_NR;

	percpu_counter_add(&tctx->inflight, refill);
	refcount_add(refill, &current->usage);
	tctx->cached_refs += refill;
}

static inline void io_get_task_refs(int nr)
{
	struct io_uring_task *tctx = current->io_uring;

	tctx->cached_refs -= nr;
	if (unlikely(tctx->cached_refs < 0))
		io_task_refs_refill(tctx);
}

static __cold void io_uring_drop_tctx_refs(struct task_struct *task)
{
	struct io_uring_task *tctx = task->io_uring;
	unsigned int refs = tctx->cached_refs;

	if (refs) {
		tctx->cached_refs = 0;
		percpu_counter_sub(&tctx->inflight, refs);
		put_task_struct_many(task, refs);
	}
}

static bool io_cqring_event_overflow(struct io_ring_ctx *ctx, u64 user_data,
				     s32 res, u32 cflags)
{
	struct io_overflow_cqe *ocqe;

	ocqe = kmalloc(sizeof(*ocqe), GFP_ATOMIC | __GFP_ACCOUNT);
	if (!ocqe) {
		/*
		 * If we're in ring overflow flush mode, or in task cancel mode,
		 * or cannot allocate an overflow entry, then we need to drop it
		 * on the floor.
		 */
		io_account_cq_overflow(ctx);
		return false;
	}
	if (list_empty(&ctx->cq_overflow_list)) {
		set_bit(0, &ctx->check_cq_overflow);
		WRITE_ONCE(ctx->rings->sq_flags,
			   ctx->rings->sq_flags | IORING_SQ_CQ_OVERFLOW);

	}
	ocqe->cqe.user_data = user_data;
	ocqe->cqe.res = res;
	ocqe->cqe.flags = cflags;
	list_add_tail(&ocqe->list, &ctx->cq_overflow_list);
	return true;
}

static inline bool __io_cqring_fill_event(struct io_ring_ctx *ctx, u64 user_data,
					  s32 res, u32 cflags)
{
	struct io_uring_cqe *cqe;

	trace_io_uring_complete(ctx, user_data, res, cflags);

	/*
	 * If we can't get a cq entry, userspace overflowed the
	 * submission (by quite a lot). Increment the overflow count in
	 * the ring.
	 */
	cqe = io_get_cqe(ctx);
	if (likely(cqe)) {
		WRITE_ONCE(cqe->user_data, user_data);
		WRITE_ONCE(cqe->res, res);
		WRITE_ONCE(cqe->flags, cflags);
		return true;
	}
	return io_cqring_event_overflow(ctx, user_data, res, cflags);
}

/* not as hot to bloat with inlining */
static noinline bool io_cqring_fill_event(struct io_ring_ctx *ctx, u64 user_data,
					  s32 res, u32 cflags)
{
	return __io_cqring_fill_event(ctx, user_data, res, cflags);
}

static void io_req_complete_post(struct io_kiocb *req, s32 res,
				 u32 cflags)
{
	struct io_ring_ctx *ctx = req->ctx;

	spin_lock(&ctx->completion_lock);
	__io_cqring_fill_event(ctx, req->user_data, res, cflags);
	/*
	 * If we're the last reference to this request, add to our locked
	 * free_list cache.
	 */
	if (req_ref_put_and_test(req)) {
		if (req->flags & (REQ_F_LINK | REQ_F_HARDLINK)) {
			if (req->flags & IO_DISARM_MASK)
				io_disarm_next(req);
			if (req->link) {
				io_req_task_queue(req->link);
				req->link = NULL;
			}
		}
		io_req_put_rsrc(req, ctx);
		io_dismantle_req(req);
		io_put_task(req->task, 1);
		wq_list_add_head(&req->comp_list, &ctx->locked_free_list);
		ctx->locked_free_nr++;
	}
	io_commit_cqring(ctx);
	spin_unlock(&ctx->completion_lock);
	io_cqring_ev_posted(ctx);
}

static inline void io_req_complete_state(struct io_kiocb *req, s32 res,
					 u32 cflags)
{
	req->result = res;
	req->cflags = cflags;
	req->flags |= REQ_F_COMPLETE_INLINE;
}

static inline void __io_req_complete(struct io_kiocb *req, unsigned issue_flags,
				     s32 res, u32 cflags)
{
	if (issue_flags & IO_URING_F_COMPLETE_DEFER)
		io_req_complete_state(req, res, cflags);
	else
		io_req_complete_post(req, res, cflags);
}

static inline void io_req_complete(struct io_kiocb *req, s32 res)
{
	__io_req_complete(req, 0, res, 0);
}

static void io_req_complete_failed(struct io_kiocb *req, s32 res)
{
	req_set_fail(req);
	io_req_complete_post(req, res, 0);
}

static void io_req_complete_fail_submit(struct io_kiocb *req)
{
	/*
	 * We don't submit, fail them all, for that replace hardlinks with
	 * normal links. Extra REQ_F_LINK is tolerated.
	 */
	req->flags &= ~REQ_F_HARDLINK;
	req->flags |= REQ_F_LINK;
	io_req_complete_failed(req, req->result);
}

/*
 * Don't initialise the fields below on every allocation, but do that in
 * advance and keep them valid across allocations.
 */
static void io_preinit_req(struct io_kiocb *req, struct io_ring_ctx *ctx)
{
	req->ctx = ctx;
	req->link = NULL;
	req->async_data = NULL;
	/* not necessary, but safer to zero */
	req->result = 0;
}

static void io_flush_cached_locked_reqs(struct io_ring_ctx *ctx,
					struct io_submit_state *state)
{
	spin_lock(&ctx->completion_lock);
	wq_list_splice(&ctx->locked_free_list, &state->free_list);
	ctx->locked_free_nr = 0;
	spin_unlock(&ctx->completion_lock);
}

/* Returns true IFF there are requests in the cache */
static bool io_flush_cached_reqs(struct io_ring_ctx *ctx)
{
	struct io_submit_state *state = &ctx->submit_state;

	/*
	 * If we have more than a batch's worth of requests in our IRQ side
	 * locked cache, grab the lock and move them over to our submission
	 * side cache.
	 */
	if (READ_ONCE(ctx->locked_free_nr) > IO_COMPL_BATCH)
		io_flush_cached_locked_reqs(ctx, state);
	return !!state->free_list.next;
}

/*
 * A request might get retired back into the request caches even before opcode
 * handlers and io_issue_sqe() are done with it, e.g. inline completion path.
 * Because of that, io_alloc_req() should be called only under ->uring_lock
 * and with extra caution to not get a request that is still worked on.
 */
static __cold bool __io_alloc_req_refill(struct io_ring_ctx *ctx)
	__must_hold(&ctx->uring_lock)
{
	struct io_submit_state *state = &ctx->submit_state;
	gfp_t gfp = GFP_KERNEL | __GFP_NOWARN;
	void *reqs[IO_REQ_ALLOC_BATCH];
	struct io_kiocb *req;
	int ret, i;

	if (likely(state->free_list.next || io_flush_cached_reqs(ctx)))
		return true;

	ret = kmem_cache_alloc_bulk(req_cachep, gfp, ARRAY_SIZE(reqs), reqs);

	/*
	 * Bulk alloc is all-or-nothing. If we fail to get a batch,
	 * retry single alloc to be on the safe side.
	 */
	if (unlikely(ret <= 0)) {
		reqs[0] = kmem_cache_alloc(req_cachep, gfp);
		if (!reqs[0])
			return false;
		ret = 1;
	}

	percpu_ref_get_many(&ctx->refs, ret);
	for (i = 0; i < ret; i++) {
		req = reqs[i];

		io_preinit_req(req, ctx);
		wq_stack_add_head(&req->comp_list, &state->free_list);
	}
	return true;
}

static inline bool io_alloc_req_refill(struct io_ring_ctx *ctx)
{
	if (unlikely(!ctx->submit_state.free_list.next))
		return __io_alloc_req_refill(ctx);
	return true;
}

static inline struct io_kiocb *io_alloc_req(struct io_ring_ctx *ctx)
{
	struct io_wq_work_node *node;

	node = wq_stack_extract(&ctx->submit_state.free_list);
	return container_of(node, struct io_kiocb, comp_list);
}

static inline void io_put_file(struct file *file)
{
	if (file)
		fput(file);
}

static inline void io_dismantle_req(struct io_kiocb *req)
{
	unsigned int flags = req->flags;

	if (unlikely(flags & IO_REQ_CLEAN_FLAGS))
		io_clean_op(req);
	if (!(flags & REQ_F_FIXED_FILE))
		io_put_file(req->file);
}

static __cold void __io_free_req(struct io_kiocb *req)
{
	struct io_ring_ctx *ctx = req->ctx;

	io_req_put_rsrc(req, ctx);
	io_dismantle_req(req);
	io_put_task(req->task, 1);

	spin_lock(&ctx->completion_lock);
	wq_list_add_head(&req->comp_list, &ctx->locked_free_list);
	ctx->locked_free_nr++;
	spin_unlock(&ctx->completion_lock);
}

static inline void io_remove_next_linked(struct io_kiocb *req)
{
	struct io_kiocb *nxt = req->link;

	req->link = nxt->link;
	nxt->link = NULL;
}

static bool io_kill_linked_timeout(struct io_kiocb *req)
	__must_hold(&req->ctx->completion_lock)
	__must_hold(&req->ctx->timeout_lock)
{
	struct io_kiocb *link = req->link;

	if (link && link->opcode == IORING_OP_LINK_TIMEOUT) {
		struct io_timeout_data *io = link->async_data;

		io_remove_next_linked(req);
		link->timeout.head = NULL;
		if (hrtimer_try_to_cancel(&io->timer) != -1) {
			list_del(&link->timeout.list);
			io_cqring_fill_event(link->ctx, link->user_data,
					     -ECANCELED, 0);
			io_put_req_deferred(link);
			return true;
		}
	}
	return false;
}

static void io_fail_links(struct io_kiocb *req)
	__must_hold(&req->ctx->completion_lock)
{
	struct io_kiocb *nxt, *link = req->link;

	req->link = NULL;
	while (link) {
		long res = -ECANCELED;

		if (link->flags & REQ_F_FAIL)
			res = link->result;

		nxt = link->link;
		link->link = NULL;

		trace_io_uring_fail_link(req, link);
		io_cqring_fill_event(link->ctx, link->user_data, res, 0);
		io_put_req_deferred(link);
		link = nxt;
	}
}

static bool io_disarm_next(struct io_kiocb *req)
	__must_hold(&req->ctx->completion_lock)
{
	bool posted = false;

	if (req->flags & REQ_F_ARM_LTIMEOUT) {
		struct io_kiocb *link = req->link;

		req->flags &= ~REQ_F_ARM_LTIMEOUT;
		if (link && link->opcode == IORING_OP_LINK_TIMEOUT) {
			io_remove_next_linked(req);
			io_cqring_fill_event(link->ctx, link->user_data,
					     -ECANCELED, 0);
			io_put_req_deferred(link);
			posted = true;
		}
	} else if (req->flags & REQ_F_LINK_TIMEOUT) {
		struct io_ring_ctx *ctx = req->ctx;

		spin_lock_irq(&ctx->timeout_lock);
		posted = io_kill_linked_timeout(req);
		spin_unlock_irq(&ctx->timeout_lock);
	}
	if (unlikely((req->flags & REQ_F_FAIL) &&
		     !(req->flags & REQ_F_HARDLINK))) {
		posted |= (req->link != NULL);
		io_fail_links(req);
	}
	return posted;
}

static void __io_req_find_next_prep(struct io_kiocb *req)
{
	struct io_ring_ctx *ctx = req->ctx;
	bool posted;

	spin_lock(&ctx->completion_lock);
	posted = io_disarm_next(req);
	if (posted)
		io_commit_cqring(req->ctx);
	spin_unlock(&ctx->completion_lock);
	if (posted)
		io_cqring_ev_posted(ctx);
}

static inline struct io_kiocb *io_req_find_next(struct io_kiocb *req)
{
	struct io_kiocb *nxt;

	if (likely(!(req->flags & (REQ_F_LINK|REQ_F_HARDLINK))))
		return NULL;
	/*
	 * If LINK is set, we have dependent requests in this chain. If we
	 * didn't fail this request, queue the first one up, moving any other
	 * dependencies to the next request. In case of failure, fail the rest
	 * of the chain.
	 */
	if (unlikely(req->flags & IO_DISARM_MASK))
		__io_req_find_next_prep(req);
	nxt = req->link;
	req->link = NULL;
	return nxt;
}

static void ctx_flush_and_put(struct io_ring_ctx *ctx, bool *locked)
{
	if (!ctx)
		return;
	if (*locked) {
		io_submit_flush_completions(ctx);
		mutex_unlock(&ctx->uring_lock);
		*locked = false;
	}
	percpu_ref_put(&ctx->refs);
}

static void tctx_task_work(struct callback_head *cb)
{
	bool locked = false;
	struct io_ring_ctx *ctx = NULL;
	struct io_uring_task *tctx = container_of(cb, struct io_uring_task,
						  task_work);

	while (1) {
		struct io_wq_work_node *node;

		if (!tctx->task_list.first && locked)
			io_submit_flush_completions(ctx);

		spin_lock_irq(&tctx->task_lock);
		node = tctx->task_list.first;
		INIT_WQ_LIST(&tctx->task_list);
		if (!node)
			tctx->task_running = false;
		spin_unlock_irq(&tctx->task_lock);
		if (!node)
			break;

		do {
			struct io_wq_work_node *next = node->next;
			struct io_kiocb *req = container_of(node, struct io_kiocb,
							    io_task_work.node);

			if (req->ctx != ctx) {
				ctx_flush_and_put(ctx, &locked);
				ctx = req->ctx;
				/* if not contended, grab and improve batching */
				locked = mutex_trylock(&ctx->uring_lock);
				percpu_ref_get(&ctx->refs);
			}
			req->io_task_work.func(req, &locked);
			node = next;
		} while (node);

		cond_resched();
	}

	ctx_flush_and_put(ctx, &locked);

	/* relaxed read is enough as only the task itself sets ->in_idle */
	if (unlikely(atomic_read(&tctx->in_idle)))
		io_uring_drop_tctx_refs(current);
}

static void io_req_task_work_add(struct io_kiocb *req)
{
	struct task_struct *tsk = req->task;
	struct io_uring_task *tctx = tsk->io_uring;
	enum task_work_notify_mode notify;
	struct io_wq_work_node *node;
	unsigned long flags;
	bool running;

	WARN_ON_ONCE(!tctx);

	spin_lock_irqsave(&tctx->task_lock, flags);
	wq_list_add_tail(&req->io_task_work.node, &tctx->task_list);
	running = tctx->task_running;
	if (!running)
		tctx->task_running = true;
	spin_unlock_irqrestore(&tctx->task_lock, flags);

	/* task_work already pending, we're done */
	if (running)
		return;

	/*
	 * SQPOLL kernel thread doesn't need notification, just a wakeup. For
	 * all other cases, use TWA_SIGNAL unconditionally to ensure we're
	 * processing task_work. There's no reliable way to tell if TWA_RESUME
	 * will do the job.
	 */
	notify = (req->ctx->flags & IORING_SETUP_SQPOLL) ? TWA_NONE : TWA_SIGNAL;
	if (likely(!task_work_add(tsk, &tctx->task_work, notify))) {
		if (notify == TWA_NONE)
			wake_up_process(tsk);
		return;
	}

	spin_lock_irqsave(&tctx->task_lock, flags);
	tctx->task_running = false;
	node = tctx->task_list.first;
	INIT_WQ_LIST(&tctx->task_list);
	spin_unlock_irqrestore(&tctx->task_lock, flags);

	while (node) {
		req = container_of(node, struct io_kiocb, io_task_work.node);
		node = node->next;
		if (llist_add(&req->io_task_work.fallback_node,
			      &req->ctx->fallback_llist))
			schedule_delayed_work(&req->ctx->fallback_work, 1);
	}
}

static void io_req_task_cancel(struct io_kiocb *req, bool *locked)
{
	struct io_ring_ctx *ctx = req->ctx;

	/* not needed for normal modes, but SQPOLL depends on it */
	io_tw_lock(ctx, locked);
	io_req_complete_failed(req, req->result);
}

static void io_req_task_submit(struct io_kiocb *req, bool *locked)
{
	struct io_ring_ctx *ctx = req->ctx;

	io_tw_lock(ctx, locked);
	/* req->task == current here, checking PF_EXITING is safe */
	if (likely(!(req->task->flags & PF_EXITING)))
		__io_queue_sqe(req);
	else
		io_req_complete_failed(req, -EFAULT);
}

static void io_req_task_queue_fail(struct io_kiocb *req, int ret)
{
	req->result = ret;
	req->io_task_work.func = io_req_task_cancel;
	io_req_task_work_add(req);
}

static void io_req_task_queue(struct io_kiocb *req)
{
	req->io_task_work.func = io_req_task_submit;
	io_req_task_work_add(req);
}

static void io_req_task_queue_reissue(struct io_kiocb *req)
{
	req->io_task_work.func = io_queue_async_work;
	io_req_task_work_add(req);
}

static inline void io_queue_next(struct io_kiocb *req)
{
	struct io_kiocb *nxt = io_req_find_next(req);

	if (nxt)
		io_req_task_queue(nxt);
}

static void io_free_req(struct io_kiocb *req)
{
	io_queue_next(req);
	__io_free_req(req);
}

static void io_free_req_work(struct io_kiocb *req, bool *locked)
{
	io_free_req(req);
}

static void io_free_batch_list(struct io_ring_ctx *ctx,
				struct io_wq_work_node *node)
	__must_hold(&ctx->uring_lock)
{
	struct task_struct *task = NULL;
	int task_refs = 0;

	do {
		struct io_kiocb *req = container_of(node, struct io_kiocb,
						    comp_list);

		if (unlikely(req->flags & REQ_F_REFCOUNT)) {
			node = req->comp_list.next;
			if (!req_ref_put_and_test(req))
				continue;
		}

		io_req_put_rsrc_locked(req, ctx);
		io_queue_next(req);
		io_dismantle_req(req);

		if (req->task != task) {
			if (task)
				io_put_task(task, task_refs);
			task = req->task;
			task_refs = 0;
		}
		task_refs++;
		node = req->comp_list.next;
		wq_stack_add_head(&req->comp_list, &ctx->submit_state.free_list);
	} while (node);

	if (task)
		io_put_task(task, task_refs);
}

static void __io_submit_flush_completions(struct io_ring_ctx *ctx)
	__must_hold(&ctx->uring_lock)
{
	struct io_wq_work_node *node, *prev;
	struct io_submit_state *state = &ctx->submit_state;

	spin_lock(&ctx->completion_lock);
	wq_list_for_each(node, prev, &state->compl_reqs) {
		struct io_kiocb *req = container_of(node, struct io_kiocb,
						    comp_list);

		__io_cqring_fill_event(ctx, req->user_data, req->result,
					req->cflags);
	}
	io_commit_cqring(ctx);
	spin_unlock(&ctx->completion_lock);
	io_cqring_ev_posted(ctx);

	io_free_batch_list(ctx, state->compl_reqs.first);
	INIT_WQ_LIST(&state->compl_reqs);
}

/*
 * Drop reference to request, return next in chain (if there is one) if this
 * was the last reference to this request.
 */
static inline struct io_kiocb *io_put_req_find_next(struct io_kiocb *req)
{
	struct io_kiocb *nxt = NULL;

	if (req_ref_put_and_test(req)) {
		nxt = io_req_find_next(req);
		__io_free_req(req);
	}
	return nxt;
}

static inline void io_put_req(struct io_kiocb *req)
{
	if (req_ref_put_and_test(req))
		io_free_req(req);
}

static inline void io_put_req_deferred(struct io_kiocb *req)
{
	if (req_ref_put_and_test(req)) {
		req->io_task_work.func = io_free_req_work;
		io_req_task_work_add(req);
	}
}

static unsigned io_cqring_events(struct io_ring_ctx *ctx)
{
	/* See comment at the top of this file */
	smp_rmb();
	return __io_cqring_events(ctx);
}

static inline unsigned int io_sqring_entries(struct io_ring_ctx *ctx)
{
	struct io_rings *rings = ctx->rings;

	/* make sure SQ entry isn't read before tail */
	return smp_load_acquire(&rings->sq.tail) - ctx->cached_sq_head;
}

static unsigned int io_put_kbuf(struct io_kiocb *req, struct io_buffer *kbuf)
{
	unsigned int cflags;

	cflags = kbuf->bid << IORING_CQE_BUFFER_SHIFT;
	cflags |= IORING_CQE_F_BUFFER;
	req->flags &= ~REQ_F_BUFFER_SELECTED;
	kfree(kbuf);
	return cflags;
}

static inline unsigned int io_put_rw_kbuf(struct io_kiocb *req)
{
	if (likely(!(req->flags & REQ_F_BUFFER_SELECTED)))
		return 0;
	return io_put_kbuf(req, req->kbuf);
}

static inline bool io_run_task_work(void)
{
	if (test_thread_flag(TIF_NOTIFY_SIGNAL) || current->task_works) {
		__set_current_state(TASK_RUNNING);
		tracehook_notify_signal();
		return true;
	}

	return false;
}

static int io_do_iopoll(struct io_ring_ctx *ctx, bool force_nonspin)
{
	struct io_wq_work_node *pos, *start, *prev;
	unsigned int poll_flags = BLK_POLL_NOSLEEP;
	DEFINE_IO_COMP_BATCH(iob);
	int nr_events = 0;

	/*
	 * Only spin for completions if we don't have multiple devices hanging
	 * off our complete list.
	 */
	if (ctx->poll_multi_queue || force_nonspin)
		poll_flags |= BLK_POLL_ONESHOT;

	wq_list_for_each(pos, start, &ctx->iopoll_list) {
		struct io_kiocb *req = container_of(pos, struct io_kiocb, comp_list);
		struct kiocb *kiocb = &req->rw.kiocb;
		int ret;

		/*
		 * Move completed and retryable entries to our local lists.
		 * If we find a request that requires polling, break out
		 * and complete those lists first, if we have entries there.
		 */
		if (READ_ONCE(req->iopoll_completed))
			break;

		ret = kiocb->ki_filp->f_op->iopoll(kiocb, &iob, poll_flags);
		if (unlikely(ret < 0))
			return ret;
		else if (ret)
			poll_flags |= BLK_POLL_ONESHOT;

		/* iopoll may have completed current req */
		if (!rq_list_empty(iob.req_list) ||
		    READ_ONCE(req->iopoll_completed))
			break;
	}

	if (!rq_list_empty(iob.req_list))
		iob.complete(&iob);
	else if (!pos)
		return 0;

	prev = start;
	wq_list_for_each_resume(pos, prev) {
		struct io_kiocb *req = container_of(pos, struct io_kiocb, comp_list);

		/* order with io_complete_rw_iopoll(), e.g. ->result updates */
		if (!smp_load_acquire(&req->iopoll_completed))
			break;
		__io_cqring_fill_event(ctx, req->user_data, req->result,
					io_put_rw_kbuf(req));
		nr_events++;
	}

	if (unlikely(!nr_events))
		return 0;

	io_commit_cqring(ctx);
	io_cqring_ev_posted_iopoll(ctx);
	pos = start ? start->next : ctx->iopoll_list.first;
	wq_list_cut(&ctx->iopoll_list, prev, start);
	io_free_batch_list(ctx, pos);
	return nr_events;
}

/*
 * We can't just wait for polled events to come to us, we have to actively
 * find and complete them.
 */
static __cold void io_iopoll_try_reap_events(struct io_ring_ctx *ctx)
{
	if (!(ctx->flags & IORING_SETUP_IOPOLL))
		return;

	mutex_lock(&ctx->uring_lock);
	while (!wq_list_empty(&ctx->iopoll_list)) {
		/* let it sleep and repeat later if can't complete a request */
		if (io_do_iopoll(ctx, true) == 0)
			break;
		/*
		 * Ensure we allow local-to-the-cpu processing to take place,
		 * in this case we need to ensure that we reap all events.
		 * Also let task_work, etc. to progress by releasing the mutex
		 */
		if (need_resched()) {
			mutex_unlock(&ctx->uring_lock);
			cond_resched();
			mutex_lock(&ctx->uring_lock);
		}
	}
	mutex_unlock(&ctx->uring_lock);
}

static int io_iopoll_check(struct io_ring_ctx *ctx, long min)
{
	unsigned int nr_events = 0;
	int ret = 0;

	/*
	 * We disallow the app entering submit/complete with polling, but we
	 * still need to lock the ring to prevent racing with polled issue
	 * that got punted to a workqueue.
	 */
	mutex_lock(&ctx->uring_lock);
	/*
	 * Don't enter poll loop if we already have events pending.
	 * If we do, we can potentially be spinning for commands that
	 * already triggered a CQE (eg in error).
	 */
	if (test_bit(0, &ctx->check_cq_overflow))
		__io_cqring_overflow_flush(ctx, false);
	if (io_cqring_events(ctx))
		goto out;
	do {
		/*
		 * If a submit got punted to a workqueue, we can have the
		 * application entering polling for a command before it gets
		 * issued. That app will hold the uring_lock for the duration
		 * of the poll right here, so we need to take a breather every
		 * now and then to ensure that the issue has a chance to add
		 * the poll to the issued list. Otherwise we can spin here
		 * forever, while the workqueue is stuck trying to acquire the
		 * very same mutex.
		 */
		if (wq_list_empty(&ctx->iopoll_list)) {
			u32 tail = ctx->cached_cq_tail;

			mutex_unlock(&ctx->uring_lock);
			io_run_task_work();
			mutex_lock(&ctx->uring_lock);

			/* some requests don't go through iopoll_list */
			if (tail != ctx->cached_cq_tail ||
			    wq_list_empty(&ctx->iopoll_list))
				break;
		}
		ret = io_do_iopoll(ctx, !min);
		if (ret < 0)
			break;
		nr_events += ret;
		ret = 0;
	} while (nr_events < min && !need_resched());
out:
	mutex_unlock(&ctx->uring_lock);
	return ret;
}

static void kiocb_end_write(struct io_kiocb *req)
{
	/*
	 * Tell lockdep we inherited freeze protection from submission
	 * thread.
	 */
	if (req->flags & REQ_F_ISREG) {
		struct super_block *sb = file_inode(req->file)->i_sb;

		__sb_writers_acquired(sb, SB_FREEZE_WRITE);
		sb_end_write(sb);
	}
}

#ifdef CONFIG_BLOCK
static bool io_resubmit_prep(struct io_kiocb *req)
{
	struct io_async_rw *rw = req->async_data;

	if (!req_has_async_data(req))
		return !io_req_prep_async(req);
	iov_iter_restore(&rw->s.iter, &rw->s.iter_state);
	return true;
}

static bool io_rw_should_reissue(struct io_kiocb *req)
{
	umode_t mode = file_inode(req->file)->i_mode;
	struct io_ring_ctx *ctx = req->ctx;

	if (!S_ISBLK(mode) && !S_ISREG(mode))
		return false;
	if ((req->flags & REQ_F_NOWAIT) || (io_wq_current_is_worker() &&
	    !(ctx->flags & IORING_SETUP_IOPOLL)))
		return false;
	/*
	 * If ref is dying, we might be running poll reap from the exit work.
	 * Don't attempt to reissue from that path, just let it fail with
	 * -EAGAIN.
	 */
	if (percpu_ref_is_dying(&ctx->refs))
		return false;
	/*
	 * Play it safe and assume not safe to re-import and reissue if we're
	 * not in the original thread group (or in task context).
	 */
	if (!same_thread_group(req->task, current) || !in_task())
		return false;
	return true;
}
#else
static bool io_resubmit_prep(struct io_kiocb *req)
{
	return false;
}
static bool io_rw_should_reissue(struct io_kiocb *req)
{
	return false;
}
#endif

static bool __io_complete_rw_common(struct io_kiocb *req, long res)
{
	if (req->rw.kiocb.ki_flags & IOCB_WRITE)
		kiocb_end_write(req);
	if (unlikely(res != req->result)) {
		if ((res == -EAGAIN || res == -EOPNOTSUPP) &&
		    io_rw_should_reissue(req)) {
			req->flags |= REQ_F_REISSUE;
			return true;
		}
		req_set_fail(req);
		req->result = res;
	}
	return false;
}

static void io_req_task_complete(struct io_kiocb *req, bool *locked)
{
	unsigned int cflags = io_put_rw_kbuf(req);
	int res = req->result;

	if (*locked) {
		io_req_complete_state(req, res, cflags);
		io_req_add_compl_list(req);
	} else {
		io_req_complete_post(req, res, cflags);
	}
}

static void __io_complete_rw(struct io_kiocb *req, long res, long res2,
			     unsigned int issue_flags)
{
	if (__io_complete_rw_common(req, res))
		return;
	__io_req_complete(req, issue_flags, req->result, io_put_rw_kbuf(req));
}

static void io_complete_rw(struct kiocb *kiocb, long res)
{
	struct io_kiocb *req = container_of(kiocb, struct io_kiocb, rw.kiocb);

	if (__io_complete_rw_common(req, res))
		return;
	req->result = res;
	req->io_task_work.func = io_req_task_complete;
	io_req_task_work_add(req);
}

static void io_complete_rw_iopoll(struct kiocb *kiocb, long res)
{
	struct io_kiocb *req = container_of(kiocb, struct io_kiocb, rw.kiocb);

	if (kiocb->ki_flags & IOCB_WRITE)
		kiocb_end_write(req);
	if (unlikely(res != req->result)) {
		if (res == -EAGAIN && io_rw_should_reissue(req)) {
			req->flags |= REQ_F_REISSUE;
			return;
		}
		req->result = res;
	}

	/* order with io_iopoll_complete() checking ->iopoll_completed */
	smp_store_release(&req->iopoll_completed, 1);
}

/*
 * After the iocb has been issued, it's safe to be found on the poll list.
 * Adding the kiocb to the list AFTER submission ensures that we don't
 * find it from a io_do_iopoll() thread before the issuer is done
 * accessing the kiocb cookie.
 */
static void io_iopoll_req_issued(struct io_kiocb *req, unsigned int issue_flags)
{
	struct io_ring_ctx *ctx = req->ctx;
	const bool needs_lock = issue_flags & IO_URING_F_UNLOCKED;

	/* workqueue context doesn't hold uring_lock, grab it now */
	if (unlikely(needs_lock))
		mutex_lock(&ctx->uring_lock);

	/*
	 * Track whether we have multiple files in our lists. This will impact
	 * how we do polling eventually, not spinning if we're on potentially
	 * different devices.
	 */
	if (wq_list_empty(&ctx->iopoll_list)) {
		ctx->poll_multi_queue = false;
	} else if (!ctx->poll_multi_queue) {
		struct io_kiocb *list_req;

		list_req = container_of(ctx->iopoll_list.first, struct io_kiocb,
					comp_list);
		if (list_req->file != req->file)
			ctx->poll_multi_queue = true;
	}

	/*
	 * For fast devices, IO may have already completed. If it has, add
	 * it to the front so we find it first.
	 */
	if (READ_ONCE(req->iopoll_completed))
		wq_list_add_head(&req->comp_list, &ctx->iopoll_list);
	else
		wq_list_add_tail(&req->comp_list, &ctx->iopoll_list);

	if (unlikely(needs_lock)) {
		/*
		 * If IORING_SETUP_SQPOLL is enabled, sqes are either handle
		 * in sq thread task context or in io worker task context. If
		 * current task context is sq thread, we don't need to check
		 * whether should wake up sq thread.
		 */
		if ((ctx->flags & IORING_SETUP_SQPOLL) &&
		    wq_has_sleeper(&ctx->sq_data->wait))
			wake_up(&ctx->sq_data->wait);

		mutex_unlock(&ctx->uring_lock);
	}
}

static bool io_bdev_nowait(struct block_device *bdev)
{
	return !bdev || blk_queue_nowait(bdev_get_queue(bdev));
}

/*
 * If we tracked the file through the SCM inflight mechanism, we could support
 * any file. For now, just ensure that anything potentially problematic is done
 * inline.
 */
static bool __io_file_supports_nowait(struct file *file, umode_t mode)
{
	if (S_ISBLK(mode)) {
		if (IS_ENABLED(CONFIG_BLOCK) &&
		    io_bdev_nowait(I_BDEV(file->f_mapping->host)))
			return true;
		return false;
	}
	if (S_ISSOCK(mode))
		return true;
	if (S_ISREG(mode)) {
		if (IS_ENABLED(CONFIG_BLOCK) &&
		    io_bdev_nowait(file->f_inode->i_sb->s_bdev) &&
		    file->f_op != &io_uring_fops)
			return true;
		return false;
	}

	/* any ->read/write should understand O_NONBLOCK */
	if (file->f_flags & O_NONBLOCK)
		return true;
	return file->f_mode & FMODE_NOWAIT;
}

/*
 * If we tracked the file through the SCM inflight mechanism, we could support
 * any file. For now, just ensure that anything potentially problematic is done
 * inline.
 */
static unsigned int io_file_get_flags(struct file *file)
{
	umode_t mode = file_inode(file)->i_mode;
	unsigned int res = 0;

	if (S_ISREG(mode))
		res |= FFS_ISREG;
	if (__io_file_supports_nowait(file, mode))
		res |= FFS_NOWAIT;
	return res;
}

static inline bool io_file_supports_nowait(struct io_kiocb *req)
{
	return req->flags & REQ_F_SUPPORT_NOWAIT;
}

static int io_prep_rw(struct io_kiocb *req, const struct io_uring_sqe *sqe)
{
	struct io_ring_ctx *ctx = req->ctx;
	struct kiocb *kiocb = &req->rw.kiocb;
	struct file *file = req->file;
	unsigned ioprio;
	int ret;

	if (!io_req_ffs_set(req))
		req->flags |= io_file_get_flags(file) << REQ_F_SUPPORT_NOWAIT_BIT;

	kiocb->ki_pos = READ_ONCE(sqe->off);
	if (kiocb->ki_pos == -1) {
		if (!(file->f_mode & FMODE_STREAM)) {
			req->flags |= REQ_F_CUR_POS;
			kiocb->ki_pos = file->f_pos;
		} else {
			kiocb->ki_pos = 0;
		}
	}
	kiocb->ki_flags = iocb_flags(file);
	ret = kiocb_set_rw_flags(kiocb, READ_ONCE(sqe->rw_flags));
	if (unlikely(ret))
		return ret;

	/*
	 * If the file is marked O_NONBLOCK, still allow retry for it if it
	 * supports async. Otherwise it's impossible to use O_NONBLOCK files
	 * reliably. If not, or it IOCB_NOWAIT is set, don't retry.
	 */
	if ((kiocb->ki_flags & IOCB_NOWAIT) ||
	    ((file->f_flags & O_NONBLOCK) && !io_file_supports_nowait(req)))
		req->flags |= REQ_F_NOWAIT;

	if (ctx->flags & IORING_SETUP_IOPOLL) {
		if (!(kiocb->ki_flags & IOCB_DIRECT) || !file->f_op->iopoll)
			return -EOPNOTSUPP;

		kiocb->ki_flags |= IOCB_HIPRI | IOCB_ALLOC_CACHE;
		kiocb->ki_complete = io_complete_rw_iopoll;
		req->iopoll_completed = 0;
	} else {
		if (kiocb->ki_flags & IOCB_HIPRI)
			return -EINVAL;
		kiocb->ki_complete = io_complete_rw;
	}

	ioprio = READ_ONCE(sqe->ioprio);
	if (ioprio) {
		ret = ioprio_check_cap(ioprio);
		if (ret)
			return ret;

		kiocb->ki_ioprio = ioprio;
	} else {
		kiocb->ki_ioprio = get_current_ioprio();
	}

	req->imu = NULL;
	req->rw.addr = READ_ONCE(sqe->addr);
	req->rw.len = READ_ONCE(sqe->len);
	req->buf_index = READ_ONCE(sqe->buf_index);
	return 0;
}

static inline void io_rw_done(struct kiocb *kiocb, ssize_t ret)
{
	switch (ret) {
	case -EIOCBQUEUED:
		break;
	case -ERESTARTSYS:
	case -ERESTARTNOINTR:
	case -ERESTARTNOHAND:
	case -ERESTART_RESTARTBLOCK:
		/*
		 * We can't just restart the syscall, since previously
		 * submitted sqes may already be in progress. Just fail this
		 * IO with EINTR.
		 */
		ret = -EINTR;
		fallthrough;
	default:
		kiocb->ki_complete(kiocb, ret);
	}
}

static void kiocb_done(struct kiocb *kiocb, ssize_t ret,
		       unsigned int issue_flags)
{
	struct io_kiocb *req = container_of(kiocb, struct io_kiocb, rw.kiocb);
	struct io_async_rw *io = req->async_data;

	/* add previously done IO, if any */
	if (req_has_async_data(req) && io->bytes_done > 0) {
		if (ret < 0)
			ret = io->bytes_done;
		else
			ret += io->bytes_done;
	}

	if (req->flags & REQ_F_CUR_POS)
		req->file->f_pos = kiocb->ki_pos;
	if (ret >= 0 && (kiocb->ki_complete == io_complete_rw))
		__io_complete_rw(req, ret, 0, issue_flags);
	else
		io_rw_done(kiocb, ret);

	if (req->flags & REQ_F_REISSUE) {
		req->flags &= ~REQ_F_REISSUE;
		if (io_resubmit_prep(req)) {
			io_req_task_queue_reissue(req);
		} else {
			unsigned int cflags = io_put_rw_kbuf(req);
			struct io_ring_ctx *ctx = req->ctx;

			req_set_fail(req);
			if (issue_flags & IO_URING_F_UNLOCKED) {
				mutex_lock(&ctx->uring_lock);
				__io_req_complete(req, issue_flags, ret, cflags);
				mutex_unlock(&ctx->uring_lock);
			} else {
				__io_req_complete(req, issue_flags, ret, cflags);
			}
		}
	}
}

static int __io_import_fixed(struct io_kiocb *req, int rw, struct iov_iter *iter,
			     struct io_mapped_ubuf *imu)
{
	size_t len = req->rw.len;
	u64 buf_end, buf_addr = req->rw.addr;
	size_t offset;

	if (unlikely(check_add_overflow(buf_addr, (u64)len, &buf_end)))
		return -EFAULT;
	/* not inside the mapped region */
	if (unlikely(buf_addr < imu->ubuf || buf_end > imu->ubuf_end))
		return -EFAULT;

	/*
	 * May not be a start of buffer, set size appropriately
	 * and advance us to the beginning.
	 */
	offset = buf_addr - imu->ubuf;
	iov_iter_bvec(iter, rw, imu->bvec, imu->nr_bvecs, offset + len);

	if (offset) {
		/*
		 * Don't use iov_iter_advance() here, as it's really slow for
		 * using the latter parts of a big fixed buffer - it iterates
		 * over each segment manually. We can cheat a bit here, because
		 * we know that:
		 *
		 * 1) it's a BVEC iter, we set it up
		 * 2) all bvecs are PAGE_SIZE in size, except potentially the
		 *    first and last bvec
		 *
		 * So just find our index, and adjust the iterator afterwards.
		 * If the offset is within the first bvec (or the whole first
		 * bvec, just use iov_iter_advance(). This makes it easier
		 * since we can just skip the first segment, which may not
		 * be PAGE_SIZE aligned.
		 */
		const struct bio_vec *bvec = imu->bvec;

		if (offset <= bvec->bv_len) {
			iov_iter_advance(iter, offset);
		} else {
			unsigned long seg_skip;

			/* skip first vec */
			offset -= bvec->bv_len;
			seg_skip = 1 + (offset >> PAGE_SHIFT);

			iter->bvec = bvec + seg_skip;
			iter->nr_segs -= seg_skip;
			iter->count -= bvec->bv_len + offset;
			iter->iov_offset = offset & ~PAGE_MASK;
		}
	}

	return 0;
}

static int io_import_fixed(struct io_kiocb *req, int rw, struct iov_iter *iter)
{
	struct io_mapped_ubuf *imu = req->imu;
	u16 index, buf_index = req->buf_index;

	if (likely(!imu)) {
		struct io_ring_ctx *ctx = req->ctx;

		if (unlikely(buf_index >= ctx->nr_user_bufs))
			return -EFAULT;
		io_req_set_rsrc_node(req, ctx);
		index = array_index_nospec(buf_index, ctx->nr_user_bufs);
		imu = READ_ONCE(ctx->user_bufs[index]);
		req->imu = imu;
	}
	return __io_import_fixed(req, rw, iter, imu);
}

static void io_ring_submit_unlock(struct io_ring_ctx *ctx, bool needs_lock)
{
	if (needs_lock)
		mutex_unlock(&ctx->uring_lock);
}

static void io_ring_submit_lock(struct io_ring_ctx *ctx, bool needs_lock)
{
	/*
	 * "Normal" inline submissions always hold the uring_lock, since we
	 * grab it from the system call. Same is true for the SQPOLL offload.
	 * The only exception is when we've detached the request and issue it
	 * from an async worker thread, grab the lock for that case.
	 */
	if (needs_lock)
		mutex_lock(&ctx->uring_lock);
}

static struct io_buffer *io_buffer_select(struct io_kiocb *req, size_t *len,
					  int bgid, unsigned int issue_flags)
{
	struct io_buffer *kbuf = req->kbuf;
	struct io_buffer *head;
	bool needs_lock = issue_flags & IO_URING_F_UNLOCKED;

	if (req->flags & REQ_F_BUFFER_SELECTED)
		return kbuf;

	io_ring_submit_lock(req->ctx, needs_lock);

	lockdep_assert_held(&req->ctx->uring_lock);

	head = xa_load(&req->ctx->io_buffers, bgid);
	if (head) {
		if (!list_empty(&head->list)) {
			kbuf = list_last_entry(&head->list, struct io_buffer,
							list);
			list_del(&kbuf->list);
		} else {
			kbuf = head;
			xa_erase(&req->ctx->io_buffers, bgid);
		}
		if (*len > kbuf->len)
			*len = kbuf->len;
		req->flags |= REQ_F_BUFFER_SELECTED;
		req->kbuf = kbuf;
	} else {
		kbuf = ERR_PTR(-ENOBUFS);
	}

	io_ring_submit_unlock(req->ctx, needs_lock);
	return kbuf;
}

static void __user *io_rw_buffer_select(struct io_kiocb *req, size_t *len,
					unsigned int issue_flags)
{
	struct io_buffer *kbuf;
	u16 bgid;

	bgid = req->buf_index;
	kbuf = io_buffer_select(req, len, bgid, issue_flags);
	if (IS_ERR(kbuf))
		return kbuf;
	return u64_to_user_ptr(kbuf->addr);
}

#ifdef CONFIG_COMPAT
static ssize_t io_compat_import(struct io_kiocb *req, struct iovec *iov,
				unsigned int issue_flags)
{
	struct compat_iovec __user *uiov;
	compat_ssize_t clen;
	void __user *buf;
	ssize_t len;

	uiov = u64_to_user_ptr(req->rw.addr);
	if (!access_ok(uiov, sizeof(*uiov)))
		return -EFAULT;
	if (__get_user(clen, &uiov->iov_len))
		return -EFAULT;
	if (clen < 0)
		return -EINVAL;

	len = clen;
	buf = io_rw_buffer_select(req, &len, issue_flags);
	if (IS_ERR(buf))
		return PTR_ERR(buf);
	iov[0].iov_base = buf;
	iov[0].iov_len = (compat_size_t) len;
	return 0;
}
#endif

static ssize_t __io_iov_buffer_select(struct io_kiocb *req, struct iovec *iov,
				      unsigned int issue_flags)
{
	struct iovec __user *uiov = u64_to_user_ptr(req->rw.addr);
	void __user *buf;
	ssize_t len;

	if (copy_from_user(iov, uiov, sizeof(*uiov)))
		return -EFAULT;

	len = iov[0].iov_len;
	if (len < 0)
		return -EINVAL;
	buf = io_rw_buffer_select(req, &len, issue_flags);
	if (IS_ERR(buf))
		return PTR_ERR(buf);
	iov[0].iov_base = buf;
	iov[0].iov_len = len;
	return 0;
}

static ssize_t io_iov_buffer_select(struct io_kiocb *req, struct iovec *iov,
				    unsigned int issue_flags)
{
	if (req->flags & REQ_F_BUFFER_SELECTED) {
		struct io_buffer *kbuf = req->kbuf;

		iov[0].iov_base = u64_to_user_ptr(kbuf->addr);
		iov[0].iov_len = kbuf->len;
		return 0;
	}
	if (req->rw.len != 1)
		return -EINVAL;

#ifdef CONFIG_COMPAT
	if (req->ctx->compat)
		return io_compat_import(req, iov, issue_flags);
#endif

	return __io_iov_buffer_select(req, iov, issue_flags);
}

static struct iovec *__io_import_iovec(int rw, struct io_kiocb *req,
				       struct io_rw_state *s,
				       unsigned int issue_flags)
{
	struct iov_iter *iter = &s->iter;
	u8 opcode = req->opcode;
	struct iovec *iovec;
	void __user *buf;
	size_t sqe_len;
	ssize_t ret;

	BUILD_BUG_ON(ERR_PTR(0) != NULL);

	if (opcode == IORING_OP_READ_FIXED || opcode == IORING_OP_WRITE_FIXED)
		return ERR_PTR(io_import_fixed(req, rw, iter));

	/* buffer index only valid with fixed read/write, or buffer select  */
	if (unlikely(req->buf_index && !(req->flags & REQ_F_BUFFER_SELECT)))
		return ERR_PTR(-EINVAL);

	buf = u64_to_user_ptr(req->rw.addr);
	sqe_len = req->rw.len;

	if (opcode == IORING_OP_READ || opcode == IORING_OP_WRITE) {
		if (req->flags & REQ_F_BUFFER_SELECT) {
			buf = io_rw_buffer_select(req, &sqe_len, issue_flags);
			if (IS_ERR(buf))
				return ERR_CAST(buf);
			req->rw.len = sqe_len;
		}

		ret = import_single_range(rw, buf, sqe_len, s->fast_iov, iter);
		return ERR_PTR(ret);
	}

	iovec = s->fast_iov;
	if (req->flags & REQ_F_BUFFER_SELECT) {
		ret = io_iov_buffer_select(req, iovec, issue_flags);
		if (!ret)
			iov_iter_init(iter, rw, iovec, 1, iovec->iov_len);
		return ERR_PTR(ret);
	}

	ret = __import_iovec(rw, buf, sqe_len, UIO_FASTIOV, &iovec, iter,
			      req->ctx->compat);
	if (unlikely(ret < 0))
		return ERR_PTR(ret);
	return iovec;
}

static inline int io_import_iovec(int rw, struct io_kiocb *req,
				  struct iovec **iovec, struct io_rw_state *s,
				  unsigned int issue_flags)
{
	*iovec = __io_import_iovec(rw, req, s, issue_flags);
	if (unlikely(IS_ERR(*iovec)))
		return PTR_ERR(*iovec);

	iov_iter_save_state(&s->iter, &s->iter_state);
	return 0;
}

static inline loff_t *io_kiocb_ppos(struct kiocb *kiocb)
{
	return (kiocb->ki_filp->f_mode & FMODE_STREAM) ? NULL : &kiocb->ki_pos;
}

/*
 * For files that don't have ->read_iter() and ->write_iter(), handle them
 * by looping over ->read() or ->write() manually.
 */
static ssize_t loop_rw_iter(int rw, struct io_kiocb *req, struct iov_iter *iter)
{
	struct kiocb *kiocb = &req->rw.kiocb;
	struct file *file = req->file;
	ssize_t ret = 0;

	/*
	 * Don't support polled IO through this interface, and we can't
	 * support non-blocking either. For the latter, this just causes
	 * the kiocb to be handled from an async context.
	 */
	if (kiocb->ki_flags & IOCB_HIPRI)
		return -EOPNOTSUPP;
	if ((kiocb->ki_flags & IOCB_NOWAIT) &&
	    !(kiocb->ki_filp->f_flags & O_NONBLOCK))
		return -EAGAIN;

	while (iov_iter_count(iter)) {
		struct iovec iovec;
		ssize_t nr;

		if (!iov_iter_is_bvec(iter)) {
			iovec = iov_iter_iovec(iter);
		} else {
			iovec.iov_base = u64_to_user_ptr(req->rw.addr);
			iovec.iov_len = req->rw.len;
		}

		if (rw == READ) {
			nr = file->f_op->read(file, iovec.iov_base,
					      iovec.iov_len, io_kiocb_ppos(kiocb));
		} else {
			nr = file->f_op->write(file, iovec.iov_base,
					       iovec.iov_len, io_kiocb_ppos(kiocb));
		}

		if (nr < 0) {
			if (!ret)
				ret = nr;
			break;
		}
		if (!iov_iter_is_bvec(iter)) {
			iov_iter_advance(iter, nr);
		} else {
			req->rw.len -= nr;
			req->rw.addr += nr;
		}
		ret += nr;
		if (nr != iovec.iov_len)
			break;
	}

	return ret;
}

static void io_req_map_rw(struct io_kiocb *req, const struct iovec *iovec,
			  const struct iovec *fast_iov, struct iov_iter *iter)
{
	struct io_async_rw *rw = req->async_data;

	memcpy(&rw->s.iter, iter, sizeof(*iter));
	rw->free_iovec = iovec;
	rw->bytes_done = 0;
	/* can only be fixed buffers, no need to do anything */
	if (iov_iter_is_bvec(iter))
		return;
	if (!iovec) {
		unsigned iov_off = 0;

		rw->s.iter.iov = rw->s.fast_iov;
		if (iter->iov != fast_iov) {
			iov_off = iter->iov - fast_iov;
			rw->s.iter.iov += iov_off;
		}
		if (rw->s.fast_iov != fast_iov)
			memcpy(rw->s.fast_iov + iov_off, fast_iov + iov_off,
			       sizeof(struct iovec) * iter->nr_segs);
	} else {
		req->flags |= REQ_F_NEED_CLEANUP;
	}
}

static inline bool io_alloc_async_data(struct io_kiocb *req)
{
	WARN_ON_ONCE(!io_op_defs[req->opcode].async_size);
	req->async_data = kmalloc(io_op_defs[req->opcode].async_size, GFP_KERNEL);
	if (req->async_data) {
		req->flags |= REQ_F_ASYNC_DATA;
		return false;
	}
	return true;
}

static int io_setup_async_rw(struct io_kiocb *req, const struct iovec *iovec,
			     struct io_rw_state *s, bool force)
{
	if (!force && !io_op_defs[req->opcode].needs_async_setup)
		return 0;
	if (!req_has_async_data(req)) {
		struct io_async_rw *iorw;

		if (io_alloc_async_data(req)) {
			kfree(iovec);
			return -ENOMEM;
		}

		io_req_map_rw(req, iovec, s->fast_iov, &s->iter);
		iorw = req->async_data;
		/* we've copied and mapped the iter, ensure state is saved */
		iov_iter_save_state(&iorw->s.iter, &iorw->s.iter_state);
	}
	return 0;
}

static inline int io_rw_prep_async(struct io_kiocb *req, int rw)
{
	struct io_async_rw *iorw = req->async_data;
	struct iovec *iov;
	int ret;

	/* submission path, ->uring_lock should already be taken */
	ret = io_import_iovec(rw, req, &iov, &iorw->s, 0);
	if (unlikely(ret < 0))
		return ret;

	iorw->bytes_done = 0;
	iorw->free_iovec = iov;
	if (iov)
		req->flags |= REQ_F_NEED_CLEANUP;
	return 0;
}

static int io_read_prep(struct io_kiocb *req, const struct io_uring_sqe *sqe)
{
	if (unlikely(!(req->file->f_mode & FMODE_READ)))
		return -EBADF;
	return io_prep_rw(req, sqe);
}

/*
 * This is our waitqueue callback handler, registered through __folio_lock_async()
 * when we initially tried to do the IO with the iocb armed our waitqueue.
 * This gets called when the page is unlocked, and we generally expect that to
 * happen when the page IO is completed and the page is now uptodate. This will
 * queue a task_work based retry of the operation, attempting to copy the data
 * again. If the latter fails because the page was NOT uptodate, then we will
 * do a thread based blocking retry of the operation. That's the unexpected
 * slow path.
 */
static int io_async_buf_func(struct wait_queue_entry *wait, unsigned mode,
			     int sync, void *arg)
{
	struct wait_page_queue *wpq;
	struct io_kiocb *req = wait->private;
	struct wait_page_key *key = arg;

	wpq = container_of(wait, struct wait_page_queue, wait);

	if (!wake_page_match(wpq, key))
		return 0;

	req->rw.kiocb.ki_flags &= ~IOCB_WAITQ;
	list_del_init(&wait->entry);
	io_req_task_queue(req);
	return 1;
}

/*
 * This controls whether a given IO request should be armed for async page
 * based retry. If we return false here, the request is handed to the async
 * worker threads for retry. If we're doing buffered reads on a regular file,
 * we prepare a private wait_page_queue entry and retry the operation. This
 * will either succeed because the page is now uptodate and unlocked, or it
 * will register a callback when the page is unlocked at IO completion. Through
 * that callback, io_uring uses task_work to setup a retry of the operation.
 * That retry will attempt the buffered read again. The retry will generally
 * succeed, or in rare cases where it fails, we then fall back to using the
 * async worker threads for a blocking retry.
 */
static bool io_rw_should_retry(struct io_kiocb *req)
{
	struct io_async_rw *rw = req->async_data;
	struct wait_page_queue *wait = &rw->wpq;
	struct kiocb *kiocb = &req->rw.kiocb;

	/* never retry for NOWAIT, we just complete with -EAGAIN */
	if (req->flags & REQ_F_NOWAIT)
		return false;

	/* Only for buffered IO */
	if (kiocb->ki_flags & (IOCB_DIRECT | IOCB_HIPRI))
		return false;

	/*
	 * just use poll if we can, and don't attempt if the fs doesn't
	 * support callback based unlocks
	 */
	if (file_can_poll(req->file) || !(req->file->f_mode & FMODE_BUF_RASYNC))
		return false;

	wait->wait.func = io_async_buf_func;
	wait->wait.private = req;
	wait->wait.flags = 0;
	INIT_LIST_HEAD(&wait->wait.entry);
	kiocb->ki_flags |= IOCB_WAITQ;
	kiocb->ki_flags &= ~IOCB_NOWAIT;
	kiocb->ki_waitq = wait;
	return true;
}

static inline int io_iter_do_read(struct io_kiocb *req, struct iov_iter *iter)
{
	if (likely(req->file->f_op->read_iter))
		return call_read_iter(req->file, &req->rw.kiocb, iter);
	else if (req->file->f_op->read)
		return loop_rw_iter(READ, req, iter);
	else
		return -EINVAL;
}

static bool need_read_all(struct io_kiocb *req)
{
	return req->flags & REQ_F_ISREG ||
		S_ISBLK(file_inode(req->file)->i_mode);
}

static int io_read(struct io_kiocb *req, unsigned int issue_flags)
{
	struct io_rw_state __s, *s = &__s;
	struct iovec *iovec;
	struct kiocb *kiocb = &req->rw.kiocb;
	bool force_nonblock = issue_flags & IO_URING_F_NONBLOCK;
	struct io_async_rw *rw;
	ssize_t ret, ret2;

	if (!req_has_async_data(req)) {
		ret = io_import_iovec(READ, req, &iovec, s, issue_flags);
		if (unlikely(ret < 0))
			return ret;
	} else {
		rw = req->async_data;
		s = &rw->s;
		/*
		 * We come here from an earlier attempt, restore our state to
		 * match in case it doesn't. It's cheap enough that we don't
		 * need to make this conditional.
		 */
		iov_iter_restore(&s->iter, &s->iter_state);
		iovec = NULL;
	}
	req->result = iov_iter_count(&s->iter);

	if (force_nonblock) {
		/* If the file doesn't support async, just async punt */
		if (unlikely(!io_file_supports_nowait(req))) {
			ret = io_setup_async_rw(req, iovec, s, true);
			return ret ?: -EAGAIN;
		}
		kiocb->ki_flags |= IOCB_NOWAIT;
	} else {
		/* Ensure we clear previously set non-block flag */
		kiocb->ki_flags &= ~IOCB_NOWAIT;
	}

	ret = rw_verify_area(READ, req->file, io_kiocb_ppos(kiocb), req->result);
	if (unlikely(ret)) {
		kfree(iovec);
		return ret;
	}

	ret = io_iter_do_read(req, &s->iter);

	if (ret == -EAGAIN || (req->flags & REQ_F_REISSUE)) {
		req->flags &= ~REQ_F_REISSUE;
		/* IOPOLL retry should happen for io-wq threads */
		if (!force_nonblock && !(req->ctx->flags & IORING_SETUP_IOPOLL))
			goto done;
		/* no retry on NONBLOCK nor RWF_NOWAIT */
		if (req->flags & REQ_F_NOWAIT)
			goto done;
		ret = 0;
	} else if (ret == -EIOCBQUEUED) {
		goto out_free;
	} else if (ret == req->result || ret <= 0 || !force_nonblock ||
		   (req->flags & REQ_F_NOWAIT) || !need_read_all(req)) {
		/* read all, failed, already did sync or don't want to retry */
		goto done;
	}

	/*
	 * Don't depend on the iter state matching what was consumed, or being
	 * untouched in case of error. Restore it and we'll advance it
	 * manually if we need to.
	 */
	iov_iter_restore(&s->iter, &s->iter_state);

	ret2 = io_setup_async_rw(req, iovec, s, true);
	if (ret2)
		return ret2;

	iovec = NULL;
	rw = req->async_data;
	s = &rw->s;
	/*
	 * Now use our persistent iterator and state, if we aren't already.
	 * We've restored and mapped the iter to match.
	 */

	do {
		/*
		 * We end up here because of a partial read, either from
		 * above or inside this loop. Advance the iter by the bytes
		 * that were consumed.
		 */
		iov_iter_advance(&s->iter, ret);
		if (!iov_iter_count(&s->iter))
			break;
		rw->bytes_done += ret;
		iov_iter_save_state(&s->iter, &s->iter_state);

		/* if we can retry, do so with the callbacks armed */
		if (!io_rw_should_retry(req)) {
			kiocb->ki_flags &= ~IOCB_WAITQ;
			return -EAGAIN;
		}

		/*
		 * Now retry read with the IOCB_WAITQ parts set in the iocb. If
		 * we get -EIOCBQUEUED, then we'll get a notification when the
		 * desired page gets unlocked. We can also get a partial read
		 * here, and if we do, then just retry at the new offset.
		 */
		ret = io_iter_do_read(req, &s->iter);
		if (ret == -EIOCBQUEUED)
			return 0;
		/* we got some bytes, but not all. retry. */
		kiocb->ki_flags &= ~IOCB_WAITQ;
		iov_iter_restore(&s->iter, &s->iter_state);
	} while (ret > 0);
done:
	kiocb_done(kiocb, ret, issue_flags);
out_free:
	/* it's faster to check here then delegate to kfree */
	if (iovec)
		kfree(iovec);
	return 0;
}

static int io_write_prep(struct io_kiocb *req, const struct io_uring_sqe *sqe)
{
	if (unlikely(!(req->file->f_mode & FMODE_WRITE)))
		return -EBADF;
	req->rw.kiocb.ki_hint = ki_hint_validate(file_write_hint(req->file));
	return io_prep_rw(req, sqe);
}

static int io_write(struct io_kiocb *req, unsigned int issue_flags)
{
	struct io_rw_state __s, *s = &__s;
	struct iovec *iovec;
	struct kiocb *kiocb = &req->rw.kiocb;
	bool force_nonblock = issue_flags & IO_URING_F_NONBLOCK;
	ssize_t ret, ret2;

	if (!req_has_async_data(req)) {
		ret = io_import_iovec(WRITE, req, &iovec, s, issue_flags);
		if (unlikely(ret < 0))
			return ret;
	} else {
		struct io_async_rw *rw = req->async_data;

		s = &rw->s;
		iov_iter_restore(&s->iter, &s->iter_state);
		iovec = NULL;
	}
	req->result = iov_iter_count(&s->iter);

	if (force_nonblock) {
		/* If the file doesn't support async, just async punt */
		if (unlikely(!io_file_supports_nowait(req)))
			goto copy_iov;

		/* file path doesn't support NOWAIT for non-direct_IO */
		if (force_nonblock && !(kiocb->ki_flags & IOCB_DIRECT) &&
		    (req->flags & REQ_F_ISREG))
			goto copy_iov;

		kiocb->ki_flags |= IOCB_NOWAIT;
	} else {
		/* Ensure we clear previously set non-block flag */
		kiocb->ki_flags &= ~IOCB_NOWAIT;
	}

	ret = rw_verify_area(WRITE, req->file, io_kiocb_ppos(kiocb), req->result);
	if (unlikely(ret))
		goto out_free;

	/*
	 * Open-code file_start_write here to grab freeze protection,
	 * which will be released by another thread in
	 * io_complete_rw().  Fool lockdep by telling it the lock got
	 * released so that it doesn't complain about the held lock when
	 * we return to userspace.
	 */
	if (req->flags & REQ_F_ISREG) {
		sb_start_write(file_inode(req->file)->i_sb);
		__sb_writers_release(file_inode(req->file)->i_sb,
					SB_FREEZE_WRITE);
	}
	kiocb->ki_flags |= IOCB_WRITE;

	if (likely(req->file->f_op->write_iter))
		ret2 = call_write_iter(req->file, kiocb, &s->iter);
	else if (req->file->f_op->write)
		ret2 = loop_rw_iter(WRITE, req, &s->iter);
	else
		ret2 = -EINVAL;

	if (req->flags & REQ_F_REISSUE) {
		req->flags &= ~REQ_F_REISSUE;
		ret2 = -EAGAIN;
	}

	/*
	 * Raw bdev writes will return -EOPNOTSUPP for IOCB_NOWAIT. Just
	 * retry them without IOCB_NOWAIT.
	 */
	if (ret2 == -EOPNOTSUPP && (kiocb->ki_flags & IOCB_NOWAIT))
		ret2 = -EAGAIN;
	/* no retry on NONBLOCK nor RWF_NOWAIT */
	if (ret2 == -EAGAIN && (req->flags & REQ_F_NOWAIT))
		goto done;
	if (!force_nonblock || ret2 != -EAGAIN) {
		/* IOPOLL retry should happen for io-wq threads */
		if (ret2 == -EAGAIN && (req->ctx->flags & IORING_SETUP_IOPOLL))
			goto copy_iov;
done:
		kiocb_done(kiocb, ret2, issue_flags);
	} else {
copy_iov:
		iov_iter_restore(&s->iter, &s->iter_state);
		ret = io_setup_async_rw(req, iovec, s, false);
		return ret ?: -EAGAIN;
	}
out_free:
	/* it's reportedly faster than delegating the null check to kfree() */
	if (iovec)
		kfree(iovec);
	return ret;
}

static int io_renameat_prep(struct io_kiocb *req,
			    const struct io_uring_sqe *sqe)
{
	struct io_rename *ren = &req->rename;
	const char __user *oldf, *newf;

	if (unlikely(req->ctx->flags & IORING_SETUP_IOPOLL))
		return -EINVAL;
	if (sqe->ioprio || sqe->buf_index || sqe->splice_fd_in)
		return -EINVAL;
	if (unlikely(req->flags & REQ_F_FIXED_FILE))
		return -EBADF;

	ren->old_dfd = READ_ONCE(sqe->fd);
	oldf = u64_to_user_ptr(READ_ONCE(sqe->addr));
	newf = u64_to_user_ptr(READ_ONCE(sqe->addr2));
	ren->new_dfd = READ_ONCE(sqe->len);
	ren->flags = READ_ONCE(sqe->rename_flags);

	ren->oldpath = getname(oldf);
	if (IS_ERR(ren->oldpath))
		return PTR_ERR(ren->oldpath);

	ren->newpath = getname(newf);
	if (IS_ERR(ren->newpath)) {
		putname(ren->oldpath);
		return PTR_ERR(ren->newpath);
	}

	req->flags |= REQ_F_NEED_CLEANUP;
	return 0;
}

static int io_renameat(struct io_kiocb *req, unsigned int issue_flags)
{
	struct io_rename *ren = &req->rename;
	int ret;

	if (issue_flags & IO_URING_F_NONBLOCK)
		return -EAGAIN;

	ret = do_renameat2(ren->old_dfd, ren->oldpath, ren->new_dfd,
				ren->newpath, ren->flags);

	req->flags &= ~REQ_F_NEED_CLEANUP;
	if (ret < 0)
		req_set_fail(req);
	io_req_complete(req, ret);
	return 0;
}

static int io_unlinkat_prep(struct io_kiocb *req,
			    const struct io_uring_sqe *sqe)
{
	struct io_unlink *un = &req->unlink;
	const char __user *fname;

	if (unlikely(req->ctx->flags & IORING_SETUP_IOPOLL))
		return -EINVAL;
	if (sqe->ioprio || sqe->off || sqe->len || sqe->buf_index ||
	    sqe->splice_fd_in)
		return -EINVAL;
	if (unlikely(req->flags & REQ_F_FIXED_FILE))
		return -EBADF;

	un->dfd = READ_ONCE(sqe->fd);

	un->flags = READ_ONCE(sqe->unlink_flags);
	if (un->flags & ~AT_REMOVEDIR)
		return -EINVAL;

	fname = u64_to_user_ptr(READ_ONCE(sqe->addr));
	un->filename = getname(fname);
	if (IS_ERR(un->filename))
		return PTR_ERR(un->filename);

	req->flags |= REQ_F_NEED_CLEANUP;
	return 0;
}

static int io_unlinkat(struct io_kiocb *req, unsigned int issue_flags)
{
	struct io_unlink *un = &req->unlink;
	int ret;

	if (issue_flags & IO_URING_F_NONBLOCK)
		return -EAGAIN;

	if (un->flags & AT_REMOVEDIR)
		ret = do_rmdir(un->dfd, un->filename);
	else
		ret = do_unlinkat(un->dfd, un->filename);

	req->flags &= ~REQ_F_NEED_CLEANUP;
	if (ret < 0)
		req_set_fail(req);
	io_req_complete(req, ret);
	return 0;
}

static int io_mkdirat_prep(struct io_kiocb *req,
			    const struct io_uring_sqe *sqe)
{
	struct io_mkdir *mkd = &req->mkdir;
	const char __user *fname;

	if (unlikely(req->ctx->flags & IORING_SETUP_IOPOLL))
		return -EINVAL;
	if (sqe->ioprio || sqe->off || sqe->rw_flags || sqe->buf_index ||
	    sqe->splice_fd_in)
		return -EINVAL;
	if (unlikely(req->flags & REQ_F_FIXED_FILE))
		return -EBADF;

	mkd->dfd = READ_ONCE(sqe->fd);
	mkd->mode = READ_ONCE(sqe->len);

	fname = u64_to_user_ptr(READ_ONCE(sqe->addr));
	mkd->filename = getname(fname);
	if (IS_ERR(mkd->filename))
		return PTR_ERR(mkd->filename);

	req->flags |= REQ_F_NEED_CLEANUP;
	return 0;
}

static int io_mkdirat(struct io_kiocb *req, unsigned int issue_flags)
{
	struct io_mkdir *mkd = &req->mkdir;
	int ret;

	if (issue_flags & IO_URING_F_NONBLOCK)
		return -EAGAIN;

	ret = do_mkdirat(mkd->dfd, mkd->filename, mkd->mode);

	req->flags &= ~REQ_F_NEED_CLEANUP;
	if (ret < 0)
		req_set_fail(req);
	io_req_complete(req, ret);
	return 0;
}

static int io_symlinkat_prep(struct io_kiocb *req,
			    const struct io_uring_sqe *sqe)
{
	struct io_symlink *sl = &req->symlink;
	const char __user *oldpath, *newpath;

	if (unlikely(req->ctx->flags & IORING_SETUP_IOPOLL))
		return -EINVAL;
	if (sqe->ioprio || sqe->len || sqe->rw_flags || sqe->buf_index ||
	    sqe->splice_fd_in)
		return -EINVAL;
	if (unlikely(req->flags & REQ_F_FIXED_FILE))
		return -EBADF;

	sl->new_dfd = READ_ONCE(sqe->fd);
	oldpath = u64_to_user_ptr(READ_ONCE(sqe->addr));
	newpath = u64_to_user_ptr(READ_ONCE(sqe->addr2));

	sl->oldpath = getname(oldpath);
	if (IS_ERR(sl->oldpath))
		return PTR_ERR(sl->oldpath);

	sl->newpath = getname(newpath);
	if (IS_ERR(sl->newpath)) {
		putname(sl->oldpath);
		return PTR_ERR(sl->newpath);
	}

	req->flags |= REQ_F_NEED_CLEANUP;
	return 0;
}

static int io_symlinkat(struct io_kiocb *req, unsigned int issue_flags)
{
	struct io_symlink *sl = &req->symlink;
	int ret;

	if (issue_flags & IO_URING_F_NONBLOCK)
		return -EAGAIN;

	ret = do_symlinkat(sl->oldpath, sl->new_dfd, sl->newpath);

	req->flags &= ~REQ_F_NEED_CLEANUP;
	if (ret < 0)
		req_set_fail(req);
	io_req_complete(req, ret);
	return 0;
}

static int io_linkat_prep(struct io_kiocb *req,
			    const struct io_uring_sqe *sqe)
{
	struct io_hardlink *lnk = &req->hardlink;
	const char __user *oldf, *newf;

	if (unlikely(req->ctx->flags & IORING_SETUP_IOPOLL))
		return -EINVAL;
	if (sqe->ioprio || sqe->rw_flags || sqe->buf_index || sqe->splice_fd_in)
		return -EINVAL;
	if (unlikely(req->flags & REQ_F_FIXED_FILE))
		return -EBADF;

	lnk->old_dfd = READ_ONCE(sqe->fd);
	lnk->new_dfd = READ_ONCE(sqe->len);
	oldf = u64_to_user_ptr(READ_ONCE(sqe->addr));
	newf = u64_to_user_ptr(READ_ONCE(sqe->addr2));
	lnk->flags = READ_ONCE(sqe->hardlink_flags);

	lnk->oldpath = getname(oldf);
	if (IS_ERR(lnk->oldpath))
		return PTR_ERR(lnk->oldpath);

	lnk->newpath = getname(newf);
	if (IS_ERR(lnk->newpath)) {
		putname(lnk->oldpath);
		return PTR_ERR(lnk->newpath);
	}

	req->flags |= REQ_F_NEED_CLEANUP;
	return 0;
}

static int io_linkat(struct io_kiocb *req, unsigned int issue_flags)
{
	struct io_hardlink *lnk = &req->hardlink;
	int ret;

	if (issue_flags & IO_URING_F_NONBLOCK)
		return -EAGAIN;

	ret = do_linkat(lnk->old_dfd, lnk->oldpath, lnk->new_dfd,
				lnk->newpath, lnk->flags);

	req->flags &= ~REQ_F_NEED_CLEANUP;
	if (ret < 0)
		req_set_fail(req);
	io_req_complete(req, ret);
	return 0;
}

static int io_shutdown_prep(struct io_kiocb *req,
			    const struct io_uring_sqe *sqe)
{
#if defined(CONFIG_NET)
	if (unlikely(req->ctx->flags & IORING_SETUP_IOPOLL))
		return -EINVAL;
	if (unlikely(sqe->ioprio || sqe->off || sqe->addr || sqe->rw_flags ||
		     sqe->buf_index || sqe->splice_fd_in))
		return -EINVAL;

	req->shutdown.how = READ_ONCE(sqe->len);
	return 0;
#else
	return -EOPNOTSUPP;
#endif
}

static int io_shutdown(struct io_kiocb *req, unsigned int issue_flags)
{
#if defined(CONFIG_NET)
	struct socket *sock;
	int ret;

	if (issue_flags & IO_URING_F_NONBLOCK)
		return -EAGAIN;

	sock = sock_from_file(req->file);
	if (unlikely(!sock))
		return -ENOTSOCK;

	ret = __sys_shutdown_sock(sock, req->shutdown.how);
	if (ret < 0)
		req_set_fail(req);
	io_req_complete(req, ret);
	return 0;
#else
	return -EOPNOTSUPP;
#endif
}

static int __io_splice_prep(struct io_kiocb *req,
			    const struct io_uring_sqe *sqe)
{
	struct io_splice *sp = &req->splice;
	unsigned int valid_flags = SPLICE_F_FD_IN_FIXED | SPLICE_F_ALL;

	if (unlikely(req->ctx->flags & IORING_SETUP_IOPOLL))
		return -EINVAL;

	sp->file_in = NULL;
	sp->len = READ_ONCE(sqe->len);
	sp->flags = READ_ONCE(sqe->splice_flags);

	if (unlikely(sp->flags & ~valid_flags))
		return -EINVAL;

	sp->file_in = io_file_get(req->ctx, req, READ_ONCE(sqe->splice_fd_in),
				  (sp->flags & SPLICE_F_FD_IN_FIXED));
	if (!sp->file_in)
		return -EBADF;
	req->flags |= REQ_F_NEED_CLEANUP;
	return 0;
}

static int io_tee_prep(struct io_kiocb *req,
		       const struct io_uring_sqe *sqe)
{
	if (READ_ONCE(sqe->splice_off_in) || READ_ONCE(sqe->off))
		return -EINVAL;
	return __io_splice_prep(req, sqe);
}

static int io_tee(struct io_kiocb *req, unsigned int issue_flags)
{
	struct io_splice *sp = &req->splice;
	struct file *in = sp->file_in;
	struct file *out = sp->file_out;
	unsigned int flags = sp->flags & ~SPLICE_F_FD_IN_FIXED;
	long ret = 0;

	if (issue_flags & IO_URING_F_NONBLOCK)
		return -EAGAIN;
	if (sp->len)
		ret = do_tee(in, out, sp->len, flags);

	if (!(sp->flags & SPLICE_F_FD_IN_FIXED))
		io_put_file(in);
	req->flags &= ~REQ_F_NEED_CLEANUP;

	if (ret != sp->len)
		req_set_fail(req);
	io_req_complete(req, ret);
	return 0;
}

static int io_splice_prep(struct io_kiocb *req, const struct io_uring_sqe *sqe)
{
	struct io_splice *sp = &req->splice;

	sp->off_in = READ_ONCE(sqe->splice_off_in);
	sp->off_out = READ_ONCE(sqe->off);
	return __io_splice_prep(req, sqe);
}

static int io_splice(struct io_kiocb *req, unsigned int issue_flags)
{
	struct io_splice *sp = &req->splice;
	struct file *in = sp->file_in;
	struct file *out = sp->file_out;
	unsigned int flags = sp->flags & ~SPLICE_F_FD_IN_FIXED;
	loff_t *poff_in, *poff_out;
	long ret = 0;

	if (issue_flags & IO_URING_F_NONBLOCK)
		return -EAGAIN;

	poff_in = (sp->off_in == -1) ? NULL : &sp->off_in;
	poff_out = (sp->off_out == -1) ? NULL : &sp->off_out;

	if (sp->len)
		ret = do_splice(in, poff_in, out, poff_out, sp->len, flags);

	if (!(sp->flags & SPLICE_F_FD_IN_FIXED))
		io_put_file(in);
	req->flags &= ~REQ_F_NEED_CLEANUP;

	if (ret != sp->len)
		req_set_fail(req);
	io_req_complete(req, ret);
	return 0;
}

/*
 * IORING_OP_NOP just posts a completion event, nothing else.
 */
static int io_nop(struct io_kiocb *req, unsigned int issue_flags)
{
	struct io_ring_ctx *ctx = req->ctx;

	if (unlikely(ctx->flags & IORING_SETUP_IOPOLL))
		return -EINVAL;

	__io_req_complete(req, issue_flags, 0, 0);
	return 0;
}

static int io_fsync_prep(struct io_kiocb *req, const struct io_uring_sqe *sqe)
{
	struct io_ring_ctx *ctx = req->ctx;

	if (!req->file)
		return -EBADF;

	if (unlikely(ctx->flags & IORING_SETUP_IOPOLL))
		return -EINVAL;
	if (unlikely(sqe->addr || sqe->ioprio || sqe->buf_index ||
		     sqe->splice_fd_in))
		return -EINVAL;

	req->sync.flags = READ_ONCE(sqe->fsync_flags);
	if (unlikely(req->sync.flags & ~IORING_FSYNC_DATASYNC))
		return -EINVAL;

	req->sync.off = READ_ONCE(sqe->off);
	req->sync.len = READ_ONCE(sqe->len);
	return 0;
}

static int io_fsync(struct io_kiocb *req, unsigned int issue_flags)
{
	loff_t end = req->sync.off + req->sync.len;
	int ret;

	/* fsync always requires a blocking context */
	if (issue_flags & IO_URING_F_NONBLOCK)
		return -EAGAIN;

	ret = vfs_fsync_range(req->file, req->sync.off,
				end > 0 ? end : LLONG_MAX,
				req->sync.flags & IORING_FSYNC_DATASYNC);
	if (ret < 0)
		req_set_fail(req);
	io_req_complete(req, ret);
	return 0;
}

static int io_fallocate_prep(struct io_kiocb *req,
			     const struct io_uring_sqe *sqe)
{
	if (sqe->ioprio || sqe->buf_index || sqe->rw_flags ||
	    sqe->splice_fd_in)
		return -EINVAL;
	if (unlikely(req->ctx->flags & IORING_SETUP_IOPOLL))
		return -EINVAL;

	req->sync.off = READ_ONCE(sqe->off);
	req->sync.len = READ_ONCE(sqe->addr);
	req->sync.mode = READ_ONCE(sqe->len);
	return 0;
}

static int io_fallocate(struct io_kiocb *req, unsigned int issue_flags)
{
	int ret;

	/* fallocate always requiring blocking context */
	if (issue_flags & IO_URING_F_NONBLOCK)
		return -EAGAIN;
	ret = vfs_fallocate(req->file, req->sync.mode, req->sync.off,
				req->sync.len);
	if (ret < 0)
		req_set_fail(req);
	io_req_complete(req, ret);
	return 0;
}

static int __io_openat_prep(struct io_kiocb *req, const struct io_uring_sqe *sqe)
{
	const char __user *fname;
	int ret;

	if (unlikely(req->ctx->flags & IORING_SETUP_IOPOLL))
		return -EINVAL;
	if (unlikely(sqe->ioprio || sqe->buf_index))
		return -EINVAL;
	if (unlikely(req->flags & REQ_F_FIXED_FILE))
		return -EBADF;

	/* open.how should be already initialised */
	if (!(req->open.how.flags & O_PATH) && force_o_largefile())
		req->open.how.flags |= O_LARGEFILE;

	req->open.dfd = READ_ONCE(sqe->fd);
	fname = u64_to_user_ptr(READ_ONCE(sqe->addr));
	req->open.filename = getname(fname);
	if (IS_ERR(req->open.filename)) {
		ret = PTR_ERR(req->open.filename);
		req->open.filename = NULL;
		return ret;
	}

	req->open.file_slot = READ_ONCE(sqe->file_index);
	if (req->open.file_slot && (req->open.how.flags & O_CLOEXEC))
		return -EINVAL;

	req->open.nofile = rlimit(RLIMIT_NOFILE);
	req->flags |= REQ_F_NEED_CLEANUP;
	return 0;
}

static int io_openat_prep(struct io_kiocb *req, const struct io_uring_sqe *sqe)
{
	u64 mode = READ_ONCE(sqe->len);
	u64 flags = READ_ONCE(sqe->open_flags);

	req->open.how = build_open_how(flags, mode);
	return __io_openat_prep(req, sqe);
}

static int io_openat2_prep(struct io_kiocb *req, const struct io_uring_sqe *sqe)
{
	struct open_how __user *how;
	size_t len;
	int ret;

	how = u64_to_user_ptr(READ_ONCE(sqe->addr2));
	len = READ_ONCE(sqe->len);
	if (len < OPEN_HOW_SIZE_VER0)
		return -EINVAL;

	ret = copy_struct_from_user(&req->open.how, sizeof(req->open.how), how,
					len);
	if (ret)
		return ret;

	return __io_openat_prep(req, sqe);
}

static int io_openat2(struct io_kiocb *req, unsigned int issue_flags)
{
	struct open_flags op;
	struct file *file;
	bool resolve_nonblock, nonblock_set;
	bool fixed = !!req->open.file_slot;
	int ret;

	ret = build_open_flags(&req->open.how, &op);
	if (ret)
		goto err;
	nonblock_set = op.open_flag & O_NONBLOCK;
	resolve_nonblock = req->open.how.resolve & RESOLVE_CACHED;
	if (issue_flags & IO_URING_F_NONBLOCK) {
		/*
		 * Don't bother trying for O_TRUNC, O_CREAT, or O_TMPFILE open,
		 * it'll always -EAGAIN
		 */
		if (req->open.how.flags & (O_TRUNC | O_CREAT | O_TMPFILE))
			return -EAGAIN;
		op.lookup_flags |= LOOKUP_CACHED;
		op.open_flag |= O_NONBLOCK;
	}

	if (!fixed) {
		ret = __get_unused_fd_flags(req->open.how.flags, req->open.nofile);
		if (ret < 0)
			goto err;
	}

	file = do_filp_open(req->open.dfd, req->open.filename, &op);
	if (IS_ERR(file)) {
		/*
		 * We could hang on to this 'fd' on retrying, but seems like
		 * marginal gain for something that is now known to be a slower
		 * path. So just put it, and we'll get a new one when we retry.
		 */
		if (!fixed)
			put_unused_fd(ret);

		ret = PTR_ERR(file);
		/* only retry if RESOLVE_CACHED wasn't already set by application */
		if (ret == -EAGAIN &&
		    (!resolve_nonblock && (issue_flags & IO_URING_F_NONBLOCK)))
			return -EAGAIN;
		goto err;
	}

	if ((issue_flags & IO_URING_F_NONBLOCK) && !nonblock_set)
		file->f_flags &= ~O_NONBLOCK;
	fsnotify_open(file);

	if (!fixed)
		fd_install(ret, file);
	else
		ret = io_install_fixed_file(req, file, issue_flags,
					    req->open.file_slot - 1);
err:
	putname(req->open.filename);
	req->flags &= ~REQ_F_NEED_CLEANUP;
	if (ret < 0)
		req_set_fail(req);
	__io_req_complete(req, issue_flags, ret, 0);
	return 0;
}

static int io_openat(struct io_kiocb *req, unsigned int issue_flags)
{
	return io_openat2(req, issue_flags);
}

static int io_remove_buffers_prep(struct io_kiocb *req,
				  const struct io_uring_sqe *sqe)
{
	struct io_provide_buf *p = &req->pbuf;
	u64 tmp;

	if (sqe->ioprio || sqe->rw_flags || sqe->addr || sqe->len || sqe->off ||
	    sqe->splice_fd_in)
		return -EINVAL;

	tmp = READ_ONCE(sqe->fd);
	if (!tmp || tmp > USHRT_MAX)
		return -EINVAL;

	memset(p, 0, sizeof(*p));
	p->nbufs = tmp;
	p->bgid = READ_ONCE(sqe->buf_group);
	return 0;
}

static int __io_remove_buffers(struct io_ring_ctx *ctx, struct io_buffer *buf,
			       int bgid, unsigned nbufs)
{
	unsigned i = 0;

	/* shouldn't happen */
	if (!nbufs)
		return 0;

	/* the head kbuf is the list itself */
	while (!list_empty(&buf->list)) {
		struct io_buffer *nxt;

		nxt = list_first_entry(&buf->list, struct io_buffer, list);
		list_del(&nxt->list);
		kfree(nxt);
		if (++i == nbufs)
			return i;
		cond_resched();
	}
	i++;
	kfree(buf);
	xa_erase(&ctx->io_buffers, bgid);

	return i;
}

static int io_remove_buffers(struct io_kiocb *req, unsigned int issue_flags)
{
	struct io_provide_buf *p = &req->pbuf;
	struct io_ring_ctx *ctx = req->ctx;
	struct io_buffer *head;
	int ret = 0;
	bool needs_lock = issue_flags & IO_URING_F_UNLOCKED;

	io_ring_submit_lock(ctx, needs_lock);

	lockdep_assert_held(&ctx->uring_lock);

	ret = -ENOENT;
	head = xa_load(&ctx->io_buffers, p->bgid);
	if (head)
		ret = __io_remove_buffers(ctx, head, p->bgid, p->nbufs);
	if (ret < 0)
		req_set_fail(req);

	/* complete before unlock, IOPOLL may need the lock */
	__io_req_complete(req, issue_flags, ret, 0);
	io_ring_submit_unlock(ctx, needs_lock);
	return 0;
}

static int io_provide_buffers_prep(struct io_kiocb *req,
				   const struct io_uring_sqe *sqe)
{
	unsigned long size, tmp_check;
	struct io_provide_buf *p = &req->pbuf;
	u64 tmp;

	if (sqe->ioprio || sqe->rw_flags || sqe->splice_fd_in)
		return -EINVAL;

	tmp = READ_ONCE(sqe->fd);
	if (!tmp || tmp > USHRT_MAX)
		return -E2BIG;
	p->nbufs = tmp;
	p->addr = READ_ONCE(sqe->addr);
	p->len = READ_ONCE(sqe->len);

	if (check_mul_overflow((unsigned long)p->len, (unsigned long)p->nbufs,
				&size))
		return -EOVERFLOW;
	if (check_add_overflow((unsigned long)p->addr, size, &tmp_check))
		return -EOVERFLOW;

	size = (unsigned long)p->len * p->nbufs;
	if (!access_ok(u64_to_user_ptr(p->addr), size))
		return -EFAULT;

	p->bgid = READ_ONCE(sqe->buf_group);
	tmp = READ_ONCE(sqe->off);
	if (tmp > USHRT_MAX)
		return -E2BIG;
	p->bid = tmp;
	return 0;
}

static int io_add_buffers(struct io_provide_buf *pbuf, struct io_buffer **head)
{
	struct io_buffer *buf;
	u64 addr = pbuf->addr;
	int i, bid = pbuf->bid;

	for (i = 0; i < pbuf->nbufs; i++) {
		buf = kmalloc(sizeof(*buf), GFP_KERNEL_ACCOUNT);
		if (!buf)
			break;

		buf->addr = addr;
		buf->len = min_t(__u32, pbuf->len, MAX_RW_COUNT);
		buf->bid = bid;
		addr += pbuf->len;
		bid++;
		if (!*head) {
			INIT_LIST_HEAD(&buf->list);
			*head = buf;
		} else {
			list_add_tail(&buf->list, &(*head)->list);
		}
	}

	return i ? i : -ENOMEM;
}

static int io_provide_buffers(struct io_kiocb *req, unsigned int issue_flags)
{
	struct io_provide_buf *p = &req->pbuf;
	struct io_ring_ctx *ctx = req->ctx;
	struct io_buffer *head, *list;
	int ret = 0;
	bool needs_lock = issue_flags & IO_URING_F_UNLOCKED;

	io_ring_submit_lock(ctx, needs_lock);

	lockdep_assert_held(&ctx->uring_lock);

	list = head = xa_load(&ctx->io_buffers, p->bgid);

	ret = io_add_buffers(p, &head);
	if (ret >= 0 && !list) {
		ret = xa_insert(&ctx->io_buffers, p->bgid, head, GFP_KERNEL);
		if (ret < 0)
			__io_remove_buffers(ctx, head, p->bgid, -1U);
	}
	if (ret < 0)
		req_set_fail(req);
	/* complete before unlock, IOPOLL may need the lock */
	__io_req_complete(req, issue_flags, ret, 0);
	io_ring_submit_unlock(ctx, needs_lock);
	return 0;
}

static int io_epoll_ctl_prep(struct io_kiocb *req,
			     const struct io_uring_sqe *sqe)
{
#if defined(CONFIG_EPOLL)
	if (sqe->ioprio || sqe->buf_index || sqe->splice_fd_in)
		return -EINVAL;
	if (unlikely(req->ctx->flags & IORING_SETUP_IOPOLL))
		return -EINVAL;

	req->epoll.epfd = READ_ONCE(sqe->fd);
	req->epoll.op = READ_ONCE(sqe->len);
	req->epoll.fd = READ_ONCE(sqe->off);

	if (ep_op_has_event(req->epoll.op)) {
		struct epoll_event __user *ev;

		ev = u64_to_user_ptr(READ_ONCE(sqe->addr));
		if (copy_from_user(&req->epoll.event, ev, sizeof(*ev)))
			return -EFAULT;
	}

	return 0;
#else
	return -EOPNOTSUPP;
#endif
}

static int io_epoll_ctl(struct io_kiocb *req, unsigned int issue_flags)
{
#if defined(CONFIG_EPOLL)
	struct io_epoll *ie = &req->epoll;
	int ret;
	bool force_nonblock = issue_flags & IO_URING_F_NONBLOCK;

	ret = do_epoll_ctl(ie->epfd, ie->op, ie->fd, &ie->event, force_nonblock);
	if (force_nonblock && ret == -EAGAIN)
		return -EAGAIN;

	if (ret < 0)
		req_set_fail(req);
	__io_req_complete(req, issue_flags, ret, 0);
	return 0;
#else
	return -EOPNOTSUPP;
#endif
}

static int io_madvise_prep(struct io_kiocb *req, const struct io_uring_sqe *sqe)
{
#if defined(CONFIG_ADVISE_SYSCALLS) && defined(CONFIG_MMU)
	if (sqe->ioprio || sqe->buf_index || sqe->off || sqe->splice_fd_in)
		return -EINVAL;
	if (unlikely(req->ctx->flags & IORING_SETUP_IOPOLL))
		return -EINVAL;

	req->madvise.addr = READ_ONCE(sqe->addr);
	req->madvise.len = READ_ONCE(sqe->len);
	req->madvise.advice = READ_ONCE(sqe->fadvise_advice);
	return 0;
#else
	return -EOPNOTSUPP;
#endif
}

static int io_madvise(struct io_kiocb *req, unsigned int issue_flags)
{
#if defined(CONFIG_ADVISE_SYSCALLS) && defined(CONFIG_MMU)
	struct io_madvise *ma = &req->madvise;
	int ret;

	if (issue_flags & IO_URING_F_NONBLOCK)
		return -EAGAIN;

	ret = do_madvise(current->mm, ma->addr, ma->len, ma->advice);
	if (ret < 0)
		req_set_fail(req);
	io_req_complete(req, ret);
	return 0;
#else
	return -EOPNOTSUPP;
#endif
}

static int io_fadvise_prep(struct io_kiocb *req, const struct io_uring_sqe *sqe)
{
	if (sqe->ioprio || sqe->buf_index || sqe->addr || sqe->splice_fd_in)
		return -EINVAL;
	if (unlikely(req->ctx->flags & IORING_SETUP_IOPOLL))
		return -EINVAL;

	req->fadvise.offset = READ_ONCE(sqe->off);
	req->fadvise.len = READ_ONCE(sqe->len);
	req->fadvise.advice = READ_ONCE(sqe->fadvise_advice);
	return 0;
}

static int io_fadvise(struct io_kiocb *req, unsigned int issue_flags)
{
	struct io_fadvise *fa = &req->fadvise;
	int ret;

	if (issue_flags & IO_URING_F_NONBLOCK) {
		switch (fa->advice) {
		case POSIX_FADV_NORMAL:
		case POSIX_FADV_RANDOM:
		case POSIX_FADV_SEQUENTIAL:
			break;
		default:
			return -EAGAIN;
		}
	}

	ret = vfs_fadvise(req->file, fa->offset, fa->len, fa->advice);
	if (ret < 0)
		req_set_fail(req);
	__io_req_complete(req, issue_flags, ret, 0);
	return 0;
}

static int io_statx_prep(struct io_kiocb *req, const struct io_uring_sqe *sqe)
{
	if (unlikely(req->ctx->flags & IORING_SETUP_IOPOLL))
		return -EINVAL;
	if (sqe->ioprio || sqe->buf_index || sqe->splice_fd_in)
		return -EINVAL;
	if (req->flags & REQ_F_FIXED_FILE)
		return -EBADF;

	req->statx.dfd = READ_ONCE(sqe->fd);
	req->statx.mask = READ_ONCE(sqe->len);
	req->statx.filename = u64_to_user_ptr(READ_ONCE(sqe->addr));
	req->statx.buffer = u64_to_user_ptr(READ_ONCE(sqe->addr2));
	req->statx.flags = READ_ONCE(sqe->statx_flags);

	return 0;
}

static int io_statx(struct io_kiocb *req, unsigned int issue_flags)
{
	struct io_statx *ctx = &req->statx;
	int ret;

	if (issue_flags & IO_URING_F_NONBLOCK)
		return -EAGAIN;

	ret = do_statx(ctx->dfd, ctx->filename, ctx->flags, ctx->mask,
		       ctx->buffer);

	if (ret < 0)
		req_set_fail(req);
	io_req_complete(req, ret);
	return 0;
}

static int io_close_prep(struct io_kiocb *req, const struct io_uring_sqe *sqe)
{
	if (unlikely(req->ctx->flags & IORING_SETUP_IOPOLL))
		return -EINVAL;
	if (sqe->ioprio || sqe->off || sqe->addr || sqe->len ||
	    sqe->rw_flags || sqe->buf_index)
		return -EINVAL;
	if (req->flags & REQ_F_FIXED_FILE)
		return -EBADF;

	req->close.fd = READ_ONCE(sqe->fd);
	req->close.file_slot = READ_ONCE(sqe->file_index);
	if (req->close.file_slot && req->close.fd)
		return -EINVAL;

	return 0;
}

static int io_close(struct io_kiocb *req, unsigned int issue_flags)
{
	struct files_struct *files = current->files;
	struct io_close *close = &req->close;
	struct fdtable *fdt;
	struct file *file = NULL;
	int ret = -EBADF;

	if (req->close.file_slot) {
		ret = io_close_fixed(req, issue_flags);
		goto err;
	}

	spin_lock(&files->file_lock);
	fdt = files_fdtable(files);
	if (close->fd >= fdt->max_fds) {
		spin_unlock(&files->file_lock);
		goto err;
	}
	file = fdt->fd[close->fd];
	if (!file || file->f_op == &io_uring_fops) {
		spin_unlock(&files->file_lock);
		file = NULL;
		goto err;
	}

	/* if the file has a flush method, be safe and punt to async */
	if (file->f_op->flush && (issue_flags & IO_URING_F_NONBLOCK)) {
		spin_unlock(&files->file_lock);
		return -EAGAIN;
	}

	ret = __close_fd_get_file(close->fd, &file);
	spin_unlock(&files->file_lock);
	if (ret < 0) {
		if (ret == -ENOENT)
			ret = -EBADF;
		goto err;
	}

	/* No ->flush() or already async, safely close from here */
	ret = filp_close(file, current->files);
err:
	if (ret < 0)
		req_set_fail(req);
	if (file)
		fput(file);
	__io_req_complete(req, issue_flags, ret, 0);
	return 0;
}

static int io_sfr_prep(struct io_kiocb *req, const struct io_uring_sqe *sqe)
{
	struct io_ring_ctx *ctx = req->ctx;

	if (unlikely(ctx->flags & IORING_SETUP_IOPOLL))
		return -EINVAL;
	if (unlikely(sqe->addr || sqe->ioprio || sqe->buf_index ||
		     sqe->splice_fd_in))
		return -EINVAL;

	req->sync.off = READ_ONCE(sqe->off);
	req->sync.len = READ_ONCE(sqe->len);
	req->sync.flags = READ_ONCE(sqe->sync_range_flags);
	return 0;
}

static int io_sync_file_range(struct io_kiocb *req, unsigned int issue_flags)
{
	int ret;

	/* sync_file_range always requires a blocking context */
	if (issue_flags & IO_URING_F_NONBLOCK)
		return -EAGAIN;

	ret = sync_file_range(req->file, req->sync.off, req->sync.len,
				req->sync.flags);
	if (ret < 0)
		req_set_fail(req);
	io_req_complete(req, ret);
	return 0;
}

#if defined(CONFIG_NET)
static int io_setup_async_msg(struct io_kiocb *req,
			      struct io_async_msghdr *kmsg)
{
	struct io_async_msghdr *async_msg = req->async_data;

	if (async_msg)
		return -EAGAIN;
	if (io_alloc_async_data(req)) {
		kfree(kmsg->free_iov);
		return -ENOMEM;
	}
	async_msg = req->async_data;
	req->flags |= REQ_F_NEED_CLEANUP;
	memcpy(async_msg, kmsg, sizeof(*kmsg));
	async_msg->msg.msg_name = &async_msg->addr;
	/* if were using fast_iov, set it to the new one */
	if (!async_msg->free_iov)
		async_msg->msg.msg_iter.iov = async_msg->fast_iov;

	return -EAGAIN;
}

static int io_sendmsg_copy_hdr(struct io_kiocb *req,
			       struct io_async_msghdr *iomsg)
{
	iomsg->msg.msg_name = &iomsg->addr;
	iomsg->free_iov = iomsg->fast_iov;
	return sendmsg_copy_msghdr(&iomsg->msg, req->sr_msg.umsg,
				   req->sr_msg.msg_flags, &iomsg->free_iov);
}

static int io_sendmsg_prep_async(struct io_kiocb *req)
{
	int ret;

	ret = io_sendmsg_copy_hdr(req, req->async_data);
	if (!ret)
		req->flags |= REQ_F_NEED_CLEANUP;
	return ret;
}

static int io_sendmsg_prep(struct io_kiocb *req, const struct io_uring_sqe *sqe)
{
	struct io_sr_msg *sr = &req->sr_msg;

	if (unlikely(req->ctx->flags & IORING_SETUP_IOPOLL))
		return -EINVAL;

	sr->umsg = u64_to_user_ptr(READ_ONCE(sqe->addr));
	sr->len = READ_ONCE(sqe->len);
	sr->msg_flags = READ_ONCE(sqe->msg_flags) | MSG_NOSIGNAL;
	if (sr->msg_flags & MSG_DONTWAIT)
		req->flags |= REQ_F_NOWAIT;

#ifdef CONFIG_COMPAT
	if (req->ctx->compat)
		sr->msg_flags |= MSG_CMSG_COMPAT;
#endif
	return 0;
}

static int io_sendmsg(struct io_kiocb *req, unsigned int issue_flags)
{
	struct io_async_msghdr iomsg, *kmsg;
	struct socket *sock;
	unsigned flags;
	int min_ret = 0;
	int ret;

	sock = sock_from_file(req->file);
	if (unlikely(!sock))
		return -ENOTSOCK;

	if (req_has_async_data(req)) {
		kmsg = req->async_data;
	} else {
		ret = io_sendmsg_copy_hdr(req, &iomsg);
		if (ret)
			return ret;
		kmsg = &iomsg;
	}

	flags = req->sr_msg.msg_flags;
	if (issue_flags & IO_URING_F_NONBLOCK)
		flags |= MSG_DONTWAIT;
	if (flags & MSG_WAITALL)
		min_ret = iov_iter_count(&kmsg->msg.msg_iter);

	ret = __sys_sendmsg_sock(sock, &kmsg->msg, flags);
	if ((issue_flags & IO_URING_F_NONBLOCK) && ret == -EAGAIN)
		return io_setup_async_msg(req, kmsg);
	if (ret == -ERESTARTSYS)
		ret = -EINTR;

	/* fast path, check for non-NULL to avoid function call */
	if (kmsg->free_iov)
		kfree(kmsg->free_iov);
	req->flags &= ~REQ_F_NEED_CLEANUP;
	if (ret < min_ret)
		req_set_fail(req);
	__io_req_complete(req, issue_flags, ret, 0);
	return 0;
}

static int io_send(struct io_kiocb *req, unsigned int issue_flags)
{
	struct io_sr_msg *sr = &req->sr_msg;
	struct msghdr msg;
	struct iovec iov;
	struct socket *sock;
	unsigned flags;
	int min_ret = 0;
	int ret;

	sock = sock_from_file(req->file);
	if (unlikely(!sock))
		return -ENOTSOCK;

	ret = import_single_range(WRITE, sr->buf, sr->len, &iov, &msg.msg_iter);
	if (unlikely(ret))
		return ret;

	msg.msg_name = NULL;
	msg.msg_control = NULL;
	msg.msg_controllen = 0;
	msg.msg_namelen = 0;

	flags = req->sr_msg.msg_flags;
	if (issue_flags & IO_URING_F_NONBLOCK)
		flags |= MSG_DONTWAIT;
	if (flags & MSG_WAITALL)
		min_ret = iov_iter_count(&msg.msg_iter);

	msg.msg_flags = flags;
	ret = sock_sendmsg(sock, &msg);
	if ((issue_flags & IO_URING_F_NONBLOCK) && ret == -EAGAIN)
		return -EAGAIN;
	if (ret == -ERESTARTSYS)
		ret = -EINTR;

	if (ret < min_ret)
		req_set_fail(req);
	__io_req_complete(req, issue_flags, ret, 0);
	return 0;
}

static int __io_recvmsg_copy_hdr(struct io_kiocb *req,
				 struct io_async_msghdr *iomsg)
{
	struct io_sr_msg *sr = &req->sr_msg;
	struct iovec __user *uiov;
	size_t iov_len;
	int ret;

	ret = __copy_msghdr_from_user(&iomsg->msg, sr->umsg,
					&iomsg->uaddr, &uiov, &iov_len);
	if (ret)
		return ret;

	if (req->flags & REQ_F_BUFFER_SELECT) {
		if (iov_len > 1)
			return -EINVAL;
		if (copy_from_user(iomsg->fast_iov, uiov, sizeof(*uiov)))
			return -EFAULT;
		sr->len = iomsg->fast_iov[0].iov_len;
		iomsg->free_iov = NULL;
	} else {
		iomsg->free_iov = iomsg->fast_iov;
		ret = __import_iovec(READ, uiov, iov_len, UIO_FASTIOV,
				     &iomsg->free_iov, &iomsg->msg.msg_iter,
				     false);
		if (ret > 0)
			ret = 0;
	}

	return ret;
}

#ifdef CONFIG_COMPAT
static int __io_compat_recvmsg_copy_hdr(struct io_kiocb *req,
					struct io_async_msghdr *iomsg)
{
	struct io_sr_msg *sr = &req->sr_msg;
	struct compat_iovec __user *uiov;
	compat_uptr_t ptr;
	compat_size_t len;
	int ret;

	ret = __get_compat_msghdr(&iomsg->msg, sr->umsg_compat, &iomsg->uaddr,
				  &ptr, &len);
	if (ret)
		return ret;

	uiov = compat_ptr(ptr);
	if (req->flags & REQ_F_BUFFER_SELECT) {
		compat_ssize_t clen;

		if (len > 1)
			return -EINVAL;
		if (!access_ok(uiov, sizeof(*uiov)))
			return -EFAULT;
		if (__get_user(clen, &uiov->iov_len))
			return -EFAULT;
		if (clen < 0)
			return -EINVAL;
		sr->len = clen;
		iomsg->free_iov = NULL;
	} else {
		iomsg->free_iov = iomsg->fast_iov;
		ret = __import_iovec(READ, (struct iovec __user *)uiov, len,
				   UIO_FASTIOV, &iomsg->free_iov,
				   &iomsg->msg.msg_iter, true);
		if (ret < 0)
			return ret;
	}

	return 0;
}
#endif

static int io_recvmsg_copy_hdr(struct io_kiocb *req,
			       struct io_async_msghdr *iomsg)
{
	iomsg->msg.msg_name = &iomsg->addr;

#ifdef CONFIG_COMPAT
	if (req->ctx->compat)
		return __io_compat_recvmsg_copy_hdr(req, iomsg);
#endif

	return __io_recvmsg_copy_hdr(req, iomsg);
}

static struct io_buffer *io_recv_buffer_select(struct io_kiocb *req,
					       unsigned int issue_flags)
{
	struct io_sr_msg *sr = &req->sr_msg;

	return io_buffer_select(req, &sr->len, sr->bgid, issue_flags);
}

static inline unsigned int io_put_recv_kbuf(struct io_kiocb *req)
{
	return io_put_kbuf(req, req->kbuf);
}

static int io_recvmsg_prep_async(struct io_kiocb *req)
{
	int ret;

	ret = io_recvmsg_copy_hdr(req, req->async_data);
	if (!ret)
		req->flags |= REQ_F_NEED_CLEANUP;
	return ret;
}

static int io_recvmsg_prep(struct io_kiocb *req, const struct io_uring_sqe *sqe)
{
	struct io_sr_msg *sr = &req->sr_msg;

	if (unlikely(req->ctx->flags & IORING_SETUP_IOPOLL))
		return -EINVAL;

	sr->umsg = u64_to_user_ptr(READ_ONCE(sqe->addr));
	sr->len = READ_ONCE(sqe->len);
	sr->bgid = READ_ONCE(sqe->buf_group);
	sr->msg_flags = READ_ONCE(sqe->msg_flags) | MSG_NOSIGNAL;
	if (sr->msg_flags & MSG_DONTWAIT)
		req->flags |= REQ_F_NOWAIT;

#ifdef CONFIG_COMPAT
	if (req->ctx->compat)
		sr->msg_flags |= MSG_CMSG_COMPAT;
#endif
	return 0;
}

static int io_recvmsg(struct io_kiocb *req, unsigned int issue_flags)
{
	struct io_async_msghdr iomsg, *kmsg;
	struct socket *sock;
	struct io_buffer *kbuf;
	unsigned flags;
	int min_ret = 0;
	int ret, cflags = 0;
	bool force_nonblock = issue_flags & IO_URING_F_NONBLOCK;

	sock = sock_from_file(req->file);
	if (unlikely(!sock))
		return -ENOTSOCK;

	if (req_has_async_data(req)) {
		kmsg = req->async_data;
	} else {
		ret = io_recvmsg_copy_hdr(req, &iomsg);
		if (ret)
			return ret;
		kmsg = &iomsg;
	}

	if (req->flags & REQ_F_BUFFER_SELECT) {
		kbuf = io_recv_buffer_select(req, issue_flags);
		if (IS_ERR(kbuf))
			return PTR_ERR(kbuf);
		kmsg->fast_iov[0].iov_base = u64_to_user_ptr(kbuf->addr);
		kmsg->fast_iov[0].iov_len = req->sr_msg.len;
		iov_iter_init(&kmsg->msg.msg_iter, READ, kmsg->fast_iov,
				1, req->sr_msg.len);
	}

	flags = req->sr_msg.msg_flags;
	if (force_nonblock)
		flags |= MSG_DONTWAIT;
	if (flags & MSG_WAITALL)
		min_ret = iov_iter_count(&kmsg->msg.msg_iter);

	ret = __sys_recvmsg_sock(sock, &kmsg->msg, req->sr_msg.umsg,
					kmsg->uaddr, flags);
	if (force_nonblock && ret == -EAGAIN)
		return io_setup_async_msg(req, kmsg);
	if (ret == -ERESTARTSYS)
		ret = -EINTR;

	if (req->flags & REQ_F_BUFFER_SELECTED)
		cflags = io_put_recv_kbuf(req);
	/* fast path, check for non-NULL to avoid function call */
	if (kmsg->free_iov)
		kfree(kmsg->free_iov);
	req->flags &= ~REQ_F_NEED_CLEANUP;
	if (ret < min_ret || ((flags & MSG_WAITALL) && (kmsg->msg.msg_flags & (MSG_TRUNC | MSG_CTRUNC))))
		req_set_fail(req);
	__io_req_complete(req, issue_flags, ret, cflags);
	return 0;
}

static int io_recv(struct io_kiocb *req, unsigned int issue_flags)
{
	struct io_buffer *kbuf;
	struct io_sr_msg *sr = &req->sr_msg;
	struct msghdr msg;
	void __user *buf = sr->buf;
	struct socket *sock;
	struct iovec iov;
	unsigned flags;
	int min_ret = 0;
	int ret, cflags = 0;
	bool force_nonblock = issue_flags & IO_URING_F_NONBLOCK;

	sock = sock_from_file(req->file);
	if (unlikely(!sock))
		return -ENOTSOCK;

	if (req->flags & REQ_F_BUFFER_SELECT) {
		kbuf = io_recv_buffer_select(req, issue_flags);
		if (IS_ERR(kbuf))
			return PTR_ERR(kbuf);
		buf = u64_to_user_ptr(kbuf->addr);
	}

	ret = import_single_range(READ, buf, sr->len, &iov, &msg.msg_iter);
	if (unlikely(ret))
		goto out_free;

	msg.msg_name = NULL;
	msg.msg_control = NULL;
	msg.msg_controllen = 0;
	msg.msg_namelen = 0;
	msg.msg_iocb = NULL;
	msg.msg_flags = 0;

	flags = req->sr_msg.msg_flags;
	if (force_nonblock)
		flags |= MSG_DONTWAIT;
	if (flags & MSG_WAITALL)
		min_ret = iov_iter_count(&msg.msg_iter);

	ret = sock_recvmsg(sock, &msg, flags);
	if (force_nonblock && ret == -EAGAIN)
		return -EAGAIN;
	if (ret == -ERESTARTSYS)
		ret = -EINTR;
out_free:
	if (req->flags & REQ_F_BUFFER_SELECTED)
		cflags = io_put_recv_kbuf(req);
	if (ret < min_ret || ((flags & MSG_WAITALL) && (msg.msg_flags & (MSG_TRUNC | MSG_CTRUNC))))
		req_set_fail(req);
	__io_req_complete(req, issue_flags, ret, cflags);
	return 0;
}

static int io_accept_prep(struct io_kiocb *req, const struct io_uring_sqe *sqe)
{
	struct io_accept *accept = &req->accept;

	if (unlikely(req->ctx->flags & IORING_SETUP_IOPOLL))
		return -EINVAL;
	if (sqe->ioprio || sqe->len || sqe->buf_index)
		return -EINVAL;

	accept->addr = u64_to_user_ptr(READ_ONCE(sqe->addr));
	accept->addr_len = u64_to_user_ptr(READ_ONCE(sqe->addr2));
	accept->flags = READ_ONCE(sqe->accept_flags);
	accept->nofile = rlimit(RLIMIT_NOFILE);

	accept->file_slot = READ_ONCE(sqe->file_index);
	if (accept->file_slot && ((req->open.how.flags & O_CLOEXEC) ||
				  (accept->flags & SOCK_CLOEXEC)))
		return -EINVAL;
	if (accept->flags & ~(SOCK_CLOEXEC | SOCK_NONBLOCK))
		return -EINVAL;
	if (SOCK_NONBLOCK != O_NONBLOCK && (accept->flags & SOCK_NONBLOCK))
		accept->flags = (accept->flags & ~SOCK_NONBLOCK) | O_NONBLOCK;
	return 0;
}

static int io_accept(struct io_kiocb *req, unsigned int issue_flags)
{
	struct io_accept *accept = &req->accept;
	bool force_nonblock = issue_flags & IO_URING_F_NONBLOCK;
	unsigned int file_flags = force_nonblock ? O_NONBLOCK : 0;
	bool fixed = !!accept->file_slot;
	struct file *file;
	int ret, fd;

	if (req->file->f_flags & O_NONBLOCK)
		req->flags |= REQ_F_NOWAIT;

	if (!fixed) {
		fd = __get_unused_fd_flags(accept->flags, accept->nofile);
		if (unlikely(fd < 0))
			return fd;
	}
	file = do_accept(req->file, file_flags, accept->addr, accept->addr_len,
			 accept->flags);
	if (IS_ERR(file)) {
		if (!fixed)
			put_unused_fd(fd);
		ret = PTR_ERR(file);
		if (ret == -EAGAIN && force_nonblock)
			return -EAGAIN;
		if (ret == -ERESTARTSYS)
			ret = -EINTR;
		req_set_fail(req);
	} else if (!fixed) {
		fd_install(fd, file);
		ret = fd;
	} else {
		ret = io_install_fixed_file(req, file, issue_flags,
					    accept->file_slot - 1);
	}
	__io_req_complete(req, issue_flags, ret, 0);
	return 0;
}

static int io_connect_prep_async(struct io_kiocb *req)
{
	struct io_async_connect *io = req->async_data;
	struct io_connect *conn = &req->connect;

	return move_addr_to_kernel(conn->addr, conn->addr_len, &io->address);
}

static int io_connect_prep(struct io_kiocb *req, const struct io_uring_sqe *sqe)
{
	struct io_connect *conn = &req->connect;

	if (unlikely(req->ctx->flags & IORING_SETUP_IOPOLL))
		return -EINVAL;
	if (sqe->ioprio || sqe->len || sqe->buf_index || sqe->rw_flags ||
	    sqe->splice_fd_in)
		return -EINVAL;

	conn->addr = u64_to_user_ptr(READ_ONCE(sqe->addr));
	conn->addr_len =  READ_ONCE(sqe->addr2);
	return 0;
}

static int io_connect(struct io_kiocb *req, unsigned int issue_flags)
{
	struct io_async_connect __io, *io;
	unsigned file_flags;
	int ret;
	bool force_nonblock = issue_flags & IO_URING_F_NONBLOCK;

	if (req_has_async_data(req)) {
		io = req->async_data;
	} else {
		ret = move_addr_to_kernel(req->connect.addr,
						req->connect.addr_len,
						&__io.address);
		if (ret)
			goto out;
		io = &__io;
	}

	file_flags = force_nonblock ? O_NONBLOCK : 0;

	ret = __sys_connect_file(req->file, &io->address,
					req->connect.addr_len, file_flags);
	if ((ret == -EAGAIN || ret == -EINPROGRESS) && force_nonblock) {
		if (req_has_async_data(req))
			return -EAGAIN;
		if (io_alloc_async_data(req)) {
			ret = -ENOMEM;
			goto out;
		}
		memcpy(req->async_data, &__io, sizeof(__io));
		return -EAGAIN;
	}
	if (ret == -ERESTARTSYS)
		ret = -EINTR;
out:
	if (ret < 0)
		req_set_fail(req);
	__io_req_complete(req, issue_flags, ret, 0);
	return 0;
}
#else /* !CONFIG_NET */
#define IO_NETOP_FN(op)							\
static int io_##op(struct io_kiocb *req, unsigned int issue_flags)	\
{									\
	return -EOPNOTSUPP;						\
}

#define IO_NETOP_PREP(op)						\
IO_NETOP_FN(op)								\
static int io_##op##_prep(struct io_kiocb *req, const struct io_uring_sqe *sqe) \
{									\
	return -EOPNOTSUPP;						\
}									\

#define IO_NETOP_PREP_ASYNC(op)						\
IO_NETOP_PREP(op)							\
static int io_##op##_prep_async(struct io_kiocb *req)			\
{									\
	return -EOPNOTSUPP;						\
}

IO_NETOP_PREP_ASYNC(sendmsg);
IO_NETOP_PREP_ASYNC(recvmsg);
IO_NETOP_PREP_ASYNC(connect);
IO_NETOP_PREP(accept);
IO_NETOP_FN(send);
IO_NETOP_FN(recv);
#endif /* CONFIG_NET */

struct io_poll_table {
	struct poll_table_struct pt;
	struct io_kiocb *req;
	int nr_entries;
	int error;
};

static int __io_async_wake(struct io_kiocb *req, struct io_poll_iocb *poll,
			   __poll_t mask, io_req_tw_func_t func)
{
	/* for instances that support it check for an event match first: */
	if (mask && !(mask & poll->events))
		return 0;

	trace_io_uring_task_add(req->ctx, req->opcode, req->user_data, mask);

	list_del_init(&poll->wait.entry);

	req->result = mask;
	req->io_task_work.func = func;

	/*
	 * If this fails, then the task is exiting. When a task exits, the
	 * work gets canceled, so just cancel this request as well instead
	 * of executing it. We can't safely execute it anyway, as we may not
	 * have the needed state needed for it anyway.
	 */
	io_req_task_work_add(req);
	return 1;
}

static bool io_poll_rewait(struct io_kiocb *req, struct io_poll_iocb *poll)
	__acquires(&req->ctx->completion_lock)
{
	struct io_ring_ctx *ctx = req->ctx;

	/* req->task == current here, checking PF_EXITING is safe */
	if (unlikely(req->task->flags & PF_EXITING))
		WRITE_ONCE(poll->canceled, true);

	if (!req->result && !READ_ONCE(poll->canceled)) {
		struct poll_table_struct pt = { ._key = poll->events };

		req->result = vfs_poll(req->file, &pt) & poll->events;
	}

	spin_lock(&ctx->completion_lock);
	if (!req->result && !READ_ONCE(poll->canceled)) {
		add_wait_queue(poll->head, &poll->wait);
		return true;
	}

	return false;
}

static struct io_poll_iocb *io_poll_get_double(struct io_kiocb *req)
{
	/* pure poll stashes this in ->async_data, poll driven retry elsewhere */
	if (req->opcode == IORING_OP_POLL_ADD)
		return req->async_data;
	return req->apoll->double_poll;
}

static struct io_poll_iocb *io_poll_get_single(struct io_kiocb *req)
{
	if (req->opcode == IORING_OP_POLL_ADD)
		return &req->poll;
	return &req->apoll->poll;
}

static void io_poll_remove_double(struct io_kiocb *req)
	__must_hold(&req->ctx->completion_lock)
{
	struct io_poll_iocb *poll = io_poll_get_double(req);

	lockdep_assert_held(&req->ctx->completion_lock);

	if (poll && poll->head) {
		struct wait_queue_head *head = poll->head;

		spin_lock_irq(&head->lock);
		list_del_init(&poll->wait.entry);
		if (poll->wait.private)
			req_ref_put(req);
		poll->head = NULL;
		spin_unlock_irq(&head->lock);
	}
}

static bool __io_poll_complete(struct io_kiocb *req, __poll_t mask)
	__must_hold(&req->ctx->completion_lock)
{
	struct io_ring_ctx *ctx = req->ctx;
	unsigned flags = IORING_CQE_F_MORE;
	int error;

	if (READ_ONCE(req->poll.canceled)) {
		error = -ECANCELED;
		req->poll.events |= EPOLLONESHOT;
	} else {
		error = mangle_poll(mask);
	}
	if (req->poll.events & EPOLLONESHOT)
		flags = 0;
	if (!io_cqring_fill_event(ctx, req->user_data, error, flags)) {
		req->poll.events |= EPOLLONESHOT;
		flags = 0;
	}
	if (flags & IORING_CQE_F_MORE)
		ctx->cq_extra++;

	return !(flags & IORING_CQE_F_MORE);
}

static void io_poll_task_func(struct io_kiocb *req, bool *locked)
{
	struct io_ring_ctx *ctx = req->ctx;
	struct io_kiocb *nxt;

	if (io_poll_rewait(req, &req->poll)) {
		spin_unlock(&ctx->completion_lock);
	} else {
		bool done;

		if (req->poll.done) {
			spin_unlock(&ctx->completion_lock);
			return;
		}
		done = __io_poll_complete(req, req->result);
		if (done) {
			io_poll_remove_double(req);
			hash_del(&req->hash_node);
			req->poll.done = true;
		} else {
			req->result = 0;
			add_wait_queue(req->poll.head, &req->poll.wait);
		}
		io_commit_cqring(ctx);
		spin_unlock(&ctx->completion_lock);
		io_cqring_ev_posted(ctx);

		if (done) {
			nxt = io_put_req_find_next(req);
			if (nxt)
				io_req_task_submit(nxt, locked);
		}
	}
}

static int io_poll_double_wake(struct wait_queue_entry *wait, unsigned mode,
			       int sync, void *key)
{
	struct io_kiocb *req = wait->private;
	struct io_poll_iocb *poll = io_poll_get_single(req);
	__poll_t mask = key_to_poll(key);
	unsigned long flags;

	/* for instances that support it check for an event match first: */
	if (mask && !(mask & poll->events))
		return 0;
	if (!(poll->events & EPOLLONESHOT))
		return poll->wait.func(&poll->wait, mode, sync, key);

	list_del_init(&wait->entry);

	if (poll->head) {
		bool done;

		spin_lock_irqsave(&poll->head->lock, flags);
		done = list_empty(&poll->wait.entry);
		if (!done)
			list_del_init(&poll->wait.entry);
		/* make sure double remove sees this as being gone */
		wait->private = NULL;
		spin_unlock_irqrestore(&poll->head->lock, flags);
		if (!done) {
			/* use wait func handler, so it matches the rq type */
			poll->wait.func(&poll->wait, mode, sync, key);
		}
	}
	req_ref_put(req);
	return 1;
}

static void io_init_poll_iocb(struct io_poll_iocb *poll, __poll_t events,
			      wait_queue_func_t wake_func)
{
	poll->head = NULL;
	poll->done = false;
	poll->canceled = false;
#define IO_POLL_UNMASK	(EPOLLERR|EPOLLHUP|EPOLLNVAL|EPOLLRDHUP)
	/* mask in events that we always want/need */
	poll->events = events | IO_POLL_UNMASK;
	INIT_LIST_HEAD(&poll->wait.entry);
	init_waitqueue_func_entry(&poll->wait, wake_func);
}

static void __io_queue_proc(struct io_poll_iocb *poll, struct io_poll_table *pt,
			    struct wait_queue_head *head,
			    struct io_poll_iocb **poll_ptr)
{
	struct io_kiocb *req = pt->req;

	/*
	 * The file being polled uses multiple waitqueues for poll handling
	 * (e.g. one for read, one for write). Setup a separate io_poll_iocb
	 * if this happens.
	 */
	if (unlikely(pt->nr_entries)) {
		struct io_poll_iocb *poll_one = poll;

		/* double add on the same waitqueue head, ignore */
		if (poll_one->head == head)
			return;
		/* already have a 2nd entry, fail a third attempt */
		if (*poll_ptr) {
			if ((*poll_ptr)->head == head)
				return;
			pt->error = -EINVAL;
			return;
		}
		/*
		 * Can't handle multishot for double wait for now, turn it
		 * into one-shot mode.
		 */
		if (!(poll_one->events & EPOLLONESHOT))
			poll_one->events |= EPOLLONESHOT;
		poll = kmalloc(sizeof(*poll), GFP_ATOMIC);
		if (!poll) {
			pt->error = -ENOMEM;
			return;
		}
		io_init_poll_iocb(poll, poll_one->events, io_poll_double_wake);
		req_ref_get(req);
		poll->wait.private = req;

		*poll_ptr = poll;
		if (req->opcode == IORING_OP_POLL_ADD)
			req->flags |= REQ_F_ASYNC_DATA;
	}

	pt->nr_entries++;
	poll->head = head;

	if (poll->events & EPOLLEXCLUSIVE)
		add_wait_queue_exclusive(head, &poll->wait);
	else
		add_wait_queue(head, &poll->wait);
}

static void io_async_queue_proc(struct file *file, struct wait_queue_head *head,
			       struct poll_table_struct *p)
{
	struct io_poll_table *pt = container_of(p, struct io_poll_table, pt);
	struct async_poll *apoll = pt->req->apoll;

	__io_queue_proc(&apoll->poll, pt, head, &apoll->double_poll);
}

static void io_async_task_func(struct io_kiocb *req, bool *locked)
{
	struct async_poll *apoll = req->apoll;
	struct io_ring_ctx *ctx = req->ctx;

	trace_io_uring_task_run(req->ctx, req, req->opcode, req->user_data);

	if (io_poll_rewait(req, &apoll->poll)) {
		spin_unlock(&ctx->completion_lock);
		return;
	}

	hash_del(&req->hash_node);
	io_poll_remove_double(req);
	apoll->poll.done = true;
	spin_unlock(&ctx->completion_lock);

	if (!READ_ONCE(apoll->poll.canceled))
		io_req_task_submit(req, locked);
	else
		io_req_complete_failed(req, -ECANCELED);
}

static int io_async_wake(struct wait_queue_entry *wait, unsigned mode, int sync,
			void *key)
{
	struct io_kiocb *req = wait->private;
	struct io_poll_iocb *poll = &req->apoll->poll;

	trace_io_uring_poll_wake(req->ctx, req->opcode, req->user_data,
					key_to_poll(key));

	return __io_async_wake(req, poll, key_to_poll(key), io_async_task_func);
}

static void io_poll_req_insert(struct io_kiocb *req)
{
	struct io_ring_ctx *ctx = req->ctx;
	struct hlist_head *list;

	list = &ctx->cancel_hash[hash_long(req->user_data, ctx->cancel_hash_bits)];
	hlist_add_head(&req->hash_node, list);
}

static __poll_t __io_arm_poll_handler(struct io_kiocb *req,
				      struct io_poll_iocb *poll,
				      struct io_poll_table *ipt, __poll_t mask,
				      wait_queue_func_t wake_func)
	__acquires(&ctx->completion_lock)
{
	struct io_ring_ctx *ctx = req->ctx;
	bool cancel = false;

	INIT_HLIST_NODE(&req->hash_node);
	io_init_poll_iocb(poll, mask, wake_func);
	poll->file = req->file;
	poll->wait.private = req;

	ipt->pt._key = mask;
	ipt->req = req;
	ipt->error = 0;
	ipt->nr_entries = 0;

	mask = vfs_poll(req->file, &ipt->pt) & poll->events;
	if (unlikely(!ipt->nr_entries) && !ipt->error)
		ipt->error = -EINVAL;

	spin_lock(&ctx->completion_lock);
	if (ipt->error || (mask && (poll->events & EPOLLONESHOT)))
		io_poll_remove_double(req);
	if (likely(poll->head)) {
		spin_lock_irq(&poll->head->lock);
		if (unlikely(list_empty(&poll->wait.entry))) {
			if (ipt->error)
				cancel = true;
			ipt->error = 0;
			mask = 0;
		}
		if ((mask && (poll->events & EPOLLONESHOT)) || ipt->error)
			list_del_init(&poll->wait.entry);
		else if (cancel)
			WRITE_ONCE(poll->canceled, true);
		else if (!poll->done) /* actually waiting for an event */
			io_poll_req_insert(req);
		spin_unlock_irq(&poll->head->lock);
	}

	return mask;
}

enum {
	IO_APOLL_OK,
	IO_APOLL_ABORTED,
	IO_APOLL_READY
};

static int io_arm_poll_handler(struct io_kiocb *req)
{
	const struct io_op_def *def = &io_op_defs[req->opcode];
	struct io_ring_ctx *ctx = req->ctx;
	struct async_poll *apoll;
	struct io_poll_table ipt;
	__poll_t ret, mask = EPOLLONESHOT | POLLERR | POLLPRI;

	if (!def->pollin && !def->pollout)
		return IO_APOLL_ABORTED;
	if (!file_can_poll(req->file) || (req->flags & REQ_F_POLLED))
		return IO_APOLL_ABORTED;

	if (def->pollin) {
		mask |= POLLIN | POLLRDNORM;

		/* If reading from MSG_ERRQUEUE using recvmsg, ignore POLLIN */
		if ((req->opcode == IORING_OP_RECVMSG) &&
		    (req->sr_msg.msg_flags & MSG_ERRQUEUE))
			mask &= ~POLLIN;
	} else {
		mask |= POLLOUT | POLLWRNORM;
	}

	apoll = kmalloc(sizeof(*apoll), GFP_ATOMIC);
	if (unlikely(!apoll))
		return IO_APOLL_ABORTED;
	apoll->double_poll = NULL;
	req->apoll = apoll;
	req->flags |= REQ_F_POLLED;
	ipt.pt._qproc = io_async_queue_proc;
	io_req_set_refcount(req);

	ret = __io_arm_poll_handler(req, &apoll->poll, &ipt, mask,
					io_async_wake);
	spin_unlock(&ctx->completion_lock);
	if (ret || ipt.error)
		return ret ? IO_APOLL_READY : IO_APOLL_ABORTED;

	trace_io_uring_poll_arm(ctx, req, req->opcode, req->user_data,
				mask, apoll->poll.events);
	return IO_APOLL_OK;
}

static bool __io_poll_remove_one(struct io_kiocb *req,
				 struct io_poll_iocb *poll, bool do_cancel)
	__must_hold(&req->ctx->completion_lock)
{
	bool do_complete = false;

	if (!poll->head)
		return false;
	spin_lock_irq(&poll->head->lock);
	if (do_cancel)
		WRITE_ONCE(poll->canceled, true);
	if (!list_empty(&poll->wait.entry)) {
		list_del_init(&poll->wait.entry);
		do_complete = true;
	}
	spin_unlock_irq(&poll->head->lock);
	hash_del(&req->hash_node);
	return do_complete;
}

static bool io_poll_remove_one(struct io_kiocb *req)
	__must_hold(&req->ctx->completion_lock)
{
	bool do_complete;

	io_poll_remove_double(req);
	do_complete = __io_poll_remove_one(req, io_poll_get_single(req), true);

	if (do_complete) {
		io_cqring_fill_event(req->ctx, req->user_data, -ECANCELED, 0);
		io_commit_cqring(req->ctx);
		req_set_fail(req);
		io_put_req_deferred(req);
	}
	return do_complete;
}

/*
 * Returns true if we found and killed one or more poll requests
 */
static __cold bool io_poll_remove_all(struct io_ring_ctx *ctx,
				      struct task_struct *tsk, bool cancel_all)
{
	struct hlist_node *tmp;
	struct io_kiocb *req;
	int posted = 0, i;

	spin_lock(&ctx->completion_lock);
	for (i = 0; i < (1U << ctx->cancel_hash_bits); i++) {
		struct hlist_head *list;

		list = &ctx->cancel_hash[i];
		hlist_for_each_entry_safe(req, tmp, list, hash_node) {
			if (io_match_task_safe(req, tsk, cancel_all))
				posted += io_poll_remove_one(req);
		}
	}
	spin_unlock(&ctx->completion_lock);

	if (posted)
		io_cqring_ev_posted(ctx);

	return posted != 0;
}

static struct io_kiocb *io_poll_find(struct io_ring_ctx *ctx, __u64 sqe_addr,
				     bool poll_only)
	__must_hold(&ctx->completion_lock)
{
	struct hlist_head *list;
	struct io_kiocb *req;

	list = &ctx->cancel_hash[hash_long(sqe_addr, ctx->cancel_hash_bits)];
	hlist_for_each_entry(req, list, hash_node) {
		if (sqe_addr != req->user_data)
			continue;
		if (poll_only && req->opcode != IORING_OP_POLL_ADD)
			continue;
		return req;
	}
	return NULL;
}

static int io_poll_cancel(struct io_ring_ctx *ctx, __u64 sqe_addr,
			  bool poll_only)
	__must_hold(&ctx->completion_lock)
{
	struct io_kiocb *req;

	req = io_poll_find(ctx, sqe_addr, poll_only);
	if (!req)
		return -ENOENT;
	if (io_poll_remove_one(req))
		return 0;

	return -EALREADY;
}

static __poll_t io_poll_parse_events(const struct io_uring_sqe *sqe,
				     unsigned int flags)
{
	u32 events;

	events = READ_ONCE(sqe->poll32_events);
#ifdef __BIG_ENDIAN
	events = swahw32(events);
#endif
	if (!(flags & IORING_POLL_ADD_MULTI))
		events |= EPOLLONESHOT;
	return demangle_poll(events) | (events & (EPOLLEXCLUSIVE|EPOLLONESHOT));
}

static int io_poll_update_prep(struct io_kiocb *req,
			       const struct io_uring_sqe *sqe)
{
	struct io_poll_update *upd = &req->poll_update;
	u32 flags;

	if (unlikely(req->ctx->flags & IORING_SETUP_IOPOLL))
		return -EINVAL;
	if (sqe->ioprio || sqe->buf_index || sqe->splice_fd_in)
		return -EINVAL;
	flags = READ_ONCE(sqe->len);
	if (flags & ~(IORING_POLL_UPDATE_EVENTS | IORING_POLL_UPDATE_USER_DATA |
		      IORING_POLL_ADD_MULTI))
		return -EINVAL;
	/* meaningless without update */
	if (flags == IORING_POLL_ADD_MULTI)
		return -EINVAL;

	upd->old_user_data = READ_ONCE(sqe->addr);
	upd->update_events = flags & IORING_POLL_UPDATE_EVENTS;
	upd->update_user_data = flags & IORING_POLL_UPDATE_USER_DATA;

	upd->new_user_data = READ_ONCE(sqe->off);
	if (!upd->update_user_data && upd->new_user_data)
		return -EINVAL;
	if (upd->update_events)
		upd->events = io_poll_parse_events(sqe, flags);
	else if (sqe->poll32_events)
		return -EINVAL;

	return 0;
}

static int io_poll_wake(struct wait_queue_entry *wait, unsigned mode, int sync,
			void *key)
{
	struct io_kiocb *req = wait->private;
	struct io_poll_iocb *poll = &req->poll;

	return __io_async_wake(req, poll, key_to_poll(key), io_poll_task_func);
}

static void io_poll_queue_proc(struct file *file, struct wait_queue_head *head,
			       struct poll_table_struct *p)
{
	struct io_poll_table *pt = container_of(p, struct io_poll_table, pt);

	__io_queue_proc(&pt->req->poll, pt, head, (struct io_poll_iocb **) &pt->req->async_data);
}

static int io_poll_add_prep(struct io_kiocb *req, const struct io_uring_sqe *sqe)
{
	struct io_poll_iocb *poll = &req->poll;
	u32 flags;

	if (unlikely(req->ctx->flags & IORING_SETUP_IOPOLL))
		return -EINVAL;
	if (sqe->ioprio || sqe->buf_index || sqe->off || sqe->addr)
		return -EINVAL;
	flags = READ_ONCE(sqe->len);
	if (flags & ~IORING_POLL_ADD_MULTI)
		return -EINVAL;

	io_req_set_refcount(req);
	poll->events = io_poll_parse_events(sqe, flags);
	return 0;
}

static int io_poll_add(struct io_kiocb *req, unsigned int issue_flags)
{
	struct io_poll_iocb *poll = &req->poll;
	struct io_ring_ctx *ctx = req->ctx;
	struct io_poll_table ipt;
	__poll_t mask;
	bool done;

	ipt.pt._qproc = io_poll_queue_proc;

	mask = __io_arm_poll_handler(req, &req->poll, &ipt, poll->events,
					io_poll_wake);

	if (mask) { /* no async, we'd stolen it */
		ipt.error = 0;
		done = __io_poll_complete(req, mask);
		io_commit_cqring(req->ctx);
	}
	spin_unlock(&ctx->completion_lock);

	if (mask) {
		io_cqring_ev_posted(ctx);
		if (done)
			io_put_req(req);
	}
	return ipt.error;
}

static int io_poll_update(struct io_kiocb *req, unsigned int issue_flags)
{
	struct io_ring_ctx *ctx = req->ctx;
	struct io_kiocb *preq;
	bool completing;
	int ret;

	spin_lock(&ctx->completion_lock);
	preq = io_poll_find(ctx, req->poll_update.old_user_data, true);
	if (!preq) {
		ret = -ENOENT;
		goto err;
	}

	if (!req->poll_update.update_events && !req->poll_update.update_user_data) {
		completing = true;
		ret = io_poll_remove_one(preq) ? 0 : -EALREADY;
		goto err;
	}

	/*
	 * Don't allow racy completion with singleshot, as we cannot safely
	 * update those. For multishot, if we're racing with completion, just
	 * let completion re-add it.
	 */
	io_poll_remove_double(preq);
	completing = !__io_poll_remove_one(preq, &preq->poll, false);
	if (completing && (preq->poll.events & EPOLLONESHOT)) {
		ret = -EALREADY;
		goto err;
	}
	/* we now have a detached poll request. reissue. */
	ret = 0;
err:
	if (ret < 0) {
		spin_unlock(&ctx->completion_lock);
		req_set_fail(req);
		io_req_complete(req, ret);
		return 0;
	}
	/* only mask one event flags, keep behavior flags */
	if (req->poll_update.update_events) {
		preq->poll.events &= ~0xffff;
		preq->poll.events |= req->poll_update.events & 0xffff;
		preq->poll.events |= IO_POLL_UNMASK;
	}
	if (req->poll_update.update_user_data)
		preq->user_data = req->poll_update.new_user_data;
	spin_unlock(&ctx->completion_lock);

	/* complete update request, we're done with it */
	io_req_complete(req, ret);

	if (!completing) {
		ret = io_poll_add(preq, issue_flags);
		if (ret < 0) {
			req_set_fail(preq);
			io_req_complete(preq, ret);
		}
	}
	return 0;
}

static void io_req_task_timeout(struct io_kiocb *req, bool *locked)
{
	struct io_timeout_data *data = req->async_data;

	if (!(data->flags & IORING_TIMEOUT_ETIME_SUCCESS))
		req_set_fail(req);
	io_req_complete_post(req, -ETIME, 0);
}

static enum hrtimer_restart io_timeout_fn(struct hrtimer *timer)
{
	struct io_timeout_data *data = container_of(timer,
						struct io_timeout_data, timer);
	struct io_kiocb *req = data->req;
	struct io_ring_ctx *ctx = req->ctx;
	unsigned long flags;

	spin_lock_irqsave(&ctx->timeout_lock, flags);
	list_del_init(&req->timeout.list);
	atomic_set(&req->ctx->cq_timeouts,
		atomic_read(&req->ctx->cq_timeouts) + 1);
	spin_unlock_irqrestore(&ctx->timeout_lock, flags);

	req->io_task_work.func = io_req_task_timeout;
	io_req_task_work_add(req);
	return HRTIMER_NORESTART;
}

static struct io_kiocb *io_timeout_extract(struct io_ring_ctx *ctx,
					   __u64 user_data)
	__must_hold(&ctx->timeout_lock)
{
	struct io_timeout_data *io;
	struct io_kiocb *req;
	bool found = false;

	list_for_each_entry(req, &ctx->timeout_list, timeout.list) {
		found = user_data == req->user_data;
		if (found)
			break;
	}
	if (!found)
		return ERR_PTR(-ENOENT);

	io = req->async_data;
	if (hrtimer_try_to_cancel(&io->timer) == -1)
		return ERR_PTR(-EALREADY);
	list_del_init(&req->timeout.list);
	return req;
}

static int io_timeout_cancel(struct io_ring_ctx *ctx, __u64 user_data)
	__must_hold(&ctx->completion_lock)
	__must_hold(&ctx->timeout_lock)
{
	struct io_kiocb *req = io_timeout_extract(ctx, user_data);

	if (IS_ERR(req))
		return PTR_ERR(req);

	req_set_fail(req);
	io_cqring_fill_event(ctx, req->user_data, -ECANCELED, 0);
	io_put_req_deferred(req);
	return 0;
}

static clockid_t io_timeout_get_clock(struct io_timeout_data *data)
{
	switch (data->flags & IORING_TIMEOUT_CLOCK_MASK) {
	case IORING_TIMEOUT_BOOTTIME:
		return CLOCK_BOOTTIME;
	case IORING_TIMEOUT_REALTIME:
		return CLOCK_REALTIME;
	default:
		/* can't happen, vetted at prep time */
		WARN_ON_ONCE(1);
		fallthrough;
	case 0:
		return CLOCK_MONOTONIC;
	}
}

static int io_linked_timeout_update(struct io_ring_ctx *ctx, __u64 user_data,
				    struct timespec64 *ts, enum hrtimer_mode mode)
	__must_hold(&ctx->timeout_lock)
{
	struct io_timeout_data *io;
	struct io_kiocb *req;
	bool found = false;

	list_for_each_entry(req, &ctx->ltimeout_list, timeout.list) {
		found = user_data == req->user_data;
		if (found)
			break;
	}
	if (!found)
		return -ENOENT;

	io = req->async_data;
	if (hrtimer_try_to_cancel(&io->timer) == -1)
		return -EALREADY;
	hrtimer_init(&io->timer, io_timeout_get_clock(io), mode);
	io->timer.function = io_link_timeout_fn;
	hrtimer_start(&io->timer, timespec64_to_ktime(*ts), mode);
	return 0;
}

static int io_timeout_update(struct io_ring_ctx *ctx, __u64 user_data,
			     struct timespec64 *ts, enum hrtimer_mode mode)
	__must_hold(&ctx->timeout_lock)
{
	struct io_kiocb *req = io_timeout_extract(ctx, user_data);
	struct io_timeout_data *data;

	if (IS_ERR(req))
		return PTR_ERR(req);

	req->timeout.off = 0; /* noseq */
	data = req->async_data;
	list_add_tail(&req->timeout.list, &ctx->timeout_list);
	hrtimer_init(&data->timer, io_timeout_get_clock(data), mode);
	data->timer.function = io_timeout_fn;
	hrtimer_start(&data->timer, timespec64_to_ktime(*ts), mode);
	return 0;
}

static int io_timeout_remove_prep(struct io_kiocb *req,
				  const struct io_uring_sqe *sqe)
{
	struct io_timeout_rem *tr = &req->timeout_rem;

	if (unlikely(req->ctx->flags & IORING_SETUP_IOPOLL))
		return -EINVAL;
	if (unlikely(req->flags & (REQ_F_FIXED_FILE | REQ_F_BUFFER_SELECT)))
		return -EINVAL;
	if (sqe->ioprio || sqe->buf_index || sqe->len || sqe->splice_fd_in)
		return -EINVAL;

	tr->ltimeout = false;
	tr->addr = READ_ONCE(sqe->addr);
	tr->flags = READ_ONCE(sqe->timeout_flags);
	if (tr->flags & IORING_TIMEOUT_UPDATE_MASK) {
		if (hweight32(tr->flags & IORING_TIMEOUT_CLOCK_MASK) > 1)
			return -EINVAL;
		if (tr->flags & IORING_LINK_TIMEOUT_UPDATE)
			tr->ltimeout = true;
		if (tr->flags & ~(IORING_TIMEOUT_UPDATE_MASK|IORING_TIMEOUT_ABS))
			return -EINVAL;
		if (get_timespec64(&tr->ts, u64_to_user_ptr(sqe->addr2)))
			return -EFAULT;
	} else if (tr->flags) {
		/* timeout removal doesn't support flags */
		return -EINVAL;
	}

	return 0;
}

static inline enum hrtimer_mode io_translate_timeout_mode(unsigned int flags)
{
	return (flags & IORING_TIMEOUT_ABS) ? HRTIMER_MODE_ABS
					    : HRTIMER_MODE_REL;
}

/*
 * Remove or update an existing timeout command
 */
static int io_timeout_remove(struct io_kiocb *req, unsigned int issue_flags)
{
	struct io_timeout_rem *tr = &req->timeout_rem;
	struct io_ring_ctx *ctx = req->ctx;
	int ret;

	if (!(req->timeout_rem.flags & IORING_TIMEOUT_UPDATE)) {
		spin_lock(&ctx->completion_lock);
		spin_lock_irq(&ctx->timeout_lock);
		ret = io_timeout_cancel(ctx, tr->addr);
		spin_unlock_irq(&ctx->timeout_lock);
		spin_unlock(&ctx->completion_lock);
	} else {
		enum hrtimer_mode mode = io_translate_timeout_mode(tr->flags);

		spin_lock_irq(&ctx->timeout_lock);
		if (tr->ltimeout)
			ret = io_linked_timeout_update(ctx, tr->addr, &tr->ts, mode);
		else
			ret = io_timeout_update(ctx, tr->addr, &tr->ts, mode);
		spin_unlock_irq(&ctx->timeout_lock);
	}

	if (ret < 0)
		req_set_fail(req);
	io_req_complete_post(req, ret, 0);
	return 0;
}

static int io_timeout_prep(struct io_kiocb *req, const struct io_uring_sqe *sqe,
			   bool is_timeout_link)
{
	struct io_timeout_data *data;
	unsigned flags;
	u32 off = READ_ONCE(sqe->off);

	if (unlikely(req->ctx->flags & IORING_SETUP_IOPOLL))
		return -EINVAL;
	if (sqe->ioprio || sqe->buf_index || sqe->len != 1 ||
	    sqe->splice_fd_in)
		return -EINVAL;
	if (off && is_timeout_link)
		return -EINVAL;
	flags = READ_ONCE(sqe->timeout_flags);
	if (flags & ~(IORING_TIMEOUT_ABS | IORING_TIMEOUT_CLOCK_MASK |
		      IORING_TIMEOUT_ETIME_SUCCESS))
		return -EINVAL;
	/* more than one clock specified is invalid, obviously */
	if (hweight32(flags & IORING_TIMEOUT_CLOCK_MASK) > 1)
		return -EINVAL;

	INIT_LIST_HEAD(&req->timeout.list);
	req->timeout.off = off;
	if (unlikely(off && !req->ctx->off_timeout_used))
		req->ctx->off_timeout_used = true;

	if (WARN_ON_ONCE(req_has_async_data(req)))
		return -EFAULT;
	if (io_alloc_async_data(req))
		return -ENOMEM;

	data = req->async_data;
	data->req = req;
	data->flags = flags;

	if (get_timespec64(&data->ts, u64_to_user_ptr(sqe->addr)))
		return -EFAULT;

	if (data->ts.tv_sec < 0 || data->ts.tv_nsec < 0)
		return -EINVAL;

	data->mode = io_translate_timeout_mode(flags);
	hrtimer_init(&data->timer, io_timeout_get_clock(data), data->mode);

	if (is_timeout_link) {
		struct io_submit_link *link = &req->ctx->submit_state.link;

		if (!link->head)
			return -EINVAL;
		if (link->last->opcode == IORING_OP_LINK_TIMEOUT)
			return -EINVAL;
		req->timeout.head = link->last;
		link->last->flags |= REQ_F_ARM_LTIMEOUT;
	}
	return 0;
}

static int io_timeout(struct io_kiocb *req, unsigned int issue_flags)
{
	struct io_ring_ctx *ctx = req->ctx;
	struct io_timeout_data *data = req->async_data;
	struct list_head *entry;
	u32 tail, off = req->timeout.off;

	spin_lock_irq(&ctx->timeout_lock);

	/*
	 * sqe->off holds how many events that need to occur for this
	 * timeout event to be satisfied. If it isn't set, then this is
	 * a pure timeout request, sequence isn't used.
	 */
	if (io_is_timeout_noseq(req)) {
		entry = ctx->timeout_list.prev;
		goto add;
	}

	tail = ctx->cached_cq_tail - atomic_read(&ctx->cq_timeouts);
	req->timeout.target_seq = tail + off;

	/* Update the last seq here in case io_flush_timeouts() hasn't.
	 * This is safe because ->completion_lock is held, and submissions
	 * and completions are never mixed in the same ->completion_lock section.
	 */
	ctx->cq_last_tm_flush = tail;

	/*
	 * Insertion sort, ensuring the first entry in the list is always
	 * the one we need first.
	 */
	list_for_each_prev(entry, &ctx->timeout_list) {
		struct io_kiocb *nxt = list_entry(entry, struct io_kiocb,
						  timeout.list);

		if (io_is_timeout_noseq(nxt))
			continue;
		/* nxt.seq is behind @tail, otherwise would've been completed */
		if (off >= nxt->timeout.target_seq - tail)
			break;
	}
add:
	list_add(&req->timeout.list, entry);
	data->timer.function = io_timeout_fn;
	hrtimer_start(&data->timer, timespec64_to_ktime(data->ts), data->mode);
	spin_unlock_irq(&ctx->timeout_lock);
	return 0;
}

struct io_cancel_data {
	struct io_ring_ctx *ctx;
	u64 user_data;
};

static bool io_cancel_cb(struct io_wq_work *work, void *data)
{
	struct io_kiocb *req = container_of(work, struct io_kiocb, work);
	struct io_cancel_data *cd = data;

	return req->ctx == cd->ctx && req->user_data == cd->user_data;
}

static int io_async_cancel_one(struct io_uring_task *tctx, u64 user_data,
			       struct io_ring_ctx *ctx)
{
	struct io_cancel_data data = { .ctx = ctx, .user_data = user_data, };
	enum io_wq_cancel cancel_ret;
	int ret = 0;

	if (!tctx || !tctx->io_wq)
		return -ENOENT;

	cancel_ret = io_wq_cancel_cb(tctx->io_wq, io_cancel_cb, &data, false);
	switch (cancel_ret) {
	case IO_WQ_CANCEL_OK:
		ret = 0;
		break;
	case IO_WQ_CANCEL_RUNNING:
		ret = -EALREADY;
		break;
	case IO_WQ_CANCEL_NOTFOUND:
		ret = -ENOENT;
		break;
	}

	return ret;
}

static int io_try_cancel_userdata(struct io_kiocb *req, u64 sqe_addr)
{
	struct io_ring_ctx *ctx = req->ctx;
	int ret;

	WARN_ON_ONCE(!io_wq_current_is_worker() && req->task != current);

	ret = io_async_cancel_one(req->task->io_uring, sqe_addr, ctx);
	if (ret != -ENOENT)
		return ret;

	spin_lock(&ctx->completion_lock);
	spin_lock_irq(&ctx->timeout_lock);
	ret = io_timeout_cancel(ctx, sqe_addr);
	spin_unlock_irq(&ctx->timeout_lock);
	if (ret != -ENOENT)
		goto out;
	ret = io_poll_cancel(ctx, sqe_addr, false);
out:
	spin_unlock(&ctx->completion_lock);
	return ret;
}

static int io_async_cancel_prep(struct io_kiocb *req,
				const struct io_uring_sqe *sqe)
{
	if (unlikely(req->ctx->flags & IORING_SETUP_IOPOLL))
		return -EINVAL;
	if (unlikely(req->flags & (REQ_F_FIXED_FILE | REQ_F_BUFFER_SELECT)))
		return -EINVAL;
	if (sqe->ioprio || sqe->off || sqe->len || sqe->cancel_flags ||
	    sqe->splice_fd_in)
		return -EINVAL;

	req->cancel.addr = READ_ONCE(sqe->addr);
	return 0;
}

static int io_async_cancel(struct io_kiocb *req, unsigned int issue_flags)
{
	struct io_ring_ctx *ctx = req->ctx;
	u64 sqe_addr = req->cancel.addr;
	bool needs_lock = issue_flags & IO_URING_F_UNLOCKED;
	struct io_tctx_node *node;
	int ret;

	ret = io_try_cancel_userdata(req, sqe_addr);
	if (ret != -ENOENT)
		goto done;

	/* slow path, try all io-wq's */
	io_ring_submit_lock(ctx, needs_lock);
	ret = -ENOENT;
	list_for_each_entry(node, &ctx->tctx_list, ctx_node) {
		struct io_uring_task *tctx = node->task->io_uring;

		ret = io_async_cancel_one(tctx, req->cancel.addr, ctx);
		if (ret != -ENOENT)
			break;
	}
	io_ring_submit_unlock(ctx, needs_lock);
done:
	if (ret < 0)
		req_set_fail(req);
	io_req_complete_post(req, ret, 0);
	return 0;
}

static int io_rsrc_update_prep(struct io_kiocb *req,
				const struct io_uring_sqe *sqe)
{
	if (unlikely(req->flags & (REQ_F_FIXED_FILE | REQ_F_BUFFER_SELECT)))
		return -EINVAL;
	if (sqe->ioprio || sqe->rw_flags || sqe->splice_fd_in)
		return -EINVAL;

	req->rsrc_update.offset = READ_ONCE(sqe->off);
	req->rsrc_update.nr_args = READ_ONCE(sqe->len);
	if (!req->rsrc_update.nr_args)
		return -EINVAL;
	req->rsrc_update.arg = READ_ONCE(sqe->addr);
	return 0;
}

static int io_files_update(struct io_kiocb *req, unsigned int issue_flags)
{
	struct io_ring_ctx *ctx = req->ctx;
	bool needs_lock = issue_flags & IO_URING_F_UNLOCKED;
	struct io_uring_rsrc_update2 up;
	int ret;

	up.offset = req->rsrc_update.offset;
	up.data = req->rsrc_update.arg;
	up.nr = 0;
	up.tags = 0;
	up.resv = 0;

	io_ring_submit_lock(ctx, needs_lock);
	ret = __io_register_rsrc_update(ctx, IORING_RSRC_FILE,
					&up, req->rsrc_update.nr_args);
	io_ring_submit_unlock(ctx, needs_lock);

	if (ret < 0)
		req_set_fail(req);
	__io_req_complete(req, issue_flags, ret, 0);
	return 0;
}

static int io_req_prep(struct io_kiocb *req, const struct io_uring_sqe *sqe)
{
	switch (req->opcode) {
	case IORING_OP_NOP:
		return 0;
	case IORING_OP_READV:
	case IORING_OP_READ_FIXED:
	case IORING_OP_READ:
		return io_read_prep(req, sqe);
	case IORING_OP_WRITEV:
	case IORING_OP_WRITE_FIXED:
	case IORING_OP_WRITE:
		return io_write_prep(req, sqe);
	case IORING_OP_POLL_ADD:
		return io_poll_add_prep(req, sqe);
	case IORING_OP_POLL_REMOVE:
		return io_poll_update_prep(req, sqe);
	case IORING_OP_FSYNC:
		return io_fsync_prep(req, sqe);
	case IORING_OP_SYNC_FILE_RANGE:
		return io_sfr_prep(req, sqe);
	case IORING_OP_SENDMSG:
	case IORING_OP_SEND:
		return io_sendmsg_prep(req, sqe);
	case IORING_OP_RECVMSG:
	case IORING_OP_RECV:
		return io_recvmsg_prep(req, sqe);
	case IORING_OP_CONNECT:
		return io_connect_prep(req, sqe);
	case IORING_OP_TIMEOUT:
		return io_timeout_prep(req, sqe, false);
	case IORING_OP_TIMEOUT_REMOVE:
		return io_timeout_remove_prep(req, sqe);
	case IORING_OP_ASYNC_CANCEL:
		return io_async_cancel_prep(req, sqe);
	case IORING_OP_LINK_TIMEOUT:
		return io_timeout_prep(req, sqe, true);
	case IORING_OP_ACCEPT:
		return io_accept_prep(req, sqe);
	case IORING_OP_FALLOCATE:
		return io_fallocate_prep(req, sqe);
	case IORING_OP_OPENAT:
		return io_openat_prep(req, sqe);
	case IORING_OP_CLOSE:
		return io_close_prep(req, sqe);
	case IORING_OP_FILES_UPDATE:
		return io_rsrc_update_prep(req, sqe);
	case IORING_OP_STATX:
		return io_statx_prep(req, sqe);
	case IORING_OP_FADVISE:
		return io_fadvise_prep(req, sqe);
	case IORING_OP_MADVISE:
		return io_madvise_prep(req, sqe);
	case IORING_OP_OPENAT2:
		return io_openat2_prep(req, sqe);
	case IORING_OP_EPOLL_CTL:
		return io_epoll_ctl_prep(req, sqe);
	case IORING_OP_SPLICE:
		return io_splice_prep(req, sqe);
	case IORING_OP_PROVIDE_BUFFERS:
		return io_provide_buffers_prep(req, sqe);
	case IORING_OP_REMOVE_BUFFERS:
		return io_remove_buffers_prep(req, sqe);
	case IORING_OP_TEE:
		return io_tee_prep(req, sqe);
	case IORING_OP_SHUTDOWN:
		return io_shutdown_prep(req, sqe);
	case IORING_OP_RENAMEAT:
		return io_renameat_prep(req, sqe);
	case IORING_OP_UNLINKAT:
		return io_unlinkat_prep(req, sqe);
	case IORING_OP_MKDIRAT:
		return io_mkdirat_prep(req, sqe);
	case IORING_OP_SYMLINKAT:
		return io_symlinkat_prep(req, sqe);
	case IORING_OP_LINKAT:
		return io_linkat_prep(req, sqe);
	}

	printk_once(KERN_WARNING "io_uring: unhandled opcode %d\n",
			req->opcode);
	return -EINVAL;
}

static int io_req_prep_async(struct io_kiocb *req)
{
	if (!io_op_defs[req->opcode].needs_async_setup)
		return 0;
	if (WARN_ON_ONCE(req_has_async_data(req)))
		return -EFAULT;
	if (io_alloc_async_data(req))
		return -EAGAIN;

	switch (req->opcode) {
	case IORING_OP_READV:
		return io_rw_prep_async(req, READ);
	case IORING_OP_WRITEV:
		return io_rw_prep_async(req, WRITE);
	case IORING_OP_SENDMSG:
		return io_sendmsg_prep_async(req);
	case IORING_OP_RECVMSG:
		return io_recvmsg_prep_async(req);
	case IORING_OP_CONNECT:
		return io_connect_prep_async(req);
	}
	printk_once(KERN_WARNING "io_uring: prep_async() bad opcode %d\n",
		    req->opcode);
	return -EFAULT;
}

static u32 io_get_sequence(struct io_kiocb *req)
{
	u32 seq = req->ctx->cached_sq_head;

	/* need original cached_sq_head, but it was increased for each req */
	io_for_each_link(req, req)
		seq--;
	return seq;
}

static __cold void io_drain_req(struct io_kiocb *req)
{
	struct io_ring_ctx *ctx = req->ctx;
	struct io_defer_entry *de;
	int ret;
	u32 seq = io_get_sequence(req);

	/* Still need defer if there is pending req in defer list. */
	spin_lock(&ctx->completion_lock);
	if (!req_need_defer(req, seq) && list_empty_careful(&ctx->defer_list)) {
		spin_unlock(&ctx->completion_lock);
queue:
		ctx->drain_active = false;
		io_req_task_queue(req);
		return;
	}
	spin_unlock(&ctx->completion_lock);

	ret = io_req_prep_async(req);
	if (ret) {
fail:
		io_req_complete_failed(req, ret);
		return;
	}
	io_prep_async_link(req);
	de = kmalloc(sizeof(*de), GFP_KERNEL);
	if (!de) {
		ret = -ENOMEM;
		goto fail;
	}

	spin_lock(&ctx->completion_lock);
	if (!req_need_defer(req, seq) && list_empty(&ctx->defer_list)) {
		spin_unlock(&ctx->completion_lock);
		kfree(de);
		goto queue;
	}

	trace_io_uring_defer(ctx, req, req->user_data);
	de->req = req;
	de->seq = seq;
	list_add_tail(&de->list, &ctx->defer_list);
	spin_unlock(&ctx->completion_lock);
}

static void io_clean_op(struct io_kiocb *req)
{
	if (req->flags & REQ_F_BUFFER_SELECTED) {
		kfree(req->kbuf);
		req->kbuf = NULL;
	}

	if (req->flags & REQ_F_NEED_CLEANUP) {
		switch (req->opcode) {
		case IORING_OP_READV:
		case IORING_OP_READ_FIXED:
		case IORING_OP_READ:
		case IORING_OP_WRITEV:
		case IORING_OP_WRITE_FIXED:
		case IORING_OP_WRITE: {
			struct io_async_rw *io = req->async_data;

			kfree(io->free_iovec);
			break;
			}
		case IORING_OP_RECVMSG:
		case IORING_OP_SENDMSG: {
			struct io_async_msghdr *io = req->async_data;

			kfree(io->free_iov);
			break;
			}
		case IORING_OP_SPLICE:
		case IORING_OP_TEE:
			if (!(req->splice.flags & SPLICE_F_FD_IN_FIXED))
				io_put_file(req->splice.file_in);
			break;
		case IORING_OP_OPENAT:
		case IORING_OP_OPENAT2:
			if (req->open.filename)
				putname(req->open.filename);
			break;
		case IORING_OP_RENAMEAT:
			putname(req->rename.oldpath);
			putname(req->rename.newpath);
			break;
		case IORING_OP_UNLINKAT:
			putname(req->unlink.filename);
			break;
		case IORING_OP_MKDIRAT:
			putname(req->mkdir.filename);
			break;
		case IORING_OP_SYMLINKAT:
			putname(req->symlink.oldpath);
			putname(req->symlink.newpath);
			break;
		case IORING_OP_LINKAT:
			putname(req->hardlink.oldpath);
			putname(req->hardlink.newpath);
			break;
		}
	}
	if ((req->flags & REQ_F_POLLED) && req->apoll) {
		kfree(req->apoll->double_poll);
		kfree(req->apoll);
		req->apoll = NULL;
	}
	if (req->flags & REQ_F_INFLIGHT) {
		struct io_uring_task *tctx = req->task->io_uring;

		atomic_dec(&tctx->inflight_tracked);
	}
	if (req->flags & REQ_F_CREDS)
		put_cred(req->creds);
	if (req->flags & REQ_F_ASYNC_DATA) {
		kfree(req->async_data);
		req->async_data = NULL;
	}
	req->flags &= ~IO_REQ_CLEAN_FLAGS;
}

static int io_issue_sqe(struct io_kiocb *req, unsigned int issue_flags)
{
	const struct cred *creds = NULL;
	int ret;

	if (unlikely((req->flags & REQ_F_CREDS) && req->creds != current_cred()))
		creds = override_creds(req->creds);

	if (!io_op_defs[req->opcode].audit_skip)
		audit_uring_entry(req->opcode);

	switch (req->opcode) {
	case IORING_OP_NOP:
		ret = io_nop(req, issue_flags);
		break;
	case IORING_OP_READV:
	case IORING_OP_READ_FIXED:
	case IORING_OP_READ:
		ret = io_read(req, issue_flags);
		break;
	case IORING_OP_WRITEV:
	case IORING_OP_WRITE_FIXED:
	case IORING_OP_WRITE:
		ret = io_write(req, issue_flags);
		break;
	case IORING_OP_FSYNC:
		ret = io_fsync(req, issue_flags);
		break;
	case IORING_OP_POLL_ADD:
		ret = io_poll_add(req, issue_flags);
		break;
	case IORING_OP_POLL_REMOVE:
		ret = io_poll_update(req, issue_flags);
		break;
	case IORING_OP_SYNC_FILE_RANGE:
		ret = io_sync_file_range(req, issue_flags);
		break;
	case IORING_OP_SENDMSG:
		ret = io_sendmsg(req, issue_flags);
		break;
	case IORING_OP_SEND:
		ret = io_send(req, issue_flags);
		break;
	case IORING_OP_RECVMSG:
		ret = io_recvmsg(req, issue_flags);
		break;
	case IORING_OP_RECV:
		ret = io_recv(req, issue_flags);
		break;
	case IORING_OP_TIMEOUT:
		ret = io_timeout(req, issue_flags);
		break;
	case IORING_OP_TIMEOUT_REMOVE:
		ret = io_timeout_remove(req, issue_flags);
		break;
	case IORING_OP_ACCEPT:
		ret = io_accept(req, issue_flags);
		break;
	case IORING_OP_CONNECT:
		ret = io_connect(req, issue_flags);
		break;
	case IORING_OP_ASYNC_CANCEL:
		ret = io_async_cancel(req, issue_flags);
		break;
	case IORING_OP_FALLOCATE:
		ret = io_fallocate(req, issue_flags);
		break;
	case IORING_OP_OPENAT:
		ret = io_openat(req, issue_flags);
		break;
	case IORING_OP_CLOSE:
		ret = io_close(req, issue_flags);
		break;
	case IORING_OP_FILES_UPDATE:
		ret = io_files_update(req, issue_flags);
		break;
	case IORING_OP_STATX:
		ret = io_statx(req, issue_flags);
		break;
	case IORING_OP_FADVISE:
		ret = io_fadvise(req, issue_flags);
		break;
	case IORING_OP_MADVISE:
		ret = io_madvise(req, issue_flags);
		break;
	case IORING_OP_OPENAT2:
		ret = io_openat2(req, issue_flags);
		break;
	case IORING_OP_EPOLL_CTL:
		ret = io_epoll_ctl(req, issue_flags);
		break;
	case IORING_OP_SPLICE:
		ret = io_splice(req, issue_flags);
		break;
	case IORING_OP_PROVIDE_BUFFERS:
		ret = io_provide_buffers(req, issue_flags);
		break;
	case IORING_OP_REMOVE_BUFFERS:
		ret = io_remove_buffers(req, issue_flags);
		break;
	case IORING_OP_TEE:
		ret = io_tee(req, issue_flags);
		break;
	case IORING_OP_SHUTDOWN:
		ret = io_shutdown(req, issue_flags);
		break;
	case IORING_OP_RENAMEAT:
		ret = io_renameat(req, issue_flags);
		break;
	case IORING_OP_UNLINKAT:
		ret = io_unlinkat(req, issue_flags);
		break;
	case IORING_OP_MKDIRAT:
		ret = io_mkdirat(req, issue_flags);
		break;
	case IORING_OP_SYMLINKAT:
		ret = io_symlinkat(req, issue_flags);
		break;
	case IORING_OP_LINKAT:
		ret = io_linkat(req, issue_flags);
		break;
	default:
		ret = -EINVAL;
		break;
	}

	if (!io_op_defs[req->opcode].audit_skip)
		audit_uring_exit(!ret, ret);

	if (creds)
		revert_creds(creds);
	if (ret)
		return ret;
	/* If the op doesn't have a file, we're not polling for it */
	if ((req->ctx->flags & IORING_SETUP_IOPOLL) && req->file)
		io_iopoll_req_issued(req, issue_flags);

	return 0;
}

static struct io_wq_work *io_wq_free_work(struct io_wq_work *work)
{
	struct io_kiocb *req = container_of(work, struct io_kiocb, work);

	req = io_put_req_find_next(req);
	return req ? &req->work : NULL;
}

static void io_wq_submit_work(struct io_wq_work *work)
{
	struct io_kiocb *req = container_of(work, struct io_kiocb, work);
	unsigned int issue_flags = IO_URING_F_UNLOCKED;
	bool needs_poll = false;
	struct io_kiocb *timeout;
	int ret = 0;

	/* one will be dropped by ->io_free_work() after returning to io-wq */
	if (!(req->flags & REQ_F_REFCOUNT))
		__io_req_set_refcount(req, 2);
	else
		req_ref_get(req);

	timeout = io_prep_linked_timeout(req);
	if (timeout)
		io_queue_linked_timeout(timeout);

	/* either cancelled or io-wq is dying, so don't touch tctx->iowq */
	if (work->flags & IO_WQ_WORK_CANCEL) {
		io_req_task_queue_fail(req, -ECANCELED);
		return;
	}

	if (req->flags & REQ_F_FORCE_ASYNC) {
		const struct io_op_def *def = &io_op_defs[req->opcode];
		bool opcode_poll = def->pollin || def->pollout;

		if (opcode_poll && file_can_poll(req->file)) {
			needs_poll = true;
			issue_flags |= IO_URING_F_NONBLOCK;
		}
	}

	do {
		ret = io_issue_sqe(req, issue_flags);
		if (ret != -EAGAIN)
			break;
		/*
		 * We can get EAGAIN for iopolled IO even though we're
		 * forcing a sync submission from here, since we can't
		 * wait for request slots on the block side.
		 */
		if (!needs_poll) {
			cond_resched();
			continue;
		}

		if (io_arm_poll_handler(req) == IO_APOLL_OK)
			return;
		/* aborted or ready, in either case retry blocking */
		needs_poll = false;
		issue_flags &= ~IO_URING_F_NONBLOCK;
	} while (1);

	/* avoid locking problems by failing it from a clean context */
	if (ret)
		io_req_task_queue_fail(req, ret);
}

static inline struct io_fixed_file *io_fixed_file_slot(struct io_file_table *table,
						       unsigned i)
{
	return &table->files[i];
}

static inline struct file *io_file_from_index(struct io_ring_ctx *ctx,
					      int index)
{
	struct io_fixed_file *slot = io_fixed_file_slot(&ctx->file_table, index);

	return (struct file *) (slot->file_ptr & FFS_MASK);
}

static void io_fixed_file_set(struct io_fixed_file *file_slot, struct file *file)
{
	unsigned long file_ptr = (unsigned long) file;

	file_ptr |= io_file_get_flags(file);
	file_slot->file_ptr = file_ptr;
}

static inline struct file *io_file_get_fixed(struct io_ring_ctx *ctx,
					     struct io_kiocb *req, int fd)
{
	struct file *file;
	unsigned long file_ptr;

	if (unlikely((unsigned int)fd >= ctx->nr_user_files))
		return NULL;
	fd = array_index_nospec(fd, ctx->nr_user_files);
	file_ptr = io_fixed_file_slot(&ctx->file_table, fd)->file_ptr;
	file = (struct file *) (file_ptr & FFS_MASK);
	file_ptr &= ~FFS_MASK;
	/* mask in overlapping REQ_F and FFS bits */
	req->flags |= (file_ptr << REQ_F_SUPPORT_NOWAIT_BIT);
	io_req_set_rsrc_node(req, ctx);
	return file;
}

static struct file *io_file_get_normal(struct io_ring_ctx *ctx,
				       struct io_kiocb *req, int fd)
{
	struct file *file = fget(fd);

	trace_io_uring_file_get(ctx, fd);

	/* we don't allow fixed io_uring files */
	if (file && unlikely(file->f_op == &io_uring_fops))
		io_req_track_inflight(req);
	return file;
}

static inline struct file *io_file_get(struct io_ring_ctx *ctx,
				       struct io_kiocb *req, int fd, bool fixed)
{
	if (fixed)
		return io_file_get_fixed(ctx, req, fd);
	else
		return io_file_get_normal(ctx, req, fd);
}

static void io_req_task_link_timeout(struct io_kiocb *req, bool *locked)
{
	struct io_kiocb *prev = req->timeout.prev;
	int ret = -ENOENT;

	if (prev) {
		if (!(req->task->flags & PF_EXITING))
			ret = io_try_cancel_userdata(req, prev->user_data);
		io_req_complete_post(req, ret ?: -ETIME, 0);
		io_put_req(prev);
	} else {
		io_req_complete_post(req, -ETIME, 0);
	}
}

static enum hrtimer_restart io_link_timeout_fn(struct hrtimer *timer)
{
	struct io_timeout_data *data = container_of(timer,
						struct io_timeout_data, timer);
	struct io_kiocb *prev, *req = data->req;
	struct io_ring_ctx *ctx = req->ctx;
	unsigned long flags;

	spin_lock_irqsave(&ctx->timeout_lock, flags);
	prev = req->timeout.head;
	req->timeout.head = NULL;

	/*
	 * We don't expect the list to be empty, that will only happen if we
	 * race with the completion of the linked work.
	 */
	if (prev) {
		io_remove_next_linked(prev);
		if (!req_ref_inc_not_zero(prev))
			prev = NULL;
	}
	list_del(&req->timeout.list);
	req->timeout.prev = prev;
	spin_unlock_irqrestore(&ctx->timeout_lock, flags);

	req->io_task_work.func = io_req_task_link_timeout;
	io_req_task_work_add(req);
	return HRTIMER_NORESTART;
}

static void io_queue_linked_timeout(struct io_kiocb *req)
{
	struct io_ring_ctx *ctx = req->ctx;

	spin_lock_irq(&ctx->timeout_lock);
	/*
	 * If the back reference is NULL, then our linked request finished
	 * before we got a chance to setup the timer
	 */
	if (req->timeout.head) {
		struct io_timeout_data *data = req->async_data;

		data->timer.function = io_link_timeout_fn;
		hrtimer_start(&data->timer, timespec64_to_ktime(data->ts),
				data->mode);
		list_add_tail(&req->timeout.list, &ctx->ltimeout_list);
	}
	spin_unlock_irq(&ctx->timeout_lock);
	/* drop submission reference */
	io_put_req(req);
}

static void io_queue_sqe_arm_apoll(struct io_kiocb *req)
	__must_hold(&req->ctx->uring_lock)
{
	struct io_kiocb *linked_timeout = io_prep_linked_timeout(req);

	switch (io_arm_poll_handler(req)) {
	case IO_APOLL_READY:
		io_req_task_queue(req);
		break;
	case IO_APOLL_ABORTED:
		/*
		 * Queued up for async execution, worker will release
		 * submit reference when the iocb is actually submitted.
		 */
		io_queue_async_work(req, NULL);
		break;
	}

	if (linked_timeout)
		io_queue_linked_timeout(linked_timeout);
}

static inline void __io_queue_sqe(struct io_kiocb *req)
	__must_hold(&req->ctx->uring_lock)
{
	struct io_kiocb *linked_timeout;
	int ret;

	ret = io_issue_sqe(req, IO_URING_F_NONBLOCK|IO_URING_F_COMPLETE_DEFER);

	if (req->flags & REQ_F_COMPLETE_INLINE) {
		io_req_add_compl_list(req);
		return;
	}
	/*
	 * We async punt it if the file wasn't marked NOWAIT, or if the file
	 * doesn't support non-blocking read/write attempts
	 */
	if (likely(!ret)) {
		linked_timeout = io_prep_linked_timeout(req);
		if (linked_timeout)
			io_queue_linked_timeout(linked_timeout);
	} else if (ret == -EAGAIN && !(req->flags & REQ_F_NOWAIT)) {
		io_queue_sqe_arm_apoll(req);
	} else {
		io_req_complete_failed(req, ret);
	}
}

static void io_queue_sqe_fallback(struct io_kiocb *req)
	__must_hold(&req->ctx->uring_lock)
{
	if (req->flags & REQ_F_FAIL) {
		io_req_complete_fail_submit(req);
	} else if (unlikely(req->ctx->drain_active)) {
		io_drain_req(req);
	} else {
		int ret = io_req_prep_async(req);

		if (unlikely(ret))
			io_req_complete_failed(req, ret);
		else
			io_queue_async_work(req, NULL);
	}
}

static inline void io_queue_sqe(struct io_kiocb *req)
	__must_hold(&req->ctx->uring_lock)
{
	if (likely(!(req->flags & (REQ_F_FORCE_ASYNC | REQ_F_FAIL))))
		__io_queue_sqe(req);
	else
		io_queue_sqe_fallback(req);
}

/*
 * Check SQE restrictions (opcode and flags).
 *
 * Returns 'true' if SQE is allowed, 'false' otherwise.
 */
static inline bool io_check_restriction(struct io_ring_ctx *ctx,
					struct io_kiocb *req,
					unsigned int sqe_flags)
{
	if (!test_bit(req->opcode, ctx->restrictions.sqe_op))
		return false;

	if ((sqe_flags & ctx->restrictions.sqe_flags_required) !=
	    ctx->restrictions.sqe_flags_required)
		return false;

	if (sqe_flags & ~(ctx->restrictions.sqe_flags_allowed |
			  ctx->restrictions.sqe_flags_required))
		return false;

	return true;
}

static void io_init_req_drain(struct io_kiocb *req)
{
	struct io_ring_ctx *ctx = req->ctx;
	struct io_kiocb *head = ctx->submit_state.link.head;

	ctx->drain_active = true;
	if (head) {
		/*
		 * If we need to drain a request in the middle of a link, drain
		 * the head request and the next request/link after the current
		 * link. Considering sequential execution of links,
		 * IOSQE_IO_DRAIN will be maintained for every request of our
		 * link.
		 */
		head->flags |= IOSQE_IO_DRAIN | REQ_F_FORCE_ASYNC;
		ctx->drain_next = true;
	}
}

static int io_init_req(struct io_ring_ctx *ctx, struct io_kiocb *req,
		       const struct io_uring_sqe *sqe)
	__must_hold(&ctx->uring_lock)
{
	unsigned int sqe_flags;
	int personality;
	u8 opcode;

	/* req is partially pre-initialised, see io_preinit_req() */
	req->opcode = opcode = READ_ONCE(sqe->opcode);
	/* same numerical values with corresponding REQ_F_*, safe to copy */
	req->flags = sqe_flags = READ_ONCE(sqe->flags);
	req->user_data = READ_ONCE(sqe->user_data);
	req->file = NULL;
	req->fixed_rsrc_refs = NULL;
	req->task = current;

	if (unlikely(opcode >= IORING_OP_LAST)) {
		req->opcode = 0;
		return -EINVAL;
	}
	if (unlikely(sqe_flags & ~SQE_COMMON_FLAGS)) {
		/* enforce forwards compatibility on users */
		if (sqe_flags & ~SQE_VALID_FLAGS)
			return -EINVAL;
		if ((sqe_flags & IOSQE_BUFFER_SELECT) &&
		    !io_op_defs[opcode].buffer_select)
			return -EOPNOTSUPP;
		if (sqe_flags & IOSQE_IO_DRAIN)
			io_init_req_drain(req);
	}
	if (unlikely(ctx->restricted || ctx->drain_active || ctx->drain_next)) {
		if (ctx->restricted && !io_check_restriction(ctx, req, sqe_flags))
			return -EACCES;
		/* knock it to the slow queue path, will be drained there */
		if (ctx->drain_active)
			req->flags |= REQ_F_FORCE_ASYNC;
		/* if there is no link, we're at "next" request and need to drain */
		if (unlikely(ctx->drain_next) && !ctx->submit_state.link.head) {
			ctx->drain_next = false;
			ctx->drain_active = true;
			req->flags |= IOSQE_IO_DRAIN | REQ_F_FORCE_ASYNC;
		}
	}

	if (io_op_defs[opcode].needs_file) {
		struct io_submit_state *state = &ctx->submit_state;

		/*
		 * Plug now if we have more than 2 IO left after this, and the
		 * target is potentially a read/write to block based storage.
		 */
		if (state->need_plug && io_op_defs[opcode].plug) {
			state->plug_started = true;
			state->need_plug = false;
			blk_start_plug_nr_ios(&state->plug, state->submit_nr);
		}

		req->file = io_file_get(ctx, req, READ_ONCE(sqe->fd),
					(sqe_flags & IOSQE_FIXED_FILE));
		if (unlikely(!req->file))
			return -EBADF;
	}

	personality = READ_ONCE(sqe->personality);
	if (personality) {
		int ret;

		req->creds = xa_load(&ctx->personalities, personality);
		if (!req->creds)
			return -EINVAL;
		get_cred(req->creds);
		ret = security_uring_override_creds(req->creds);
		if (ret) {
			put_cred(req->creds);
			return ret;
		}
		req->flags |= REQ_F_CREDS;
	}

	return io_req_prep(req, sqe);
}

static int io_submit_sqe(struct io_ring_ctx *ctx, struct io_kiocb *req,
			 const struct io_uring_sqe *sqe)
	__must_hold(&ctx->uring_lock)
{
	struct io_submit_link *link = &ctx->submit_state.link;
	int ret;

	ret = io_init_req(ctx, req, sqe);
	if (unlikely(ret)) {
		trace_io_uring_req_failed(sqe, ret);

		/* fail even hard links since we don't submit */
		if (link->head) {
			/*
			 * we can judge a link req is failed or cancelled by if
			 * REQ_F_FAIL is set, but the head is an exception since
			 * it may be set REQ_F_FAIL because of other req's failure
			 * so let's leverage req->result to distinguish if a head
			 * is set REQ_F_FAIL because of its failure or other req's
			 * failure so that we can set the correct ret code for it.
			 * init result here to avoid affecting the normal path.
			 */
			if (!(link->head->flags & REQ_F_FAIL))
				req_fail_link_node(link->head, -ECANCELED);
		} else if (!(req->flags & (REQ_F_LINK | REQ_F_HARDLINK))) {
			/*
			 * the current req is a normal req, we should return
			 * error and thus break the submittion loop.
			 */
			io_req_complete_failed(req, ret);
			return ret;
		}
		req_fail_link_node(req, ret);
	}

	/* don't need @sqe from now on */
	trace_io_uring_submit_sqe(ctx, req, req->opcode, req->user_data,
				  req->flags, true,
				  ctx->flags & IORING_SETUP_SQPOLL);

	/*
	 * If we already have a head request, queue this one for async
	 * submittal once the head completes. If we don't have a head but
	 * IOSQE_IO_LINK is set in the sqe, start a new head. This one will be
	 * submitted sync once the chain is complete. If none of those
	 * conditions are true (normal request), then just queue it.
	 */
	if (link->head) {
		struct io_kiocb *head = link->head;

		if (!(req->flags & REQ_F_FAIL)) {
			ret = io_req_prep_async(req);
			if (unlikely(ret)) {
				req_fail_link_node(req, ret);
				if (!(head->flags & REQ_F_FAIL))
					req_fail_link_node(head, -ECANCELED);
			}
		}
		trace_io_uring_link(ctx, req, head);
		link->last->link = req;
		link->last = req;

		if (req->flags & (REQ_F_LINK | REQ_F_HARDLINK))
			return 0;
		/* last request of a link, enqueue the link */
		link->head = NULL;
		req = head;
	} else if (req->flags & (REQ_F_LINK | REQ_F_HARDLINK)) {
		link->head = req;
		link->last = req;
		return 0;
	}

	io_queue_sqe(req);
	return 0;
}

/*
 * Batched submission is done, ensure local IO is flushed out.
 */
static void io_submit_state_end(struct io_ring_ctx *ctx)
{
	struct io_submit_state *state = &ctx->submit_state;

	if (state->link.head)
		io_queue_sqe(state->link.head);
	/* flush only after queuing links as they can generate completions */
	io_submit_flush_completions(ctx);
	if (state->plug_started)
		blk_finish_plug(&state->plug);
}

/*
 * Start submission side cache.
 */
static void io_submit_state_start(struct io_submit_state *state,
				  unsigned int max_ios)
{
	state->plug_started = false;
	state->need_plug = max_ios > 2;
	state->submit_nr = max_ios;
	/* set only head, no need to init link_last in advance */
	state->link.head = NULL;
}

static void io_commit_sqring(struct io_ring_ctx *ctx)
{
	struct io_rings *rings = ctx->rings;

	/*
	 * Ensure any loads from the SQEs are done at this point,
	 * since once we write the new head, the application could
	 * write new data to them.
	 */
	smp_store_release(&rings->sq.head, ctx->cached_sq_head);
}

/*
 * Fetch an sqe, if one is available. Note this returns a pointer to memory
 * that is mapped by userspace. This means that care needs to be taken to
 * ensure that reads are stable, as we cannot rely on userspace always
 * being a good citizen. If members of the sqe are validated and then later
 * used, it's important that those reads are done through READ_ONCE() to
 * prevent a re-load down the line.
 */
static const struct io_uring_sqe *io_get_sqe(struct io_ring_ctx *ctx)
{
	unsigned head, mask = ctx->sq_entries - 1;
	unsigned sq_idx = ctx->cached_sq_head++ & mask;

	/*
	 * The cached sq head (or cq tail) serves two purposes:
	 *
	 * 1) allows us to batch the cost of updating the user visible
	 *    head updates.
	 * 2) allows the kernel side to track the head on its own, even
	 *    though the application is the one updating it.
	 */
	head = READ_ONCE(ctx->sq_array[sq_idx]);
	if (likely(head < ctx->sq_entries))
		return &ctx->sq_sqes[head];

	/* drop invalid entries */
	ctx->cq_extra--;
	WRITE_ONCE(ctx->rings->sq_dropped,
		   READ_ONCE(ctx->rings->sq_dropped) + 1);
	return NULL;
}

static int io_submit_sqes(struct io_ring_ctx *ctx, unsigned int nr)
	__must_hold(&ctx->uring_lock)
{
	unsigned int entries = io_sqring_entries(ctx);
	int submitted = 0;

	if (unlikely(!entries))
		return 0;
	/* make sure SQ entry isn't read before tail */
	nr = min3(nr, ctx->sq_entries, entries);
	io_get_task_refs(nr);

	io_submit_state_start(&ctx->submit_state, nr);
	do {
		const struct io_uring_sqe *sqe;
		struct io_kiocb *req;

		if (unlikely(!io_alloc_req_refill(ctx))) {
			if (!submitted)
				submitted = -EAGAIN;
			break;
		}
		req = io_alloc_req(ctx);
		sqe = io_get_sqe(ctx);
		if (unlikely(!sqe)) {
			wq_stack_add_head(&req->comp_list, &ctx->submit_state.free_list);
			break;
		}
		/* will complete beyond this point, count as submitted */
		submitted++;
		if (io_submit_sqe(ctx, req, sqe))
			break;
	} while (submitted < nr);

	if (unlikely(submitted != nr)) {
		int ref_used = (submitted == -EAGAIN) ? 0 : submitted;
		int unused = nr - ref_used;

		current->io_uring->cached_refs += unused;
	}

	io_submit_state_end(ctx);
	 /* Commit SQ ring head once we've consumed and submitted all SQEs */
	io_commit_sqring(ctx);

	return submitted;
}

static inline bool io_sqd_events_pending(struct io_sq_data *sqd)
{
	return READ_ONCE(sqd->state);
}

static inline void io_ring_set_wakeup_flag(struct io_ring_ctx *ctx)
{
	/* Tell userspace we may need a wakeup call */
	spin_lock(&ctx->completion_lock);
	WRITE_ONCE(ctx->rings->sq_flags,
		   ctx->rings->sq_flags | IORING_SQ_NEED_WAKEUP);
	spin_unlock(&ctx->completion_lock);
}

static inline void io_ring_clear_wakeup_flag(struct io_ring_ctx *ctx)
{
	spin_lock(&ctx->completion_lock);
	WRITE_ONCE(ctx->rings->sq_flags,
		   ctx->rings->sq_flags & ~IORING_SQ_NEED_WAKEUP);
	spin_unlock(&ctx->completion_lock);
}

static int __io_sq_thread(struct io_ring_ctx *ctx, bool cap_entries)
{
	unsigned int to_submit;
	int ret = 0;

	to_submit = io_sqring_entries(ctx);
	/* if we're handling multiple rings, cap submit size for fairness */
	if (cap_entries && to_submit > IORING_SQPOLL_CAP_ENTRIES_VALUE)
		to_submit = IORING_SQPOLL_CAP_ENTRIES_VALUE;

	if (!wq_list_empty(&ctx->iopoll_list) || to_submit) {
		const struct cred *creds = NULL;

		if (ctx->sq_creds != current_cred())
			creds = override_creds(ctx->sq_creds);

		mutex_lock(&ctx->uring_lock);
		if (!wq_list_empty(&ctx->iopoll_list))
			io_do_iopoll(ctx, true);

		/*
		 * Don't submit if refs are dying, good for io_uring_register(),
		 * but also it is relied upon by io_ring_exit_work()
		 */
		if (to_submit && likely(!percpu_ref_is_dying(&ctx->refs)) &&
		    !(ctx->flags & IORING_SETUP_R_DISABLED))
			ret = io_submit_sqes(ctx, to_submit);
		mutex_unlock(&ctx->uring_lock);

		if (to_submit && wq_has_sleeper(&ctx->sqo_sq_wait))
			wake_up(&ctx->sqo_sq_wait);
		if (creds)
			revert_creds(creds);
	}

	return ret;
}

static __cold void io_sqd_update_thread_idle(struct io_sq_data *sqd)
{
	struct io_ring_ctx *ctx;
	unsigned sq_thread_idle = 0;

	list_for_each_entry(ctx, &sqd->ctx_list, sqd_list)
		sq_thread_idle = max(sq_thread_idle, ctx->sq_thread_idle);
	sqd->sq_thread_idle = sq_thread_idle;
}

static bool io_sqd_handle_event(struct io_sq_data *sqd)
{
	bool did_sig = false;
	struct ksignal ksig;

	if (test_bit(IO_SQ_THREAD_SHOULD_PARK, &sqd->state) ||
	    signal_pending(current)) {
		mutex_unlock(&sqd->lock);
		if (signal_pending(current))
			did_sig = get_signal(&ksig);
		cond_resched();
		mutex_lock(&sqd->lock);
	}
	return did_sig || test_bit(IO_SQ_THREAD_SHOULD_STOP, &sqd->state);
}

static int io_sq_thread(void *data)
{
	struct io_sq_data *sqd = data;
	struct io_ring_ctx *ctx;
	unsigned long timeout = 0;
	char buf[TASK_COMM_LEN];
	DEFINE_WAIT(wait);

	snprintf(buf, sizeof(buf), "iou-sqp-%d", sqd->task_pid);
	set_task_comm(current, buf);

	if (sqd->sq_cpu != -1)
		set_cpus_allowed_ptr(current, cpumask_of(sqd->sq_cpu));
	else
		set_cpus_allowed_ptr(current, cpu_online_mask);
	current->flags |= PF_NO_SETAFFINITY;

	audit_alloc_kernel(current);

	mutex_lock(&sqd->lock);
	while (1) {
		bool cap_entries, sqt_spin = false;

		if (io_sqd_events_pending(sqd) || signal_pending(current)) {
			if (io_sqd_handle_event(sqd))
				break;
			timeout = jiffies + sqd->sq_thread_idle;
		}

		cap_entries = !list_is_singular(&sqd->ctx_list);
		list_for_each_entry(ctx, &sqd->ctx_list, sqd_list) {
			int ret = __io_sq_thread(ctx, cap_entries);

			if (!sqt_spin && (ret > 0 || !wq_list_empty(&ctx->iopoll_list)))
				sqt_spin = true;
		}
		if (io_run_task_work())
			sqt_spin = true;

		if (sqt_spin || !time_after(jiffies, timeout)) {
			cond_resched();
			if (sqt_spin)
				timeout = jiffies + sqd->sq_thread_idle;
			continue;
		}

		prepare_to_wait(&sqd->wait, &wait, TASK_INTERRUPTIBLE);
		if (!io_sqd_events_pending(sqd) && !current->task_works) {
			bool needs_sched = true;

			list_for_each_entry(ctx, &sqd->ctx_list, sqd_list) {
				io_ring_set_wakeup_flag(ctx);

				if ((ctx->flags & IORING_SETUP_IOPOLL) &&
				    !wq_list_empty(&ctx->iopoll_list)) {
					needs_sched = false;
					break;
				}
				if (io_sqring_entries(ctx)) {
					needs_sched = false;
					break;
				}
			}

			if (needs_sched) {
				mutex_unlock(&sqd->lock);
				schedule();
				mutex_lock(&sqd->lock);
			}
			list_for_each_entry(ctx, &sqd->ctx_list, sqd_list)
				io_ring_clear_wakeup_flag(ctx);
		}

		finish_wait(&sqd->wait, &wait);
		timeout = jiffies + sqd->sq_thread_idle;
	}

	io_uring_cancel_generic(true, sqd);
	sqd->thread = NULL;
	list_for_each_entry(ctx, &sqd->ctx_list, sqd_list)
		io_ring_set_wakeup_flag(ctx);
	io_run_task_work();
	mutex_unlock(&sqd->lock);

	audit_free(current);

	complete(&sqd->exited);
	do_exit(0);
}

struct io_wait_queue {
	struct wait_queue_entry wq;
	struct io_ring_ctx *ctx;
	unsigned cq_tail;
	unsigned nr_timeouts;
};

static inline bool io_should_wake(struct io_wait_queue *iowq)
{
	struct io_ring_ctx *ctx = iowq->ctx;
	int dist = ctx->cached_cq_tail - (int) iowq->cq_tail;

	/*
	 * Wake up if we have enough events, or if a timeout occurred since we
	 * started waiting. For timeouts, we always want to return to userspace,
	 * regardless of event count.
	 */
	return dist >= 0 || atomic_read(&ctx->cq_timeouts) != iowq->nr_timeouts;
}

static int io_wake_function(struct wait_queue_entry *curr, unsigned int mode,
			    int wake_flags, void *key)
{
	struct io_wait_queue *iowq = container_of(curr, struct io_wait_queue,
							wq);

	/*
	 * Cannot safely flush overflowed CQEs from here, ensure we wake up
	 * the task, and the next invocation will do it.
	 */
	if (io_should_wake(iowq) || test_bit(0, &iowq->ctx->check_cq_overflow))
		return autoremove_wake_function(curr, mode, wake_flags, key);
	return -1;
}

static int io_run_task_work_sig(void)
{
	if (io_run_task_work())
		return 1;
	if (!signal_pending(current))
		return 0;
	if (test_thread_flag(TIF_NOTIFY_SIGNAL))
		return -ERESTARTSYS;
	return -EINTR;
}

/* when returns >0, the caller should retry */
static inline int io_cqring_wait_schedule(struct io_ring_ctx *ctx,
					  struct io_wait_queue *iowq,
					  signed long *timeout)
{
	int ret;

	/* make sure we run task_work before checking for signals */
	ret = io_run_task_work_sig();
	if (ret || io_should_wake(iowq))
		return ret;
	/* let the caller flush overflows, retry */
	if (test_bit(0, &ctx->check_cq_overflow))
		return 1;

	*timeout = schedule_timeout(*timeout);
	return !*timeout ? -ETIME : 1;
}

/*
 * Wait until events become available, if we don't already have some. The
 * application must reap them itself, as they reside on the shared cq ring.
 */
static int io_cqring_wait(struct io_ring_ctx *ctx, int min_events,
			  const sigset_t __user *sig, size_t sigsz,
			  struct __kernel_timespec __user *uts)
{
	struct io_wait_queue iowq;
	struct io_rings *rings = ctx->rings;
	signed long timeout = MAX_SCHEDULE_TIMEOUT;
	int ret;

	do {
		io_cqring_overflow_flush(ctx);
		if (io_cqring_events(ctx) >= min_events)
			return 0;
		if (!io_run_task_work())
			break;
	} while (1);

	if (uts) {
		struct timespec64 ts;

		if (get_timespec64(&ts, uts))
			return -EFAULT;
		timeout = timespec64_to_jiffies(&ts);
	}

	if (sig) {
#ifdef CONFIG_COMPAT
		if (in_compat_syscall())
			ret = set_compat_user_sigmask((const compat_sigset_t __user *)sig,
						      sigsz);
		else
#endif
			ret = set_user_sigmask(sig, sigsz);

		if (ret)
			return ret;
	}

	init_waitqueue_func_entry(&iowq.wq, io_wake_function);
	iowq.wq.private = current;
	INIT_LIST_HEAD(&iowq.wq.entry);
	iowq.ctx = ctx;
	iowq.nr_timeouts = atomic_read(&ctx->cq_timeouts);
	iowq.cq_tail = READ_ONCE(ctx->rings->cq.head) + min_events;

	trace_io_uring_cqring_wait(ctx, min_events);
	do {
		/* if we can't even flush overflow, don't wait for more */
		if (!io_cqring_overflow_flush(ctx)) {
			ret = -EBUSY;
			break;
		}
		prepare_to_wait_exclusive(&ctx->cq_wait, &iowq.wq,
						TASK_INTERRUPTIBLE);
		ret = io_cqring_wait_schedule(ctx, &iowq, &timeout);
		finish_wait(&ctx->cq_wait, &iowq.wq);
		cond_resched();
	} while (ret > 0);

	restore_saved_sigmask_unless(ret == -EINTR);

	return READ_ONCE(rings->cq.head) == READ_ONCE(rings->cq.tail) ? ret : 0;
}

static void io_free_page_table(void **table, size_t size)
{
	unsigned i, nr_tables = DIV_ROUND_UP(size, PAGE_SIZE);

	for (i = 0; i < nr_tables; i++)
		kfree(table[i]);
	kfree(table);
}

static __cold void **io_alloc_page_table(size_t size)
{
	unsigned i, nr_tables = DIV_ROUND_UP(size, PAGE_SIZE);
	size_t init_size = size;
	void **table;

	table = kcalloc(nr_tables, sizeof(*table), GFP_KERNEL_ACCOUNT);
	if (!table)
		return NULL;

	for (i = 0; i < nr_tables; i++) {
		unsigned int this_size = min_t(size_t, size, PAGE_SIZE);

		table[i] = kzalloc(this_size, GFP_KERNEL_ACCOUNT);
		if (!table[i]) {
			io_free_page_table(table, init_size);
			return NULL;
		}
		size -= this_size;
	}
	return table;
}

static void io_rsrc_node_destroy(struct io_rsrc_node *ref_node)
{
	percpu_ref_exit(&ref_node->refs);
	kfree(ref_node);
}

static __cold void io_rsrc_node_ref_zero(struct percpu_ref *ref)
{
	struct io_rsrc_node *node = container_of(ref, struct io_rsrc_node, refs);
	struct io_ring_ctx *ctx = node->rsrc_data->ctx;
	unsigned long flags;
	bool first_add = false;
	unsigned long delay = HZ;

	spin_lock_irqsave(&ctx->rsrc_ref_lock, flags);
	node->done = true;

	/* if we are mid-quiesce then do not delay */
	if (node->rsrc_data->quiesce)
		delay = 0;

	while (!list_empty(&ctx->rsrc_ref_list)) {
		node = list_first_entry(&ctx->rsrc_ref_list,
					    struct io_rsrc_node, node);
		/* recycle ref nodes in order */
		if (!node->done)
			break;
		list_del(&node->node);
		first_add |= llist_add(&node->llist, &ctx->rsrc_put_llist);
	}
	spin_unlock_irqrestore(&ctx->rsrc_ref_lock, flags);

	if (first_add)
		mod_delayed_work(system_wq, &ctx->rsrc_put_work, delay);
}

static struct io_rsrc_node *io_rsrc_node_alloc(struct io_ring_ctx *ctx)
{
	struct io_rsrc_node *ref_node;

	ref_node = kzalloc(sizeof(*ref_node), GFP_KERNEL);
	if (!ref_node)
		return NULL;

	if (percpu_ref_init(&ref_node->refs, io_rsrc_node_ref_zero,
			    0, GFP_KERNEL)) {
		kfree(ref_node);
		return NULL;
	}
	INIT_LIST_HEAD(&ref_node->node);
	INIT_LIST_HEAD(&ref_node->rsrc_list);
	ref_node->done = false;
	return ref_node;
}

static void io_rsrc_node_switch(struct io_ring_ctx *ctx,
				struct io_rsrc_data *data_to_kill)
	__must_hold(&ctx->uring_lock)
{
	WARN_ON_ONCE(!ctx->rsrc_backup_node);
	WARN_ON_ONCE(data_to_kill && !ctx->rsrc_node);

	io_rsrc_refs_drop(ctx);

	if (data_to_kill) {
		struct io_rsrc_node *rsrc_node = ctx->rsrc_node;

		rsrc_node->rsrc_data = data_to_kill;
		spin_lock_irq(&ctx->rsrc_ref_lock);
		list_add_tail(&rsrc_node->node, &ctx->rsrc_ref_list);
		spin_unlock_irq(&ctx->rsrc_ref_lock);

		atomic_inc(&data_to_kill->refs);
		percpu_ref_kill(&rsrc_node->refs);
		ctx->rsrc_node = NULL;
	}

	if (!ctx->rsrc_node) {
		ctx->rsrc_node = ctx->rsrc_backup_node;
		ctx->rsrc_backup_node = NULL;
	}
}

static int io_rsrc_node_switch_start(struct io_ring_ctx *ctx)
{
	if (ctx->rsrc_backup_node)
		return 0;
	ctx->rsrc_backup_node = io_rsrc_node_alloc(ctx);
	return ctx->rsrc_backup_node ? 0 : -ENOMEM;
}

static __cold int io_rsrc_ref_quiesce(struct io_rsrc_data *data,
				      struct io_ring_ctx *ctx)
{
	int ret;

	/* As we may drop ->uring_lock, other task may have started quiesce */
	if (data->quiesce)
		return -ENXIO;

	data->quiesce = true;
	do {
		ret = io_rsrc_node_switch_start(ctx);
		if (ret)
			break;
		io_rsrc_node_switch(ctx, data);

		/* kill initial ref, already quiesced if zero */
		if (atomic_dec_and_test(&data->refs))
			break;
		mutex_unlock(&ctx->uring_lock);
		flush_delayed_work(&ctx->rsrc_put_work);
		ret = wait_for_completion_interruptible(&data->done);
		if (!ret) {
			mutex_lock(&ctx->uring_lock);
			break;
		}

		atomic_inc(&data->refs);
		/* wait for all works potentially completing data->done */
		flush_delayed_work(&ctx->rsrc_put_work);
		reinit_completion(&data->done);

		ret = io_run_task_work_sig();
		mutex_lock(&ctx->uring_lock);
	} while (ret >= 0);
	data->quiesce = false;

	return ret;
}

static u64 *io_get_tag_slot(struct io_rsrc_data *data, unsigned int idx)
{
	unsigned int off = idx & IO_RSRC_TAG_TABLE_MASK;
	unsigned int table_idx = idx >> IO_RSRC_TAG_TABLE_SHIFT;

	return &data->tags[table_idx][off];
}

static void io_rsrc_data_free(struct io_rsrc_data *data)
{
	size_t size = data->nr * sizeof(data->tags[0][0]);

	if (data->tags)
		io_free_page_table((void **)data->tags, size);
	kfree(data);
}

static __cold int io_rsrc_data_alloc(struct io_ring_ctx *ctx, rsrc_put_fn *do_put,
				     u64 __user *utags, unsigned nr,
				     struct io_rsrc_data **pdata)
{
	struct io_rsrc_data *data;
	int ret = -ENOMEM;
	unsigned i;

	data = kzalloc(sizeof(*data), GFP_KERNEL);
	if (!data)
		return -ENOMEM;
	data->tags = (u64 **)io_alloc_page_table(nr * sizeof(data->tags[0][0]));
	if (!data->tags) {
		kfree(data);
		return -ENOMEM;
	}

	data->nr = nr;
	data->ctx = ctx;
	data->do_put = do_put;
	if (utags) {
		ret = -EFAULT;
		for (i = 0; i < nr; i++) {
			u64 *tag_slot = io_get_tag_slot(data, i);

			if (copy_from_user(tag_slot, &utags[i],
					   sizeof(*tag_slot)))
				goto fail;
		}
	}

	atomic_set(&data->refs, 1);
	init_completion(&data->done);
	*pdata = data;
	return 0;
fail:
	io_rsrc_data_free(data);
	return ret;
}

static bool io_alloc_file_tables(struct io_file_table *table, unsigned nr_files)
{
	table->files = kvcalloc(nr_files, sizeof(table->files[0]),
				GFP_KERNEL_ACCOUNT);
	return !!table->files;
}

static void io_free_file_tables(struct io_file_table *table)
{
	kvfree(table->files);
	table->files = NULL;
}

static void __io_sqe_files_unregister(struct io_ring_ctx *ctx)
{
#if defined(CONFIG_UNIX)
	if (ctx->ring_sock) {
		struct sock *sock = ctx->ring_sock->sk;
		struct sk_buff *skb;

		while ((skb = skb_dequeue(&sock->sk_receive_queue)) != NULL)
			kfree_skb(skb);
	}
#else
	int i;

	for (i = 0; i < ctx->nr_user_files; i++) {
		struct file *file;

		file = io_file_from_index(ctx, i);
		if (file)
			fput(file);
	}
#endif
	io_free_file_tables(&ctx->file_table);
	io_rsrc_data_free(ctx->file_data);
	ctx->file_data = NULL;
	ctx->nr_user_files = 0;
}

static int io_sqe_files_unregister(struct io_ring_ctx *ctx)
{
	int ret;

	if (!ctx->file_data)
		return -ENXIO;
	ret = io_rsrc_ref_quiesce(ctx->file_data, ctx);
	if (!ret)
		__io_sqe_files_unregister(ctx);
	return ret;
}

static void io_sq_thread_unpark(struct io_sq_data *sqd)
	__releases(&sqd->lock)
{
	WARN_ON_ONCE(sqd->thread == current);

	/*
	 * Do the dance but not conditional clear_bit() because it'd race with
	 * other threads incrementing park_pending and setting the bit.
	 */
	clear_bit(IO_SQ_THREAD_SHOULD_PARK, &sqd->state);
	if (atomic_dec_return(&sqd->park_pending))
		set_bit(IO_SQ_THREAD_SHOULD_PARK, &sqd->state);
	mutex_unlock(&sqd->lock);
}

static void io_sq_thread_park(struct io_sq_data *sqd)
	__acquires(&sqd->lock)
{
	WARN_ON_ONCE(sqd->thread == current);

	atomic_inc(&sqd->park_pending);
	set_bit(IO_SQ_THREAD_SHOULD_PARK, &sqd->state);
	mutex_lock(&sqd->lock);
	if (sqd->thread)
		wake_up_process(sqd->thread);
}

static void io_sq_thread_stop(struct io_sq_data *sqd)
{
	WARN_ON_ONCE(sqd->thread == current);
	WARN_ON_ONCE(test_bit(IO_SQ_THREAD_SHOULD_STOP, &sqd->state));

	set_bit(IO_SQ_THREAD_SHOULD_STOP, &sqd->state);
	mutex_lock(&sqd->lock);
	if (sqd->thread)
		wake_up_process(sqd->thread);
	mutex_unlock(&sqd->lock);
	wait_for_completion(&sqd->exited);
}

static void io_put_sq_data(struct io_sq_data *sqd)
{
	if (refcount_dec_and_test(&sqd->refs)) {
		WARN_ON_ONCE(atomic_read(&sqd->park_pending));

		io_sq_thread_stop(sqd);
		kfree(sqd);
	}
}

static void io_sq_thread_finish(struct io_ring_ctx *ctx)
{
	struct io_sq_data *sqd = ctx->sq_data;

	if (sqd) {
		io_sq_thread_park(sqd);
		list_del_init(&ctx->sqd_list);
		io_sqd_update_thread_idle(sqd);
		io_sq_thread_unpark(sqd);

		io_put_sq_data(sqd);
		ctx->sq_data = NULL;
	}
}

static struct io_sq_data *io_attach_sq_data(struct io_uring_params *p)
{
	struct io_ring_ctx *ctx_attach;
	struct io_sq_data *sqd;
	struct fd f;

	f = fdget(p->wq_fd);
	if (!f.file)
		return ERR_PTR(-ENXIO);
	if (f.file->f_op != &io_uring_fops) {
		fdput(f);
		return ERR_PTR(-EINVAL);
	}

	ctx_attach = f.file->private_data;
	sqd = ctx_attach->sq_data;
	if (!sqd) {
		fdput(f);
		return ERR_PTR(-EINVAL);
	}
	if (sqd->task_tgid != current->tgid) {
		fdput(f);
		return ERR_PTR(-EPERM);
	}

	refcount_inc(&sqd->refs);
	fdput(f);
	return sqd;
}

static struct io_sq_data *io_get_sq_data(struct io_uring_params *p,
					 bool *attached)
{
	struct io_sq_data *sqd;

	*attached = false;
	if (p->flags & IORING_SETUP_ATTACH_WQ) {
		sqd = io_attach_sq_data(p);
		if (!IS_ERR(sqd)) {
			*attached = true;
			return sqd;
		}
		/* fall through for EPERM case, setup new sqd/task */
		if (PTR_ERR(sqd) != -EPERM)
			return sqd;
	}

	sqd = kzalloc(sizeof(*sqd), GFP_KERNEL);
	if (!sqd)
		return ERR_PTR(-ENOMEM);

	atomic_set(&sqd->park_pending, 0);
	refcount_set(&sqd->refs, 1);
	INIT_LIST_HEAD(&sqd->ctx_list);
	mutex_init(&sqd->lock);
	init_waitqueue_head(&sqd->wait);
	init_completion(&sqd->exited);
	return sqd;
}

#if defined(CONFIG_UNIX)
/*
 * Ensure the UNIX gc is aware of our file set, so we are certain that
 * the io_uring can be safely unregistered on process exit, even if we have
 * loops in the file referencing.
 */
static int __io_sqe_files_scm(struct io_ring_ctx *ctx, int nr, int offset)
{
	struct sock *sk = ctx->ring_sock->sk;
	struct scm_fp_list *fpl;
	struct sk_buff *skb;
	int i, nr_files;

	fpl = kzalloc(sizeof(*fpl), GFP_KERNEL);
	if (!fpl)
		return -ENOMEM;

	skb = alloc_skb(0, GFP_KERNEL);
	if (!skb) {
		kfree(fpl);
		return -ENOMEM;
	}

	skb->sk = sk;

	nr_files = 0;
	fpl->user = get_uid(current_user());
	for (i = 0; i < nr; i++) {
		struct file *file = io_file_from_index(ctx, i + offset);

		if (!file)
			continue;
		fpl->fp[nr_files] = get_file(file);
		unix_inflight(fpl->user, fpl->fp[nr_files]);
		nr_files++;
	}

	if (nr_files) {
		fpl->max = SCM_MAX_FD;
		fpl->count = nr_files;
		UNIXCB(skb).fp = fpl;
		skb->destructor = unix_destruct_scm;
		refcount_add(skb->truesize, &sk->sk_wmem_alloc);
		skb_queue_head(&sk->sk_receive_queue, skb);

		for (i = 0; i < nr_files; i++)
			fput(fpl->fp[i]);
	} else {
		kfree_skb(skb);
		kfree(fpl);
	}

	return 0;
}

/*
 * If UNIX sockets are enabled, fd passing can cause a reference cycle which
 * causes regular reference counting to break down. We rely on the UNIX
 * garbage collection to take care of this problem for us.
 */
static int io_sqe_files_scm(struct io_ring_ctx *ctx)
{
	unsigned left, total;
	int ret = 0;

	total = 0;
	left = ctx->nr_user_files;
	while (left) {
		unsigned this_files = min_t(unsigned, left, SCM_MAX_FD);

		ret = __io_sqe_files_scm(ctx, this_files, total);
		if (ret)
			break;
		left -= this_files;
		total += this_files;
	}

	if (!ret)
		return 0;

	while (total < ctx->nr_user_files) {
		struct file *file = io_file_from_index(ctx, total);

		if (file)
			fput(file);
		total++;
	}

	return ret;
}
#else
static int io_sqe_files_scm(struct io_ring_ctx *ctx)
{
	return 0;
}
#endif

static void io_rsrc_file_put(struct io_ring_ctx *ctx, struct io_rsrc_put *prsrc)
{
	struct file *file = prsrc->file;
#if defined(CONFIG_UNIX)
	struct sock *sock = ctx->ring_sock->sk;
	struct sk_buff_head list, *head = &sock->sk_receive_queue;
	struct sk_buff *skb;
	int i;

	__skb_queue_head_init(&list);

	/*
	 * Find the skb that holds this file in its SCM_RIGHTS. When found,
	 * remove this entry and rearrange the file array.
	 */
	skb = skb_dequeue(head);
	while (skb) {
		struct scm_fp_list *fp;

		fp = UNIXCB(skb).fp;
		for (i = 0; i < fp->count; i++) {
			int left;

			if (fp->fp[i] != file)
				continue;

			unix_notinflight(fp->user, fp->fp[i]);
			left = fp->count - 1 - i;
			if (left) {
				memmove(&fp->fp[i], &fp->fp[i + 1],
						left * sizeof(struct file *));
			}
			fp->count--;
			if (!fp->count) {
				kfree_skb(skb);
				skb = NULL;
			} else {
				__skb_queue_tail(&list, skb);
			}
			fput(file);
			file = NULL;
			break;
		}

		if (!file)
			break;

		__skb_queue_tail(&list, skb);

		skb = skb_dequeue(head);
	}

	if (skb_peek(&list)) {
		spin_lock_irq(&head->lock);
		while ((skb = __skb_dequeue(&list)) != NULL)
			__skb_queue_tail(head, skb);
		spin_unlock_irq(&head->lock);
	}
#else
	fput(file);
#endif
}

static void __io_rsrc_put_work(struct io_rsrc_node *ref_node)
{
	struct io_rsrc_data *rsrc_data = ref_node->rsrc_data;
	struct io_ring_ctx *ctx = rsrc_data->ctx;
	struct io_rsrc_put *prsrc, *tmp;

	list_for_each_entry_safe(prsrc, tmp, &ref_node->rsrc_list, list) {
		list_del(&prsrc->list);

		if (prsrc->tag) {
			bool lock_ring = ctx->flags & IORING_SETUP_IOPOLL;

			io_ring_submit_lock(ctx, lock_ring);
			spin_lock(&ctx->completion_lock);
			io_cqring_fill_event(ctx, prsrc->tag, 0, 0);
			ctx->cq_extra++;
			io_commit_cqring(ctx);
			spin_unlock(&ctx->completion_lock);
			io_cqring_ev_posted(ctx);
			io_ring_submit_unlock(ctx, lock_ring);
		}

		rsrc_data->do_put(ctx, prsrc);
		kfree(prsrc);
	}

	io_rsrc_node_destroy(ref_node);
	if (atomic_dec_and_test(&rsrc_data->refs))
		complete(&rsrc_data->done);
}

static void io_rsrc_put_work(struct work_struct *work)
{
	struct io_ring_ctx *ctx;
	struct llist_node *node;

	ctx = container_of(work, struct io_ring_ctx, rsrc_put_work.work);
	node = llist_del_all(&ctx->rsrc_put_llist);

	while (node) {
		struct io_rsrc_node *ref_node;
		struct llist_node *next = node->next;

		ref_node = llist_entry(node, struct io_rsrc_node, llist);
		__io_rsrc_put_work(ref_node);
		node = next;
	}
}

static int io_sqe_files_register(struct io_ring_ctx *ctx, void __user *arg,
				 unsigned nr_args, u64 __user *tags)
{
	__s32 __user *fds = (__s32 __user *) arg;
	struct file *file;
	int fd, ret;
	unsigned i;

	if (ctx->file_data)
		return -EBUSY;
	if (!nr_args)
		return -EINVAL;
	if (nr_args > IORING_MAX_FIXED_FILES)
		return -EMFILE;
	if (nr_args > rlimit(RLIMIT_NOFILE))
		return -EMFILE;
	ret = io_rsrc_node_switch_start(ctx);
	if (ret)
		return ret;
	ret = io_rsrc_data_alloc(ctx, io_rsrc_file_put, tags, nr_args,
				 &ctx->file_data);
	if (ret)
		return ret;

	ret = -ENOMEM;
	if (!io_alloc_file_tables(&ctx->file_table, nr_args))
		goto out_free;

	for (i = 0; i < nr_args; i++, ctx->nr_user_files++) {
		if (copy_from_user(&fd, &fds[i], sizeof(fd))) {
			ret = -EFAULT;
			goto out_fput;
		}
		/* allow sparse sets */
		if (fd == -1) {
			ret = -EINVAL;
			if (unlikely(*io_get_tag_slot(ctx->file_data, i)))
				goto out_fput;
			continue;
		}

		file = fget(fd);
		ret = -EBADF;
		if (unlikely(!file))
			goto out_fput;

		/*
		 * Don't allow io_uring instances to be registered. If UNIX
		 * isn't enabled, then this causes a reference cycle and this
		 * instance can never get freed. If UNIX is enabled we'll
		 * handle it just fine, but there's still no point in allowing
		 * a ring fd as it doesn't support regular read/write anyway.
		 */
		if (file->f_op == &io_uring_fops) {
			fput(file);
			goto out_fput;
		}
		io_fixed_file_set(io_fixed_file_slot(&ctx->file_table, i), file);
	}

	ret = io_sqe_files_scm(ctx);
	if (ret) {
		__io_sqe_files_unregister(ctx);
		return ret;
	}

	io_rsrc_node_switch(ctx, NULL);
	return ret;
out_fput:
	for (i = 0; i < ctx->nr_user_files; i++) {
		file = io_file_from_index(ctx, i);
		if (file)
			fput(file);
	}
	io_free_file_tables(&ctx->file_table);
	ctx->nr_user_files = 0;
out_free:
	io_rsrc_data_free(ctx->file_data);
	ctx->file_data = NULL;
	return ret;
}

static int io_sqe_file_register(struct io_ring_ctx *ctx, struct file *file,
				int index)
{
#if defined(CONFIG_UNIX)
	struct sock *sock = ctx->ring_sock->sk;
	struct sk_buff_head *head = &sock->sk_receive_queue;
	struct sk_buff *skb;

	/*
	 * See if we can merge this file into an existing skb SCM_RIGHTS
	 * file set. If there's no room, fall back to allocating a new skb
	 * and filling it in.
	 */
	spin_lock_irq(&head->lock);
	skb = skb_peek(head);
	if (skb) {
		struct scm_fp_list *fpl = UNIXCB(skb).fp;

		if (fpl->count < SCM_MAX_FD) {
			__skb_unlink(skb, head);
			spin_unlock_irq(&head->lock);
			fpl->fp[fpl->count] = get_file(file);
			unix_inflight(fpl->user, fpl->fp[fpl->count]);
			fpl->count++;
			spin_lock_irq(&head->lock);
			__skb_queue_head(head, skb);
		} else {
			skb = NULL;
		}
	}
	spin_unlock_irq(&head->lock);

	if (skb) {
		fput(file);
		return 0;
	}

	return __io_sqe_files_scm(ctx, 1, index);
#else
	return 0;
#endif
}

static int io_queue_rsrc_removal(struct io_rsrc_data *data, unsigned idx,
				 struct io_rsrc_node *node, void *rsrc)
{
	struct io_rsrc_put *prsrc;

	prsrc = kzalloc(sizeof(*prsrc), GFP_KERNEL);
	if (!prsrc)
		return -ENOMEM;

	prsrc->tag = *io_get_tag_slot(data, idx);
	prsrc->rsrc = rsrc;
	list_add(&prsrc->list, &node->rsrc_list);
	return 0;
}

static int io_install_fixed_file(struct io_kiocb *req, struct file *file,
				 unsigned int issue_flags, u32 slot_index)
{
	struct io_ring_ctx *ctx = req->ctx;
	bool needs_lock = issue_flags & IO_URING_F_UNLOCKED;
	bool needs_switch = false;
	struct io_fixed_file *file_slot;
	int ret = -EBADF;

	io_ring_submit_lock(ctx, needs_lock);
	if (file->f_op == &io_uring_fops)
		goto err;
	ret = -ENXIO;
	if (!ctx->file_data)
		goto err;
	ret = -EINVAL;
	if (slot_index >= ctx->nr_user_files)
		goto err;

	slot_index = array_index_nospec(slot_index, ctx->nr_user_files);
	file_slot = io_fixed_file_slot(&ctx->file_table, slot_index);

	if (file_slot->file_ptr) {
		struct file *old_file;

		ret = io_rsrc_node_switch_start(ctx);
		if (ret)
			goto err;

		old_file = (struct file *)(file_slot->file_ptr & FFS_MASK);
		ret = io_queue_rsrc_removal(ctx->file_data, slot_index,
					    ctx->rsrc_node, old_file);
		if (ret)
			goto err;
		file_slot->file_ptr = 0;
		needs_switch = true;
	}

	*io_get_tag_slot(ctx->file_data, slot_index) = 0;
	io_fixed_file_set(file_slot, file);
	ret = io_sqe_file_register(ctx, file, slot_index);
	if (ret) {
		file_slot->file_ptr = 0;
		goto err;
	}

	ret = 0;
err:
	if (needs_switch)
		io_rsrc_node_switch(ctx, ctx->file_data);
	io_ring_submit_unlock(ctx, needs_lock);
	if (ret)
		fput(file);
	return ret;
}

static int io_close_fixed(struct io_kiocb *req, unsigned int issue_flags)
{
	unsigned int offset = req->close.file_slot - 1;
	struct io_ring_ctx *ctx = req->ctx;
	bool needs_lock = issue_flags & IO_URING_F_UNLOCKED;
	struct io_fixed_file *file_slot;
	struct file *file;
	int ret, i;

	io_ring_submit_lock(ctx, needs_lock);
	ret = -ENXIO;
	if (unlikely(!ctx->file_data))
		goto out;
	ret = -EINVAL;
	if (offset >= ctx->nr_user_files)
		goto out;
	ret = io_rsrc_node_switch_start(ctx);
	if (ret)
		goto out;

	i = array_index_nospec(offset, ctx->nr_user_files);
	file_slot = io_fixed_file_slot(&ctx->file_table, i);
	ret = -EBADF;
	if (!file_slot->file_ptr)
		goto out;

	file = (struct file *)(file_slot->file_ptr & FFS_MASK);
	ret = io_queue_rsrc_removal(ctx->file_data, offset, ctx->rsrc_node, file);
	if (ret)
		goto out;

	file_slot->file_ptr = 0;
	io_rsrc_node_switch(ctx, ctx->file_data);
	ret = 0;
out:
	io_ring_submit_unlock(ctx, needs_lock);
	return ret;
}

static int __io_sqe_files_update(struct io_ring_ctx *ctx,
				 struct io_uring_rsrc_update2 *up,
				 unsigned nr_args)
{
	u64 __user *tags = u64_to_user_ptr(up->tags);
	__s32 __user *fds = u64_to_user_ptr(up->data);
	struct io_rsrc_data *data = ctx->file_data;
	struct io_fixed_file *file_slot;
	struct file *file;
	int fd, i, err = 0;
	unsigned int done;
	bool needs_switch = false;

	if (!ctx->file_data)
		return -ENXIO;
	if (up->offset + nr_args > ctx->nr_user_files)
		return -EINVAL;

	for (done = 0; done < nr_args; done++) {
		u64 tag = 0;

		if ((tags && copy_from_user(&tag, &tags[done], sizeof(tag))) ||
		    copy_from_user(&fd, &fds[done], sizeof(fd))) {
			err = -EFAULT;
			break;
		}
		if ((fd == IORING_REGISTER_FILES_SKIP || fd == -1) && tag) {
			err = -EINVAL;
			break;
		}
		if (fd == IORING_REGISTER_FILES_SKIP)
			continue;

		i = array_index_nospec(up->offset + done, ctx->nr_user_files);
		file_slot = io_fixed_file_slot(&ctx->file_table, i);

		if (file_slot->file_ptr) {
			file = (struct file *)(file_slot->file_ptr & FFS_MASK);
			err = io_queue_rsrc_removal(data, up->offset + done,
						    ctx->rsrc_node, file);
			if (err)
				break;
			file_slot->file_ptr = 0;
			needs_switch = true;
		}
		if (fd != -1) {
			file = fget(fd);
			if (!file) {
				err = -EBADF;
				break;
			}
			/*
			 * Don't allow io_uring instances to be registered. If
			 * UNIX isn't enabled, then this causes a reference
			 * cycle and this instance can never get freed. If UNIX
			 * is enabled we'll handle it just fine, but there's
			 * still no point in allowing a ring fd as it doesn't
			 * support regular read/write anyway.
			 */
			if (file->f_op == &io_uring_fops) {
				fput(file);
				err = -EBADF;
				break;
			}
			*io_get_tag_slot(data, up->offset + done) = tag;
			io_fixed_file_set(file_slot, file);
			err = io_sqe_file_register(ctx, file, i);
			if (err) {
				file_slot->file_ptr = 0;
				fput(file);
				break;
			}
		}
	}

	if (needs_switch)
		io_rsrc_node_switch(ctx, data);
	return done ? done : err;
}

static struct io_wq *io_init_wq_offload(struct io_ring_ctx *ctx,
					struct task_struct *task)
{
	struct io_wq_hash *hash;
	struct io_wq_data data;
	unsigned int concurrency;

	mutex_lock(&ctx->uring_lock);
	hash = ctx->hash_map;
	if (!hash) {
		hash = kzalloc(sizeof(*hash), GFP_KERNEL);
		if (!hash) {
			mutex_unlock(&ctx->uring_lock);
			return ERR_PTR(-ENOMEM);
		}
		refcount_set(&hash->refs, 1);
		init_waitqueue_head(&hash->wait);
		ctx->hash_map = hash;
	}
	mutex_unlock(&ctx->uring_lock);

	data.hash = hash;
	data.task = task;
	data.free_work = io_wq_free_work;
	data.do_work = io_wq_submit_work;

	/* Do QD, or 4 * CPUS, whatever is smallest */
	concurrency = min(ctx->sq_entries, 4 * num_online_cpus());

	return io_wq_create(concurrency, &data);
}

static __cold int io_uring_alloc_task_context(struct task_struct *task,
					      struct io_ring_ctx *ctx)
{
	struct io_uring_task *tctx;
	int ret;

	tctx = kzalloc(sizeof(*tctx), GFP_KERNEL);
	if (unlikely(!tctx))
		return -ENOMEM;

	ret = percpu_counter_init(&tctx->inflight, 0, GFP_KERNEL);
	if (unlikely(ret)) {
		kfree(tctx);
		return ret;
	}

	tctx->io_wq = io_init_wq_offload(ctx, task);
	if (IS_ERR(tctx->io_wq)) {
		ret = PTR_ERR(tctx->io_wq);
		percpu_counter_destroy(&tctx->inflight);
		kfree(tctx);
		return ret;
	}

	xa_init(&tctx->xa);
	init_waitqueue_head(&tctx->wait);
	atomic_set(&tctx->in_idle, 0);
	atomic_set(&tctx->inflight_tracked, 0);
	task->io_uring = tctx;
	spin_lock_init(&tctx->task_lock);
	INIT_WQ_LIST(&tctx->task_list);
	init_task_work(&tctx->task_work, tctx_task_work);
	return 0;
}

void __io_uring_free(struct task_struct *tsk)
{
	struct io_uring_task *tctx = tsk->io_uring;

	WARN_ON_ONCE(!xa_empty(&tctx->xa));
	WARN_ON_ONCE(tctx->io_wq);
	WARN_ON_ONCE(tctx->cached_refs);

	percpu_counter_destroy(&tctx->inflight);
	kfree(tctx);
	tsk->io_uring = NULL;
}

static __cold int io_sq_offload_create(struct io_ring_ctx *ctx,
				       struct io_uring_params *p)
{
	int ret;

	/* Retain compatibility with failing for an invalid attach attempt */
	if ((ctx->flags & (IORING_SETUP_ATTACH_WQ | IORING_SETUP_SQPOLL)) ==
				IORING_SETUP_ATTACH_WQ) {
		struct fd f;

		f = fdget(p->wq_fd);
		if (!f.file)
			return -ENXIO;
		if (f.file->f_op != &io_uring_fops) {
			fdput(f);
			return -EINVAL;
		}
		fdput(f);
	}
	if (ctx->flags & IORING_SETUP_SQPOLL) {
		struct task_struct *tsk;
		struct io_sq_data *sqd;
		bool attached;

		ret = security_uring_sqpoll();
		if (ret)
			return ret;

		sqd = io_get_sq_data(p, &attached);
		if (IS_ERR(sqd)) {
			ret = PTR_ERR(sqd);
			goto err;
		}

		ctx->sq_creds = get_current_cred();
		ctx->sq_data = sqd;
		ctx->sq_thread_idle = msecs_to_jiffies(p->sq_thread_idle);
		if (!ctx->sq_thread_idle)
			ctx->sq_thread_idle = HZ;

		io_sq_thread_park(sqd);
		list_add(&ctx->sqd_list, &sqd->ctx_list);
		io_sqd_update_thread_idle(sqd);
		/* don't attach to a dying SQPOLL thread, would be racy */
		ret = (attached && !sqd->thread) ? -ENXIO : 0;
		io_sq_thread_unpark(sqd);

		if (ret < 0)
			goto err;
		if (attached)
			return 0;

		if (p->flags & IORING_SETUP_SQ_AFF) {
			int cpu = p->sq_thread_cpu;

			ret = -EINVAL;
			if (cpu >= nr_cpu_ids || !cpu_online(cpu))
				goto err_sqpoll;
			sqd->sq_cpu = cpu;
		} else {
			sqd->sq_cpu = -1;
		}

		sqd->task_pid = current->pid;
		sqd->task_tgid = current->tgid;
		tsk = create_io_thread(io_sq_thread, sqd, NUMA_NO_NODE);
		if (IS_ERR(tsk)) {
			ret = PTR_ERR(tsk);
			goto err_sqpoll;
		}

		sqd->thread = tsk;
		ret = io_uring_alloc_task_context(tsk, ctx);
		wake_up_new_task(tsk);
		if (ret)
			goto err;
	} else if (p->flags & IORING_SETUP_SQ_AFF) {
		/* Can't have SQ_AFF without SQPOLL */
		ret = -EINVAL;
		goto err;
	}

	return 0;
err_sqpoll:
	complete(&ctx->sq_data->exited);
err:
	io_sq_thread_finish(ctx);
	return ret;
}

static inline void __io_unaccount_mem(struct user_struct *user,
				      unsigned long nr_pages)
{
	atomic_long_sub(nr_pages, &user->locked_vm);
}

static inline int __io_account_mem(struct user_struct *user,
				   unsigned long nr_pages)
{
	unsigned long page_limit, cur_pages, new_pages;

	/* Don't allow more pages than we can safely lock */
	page_limit = rlimit(RLIMIT_MEMLOCK) >> PAGE_SHIFT;

	do {
		cur_pages = atomic_long_read(&user->locked_vm);
		new_pages = cur_pages + nr_pages;
		if (new_pages > page_limit)
			return -ENOMEM;
	} while (atomic_long_cmpxchg(&user->locked_vm, cur_pages,
					new_pages) != cur_pages);

	return 0;
}

static void io_unaccount_mem(struct io_ring_ctx *ctx, unsigned long nr_pages)
{
	if (ctx->user)
		__io_unaccount_mem(ctx->user, nr_pages);

	if (ctx->mm_account)
		atomic64_sub(nr_pages, &ctx->mm_account->pinned_vm);
}

static int io_account_mem(struct io_ring_ctx *ctx, unsigned long nr_pages)
{
	int ret;

	if (ctx->user) {
		ret = __io_account_mem(ctx->user, nr_pages);
		if (ret)
			return ret;
	}

	if (ctx->mm_account)
		atomic64_add(nr_pages, &ctx->mm_account->pinned_vm);

	return 0;
}

static void io_mem_free(void *ptr)
{
	struct page *page;

	if (!ptr)
		return;

	page = virt_to_head_page(ptr);
	if (put_page_testzero(page))
		free_compound_page(page);
}

static void *io_mem_alloc(size_t size)
{
	gfp_t gfp_flags = GFP_KERNEL | __GFP_ZERO | __GFP_NOWARN | __GFP_COMP |
				__GFP_NORETRY | __GFP_ACCOUNT;

	return (void *) __get_free_pages(gfp_flags, get_order(size));
}

static unsigned long rings_size(unsigned sq_entries, unsigned cq_entries,
				size_t *sq_offset)
{
	struct io_rings *rings;
	size_t off, sq_array_size;

	off = struct_size(rings, cqes, cq_entries);
	if (off == SIZE_MAX)
		return SIZE_MAX;

#ifdef CONFIG_SMP
	off = ALIGN(off, SMP_CACHE_BYTES);
	if (off == 0)
		return SIZE_MAX;
#endif

	if (sq_offset)
		*sq_offset = off;

	sq_array_size = array_size(sizeof(u32), sq_entries);
	if (sq_array_size == SIZE_MAX)
		return SIZE_MAX;

	if (check_add_overflow(off, sq_array_size, &off))
		return SIZE_MAX;

	return off;
}

static void io_buffer_unmap(struct io_ring_ctx *ctx, struct io_mapped_ubuf **slot)
{
	struct io_mapped_ubuf *imu = *slot;
	unsigned int i;

	if (imu != ctx->dummy_ubuf) {
		for (i = 0; i < imu->nr_bvecs; i++)
			unpin_user_page(imu->bvec[i].bv_page);
		if (imu->acct_pages)
			io_unaccount_mem(ctx, imu->acct_pages);
		kvfree(imu);
	}
	*slot = NULL;
}

static void io_rsrc_buf_put(struct io_ring_ctx *ctx, struct io_rsrc_put *prsrc)
{
	io_buffer_unmap(ctx, &prsrc->buf);
	prsrc->buf = NULL;
}

static void __io_sqe_buffers_unregister(struct io_ring_ctx *ctx)
{
	unsigned int i;

	for (i = 0; i < ctx->nr_user_bufs; i++)
		io_buffer_unmap(ctx, &ctx->user_bufs[i]);
	kfree(ctx->user_bufs);
	io_rsrc_data_free(ctx->buf_data);
	ctx->user_bufs = NULL;
	ctx->buf_data = NULL;
	ctx->nr_user_bufs = 0;
}

static int io_sqe_buffers_unregister(struct io_ring_ctx *ctx)
{
	int ret;

	if (!ctx->buf_data)
		return -ENXIO;

	ret = io_rsrc_ref_quiesce(ctx->buf_data, ctx);
	if (!ret)
		__io_sqe_buffers_unregister(ctx);
	return ret;
}

static int io_copy_iov(struct io_ring_ctx *ctx, struct iovec *dst,
		       void __user *arg, unsigned index)
{
	struct iovec __user *src;

#ifdef CONFIG_COMPAT
	if (ctx->compat) {
		struct compat_iovec __user *ciovs;
		struct compat_iovec ciov;

		ciovs = (struct compat_iovec __user *) arg;
		if (copy_from_user(&ciov, &ciovs[index], sizeof(ciov)))
			return -EFAULT;

		dst->iov_base = u64_to_user_ptr((u64)ciov.iov_base);
		dst->iov_len = ciov.iov_len;
		return 0;
	}
#endif
	src = (struct iovec __user *) arg;
	if (copy_from_user(dst, &src[index], sizeof(*dst)))
		return -EFAULT;
	return 0;
}

/*
 * Not super efficient, but this is just a registration time. And we do cache
 * the last compound head, so generally we'll only do a full search if we don't
 * match that one.
 *
 * We check if the given compound head page has already been accounted, to
 * avoid double accounting it. This allows us to account the full size of the
 * page, not just the constituent pages of a huge page.
 */
static bool headpage_already_acct(struct io_ring_ctx *ctx, struct page **pages,
				  int nr_pages, struct page *hpage)
{
	int i, j;

	/* check current page array */
	for (i = 0; i < nr_pages; i++) {
		if (!PageCompound(pages[i]))
			continue;
		if (compound_head(pages[i]) == hpage)
			return true;
	}

	/* check previously registered pages */
	for (i = 0; i < ctx->nr_user_bufs; i++) {
		struct io_mapped_ubuf *imu = ctx->user_bufs[i];

		for (j = 0; j < imu->nr_bvecs; j++) {
			if (!PageCompound(imu->bvec[j].bv_page))
				continue;
			if (compound_head(imu->bvec[j].bv_page) == hpage)
				return true;
		}
	}

	return false;
}

static int io_buffer_account_pin(struct io_ring_ctx *ctx, struct page **pages,
				 int nr_pages, struct io_mapped_ubuf *imu,
				 struct page **last_hpage)
{
	int i, ret;

	imu->acct_pages = 0;
	for (i = 0; i < nr_pages; i++) {
		if (!PageCompound(pages[i])) {
			imu->acct_pages++;
		} else {
			struct page *hpage;

			hpage = compound_head(pages[i]);
			if (hpage == *last_hpage)
				continue;
			*last_hpage = hpage;
			if (headpage_already_acct(ctx, pages, i, hpage))
				continue;
			imu->acct_pages += page_size(hpage) >> PAGE_SHIFT;
		}
	}

	if (!imu->acct_pages)
		return 0;

	ret = io_account_mem(ctx, imu->acct_pages);
	if (ret)
		imu->acct_pages = 0;
	return ret;
}

static int io_sqe_buffer_register(struct io_ring_ctx *ctx, struct iovec *iov,
				  struct io_mapped_ubuf **pimu,
				  struct page **last_hpage)
{
	struct io_mapped_ubuf *imu = NULL;
	struct vm_area_struct **vmas = NULL;
	struct page **pages = NULL;
	unsigned long off, start, end, ubuf;
	size_t size;
	int ret, pret, nr_pages, i;

	if (!iov->iov_base) {
		*pimu = ctx->dummy_ubuf;
		return 0;
	}

	ubuf = (unsigned long) iov->iov_base;
	end = (ubuf + iov->iov_len + PAGE_SIZE - 1) >> PAGE_SHIFT;
	start = ubuf >> PAGE_SHIFT;
	nr_pages = end - start;

	*pimu = NULL;
	ret = -ENOMEM;

	pages = kvmalloc_array(nr_pages, sizeof(struct page *), GFP_KERNEL);
	if (!pages)
		goto done;

	vmas = kvmalloc_array(nr_pages, sizeof(struct vm_area_struct *),
			      GFP_KERNEL);
	if (!vmas)
		goto done;

	imu = kvmalloc(struct_size(imu, bvec, nr_pages), GFP_KERNEL);
	if (!imu)
		goto done;

	ret = 0;
	mmap_read_lock(current->mm);
	pret = pin_user_pages(ubuf, nr_pages, FOLL_WRITE | FOLL_LONGTERM,
			      pages, vmas);
	if (pret == nr_pages) {
		/* don't support file backed memory */
		for (i = 0; i < nr_pages; i++) {
			struct vm_area_struct *vma = vmas[i];

			if (vma_is_shmem(vma))
				continue;
			if (vma->vm_file &&
			    !is_file_hugepages(vma->vm_file)) {
				ret = -EOPNOTSUPP;
				break;
			}
		}
	} else {
		ret = pret < 0 ? pret : -EFAULT;
	}
	mmap_read_unlock(current->mm);
	if (ret) {
		/*
		 * if we did partial map, or found file backed vmas,
		 * release any pages we did get
		 */
		if (pret > 0)
			unpin_user_pages(pages, pret);
		goto done;
	}

	ret = io_buffer_account_pin(ctx, pages, pret, imu, last_hpage);
	if (ret) {
		unpin_user_pages(pages, pret);
		goto done;
	}

	off = ubuf & ~PAGE_MASK;
	size = iov->iov_len;
	for (i = 0; i < nr_pages; i++) {
		size_t vec_len;

		vec_len = min_t(size_t, size, PAGE_SIZE - off);
		imu->bvec[i].bv_page = pages[i];
		imu->bvec[i].bv_len = vec_len;
		imu->bvec[i].bv_offset = off;
		off = 0;
		size -= vec_len;
	}
	/* store original address for later verification */
	imu->ubuf = ubuf;
	imu->ubuf_end = ubuf + iov->iov_len;
	imu->nr_bvecs = nr_pages;
	*pimu = imu;
	ret = 0;
done:
	if (ret)
		kvfree(imu);
	kvfree(pages);
	kvfree(vmas);
	return ret;
}

static int io_buffers_map_alloc(struct io_ring_ctx *ctx, unsigned int nr_args)
{
	ctx->user_bufs = kcalloc(nr_args, sizeof(*ctx->user_bufs), GFP_KERNEL);
	return ctx->user_bufs ? 0 : -ENOMEM;
}

static int io_buffer_validate(struct iovec *iov)
{
	unsigned long tmp, acct_len = iov->iov_len + (PAGE_SIZE - 1);

	/*
	 * Don't impose further limits on the size and buffer
	 * constraints here, we'll -EINVAL later when IO is
	 * submitted if they are wrong.
	 */
	if (!iov->iov_base)
		return iov->iov_len ? -EFAULT : 0;
	if (!iov->iov_len)
		return -EFAULT;

	/* arbitrary limit, but we need something */
	if (iov->iov_len > SZ_1G)
		return -EFAULT;

	if (check_add_overflow((unsigned long)iov->iov_base, acct_len, &tmp))
		return -EOVERFLOW;

	return 0;
}

static int io_sqe_buffers_register(struct io_ring_ctx *ctx, void __user *arg,
				   unsigned int nr_args, u64 __user *tags)
{
	struct page *last_hpage = NULL;
	struct io_rsrc_data *data;
	int i, ret;
	struct iovec iov;

	if (ctx->user_bufs)
		return -EBUSY;
	if (!nr_args || nr_args > IORING_MAX_REG_BUFFERS)
		return -EINVAL;
	ret = io_rsrc_node_switch_start(ctx);
	if (ret)
		return ret;
	ret = io_rsrc_data_alloc(ctx, io_rsrc_buf_put, tags, nr_args, &data);
	if (ret)
		return ret;
	ret = io_buffers_map_alloc(ctx, nr_args);
	if (ret) {
		io_rsrc_data_free(data);
		return ret;
	}

	for (i = 0; i < nr_args; i++, ctx->nr_user_bufs++) {
		ret = io_copy_iov(ctx, &iov, arg, i);
		if (ret)
			break;
		ret = io_buffer_validate(&iov);
		if (ret)
			break;
		if (!iov.iov_base && *io_get_tag_slot(data, i)) {
			ret = -EINVAL;
			break;
		}

		ret = io_sqe_buffer_register(ctx, &iov, &ctx->user_bufs[i],
					     &last_hpage);
		if (ret)
			break;
	}

	WARN_ON_ONCE(ctx->buf_data);

	ctx->buf_data = data;
	if (ret)
		__io_sqe_buffers_unregister(ctx);
	else
		io_rsrc_node_switch(ctx, NULL);
	return ret;
}

static int __io_sqe_buffers_update(struct io_ring_ctx *ctx,
				   struct io_uring_rsrc_update2 *up,
				   unsigned int nr_args)
{
	u64 __user *tags = u64_to_user_ptr(up->tags);
	struct iovec iov, __user *iovs = u64_to_user_ptr(up->data);
	struct page *last_hpage = NULL;
	bool needs_switch = false;
	__u32 done;
	int i, err;

	if (!ctx->buf_data)
		return -ENXIO;
	if (up->offset + nr_args > ctx->nr_user_bufs)
		return -EINVAL;

	for (done = 0; done < nr_args; done++) {
		struct io_mapped_ubuf *imu;
		int offset = up->offset + done;
		u64 tag = 0;

		err = io_copy_iov(ctx, &iov, iovs, done);
		if (err)
			break;
		if (tags && copy_from_user(&tag, &tags[done], sizeof(tag))) {
			err = -EFAULT;
			break;
		}
		err = io_buffer_validate(&iov);
		if (err)
			break;
		if (!iov.iov_base && tag) {
			err = -EINVAL;
			break;
		}
		err = io_sqe_buffer_register(ctx, &iov, &imu, &last_hpage);
		if (err)
			break;

		i = array_index_nospec(offset, ctx->nr_user_bufs);
		if (ctx->user_bufs[i] != ctx->dummy_ubuf) {
			err = io_queue_rsrc_removal(ctx->buf_data, offset,
						    ctx->rsrc_node, ctx->user_bufs[i]);
			if (unlikely(err)) {
				io_buffer_unmap(ctx, &imu);
				break;
			}
			ctx->user_bufs[i] = NULL;
			needs_switch = true;
		}

		ctx->user_bufs[i] = imu;
		*io_get_tag_slot(ctx->buf_data, offset) = tag;
	}

	if (needs_switch)
		io_rsrc_node_switch(ctx, ctx->buf_data);
	return done ? done : err;
}

static int io_eventfd_register(struct io_ring_ctx *ctx, void __user *arg)
{
	__s32 __user *fds = arg;
	int fd;

	if (ctx->cq_ev_fd)
		return -EBUSY;

	if (copy_from_user(&fd, fds, sizeof(*fds)))
		return -EFAULT;

	ctx->cq_ev_fd = eventfd_ctx_fdget(fd);
	if (IS_ERR(ctx->cq_ev_fd)) {
		int ret = PTR_ERR(ctx->cq_ev_fd);

		ctx->cq_ev_fd = NULL;
		return ret;
	}

	return 0;
}

static int io_eventfd_unregister(struct io_ring_ctx *ctx)
{
	if (ctx->cq_ev_fd) {
		eventfd_ctx_put(ctx->cq_ev_fd);
		ctx->cq_ev_fd = NULL;
		return 0;
	}

	return -ENXIO;
}

static void io_destroy_buffers(struct io_ring_ctx *ctx)
{
	struct io_buffer *buf;
	unsigned long index;

	xa_for_each(&ctx->io_buffers, index, buf)
		__io_remove_buffers(ctx, buf, index, -1U);
<<<<<<< HEAD
}

static void io_req_cache_free(struct list_head *list)
{
	struct io_kiocb *req, *nxt;

	list_for_each_entry_safe(req, nxt, list, inflight_entry) {
		list_del(&req->inflight_entry);
		kmem_cache_free(req_cachep, req);
	}
=======
>>>>>>> 92b4b594
}

static void io_req_caches_free(struct io_ring_ctx *ctx)
{
	struct io_submit_state *state = &ctx->submit_state;
	int nr = 0;

	mutex_lock(&ctx->uring_lock);
	io_flush_cached_locked_reqs(ctx, state);

	while (state->free_list.next) {
		struct io_wq_work_node *node;
		struct io_kiocb *req;

		node = wq_stack_extract(&state->free_list);
		req = container_of(node, struct io_kiocb, comp_list);
		kmem_cache_free(req_cachep, req);
		nr++;
	}
	if (nr)
		percpu_ref_put_many(&ctx->refs, nr);
	mutex_unlock(&ctx->uring_lock);
}

static void io_wait_rsrc_data(struct io_rsrc_data *data)
{
	if (data && !atomic_dec_and_test(&data->refs))
		wait_for_completion(&data->done);
}

static __cold void io_ring_ctx_free(struct io_ring_ctx *ctx)
{
	io_sq_thread_finish(ctx);

	if (ctx->mm_account) {
		mmdrop(ctx->mm_account);
		ctx->mm_account = NULL;
	}

	io_rsrc_refs_drop(ctx);
	/* __io_rsrc_put_work() may need uring_lock to progress, wait w/o it */
	io_wait_rsrc_data(ctx->buf_data);
	io_wait_rsrc_data(ctx->file_data);

	mutex_lock(&ctx->uring_lock);
	if (ctx->buf_data)
		__io_sqe_buffers_unregister(ctx);
	if (ctx->file_data)
		__io_sqe_files_unregister(ctx);
	if (ctx->rings)
		__io_cqring_overflow_flush(ctx, true);
	mutex_unlock(&ctx->uring_lock);
	io_eventfd_unregister(ctx);
	io_destroy_buffers(ctx);
	if (ctx->sq_creds)
		put_cred(ctx->sq_creds);

	/* there are no registered resources left, nobody uses it */
	if (ctx->rsrc_node)
		io_rsrc_node_destroy(ctx->rsrc_node);
	if (ctx->rsrc_backup_node)
		io_rsrc_node_destroy(ctx->rsrc_backup_node);
	flush_delayed_work(&ctx->rsrc_put_work);
	flush_delayed_work(&ctx->fallback_work);

	WARN_ON_ONCE(!list_empty(&ctx->rsrc_ref_list));
	WARN_ON_ONCE(!llist_empty(&ctx->rsrc_put_llist));

#if defined(CONFIG_UNIX)
	if (ctx->ring_sock) {
		ctx->ring_sock->file = NULL; /* so that iput() is called */
		sock_release(ctx->ring_sock);
	}
#endif
	WARN_ON_ONCE(!list_empty(&ctx->ltimeout_list));

	io_mem_free(ctx->rings);
	io_mem_free(ctx->sq_sqes);

	percpu_ref_exit(&ctx->refs);
	free_uid(ctx->user);
	io_req_caches_free(ctx);
	if (ctx->hash_map)
		io_wq_put_hash(ctx->hash_map);
	kfree(ctx->cancel_hash);
	kfree(ctx->dummy_ubuf);
	kfree(ctx);
}

static __poll_t io_uring_poll(struct file *file, poll_table *wait)
{
	struct io_ring_ctx *ctx = file->private_data;
	__poll_t mask = 0;

	poll_wait(file, &ctx->cq_wait, wait);
	/*
	 * synchronizes with barrier from wq_has_sleeper call in
	 * io_commit_cqring
	 */
	smp_rmb();
	if (!io_sqring_full(ctx))
		mask |= EPOLLOUT | EPOLLWRNORM;

	/*
	 * Don't flush cqring overflow list here, just do a simple check.
	 * Otherwise there could possible be ABBA deadlock:
	 *      CPU0                    CPU1
	 *      ----                    ----
	 * lock(&ctx->uring_lock);
	 *                              lock(&ep->mtx);
	 *                              lock(&ctx->uring_lock);
	 * lock(&ep->mtx);
	 *
	 * Users may get EPOLLIN meanwhile seeing nothing in cqring, this
	 * pushs them to do the flush.
	 */
	if (io_cqring_events(ctx) || test_bit(0, &ctx->check_cq_overflow))
		mask |= EPOLLIN | EPOLLRDNORM;

	return mask;
}

static int io_unregister_personality(struct io_ring_ctx *ctx, unsigned id)
{
	const struct cred *creds;

	creds = xa_erase(&ctx->personalities, id);
	if (creds) {
		put_cred(creds);
		return 0;
	}

	return -EINVAL;
}

struct io_tctx_exit {
	struct callback_head		task_work;
	struct completion		completion;
	struct io_ring_ctx		*ctx;
};

static __cold void io_tctx_exit_cb(struct callback_head *cb)
{
	struct io_uring_task *tctx = current->io_uring;
	struct io_tctx_exit *work;

	work = container_of(cb, struct io_tctx_exit, task_work);
	/*
	 * When @in_idle, we're in cancellation and it's racy to remove the
	 * node. It'll be removed by the end of cancellation, just ignore it.
	 */
	if (!atomic_read(&tctx->in_idle))
		io_uring_del_tctx_node((unsigned long)work->ctx);
	complete(&work->completion);
}

static __cold bool io_cancel_ctx_cb(struct io_wq_work *work, void *data)
{
	struct io_kiocb *req = container_of(work, struct io_kiocb, work);

	return req->ctx == data;
}

static __cold void io_ring_exit_work(struct work_struct *work)
{
	struct io_ring_ctx *ctx = container_of(work, struct io_ring_ctx, exit_work);
	unsigned long timeout = jiffies + HZ * 60 * 5;
	unsigned long interval = HZ / 20;
	struct io_tctx_exit exit;
	struct io_tctx_node *node;
	int ret;

	/*
	 * If we're doing polled IO and end up having requests being
	 * submitted async (out-of-line), then completions can come in while
	 * we're waiting for refs to drop. We need to reap these manually,
	 * as nobody else will be looking for them.
	 */
	do {
		io_uring_try_cancel_requests(ctx, NULL, true);
		if (ctx->sq_data) {
			struct io_sq_data *sqd = ctx->sq_data;
			struct task_struct *tsk;

			io_sq_thread_park(sqd);
			tsk = sqd->thread;
			if (tsk && tsk->io_uring && tsk->io_uring->io_wq)
				io_wq_cancel_cb(tsk->io_uring->io_wq,
						io_cancel_ctx_cb, ctx, true);
			io_sq_thread_unpark(sqd);
		}

		io_req_caches_free(ctx);

		if (WARN_ON_ONCE(time_after(jiffies, timeout))) {
			/* there is little hope left, don't run it too often */
			interval = HZ * 60;
		}
	} while (!wait_for_completion_timeout(&ctx->ref_comp, interval));

	init_completion(&exit.completion);
	init_task_work(&exit.task_work, io_tctx_exit_cb);
	exit.ctx = ctx;
	/*
	 * Some may use context even when all refs and requests have been put,
	 * and they are free to do so while still holding uring_lock or
	 * completion_lock, see io_req_task_submit(). Apart from other work,
	 * this lock/unlock section also waits them to finish.
	 */
	mutex_lock(&ctx->uring_lock);
	while (!list_empty(&ctx->tctx_list)) {
		WARN_ON_ONCE(time_after(jiffies, timeout));

		node = list_first_entry(&ctx->tctx_list, struct io_tctx_node,
					ctx_node);
		/* don't spin on a single task if cancellation failed */
		list_rotate_left(&ctx->tctx_list);
		ret = task_work_add(node->task, &exit.task_work, TWA_SIGNAL);
		if (WARN_ON_ONCE(ret))
			continue;

		mutex_unlock(&ctx->uring_lock);
		wait_for_completion(&exit.completion);
		mutex_lock(&ctx->uring_lock);
	}
	mutex_unlock(&ctx->uring_lock);
	spin_lock(&ctx->completion_lock);
	spin_unlock(&ctx->completion_lock);

	io_ring_ctx_free(ctx);
}

/* Returns true if we found and killed one or more timeouts */
static __cold bool io_kill_timeouts(struct io_ring_ctx *ctx,
				    struct task_struct *tsk, bool cancel_all)
{
	struct io_kiocb *req, *tmp;
	int canceled = 0;

	spin_lock(&ctx->completion_lock);
	spin_lock_irq(&ctx->timeout_lock);
	list_for_each_entry_safe(req, tmp, &ctx->timeout_list, timeout.list) {
		if (io_match_task(req, tsk, cancel_all)) {
			io_kill_timeout(req, -ECANCELED);
			canceled++;
		}
	}
	spin_unlock_irq(&ctx->timeout_lock);
	if (canceled != 0)
		io_commit_cqring(ctx);
	spin_unlock(&ctx->completion_lock);
	if (canceled != 0)
		io_cqring_ev_posted(ctx);
	return canceled != 0;
}

static __cold void io_ring_ctx_wait_and_kill(struct io_ring_ctx *ctx)
{
	unsigned long index;
	struct creds *creds;

	mutex_lock(&ctx->uring_lock);
	percpu_ref_kill(&ctx->refs);
	if (ctx->rings)
		__io_cqring_overflow_flush(ctx, true);
	xa_for_each(&ctx->personalities, index, creds)
		io_unregister_personality(ctx, index);
	mutex_unlock(&ctx->uring_lock);

	io_kill_timeouts(ctx, NULL, true);
	io_poll_remove_all(ctx, NULL, true);

	/* if we failed setting up the ctx, we might not have any rings */
	io_iopoll_try_reap_events(ctx);

	INIT_WORK(&ctx->exit_work, io_ring_exit_work);
	/*
	 * Use system_unbound_wq to avoid spawning tons of event kworkers
	 * if we're exiting a ton of rings at the same time. It just adds
	 * noise and overhead, there's no discernable change in runtime
	 * over using system_wq.
	 */
	queue_work(system_unbound_wq, &ctx->exit_work);
}

static int io_uring_release(struct inode *inode, struct file *file)
{
	struct io_ring_ctx *ctx = file->private_data;

	file->private_data = NULL;
	io_ring_ctx_wait_and_kill(ctx);
	return 0;
}

struct io_task_cancel {
	struct task_struct *task;
	bool all;
};

static bool io_cancel_task_cb(struct io_wq_work *work, void *data)
{
	struct io_kiocb *req = container_of(work, struct io_kiocb, work);
	struct io_task_cancel *cancel = data;

	return io_match_task_safe(req, cancel->task, cancel->all);
}

static __cold bool io_cancel_defer_files(struct io_ring_ctx *ctx,
					 struct task_struct *task,
					 bool cancel_all)
{
	struct io_defer_entry *de;
	LIST_HEAD(list);

	spin_lock(&ctx->completion_lock);
	list_for_each_entry_reverse(de, &ctx->defer_list, list) {
		if (io_match_task_safe(de->req, task, cancel_all)) {
			list_cut_position(&list, &ctx->defer_list, &de->list);
			break;
		}
	}
	spin_unlock(&ctx->completion_lock);
	if (list_empty(&list))
		return false;

	while (!list_empty(&list)) {
		de = list_first_entry(&list, struct io_defer_entry, list);
		list_del_init(&de->list);
		io_req_complete_failed(de->req, -ECANCELED);
		kfree(de);
	}
	return true;
}

static __cold bool io_uring_try_cancel_iowq(struct io_ring_ctx *ctx)
{
	struct io_tctx_node *node;
	enum io_wq_cancel cret;
	bool ret = false;

	mutex_lock(&ctx->uring_lock);
	list_for_each_entry(node, &ctx->tctx_list, ctx_node) {
		struct io_uring_task *tctx = node->task->io_uring;

		/*
		 * io_wq will stay alive while we hold uring_lock, because it's
		 * killed after ctx nodes, which requires to take the lock.
		 */
		if (!tctx || !tctx->io_wq)
			continue;
		cret = io_wq_cancel_cb(tctx->io_wq, io_cancel_ctx_cb, ctx, true);
		ret |= (cret != IO_WQ_CANCEL_NOTFOUND);
	}
	mutex_unlock(&ctx->uring_lock);

	return ret;
}

static __cold void io_uring_try_cancel_requests(struct io_ring_ctx *ctx,
						struct task_struct *task,
						bool cancel_all)
{
	struct io_task_cancel cancel = { .task = task, .all = cancel_all, };
	struct io_uring_task *tctx = task ? task->io_uring : NULL;

	while (1) {
		enum io_wq_cancel cret;
		bool ret = false;

		if (!task) {
			ret |= io_uring_try_cancel_iowq(ctx);
		} else if (tctx && tctx->io_wq) {
			/*
			 * Cancels requests of all rings, not only @ctx, but
			 * it's fine as the task is in exit/exec.
			 */
			cret = io_wq_cancel_cb(tctx->io_wq, io_cancel_task_cb,
					       &cancel, true);
			ret |= (cret != IO_WQ_CANCEL_NOTFOUND);
		}

		/* SQPOLL thread does its own polling */
		if ((!(ctx->flags & IORING_SETUP_SQPOLL) && cancel_all) ||
		    (ctx->sq_data && ctx->sq_data->thread == current)) {
			while (!wq_list_empty(&ctx->iopoll_list)) {
				io_iopoll_try_reap_events(ctx);
				ret = true;
			}
		}

		ret |= io_cancel_defer_files(ctx, task, cancel_all);
		ret |= io_poll_remove_all(ctx, task, cancel_all);
		ret |= io_kill_timeouts(ctx, task, cancel_all);
		if (task)
			ret |= io_run_task_work();
		if (!ret)
			break;
		cond_resched();
	}
}

static int __io_uring_add_tctx_node(struct io_ring_ctx *ctx)
{
	struct io_uring_task *tctx = current->io_uring;
	struct io_tctx_node *node;
	int ret;

	if (unlikely(!tctx)) {
		ret = io_uring_alloc_task_context(current, ctx);
		if (unlikely(ret))
			return ret;

		tctx = current->io_uring;
		if (ctx->iowq_limits_set) {
			unsigned int limits[2] = { ctx->iowq_limits[0],
						   ctx->iowq_limits[1], };

			ret = io_wq_max_workers(tctx->io_wq, limits);
			if (ret)
				return ret;
		}
	}
	if (!xa_load(&tctx->xa, (unsigned long)ctx)) {
		node = kmalloc(sizeof(*node), GFP_KERNEL);
		if (!node)
			return -ENOMEM;
		node->ctx = ctx;
		node->task = current;

		ret = xa_err(xa_store(&tctx->xa, (unsigned long)ctx,
					node, GFP_KERNEL));
		if (ret) {
			kfree(node);
			return ret;
		}

		mutex_lock(&ctx->uring_lock);
		list_add(&node->ctx_node, &ctx->tctx_list);
		mutex_unlock(&ctx->uring_lock);
	}
	tctx->last = ctx;
	return 0;
}

/*
 * Note that this task has used io_uring. We use it for cancelation purposes.
 */
static inline int io_uring_add_tctx_node(struct io_ring_ctx *ctx)
{
	struct io_uring_task *tctx = current->io_uring;

	if (likely(tctx && tctx->last == ctx))
		return 0;
	return __io_uring_add_tctx_node(ctx);
}

/*
 * Remove this io_uring_file -> task mapping.
 */
static __cold void io_uring_del_tctx_node(unsigned long index)
{
	struct io_uring_task *tctx = current->io_uring;
	struct io_tctx_node *node;

	if (!tctx)
		return;
	node = xa_erase(&tctx->xa, index);
	if (!node)
		return;

	WARN_ON_ONCE(current != node->task);
	WARN_ON_ONCE(list_empty(&node->ctx_node));

	mutex_lock(&node->ctx->uring_lock);
	list_del(&node->ctx_node);
	mutex_unlock(&node->ctx->uring_lock);

	if (tctx->last == node->ctx)
		tctx->last = NULL;
	kfree(node);
}

static __cold void io_uring_clean_tctx(struct io_uring_task *tctx)
{
	struct io_wq *wq = tctx->io_wq;
	struct io_tctx_node *node;
	unsigned long index;

	xa_for_each(&tctx->xa, index, node) {
		io_uring_del_tctx_node(index);
		cond_resched();
	}
	if (wq) {
		/*
		 * Must be after io_uring_del_tctx_node() (removes nodes under
		 * uring_lock) to avoid race with io_uring_try_cancel_iowq().
		 */
		io_wq_put_and_exit(wq);
		tctx->io_wq = NULL;
	}
}

static s64 tctx_inflight(struct io_uring_task *tctx, bool tracked)
{
	if (tracked)
		return atomic_read(&tctx->inflight_tracked);
	return percpu_counter_sum(&tctx->inflight);
}

/*
 * Find any io_uring ctx that this task has registered or done IO on, and cancel
 * requests. @sqd should be not-null IFF it's an SQPOLL thread cancellation.
 */
static __cold void io_uring_cancel_generic(bool cancel_all,
					   struct io_sq_data *sqd)
{
	struct io_uring_task *tctx = current->io_uring;
	struct io_ring_ctx *ctx;
	s64 inflight;
	DEFINE_WAIT(wait);

	WARN_ON_ONCE(sqd && sqd->thread != current);

	if (!current->io_uring)
		return;
	if (tctx->io_wq)
		io_wq_exit_start(tctx->io_wq);

	atomic_inc(&tctx->in_idle);
	do {
		io_uring_drop_tctx_refs(current);
		/* read completions before cancelations */
		inflight = tctx_inflight(tctx, !cancel_all);
		if (!inflight)
			break;

		if (!sqd) {
			struct io_tctx_node *node;
			unsigned long index;

			xa_for_each(&tctx->xa, index, node) {
				/* sqpoll task will cancel all its requests */
				if (node->ctx->sq_data)
					continue;
				io_uring_try_cancel_requests(node->ctx, current,
							     cancel_all);
			}
		} else {
			list_for_each_entry(ctx, &sqd->ctx_list, sqd_list)
				io_uring_try_cancel_requests(ctx, current,
							     cancel_all);
		}

		prepare_to_wait(&tctx->wait, &wait, TASK_INTERRUPTIBLE);
		io_run_task_work();
		io_uring_drop_tctx_refs(current);

		/*
		 * If we've seen completions, retry without waiting. This
		 * avoids a race where a completion comes in before we did
		 * prepare_to_wait().
		 */
		if (inflight == tctx_inflight(tctx, !cancel_all))
			schedule();
		finish_wait(&tctx->wait, &wait);
	} while (1);

	io_uring_clean_tctx(tctx);
	if (cancel_all) {
		/*
		 * We shouldn't run task_works after cancel, so just leave
		 * ->in_idle set for normal exit.
		 */
		atomic_dec(&tctx->in_idle);
		/* for exec all current's requests should be gone, kill tctx */
		__io_uring_free(current);
	}
}

void __io_uring_cancel(bool cancel_all)
{
	io_uring_cancel_generic(cancel_all, NULL);
}

static void *io_uring_validate_mmap_request(struct file *file,
					    loff_t pgoff, size_t sz)
{
	struct io_ring_ctx *ctx = file->private_data;
	loff_t offset = pgoff << PAGE_SHIFT;
	struct page *page;
	void *ptr;

	switch (offset) {
	case IORING_OFF_SQ_RING:
	case IORING_OFF_CQ_RING:
		ptr = ctx->rings;
		break;
	case IORING_OFF_SQES:
		ptr = ctx->sq_sqes;
		break;
	default:
		return ERR_PTR(-EINVAL);
	}

	page = virt_to_head_page(ptr);
	if (sz > page_size(page))
		return ERR_PTR(-EINVAL);

	return ptr;
}

#ifdef CONFIG_MMU

static __cold int io_uring_mmap(struct file *file, struct vm_area_struct *vma)
{
	size_t sz = vma->vm_end - vma->vm_start;
	unsigned long pfn;
	void *ptr;

	ptr = io_uring_validate_mmap_request(file, vma->vm_pgoff, sz);
	if (IS_ERR(ptr))
		return PTR_ERR(ptr);

	pfn = virt_to_phys(ptr) >> PAGE_SHIFT;
	return remap_pfn_range(vma, vma->vm_start, pfn, sz, vma->vm_page_prot);
}

#else /* !CONFIG_MMU */

static int io_uring_mmap(struct file *file, struct vm_area_struct *vma)
{
	return vma->vm_flags & (VM_SHARED | VM_MAYSHARE) ? 0 : -EINVAL;
}

static unsigned int io_uring_nommu_mmap_capabilities(struct file *file)
{
	return NOMMU_MAP_DIRECT | NOMMU_MAP_READ | NOMMU_MAP_WRITE;
}

static unsigned long io_uring_nommu_get_unmapped_area(struct file *file,
	unsigned long addr, unsigned long len,
	unsigned long pgoff, unsigned long flags)
{
	void *ptr;

	ptr = io_uring_validate_mmap_request(file, pgoff, len);
	if (IS_ERR(ptr))
		return PTR_ERR(ptr);

	return (unsigned long) ptr;
}

#endif /* !CONFIG_MMU */

static int io_sqpoll_wait_sq(struct io_ring_ctx *ctx)
{
	DEFINE_WAIT(wait);

	do {
		if (!io_sqring_full(ctx))
			break;
		prepare_to_wait(&ctx->sqo_sq_wait, &wait, TASK_INTERRUPTIBLE);

		if (!io_sqring_full(ctx))
			break;
		schedule();
	} while (!signal_pending(current));

	finish_wait(&ctx->sqo_sq_wait, &wait);
	return 0;
}

static int io_get_ext_arg(unsigned flags, const void __user *argp, size_t *argsz,
			  struct __kernel_timespec __user **ts,
			  const sigset_t __user **sig)
{
	struct io_uring_getevents_arg arg;

	/*
	 * If EXT_ARG isn't set, then we have no timespec and the argp pointer
	 * is just a pointer to the sigset_t.
	 */
	if (!(flags & IORING_ENTER_EXT_ARG)) {
		*sig = (const sigset_t __user *) argp;
		*ts = NULL;
		return 0;
	}

	/*
	 * EXT_ARG is set - ensure we agree on the size of it and copy in our
	 * timespec and sigset_t pointers if good.
	 */
	if (*argsz != sizeof(arg))
		return -EINVAL;
	if (copy_from_user(&arg, argp, sizeof(arg)))
		return -EFAULT;
	*sig = u64_to_user_ptr(arg.sigmask);
	*argsz = arg.sigmask_sz;
	*ts = u64_to_user_ptr(arg.ts);
	return 0;
}

SYSCALL_DEFINE6(io_uring_enter, unsigned int, fd, u32, to_submit,
		u32, min_complete, u32, flags, const void __user *, argp,
		size_t, argsz)
{
	struct io_ring_ctx *ctx;
	int submitted = 0;
	struct fd f;
	long ret;

	io_run_task_work();

	if (unlikely(flags & ~(IORING_ENTER_GETEVENTS | IORING_ENTER_SQ_WAKEUP |
			       IORING_ENTER_SQ_WAIT | IORING_ENTER_EXT_ARG)))
		return -EINVAL;

	f = fdget(fd);
	if (unlikely(!f.file))
		return -EBADF;

	ret = -EOPNOTSUPP;
	if (unlikely(f.file->f_op != &io_uring_fops))
		goto out_fput;

	ret = -ENXIO;
	ctx = f.file->private_data;
	if (unlikely(!percpu_ref_tryget(&ctx->refs)))
		goto out_fput;

	ret = -EBADFD;
	if (unlikely(ctx->flags & IORING_SETUP_R_DISABLED))
		goto out;

	/*
	 * For SQ polling, the thread will do all submissions and completions.
	 * Just return the requested submit count, and wake the thread if
	 * we were asked to.
	 */
	ret = 0;
	if (ctx->flags & IORING_SETUP_SQPOLL) {
		io_cqring_overflow_flush(ctx);

		if (unlikely(ctx->sq_data->thread == NULL)) {
			ret = -EOWNERDEAD;
			goto out;
		}
		if (flags & IORING_ENTER_SQ_WAKEUP)
			wake_up(&ctx->sq_data->wait);
		if (flags & IORING_ENTER_SQ_WAIT) {
			ret = io_sqpoll_wait_sq(ctx);
			if (ret)
				goto out;
		}
		submitted = to_submit;
	} else if (to_submit) {
		ret = io_uring_add_tctx_node(ctx);
		if (unlikely(ret))
			goto out;
		mutex_lock(&ctx->uring_lock);
		submitted = io_submit_sqes(ctx, to_submit);
		mutex_unlock(&ctx->uring_lock);

		if (submitted != to_submit)
			goto out;
	}
	if (flags & IORING_ENTER_GETEVENTS) {
		const sigset_t __user *sig;
		struct __kernel_timespec __user *ts;

		ret = io_get_ext_arg(flags, argp, &argsz, &ts, &sig);
		if (unlikely(ret))
			goto out;

		min_complete = min(min_complete, ctx->cq_entries);

		/*
		 * When SETUP_IOPOLL and SETUP_SQPOLL are both enabled, user
		 * space applications don't need to do io completion events
		 * polling again, they can rely on io_sq_thread to do polling
		 * work, which can reduce cpu usage and uring_lock contention.
		 */
		if (ctx->flags & IORING_SETUP_IOPOLL &&
		    !(ctx->flags & IORING_SETUP_SQPOLL)) {
			ret = io_iopoll_check(ctx, min_complete);
		} else {
			ret = io_cqring_wait(ctx, min_complete, sig, argsz, ts);
		}
	}

out:
	percpu_ref_put(&ctx->refs);
out_fput:
	fdput(f);
	return submitted ? submitted : ret;
}

#ifdef CONFIG_PROC_FS
static __cold int io_uring_show_cred(struct seq_file *m, unsigned int id,
		const struct cred *cred)
{
	struct user_namespace *uns = seq_user_ns(m);
	struct group_info *gi;
	kernel_cap_t cap;
	unsigned __capi;
	int g;

	seq_printf(m, "%5d\n", id);
	seq_put_decimal_ull(m, "\tUid:\t", from_kuid_munged(uns, cred->uid));
	seq_put_decimal_ull(m, "\t\t", from_kuid_munged(uns, cred->euid));
	seq_put_decimal_ull(m, "\t\t", from_kuid_munged(uns, cred->suid));
	seq_put_decimal_ull(m, "\t\t", from_kuid_munged(uns, cred->fsuid));
	seq_put_decimal_ull(m, "\n\tGid:\t", from_kgid_munged(uns, cred->gid));
	seq_put_decimal_ull(m, "\t\t", from_kgid_munged(uns, cred->egid));
	seq_put_decimal_ull(m, "\t\t", from_kgid_munged(uns, cred->sgid));
	seq_put_decimal_ull(m, "\t\t", from_kgid_munged(uns, cred->fsgid));
	seq_puts(m, "\n\tGroups:\t");
	gi = cred->group_info;
	for (g = 0; g < gi->ngroups; g++) {
		seq_put_decimal_ull(m, g ? " " : "",
					from_kgid_munged(uns, gi->gid[g]));
	}
	seq_puts(m, "\n\tCapEff:\t");
	cap = cred->cap_effective;
	CAP_FOR_EACH_U32(__capi)
		seq_put_hex_ll(m, NULL, cap.cap[CAP_LAST_U32 - __capi], 8);
	seq_putc(m, '\n');
	return 0;
}

static __cold void __io_uring_show_fdinfo(struct io_ring_ctx *ctx,
					  struct seq_file *m)
{
	struct io_sq_data *sq = NULL;
	struct io_overflow_cqe *ocqe;
	struct io_rings *r = ctx->rings;
	unsigned int sq_mask = ctx->sq_entries - 1, cq_mask = ctx->cq_entries - 1;
	unsigned int sq_head = READ_ONCE(r->sq.head);
	unsigned int sq_tail = READ_ONCE(r->sq.tail);
	unsigned int cq_head = READ_ONCE(r->cq.head);
	unsigned int cq_tail = READ_ONCE(r->cq.tail);
	unsigned int sq_entries, cq_entries;
	bool has_lock;
	unsigned int i;

	/*
	 * we may get imprecise sqe and cqe info if uring is actively running
	 * since we get cached_sq_head and cached_cq_tail without uring_lock
	 * and sq_tail and cq_head are changed by userspace. But it's ok since
	 * we usually use these info when it is stuck.
	 */
	seq_printf(m, "SqMask:\t\t0x%x\n", sq_mask);
	seq_printf(m, "SqHead:\t%u\n", sq_head);
	seq_printf(m, "SqTail:\t%u\n", sq_tail);
	seq_printf(m, "CachedSqHead:\t%u\n", ctx->cached_sq_head);
	seq_printf(m, "CqMask:\t0x%x\n", cq_mask);
	seq_printf(m, "CqHead:\t%u\n", cq_head);
	seq_printf(m, "CqTail:\t%u\n", cq_tail);
	seq_printf(m, "CachedCqTail:\t%u\n", ctx->cached_cq_tail);
	seq_printf(m, "SQEs:\t%u\n", sq_tail - ctx->cached_sq_head);
	sq_entries = min(sq_tail - sq_head, ctx->sq_entries);
	for (i = 0; i < sq_entries; i++) {
		unsigned int entry = i + sq_head;
		unsigned int sq_idx = READ_ONCE(ctx->sq_array[entry & sq_mask]);
		struct io_uring_sqe *sqe;

		if (sq_idx > sq_mask)
			continue;
		sqe = &ctx->sq_sqes[sq_idx];
		seq_printf(m, "%5u: opcode:%d, fd:%d, flags:%x, user_data:%llu\n",
			   sq_idx, sqe->opcode, sqe->fd, sqe->flags,
			   sqe->user_data);
	}
	seq_printf(m, "CQEs:\t%u\n", cq_tail - cq_head);
	cq_entries = min(cq_tail - cq_head, ctx->cq_entries);
	for (i = 0; i < cq_entries; i++) {
		unsigned int entry = i + cq_head;
		struct io_uring_cqe *cqe = &r->cqes[entry & cq_mask];

		seq_printf(m, "%5u: user_data:%llu, res:%d, flag:%x\n",
			   entry & cq_mask, cqe->user_data, cqe->res,
			   cqe->flags);
	}

	/*
	 * Avoid ABBA deadlock between the seq lock and the io_uring mutex,
	 * since fdinfo case grabs it in the opposite direction of normal use
	 * cases. If we fail to get the lock, we just don't iterate any
	 * structures that could be going away outside the io_uring mutex.
	 */
	has_lock = mutex_trylock(&ctx->uring_lock);

	if (has_lock && (ctx->flags & IORING_SETUP_SQPOLL)) {
		sq = ctx->sq_data;
		if (!sq->thread)
			sq = NULL;
	}

	seq_printf(m, "SqThread:\t%d\n", sq ? task_pid_nr(sq->thread) : -1);
	seq_printf(m, "SqThreadCpu:\t%d\n", sq ? task_cpu(sq->thread) : -1);
	seq_printf(m, "UserFiles:\t%u\n", ctx->nr_user_files);
	for (i = 0; has_lock && i < ctx->nr_user_files; i++) {
		struct file *f = io_file_from_index(ctx, i);

		if (f)
			seq_printf(m, "%5u: %s\n", i, file_dentry(f)->d_iname);
		else
			seq_printf(m, "%5u: <none>\n", i);
	}
	seq_printf(m, "UserBufs:\t%u\n", ctx->nr_user_bufs);
	for (i = 0; has_lock && i < ctx->nr_user_bufs; i++) {
		struct io_mapped_ubuf *buf = ctx->user_bufs[i];
		unsigned int len = buf->ubuf_end - buf->ubuf;

		seq_printf(m, "%5u: 0x%llx/%u\n", i, buf->ubuf, len);
	}
	if (has_lock && !xa_empty(&ctx->personalities)) {
		unsigned long index;
		const struct cred *cred;

		seq_printf(m, "Personalities:\n");
		xa_for_each(&ctx->personalities, index, cred)
			io_uring_show_cred(m, index, cred);
	}
	if (has_lock)
		mutex_unlock(&ctx->uring_lock);

	seq_puts(m, "PollList:\n");
	spin_lock(&ctx->completion_lock);
	for (i = 0; i < (1U << ctx->cancel_hash_bits); i++) {
		struct hlist_head *list = &ctx->cancel_hash[i];
		struct io_kiocb *req;

		hlist_for_each_entry(req, list, hash_node)
			seq_printf(m, "  op=%d, task_works=%d\n", req->opcode,
					req->task->task_works != NULL);
	}

	seq_puts(m, "CqOverflowList:\n");
	list_for_each_entry(ocqe, &ctx->cq_overflow_list, list) {
		struct io_uring_cqe *cqe = &ocqe->cqe;

		seq_printf(m, "  user_data=%llu, res=%d, flags=%x\n",
			   cqe->user_data, cqe->res, cqe->flags);

	}

	spin_unlock(&ctx->completion_lock);
}

static __cold void io_uring_show_fdinfo(struct seq_file *m, struct file *f)
{
	struct io_ring_ctx *ctx = f->private_data;

	if (percpu_ref_tryget(&ctx->refs)) {
		__io_uring_show_fdinfo(ctx, m);
		percpu_ref_put(&ctx->refs);
	}
}
#endif

static const struct file_operations io_uring_fops = {
	.release	= io_uring_release,
	.mmap		= io_uring_mmap,
#ifndef CONFIG_MMU
	.get_unmapped_area = io_uring_nommu_get_unmapped_area,
	.mmap_capabilities = io_uring_nommu_mmap_capabilities,
#endif
	.poll		= io_uring_poll,
#ifdef CONFIG_PROC_FS
	.show_fdinfo	= io_uring_show_fdinfo,
#endif
};

static __cold int io_allocate_scq_urings(struct io_ring_ctx *ctx,
					 struct io_uring_params *p)
{
	struct io_rings *rings;
	size_t size, sq_array_offset;

	/* make sure these are sane, as we already accounted them */
	ctx->sq_entries = p->sq_entries;
	ctx->cq_entries = p->cq_entries;

	size = rings_size(p->sq_entries, p->cq_entries, &sq_array_offset);
	if (size == SIZE_MAX)
		return -EOVERFLOW;

	rings = io_mem_alloc(size);
	if (!rings)
		return -ENOMEM;

	ctx->rings = rings;
	ctx->sq_array = (u32 *)((char *)rings + sq_array_offset);
	rings->sq_ring_mask = p->sq_entries - 1;
	rings->cq_ring_mask = p->cq_entries - 1;
	rings->sq_ring_entries = p->sq_entries;
	rings->cq_ring_entries = p->cq_entries;

	size = array_size(sizeof(struct io_uring_sqe), p->sq_entries);
	if (size == SIZE_MAX) {
		io_mem_free(ctx->rings);
		ctx->rings = NULL;
		return -EOVERFLOW;
	}

	ctx->sq_sqes = io_mem_alloc(size);
	if (!ctx->sq_sqes) {
		io_mem_free(ctx->rings);
		ctx->rings = NULL;
		return -ENOMEM;
	}

	return 0;
}

static int io_uring_install_fd(struct io_ring_ctx *ctx, struct file *file)
{
	int ret, fd;

	fd = get_unused_fd_flags(O_RDWR | O_CLOEXEC);
	if (fd < 0)
		return fd;

	ret = io_uring_add_tctx_node(ctx);
	if (ret) {
		put_unused_fd(fd);
		return ret;
	}
	fd_install(fd, file);
	return fd;
}

/*
 * Allocate an anonymous fd, this is what constitutes the application
 * visible backing of an io_uring instance. The application mmaps this
 * fd to gain access to the SQ/CQ ring details. If UNIX sockets are enabled,
 * we have to tie this fd to a socket for file garbage collection purposes.
 */
static struct file *io_uring_get_file(struct io_ring_ctx *ctx)
{
	struct file *file;
#if defined(CONFIG_UNIX)
	int ret;

	ret = sock_create_kern(&init_net, PF_UNIX, SOCK_RAW, IPPROTO_IP,
				&ctx->ring_sock);
	if (ret)
		return ERR_PTR(ret);
#endif

	file = anon_inode_getfile_secure("[io_uring]", &io_uring_fops, ctx,
					 O_RDWR | O_CLOEXEC, NULL);
#if defined(CONFIG_UNIX)
	if (IS_ERR(file)) {
		sock_release(ctx->ring_sock);
		ctx->ring_sock = NULL;
	} else {
		ctx->ring_sock->file = file;
	}
#endif
	return file;
}

static __cold int io_uring_create(unsigned entries, struct io_uring_params *p,
				  struct io_uring_params __user *params)
{
	struct io_ring_ctx *ctx;
	struct file *file;
	int ret;

	if (!entries)
		return -EINVAL;
	if (entries > IORING_MAX_ENTRIES) {
		if (!(p->flags & IORING_SETUP_CLAMP))
			return -EINVAL;
		entries = IORING_MAX_ENTRIES;
	}

	/*
	 * Use twice as many entries for the CQ ring. It's possible for the
	 * application to drive a higher depth than the size of the SQ ring,
	 * since the sqes are only used at submission time. This allows for
	 * some flexibility in overcommitting a bit. If the application has
	 * set IORING_SETUP_CQSIZE, it will have passed in the desired number
	 * of CQ ring entries manually.
	 */
	p->sq_entries = roundup_pow_of_two(entries);
	if (p->flags & IORING_SETUP_CQSIZE) {
		/*
		 * If IORING_SETUP_CQSIZE is set, we do the same roundup
		 * to a power-of-two, if it isn't already. We do NOT impose
		 * any cq vs sq ring sizing.
		 */
		if (!p->cq_entries)
			return -EINVAL;
		if (p->cq_entries > IORING_MAX_CQ_ENTRIES) {
			if (!(p->flags & IORING_SETUP_CLAMP))
				return -EINVAL;
			p->cq_entries = IORING_MAX_CQ_ENTRIES;
		}
		p->cq_entries = roundup_pow_of_two(p->cq_entries);
		if (p->cq_entries < p->sq_entries)
			return -EINVAL;
	} else {
		p->cq_entries = 2 * p->sq_entries;
	}

	ctx = io_ring_ctx_alloc(p);
	if (!ctx)
		return -ENOMEM;
	ctx->compat = in_compat_syscall();
	if (!capable(CAP_IPC_LOCK))
		ctx->user = get_uid(current_user());

	/*
	 * This is just grabbed for accounting purposes. When a process exits,
	 * the mm is exited and dropped before the files, hence we need to hang
	 * on to this mm purely for the purposes of being able to unaccount
	 * memory (locked/pinned vm). It's not used for anything else.
	 */
	mmgrab(current->mm);
	ctx->mm_account = current->mm;

	ret = io_allocate_scq_urings(ctx, p);
	if (ret)
		goto err;

	ret = io_sq_offload_create(ctx, p);
	if (ret)
		goto err;
	/* always set a rsrc node */
	ret = io_rsrc_node_switch_start(ctx);
	if (ret)
		goto err;
	io_rsrc_node_switch(ctx, NULL);

	memset(&p->sq_off, 0, sizeof(p->sq_off));
	p->sq_off.head = offsetof(struct io_rings, sq.head);
	p->sq_off.tail = offsetof(struct io_rings, sq.tail);
	p->sq_off.ring_mask = offsetof(struct io_rings, sq_ring_mask);
	p->sq_off.ring_entries = offsetof(struct io_rings, sq_ring_entries);
	p->sq_off.flags = offsetof(struct io_rings, sq_flags);
	p->sq_off.dropped = offsetof(struct io_rings, sq_dropped);
	p->sq_off.array = (char *)ctx->sq_array - (char *)ctx->rings;

	memset(&p->cq_off, 0, sizeof(p->cq_off));
	p->cq_off.head = offsetof(struct io_rings, cq.head);
	p->cq_off.tail = offsetof(struct io_rings, cq.tail);
	p->cq_off.ring_mask = offsetof(struct io_rings, cq_ring_mask);
	p->cq_off.ring_entries = offsetof(struct io_rings, cq_ring_entries);
	p->cq_off.overflow = offsetof(struct io_rings, cq_overflow);
	p->cq_off.cqes = offsetof(struct io_rings, cqes);
	p->cq_off.flags = offsetof(struct io_rings, cq_flags);

	p->features = IORING_FEAT_SINGLE_MMAP | IORING_FEAT_NODROP |
			IORING_FEAT_SUBMIT_STABLE | IORING_FEAT_RW_CUR_POS |
			IORING_FEAT_CUR_PERSONALITY | IORING_FEAT_FAST_POLL |
			IORING_FEAT_POLL_32BITS | IORING_FEAT_SQPOLL_NONFIXED |
			IORING_FEAT_EXT_ARG | IORING_FEAT_NATIVE_WORKERS |
			IORING_FEAT_RSRC_TAGS;

	if (copy_to_user(params, p, sizeof(*p))) {
		ret = -EFAULT;
		goto err;
	}

	file = io_uring_get_file(ctx);
	if (IS_ERR(file)) {
		ret = PTR_ERR(file);
		goto err;
	}

	/*
	 * Install ring fd as the very last thing, so we don't risk someone
	 * having closed it before we finish setup
	 */
	ret = io_uring_install_fd(ctx, file);
	if (ret < 0) {
		/* fput will clean it up */
		fput(file);
		return ret;
	}

	trace_io_uring_create(ret, ctx, p->sq_entries, p->cq_entries, p->flags);
	return ret;
err:
	io_ring_ctx_wait_and_kill(ctx);
	return ret;
}

/*
 * Sets up an aio uring context, and returns the fd. Applications asks for a
 * ring size, we return the actual sq/cq ring sizes (among other things) in the
 * params structure passed in.
 */
static long io_uring_setup(u32 entries, struct io_uring_params __user *params)
{
	struct io_uring_params p;
	int i;

	if (copy_from_user(&p, params, sizeof(p)))
		return -EFAULT;
	for (i = 0; i < ARRAY_SIZE(p.resv); i++) {
		if (p.resv[i])
			return -EINVAL;
	}

	if (p.flags & ~(IORING_SETUP_IOPOLL | IORING_SETUP_SQPOLL |
			IORING_SETUP_SQ_AFF | IORING_SETUP_CQSIZE |
			IORING_SETUP_CLAMP | IORING_SETUP_ATTACH_WQ |
			IORING_SETUP_R_DISABLED))
		return -EINVAL;

	return  io_uring_create(entries, &p, params);
}

SYSCALL_DEFINE2(io_uring_setup, u32, entries,
		struct io_uring_params __user *, params)
{
	return io_uring_setup(entries, params);
}

static __cold int io_probe(struct io_ring_ctx *ctx, void __user *arg,
			   unsigned nr_args)
{
	struct io_uring_probe *p;
	size_t size;
	int i, ret;

	size = struct_size(p, ops, nr_args);
	if (size == SIZE_MAX)
		return -EOVERFLOW;
	p = kzalloc(size, GFP_KERNEL);
	if (!p)
		return -ENOMEM;

	ret = -EFAULT;
	if (copy_from_user(p, arg, size))
		goto out;
	ret = -EINVAL;
	if (memchr_inv(p, 0, size))
		goto out;

	p->last_op = IORING_OP_LAST - 1;
	if (nr_args > IORING_OP_LAST)
		nr_args = IORING_OP_LAST;

	for (i = 0; i < nr_args; i++) {
		p->ops[i].op = i;
		if (!io_op_defs[i].not_supported)
			p->ops[i].flags = IO_URING_OP_SUPPORTED;
	}
	p->ops_len = i;

	ret = 0;
	if (copy_to_user(arg, p, size))
		ret = -EFAULT;
out:
	kfree(p);
	return ret;
}

static int io_register_personality(struct io_ring_ctx *ctx)
{
	const struct cred *creds;
	u32 id;
	int ret;

	creds = get_current_cred();

	ret = xa_alloc_cyclic(&ctx->personalities, &id, (void *)creds,
			XA_LIMIT(0, USHRT_MAX), &ctx->pers_next, GFP_KERNEL);
	if (ret < 0) {
		put_cred(creds);
		return ret;
	}
	return id;
}

static __cold int io_register_restrictions(struct io_ring_ctx *ctx,
					   void __user *arg, unsigned int nr_args)
{
	struct io_uring_restriction *res;
	size_t size;
	int i, ret;

	/* Restrictions allowed only if rings started disabled */
	if (!(ctx->flags & IORING_SETUP_R_DISABLED))
		return -EBADFD;

	/* We allow only a single restrictions registration */
	if (ctx->restrictions.registered)
		return -EBUSY;

	if (!arg || nr_args > IORING_MAX_RESTRICTIONS)
		return -EINVAL;

	size = array_size(nr_args, sizeof(*res));
	if (size == SIZE_MAX)
		return -EOVERFLOW;

	res = memdup_user(arg, size);
	if (IS_ERR(res))
		return PTR_ERR(res);

	ret = 0;

	for (i = 0; i < nr_args; i++) {
		switch (res[i].opcode) {
		case IORING_RESTRICTION_REGISTER_OP:
			if (res[i].register_op >= IORING_REGISTER_LAST) {
				ret = -EINVAL;
				goto out;
			}

			__set_bit(res[i].register_op,
				  ctx->restrictions.register_op);
			break;
		case IORING_RESTRICTION_SQE_OP:
			if (res[i].sqe_op >= IORING_OP_LAST) {
				ret = -EINVAL;
				goto out;
			}

			__set_bit(res[i].sqe_op, ctx->restrictions.sqe_op);
			break;
		case IORING_RESTRICTION_SQE_FLAGS_ALLOWED:
			ctx->restrictions.sqe_flags_allowed = res[i].sqe_flags;
			break;
		case IORING_RESTRICTION_SQE_FLAGS_REQUIRED:
			ctx->restrictions.sqe_flags_required = res[i].sqe_flags;
			break;
		default:
			ret = -EINVAL;
			goto out;
		}
	}

out:
	/* Reset all restrictions if an error happened */
	if (ret != 0)
		memset(&ctx->restrictions, 0, sizeof(ctx->restrictions));
	else
		ctx->restrictions.registered = true;

	kfree(res);
	return ret;
}

static int io_register_enable_rings(struct io_ring_ctx *ctx)
{
	if (!(ctx->flags & IORING_SETUP_R_DISABLED))
		return -EBADFD;

	if (ctx->restrictions.registered)
		ctx->restricted = 1;

	ctx->flags &= ~IORING_SETUP_R_DISABLED;
	if (ctx->sq_data && wq_has_sleeper(&ctx->sq_data->wait))
		wake_up(&ctx->sq_data->wait);
	return 0;
}

static int __io_register_rsrc_update(struct io_ring_ctx *ctx, unsigned type,
				     struct io_uring_rsrc_update2 *up,
				     unsigned nr_args)
{
	__u32 tmp;
	int err;

	if (up->resv)
		return -EINVAL;
	if (check_add_overflow(up->offset, nr_args, &tmp))
		return -EOVERFLOW;
	err = io_rsrc_node_switch_start(ctx);
	if (err)
		return err;

	switch (type) {
	case IORING_RSRC_FILE:
		return __io_sqe_files_update(ctx, up, nr_args);
	case IORING_RSRC_BUFFER:
		return __io_sqe_buffers_update(ctx, up, nr_args);
	}
	return -EINVAL;
}

static int io_register_files_update(struct io_ring_ctx *ctx, void __user *arg,
				    unsigned nr_args)
{
	struct io_uring_rsrc_update2 up;

	if (!nr_args)
		return -EINVAL;
	memset(&up, 0, sizeof(up));
	if (copy_from_user(&up, arg, sizeof(struct io_uring_rsrc_update)))
		return -EFAULT;
	return __io_register_rsrc_update(ctx, IORING_RSRC_FILE, &up, nr_args);
}

static int io_register_rsrc_update(struct io_ring_ctx *ctx, void __user *arg,
				   unsigned size, unsigned type)
{
	struct io_uring_rsrc_update2 up;

	if (size != sizeof(up))
		return -EINVAL;
	if (copy_from_user(&up, arg, sizeof(up)))
		return -EFAULT;
	if (!up.nr || up.resv)
		return -EINVAL;
	return __io_register_rsrc_update(ctx, type, &up, up.nr);
}

static __cold int io_register_rsrc(struct io_ring_ctx *ctx, void __user *arg,
			    unsigned int size, unsigned int type)
{
	struct io_uring_rsrc_register rr;

	/* keep it extendible */
	if (size != sizeof(rr))
		return -EINVAL;

	memset(&rr, 0, sizeof(rr));
	if (copy_from_user(&rr, arg, size))
		return -EFAULT;
	if (!rr.nr || rr.resv || rr.resv2)
		return -EINVAL;

	switch (type) {
	case IORING_RSRC_FILE:
		return io_sqe_files_register(ctx, u64_to_user_ptr(rr.data),
					     rr.nr, u64_to_user_ptr(rr.tags));
	case IORING_RSRC_BUFFER:
		return io_sqe_buffers_register(ctx, u64_to_user_ptr(rr.data),
					       rr.nr, u64_to_user_ptr(rr.tags));
	}
	return -EINVAL;
}

static __cold int io_register_iowq_aff(struct io_ring_ctx *ctx,
				       void __user *arg, unsigned len)
{
	struct io_uring_task *tctx = current->io_uring;
	cpumask_var_t new_mask;
	int ret;

	if (!tctx || !tctx->io_wq)
		return -EINVAL;

	if (!alloc_cpumask_var(&new_mask, GFP_KERNEL))
		return -ENOMEM;

	cpumask_clear(new_mask);
	if (len > cpumask_size())
		len = cpumask_size();

	if (copy_from_user(new_mask, arg, len)) {
		free_cpumask_var(new_mask);
		return -EFAULT;
	}

	ret = io_wq_cpu_affinity(tctx->io_wq, new_mask);
	free_cpumask_var(new_mask);
	return ret;
}

static __cold int io_unregister_iowq_aff(struct io_ring_ctx *ctx)
{
	struct io_uring_task *tctx = current->io_uring;

	if (!tctx || !tctx->io_wq)
		return -EINVAL;

	return io_wq_cpu_affinity(tctx->io_wq, NULL);
}

static __cold int io_register_iowq_max_workers(struct io_ring_ctx *ctx,
					       void __user *arg)
	__must_hold(&ctx->uring_lock)
{
	struct io_tctx_node *node;
	struct io_uring_task *tctx = NULL;
	struct io_sq_data *sqd = NULL;
	__u32 new_count[2];
	int i, ret;

	if (copy_from_user(new_count, arg, sizeof(new_count)))
		return -EFAULT;
	for (i = 0; i < ARRAY_SIZE(new_count); i++)
		if (new_count[i] > INT_MAX)
			return -EINVAL;

	if (ctx->flags & IORING_SETUP_SQPOLL) {
		sqd = ctx->sq_data;
		if (sqd) {
			/*
			 * Observe the correct sqd->lock -> ctx->uring_lock
			 * ordering. Fine to drop uring_lock here, we hold
			 * a ref to the ctx.
			 */
			refcount_inc(&sqd->refs);
			mutex_unlock(&ctx->uring_lock);
			mutex_lock(&sqd->lock);
			mutex_lock(&ctx->uring_lock);
			if (sqd->thread)
				tctx = sqd->thread->io_uring;
		}
	} else {
		tctx = current->io_uring;
	}

	BUILD_BUG_ON(sizeof(new_count) != sizeof(ctx->iowq_limits));

	for (i = 0; i < ARRAY_SIZE(new_count); i++)
		if (new_count[i])
			ctx->iowq_limits[i] = new_count[i];
	ctx->iowq_limits_set = true;

	if (tctx && tctx->io_wq) {
		ret = io_wq_max_workers(tctx->io_wq, new_count);
		if (ret)
			goto err;
	} else {
		memset(new_count, 0, sizeof(new_count));
	}

	if (sqd) {
		mutex_unlock(&sqd->lock);
		io_put_sq_data(sqd);
	}

	if (copy_to_user(arg, new_count, sizeof(new_count)))
		return -EFAULT;

	/* that's it for SQPOLL, only the SQPOLL task creates requests */
	if (sqd)
		return 0;

	/* now propagate the restriction to all registered users */
	list_for_each_entry(node, &ctx->tctx_list, ctx_node) {
		struct io_uring_task *tctx = node->task->io_uring;

		if (WARN_ON_ONCE(!tctx->io_wq))
			continue;

		for (i = 0; i < ARRAY_SIZE(new_count); i++)
			new_count[i] = ctx->iowq_limits[i];
		/* ignore errors, it always returns zero anyway */
		(void)io_wq_max_workers(tctx->io_wq, new_count);
	}
	return 0;
err:
	if (sqd) {
		mutex_unlock(&sqd->lock);
		io_put_sq_data(sqd);
	}
	return ret;
}

static bool io_register_op_must_quiesce(int op)
{
	switch (op) {
	case IORING_REGISTER_BUFFERS:
	case IORING_UNREGISTER_BUFFERS:
	case IORING_REGISTER_FILES:
	case IORING_UNREGISTER_FILES:
	case IORING_REGISTER_FILES_UPDATE:
	case IORING_REGISTER_PROBE:
	case IORING_REGISTER_PERSONALITY:
	case IORING_UNREGISTER_PERSONALITY:
	case IORING_REGISTER_FILES2:
	case IORING_REGISTER_FILES_UPDATE2:
	case IORING_REGISTER_BUFFERS2:
	case IORING_REGISTER_BUFFERS_UPDATE:
	case IORING_REGISTER_IOWQ_AFF:
	case IORING_UNREGISTER_IOWQ_AFF:
	case IORING_REGISTER_IOWQ_MAX_WORKERS:
		return false;
	default:
		return true;
	}
}

static __cold int io_ctx_quiesce(struct io_ring_ctx *ctx)
{
	long ret;

	percpu_ref_kill(&ctx->refs);

	/*
	 * Drop uring mutex before waiting for references to exit. If another
	 * thread is currently inside io_uring_enter() it might need to grab the
	 * uring_lock to make progress. If we hold it here across the drain
	 * wait, then we can deadlock. It's safe to drop the mutex here, since
	 * no new references will come in after we've killed the percpu ref.
	 */
	mutex_unlock(&ctx->uring_lock);
	do {
		ret = wait_for_completion_interruptible_timeout(&ctx->ref_comp, HZ);
		if (ret) {
			ret = min(0L, ret);
			break;
		}

		ret = io_run_task_work_sig();
		io_req_caches_free(ctx);
	} while (ret >= 0);
	mutex_lock(&ctx->uring_lock);

	if (ret)
		io_refs_resurrect(&ctx->refs, &ctx->ref_comp);
	return ret;
}

static int __io_uring_register(struct io_ring_ctx *ctx, unsigned opcode,
			       void __user *arg, unsigned nr_args)
	__releases(ctx->uring_lock)
	__acquires(ctx->uring_lock)
{
	int ret;

	/*
	 * We're inside the ring mutex, if the ref is already dying, then
	 * someone else killed the ctx or is already going through
	 * io_uring_register().
	 */
	if (percpu_ref_is_dying(&ctx->refs))
		return -ENXIO;

	if (ctx->restricted) {
		if (opcode >= IORING_REGISTER_LAST)
			return -EINVAL;
		opcode = array_index_nospec(opcode, IORING_REGISTER_LAST);
		if (!test_bit(opcode, ctx->restrictions.register_op))
			return -EACCES;
	}

	if (io_register_op_must_quiesce(opcode)) {
		ret = io_ctx_quiesce(ctx);
		if (ret)
			return ret;
	}

	switch (opcode) {
	case IORING_REGISTER_BUFFERS:
		ret = io_sqe_buffers_register(ctx, arg, nr_args, NULL);
		break;
	case IORING_UNREGISTER_BUFFERS:
		ret = -EINVAL;
		if (arg || nr_args)
			break;
		ret = io_sqe_buffers_unregister(ctx);
		break;
	case IORING_REGISTER_FILES:
		ret = io_sqe_files_register(ctx, arg, nr_args, NULL);
		break;
	case IORING_UNREGISTER_FILES:
		ret = -EINVAL;
		if (arg || nr_args)
			break;
		ret = io_sqe_files_unregister(ctx);
		break;
	case IORING_REGISTER_FILES_UPDATE:
		ret = io_register_files_update(ctx, arg, nr_args);
		break;
	case IORING_REGISTER_EVENTFD:
	case IORING_REGISTER_EVENTFD_ASYNC:
		ret = -EINVAL;
		if (nr_args != 1)
			break;
		ret = io_eventfd_register(ctx, arg);
		if (ret)
			break;
		if (opcode == IORING_REGISTER_EVENTFD_ASYNC)
			ctx->eventfd_async = 1;
		else
			ctx->eventfd_async = 0;
		break;
	case IORING_UNREGISTER_EVENTFD:
		ret = -EINVAL;
		if (arg || nr_args)
			break;
		ret = io_eventfd_unregister(ctx);
		break;
	case IORING_REGISTER_PROBE:
		ret = -EINVAL;
		if (!arg || nr_args > 256)
			break;
		ret = io_probe(ctx, arg, nr_args);
		break;
	case IORING_REGISTER_PERSONALITY:
		ret = -EINVAL;
		if (arg || nr_args)
			break;
		ret = io_register_personality(ctx);
		break;
	case IORING_UNREGISTER_PERSONALITY:
		ret = -EINVAL;
		if (arg)
			break;
		ret = io_unregister_personality(ctx, nr_args);
		break;
	case IORING_REGISTER_ENABLE_RINGS:
		ret = -EINVAL;
		if (arg || nr_args)
			break;
		ret = io_register_enable_rings(ctx);
		break;
	case IORING_REGISTER_RESTRICTIONS:
		ret = io_register_restrictions(ctx, arg, nr_args);
		break;
	case IORING_REGISTER_FILES2:
		ret = io_register_rsrc(ctx, arg, nr_args, IORING_RSRC_FILE);
		break;
	case IORING_REGISTER_FILES_UPDATE2:
		ret = io_register_rsrc_update(ctx, arg, nr_args,
					      IORING_RSRC_FILE);
		break;
	case IORING_REGISTER_BUFFERS2:
		ret = io_register_rsrc(ctx, arg, nr_args, IORING_RSRC_BUFFER);
		break;
	case IORING_REGISTER_BUFFERS_UPDATE:
		ret = io_register_rsrc_update(ctx, arg, nr_args,
					      IORING_RSRC_BUFFER);
		break;
	case IORING_REGISTER_IOWQ_AFF:
		ret = -EINVAL;
		if (!arg || !nr_args)
			break;
		ret = io_register_iowq_aff(ctx, arg, nr_args);
		break;
	case IORING_UNREGISTER_IOWQ_AFF:
		ret = -EINVAL;
		if (arg || nr_args)
			break;
		ret = io_unregister_iowq_aff(ctx);
		break;
	case IORING_REGISTER_IOWQ_MAX_WORKERS:
		ret = -EINVAL;
		if (!arg || nr_args != 2)
			break;
		ret = io_register_iowq_max_workers(ctx, arg);
		break;
	default:
		ret = -EINVAL;
		break;
	}

	if (io_register_op_must_quiesce(opcode)) {
		/* bring the ctx back to life */
		percpu_ref_reinit(&ctx->refs);
		reinit_completion(&ctx->ref_comp);
	}
	return ret;
}

SYSCALL_DEFINE4(io_uring_register, unsigned int, fd, unsigned int, opcode,
		void __user *, arg, unsigned int, nr_args)
{
	struct io_ring_ctx *ctx;
	long ret = -EBADF;
	struct fd f;

	f = fdget(fd);
	if (!f.file)
		return -EBADF;

	ret = -EOPNOTSUPP;
	if (f.file->f_op != &io_uring_fops)
		goto out_fput;

	ctx = f.file->private_data;

	io_run_task_work();

	mutex_lock(&ctx->uring_lock);
	ret = __io_uring_register(ctx, opcode, arg, nr_args);
	mutex_unlock(&ctx->uring_lock);
	trace_io_uring_register(ctx, opcode, ctx->nr_user_files, ctx->nr_user_bufs,
							ctx->cq_ev_fd != NULL, ret);
out_fput:
	fdput(f);
	return ret;
}

static int __init io_uring_init(void)
{
#define __BUILD_BUG_VERIFY_ELEMENT(stype, eoffset, etype, ename) do { \
	BUILD_BUG_ON(offsetof(stype, ename) != eoffset); \
	BUILD_BUG_ON(sizeof(etype) != sizeof_field(stype, ename)); \
} while (0)

#define BUILD_BUG_SQE_ELEM(eoffset, etype, ename) \
	__BUILD_BUG_VERIFY_ELEMENT(struct io_uring_sqe, eoffset, etype, ename)
	BUILD_BUG_ON(sizeof(struct io_uring_sqe) != 64);
	BUILD_BUG_SQE_ELEM(0,  __u8,   opcode);
	BUILD_BUG_SQE_ELEM(1,  __u8,   flags);
	BUILD_BUG_SQE_ELEM(2,  __u16,  ioprio);
	BUILD_BUG_SQE_ELEM(4,  __s32,  fd);
	BUILD_BUG_SQE_ELEM(8,  __u64,  off);
	BUILD_BUG_SQE_ELEM(8,  __u64,  addr2);
	BUILD_BUG_SQE_ELEM(16, __u64,  addr);
	BUILD_BUG_SQE_ELEM(16, __u64,  splice_off_in);
	BUILD_BUG_SQE_ELEM(24, __u32,  len);
	BUILD_BUG_SQE_ELEM(28,     __kernel_rwf_t, rw_flags);
	BUILD_BUG_SQE_ELEM(28, /* compat */   int, rw_flags);
	BUILD_BUG_SQE_ELEM(28, /* compat */ __u32, rw_flags);
	BUILD_BUG_SQE_ELEM(28, __u32,  fsync_flags);
	BUILD_BUG_SQE_ELEM(28, /* compat */ __u16,  poll_events);
	BUILD_BUG_SQE_ELEM(28, __u32,  poll32_events);
	BUILD_BUG_SQE_ELEM(28, __u32,  sync_range_flags);
	BUILD_BUG_SQE_ELEM(28, __u32,  msg_flags);
	BUILD_BUG_SQE_ELEM(28, __u32,  timeout_flags);
	BUILD_BUG_SQE_ELEM(28, __u32,  accept_flags);
	BUILD_BUG_SQE_ELEM(28, __u32,  cancel_flags);
	BUILD_BUG_SQE_ELEM(28, __u32,  open_flags);
	BUILD_BUG_SQE_ELEM(28, __u32,  statx_flags);
	BUILD_BUG_SQE_ELEM(28, __u32,  fadvise_advice);
	BUILD_BUG_SQE_ELEM(28, __u32,  splice_flags);
	BUILD_BUG_SQE_ELEM(32, __u64,  user_data);
	BUILD_BUG_SQE_ELEM(40, __u16,  buf_index);
	BUILD_BUG_SQE_ELEM(40, __u16,  buf_group);
	BUILD_BUG_SQE_ELEM(42, __u16,  personality);
	BUILD_BUG_SQE_ELEM(44, __s32,  splice_fd_in);
	BUILD_BUG_SQE_ELEM(44, __u32,  file_index);

	BUILD_BUG_ON(sizeof(struct io_uring_files_update) !=
		     sizeof(struct io_uring_rsrc_update));
	BUILD_BUG_ON(sizeof(struct io_uring_rsrc_update) >
		     sizeof(struct io_uring_rsrc_update2));

	/* ->buf_index is u16 */
	BUILD_BUG_ON(IORING_MAX_REG_BUFFERS >= (1u << 16));

	/* should fit into one byte */
	BUILD_BUG_ON(SQE_VALID_FLAGS >= (1 << 8));
	BUILD_BUG_ON(SQE_COMMON_FLAGS >= (1 << 8));
	BUILD_BUG_ON((SQE_VALID_FLAGS | SQE_COMMON_FLAGS) != SQE_VALID_FLAGS);

	BUILD_BUG_ON(ARRAY_SIZE(io_op_defs) != IORING_OP_LAST);
	BUILD_BUG_ON(__REQ_F_LAST_BIT > 8 * sizeof(int));

	req_cachep = KMEM_CACHE(io_kiocb, SLAB_HWCACHE_ALIGN | SLAB_PANIC |
				SLAB_ACCOUNT);
	return 0;
};
__initcall(io_uring_init);<|MERGE_RESOLUTION|>--- conflicted
+++ resolved
@@ -1332,14 +1332,11 @@
 	return matched;
 }
 
-<<<<<<< HEAD
-=======
 static inline bool req_has_async_data(struct io_kiocb *req)
 {
 	return req->flags & REQ_F_ASYNC_DATA;
 }
 
->>>>>>> 92b4b594
 static inline void req_set_fail(struct io_kiocb *req)
 {
 	req->flags |= REQ_F_FAIL;
@@ -9333,19 +9330,6 @@
 
 	xa_for_each(&ctx->io_buffers, index, buf)
 		__io_remove_buffers(ctx, buf, index, -1U);
-<<<<<<< HEAD
-}
-
-static void io_req_cache_free(struct list_head *list)
-{
-	struct io_kiocb *req, *nxt;
-
-	list_for_each_entry_safe(req, nxt, list, inflight_entry) {
-		list_del(&req->inflight_entry);
-		kmem_cache_free(req_cachep, req);
-	}
-=======
->>>>>>> 92b4b594
 }
 
 static void io_req_caches_free(struct io_ring_ctx *ctx)
