--- conflicted
+++ resolved
@@ -44,11 +44,8 @@
 	CEPHFS_FEATURE_MULTI_RECONNECT,		\
 	CEPHFS_FEATURE_DELEG_INO,		\
 	CEPHFS_FEATURE_METRIC_COLLECT,		\
-<<<<<<< HEAD
-=======
 	CEPHFS_FEATURE_NOTIFY_SESSION_STATE,	\
 	CEPHFS_FEATURE_OP_GETVXATTR,		\
->>>>>>> d60c95ef
 }
 
 /*
