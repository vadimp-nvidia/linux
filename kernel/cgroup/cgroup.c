/*
 *  Generic process-grouping system.
 *
 *  Based originally on the cpuset system, extracted by Paul Menage
 *  Copyright (C) 2006 Google, Inc
 *
 *  Notifications support
 *  Copyright (C) 2009 Nokia Corporation
 *  Author: Kirill A. Shutemov
 *
 *  Copyright notices from the original cpuset code:
 *  --------------------------------------------------
 *  Copyright (C) 2003 BULL SA.
 *  Copyright (C) 2004-2006 Silicon Graphics, Inc.
 *
 *  Portions derived from Patrick Mochel's sysfs code.
 *  sysfs is Copyright (c) 2001-3 Patrick Mochel
 *
 *  2003-10-10 Written by Simon Derr.
 *  2003-10-22 Updates by Stephen Hemminger.
 *  2004 May-July Rework by Paul Jackson.
 *  ---------------------------------------------------
 *
 *  This file is subject to the terms and conditions of the GNU General Public
 *  License.  See the file COPYING in the main directory of the Linux
 *  distribution for more details.
 */

#define pr_fmt(fmt) KBUILD_MODNAME ": " fmt

#include "cgroup-internal.h"

#include <linux/cred.h>
#include <linux/errno.h>
#include <linux/init_task.h>
#include <linux/kernel.h>
#include <linux/magic.h>
#include <linux/mutex.h>
#include <linux/mount.h>
#include <linux/pagemap.h>
#include <linux/proc_fs.h>
#include <linux/rcupdate.h>
#include <linux/sched.h>
#include <linux/sched/task.h>
#include <linux/slab.h>
#include <linux/spinlock.h>
#include <linux/percpu-rwsem.h>
#include <linux/string.h>
#include <linux/hashtable.h>
#include <linux/idr.h>
#include <linux/kthread.h>
#include <linux/atomic.h>
#include <linux/cpuset.h>
#include <linux/proc_ns.h>
#include <linux/nsproxy.h>
#include <linux/file.h>
#include <linux/fs_parser.h>
#include <linux/sched/cputime.h>
#include <linux/psi.h>
#include <net/sock.h>

#define CREATE_TRACE_POINTS
#include <trace/events/cgroup.h>

#define CGROUP_FILE_NAME_MAX		(MAX_CGROUP_TYPE_NAMELEN +	\
					 MAX_CFTYPE_NAME + 2)
/* let's not notify more than 100 times per second */
#define CGROUP_FILE_NOTIFY_MIN_INTV	DIV_ROUND_UP(HZ, 100)

/*
 * cgroup_mutex is the master lock.  Any modification to cgroup or its
 * hierarchy must be performed while holding it.
 *
 * css_set_lock protects task->cgroups pointer, the list of css_set
 * objects, and the chain of tasks off each css_set.
 *
 * These locks are exported if CONFIG_PROVE_RCU so that accessors in
 * cgroup.h can use them for lockdep annotations.
 */
DEFINE_MUTEX(cgroup_mutex);
DEFINE_SPINLOCK(css_set_lock);

#ifdef CONFIG_PROVE_RCU
EXPORT_SYMBOL_GPL(cgroup_mutex);
EXPORT_SYMBOL_GPL(css_set_lock);
#endif

DEFINE_SPINLOCK(trace_cgroup_path_lock);
char trace_cgroup_path[TRACE_CGROUP_PATH_LEN];
bool cgroup_debug __read_mostly;

/*
 * Protects cgroup_idr and css_idr so that IDs can be released without
 * grabbing cgroup_mutex.
 */
static DEFINE_SPINLOCK(cgroup_idr_lock);

/*
 * Protects cgroup_file->kn for !self csses.  It synchronizes notifications
 * against file removal/re-creation across css hiding.
 */
static DEFINE_SPINLOCK(cgroup_file_kn_lock);

DEFINE_PERCPU_RWSEM(cgroup_threadgroup_rwsem);

#define cgroup_assert_mutex_or_rcu_locked()				\
	RCU_LOCKDEP_WARN(!rcu_read_lock_held() &&			\
			   !lockdep_is_held(&cgroup_mutex),		\
			   "cgroup_mutex or RCU read lock required");

/*
 * cgroup destruction makes heavy use of work items and there can be a lot
 * of concurrent destructions.  Use a separate workqueue so that cgroup
 * destruction work items don't end up filling up max_active of system_wq
 * which may lead to deadlock.
 */
static struct workqueue_struct *cgroup_destroy_wq;

/* generate an array of cgroup subsystem pointers */
#define SUBSYS(_x) [_x ## _cgrp_id] = &_x ## _cgrp_subsys,
struct cgroup_subsys *cgroup_subsys[] = {
#include <linux/cgroup_subsys.h>
};
#undef SUBSYS

/* array of cgroup subsystem names */
#define SUBSYS(_x) [_x ## _cgrp_id] = #_x,
static const char *cgroup_subsys_name[] = {
#include <linux/cgroup_subsys.h>
};
#undef SUBSYS

/* array of static_keys for cgroup_subsys_enabled() and cgroup_subsys_on_dfl() */
#define SUBSYS(_x)								\
	DEFINE_STATIC_KEY_TRUE(_x ## _cgrp_subsys_enabled_key);			\
	DEFINE_STATIC_KEY_TRUE(_x ## _cgrp_subsys_on_dfl_key);			\
	EXPORT_SYMBOL_GPL(_x ## _cgrp_subsys_enabled_key);			\
	EXPORT_SYMBOL_GPL(_x ## _cgrp_subsys_on_dfl_key);
#include <linux/cgroup_subsys.h>
#undef SUBSYS

#define SUBSYS(_x) [_x ## _cgrp_id] = &_x ## _cgrp_subsys_enabled_key,
static struct static_key_true *cgroup_subsys_enabled_key[] = {
#include <linux/cgroup_subsys.h>
};
#undef SUBSYS

#define SUBSYS(_x) [_x ## _cgrp_id] = &_x ## _cgrp_subsys_on_dfl_key,
static struct static_key_true *cgroup_subsys_on_dfl_key[] = {
#include <linux/cgroup_subsys.h>
};
#undef SUBSYS

static DEFINE_PER_CPU(struct cgroup_rstat_cpu, cgrp_dfl_root_rstat_cpu);

/* the default hierarchy */
struct cgroup_root cgrp_dfl_root = { .cgrp.rstat_cpu = &cgrp_dfl_root_rstat_cpu };
EXPORT_SYMBOL_GPL(cgrp_dfl_root);

/*
 * The default hierarchy always exists but is hidden until mounted for the
 * first time.  This is for backward compatibility.
 */
static bool cgrp_dfl_visible;

/* some controllers are not supported in the default hierarchy */
static u16 cgrp_dfl_inhibit_ss_mask;

/* some controllers are implicitly enabled on the default hierarchy */
static u16 cgrp_dfl_implicit_ss_mask;

/* some controllers can be threaded on the default hierarchy */
static u16 cgrp_dfl_threaded_ss_mask;

/* The list of hierarchy roots */
LIST_HEAD(cgroup_roots);
static int cgroup_root_count;

/* hierarchy ID allocation and mapping, protected by cgroup_mutex */
static DEFINE_IDR(cgroup_hierarchy_idr);

/*
 * Assign a monotonically increasing serial number to csses.  It guarantees
 * cgroups with bigger numbers are newer than those with smaller numbers.
 * Also, as csses are always appended to the parent's ->children list, it
 * guarantees that sibling csses are always sorted in the ascending serial
 * number order on the list.  Protected by cgroup_mutex.
 */
static u64 css_serial_nr_next = 1;

/*
 * These bitmasks identify subsystems with specific features to avoid
 * having to do iterative checks repeatedly.
 */
static u16 have_fork_callback __read_mostly;
static u16 have_exit_callback __read_mostly;
static u16 have_release_callback __read_mostly;
static u16 have_canfork_callback __read_mostly;

/* cgroup namespace for init task */
struct cgroup_namespace init_cgroup_ns = {
	.count		= REFCOUNT_INIT(2),
	.user_ns	= &init_user_ns,
	.ns.ops		= &cgroupns_operations,
	.ns.inum	= PROC_CGROUP_INIT_INO,
	.root_cset	= &init_css_set,
};

static struct file_system_type cgroup2_fs_type;
static struct cftype cgroup_base_files[];

static int cgroup_apply_control(struct cgroup *cgrp);
static void cgroup_finalize_control(struct cgroup *cgrp, int ret);
static void css_task_iter_skip(struct css_task_iter *it,
			       struct task_struct *task);
static int cgroup_destroy_locked(struct cgroup *cgrp);
static struct cgroup_subsys_state *css_create(struct cgroup *cgrp,
					      struct cgroup_subsys *ss);
static void css_release(struct percpu_ref *ref);
static void kill_css(struct cgroup_subsys_state *css);
static int cgroup_addrm_files(struct cgroup_subsys_state *css,
			      struct cgroup *cgrp, struct cftype cfts[],
			      bool is_add);

/**
 * cgroup_ssid_enabled - cgroup subsys enabled test by subsys ID
 * @ssid: subsys ID of interest
 *
 * cgroup_subsys_enabled() can only be used with literal subsys names which
 * is fine for individual subsystems but unsuitable for cgroup core.  This
 * is slower static_key_enabled() based test indexed by @ssid.
 */
bool cgroup_ssid_enabled(int ssid)
{
	if (CGROUP_SUBSYS_COUNT == 0)
		return false;

	return static_key_enabled(cgroup_subsys_enabled_key[ssid]);
}

/**
 * cgroup_on_dfl - test whether a cgroup is on the default hierarchy
 * @cgrp: the cgroup of interest
 *
 * The default hierarchy is the v2 interface of cgroup and this function
 * can be used to test whether a cgroup is on the default hierarchy for
 * cases where a subsystem should behave differnetly depending on the
 * interface version.
 *
 * List of changed behaviors:
 *
 * - Mount options "noprefix", "xattr", "clone_children", "release_agent"
 *   and "name" are disallowed.
 *
 * - When mounting an existing superblock, mount options should match.
 *
 * - Remount is disallowed.
 *
 * - rename(2) is disallowed.
 *
 * - "tasks" is removed.  Everything should be at process granularity.  Use
 *   "cgroup.procs" instead.
 *
 * - "cgroup.procs" is not sorted.  pids will be unique unless they got
 *   recycled inbetween reads.
 *
 * - "release_agent" and "notify_on_release" are removed.  Replacement
 *   notification mechanism will be implemented.
 *
 * - "cgroup.clone_children" is removed.
 *
 * - "cgroup.subtree_populated" is available.  Its value is 0 if the cgroup
 *   and its descendants contain no task; otherwise, 1.  The file also
 *   generates kernfs notification which can be monitored through poll and
 *   [di]notify when the value of the file changes.
 *
 * - cpuset: tasks will be kept in empty cpusets when hotplug happens and
 *   take masks of ancestors with non-empty cpus/mems, instead of being
 *   moved to an ancestor.
 *
 * - cpuset: a task can be moved into an empty cpuset, and again it takes
 *   masks of ancestors.
 *
 * - memcg: use_hierarchy is on by default and the cgroup file for the flag
 *   is not created.
 *
 * - blkcg: blk-throttle becomes properly hierarchical.
 *
 * - debug: disallowed on the default hierarchy.
 */
bool cgroup_on_dfl(const struct cgroup *cgrp)
{
	return cgrp->root == &cgrp_dfl_root;
}

/* IDR wrappers which synchronize using cgroup_idr_lock */
static int cgroup_idr_alloc(struct idr *idr, void *ptr, int start, int end,
			    gfp_t gfp_mask)
{
	int ret;

	idr_preload(gfp_mask);
	spin_lock_bh(&cgroup_idr_lock);
	ret = idr_alloc(idr, ptr, start, end, gfp_mask & ~__GFP_DIRECT_RECLAIM);
	spin_unlock_bh(&cgroup_idr_lock);
	idr_preload_end();
	return ret;
}

static void *cgroup_idr_replace(struct idr *idr, void *ptr, int id)
{
	void *ret;

	spin_lock_bh(&cgroup_idr_lock);
	ret = idr_replace(idr, ptr, id);
	spin_unlock_bh(&cgroup_idr_lock);
	return ret;
}

static void cgroup_idr_remove(struct idr *idr, int id)
{
	spin_lock_bh(&cgroup_idr_lock);
	idr_remove(idr, id);
	spin_unlock_bh(&cgroup_idr_lock);
}

static bool cgroup_has_tasks(struct cgroup *cgrp)
{
	return cgrp->nr_populated_csets;
}

bool cgroup_is_threaded(struct cgroup *cgrp)
{
	return cgrp->dom_cgrp != cgrp;
}

/* can @cgrp host both domain and threaded children? */
static bool cgroup_is_mixable(struct cgroup *cgrp)
{
	/*
	 * Root isn't under domain level resource control exempting it from
	 * the no-internal-process constraint, so it can serve as a thread
	 * root and a parent of resource domains at the same time.
	 */
	return !cgroup_parent(cgrp);
}

/* can @cgrp become a thread root? should always be true for a thread root */
static bool cgroup_can_be_thread_root(struct cgroup *cgrp)
{
	/* mixables don't care */
	if (cgroup_is_mixable(cgrp))
		return true;

	/* domain roots can't be nested under threaded */
	if (cgroup_is_threaded(cgrp))
		return false;

	/* can only have either domain or threaded children */
	if (cgrp->nr_populated_domain_children)
		return false;

	/* and no domain controllers can be enabled */
	if (cgrp->subtree_control & ~cgrp_dfl_threaded_ss_mask)
		return false;

	return true;
}

/* is @cgrp root of a threaded subtree? */
bool cgroup_is_thread_root(struct cgroup *cgrp)
{
	/* thread root should be a domain */
	if (cgroup_is_threaded(cgrp))
		return false;

	/* a domain w/ threaded children is a thread root */
	if (cgrp->nr_threaded_children)
		return true;

	/*
	 * A domain which has tasks and explicit threaded controllers
	 * enabled is a thread root.
	 */
	if (cgroup_has_tasks(cgrp) &&
	    (cgrp->subtree_control & cgrp_dfl_threaded_ss_mask))
		return true;

	return false;
}

/* a domain which isn't connected to the root w/o brekage can't be used */
static bool cgroup_is_valid_domain(struct cgroup *cgrp)
{
	/* the cgroup itself can be a thread root */
	if (cgroup_is_threaded(cgrp))
		return false;

	/* but the ancestors can't be unless mixable */
	while ((cgrp = cgroup_parent(cgrp))) {
		if (!cgroup_is_mixable(cgrp) && cgroup_is_thread_root(cgrp))
			return false;
		if (cgroup_is_threaded(cgrp))
			return false;
	}

	return true;
}

/* subsystems visibly enabled on a cgroup */
static u16 cgroup_control(struct cgroup *cgrp)
{
	struct cgroup *parent = cgroup_parent(cgrp);
	u16 root_ss_mask = cgrp->root->subsys_mask;

	if (parent) {
		u16 ss_mask = parent->subtree_control;

		/* threaded cgroups can only have threaded controllers */
		if (cgroup_is_threaded(cgrp))
			ss_mask &= cgrp_dfl_threaded_ss_mask;
		return ss_mask;
	}

	if (cgroup_on_dfl(cgrp))
		root_ss_mask &= ~(cgrp_dfl_inhibit_ss_mask |
				  cgrp_dfl_implicit_ss_mask);
	return root_ss_mask;
}

/* subsystems enabled on a cgroup */
static u16 cgroup_ss_mask(struct cgroup *cgrp)
{
	struct cgroup *parent = cgroup_parent(cgrp);

	if (parent) {
		u16 ss_mask = parent->subtree_ss_mask;

		/* threaded cgroups can only have threaded controllers */
		if (cgroup_is_threaded(cgrp))
			ss_mask &= cgrp_dfl_threaded_ss_mask;
		return ss_mask;
	}

	return cgrp->root->subsys_mask;
}

/**
 * cgroup_css - obtain a cgroup's css for the specified subsystem
 * @cgrp: the cgroup of interest
 * @ss: the subsystem of interest (%NULL returns @cgrp->self)
 *
 * Return @cgrp's css (cgroup_subsys_state) associated with @ss.  This
 * function must be called either under cgroup_mutex or rcu_read_lock() and
 * the caller is responsible for pinning the returned css if it wants to
 * keep accessing it outside the said locks.  This function may return
 * %NULL if @cgrp doesn't have @subsys_id enabled.
 */
static struct cgroup_subsys_state *cgroup_css(struct cgroup *cgrp,
					      struct cgroup_subsys *ss)
{
	if (ss)
		return rcu_dereference_check(cgrp->subsys[ss->id],
					lockdep_is_held(&cgroup_mutex));
	else
		return &cgrp->self;
}

/**
 * cgroup_tryget_css - try to get a cgroup's css for the specified subsystem
 * @cgrp: the cgroup of interest
 * @ss: the subsystem of interest
 *
 * Find and get @cgrp's css assocaited with @ss.  If the css doesn't exist
 * or is offline, %NULL is returned.
 */
static struct cgroup_subsys_state *cgroup_tryget_css(struct cgroup *cgrp,
						     struct cgroup_subsys *ss)
{
	struct cgroup_subsys_state *css;

	rcu_read_lock();
	css = cgroup_css(cgrp, ss);
	if (css && !css_tryget_online(css))
		css = NULL;
	rcu_read_unlock();

	return css;
}

/**
 * cgroup_e_css_by_mask - obtain a cgroup's effective css for the specified ss
 * @cgrp: the cgroup of interest
 * @ss: the subsystem of interest (%NULL returns @cgrp->self)
 *
 * Similar to cgroup_css() but returns the effective css, which is defined
 * as the matching css of the nearest ancestor including self which has @ss
 * enabled.  If @ss is associated with the hierarchy @cgrp is on, this
 * function is guaranteed to return non-NULL css.
 */
static struct cgroup_subsys_state *cgroup_e_css_by_mask(struct cgroup *cgrp,
							struct cgroup_subsys *ss)
{
	lockdep_assert_held(&cgroup_mutex);

	if (!ss)
		return &cgrp->self;

	/*
	 * This function is used while updating css associations and thus
	 * can't test the csses directly.  Test ss_mask.
	 */
	while (!(cgroup_ss_mask(cgrp) & (1 << ss->id))) {
		cgrp = cgroup_parent(cgrp);
		if (!cgrp)
			return NULL;
	}

	return cgroup_css(cgrp, ss);
}

/**
 * cgroup_e_css - obtain a cgroup's effective css for the specified subsystem
 * @cgrp: the cgroup of interest
 * @ss: the subsystem of interest
 *
 * Find and get the effective css of @cgrp for @ss.  The effective css is
 * defined as the matching css of the nearest ancestor including self which
 * has @ss enabled.  If @ss is not mounted on the hierarchy @cgrp is on,
 * the root css is returned, so this function always returns a valid css.
 *
 * The returned css is not guaranteed to be online, and therefore it is the
 * callers responsiblity to tryget a reference for it.
 */
struct cgroup_subsys_state *cgroup_e_css(struct cgroup *cgrp,
					 struct cgroup_subsys *ss)
{
	struct cgroup_subsys_state *css;

	do {
		css = cgroup_css(cgrp, ss);

		if (css)
			return css;
		cgrp = cgroup_parent(cgrp);
	} while (cgrp);

	return init_css_set.subsys[ss->id];
}

/**
 * cgroup_get_e_css - get a cgroup's effective css for the specified subsystem
 * @cgrp: the cgroup of interest
 * @ss: the subsystem of interest
 *
 * Find and get the effective css of @cgrp for @ss.  The effective css is
 * defined as the matching css of the nearest ancestor including self which
 * has @ss enabled.  If @ss is not mounted on the hierarchy @cgrp is on,
 * the root css is returned, so this function always returns a valid css.
 * The returned css must be put using css_put().
 */
struct cgroup_subsys_state *cgroup_get_e_css(struct cgroup *cgrp,
					     struct cgroup_subsys *ss)
{
	struct cgroup_subsys_state *css;

	rcu_read_lock();

	do {
		css = cgroup_css(cgrp, ss);

		if (css && css_tryget_online(css))
			goto out_unlock;
		cgrp = cgroup_parent(cgrp);
	} while (cgrp);

	css = init_css_set.subsys[ss->id];
	css_get(css);
out_unlock:
	rcu_read_unlock();
	return css;
}

static void cgroup_get_live(struct cgroup *cgrp)
{
	WARN_ON_ONCE(cgroup_is_dead(cgrp));
	css_get(&cgrp->self);
}

/**
 * __cgroup_task_count - count the number of tasks in a cgroup. The caller
 * is responsible for taking the css_set_lock.
 * @cgrp: the cgroup in question
 */
int __cgroup_task_count(const struct cgroup *cgrp)
{
	int count = 0;
	struct cgrp_cset_link *link;

	lockdep_assert_held(&css_set_lock);

	list_for_each_entry(link, &cgrp->cset_links, cset_link)
		count += link->cset->nr_tasks;

	return count;
}

/**
 * cgroup_task_count - count the number of tasks in a cgroup.
 * @cgrp: the cgroup in question
 */
int cgroup_task_count(const struct cgroup *cgrp)
{
	int count;

	spin_lock_irq(&css_set_lock);
	count = __cgroup_task_count(cgrp);
	spin_unlock_irq(&css_set_lock);

	return count;
}

struct cgroup_subsys_state *of_css(struct kernfs_open_file *of)
{
	struct cgroup *cgrp = of->kn->parent->priv;
	struct cftype *cft = of_cft(of);

	/*
	 * This is open and unprotected implementation of cgroup_css().
	 * seq_css() is only called from a kernfs file operation which has
	 * an active reference on the file.  Because all the subsystem
	 * files are drained before a css is disassociated with a cgroup,
	 * the matching css from the cgroup's subsys table is guaranteed to
	 * be and stay valid until the enclosing operation is complete.
	 */
	if (cft->ss)
		return rcu_dereference_raw(cgrp->subsys[cft->ss->id]);
	else
		return &cgrp->self;
}
EXPORT_SYMBOL_GPL(of_css);

/**
 * for_each_css - iterate all css's of a cgroup
 * @css: the iteration cursor
 * @ssid: the index of the subsystem, CGROUP_SUBSYS_COUNT after reaching the end
 * @cgrp: the target cgroup to iterate css's of
 *
 * Should be called under cgroup_[tree_]mutex.
 */
#define for_each_css(css, ssid, cgrp)					\
	for ((ssid) = 0; (ssid) < CGROUP_SUBSYS_COUNT; (ssid)++)	\
		if (!((css) = rcu_dereference_check(			\
				(cgrp)->subsys[(ssid)],			\
				lockdep_is_held(&cgroup_mutex)))) { }	\
		else

/**
 * for_each_e_css - iterate all effective css's of a cgroup
 * @css: the iteration cursor
 * @ssid: the index of the subsystem, CGROUP_SUBSYS_COUNT after reaching the end
 * @cgrp: the target cgroup to iterate css's of
 *
 * Should be called under cgroup_[tree_]mutex.
 */
#define for_each_e_css(css, ssid, cgrp)					    \
	for ((ssid) = 0; (ssid) < CGROUP_SUBSYS_COUNT; (ssid)++)	    \
		if (!((css) = cgroup_e_css_by_mask(cgrp,		    \
						   cgroup_subsys[(ssid)]))) \
			;						    \
		else

/**
 * do_each_subsys_mask - filter for_each_subsys with a bitmask
 * @ss: the iteration cursor
 * @ssid: the index of @ss, CGROUP_SUBSYS_COUNT after reaching the end
 * @ss_mask: the bitmask
 *
 * The block will only run for cases where the ssid-th bit (1 << ssid) of
 * @ss_mask is set.
 */
#define do_each_subsys_mask(ss, ssid, ss_mask) do {			\
	unsigned long __ss_mask = (ss_mask);				\
	if (!CGROUP_SUBSYS_COUNT) { /* to avoid spurious gcc warning */	\
		(ssid) = 0;						\
		break;							\
	}								\
	for_each_set_bit(ssid, &__ss_mask, CGROUP_SUBSYS_COUNT) {	\
		(ss) = cgroup_subsys[ssid];				\
		{

#define while_each_subsys_mask()					\
		}							\
	}								\
} while (false)

/* iterate over child cgrps, lock should be held throughout iteration */
#define cgroup_for_each_live_child(child, cgrp)				\
	list_for_each_entry((child), &(cgrp)->self.children, self.sibling) \
		if (({ lockdep_assert_held(&cgroup_mutex);		\
		       cgroup_is_dead(child); }))			\
			;						\
		else

/* walk live descendants in preorder */
#define cgroup_for_each_live_descendant_pre(dsct, d_css, cgrp)		\
	css_for_each_descendant_pre((d_css), cgroup_css((cgrp), NULL))	\
		if (({ lockdep_assert_held(&cgroup_mutex);		\
		       (dsct) = (d_css)->cgroup;			\
		       cgroup_is_dead(dsct); }))			\
			;						\
		else

/* walk live descendants in postorder */
#define cgroup_for_each_live_descendant_post(dsct, d_css, cgrp)		\
	css_for_each_descendant_post((d_css), cgroup_css((cgrp), NULL))	\
		if (({ lockdep_assert_held(&cgroup_mutex);		\
		       (dsct) = (d_css)->cgroup;			\
		       cgroup_is_dead(dsct); }))			\
			;						\
		else

/*
 * The default css_set - used by init and its children prior to any
 * hierarchies being mounted. It contains a pointer to the root state
 * for each subsystem. Also used to anchor the list of css_sets. Not
 * reference-counted, to improve performance when child cgroups
 * haven't been created.
 */
struct css_set init_css_set = {
	.refcount		= REFCOUNT_INIT(1),
	.dom_cset		= &init_css_set,
	.tasks			= LIST_HEAD_INIT(init_css_set.tasks),
	.mg_tasks		= LIST_HEAD_INIT(init_css_set.mg_tasks),
	.dying_tasks		= LIST_HEAD_INIT(init_css_set.dying_tasks),
	.task_iters		= LIST_HEAD_INIT(init_css_set.task_iters),
	.threaded_csets		= LIST_HEAD_INIT(init_css_set.threaded_csets),
	.cgrp_links		= LIST_HEAD_INIT(init_css_set.cgrp_links),
	.mg_preload_node	= LIST_HEAD_INIT(init_css_set.mg_preload_node),
	.mg_node		= LIST_HEAD_INIT(init_css_set.mg_node),

	/*
	 * The following field is re-initialized when this cset gets linked
	 * in cgroup_init().  However, let's initialize the field
	 * statically too so that the default cgroup can be accessed safely
	 * early during boot.
	 */
	.dfl_cgrp		= &cgrp_dfl_root.cgrp,
};

static int css_set_count	= 1;	/* 1 for init_css_set */

static bool css_set_threaded(struct css_set *cset)
{
	return cset->dom_cset != cset;
}

/**
 * css_set_populated - does a css_set contain any tasks?
 * @cset: target css_set
 *
 * css_set_populated() should be the same as !!cset->nr_tasks at steady
 * state. However, css_set_populated() can be called while a task is being
 * added to or removed from the linked list before the nr_tasks is
 * properly updated. Hence, we can't just look at ->nr_tasks here.
 */
static bool css_set_populated(struct css_set *cset)
{
	lockdep_assert_held(&css_set_lock);

	return !list_empty(&cset->tasks) || !list_empty(&cset->mg_tasks);
}

/**
 * cgroup_update_populated - update the populated count of a cgroup
 * @cgrp: the target cgroup
 * @populated: inc or dec populated count
 *
 * One of the css_sets associated with @cgrp is either getting its first
 * task or losing the last.  Update @cgrp->nr_populated_* accordingly.  The
 * count is propagated towards root so that a given cgroup's
 * nr_populated_children is zero iff none of its descendants contain any
 * tasks.
 *
 * @cgrp's interface file "cgroup.populated" is zero if both
 * @cgrp->nr_populated_csets and @cgrp->nr_populated_children are zero and
 * 1 otherwise.  When the sum changes from or to zero, userland is notified
 * that the content of the interface file has changed.  This can be used to
 * detect when @cgrp and its descendants become populated or empty.
 */
static void cgroup_update_populated(struct cgroup *cgrp, bool populated)
{
	struct cgroup *child = NULL;
	int adj = populated ? 1 : -1;

	lockdep_assert_held(&css_set_lock);

	do {
		bool was_populated = cgroup_is_populated(cgrp);

		if (!child) {
			cgrp->nr_populated_csets += adj;
		} else {
			if (cgroup_is_threaded(child))
				cgrp->nr_populated_threaded_children += adj;
			else
				cgrp->nr_populated_domain_children += adj;
		}

		if (was_populated == cgroup_is_populated(cgrp))
			break;

		cgroup1_check_for_release(cgrp);
		TRACE_CGROUP_PATH(notify_populated, cgrp,
				  cgroup_is_populated(cgrp));
		cgroup_file_notify(&cgrp->events_file);

		child = cgrp;
		cgrp = cgroup_parent(cgrp);
	} while (cgrp);
}

/**
 * css_set_update_populated - update populated state of a css_set
 * @cset: target css_set
 * @populated: whether @cset is populated or depopulated
 *
 * @cset is either getting the first task or losing the last.  Update the
 * populated counters of all associated cgroups accordingly.
 */
static void css_set_update_populated(struct css_set *cset, bool populated)
{
	struct cgrp_cset_link *link;

	lockdep_assert_held(&css_set_lock);

	list_for_each_entry(link, &cset->cgrp_links, cgrp_link)
		cgroup_update_populated(link->cgrp, populated);
}

/*
 * @task is leaving, advance task iterators which are pointing to it so
 * that they can resume at the next position.  Advancing an iterator might
 * remove it from the list, use safe walk.  See css_task_iter_skip() for
 * details.
 */
static void css_set_skip_task_iters(struct css_set *cset,
				    struct task_struct *task)
{
	struct css_task_iter *it, *pos;

	list_for_each_entry_safe(it, pos, &cset->task_iters, iters_node)
		css_task_iter_skip(it, task);
}

/**
 * css_set_move_task - move a task from one css_set to another
 * @task: task being moved
 * @from_cset: css_set @task currently belongs to (may be NULL)
 * @to_cset: new css_set @task is being moved to (may be NULL)
 * @use_mg_tasks: move to @to_cset->mg_tasks instead of ->tasks
 *
 * Move @task from @from_cset to @to_cset.  If @task didn't belong to any
 * css_set, @from_cset can be NULL.  If @task is being disassociated
 * instead of moved, @to_cset can be NULL.
 *
 * This function automatically handles populated counter updates and
 * css_task_iter adjustments but the caller is responsible for managing
 * @from_cset and @to_cset's reference counts.
 */
static void css_set_move_task(struct task_struct *task,
			      struct css_set *from_cset, struct css_set *to_cset,
			      bool use_mg_tasks)
{
	lockdep_assert_held(&css_set_lock);

	if (to_cset && !css_set_populated(to_cset))
		css_set_update_populated(to_cset, true);

	if (from_cset) {
		WARN_ON_ONCE(list_empty(&task->cg_list));

		css_set_skip_task_iters(from_cset, task);
		list_del_init(&task->cg_list);
		if (!css_set_populated(from_cset))
			css_set_update_populated(from_cset, false);
	} else {
		WARN_ON_ONCE(!list_empty(&task->cg_list));
	}

	if (to_cset) {
		/*
		 * We are synchronized through cgroup_threadgroup_rwsem
		 * against PF_EXITING setting such that we can't race
		 * against cgroup_exit()/cgroup_free() dropping the css_set.
		 */
		WARN_ON_ONCE(task->flags & PF_EXITING);

		cgroup_move_task(task, to_cset);
		list_add_tail(&task->cg_list, use_mg_tasks ? &to_cset->mg_tasks :
							     &to_cset->tasks);
	}
}

/*
 * hash table for cgroup groups. This improves the performance to find
 * an existing css_set. This hash doesn't (currently) take into
 * account cgroups in empty hierarchies.
 */
#define CSS_SET_HASH_BITS	7
static DEFINE_HASHTABLE(css_set_table, CSS_SET_HASH_BITS);

static unsigned long css_set_hash(struct cgroup_subsys_state *css[])
{
	unsigned long key = 0UL;
	struct cgroup_subsys *ss;
	int i;

	for_each_subsys(ss, i)
		key += (unsigned long)css[i];
	key = (key >> 16) ^ key;

	return key;
}

void put_css_set_locked(struct css_set *cset)
{
	struct cgrp_cset_link *link, *tmp_link;
	struct cgroup_subsys *ss;
	int ssid;

	lockdep_assert_held(&css_set_lock);

	if (!refcount_dec_and_test(&cset->refcount))
		return;

	WARN_ON_ONCE(!list_empty(&cset->threaded_csets));

	/* This css_set is dead. unlink it and release cgroup and css refs */
	for_each_subsys(ss, ssid) {
		list_del(&cset->e_cset_node[ssid]);
		css_put(cset->subsys[ssid]);
	}
	hash_del(&cset->hlist);
	css_set_count--;

	list_for_each_entry_safe(link, tmp_link, &cset->cgrp_links, cgrp_link) {
		list_del(&link->cset_link);
		list_del(&link->cgrp_link);
		if (cgroup_parent(link->cgrp))
			cgroup_put(link->cgrp);
		kfree(link);
	}

	if (css_set_threaded(cset)) {
		list_del(&cset->threaded_csets_node);
		put_css_set_locked(cset->dom_cset);
	}

	kfree_rcu(cset, rcu_head);
}

/**
 * compare_css_sets - helper function for find_existing_css_set().
 * @cset: candidate css_set being tested
 * @old_cset: existing css_set for a task
 * @new_cgrp: cgroup that's being entered by the task
 * @template: desired set of css pointers in css_set (pre-calculated)
 *
 * Returns true if "cset" matches "old_cset" except for the hierarchy
 * which "new_cgrp" belongs to, for which it should match "new_cgrp".
 */
static bool compare_css_sets(struct css_set *cset,
			     struct css_set *old_cset,
			     struct cgroup *new_cgrp,
			     struct cgroup_subsys_state *template[])
{
	struct cgroup *new_dfl_cgrp;
	struct list_head *l1, *l2;

	/*
	 * On the default hierarchy, there can be csets which are
	 * associated with the same set of cgroups but different csses.
	 * Let's first ensure that csses match.
	 */
	if (memcmp(template, cset->subsys, sizeof(cset->subsys)))
		return false;


	/* @cset's domain should match the default cgroup's */
	if (cgroup_on_dfl(new_cgrp))
		new_dfl_cgrp = new_cgrp;
	else
		new_dfl_cgrp = old_cset->dfl_cgrp;

	if (new_dfl_cgrp->dom_cgrp != cset->dom_cset->dfl_cgrp)
		return false;

	/*
	 * Compare cgroup pointers in order to distinguish between
	 * different cgroups in hierarchies.  As different cgroups may
	 * share the same effective css, this comparison is always
	 * necessary.
	 */
	l1 = &cset->cgrp_links;
	l2 = &old_cset->cgrp_links;
	while (1) {
		struct cgrp_cset_link *link1, *link2;
		struct cgroup *cgrp1, *cgrp2;

		l1 = l1->next;
		l2 = l2->next;
		/* See if we reached the end - both lists are equal length. */
		if (l1 == &cset->cgrp_links) {
			BUG_ON(l2 != &old_cset->cgrp_links);
			break;
		} else {
			BUG_ON(l2 == &old_cset->cgrp_links);
		}
		/* Locate the cgroups associated with these links. */
		link1 = list_entry(l1, struct cgrp_cset_link, cgrp_link);
		link2 = list_entry(l2, struct cgrp_cset_link, cgrp_link);
		cgrp1 = link1->cgrp;
		cgrp2 = link2->cgrp;
		/* Hierarchies should be linked in the same order. */
		BUG_ON(cgrp1->root != cgrp2->root);

		/*
		 * If this hierarchy is the hierarchy of the cgroup
		 * that's changing, then we need to check that this
		 * css_set points to the new cgroup; if it's any other
		 * hierarchy, then this css_set should point to the
		 * same cgroup as the old css_set.
		 */
		if (cgrp1->root == new_cgrp->root) {
			if (cgrp1 != new_cgrp)
				return false;
		} else {
			if (cgrp1 != cgrp2)
				return false;
		}
	}
	return true;
}

/**
 * find_existing_css_set - init css array and find the matching css_set
 * @old_cset: the css_set that we're using before the cgroup transition
 * @cgrp: the cgroup that we're moving into
 * @template: out param for the new set of csses, should be clear on entry
 */
static struct css_set *find_existing_css_set(struct css_set *old_cset,
					struct cgroup *cgrp,
					struct cgroup_subsys_state *template[])
{
	struct cgroup_root *root = cgrp->root;
	struct cgroup_subsys *ss;
	struct css_set *cset;
	unsigned long key;
	int i;

	/*
	 * Build the set of subsystem state objects that we want to see in the
	 * new css_set. while subsystems can change globally, the entries here
	 * won't change, so no need for locking.
	 */
	for_each_subsys(ss, i) {
		if (root->subsys_mask & (1UL << i)) {
			/*
			 * @ss is in this hierarchy, so we want the
			 * effective css from @cgrp.
			 */
			template[i] = cgroup_e_css_by_mask(cgrp, ss);
		} else {
			/*
			 * @ss is not in this hierarchy, so we don't want
			 * to change the css.
			 */
			template[i] = old_cset->subsys[i];
		}
	}

	key = css_set_hash(template);
	hash_for_each_possible(css_set_table, cset, hlist, key) {
		if (!compare_css_sets(cset, old_cset, cgrp, template))
			continue;

		/* This css_set matches what we need */
		return cset;
	}

	/* No existing cgroup group matched */
	return NULL;
}

static void free_cgrp_cset_links(struct list_head *links_to_free)
{
	struct cgrp_cset_link *link, *tmp_link;

	list_for_each_entry_safe(link, tmp_link, links_to_free, cset_link) {
		list_del(&link->cset_link);
		kfree(link);
	}
}

/**
 * allocate_cgrp_cset_links - allocate cgrp_cset_links
 * @count: the number of links to allocate
 * @tmp_links: list_head the allocated links are put on
 *
 * Allocate @count cgrp_cset_link structures and chain them on @tmp_links
 * through ->cset_link.  Returns 0 on success or -errno.
 */
static int allocate_cgrp_cset_links(int count, struct list_head *tmp_links)
{
	struct cgrp_cset_link *link;
	int i;

	INIT_LIST_HEAD(tmp_links);

	for (i = 0; i < count; i++) {
		link = kzalloc(sizeof(*link), GFP_KERNEL);
		if (!link) {
			free_cgrp_cset_links(tmp_links);
			return -ENOMEM;
		}
		list_add(&link->cset_link, tmp_links);
	}
	return 0;
}

/**
 * link_css_set - a helper function to link a css_set to a cgroup
 * @tmp_links: cgrp_cset_link objects allocated by allocate_cgrp_cset_links()
 * @cset: the css_set to be linked
 * @cgrp: the destination cgroup
 */
static void link_css_set(struct list_head *tmp_links, struct css_set *cset,
			 struct cgroup *cgrp)
{
	struct cgrp_cset_link *link;

	BUG_ON(list_empty(tmp_links));

	if (cgroup_on_dfl(cgrp))
		cset->dfl_cgrp = cgrp;

	link = list_first_entry(tmp_links, struct cgrp_cset_link, cset_link);
	link->cset = cset;
	link->cgrp = cgrp;

	/*
	 * Always add links to the tail of the lists so that the lists are
	 * in choronological order.
	 */
	list_move_tail(&link->cset_link, &cgrp->cset_links);
	list_add_tail(&link->cgrp_link, &cset->cgrp_links);

	if (cgroup_parent(cgrp))
		cgroup_get_live(cgrp);
}

/**
 * find_css_set - return a new css_set with one cgroup updated
 * @old_cset: the baseline css_set
 * @cgrp: the cgroup to be updated
 *
 * Return a new css_set that's equivalent to @old_cset, but with @cgrp
 * substituted into the appropriate hierarchy.
 */
static struct css_set *find_css_set(struct css_set *old_cset,
				    struct cgroup *cgrp)
{
	struct cgroup_subsys_state *template[CGROUP_SUBSYS_COUNT] = { };
	struct css_set *cset;
	struct list_head tmp_links;
	struct cgrp_cset_link *link;
	struct cgroup_subsys *ss;
	unsigned long key;
	int ssid;

	lockdep_assert_held(&cgroup_mutex);

	/* First see if we already have a cgroup group that matches
	 * the desired set */
	spin_lock_irq(&css_set_lock);
	cset = find_existing_css_set(old_cset, cgrp, template);
	if (cset)
		get_css_set(cset);
	spin_unlock_irq(&css_set_lock);

	if (cset)
		return cset;

	cset = kzalloc(sizeof(*cset), GFP_KERNEL);
	if (!cset)
		return NULL;

	/* Allocate all the cgrp_cset_link objects that we'll need */
	if (allocate_cgrp_cset_links(cgroup_root_count, &tmp_links) < 0) {
		kfree(cset);
		return NULL;
	}

	refcount_set(&cset->refcount, 1);
	cset->dom_cset = cset;
	INIT_LIST_HEAD(&cset->tasks);
	INIT_LIST_HEAD(&cset->mg_tasks);
	INIT_LIST_HEAD(&cset->dying_tasks);
	INIT_LIST_HEAD(&cset->task_iters);
	INIT_LIST_HEAD(&cset->threaded_csets);
	INIT_HLIST_NODE(&cset->hlist);
	INIT_LIST_HEAD(&cset->cgrp_links);
	INIT_LIST_HEAD(&cset->mg_preload_node);
	INIT_LIST_HEAD(&cset->mg_node);

	/* Copy the set of subsystem state objects generated in
	 * find_existing_css_set() */
	memcpy(cset->subsys, template, sizeof(cset->subsys));

	spin_lock_irq(&css_set_lock);
	/* Add reference counts and links from the new css_set. */
	list_for_each_entry(link, &old_cset->cgrp_links, cgrp_link) {
		struct cgroup *c = link->cgrp;

		if (c->root == cgrp->root)
			c = cgrp;
		link_css_set(&tmp_links, cset, c);
	}

	BUG_ON(!list_empty(&tmp_links));

	css_set_count++;

	/* Add @cset to the hash table */
	key = css_set_hash(cset->subsys);
	hash_add(css_set_table, &cset->hlist, key);

	for_each_subsys(ss, ssid) {
		struct cgroup_subsys_state *css = cset->subsys[ssid];

		list_add_tail(&cset->e_cset_node[ssid],
			      &css->cgroup->e_csets[ssid]);
		css_get(css);
	}

	spin_unlock_irq(&css_set_lock);

	/*
	 * If @cset should be threaded, look up the matching dom_cset and
	 * link them up.  We first fully initialize @cset then look for the
	 * dom_cset.  It's simpler this way and safe as @cset is guaranteed
	 * to stay empty until we return.
	 */
	if (cgroup_is_threaded(cset->dfl_cgrp)) {
		struct css_set *dcset;

		dcset = find_css_set(cset, cset->dfl_cgrp->dom_cgrp);
		if (!dcset) {
			put_css_set(cset);
			return NULL;
		}

		spin_lock_irq(&css_set_lock);
		cset->dom_cset = dcset;
		list_add_tail(&cset->threaded_csets_node,
			      &dcset->threaded_csets);
		spin_unlock_irq(&css_set_lock);
	}

	return cset;
}

struct cgroup_root *cgroup_root_from_kf(struct kernfs_root *kf_root)
{
	struct cgroup *root_cgrp = kf_root->kn->priv;

	return root_cgrp->root;
}

static int cgroup_init_root_id(struct cgroup_root *root)
{
	int id;

	lockdep_assert_held(&cgroup_mutex);

	id = idr_alloc_cyclic(&cgroup_hierarchy_idr, root, 0, 0, GFP_KERNEL);
	if (id < 0)
		return id;

	root->hierarchy_id = id;
	return 0;
}

static void cgroup_exit_root_id(struct cgroup_root *root)
{
	lockdep_assert_held(&cgroup_mutex);

	idr_remove(&cgroup_hierarchy_idr, root->hierarchy_id);
}

void cgroup_free_root(struct cgroup_root *root)
{
	kfree(root);
}

static void cgroup_destroy_root(struct cgroup_root *root)
{
	struct cgroup *cgrp = &root->cgrp;
	struct cgrp_cset_link *link, *tmp_link;

	trace_cgroup_destroy_root(root);

	cgroup_lock_and_drain_offline(&cgrp_dfl_root.cgrp);

	BUG_ON(atomic_read(&root->nr_cgrps));
	BUG_ON(!list_empty(&cgrp->self.children));

	/* Rebind all subsystems back to the default hierarchy */
	WARN_ON(rebind_subsystems(&cgrp_dfl_root, root->subsys_mask));

	/*
	 * Release all the links from cset_links to this hierarchy's
	 * root cgroup
	 */
	spin_lock_irq(&css_set_lock);

	list_for_each_entry_safe(link, tmp_link, &cgrp->cset_links, cset_link) {
		list_del(&link->cset_link);
		list_del(&link->cgrp_link);
		kfree(link);
	}

	spin_unlock_irq(&css_set_lock);

	if (!list_empty(&root->root_list)) {
		list_del(&root->root_list);
		cgroup_root_count--;
	}

	cgroup_exit_root_id(root);

	mutex_unlock(&cgroup_mutex);

	kernfs_destroy_root(root->kf_root);
	cgroup_free_root(root);
}

/*
 * look up cgroup associated with current task's cgroup namespace on the
 * specified hierarchy
 */
static struct cgroup *
current_cgns_cgroup_from_root(struct cgroup_root *root)
{
	struct cgroup *res = NULL;
	struct css_set *cset;

	lockdep_assert_held(&css_set_lock);

	rcu_read_lock();

	cset = current->nsproxy->cgroup_ns->root_cset;
	if (cset == &init_css_set) {
		res = &root->cgrp;
	} else if (root == &cgrp_dfl_root) {
		res = cset->dfl_cgrp;
	} else {
		struct cgrp_cset_link *link;

		list_for_each_entry(link, &cset->cgrp_links, cgrp_link) {
			struct cgroup *c = link->cgrp;

			if (c->root == root) {
				res = c;
				break;
			}
		}
	}
	rcu_read_unlock();

	BUG_ON(!res);
	return res;
}

/* look up cgroup associated with given css_set on the specified hierarchy */
static struct cgroup *cset_cgroup_from_root(struct css_set *cset,
					    struct cgroup_root *root)
{
	struct cgroup *res = NULL;

	lockdep_assert_held(&cgroup_mutex);
	lockdep_assert_held(&css_set_lock);

	if (cset == &init_css_set) {
		res = &root->cgrp;
	} else if (root == &cgrp_dfl_root) {
		res = cset->dfl_cgrp;
	} else {
		struct cgrp_cset_link *link;

		list_for_each_entry(link, &cset->cgrp_links, cgrp_link) {
			struct cgroup *c = link->cgrp;

			if (c->root == root) {
				res = c;
				break;
			}
		}
	}

	BUG_ON(!res);
	return res;
}

/*
 * Return the cgroup for "task" from the given hierarchy. Must be
 * called with cgroup_mutex and css_set_lock held.
 */
struct cgroup *task_cgroup_from_root(struct task_struct *task,
				     struct cgroup_root *root)
{
	/*
	 * No need to lock the task - since we hold css_set_lock the
	 * task can't change groups.
	 */
	return cset_cgroup_from_root(task_css_set(task), root);
}

/*
 * A task must hold cgroup_mutex to modify cgroups.
 *
 * Any task can increment and decrement the count field without lock.
 * So in general, code holding cgroup_mutex can't rely on the count
 * field not changing.  However, if the count goes to zero, then only
 * cgroup_attach_task() can increment it again.  Because a count of zero
 * means that no tasks are currently attached, therefore there is no
 * way a task attached to that cgroup can fork (the other way to
 * increment the count).  So code holding cgroup_mutex can safely
 * assume that if the count is zero, it will stay zero. Similarly, if
 * a task holds cgroup_mutex on a cgroup with zero count, it
 * knows that the cgroup won't be removed, as cgroup_rmdir()
 * needs that mutex.
 *
 * A cgroup can only be deleted if both its 'count' of using tasks
 * is zero, and its list of 'children' cgroups is empty.  Since all
 * tasks in the system use _some_ cgroup, and since there is always at
 * least one task in the system (init, pid == 1), therefore, root cgroup
 * always has either children cgroups and/or using tasks.  So we don't
 * need a special hack to ensure that root cgroup cannot be deleted.
 *
 * P.S.  One more locking exception.  RCU is used to guard the
 * update of a tasks cgroup pointer by cgroup_attach_task()
 */

static struct kernfs_syscall_ops cgroup_kf_syscall_ops;

static char *cgroup_file_name(struct cgroup *cgrp, const struct cftype *cft,
			      char *buf)
{
	struct cgroup_subsys *ss = cft->ss;

	if (cft->ss && !(cft->flags & CFTYPE_NO_PREFIX) &&
	    !(cgrp->root->flags & CGRP_ROOT_NOPREFIX)) {
		const char *dbg = (cft->flags & CFTYPE_DEBUG) ? ".__DEBUG__." : "";

		snprintf(buf, CGROUP_FILE_NAME_MAX, "%s%s.%s",
			 dbg, cgroup_on_dfl(cgrp) ? ss->name : ss->legacy_name,
			 cft->name);
	} else {
		strscpy(buf, cft->name, CGROUP_FILE_NAME_MAX);
	}
	return buf;
}

/**
 * cgroup_file_mode - deduce file mode of a control file
 * @cft: the control file in question
 *
 * S_IRUGO for read, S_IWUSR for write.
 */
static umode_t cgroup_file_mode(const struct cftype *cft)
{
	umode_t mode = 0;

	if (cft->read_u64 || cft->read_s64 || cft->seq_show)
		mode |= S_IRUGO;

	if (cft->write_u64 || cft->write_s64 || cft->write) {
		if (cft->flags & CFTYPE_WORLD_WRITABLE)
			mode |= S_IWUGO;
		else
			mode |= S_IWUSR;
	}

	return mode;
}

/**
 * cgroup_calc_subtree_ss_mask - calculate subtree_ss_mask
 * @subtree_control: the new subtree_control mask to consider
 * @this_ss_mask: available subsystems
 *
 * On the default hierarchy, a subsystem may request other subsystems to be
 * enabled together through its ->depends_on mask.  In such cases, more
 * subsystems than specified in "cgroup.subtree_control" may be enabled.
 *
 * This function calculates which subsystems need to be enabled if
 * @subtree_control is to be applied while restricted to @this_ss_mask.
 */
static u16 cgroup_calc_subtree_ss_mask(u16 subtree_control, u16 this_ss_mask)
{
	u16 cur_ss_mask = subtree_control;
	struct cgroup_subsys *ss;
	int ssid;

	lockdep_assert_held(&cgroup_mutex);

	cur_ss_mask |= cgrp_dfl_implicit_ss_mask;

	while (true) {
		u16 new_ss_mask = cur_ss_mask;

		do_each_subsys_mask(ss, ssid, cur_ss_mask) {
			new_ss_mask |= ss->depends_on;
		} while_each_subsys_mask();

		/*
		 * Mask out subsystems which aren't available.  This can
		 * happen only if some depended-upon subsystems were bound
		 * to non-default hierarchies.
		 */
		new_ss_mask &= this_ss_mask;

		if (new_ss_mask == cur_ss_mask)
			break;
		cur_ss_mask = new_ss_mask;
	}

	return cur_ss_mask;
}

/**
 * cgroup_kn_unlock - unlocking helper for cgroup kernfs methods
 * @kn: the kernfs_node being serviced
 *
 * This helper undoes cgroup_kn_lock_live() and should be invoked before
 * the method finishes if locking succeeded.  Note that once this function
 * returns the cgroup returned by cgroup_kn_lock_live() may become
 * inaccessible any time.  If the caller intends to continue to access the
 * cgroup, it should pin it before invoking this function.
 */
void cgroup_kn_unlock(struct kernfs_node *kn)
{
	struct cgroup *cgrp;

	if (kernfs_type(kn) == KERNFS_DIR)
		cgrp = kn->priv;
	else
		cgrp = kn->parent->priv;

	mutex_unlock(&cgroup_mutex);

	kernfs_unbreak_active_protection(kn);
	cgroup_put(cgrp);
}

/**
 * cgroup_kn_lock_live - locking helper for cgroup kernfs methods
 * @kn: the kernfs_node being serviced
 * @drain_offline: perform offline draining on the cgroup
 *
 * This helper is to be used by a cgroup kernfs method currently servicing
 * @kn.  It breaks the active protection, performs cgroup locking and
 * verifies that the associated cgroup is alive.  Returns the cgroup if
 * alive; otherwise, %NULL.  A successful return should be undone by a
 * matching cgroup_kn_unlock() invocation.  If @drain_offline is %true, the
 * cgroup is drained of offlining csses before return.
 *
 * Any cgroup kernfs method implementation which requires locking the
 * associated cgroup should use this helper.  It avoids nesting cgroup
 * locking under kernfs active protection and allows all kernfs operations
 * including self-removal.
 */
struct cgroup *cgroup_kn_lock_live(struct kernfs_node *kn, bool drain_offline)
{
	struct cgroup *cgrp;

	if (kernfs_type(kn) == KERNFS_DIR)
		cgrp = kn->priv;
	else
		cgrp = kn->parent->priv;

	/*
	 * We're gonna grab cgroup_mutex which nests outside kernfs
	 * active_ref.  cgroup liveliness check alone provides enough
	 * protection against removal.  Ensure @cgrp stays accessible and
	 * break the active_ref protection.
	 */
	if (!cgroup_tryget(cgrp))
		return NULL;
	kernfs_break_active_protection(kn);

	if (drain_offline)
		cgroup_lock_and_drain_offline(cgrp);
	else
		mutex_lock(&cgroup_mutex);

	if (!cgroup_is_dead(cgrp))
		return cgrp;

	cgroup_kn_unlock(kn);
	return NULL;
}

static void cgroup_rm_file(struct cgroup *cgrp, const struct cftype *cft)
{
	char name[CGROUP_FILE_NAME_MAX];

	lockdep_assert_held(&cgroup_mutex);

	if (cft->file_offset) {
		struct cgroup_subsys_state *css = cgroup_css(cgrp, cft->ss);
		struct cgroup_file *cfile = (void *)css + cft->file_offset;

		spin_lock_irq(&cgroup_file_kn_lock);
		cfile->kn = NULL;
		spin_unlock_irq(&cgroup_file_kn_lock);

		del_timer_sync(&cfile->notify_timer);
	}

	kernfs_remove_by_name(cgrp->kn, cgroup_file_name(cgrp, cft, name));
}

/**
 * css_clear_dir - remove subsys files in a cgroup directory
 * @css: taget css
 */
static void css_clear_dir(struct cgroup_subsys_state *css)
{
	struct cgroup *cgrp = css->cgroup;
	struct cftype *cfts;

	if (!(css->flags & CSS_VISIBLE))
		return;

	css->flags &= ~CSS_VISIBLE;

	if (!css->ss) {
		if (cgroup_on_dfl(cgrp))
			cfts = cgroup_base_files;
		else
			cfts = cgroup1_base_files;

		cgroup_addrm_files(css, cgrp, cfts, false);
	} else {
		list_for_each_entry(cfts, &css->ss->cfts, node)
			cgroup_addrm_files(css, cgrp, cfts, false);
	}
}

/**
 * css_populate_dir - create subsys files in a cgroup directory
 * @css: target css
 *
 * On failure, no file is added.
 */
static int css_populate_dir(struct cgroup_subsys_state *css)
{
	struct cgroup *cgrp = css->cgroup;
	struct cftype *cfts, *failed_cfts;
	int ret;

	if ((css->flags & CSS_VISIBLE) || !cgrp->kn)
		return 0;

	if (!css->ss) {
		if (cgroup_on_dfl(cgrp))
			cfts = cgroup_base_files;
		else
			cfts = cgroup1_base_files;

		ret = cgroup_addrm_files(&cgrp->self, cgrp, cfts, true);
		if (ret < 0)
			return ret;
	} else {
		list_for_each_entry(cfts, &css->ss->cfts, node) {
			ret = cgroup_addrm_files(css, cgrp, cfts, true);
			if (ret < 0) {
				failed_cfts = cfts;
				goto err;
			}
		}
	}

	css->flags |= CSS_VISIBLE;

	return 0;
err:
	list_for_each_entry(cfts, &css->ss->cfts, node) {
		if (cfts == failed_cfts)
			break;
		cgroup_addrm_files(css, cgrp, cfts, false);
	}
	return ret;
}

int rebind_subsystems(struct cgroup_root *dst_root, u16 ss_mask)
{
	struct cgroup *dcgrp = &dst_root->cgrp;
	struct cgroup_subsys *ss;
	int ssid, i, ret;

	lockdep_assert_held(&cgroup_mutex);

	do_each_subsys_mask(ss, ssid, ss_mask) {
		/*
		 * If @ss has non-root csses attached to it, can't move.
		 * If @ss is an implicit controller, it is exempt from this
		 * rule and can be stolen.
		 */
		if (css_next_child(NULL, cgroup_css(&ss->root->cgrp, ss)) &&
		    !ss->implicit_on_dfl)
			return -EBUSY;

		/* can't move between two non-dummy roots either */
		if (ss->root != &cgrp_dfl_root && dst_root != &cgrp_dfl_root)
			return -EBUSY;
	} while_each_subsys_mask();

	do_each_subsys_mask(ss, ssid, ss_mask) {
		struct cgroup_root *src_root = ss->root;
		struct cgroup *scgrp = &src_root->cgrp;
		struct cgroup_subsys_state *css = cgroup_css(scgrp, ss);
		struct css_set *cset;

		WARN_ON(!css || cgroup_css(dcgrp, ss));

		/* disable from the source */
		src_root->subsys_mask &= ~(1 << ssid);
		WARN_ON(cgroup_apply_control(scgrp));
		cgroup_finalize_control(scgrp, 0);

		/* rebind */
		RCU_INIT_POINTER(scgrp->subsys[ssid], NULL);
		rcu_assign_pointer(dcgrp->subsys[ssid], css);
		ss->root = dst_root;
		css->cgroup = dcgrp;

		spin_lock_irq(&css_set_lock);
		hash_for_each(css_set_table, i, cset, hlist)
			list_move_tail(&cset->e_cset_node[ss->id],
				       &dcgrp->e_csets[ss->id]);
		spin_unlock_irq(&css_set_lock);

		/* default hierarchy doesn't enable controllers by default */
		dst_root->subsys_mask |= 1 << ssid;
		if (dst_root == &cgrp_dfl_root) {
			static_branch_enable(cgroup_subsys_on_dfl_key[ssid]);
		} else {
			dcgrp->subtree_control |= 1 << ssid;
			static_branch_disable(cgroup_subsys_on_dfl_key[ssid]);
		}

		ret = cgroup_apply_control(dcgrp);
		if (ret)
			pr_warn("partial failure to rebind %s controller (err=%d)\n",
				ss->name, ret);

		if (ss->bind)
			ss->bind(css);
	} while_each_subsys_mask();

	kernfs_activate(dcgrp->kn);
	return 0;
}

int cgroup_show_path(struct seq_file *sf, struct kernfs_node *kf_node,
		     struct kernfs_root *kf_root)
{
	int len = 0;
	char *buf = NULL;
	struct cgroup_root *kf_cgroot = cgroup_root_from_kf(kf_root);
	struct cgroup *ns_cgroup;

	buf = kmalloc(PATH_MAX, GFP_KERNEL);
	if (!buf)
		return -ENOMEM;

	spin_lock_irq(&css_set_lock);
	ns_cgroup = current_cgns_cgroup_from_root(kf_cgroot);
	len = kernfs_path_from_node(kf_node, ns_cgroup->kn, buf, PATH_MAX);
	spin_unlock_irq(&css_set_lock);

	if (len >= PATH_MAX)
		len = -ERANGE;
	else if (len > 0) {
		seq_escape(sf, buf, " \t\n\\");
		len = 0;
	}
	kfree(buf);
	return len;
}

enum cgroup2_param {
	Opt_nsdelegate,
	Opt_memory_localevents,
	Opt_memory_recursiveprot,
	nr__cgroup2_params
};

static const struct fs_parameter_spec cgroup2_fs_parameters[] = {
	fsparam_flag("nsdelegate",		Opt_nsdelegate),
	fsparam_flag("memory_localevents",	Opt_memory_localevents),
	fsparam_flag("memory_recursiveprot",	Opt_memory_recursiveprot),
	{}
};

static int cgroup2_parse_param(struct fs_context *fc, struct fs_parameter *param)
{
	struct cgroup_fs_context *ctx = cgroup_fc2context(fc);
	struct fs_parse_result result;
	int opt;

	opt = fs_parse(fc, cgroup2_fs_parameters, param, &result);
	if (opt < 0)
		return opt;

	switch (opt) {
	case Opt_nsdelegate:
		ctx->flags |= CGRP_ROOT_NS_DELEGATE;
		return 0;
	case Opt_memory_localevents:
		ctx->flags |= CGRP_ROOT_MEMORY_LOCAL_EVENTS;
		return 0;
	case Opt_memory_recursiveprot:
		ctx->flags |= CGRP_ROOT_MEMORY_RECURSIVE_PROT;
		return 0;
	}
	return -EINVAL;
}

static void apply_cgroup_root_flags(unsigned int root_flags)
{
	if (current->nsproxy->cgroup_ns == &init_cgroup_ns) {
		if (root_flags & CGRP_ROOT_NS_DELEGATE)
			cgrp_dfl_root.flags |= CGRP_ROOT_NS_DELEGATE;
		else
			cgrp_dfl_root.flags &= ~CGRP_ROOT_NS_DELEGATE;

		if (root_flags & CGRP_ROOT_MEMORY_LOCAL_EVENTS)
			cgrp_dfl_root.flags |= CGRP_ROOT_MEMORY_LOCAL_EVENTS;
		else
			cgrp_dfl_root.flags &= ~CGRP_ROOT_MEMORY_LOCAL_EVENTS;

		if (root_flags & CGRP_ROOT_MEMORY_RECURSIVE_PROT)
			cgrp_dfl_root.flags |= CGRP_ROOT_MEMORY_RECURSIVE_PROT;
		else
			cgrp_dfl_root.flags &= ~CGRP_ROOT_MEMORY_RECURSIVE_PROT;
	}
}

static int cgroup_show_options(struct seq_file *seq, struct kernfs_root *kf_root)
{
	if (cgrp_dfl_root.flags & CGRP_ROOT_NS_DELEGATE)
		seq_puts(seq, ",nsdelegate");
	if (cgrp_dfl_root.flags & CGRP_ROOT_MEMORY_LOCAL_EVENTS)
		seq_puts(seq, ",memory_localevents");
	if (cgrp_dfl_root.flags & CGRP_ROOT_MEMORY_RECURSIVE_PROT)
		seq_puts(seq, ",memory_recursiveprot");
	return 0;
}

static int cgroup_reconfigure(struct fs_context *fc)
{
	struct cgroup_fs_context *ctx = cgroup_fc2context(fc);

	apply_cgroup_root_flags(ctx->flags);
	return 0;
}

static void init_cgroup_housekeeping(struct cgroup *cgrp)
{
	struct cgroup_subsys *ss;
	int ssid;

	INIT_LIST_HEAD(&cgrp->self.sibling);
	INIT_LIST_HEAD(&cgrp->self.children);
	INIT_LIST_HEAD(&cgrp->cset_links);
	INIT_LIST_HEAD(&cgrp->pidlists);
	mutex_init(&cgrp->pidlist_mutex);
	cgrp->self.cgroup = cgrp;
	cgrp->self.flags |= CSS_ONLINE;
	cgrp->dom_cgrp = cgrp;
	cgrp->max_descendants = INT_MAX;
	cgrp->max_depth = INT_MAX;
	INIT_LIST_HEAD(&cgrp->rstat_css_list);
	prev_cputime_init(&cgrp->prev_cputime);

	for_each_subsys(ss, ssid)
		INIT_LIST_HEAD(&cgrp->e_csets[ssid]);

	init_waitqueue_head(&cgrp->offline_waitq);
	INIT_WORK(&cgrp->release_agent_work, cgroup1_release_agent);
}

void init_cgroup_root(struct cgroup_fs_context *ctx)
{
	struct cgroup_root *root = ctx->root;
	struct cgroup *cgrp = &root->cgrp;

	INIT_LIST_HEAD(&root->root_list);
	atomic_set(&root->nr_cgrps, 1);
	cgrp->root = root;
	init_cgroup_housekeeping(cgrp);

	root->flags = ctx->flags;
	if (ctx->release_agent)
		strscpy(root->release_agent_path, ctx->release_agent, PATH_MAX);
	if (ctx->name)
		strscpy(root->name, ctx->name, MAX_CGROUP_ROOT_NAMELEN);
	if (ctx->cpuset_clone_children)
		set_bit(CGRP_CPUSET_CLONE_CHILDREN, &root->cgrp.flags);
}

int cgroup_setup_root(struct cgroup_root *root, u16 ss_mask)
{
	LIST_HEAD(tmp_links);
	struct cgroup *root_cgrp = &root->cgrp;
	struct kernfs_syscall_ops *kf_sops;
	struct css_set *cset;
	int i, ret;

	lockdep_assert_held(&cgroup_mutex);

	ret = percpu_ref_init(&root_cgrp->self.refcnt, css_release,
			      0, GFP_KERNEL);
	if (ret)
		goto out;

	/*
	 * We're accessing css_set_count without locking css_set_lock here,
	 * but that's OK - it can only be increased by someone holding
	 * cgroup_lock, and that's us.  Later rebinding may disable
	 * controllers on the default hierarchy and thus create new csets,
	 * which can't be more than the existing ones.  Allocate 2x.
	 */
	ret = allocate_cgrp_cset_links(2 * css_set_count, &tmp_links);
	if (ret)
		goto cancel_ref;

	ret = cgroup_init_root_id(root);
	if (ret)
		goto cancel_ref;

	kf_sops = root == &cgrp_dfl_root ?
		&cgroup_kf_syscall_ops : &cgroup1_kf_syscall_ops;

	root->kf_root = kernfs_create_root(kf_sops,
					   KERNFS_ROOT_CREATE_DEACTIVATED |
					   KERNFS_ROOT_SUPPORT_EXPORTOP |
					   KERNFS_ROOT_SUPPORT_USER_XATTR,
					   root_cgrp);
	if (IS_ERR(root->kf_root)) {
		ret = PTR_ERR(root->kf_root);
		goto exit_root_id;
	}
	root_cgrp->kn = root->kf_root->kn;
	WARN_ON_ONCE(cgroup_ino(root_cgrp) != 1);
	root_cgrp->ancestor_ids[0] = cgroup_id(root_cgrp);

	ret = css_populate_dir(&root_cgrp->self);
	if (ret)
		goto destroy_root;

	ret = rebind_subsystems(root, ss_mask);
	if (ret)
		goto destroy_root;

	ret = cgroup_bpf_inherit(root_cgrp);
	WARN_ON_ONCE(ret);

	trace_cgroup_setup_root(root);

	/*
	 * There must be no failure case after here, since rebinding takes
	 * care of subsystems' refcounts, which are explicitly dropped in
	 * the failure exit path.
	 */
	list_add(&root->root_list, &cgroup_roots);
	cgroup_root_count++;

	/*
	 * Link the root cgroup in this hierarchy into all the css_set
	 * objects.
	 */
	spin_lock_irq(&css_set_lock);
	hash_for_each(css_set_table, i, cset, hlist) {
		link_css_set(&tmp_links, cset, root_cgrp);
		if (css_set_populated(cset))
			cgroup_update_populated(root_cgrp, true);
	}
	spin_unlock_irq(&css_set_lock);

	BUG_ON(!list_empty(&root_cgrp->self.children));
	BUG_ON(atomic_read(&root->nr_cgrps) != 1);

	ret = 0;
	goto out;

destroy_root:
	kernfs_destroy_root(root->kf_root);
	root->kf_root = NULL;
exit_root_id:
	cgroup_exit_root_id(root);
cancel_ref:
	percpu_ref_exit(&root_cgrp->self.refcnt);
out:
	free_cgrp_cset_links(&tmp_links);
	return ret;
}

int cgroup_do_get_tree(struct fs_context *fc)
{
	struct cgroup_fs_context *ctx = cgroup_fc2context(fc);
	int ret;

	ctx->kfc.root = ctx->root->kf_root;
	if (fc->fs_type == &cgroup2_fs_type)
		ctx->kfc.magic = CGROUP2_SUPER_MAGIC;
	else
		ctx->kfc.magic = CGROUP_SUPER_MAGIC;
	ret = kernfs_get_tree(fc);

	/*
	 * In non-init cgroup namespace, instead of root cgroup's dentry,
	 * we return the dentry corresponding to the cgroupns->root_cgrp.
	 */
	if (!ret && ctx->ns != &init_cgroup_ns) {
		struct dentry *nsdentry;
		struct super_block *sb = fc->root->d_sb;
		struct cgroup *cgrp;

		mutex_lock(&cgroup_mutex);
		spin_lock_irq(&css_set_lock);

		cgrp = cset_cgroup_from_root(ctx->ns->root_cset, ctx->root);

		spin_unlock_irq(&css_set_lock);
		mutex_unlock(&cgroup_mutex);

		nsdentry = kernfs_node_dentry(cgrp->kn, sb);
		dput(fc->root);
		if (IS_ERR(nsdentry)) {
			deactivate_locked_super(sb);
			ret = PTR_ERR(nsdentry);
			nsdentry = NULL;
		}
		fc->root = nsdentry;
	}

	if (!ctx->kfc.new_sb_created)
		cgroup_put(&ctx->root->cgrp);

	return ret;
}

/*
 * Destroy a cgroup filesystem context.
 */
static void cgroup_fs_context_free(struct fs_context *fc)
{
	struct cgroup_fs_context *ctx = cgroup_fc2context(fc);

	kfree(ctx->name);
	kfree(ctx->release_agent);
	put_cgroup_ns(ctx->ns);
	kernfs_free_fs_context(fc);
	kfree(ctx);
}

static int cgroup_get_tree(struct fs_context *fc)
{
	struct cgroup_fs_context *ctx = cgroup_fc2context(fc);
	int ret;

	cgrp_dfl_visible = true;
	cgroup_get_live(&cgrp_dfl_root.cgrp);
	ctx->root = &cgrp_dfl_root;

	ret = cgroup_do_get_tree(fc);
	if (!ret)
		apply_cgroup_root_flags(ctx->flags);
	return ret;
}

static const struct fs_context_operations cgroup_fs_context_ops = {
	.free		= cgroup_fs_context_free,
	.parse_param	= cgroup2_parse_param,
	.get_tree	= cgroup_get_tree,
	.reconfigure	= cgroup_reconfigure,
};

static const struct fs_context_operations cgroup1_fs_context_ops = {
	.free		= cgroup_fs_context_free,
	.parse_param	= cgroup1_parse_param,
	.get_tree	= cgroup1_get_tree,
	.reconfigure	= cgroup1_reconfigure,
};

/*
 * Initialise the cgroup filesystem creation/reconfiguration context.  Notably,
 * we select the namespace we're going to use.
 */
static int cgroup_init_fs_context(struct fs_context *fc)
{
	struct cgroup_fs_context *ctx;

	ctx = kzalloc(sizeof(struct cgroup_fs_context), GFP_KERNEL);
	if (!ctx)
		return -ENOMEM;

	ctx->ns = current->nsproxy->cgroup_ns;
	get_cgroup_ns(ctx->ns);
	fc->fs_private = &ctx->kfc;
	if (fc->fs_type == &cgroup2_fs_type)
		fc->ops = &cgroup_fs_context_ops;
	else
		fc->ops = &cgroup1_fs_context_ops;
	put_user_ns(fc->user_ns);
	fc->user_ns = get_user_ns(ctx->ns->user_ns);
	fc->global = true;
	return 0;
}

static void cgroup_kill_sb(struct super_block *sb)
{
	struct kernfs_root *kf_root = kernfs_root_from_sb(sb);
	struct cgroup_root *root = cgroup_root_from_kf(kf_root);

	/*
	 * If @root doesn't have any children, start killing it.
	 * This prevents new mounts by disabling percpu_ref_tryget_live().
	 * cgroup_mount() may wait for @root's release.
	 *
	 * And don't kill the default root.
	 */
	if (list_empty(&root->cgrp.self.children) && root != &cgrp_dfl_root &&
	    !percpu_ref_is_dying(&root->cgrp.self.refcnt))
		percpu_ref_kill(&root->cgrp.self.refcnt);
	cgroup_put(&root->cgrp);
	kernfs_kill_sb(sb);
}

struct file_system_type cgroup_fs_type = {
	.name			= "cgroup",
	.init_fs_context	= cgroup_init_fs_context,
	.parameters		= cgroup1_fs_parameters,
	.kill_sb		= cgroup_kill_sb,
	.fs_flags		= FS_USERNS_MOUNT,
};

static struct file_system_type cgroup2_fs_type = {
	.name			= "cgroup2",
	.init_fs_context	= cgroup_init_fs_context,
	.parameters		= cgroup2_fs_parameters,
	.kill_sb		= cgroup_kill_sb,
	.fs_flags		= FS_USERNS_MOUNT,
};

#ifdef CONFIG_CPUSETS
static const struct fs_context_operations cpuset_fs_context_ops = {
	.get_tree	= cgroup1_get_tree,
	.free		= cgroup_fs_context_free,
};

/*
 * This is ugly, but preserves the userspace API for existing cpuset
 * users. If someone tries to mount the "cpuset" filesystem, we
 * silently switch it to mount "cgroup" instead
 */
static int cpuset_init_fs_context(struct fs_context *fc)
{
	char *agent = kstrdup("/sbin/cpuset_release_agent", GFP_USER);
	struct cgroup_fs_context *ctx;
	int err;

	err = cgroup_init_fs_context(fc);
	if (err) {
		kfree(agent);
		return err;
	}

	fc->ops = &cpuset_fs_context_ops;

	ctx = cgroup_fc2context(fc);
	ctx->subsys_mask = 1 << cpuset_cgrp_id;
	ctx->flags |= CGRP_ROOT_NOPREFIX;
	ctx->release_agent = agent;

	get_filesystem(&cgroup_fs_type);
	put_filesystem(fc->fs_type);
	fc->fs_type = &cgroup_fs_type;

	return 0;
}

static struct file_system_type cpuset_fs_type = {
	.name			= "cpuset",
	.init_fs_context	= cpuset_init_fs_context,
	.fs_flags		= FS_USERNS_MOUNT,
};
#endif

int cgroup_path_ns_locked(struct cgroup *cgrp, char *buf, size_t buflen,
			  struct cgroup_namespace *ns)
{
	struct cgroup *root = cset_cgroup_from_root(ns->root_cset, cgrp->root);

	return kernfs_path_from_node(cgrp->kn, root->kn, buf, buflen);
}

int cgroup_path_ns(struct cgroup *cgrp, char *buf, size_t buflen,
		   struct cgroup_namespace *ns)
{
	int ret;

	mutex_lock(&cgroup_mutex);
	spin_lock_irq(&css_set_lock);

	ret = cgroup_path_ns_locked(cgrp, buf, buflen, ns);

	spin_unlock_irq(&css_set_lock);
	mutex_unlock(&cgroup_mutex);

	return ret;
}
EXPORT_SYMBOL_GPL(cgroup_path_ns);

/**
 * task_cgroup_path - cgroup path of a task in the first cgroup hierarchy
 * @task: target task
 * @buf: the buffer to write the path into
 * @buflen: the length of the buffer
 *
 * Determine @task's cgroup on the first (the one with the lowest non-zero
 * hierarchy_id) cgroup hierarchy and copy its path into @buf.  This
 * function grabs cgroup_mutex and shouldn't be used inside locks used by
 * cgroup controller callbacks.
 *
 * Return value is the same as kernfs_path().
 */
int task_cgroup_path(struct task_struct *task, char *buf, size_t buflen)
{
	struct cgroup_root *root;
	struct cgroup *cgrp;
	int hierarchy_id = 1;
	int ret;

	mutex_lock(&cgroup_mutex);
	spin_lock_irq(&css_set_lock);

	root = idr_get_next(&cgroup_hierarchy_idr, &hierarchy_id);

	if (root) {
		cgrp = task_cgroup_from_root(task, root);
		ret = cgroup_path_ns_locked(cgrp, buf, buflen, &init_cgroup_ns);
	} else {
		/* if no hierarchy exists, everyone is in "/" */
		ret = strlcpy(buf, "/", buflen);
	}

	spin_unlock_irq(&css_set_lock);
	mutex_unlock(&cgroup_mutex);
	return ret;
}
EXPORT_SYMBOL_GPL(task_cgroup_path);

/**
 * cgroup_migrate_add_task - add a migration target task to a migration context
 * @task: target task
 * @mgctx: target migration context
 *
 * Add @task, which is a migration target, to @mgctx->tset.  This function
 * becomes noop if @task doesn't need to be migrated.  @task's css_set
 * should have been added as a migration source and @task->cg_list will be
 * moved from the css_set's tasks list to mg_tasks one.
 */
static void cgroup_migrate_add_task(struct task_struct *task,
				    struct cgroup_mgctx *mgctx)
{
	struct css_set *cset;

	lockdep_assert_held(&css_set_lock);

	/* @task either already exited or can't exit until the end */
	if (task->flags & PF_EXITING)
		return;

	/* cgroup_threadgroup_rwsem protects racing against forks */
	WARN_ON_ONCE(list_empty(&task->cg_list));

	cset = task_css_set(task);
	if (!cset->mg_src_cgrp)
		return;

	mgctx->tset.nr_tasks++;

	list_move_tail(&task->cg_list, &cset->mg_tasks);
	if (list_empty(&cset->mg_node))
		list_add_tail(&cset->mg_node,
			      &mgctx->tset.src_csets);
	if (list_empty(&cset->mg_dst_cset->mg_node))
		list_add_tail(&cset->mg_dst_cset->mg_node,
			      &mgctx->tset.dst_csets);
}

/**
 * cgroup_taskset_first - reset taskset and return the first task
 * @tset: taskset of interest
 * @dst_cssp: output variable for the destination css
 *
 * @tset iteration is initialized and the first task is returned.
 */
struct task_struct *cgroup_taskset_first(struct cgroup_taskset *tset,
					 struct cgroup_subsys_state **dst_cssp)
{
	tset->cur_cset = list_first_entry(tset->csets, struct css_set, mg_node);
	tset->cur_task = NULL;

	return cgroup_taskset_next(tset, dst_cssp);
}

/**
 * cgroup_taskset_next - iterate to the next task in taskset
 * @tset: taskset of interest
 * @dst_cssp: output variable for the destination css
 *
 * Return the next task in @tset.  Iteration must have been initialized
 * with cgroup_taskset_first().
 */
struct task_struct *cgroup_taskset_next(struct cgroup_taskset *tset,
					struct cgroup_subsys_state **dst_cssp)
{
	struct css_set *cset = tset->cur_cset;
	struct task_struct *task = tset->cur_task;

	while (&cset->mg_node != tset->csets) {
		if (!task)
			task = list_first_entry(&cset->mg_tasks,
						struct task_struct, cg_list);
		else
			task = list_next_entry(task, cg_list);

		if (&task->cg_list != &cset->mg_tasks) {
			tset->cur_cset = cset;
			tset->cur_task = task;

			/*
			 * This function may be called both before and
			 * after cgroup_taskset_migrate().  The two cases
			 * can be distinguished by looking at whether @cset
			 * has its ->mg_dst_cset set.
			 */
			if (cset->mg_dst_cset)
				*dst_cssp = cset->mg_dst_cset->subsys[tset->ssid];
			else
				*dst_cssp = cset->subsys[tset->ssid];

			return task;
		}

		cset = list_next_entry(cset, mg_node);
		task = NULL;
	}

	return NULL;
}

/**
 * cgroup_taskset_migrate - migrate a taskset
 * @mgctx: migration context
 *
 * Migrate tasks in @mgctx as setup by migration preparation functions.
 * This function fails iff one of the ->can_attach callbacks fails and
 * guarantees that either all or none of the tasks in @mgctx are migrated.
 * @mgctx is consumed regardless of success.
 */
static int cgroup_migrate_execute(struct cgroup_mgctx *mgctx)
{
	struct cgroup_taskset *tset = &mgctx->tset;
	struct cgroup_subsys *ss;
	struct task_struct *task, *tmp_task;
	struct css_set *cset, *tmp_cset;
	int ssid, failed_ssid, ret;

	/* check that we can legitimately attach to the cgroup */
	if (tset->nr_tasks) {
		do_each_subsys_mask(ss, ssid, mgctx->ss_mask) {
			if (ss->can_attach) {
				tset->ssid = ssid;
				ret = ss->can_attach(tset);
				if (ret) {
					failed_ssid = ssid;
					goto out_cancel_attach;
				}
			}
		} while_each_subsys_mask();
	}

	/*
	 * Now that we're guaranteed success, proceed to move all tasks to
	 * the new cgroup.  There are no failure cases after here, so this
	 * is the commit point.
	 */
	spin_lock_irq(&css_set_lock);
	list_for_each_entry(cset, &tset->src_csets, mg_node) {
		list_for_each_entry_safe(task, tmp_task, &cset->mg_tasks, cg_list) {
			struct css_set *from_cset = task_css_set(task);
			struct css_set *to_cset = cset->mg_dst_cset;

			get_css_set(to_cset);
			to_cset->nr_tasks++;
			css_set_move_task(task, from_cset, to_cset, true);
			from_cset->nr_tasks--;
			/*
			 * If the source or destination cgroup is frozen,
			 * the task might require to change its state.
			 */
			cgroup_freezer_migrate_task(task, from_cset->dfl_cgrp,
						    to_cset->dfl_cgrp);
			put_css_set_locked(from_cset);

		}
	}
	spin_unlock_irq(&css_set_lock);

	/*
	 * Migration is committed, all target tasks are now on dst_csets.
	 * Nothing is sensitive to fork() after this point.  Notify
	 * controllers that migration is complete.
	 */
	tset->csets = &tset->dst_csets;

	if (tset->nr_tasks) {
		do_each_subsys_mask(ss, ssid, mgctx->ss_mask) {
			if (ss->attach) {
				tset->ssid = ssid;
				ss->attach(tset);
			}
		} while_each_subsys_mask();
	}

	ret = 0;
	goto out_release_tset;

out_cancel_attach:
	if (tset->nr_tasks) {
		do_each_subsys_mask(ss, ssid, mgctx->ss_mask) {
			if (ssid == failed_ssid)
				break;
			if (ss->cancel_attach) {
				tset->ssid = ssid;
				ss->cancel_attach(tset);
			}
		} while_each_subsys_mask();
	}
out_release_tset:
	spin_lock_irq(&css_set_lock);
	list_splice_init(&tset->dst_csets, &tset->src_csets);
	list_for_each_entry_safe(cset, tmp_cset, &tset->src_csets, mg_node) {
		list_splice_tail_init(&cset->mg_tasks, &cset->tasks);
		list_del_init(&cset->mg_node);
	}
	spin_unlock_irq(&css_set_lock);

	/*
	 * Re-initialize the cgroup_taskset structure in case it is reused
	 * again in another cgroup_migrate_add_task()/cgroup_migrate_execute()
	 * iteration.
	 */
	tset->nr_tasks = 0;
	tset->csets    = &tset->src_csets;
	return ret;
}

/**
 * cgroup_migrate_vet_dst - verify whether a cgroup can be migration destination
 * @dst_cgrp: destination cgroup to test
 *
 * On the default hierarchy, except for the mixable, (possible) thread root
 * and threaded cgroups, subtree_control must be zero for migration
 * destination cgroups with tasks so that child cgroups don't compete
 * against tasks.
 */
int cgroup_migrate_vet_dst(struct cgroup *dst_cgrp)
{
	/* v1 doesn't have any restriction */
	if (!cgroup_on_dfl(dst_cgrp))
		return 0;

	/* verify @dst_cgrp can host resources */
	if (!cgroup_is_valid_domain(dst_cgrp->dom_cgrp))
		return -EOPNOTSUPP;

	/* mixables don't care */
	if (cgroup_is_mixable(dst_cgrp))
		return 0;

	/*
	 * If @dst_cgrp is already or can become a thread root or is
	 * threaded, it doesn't matter.
	 */
	if (cgroup_can_be_thread_root(dst_cgrp) || cgroup_is_threaded(dst_cgrp))
		return 0;

	/* apply no-internal-process constraint */
	if (dst_cgrp->subtree_control)
		return -EBUSY;

	return 0;
}

/**
 * cgroup_migrate_finish - cleanup after attach
 * @mgctx: migration context
 *
 * Undo cgroup_migrate_add_src() and cgroup_migrate_prepare_dst().  See
 * those functions for details.
 */
void cgroup_migrate_finish(struct cgroup_mgctx *mgctx)
{
	LIST_HEAD(preloaded);
	struct css_set *cset, *tmp_cset;

	lockdep_assert_held(&cgroup_mutex);

	spin_lock_irq(&css_set_lock);

	list_splice_tail_init(&mgctx->preloaded_src_csets, &preloaded);
	list_splice_tail_init(&mgctx->preloaded_dst_csets, &preloaded);

	list_for_each_entry_safe(cset, tmp_cset, &preloaded, mg_preload_node) {
		cset->mg_src_cgrp = NULL;
		cset->mg_dst_cgrp = NULL;
		cset->mg_dst_cset = NULL;
		list_del_init(&cset->mg_preload_node);
		put_css_set_locked(cset);
	}

	spin_unlock_irq(&css_set_lock);
}

/**
 * cgroup_migrate_add_src - add a migration source css_set
 * @src_cset: the source css_set to add
 * @dst_cgrp: the destination cgroup
 * @mgctx: migration context
 *
 * Tasks belonging to @src_cset are about to be migrated to @dst_cgrp.  Pin
 * @src_cset and add it to @mgctx->src_csets, which should later be cleaned
 * up by cgroup_migrate_finish().
 *
 * This function may be called without holding cgroup_threadgroup_rwsem
 * even if the target is a process.  Threads may be created and destroyed
 * but as long as cgroup_mutex is not dropped, no new css_set can be put
 * into play and the preloaded css_sets are guaranteed to cover all
 * migrations.
 */
void cgroup_migrate_add_src(struct css_set *src_cset,
			    struct cgroup *dst_cgrp,
			    struct cgroup_mgctx *mgctx)
{
	struct cgroup *src_cgrp;

	lockdep_assert_held(&cgroup_mutex);
	lockdep_assert_held(&css_set_lock);

	/*
	 * If ->dead, @src_set is associated with one or more dead cgroups
	 * and doesn't contain any migratable tasks.  Ignore it early so
	 * that the rest of migration path doesn't get confused by it.
	 */
	if (src_cset->dead)
		return;

	src_cgrp = cset_cgroup_from_root(src_cset, dst_cgrp->root);

	if (!list_empty(&src_cset->mg_preload_node))
		return;

	WARN_ON(src_cset->mg_src_cgrp);
	WARN_ON(src_cset->mg_dst_cgrp);
	WARN_ON(!list_empty(&src_cset->mg_tasks));
	WARN_ON(!list_empty(&src_cset->mg_node));

	src_cset->mg_src_cgrp = src_cgrp;
	src_cset->mg_dst_cgrp = dst_cgrp;
	get_css_set(src_cset);
	list_add_tail(&src_cset->mg_preload_node, &mgctx->preloaded_src_csets);
}

/**
 * cgroup_migrate_prepare_dst - prepare destination css_sets for migration
 * @mgctx: migration context
 *
 * Tasks are about to be moved and all the source css_sets have been
 * preloaded to @mgctx->preloaded_src_csets.  This function looks up and
 * pins all destination css_sets, links each to its source, and append them
 * to @mgctx->preloaded_dst_csets.
 *
 * This function must be called after cgroup_migrate_add_src() has been
 * called on each migration source css_set.  After migration is performed
 * using cgroup_migrate(), cgroup_migrate_finish() must be called on
 * @mgctx.
 */
int cgroup_migrate_prepare_dst(struct cgroup_mgctx *mgctx)
{
	struct css_set *src_cset, *tmp_cset;

	lockdep_assert_held(&cgroup_mutex);

	/* look up the dst cset for each src cset and link it to src */
	list_for_each_entry_safe(src_cset, tmp_cset, &mgctx->preloaded_src_csets,
				 mg_preload_node) {
		struct css_set *dst_cset;
		struct cgroup_subsys *ss;
		int ssid;

		dst_cset = find_css_set(src_cset, src_cset->mg_dst_cgrp);
		if (!dst_cset)
			return -ENOMEM;

		WARN_ON_ONCE(src_cset->mg_dst_cset || dst_cset->mg_dst_cset);

		/*
		 * If src cset equals dst, it's noop.  Drop the src.
		 * cgroup_migrate() will skip the cset too.  Note that we
		 * can't handle src == dst as some nodes are used by both.
		 */
		if (src_cset == dst_cset) {
			src_cset->mg_src_cgrp = NULL;
			src_cset->mg_dst_cgrp = NULL;
			list_del_init(&src_cset->mg_preload_node);
			put_css_set(src_cset);
			put_css_set(dst_cset);
			continue;
		}

		src_cset->mg_dst_cset = dst_cset;

		if (list_empty(&dst_cset->mg_preload_node))
			list_add_tail(&dst_cset->mg_preload_node,
				      &mgctx->preloaded_dst_csets);
		else
			put_css_set(dst_cset);

		for_each_subsys(ss, ssid)
			if (src_cset->subsys[ssid] != dst_cset->subsys[ssid])
				mgctx->ss_mask |= 1 << ssid;
	}

	return 0;
}

/**
 * cgroup_migrate - migrate a process or task to a cgroup
 * @leader: the leader of the process or the task to migrate
 * @threadgroup: whether @leader points to the whole process or a single task
 * @mgctx: migration context
 *
 * Migrate a process or task denoted by @leader.  If migrating a process,
 * the caller must be holding cgroup_threadgroup_rwsem.  The caller is also
 * responsible for invoking cgroup_migrate_add_src() and
 * cgroup_migrate_prepare_dst() on the targets before invoking this
 * function and following up with cgroup_migrate_finish().
 *
 * As long as a controller's ->can_attach() doesn't fail, this function is
 * guaranteed to succeed.  This means that, excluding ->can_attach()
 * failure, when migrating multiple targets, the success or failure can be
 * decided for all targets by invoking group_migrate_prepare_dst() before
 * actually starting migrating.
 */
int cgroup_migrate(struct task_struct *leader, bool threadgroup,
		   struct cgroup_mgctx *mgctx)
{
	struct task_struct *task;

	/*
	 * Prevent freeing of tasks while we take a snapshot. Tasks that are
	 * already PF_EXITING could be freed from underneath us unless we
	 * take an rcu_read_lock.
	 */
	spin_lock_irq(&css_set_lock);
	rcu_read_lock();
	task = leader;
	do {
		cgroup_migrate_add_task(task, mgctx);
		if (!threadgroup)
			break;
	} while_each_thread(leader, task);
	rcu_read_unlock();
	spin_unlock_irq(&css_set_lock);

	return cgroup_migrate_execute(mgctx);
}

/**
 * cgroup_attach_task - attach a task or a whole threadgroup to a cgroup
 * @dst_cgrp: the cgroup to attach to
 * @leader: the task or the leader of the threadgroup to be attached
 * @threadgroup: attach the whole threadgroup?
 *
 * Call holding cgroup_mutex and cgroup_threadgroup_rwsem.
 */
int cgroup_attach_task(struct cgroup *dst_cgrp, struct task_struct *leader,
		       bool threadgroup)
{
	DEFINE_CGROUP_MGCTX(mgctx);
	struct task_struct *task;
	int ret = 0;

	/* look up all src csets */
	spin_lock_irq(&css_set_lock);
	rcu_read_lock();
	task = leader;
	do {
		cgroup_migrate_add_src(task_css_set(task), dst_cgrp, &mgctx);
		if (!threadgroup)
			break;
	} while_each_thread(leader, task);
	rcu_read_unlock();
	spin_unlock_irq(&css_set_lock);

	/* prepare dst csets and commit */
	ret = cgroup_migrate_prepare_dst(&mgctx);
	if (!ret)
		ret = cgroup_migrate(leader, threadgroup, &mgctx);

	cgroup_migrate_finish(&mgctx);

	if (!ret)
		TRACE_CGROUP_PATH(attach_task, dst_cgrp, leader, threadgroup);

	return ret;
}

struct task_struct *cgroup_procs_write_start(char *buf, bool threadgroup,
					     bool *locked)
	__acquires(&cgroup_threadgroup_rwsem)
{
	struct task_struct *tsk;
	pid_t pid;

	if (kstrtoint(strstrip(buf), 0, &pid) || pid < 0)
		return ERR_PTR(-EINVAL);

	/*
	 * If we migrate a single thread, we don't care about threadgroup
	 * stability. If the thread is `current`, it won't exit(2) under our
	 * hands or change PID through exec(2). We exclude
	 * cgroup_update_dfl_csses and other cgroup_{proc,thread}s_write
	 * callers by cgroup_mutex.
	 * Therefore, we can skip the global lock.
	 */
	lockdep_assert_held(&cgroup_mutex);
	if (pid || threadgroup) {
		percpu_down_write(&cgroup_threadgroup_rwsem);
		*locked = true;
	} else {
		*locked = false;
	}

	rcu_read_lock();
	if (pid) {
		tsk = find_task_by_vpid(pid);
		if (!tsk) {
			tsk = ERR_PTR(-ESRCH);
			goto out_unlock_threadgroup;
		}
	} else {
		tsk = current;
	}

	if (threadgroup)
		tsk = tsk->group_leader;

	/*
	 * kthreads may acquire PF_NO_SETAFFINITY during initialization.
	 * If userland migrates such a kthread to a non-root cgroup, it can
	 * become trapped in a cpuset, or RT kthread may be born in a
	 * cgroup with no rt_runtime allocated.  Just say no.
	 */
	if (tsk->no_cgroup_migration || (tsk->flags & PF_NO_SETAFFINITY)) {
		tsk = ERR_PTR(-EINVAL);
		goto out_unlock_threadgroup;
	}

	get_task_struct(tsk);
	goto out_unlock_rcu;

out_unlock_threadgroup:
	if (*locked) {
		percpu_up_write(&cgroup_threadgroup_rwsem);
		*locked = false;
	}
out_unlock_rcu:
	rcu_read_unlock();
	return tsk;
}

void cgroup_procs_write_finish(struct task_struct *task, bool locked)
	__releases(&cgroup_threadgroup_rwsem)
{
	struct cgroup_subsys *ss;
	int ssid;

	/* release reference from cgroup_procs_write_start() */
	put_task_struct(task);

	if (locked)
		percpu_up_write(&cgroup_threadgroup_rwsem);
	for_each_subsys(ss, ssid)
		if (ss->post_attach)
			ss->post_attach();
}

static void cgroup_print_ss_mask(struct seq_file *seq, u16 ss_mask)
{
	struct cgroup_subsys *ss;
	bool printed = false;
	int ssid;

	do_each_subsys_mask(ss, ssid, ss_mask) {
		if (printed)
			seq_putc(seq, ' ');
		seq_puts(seq, ss->name);
		printed = true;
	} while_each_subsys_mask();
	if (printed)
		seq_putc(seq, '\n');
}

/* show controllers which are enabled from the parent */
static int cgroup_controllers_show(struct seq_file *seq, void *v)
{
	struct cgroup *cgrp = seq_css(seq)->cgroup;

	cgroup_print_ss_mask(seq, cgroup_control(cgrp));
	return 0;
}

/* show controllers which are enabled for a given cgroup's children */
static int cgroup_subtree_control_show(struct seq_file *seq, void *v)
{
	struct cgroup *cgrp = seq_css(seq)->cgroup;

	cgroup_print_ss_mask(seq, cgrp->subtree_control);
	return 0;
}

/**
 * cgroup_update_dfl_csses - update css assoc of a subtree in default hierarchy
 * @cgrp: root of the subtree to update csses for
 *
 * @cgrp's control masks have changed and its subtree's css associations
 * need to be updated accordingly.  This function looks up all css_sets
 * which are attached to the subtree, creates the matching updated css_sets
 * and migrates the tasks to the new ones.
 */
static int cgroup_update_dfl_csses(struct cgroup *cgrp)
{
	DEFINE_CGROUP_MGCTX(mgctx);
	struct cgroup_subsys_state *d_css;
	struct cgroup *dsct;
	struct css_set *src_cset;
	int ret;

	lockdep_assert_held(&cgroup_mutex);

	percpu_down_write(&cgroup_threadgroup_rwsem);

	/* look up all csses currently attached to @cgrp's subtree */
	spin_lock_irq(&css_set_lock);
	cgroup_for_each_live_descendant_pre(dsct, d_css, cgrp) {
		struct cgrp_cset_link *link;

		list_for_each_entry(link, &dsct->cset_links, cset_link)
			cgroup_migrate_add_src(link->cset, dsct, &mgctx);
	}
	spin_unlock_irq(&css_set_lock);

	/* NULL dst indicates self on default hierarchy */
	ret = cgroup_migrate_prepare_dst(&mgctx);
	if (ret)
		goto out_finish;

	spin_lock_irq(&css_set_lock);
	list_for_each_entry(src_cset, &mgctx.preloaded_src_csets, mg_preload_node) {
		struct task_struct *task, *ntask;

		/* all tasks in src_csets need to be migrated */
		list_for_each_entry_safe(task, ntask, &src_cset->tasks, cg_list)
			cgroup_migrate_add_task(task, &mgctx);
	}
	spin_unlock_irq(&css_set_lock);

	ret = cgroup_migrate_execute(&mgctx);
out_finish:
	cgroup_migrate_finish(&mgctx);
	percpu_up_write(&cgroup_threadgroup_rwsem);
	return ret;
}

/**
 * cgroup_lock_and_drain_offline - lock cgroup_mutex and drain offlined csses
 * @cgrp: root of the target subtree
 *
 * Because css offlining is asynchronous, userland may try to re-enable a
 * controller while the previous css is still around.  This function grabs
 * cgroup_mutex and drains the previous css instances of @cgrp's subtree.
 */
void cgroup_lock_and_drain_offline(struct cgroup *cgrp)
	__acquires(&cgroup_mutex)
{
	struct cgroup *dsct;
	struct cgroup_subsys_state *d_css;
	struct cgroup_subsys *ss;
	int ssid;

restart:
	mutex_lock(&cgroup_mutex);

	cgroup_for_each_live_descendant_post(dsct, d_css, cgrp) {
		for_each_subsys(ss, ssid) {
			struct cgroup_subsys_state *css = cgroup_css(dsct, ss);
			DEFINE_WAIT(wait);

			if (!css || !percpu_ref_is_dying(&css->refcnt))
				continue;

			cgroup_get_live(dsct);
			prepare_to_wait(&dsct->offline_waitq, &wait,
					TASK_UNINTERRUPTIBLE);

			mutex_unlock(&cgroup_mutex);
			schedule();
			finish_wait(&dsct->offline_waitq, &wait);

			cgroup_put(dsct);
			goto restart;
		}
	}
}

/**
 * cgroup_save_control - save control masks and dom_cgrp of a subtree
 * @cgrp: root of the target subtree
 *
 * Save ->subtree_control, ->subtree_ss_mask and ->dom_cgrp to the
 * respective old_ prefixed fields for @cgrp's subtree including @cgrp
 * itself.
 */
static void cgroup_save_control(struct cgroup *cgrp)
{
	struct cgroup *dsct;
	struct cgroup_subsys_state *d_css;

	cgroup_for_each_live_descendant_pre(dsct, d_css, cgrp) {
		dsct->old_subtree_control = dsct->subtree_control;
		dsct->old_subtree_ss_mask = dsct->subtree_ss_mask;
		dsct->old_dom_cgrp = dsct->dom_cgrp;
	}
}

/**
 * cgroup_propagate_control - refresh control masks of a subtree
 * @cgrp: root of the target subtree
 *
 * For @cgrp and its subtree, ensure ->subtree_ss_mask matches
 * ->subtree_control and propagate controller availability through the
 * subtree so that descendants don't have unavailable controllers enabled.
 */
static void cgroup_propagate_control(struct cgroup *cgrp)
{
	struct cgroup *dsct;
	struct cgroup_subsys_state *d_css;

	cgroup_for_each_live_descendant_pre(dsct, d_css, cgrp) {
		dsct->subtree_control &= cgroup_control(dsct);
		dsct->subtree_ss_mask =
			cgroup_calc_subtree_ss_mask(dsct->subtree_control,
						    cgroup_ss_mask(dsct));
	}
}

/**
 * cgroup_restore_control - restore control masks and dom_cgrp of a subtree
 * @cgrp: root of the target subtree
 *
 * Restore ->subtree_control, ->subtree_ss_mask and ->dom_cgrp from the
 * respective old_ prefixed fields for @cgrp's subtree including @cgrp
 * itself.
 */
static void cgroup_restore_control(struct cgroup *cgrp)
{
	struct cgroup *dsct;
	struct cgroup_subsys_state *d_css;

	cgroup_for_each_live_descendant_post(dsct, d_css, cgrp) {
		dsct->subtree_control = dsct->old_subtree_control;
		dsct->subtree_ss_mask = dsct->old_subtree_ss_mask;
		dsct->dom_cgrp = dsct->old_dom_cgrp;
	}
}

static bool css_visible(struct cgroup_subsys_state *css)
{
	struct cgroup_subsys *ss = css->ss;
	struct cgroup *cgrp = css->cgroup;

	if (cgroup_control(cgrp) & (1 << ss->id))
		return true;
	if (!(cgroup_ss_mask(cgrp) & (1 << ss->id)))
		return false;
	return cgroup_on_dfl(cgrp) && ss->implicit_on_dfl;
}

/**
 * cgroup_apply_control_enable - enable or show csses according to control
 * @cgrp: root of the target subtree
 *
 * Walk @cgrp's subtree and create new csses or make the existing ones
 * visible.  A css is created invisible if it's being implicitly enabled
 * through dependency.  An invisible css is made visible when the userland
 * explicitly enables it.
 *
 * Returns 0 on success, -errno on failure.  On failure, csses which have
 * been processed already aren't cleaned up.  The caller is responsible for
 * cleaning up with cgroup_apply_control_disable().
 */
static int cgroup_apply_control_enable(struct cgroup *cgrp)
{
	struct cgroup *dsct;
	struct cgroup_subsys_state *d_css;
	struct cgroup_subsys *ss;
	int ssid, ret;

	cgroup_for_each_live_descendant_pre(dsct, d_css, cgrp) {
		for_each_subsys(ss, ssid) {
			struct cgroup_subsys_state *css = cgroup_css(dsct, ss);

			if (!(cgroup_ss_mask(dsct) & (1 << ss->id)))
				continue;

			if (!css) {
				css = css_create(dsct, ss);
				if (IS_ERR(css))
					return PTR_ERR(css);
			}

			WARN_ON_ONCE(percpu_ref_is_dying(&css->refcnt));

			if (css_visible(css)) {
				ret = css_populate_dir(css);
				if (ret)
					return ret;
			}
		}
	}

	return 0;
}

/**
 * cgroup_apply_control_disable - kill or hide csses according to control
 * @cgrp: root of the target subtree
 *
 * Walk @cgrp's subtree and kill and hide csses so that they match
 * cgroup_ss_mask() and cgroup_visible_mask().
 *
 * A css is hidden when the userland requests it to be disabled while other
 * subsystems are still depending on it.  The css must not actively control
 * resources and be in the vanilla state if it's made visible again later.
 * Controllers which may be depended upon should provide ->css_reset() for
 * this purpose.
 */
static void cgroup_apply_control_disable(struct cgroup *cgrp)
{
	struct cgroup *dsct;
	struct cgroup_subsys_state *d_css;
	struct cgroup_subsys *ss;
	int ssid;

	cgroup_for_each_live_descendant_post(dsct, d_css, cgrp) {
		for_each_subsys(ss, ssid) {
			struct cgroup_subsys_state *css = cgroup_css(dsct, ss);

			if (!css)
				continue;

			WARN_ON_ONCE(percpu_ref_is_dying(&css->refcnt));

			if (css->parent &&
			    !(cgroup_ss_mask(dsct) & (1 << ss->id))) {
				kill_css(css);
			} else if (!css_visible(css)) {
				css_clear_dir(css);
				if (ss->css_reset)
					ss->css_reset(css);
			}
		}
	}
}

/**
 * cgroup_apply_control - apply control mask updates to the subtree
 * @cgrp: root of the target subtree
 *
 * subsystems can be enabled and disabled in a subtree using the following
 * steps.
 *
 * 1. Call cgroup_save_control() to stash the current state.
 * 2. Update ->subtree_control masks in the subtree as desired.
 * 3. Call cgroup_apply_control() to apply the changes.
 * 4. Optionally perform other related operations.
 * 5. Call cgroup_finalize_control() to finish up.
 *
 * This function implements step 3 and propagates the mask changes
 * throughout @cgrp's subtree, updates csses accordingly and perform
 * process migrations.
 */
static int cgroup_apply_control(struct cgroup *cgrp)
{
	int ret;

	cgroup_propagate_control(cgrp);

	ret = cgroup_apply_control_enable(cgrp);
	if (ret)
		return ret;

	/*
	 * At this point, cgroup_e_css_by_mask() results reflect the new csses
	 * making the following cgroup_update_dfl_csses() properly update
	 * css associations of all tasks in the subtree.
	 */
	ret = cgroup_update_dfl_csses(cgrp);
	if (ret)
		return ret;

	return 0;
}

/**
 * cgroup_finalize_control - finalize control mask update
 * @cgrp: root of the target subtree
 * @ret: the result of the update
 *
 * Finalize control mask update.  See cgroup_apply_control() for more info.
 */
static void cgroup_finalize_control(struct cgroup *cgrp, int ret)
{
	if (ret) {
		cgroup_restore_control(cgrp);
		cgroup_propagate_control(cgrp);
	}

	cgroup_apply_control_disable(cgrp);
}

static int cgroup_vet_subtree_control_enable(struct cgroup *cgrp, u16 enable)
{
	u16 domain_enable = enable & ~cgrp_dfl_threaded_ss_mask;

	/* if nothing is getting enabled, nothing to worry about */
	if (!enable)
		return 0;

	/* can @cgrp host any resources? */
	if (!cgroup_is_valid_domain(cgrp->dom_cgrp))
		return -EOPNOTSUPP;

	/* mixables don't care */
	if (cgroup_is_mixable(cgrp))
		return 0;

	if (domain_enable) {
		/* can't enable domain controllers inside a thread subtree */
		if (cgroup_is_thread_root(cgrp) || cgroup_is_threaded(cgrp))
			return -EOPNOTSUPP;
	} else {
		/*
		 * Threaded controllers can handle internal competitions
		 * and are always allowed inside a (prospective) thread
		 * subtree.
		 */
		if (cgroup_can_be_thread_root(cgrp) || cgroup_is_threaded(cgrp))
			return 0;
	}

	/*
	 * Controllers can't be enabled for a cgroup with tasks to avoid
	 * child cgroups competing against tasks.
	 */
	if (cgroup_has_tasks(cgrp))
		return -EBUSY;

	return 0;
}

/* change the enabled child controllers for a cgroup in the default hierarchy */
static ssize_t cgroup_subtree_control_write(struct kernfs_open_file *of,
					    char *buf, size_t nbytes,
					    loff_t off)
{
	u16 enable = 0, disable = 0;
	struct cgroup *cgrp, *child;
	struct cgroup_subsys *ss;
	char *tok;
	int ssid, ret;

	/*
	 * Parse input - space separated list of subsystem names prefixed
	 * with either + or -.
	 */
	buf = strstrip(buf);
	while ((tok = strsep(&buf, " "))) {
		if (tok[0] == '\0')
			continue;
		do_each_subsys_mask(ss, ssid, ~cgrp_dfl_inhibit_ss_mask) {
			if (!cgroup_ssid_enabled(ssid) ||
			    strcmp(tok + 1, ss->name))
				continue;

			if (*tok == '+') {
				enable |= 1 << ssid;
				disable &= ~(1 << ssid);
			} else if (*tok == '-') {
				disable |= 1 << ssid;
				enable &= ~(1 << ssid);
			} else {
				return -EINVAL;
			}
			break;
		} while_each_subsys_mask();
		if (ssid == CGROUP_SUBSYS_COUNT)
			return -EINVAL;
	}

	cgrp = cgroup_kn_lock_live(of->kn, true);
	if (!cgrp)
		return -ENODEV;

	for_each_subsys(ss, ssid) {
		if (enable & (1 << ssid)) {
			if (cgrp->subtree_control & (1 << ssid)) {
				enable &= ~(1 << ssid);
				continue;
			}

			if (!(cgroup_control(cgrp) & (1 << ssid))) {
				ret = -ENOENT;
				goto out_unlock;
			}
		} else if (disable & (1 << ssid)) {
			if (!(cgrp->subtree_control & (1 << ssid))) {
				disable &= ~(1 << ssid);
				continue;
			}

			/* a child has it enabled? */
			cgroup_for_each_live_child(child, cgrp) {
				if (child->subtree_control & (1 << ssid)) {
					ret = -EBUSY;
					goto out_unlock;
				}
			}
		}
	}

	if (!enable && !disable) {
		ret = 0;
		goto out_unlock;
	}

	ret = cgroup_vet_subtree_control_enable(cgrp, enable);
	if (ret)
		goto out_unlock;

	/* save and update control masks and prepare csses */
	cgroup_save_control(cgrp);

	cgrp->subtree_control |= enable;
	cgrp->subtree_control &= ~disable;

	ret = cgroup_apply_control(cgrp);
	cgroup_finalize_control(cgrp, ret);
	if (ret)
		goto out_unlock;

	kernfs_activate(cgrp->kn);
out_unlock:
	cgroup_kn_unlock(of->kn);
	return ret ?: nbytes;
}

/**
 * cgroup_enable_threaded - make @cgrp threaded
 * @cgrp: the target cgroup
 *
 * Called when "threaded" is written to the cgroup.type interface file and
 * tries to make @cgrp threaded and join the parent's resource domain.
 * This function is never called on the root cgroup as cgroup.type doesn't
 * exist on it.
 */
static int cgroup_enable_threaded(struct cgroup *cgrp)
{
	struct cgroup *parent = cgroup_parent(cgrp);
	struct cgroup *dom_cgrp = parent->dom_cgrp;
	struct cgroup *dsct;
	struct cgroup_subsys_state *d_css;
	int ret;

	lockdep_assert_held(&cgroup_mutex);

	/* noop if already threaded */
	if (cgroup_is_threaded(cgrp))
		return 0;

	/*
	 * If @cgroup is populated or has domain controllers enabled, it
	 * can't be switched.  While the below cgroup_can_be_thread_root()
	 * test can catch the same conditions, that's only when @parent is
	 * not mixable, so let's check it explicitly.
	 */
	if (cgroup_is_populated(cgrp) ||
	    cgrp->subtree_control & ~cgrp_dfl_threaded_ss_mask)
		return -EOPNOTSUPP;

	/* we're joining the parent's domain, ensure its validity */
	if (!cgroup_is_valid_domain(dom_cgrp) ||
	    !cgroup_can_be_thread_root(dom_cgrp))
		return -EOPNOTSUPP;

	/*
	 * The following shouldn't cause actual migrations and should
	 * always succeed.
	 */
	cgroup_save_control(cgrp);

	cgroup_for_each_live_descendant_pre(dsct, d_css, cgrp)
		if (dsct == cgrp || cgroup_is_threaded(dsct))
			dsct->dom_cgrp = dom_cgrp;

	ret = cgroup_apply_control(cgrp);
	if (!ret)
		parent->nr_threaded_children++;

	cgroup_finalize_control(cgrp, ret);
	return ret;
}

static int cgroup_type_show(struct seq_file *seq, void *v)
{
	struct cgroup *cgrp = seq_css(seq)->cgroup;

	if (cgroup_is_threaded(cgrp))
		seq_puts(seq, "threaded\n");
	else if (!cgroup_is_valid_domain(cgrp))
		seq_puts(seq, "domain invalid\n");
	else if (cgroup_is_thread_root(cgrp))
		seq_puts(seq, "domain threaded\n");
	else
		seq_puts(seq, "domain\n");

	return 0;
}

static ssize_t cgroup_type_write(struct kernfs_open_file *of, char *buf,
				 size_t nbytes, loff_t off)
{
	struct cgroup *cgrp;
	int ret;

	/* only switching to threaded mode is supported */
	if (strcmp(strstrip(buf), "threaded"))
		return -EINVAL;

	/* drain dying csses before we re-apply (threaded) subtree control */
	cgrp = cgroup_kn_lock_live(of->kn, true);
	if (!cgrp)
		return -ENOENT;

	/* threaded can only be enabled */
	ret = cgroup_enable_threaded(cgrp);

	cgroup_kn_unlock(of->kn);
	return ret ?: nbytes;
}

static int cgroup_max_descendants_show(struct seq_file *seq, void *v)
{
	struct cgroup *cgrp = seq_css(seq)->cgroup;
	int descendants = READ_ONCE(cgrp->max_descendants);

	if (descendants == INT_MAX)
		seq_puts(seq, "max\n");
	else
		seq_printf(seq, "%d\n", descendants);

	return 0;
}

static ssize_t cgroup_max_descendants_write(struct kernfs_open_file *of,
					   char *buf, size_t nbytes, loff_t off)
{
	struct cgroup *cgrp;
	int descendants;
	ssize_t ret;

	buf = strstrip(buf);
	if (!strcmp(buf, "max")) {
		descendants = INT_MAX;
	} else {
		ret = kstrtoint(buf, 0, &descendants);
		if (ret)
			return ret;
	}

	if (descendants < 0)
		return -ERANGE;

	cgrp = cgroup_kn_lock_live(of->kn, false);
	if (!cgrp)
		return -ENOENT;

	cgrp->max_descendants = descendants;

	cgroup_kn_unlock(of->kn);

	return nbytes;
}

static int cgroup_max_depth_show(struct seq_file *seq, void *v)
{
	struct cgroup *cgrp = seq_css(seq)->cgroup;
	int depth = READ_ONCE(cgrp->max_depth);

	if (depth == INT_MAX)
		seq_puts(seq, "max\n");
	else
		seq_printf(seq, "%d\n", depth);

	return 0;
}

static ssize_t cgroup_max_depth_write(struct kernfs_open_file *of,
				      char *buf, size_t nbytes, loff_t off)
{
	struct cgroup *cgrp;
	ssize_t ret;
	int depth;

	buf = strstrip(buf);
	if (!strcmp(buf, "max")) {
		depth = INT_MAX;
	} else {
		ret = kstrtoint(buf, 0, &depth);
		if (ret)
			return ret;
	}

	if (depth < 0)
		return -ERANGE;

	cgrp = cgroup_kn_lock_live(of->kn, false);
	if (!cgrp)
		return -ENOENT;

	cgrp->max_depth = depth;

	cgroup_kn_unlock(of->kn);

	return nbytes;
}

static int cgroup_events_show(struct seq_file *seq, void *v)
{
	struct cgroup *cgrp = seq_css(seq)->cgroup;

	seq_printf(seq, "populated %d\n", cgroup_is_populated(cgrp));
	seq_printf(seq, "frozen %d\n", test_bit(CGRP_FROZEN, &cgrp->flags));

	return 0;
}

static int cgroup_stat_show(struct seq_file *seq, void *v)
{
	struct cgroup *cgroup = seq_css(seq)->cgroup;

	seq_printf(seq, "nr_descendants %d\n",
		   cgroup->nr_descendants);
	seq_printf(seq, "nr_dying_descendants %d\n",
		   cgroup->nr_dying_descendants);

	return 0;
}

static int __maybe_unused cgroup_extra_stat_show(struct seq_file *seq,
						 struct cgroup *cgrp, int ssid)
{
	struct cgroup_subsys *ss = cgroup_subsys[ssid];
	struct cgroup_subsys_state *css;
	int ret;

	if (!ss->css_extra_stat_show)
		return 0;

	css = cgroup_tryget_css(cgrp, ss);
	if (!css)
		return 0;

	ret = ss->css_extra_stat_show(seq, css);
	css_put(css);
	return ret;
}

static int cpu_stat_show(struct seq_file *seq, void *v)
{
	struct cgroup __maybe_unused *cgrp = seq_css(seq)->cgroup;
	int ret = 0;

	cgroup_base_stat_cputime_show(seq);
#ifdef CONFIG_CGROUP_SCHED
	ret = cgroup_extra_stat_show(seq, cgrp, cpu_cgrp_id);
#endif
	return ret;
}

#ifdef CONFIG_PSI
static int cgroup_io_pressure_show(struct seq_file *seq, void *v)
{
	struct cgroup *cgrp = seq_css(seq)->cgroup;
	struct psi_group *psi = cgroup_ino(cgrp) == 1 ? &psi_system : &cgrp->psi;

	return psi_show(seq, psi, PSI_IO);
}
static int cgroup_memory_pressure_show(struct seq_file *seq, void *v)
{
	struct cgroup *cgrp = seq_css(seq)->cgroup;
	struct psi_group *psi = cgroup_ino(cgrp) == 1 ? &psi_system : &cgrp->psi;

	return psi_show(seq, psi, PSI_MEM);
}
static int cgroup_cpu_pressure_show(struct seq_file *seq, void *v)
{
	struct cgroup *cgrp = seq_css(seq)->cgroup;
	struct psi_group *psi = cgroup_ino(cgrp) == 1 ? &psi_system : &cgrp->psi;

	return psi_show(seq, psi, PSI_CPU);
}

static ssize_t cgroup_pressure_write(struct kernfs_open_file *of, char *buf,
					  size_t nbytes, enum psi_res res)
{
	struct psi_trigger *new;
	struct cgroup *cgrp;

	cgrp = cgroup_kn_lock_live(of->kn, false);
	if (!cgrp)
		return -ENODEV;

	cgroup_get(cgrp);
	cgroup_kn_unlock(of->kn);

	new = psi_trigger_create(&cgrp->psi, buf, nbytes, res);
	if (IS_ERR(new)) {
		cgroup_put(cgrp);
		return PTR_ERR(new);
	}

	psi_trigger_replace(&of->priv, new);

	cgroup_put(cgrp);

	return nbytes;
}

static ssize_t cgroup_io_pressure_write(struct kernfs_open_file *of,
					  char *buf, size_t nbytes,
					  loff_t off)
{
	return cgroup_pressure_write(of, buf, nbytes, PSI_IO);
}

static ssize_t cgroup_memory_pressure_write(struct kernfs_open_file *of,
					  char *buf, size_t nbytes,
					  loff_t off)
{
	return cgroup_pressure_write(of, buf, nbytes, PSI_MEM);
}

static ssize_t cgroup_cpu_pressure_write(struct kernfs_open_file *of,
					  char *buf, size_t nbytes,
					  loff_t off)
{
	return cgroup_pressure_write(of, buf, nbytes, PSI_CPU);
}

static __poll_t cgroup_pressure_poll(struct kernfs_open_file *of,
					  poll_table *pt)
{
	return psi_trigger_poll(&of->priv, of->file, pt);
}

static void cgroup_pressure_release(struct kernfs_open_file *of)
{
	psi_trigger_replace(&of->priv, NULL);
}
#endif /* CONFIG_PSI */

static int cgroup_freeze_show(struct seq_file *seq, void *v)
{
	struct cgroup *cgrp = seq_css(seq)->cgroup;

	seq_printf(seq, "%d\n", cgrp->freezer.freeze);

	return 0;
}

static ssize_t cgroup_freeze_write(struct kernfs_open_file *of,
				   char *buf, size_t nbytes, loff_t off)
{
	struct cgroup *cgrp;
	ssize_t ret;
	int freeze;

	ret = kstrtoint(strstrip(buf), 0, &freeze);
	if (ret)
		return ret;

	if (freeze < 0 || freeze > 1)
		return -ERANGE;

	cgrp = cgroup_kn_lock_live(of->kn, false);
	if (!cgrp)
		return -ENOENT;

	cgroup_freeze(cgrp, freeze);

	cgroup_kn_unlock(of->kn);

	return nbytes;
}

static int cgroup_file_open(struct kernfs_open_file *of)
{
	struct cftype *cft = of->kn->priv;

	if (cft->open)
		return cft->open(of);
	return 0;
}

static void cgroup_file_release(struct kernfs_open_file *of)
{
	struct cftype *cft = of->kn->priv;

	if (cft->release)
		cft->release(of);
}

static ssize_t cgroup_file_write(struct kernfs_open_file *of, char *buf,
				 size_t nbytes, loff_t off)
{
	struct cgroup_namespace *ns = current->nsproxy->cgroup_ns;
	struct cgroup *cgrp = of->kn->parent->priv;
	struct cftype *cft = of->kn->priv;
	struct cgroup_subsys_state *css;
	int ret;

	if (!nbytes)
		return 0;

	/*
	 * If namespaces are delegation boundaries, disallow writes to
	 * files in an non-init namespace root from inside the namespace
	 * except for the files explicitly marked delegatable -
	 * cgroup.procs and cgroup.subtree_control.
	 */
	if ((cgrp->root->flags & CGRP_ROOT_NS_DELEGATE) &&
	    !(cft->flags & CFTYPE_NS_DELEGATABLE) &&
	    ns != &init_cgroup_ns && ns->root_cset->dfl_cgrp == cgrp)
		return -EPERM;

	if (cft->write)
		return cft->write(of, buf, nbytes, off);

	/*
	 * kernfs guarantees that a file isn't deleted with operations in
	 * flight, which means that the matching css is and stays alive and
	 * doesn't need to be pinned.  The RCU locking is not necessary
	 * either.  It's just for the convenience of using cgroup_css().
	 */
	rcu_read_lock();
	css = cgroup_css(cgrp, cft->ss);
	rcu_read_unlock();

	if (cft->write_u64) {
		unsigned long long v;
		ret = kstrtoull(buf, 0, &v);
		if (!ret)
			ret = cft->write_u64(css, cft, v);
	} else if (cft->write_s64) {
		long long v;
		ret = kstrtoll(buf, 0, &v);
		if (!ret)
			ret = cft->write_s64(css, cft, v);
	} else {
		ret = -EINVAL;
	}

	return ret ?: nbytes;
}

static __poll_t cgroup_file_poll(struct kernfs_open_file *of, poll_table *pt)
{
	struct cftype *cft = of->kn->priv;

	if (cft->poll)
		return cft->poll(of, pt);

	return kernfs_generic_poll(of, pt);
}

static void *cgroup_seqfile_start(struct seq_file *seq, loff_t *ppos)
{
	return seq_cft(seq)->seq_start(seq, ppos);
}

static void *cgroup_seqfile_next(struct seq_file *seq, void *v, loff_t *ppos)
{
	return seq_cft(seq)->seq_next(seq, v, ppos);
}

static void cgroup_seqfile_stop(struct seq_file *seq, void *v)
{
	if (seq_cft(seq)->seq_stop)
		seq_cft(seq)->seq_stop(seq, v);
}

static int cgroup_seqfile_show(struct seq_file *m, void *arg)
{
	struct cftype *cft = seq_cft(m);
	struct cgroup_subsys_state *css = seq_css(m);

	if (cft->seq_show)
		return cft->seq_show(m, arg);

	if (cft->read_u64)
		seq_printf(m, "%llu\n", cft->read_u64(css, cft));
	else if (cft->read_s64)
		seq_printf(m, "%lld\n", cft->read_s64(css, cft));
	else
		return -EINVAL;
	return 0;
}

static struct kernfs_ops cgroup_kf_single_ops = {
	.atomic_write_len	= PAGE_SIZE,
	.open			= cgroup_file_open,
	.release		= cgroup_file_release,
	.write			= cgroup_file_write,
	.poll			= cgroup_file_poll,
	.seq_show		= cgroup_seqfile_show,
};

static struct kernfs_ops cgroup_kf_ops = {
	.atomic_write_len	= PAGE_SIZE,
	.open			= cgroup_file_open,
	.release		= cgroup_file_release,
	.write			= cgroup_file_write,
	.poll			= cgroup_file_poll,
	.seq_start		= cgroup_seqfile_start,
	.seq_next		= cgroup_seqfile_next,
	.seq_stop		= cgroup_seqfile_stop,
	.seq_show		= cgroup_seqfile_show,
};

/* set uid and gid of cgroup dirs and files to that of the creator */
static int cgroup_kn_set_ugid(struct kernfs_node *kn)
{
	struct iattr iattr = { .ia_valid = ATTR_UID | ATTR_GID,
			       .ia_uid = current_fsuid(),
			       .ia_gid = current_fsgid(), };

	if (uid_eq(iattr.ia_uid, GLOBAL_ROOT_UID) &&
	    gid_eq(iattr.ia_gid, GLOBAL_ROOT_GID))
		return 0;

	return kernfs_setattr(kn, &iattr);
}

static void cgroup_file_notify_timer(struct timer_list *timer)
{
	cgroup_file_notify(container_of(timer, struct cgroup_file,
					notify_timer));
}

static int cgroup_add_file(struct cgroup_subsys_state *css, struct cgroup *cgrp,
			   struct cftype *cft)
{
	char name[CGROUP_FILE_NAME_MAX];
	struct kernfs_node *kn;
	struct lock_class_key *key = NULL;
	int ret;

#ifdef CONFIG_DEBUG_LOCK_ALLOC
	key = &cft->lockdep_key;
#endif
	kn = __kernfs_create_file(cgrp->kn, cgroup_file_name(cgrp, cft, name),
				  cgroup_file_mode(cft),
				  GLOBAL_ROOT_UID, GLOBAL_ROOT_GID,
				  0, cft->kf_ops, cft,
				  NULL, key);
	if (IS_ERR(kn))
		return PTR_ERR(kn);

	ret = cgroup_kn_set_ugid(kn);
	if (ret) {
		kernfs_remove(kn);
		return ret;
	}

	if (cft->file_offset) {
		struct cgroup_file *cfile = (void *)css + cft->file_offset;

		timer_setup(&cfile->notify_timer, cgroup_file_notify_timer, 0);

		spin_lock_irq(&cgroup_file_kn_lock);
		cfile->kn = kn;
		spin_unlock_irq(&cgroup_file_kn_lock);
	}

	return 0;
}

/**
 * cgroup_addrm_files - add or remove files to a cgroup directory
 * @css: the target css
 * @cgrp: the target cgroup (usually css->cgroup)
 * @cfts: array of cftypes to be added
 * @is_add: whether to add or remove
 *
 * Depending on @is_add, add or remove files defined by @cfts on @cgrp.
 * For removals, this function never fails.
 */
static int cgroup_addrm_files(struct cgroup_subsys_state *css,
			      struct cgroup *cgrp, struct cftype cfts[],
			      bool is_add)
{
	struct cftype *cft, *cft_end = NULL;
	int ret = 0;

	lockdep_assert_held(&cgroup_mutex);

restart:
	for (cft = cfts; cft != cft_end && cft->name[0] != '\0'; cft++) {
		/* does cft->flags tell us to skip this file on @cgrp? */
		if ((cft->flags & __CFTYPE_ONLY_ON_DFL) && !cgroup_on_dfl(cgrp))
			continue;
		if ((cft->flags & __CFTYPE_NOT_ON_DFL) && cgroup_on_dfl(cgrp))
			continue;
		if ((cft->flags & CFTYPE_NOT_ON_ROOT) && !cgroup_parent(cgrp))
			continue;
		if ((cft->flags & CFTYPE_ONLY_ON_ROOT) && cgroup_parent(cgrp))
			continue;
		if ((cft->flags & CFTYPE_DEBUG) && !cgroup_debug)
			continue;
		if (is_add) {
			ret = cgroup_add_file(css, cgrp, cft);
			if (ret) {
				pr_warn("%s: failed to add %s, err=%d\n",
					__func__, cft->name, ret);
				cft_end = cft;
				is_add = false;
				goto restart;
			}
		} else {
			cgroup_rm_file(cgrp, cft);
		}
	}
	return ret;
}

static int cgroup_apply_cftypes(struct cftype *cfts, bool is_add)
{
	struct cgroup_subsys *ss = cfts[0].ss;
	struct cgroup *root = &ss->root->cgrp;
	struct cgroup_subsys_state *css;
	int ret = 0;

	lockdep_assert_held(&cgroup_mutex);

	/* add/rm files for all cgroups created before */
	css_for_each_descendant_pre(css, cgroup_css(root, ss)) {
		struct cgroup *cgrp = css->cgroup;

		if (!(css->flags & CSS_VISIBLE))
			continue;

		ret = cgroup_addrm_files(css, cgrp, cfts, is_add);
		if (ret)
			break;
	}

	if (is_add && !ret)
		kernfs_activate(root->kn);
	return ret;
}

static void cgroup_exit_cftypes(struct cftype *cfts)
{
	struct cftype *cft;

	for (cft = cfts; cft->name[0] != '\0'; cft++) {
		/* free copy for custom atomic_write_len, see init_cftypes() */
		if (cft->max_write_len && cft->max_write_len != PAGE_SIZE)
			kfree(cft->kf_ops);
		cft->kf_ops = NULL;
		cft->ss = NULL;

		/* revert flags set by cgroup core while adding @cfts */
		cft->flags &= ~(__CFTYPE_ONLY_ON_DFL | __CFTYPE_NOT_ON_DFL);
	}
}

static int cgroup_init_cftypes(struct cgroup_subsys *ss, struct cftype *cfts)
{
	struct cftype *cft;

	for (cft = cfts; cft->name[0] != '\0'; cft++) {
		struct kernfs_ops *kf_ops;

		WARN_ON(cft->ss || cft->kf_ops);

		if (cft->seq_start)
			kf_ops = &cgroup_kf_ops;
		else
			kf_ops = &cgroup_kf_single_ops;

		/*
		 * Ugh... if @cft wants a custom max_write_len, we need to
		 * make a copy of kf_ops to set its atomic_write_len.
		 */
		if (cft->max_write_len && cft->max_write_len != PAGE_SIZE) {
			kf_ops = kmemdup(kf_ops, sizeof(*kf_ops), GFP_KERNEL);
			if (!kf_ops) {
				cgroup_exit_cftypes(cfts);
				return -ENOMEM;
			}
			kf_ops->atomic_write_len = cft->max_write_len;
		}

		cft->kf_ops = kf_ops;
		cft->ss = ss;
	}

	return 0;
}

static int cgroup_rm_cftypes_locked(struct cftype *cfts)
{
	lockdep_assert_held(&cgroup_mutex);

	if (!cfts || !cfts[0].ss)
		return -ENOENT;

	list_del(&cfts->node);
	cgroup_apply_cftypes(cfts, false);
	cgroup_exit_cftypes(cfts);
	return 0;
}

/**
 * cgroup_rm_cftypes - remove an array of cftypes from a subsystem
 * @cfts: zero-length name terminated array of cftypes
 *
 * Unregister @cfts.  Files described by @cfts are removed from all
 * existing cgroups and all future cgroups won't have them either.  This
 * function can be called anytime whether @cfts' subsys is attached or not.
 *
 * Returns 0 on successful unregistration, -ENOENT if @cfts is not
 * registered.
 */
int cgroup_rm_cftypes(struct cftype *cfts)
{
	int ret;

	mutex_lock(&cgroup_mutex);
	ret = cgroup_rm_cftypes_locked(cfts);
	mutex_unlock(&cgroup_mutex);
	return ret;
}

/**
 * cgroup_add_cftypes - add an array of cftypes to a subsystem
 * @ss: target cgroup subsystem
 * @cfts: zero-length name terminated array of cftypes
 *
 * Register @cfts to @ss.  Files described by @cfts are created for all
 * existing cgroups to which @ss is attached and all future cgroups will
 * have them too.  This function can be called anytime whether @ss is
 * attached or not.
 *
 * Returns 0 on successful registration, -errno on failure.  Note that this
 * function currently returns 0 as long as @cfts registration is successful
 * even if some file creation attempts on existing cgroups fail.
 */
static int cgroup_add_cftypes(struct cgroup_subsys *ss, struct cftype *cfts)
{
	int ret;

	if (!cgroup_ssid_enabled(ss->id))
		return 0;

	if (!cfts || cfts[0].name[0] == '\0')
		return 0;

	ret = cgroup_init_cftypes(ss, cfts);
	if (ret)
		return ret;

	mutex_lock(&cgroup_mutex);

	list_add_tail(&cfts->node, &ss->cfts);
	ret = cgroup_apply_cftypes(cfts, true);
	if (ret)
		cgroup_rm_cftypes_locked(cfts);

	mutex_unlock(&cgroup_mutex);
	return ret;
}

/**
 * cgroup_add_dfl_cftypes - add an array of cftypes for default hierarchy
 * @ss: target cgroup subsystem
 * @cfts: zero-length name terminated array of cftypes
 *
 * Similar to cgroup_add_cftypes() but the added files are only used for
 * the default hierarchy.
 */
int cgroup_add_dfl_cftypes(struct cgroup_subsys *ss, struct cftype *cfts)
{
	struct cftype *cft;

	for (cft = cfts; cft && cft->name[0] != '\0'; cft++)
		cft->flags |= __CFTYPE_ONLY_ON_DFL;
	return cgroup_add_cftypes(ss, cfts);
}

/**
 * cgroup_add_legacy_cftypes - add an array of cftypes for legacy hierarchies
 * @ss: target cgroup subsystem
 * @cfts: zero-length name terminated array of cftypes
 *
 * Similar to cgroup_add_cftypes() but the added files are only used for
 * the legacy hierarchies.
 */
int cgroup_add_legacy_cftypes(struct cgroup_subsys *ss, struct cftype *cfts)
{
	struct cftype *cft;

	for (cft = cfts; cft && cft->name[0] != '\0'; cft++)
		cft->flags |= __CFTYPE_NOT_ON_DFL;
	return cgroup_add_cftypes(ss, cfts);
}

/**
 * cgroup_file_notify - generate a file modified event for a cgroup_file
 * @cfile: target cgroup_file
 *
 * @cfile must have been obtained by setting cftype->file_offset.
 */
void cgroup_file_notify(struct cgroup_file *cfile)
{
	unsigned long flags;

	spin_lock_irqsave(&cgroup_file_kn_lock, flags);
	if (cfile->kn) {
		unsigned long last = cfile->notified_at;
		unsigned long next = last + CGROUP_FILE_NOTIFY_MIN_INTV;

		if (time_in_range(jiffies, last, next)) {
			timer_reduce(&cfile->notify_timer, next);
		} else {
			kernfs_notify(cfile->kn);
			cfile->notified_at = jiffies;
		}
	}
	spin_unlock_irqrestore(&cgroup_file_kn_lock, flags);
}

/**
 * css_next_child - find the next child of a given css
 * @pos: the current position (%NULL to initiate traversal)
 * @parent: css whose children to walk
 *
 * This function returns the next child of @parent and should be called
 * under either cgroup_mutex or RCU read lock.  The only requirement is
 * that @parent and @pos are accessible.  The next sibling is guaranteed to
 * be returned regardless of their states.
 *
 * If a subsystem synchronizes ->css_online() and the start of iteration, a
 * css which finished ->css_online() is guaranteed to be visible in the
 * future iterations and will stay visible until the last reference is put.
 * A css which hasn't finished ->css_online() or already finished
 * ->css_offline() may show up during traversal.  It's each subsystem's
 * responsibility to synchronize against on/offlining.
 */
struct cgroup_subsys_state *css_next_child(struct cgroup_subsys_state *pos,
					   struct cgroup_subsys_state *parent)
{
	struct cgroup_subsys_state *next;

	cgroup_assert_mutex_or_rcu_locked();

	/*
	 * @pos could already have been unlinked from the sibling list.
	 * Once a cgroup is removed, its ->sibling.next is no longer
	 * updated when its next sibling changes.  CSS_RELEASED is set when
	 * @pos is taken off list, at which time its next pointer is valid,
	 * and, as releases are serialized, the one pointed to by the next
	 * pointer is guaranteed to not have started release yet.  This
	 * implies that if we observe !CSS_RELEASED on @pos in this RCU
	 * critical section, the one pointed to by its next pointer is
	 * guaranteed to not have finished its RCU grace period even if we
	 * have dropped rcu_read_lock() inbetween iterations.
	 *
	 * If @pos has CSS_RELEASED set, its next pointer can't be
	 * dereferenced; however, as each css is given a monotonically
	 * increasing unique serial number and always appended to the
	 * sibling list, the next one can be found by walking the parent's
	 * children until the first css with higher serial number than
	 * @pos's.  While this path can be slower, it happens iff iteration
	 * races against release and the race window is very small.
	 */
	if (!pos) {
		next = list_entry_rcu(parent->children.next, struct cgroup_subsys_state, sibling);
	} else if (likely(!(pos->flags & CSS_RELEASED))) {
		next = list_entry_rcu(pos->sibling.next, struct cgroup_subsys_state, sibling);
	} else {
		list_for_each_entry_rcu(next, &parent->children, sibling,
					lockdep_is_held(&cgroup_mutex))
			if (next->serial_nr > pos->serial_nr)
				break;
	}

	/*
	 * @next, if not pointing to the head, can be dereferenced and is
	 * the next sibling.
	 */
	if (&next->sibling != &parent->children)
		return next;
	return NULL;
}

/**
 * css_next_descendant_pre - find the next descendant for pre-order walk
 * @pos: the current position (%NULL to initiate traversal)
 * @root: css whose descendants to walk
 *
 * To be used by css_for_each_descendant_pre().  Find the next descendant
 * to visit for pre-order traversal of @root's descendants.  @root is
 * included in the iteration and the first node to be visited.
 *
 * While this function requires cgroup_mutex or RCU read locking, it
 * doesn't require the whole traversal to be contained in a single critical
 * section.  This function will return the correct next descendant as long
 * as both @pos and @root are accessible and @pos is a descendant of @root.
 *
 * If a subsystem synchronizes ->css_online() and the start of iteration, a
 * css which finished ->css_online() is guaranteed to be visible in the
 * future iterations and will stay visible until the last reference is put.
 * A css which hasn't finished ->css_online() or already finished
 * ->css_offline() may show up during traversal.  It's each subsystem's
 * responsibility to synchronize against on/offlining.
 */
struct cgroup_subsys_state *
css_next_descendant_pre(struct cgroup_subsys_state *pos,
			struct cgroup_subsys_state *root)
{
	struct cgroup_subsys_state *next;

	cgroup_assert_mutex_or_rcu_locked();

	/* if first iteration, visit @root */
	if (!pos)
		return root;

	/* visit the first child if exists */
	next = css_next_child(NULL, pos);
	if (next)
		return next;

	/* no child, visit my or the closest ancestor's next sibling */
	while (pos != root) {
		next = css_next_child(pos, pos->parent);
		if (next)
			return next;
		pos = pos->parent;
	}

	return NULL;
}
EXPORT_SYMBOL_GPL(css_next_descendant_pre);

/**
 * css_rightmost_descendant - return the rightmost descendant of a css
 * @pos: css of interest
 *
 * Return the rightmost descendant of @pos.  If there's no descendant, @pos
 * is returned.  This can be used during pre-order traversal to skip
 * subtree of @pos.
 *
 * While this function requires cgroup_mutex or RCU read locking, it
 * doesn't require the whole traversal to be contained in a single critical
 * section.  This function will return the correct rightmost descendant as
 * long as @pos is accessible.
 */
struct cgroup_subsys_state *
css_rightmost_descendant(struct cgroup_subsys_state *pos)
{
	struct cgroup_subsys_state *last, *tmp;

	cgroup_assert_mutex_or_rcu_locked();

	do {
		last = pos;
		/* ->prev isn't RCU safe, walk ->next till the end */
		pos = NULL;
		css_for_each_child(tmp, last)
			pos = tmp;
	} while (pos);

	return last;
}

static struct cgroup_subsys_state *
css_leftmost_descendant(struct cgroup_subsys_state *pos)
{
	struct cgroup_subsys_state *last;

	do {
		last = pos;
		pos = css_next_child(NULL, pos);
	} while (pos);

	return last;
}

/**
 * css_next_descendant_post - find the next descendant for post-order walk
 * @pos: the current position (%NULL to initiate traversal)
 * @root: css whose descendants to walk
 *
 * To be used by css_for_each_descendant_post().  Find the next descendant
 * to visit for post-order traversal of @root's descendants.  @root is
 * included in the iteration and the last node to be visited.
 *
 * While this function requires cgroup_mutex or RCU read locking, it
 * doesn't require the whole traversal to be contained in a single critical
 * section.  This function will return the correct next descendant as long
 * as both @pos and @cgroup are accessible and @pos is a descendant of
 * @cgroup.
 *
 * If a subsystem synchronizes ->css_online() and the start of iteration, a
 * css which finished ->css_online() is guaranteed to be visible in the
 * future iterations and will stay visible until the last reference is put.
 * A css which hasn't finished ->css_online() or already finished
 * ->css_offline() may show up during traversal.  It's each subsystem's
 * responsibility to synchronize against on/offlining.
 */
struct cgroup_subsys_state *
css_next_descendant_post(struct cgroup_subsys_state *pos,
			 struct cgroup_subsys_state *root)
{
	struct cgroup_subsys_state *next;

	cgroup_assert_mutex_or_rcu_locked();

	/* if first iteration, visit leftmost descendant which may be @root */
	if (!pos)
		return css_leftmost_descendant(root);

	/* if we visited @root, we're done */
	if (pos == root)
		return NULL;

	/* if there's an unvisited sibling, visit its leftmost descendant */
	next = css_next_child(pos, pos->parent);
	if (next)
		return css_leftmost_descendant(next);

	/* no sibling left, visit parent */
	return pos->parent;
}

/**
 * css_has_online_children - does a css have online children
 * @css: the target css
 *
 * Returns %true if @css has any online children; otherwise, %false.  This
 * function can be called from any context but the caller is responsible
 * for synchronizing against on/offlining as necessary.
 */
bool css_has_online_children(struct cgroup_subsys_state *css)
{
	struct cgroup_subsys_state *child;
	bool ret = false;

	rcu_read_lock();
	css_for_each_child(child, css) {
		if (child->flags & CSS_ONLINE) {
			ret = true;
			break;
		}
	}
	rcu_read_unlock();
	return ret;
}

static struct css_set *css_task_iter_next_css_set(struct css_task_iter *it)
{
	struct list_head *l;
	struct cgrp_cset_link *link;
	struct css_set *cset;

	lockdep_assert_held(&css_set_lock);

	/* find the next threaded cset */
	if (it->tcset_pos) {
		l = it->tcset_pos->next;

		if (l != it->tcset_head) {
			it->tcset_pos = l;
			return container_of(l, struct css_set,
					    threaded_csets_node);
		}

		it->tcset_pos = NULL;
	}

	/* find the next cset */
	l = it->cset_pos;
	l = l->next;
	if (l == it->cset_head) {
		it->cset_pos = NULL;
		return NULL;
	}

	if (it->ss) {
		cset = container_of(l, struct css_set, e_cset_node[it->ss->id]);
	} else {
		link = list_entry(l, struct cgrp_cset_link, cset_link);
		cset = link->cset;
	}

	it->cset_pos = l;

	/* initialize threaded css_set walking */
	if (it->flags & CSS_TASK_ITER_THREADED) {
		if (it->cur_dcset)
			put_css_set_locked(it->cur_dcset);
		it->cur_dcset = cset;
		get_css_set(cset);

		it->tcset_head = &cset->threaded_csets;
		it->tcset_pos = &cset->threaded_csets;
	}

	return cset;
}

/**
 * css_task_iter_advance_css_set - advance a task itererator to the next css_set
 * @it: the iterator to advance
 *
 * Advance @it to the next css_set to walk.
 */
static void css_task_iter_advance_css_set(struct css_task_iter *it)
{
	struct css_set *cset;

	lockdep_assert_held(&css_set_lock);

	/* Advance to the next non-empty css_set and find first non-empty tasks list*/
	while ((cset = css_task_iter_next_css_set(it))) {
		if (!list_empty(&cset->tasks)) {
			it->cur_tasks_head = &cset->tasks;
			break;
		} else if (!list_empty(&cset->mg_tasks)) {
			it->cur_tasks_head = &cset->mg_tasks;
			break;
		} else if (!list_empty(&cset->dying_tasks)) {
			it->cur_tasks_head = &cset->dying_tasks;
			break;
		}
<<<<<<< HEAD
	} while (!css_set_populated(cset) && list_empty(&cset->dying_tasks));

	if (!list_empty(&cset->tasks)) {
		it->task_pos = cset->tasks.next;
		it->cur_tasks_head = &cset->tasks;
	} else if (!list_empty(&cset->mg_tasks)) {
		it->task_pos = cset->mg_tasks.next;
		it->cur_tasks_head = &cset->mg_tasks;
	} else {
		it->task_pos = cset->dying_tasks.next;
		it->cur_tasks_head = &cset->dying_tasks;
	}

	it->tasks_head = &cset->tasks;
	it->mg_tasks_head = &cset->mg_tasks;
	it->dying_tasks_head = &cset->dying_tasks;
=======
	}
	if (!cset) {
		it->task_pos = NULL;
		return;
	}
	it->task_pos = it->cur_tasks_head->next;
>>>>>>> d1988041

	/*
	 * We don't keep css_sets locked across iteration steps and thus
	 * need to take steps to ensure that iteration can be resumed after
	 * the lock is re-acquired.  Iteration is performed at two levels -
	 * css_sets and tasks in them.
	 *
	 * Once created, a css_set never leaves its cgroup lists, so a
	 * pinned css_set is guaranteed to stay put and we can resume
	 * iteration afterwards.
	 *
	 * Tasks may leave @cset across iteration steps.  This is resolved
	 * by registering each iterator with the css_set currently being
	 * walked and making css_set_move_task() advance iterators whose
	 * next task is leaving.
	 */
	if (it->cur_cset) {
		list_del(&it->iters_node);
		put_css_set_locked(it->cur_cset);
	}
	get_css_set(cset);
	it->cur_cset = cset;
	list_add(&it->iters_node, &cset->task_iters);
}

static void css_task_iter_skip(struct css_task_iter *it,
			       struct task_struct *task)
{
	lockdep_assert_held(&css_set_lock);

	if (it->task_pos == &task->cg_list) {
		it->task_pos = it->task_pos->next;
		it->flags |= CSS_TASK_ITER_SKIPPED;
	}
}

static void css_task_iter_advance(struct css_task_iter *it)
{
	struct task_struct *task;

	lockdep_assert_held(&css_set_lock);
repeat:
	if (it->task_pos) {
		/*
		 * Advance iterator to find next entry. We go through cset
		 * tasks, mg_tasks and dying_tasks, when consumed we move onto
		 * the next cset.
		 */
		if (it->flags & CSS_TASK_ITER_SKIPPED)
			it->flags &= ~CSS_TASK_ITER_SKIPPED;
		else
			it->task_pos = it->task_pos->next;

<<<<<<< HEAD
		if (it->task_pos == it->tasks_head) {
			it->task_pos = it->mg_tasks_head->next;
			it->cur_tasks_head = it->mg_tasks_head;
		}
		if (it->task_pos == it->mg_tasks_head) {
			it->task_pos = it->dying_tasks_head->next;
			it->cur_tasks_head = it->dying_tasks_head;
		}
		if (it->task_pos == it->dying_tasks_head)
=======
		if (it->task_pos == &it->cur_cset->tasks) {
			it->cur_tasks_head = &it->cur_cset->mg_tasks;
			it->task_pos = it->cur_tasks_head->next;
		}
		if (it->task_pos == &it->cur_cset->mg_tasks) {
			it->cur_tasks_head = &it->cur_cset->dying_tasks;
			it->task_pos = it->cur_tasks_head->next;
		}
		if (it->task_pos == &it->cur_cset->dying_tasks)
>>>>>>> d1988041
			css_task_iter_advance_css_set(it);
	} else {
		/* called from start, proceed to the first cset */
		css_task_iter_advance_css_set(it);
	}

	if (!it->task_pos)
		return;

	task = list_entry(it->task_pos, struct task_struct, cg_list);

	if (it->flags & CSS_TASK_ITER_PROCS) {
		/* if PROCS, skip over tasks which aren't group leaders */
		if (!thread_group_leader(task))
			goto repeat;

		/* and dying leaders w/o live member threads */
<<<<<<< HEAD
		if (it->cur_tasks_head == it->dying_tasks_head &&
=======
		if (it->cur_tasks_head == &it->cur_cset->dying_tasks &&
>>>>>>> d1988041
		    !atomic_read(&task->signal->live))
			goto repeat;
	} else {
		/* skip all dying ones */
<<<<<<< HEAD
		if (it->cur_tasks_head == it->dying_tasks_head)
=======
		if (it->cur_tasks_head == &it->cur_cset->dying_tasks)
>>>>>>> d1988041
			goto repeat;
	}
}

/**
 * css_task_iter_start - initiate task iteration
 * @css: the css to walk tasks of
 * @flags: CSS_TASK_ITER_* flags
 * @it: the task iterator to use
 *
 * Initiate iteration through the tasks of @css.  The caller can call
 * css_task_iter_next() to walk through the tasks until the function
 * returns NULL.  On completion of iteration, css_task_iter_end() must be
 * called.
 */
void css_task_iter_start(struct cgroup_subsys_state *css, unsigned int flags,
			 struct css_task_iter *it)
{
	memset(it, 0, sizeof(*it));

	spin_lock_irq(&css_set_lock);

	it->ss = css->ss;
	it->flags = flags;

	if (it->ss)
		it->cset_pos = &css->cgroup->e_csets[css->ss->id];
	else
		it->cset_pos = &css->cgroup->cset_links;

	it->cset_head = it->cset_pos;

	css_task_iter_advance(it);

	spin_unlock_irq(&css_set_lock);
}

/**
 * css_task_iter_next - return the next task for the iterator
 * @it: the task iterator being iterated
 *
 * The "next" function for task iteration.  @it should have been
 * initialized via css_task_iter_start().  Returns NULL when the iteration
 * reaches the end.
 */
struct task_struct *css_task_iter_next(struct css_task_iter *it)
{
	if (it->cur_task) {
		put_task_struct(it->cur_task);
		it->cur_task = NULL;
	}

	spin_lock_irq(&css_set_lock);

	/* @it may be half-advanced by skips, finish advancing */
	if (it->flags & CSS_TASK_ITER_SKIPPED)
		css_task_iter_advance(it);

	if (it->task_pos) {
		it->cur_task = list_entry(it->task_pos, struct task_struct,
					  cg_list);
		get_task_struct(it->cur_task);
		css_task_iter_advance(it);
	}

	spin_unlock_irq(&css_set_lock);

	return it->cur_task;
}

/**
 * css_task_iter_end - finish task iteration
 * @it: the task iterator to finish
 *
 * Finish task iteration started by css_task_iter_start().
 */
void css_task_iter_end(struct css_task_iter *it)
{
	if (it->cur_cset) {
		spin_lock_irq(&css_set_lock);
		list_del(&it->iters_node);
		put_css_set_locked(it->cur_cset);
		spin_unlock_irq(&css_set_lock);
	}

	if (it->cur_dcset)
		put_css_set(it->cur_dcset);

	if (it->cur_task)
		put_task_struct(it->cur_task);
}

static void cgroup_procs_release(struct kernfs_open_file *of)
{
	if (of->priv) {
		css_task_iter_end(of->priv);
		kfree(of->priv);
	}
}

static void *cgroup_procs_next(struct seq_file *s, void *v, loff_t *pos)
{
	struct kernfs_open_file *of = s->private;
	struct css_task_iter *it = of->priv;

	if (pos)
		(*pos)++;

	return css_task_iter_next(it);
}

static void *__cgroup_procs_start(struct seq_file *s, loff_t *pos,
				  unsigned int iter_flags)
{
	struct kernfs_open_file *of = s->private;
	struct cgroup *cgrp = seq_css(s)->cgroup;
	struct css_task_iter *it = of->priv;

	/*
	 * When a seq_file is seeked, it's always traversed sequentially
	 * from position 0, so we can simply keep iterating on !0 *pos.
	 */
	if (!it) {
		if (WARN_ON_ONCE((*pos)))
			return ERR_PTR(-EINVAL);

		it = kzalloc(sizeof(*it), GFP_KERNEL);
		if (!it)
			return ERR_PTR(-ENOMEM);
		of->priv = it;
		css_task_iter_start(&cgrp->self, iter_flags, it);
	} else if (!(*pos)) {
		css_task_iter_end(it);
		css_task_iter_start(&cgrp->self, iter_flags, it);
	} else
		return it->cur_task;

	return cgroup_procs_next(s, NULL, NULL);
}

static void *cgroup_procs_start(struct seq_file *s, loff_t *pos)
{
	struct cgroup *cgrp = seq_css(s)->cgroup;

	/*
	 * All processes of a threaded subtree belong to the domain cgroup
	 * of the subtree.  Only threads can be distributed across the
	 * subtree.  Reject reads on cgroup.procs in the subtree proper.
	 * They're always empty anyway.
	 */
	if (cgroup_is_threaded(cgrp))
		return ERR_PTR(-EOPNOTSUPP);

	return __cgroup_procs_start(s, pos, CSS_TASK_ITER_PROCS |
					    CSS_TASK_ITER_THREADED);
}

static int cgroup_procs_show(struct seq_file *s, void *v)
{
	seq_printf(s, "%d\n", task_pid_vnr(v));
	return 0;
}

static int cgroup_may_write(const struct cgroup *cgrp, struct super_block *sb)
{
	int ret;
	struct inode *inode;

	lockdep_assert_held(&cgroup_mutex);

	inode = kernfs_get_inode(sb, cgrp->procs_file.kn);
	if (!inode)
		return -ENOMEM;

	ret = inode_permission(inode, MAY_WRITE);
	iput(inode);
	return ret;
}

static int cgroup_procs_write_permission(struct cgroup *src_cgrp,
					 struct cgroup *dst_cgrp,
					 struct super_block *sb)
{
	struct cgroup_namespace *ns = current->nsproxy->cgroup_ns;
	struct cgroup *com_cgrp = src_cgrp;
	int ret;

	lockdep_assert_held(&cgroup_mutex);

	/* find the common ancestor */
	while (!cgroup_is_descendant(dst_cgrp, com_cgrp))
		com_cgrp = cgroup_parent(com_cgrp);

	/* %current should be authorized to migrate to the common ancestor */
	ret = cgroup_may_write(com_cgrp, sb);
	if (ret)
		return ret;

	/*
	 * If namespaces are delegation boundaries, %current must be able
	 * to see both source and destination cgroups from its namespace.
	 */
	if ((cgrp_dfl_root.flags & CGRP_ROOT_NS_DELEGATE) &&
	    (!cgroup_is_descendant(src_cgrp, ns->root_cset->dfl_cgrp) ||
	     !cgroup_is_descendant(dst_cgrp, ns->root_cset->dfl_cgrp)))
		return -ENOENT;

	return 0;
}

static int cgroup_attach_permissions(struct cgroup *src_cgrp,
				     struct cgroup *dst_cgrp,
				     struct super_block *sb, bool threadgroup)
{
	int ret = 0;

	ret = cgroup_procs_write_permission(src_cgrp, dst_cgrp, sb);
	if (ret)
		return ret;

	ret = cgroup_migrate_vet_dst(dst_cgrp);
	if (ret)
		return ret;

	if (!threadgroup && (src_cgrp->dom_cgrp != dst_cgrp->dom_cgrp))
		ret = -EOPNOTSUPP;

	return ret;
}

static ssize_t cgroup_procs_write(struct kernfs_open_file *of,
				  char *buf, size_t nbytes, loff_t off)
{
	struct cgroup *src_cgrp, *dst_cgrp;
	struct task_struct *task;
	ssize_t ret;
	bool locked;

	dst_cgrp = cgroup_kn_lock_live(of->kn, false);
	if (!dst_cgrp)
		return -ENODEV;

	task = cgroup_procs_write_start(buf, true, &locked);
	ret = PTR_ERR_OR_ZERO(task);
	if (ret)
		goto out_unlock;

	/* find the source cgroup */
	spin_lock_irq(&css_set_lock);
	src_cgrp = task_cgroup_from_root(task, &cgrp_dfl_root);
	spin_unlock_irq(&css_set_lock);

	ret = cgroup_attach_permissions(src_cgrp, dst_cgrp,
					of->file->f_path.dentry->d_sb, true);
	if (ret)
		goto out_finish;

	ret = cgroup_attach_task(dst_cgrp, task, true);

out_finish:
	cgroup_procs_write_finish(task, locked);
out_unlock:
	cgroup_kn_unlock(of->kn);

	return ret ?: nbytes;
}

static void *cgroup_threads_start(struct seq_file *s, loff_t *pos)
{
	return __cgroup_procs_start(s, pos, 0);
}

static ssize_t cgroup_threads_write(struct kernfs_open_file *of,
				    char *buf, size_t nbytes, loff_t off)
{
	struct cgroup *src_cgrp, *dst_cgrp;
	struct task_struct *task;
	ssize_t ret;
	bool locked;

	buf = strstrip(buf);

	dst_cgrp = cgroup_kn_lock_live(of->kn, false);
	if (!dst_cgrp)
		return -ENODEV;

	task = cgroup_procs_write_start(buf, false, &locked);
	ret = PTR_ERR_OR_ZERO(task);
	if (ret)
		goto out_unlock;

	/* find the source cgroup */
	spin_lock_irq(&css_set_lock);
	src_cgrp = task_cgroup_from_root(task, &cgrp_dfl_root);
	spin_unlock_irq(&css_set_lock);

	/* thread migrations follow the cgroup.procs delegation rule */
	ret = cgroup_attach_permissions(src_cgrp, dst_cgrp,
					of->file->f_path.dentry->d_sb, false);
	if (ret)
		goto out_finish;

	ret = cgroup_attach_task(dst_cgrp, task, false);

out_finish:
	cgroup_procs_write_finish(task, locked);
out_unlock:
	cgroup_kn_unlock(of->kn);

	return ret ?: nbytes;
}

/* cgroup core interface files for the default hierarchy */
static struct cftype cgroup_base_files[] = {
	{
		.name = "cgroup.type",
		.flags = CFTYPE_NOT_ON_ROOT,
		.seq_show = cgroup_type_show,
		.write = cgroup_type_write,
	},
	{
		.name = "cgroup.procs",
		.flags = CFTYPE_NS_DELEGATABLE,
		.file_offset = offsetof(struct cgroup, procs_file),
		.release = cgroup_procs_release,
		.seq_start = cgroup_procs_start,
		.seq_next = cgroup_procs_next,
		.seq_show = cgroup_procs_show,
		.write = cgroup_procs_write,
	},
	{
		.name = "cgroup.threads",
		.flags = CFTYPE_NS_DELEGATABLE,
		.release = cgroup_procs_release,
		.seq_start = cgroup_threads_start,
		.seq_next = cgroup_procs_next,
		.seq_show = cgroup_procs_show,
		.write = cgroup_threads_write,
	},
	{
		.name = "cgroup.controllers",
		.seq_show = cgroup_controllers_show,
	},
	{
		.name = "cgroup.subtree_control",
		.flags = CFTYPE_NS_DELEGATABLE,
		.seq_show = cgroup_subtree_control_show,
		.write = cgroup_subtree_control_write,
	},
	{
		.name = "cgroup.events",
		.flags = CFTYPE_NOT_ON_ROOT,
		.file_offset = offsetof(struct cgroup, events_file),
		.seq_show = cgroup_events_show,
	},
	{
		.name = "cgroup.max.descendants",
		.seq_show = cgroup_max_descendants_show,
		.write = cgroup_max_descendants_write,
	},
	{
		.name = "cgroup.max.depth",
		.seq_show = cgroup_max_depth_show,
		.write = cgroup_max_depth_write,
	},
	{
		.name = "cgroup.stat",
		.seq_show = cgroup_stat_show,
	},
	{
		.name = "cgroup.freeze",
		.flags = CFTYPE_NOT_ON_ROOT,
		.seq_show = cgroup_freeze_show,
		.write = cgroup_freeze_write,
	},
	{
		.name = "cpu.stat",
		.seq_show = cpu_stat_show,
	},
#ifdef CONFIG_PSI
	{
		.name = "io.pressure",
		.seq_show = cgroup_io_pressure_show,
		.write = cgroup_io_pressure_write,
		.poll = cgroup_pressure_poll,
		.release = cgroup_pressure_release,
	},
	{
		.name = "memory.pressure",
		.seq_show = cgroup_memory_pressure_show,
		.write = cgroup_memory_pressure_write,
		.poll = cgroup_pressure_poll,
		.release = cgroup_pressure_release,
	},
	{
		.name = "cpu.pressure",
		.seq_show = cgroup_cpu_pressure_show,
		.write = cgroup_cpu_pressure_write,
		.poll = cgroup_pressure_poll,
		.release = cgroup_pressure_release,
	},
#endif /* CONFIG_PSI */
	{ }	/* terminate */
};

/*
 * css destruction is four-stage process.
 *
 * 1. Destruction starts.  Killing of the percpu_ref is initiated.
 *    Implemented in kill_css().
 *
 * 2. When the percpu_ref is confirmed to be visible as killed on all CPUs
 *    and thus css_tryget_online() is guaranteed to fail, the css can be
 *    offlined by invoking offline_css().  After offlining, the base ref is
 *    put.  Implemented in css_killed_work_fn().
 *
 * 3. When the percpu_ref reaches zero, the only possible remaining
 *    accessors are inside RCU read sections.  css_release() schedules the
 *    RCU callback.
 *
 * 4. After the grace period, the css can be freed.  Implemented in
 *    css_free_work_fn().
 *
 * It is actually hairier because both step 2 and 4 require process context
 * and thus involve punting to css->destroy_work adding two additional
 * steps to the already complex sequence.
 */
static void css_free_rwork_fn(struct work_struct *work)
{
	struct cgroup_subsys_state *css = container_of(to_rcu_work(work),
				struct cgroup_subsys_state, destroy_rwork);
	struct cgroup_subsys *ss = css->ss;
	struct cgroup *cgrp = css->cgroup;

	percpu_ref_exit(&css->refcnt);

	if (ss) {
		/* css free path */
		struct cgroup_subsys_state *parent = css->parent;
		int id = css->id;

		ss->css_free(css);
		cgroup_idr_remove(&ss->css_idr, id);
		cgroup_put(cgrp);

		if (parent)
			css_put(parent);
	} else {
		/* cgroup free path */
		atomic_dec(&cgrp->root->nr_cgrps);
		cgroup1_pidlist_destroy_all(cgrp);
		cancel_work_sync(&cgrp->release_agent_work);

		if (cgroup_parent(cgrp)) {
			/*
			 * We get a ref to the parent, and put the ref when
			 * this cgroup is being freed, so it's guaranteed
			 * that the parent won't be destroyed before its
			 * children.
			 */
			cgroup_put(cgroup_parent(cgrp));
			kernfs_put(cgrp->kn);
			psi_cgroup_free(cgrp);
			if (cgroup_on_dfl(cgrp))
				cgroup_rstat_exit(cgrp);
			kfree(cgrp);
		} else {
			/*
			 * This is root cgroup's refcnt reaching zero,
			 * which indicates that the root should be
			 * released.
			 */
			cgroup_destroy_root(cgrp->root);
		}
	}
}

static void css_release_work_fn(struct work_struct *work)
{
	struct cgroup_subsys_state *css =
		container_of(work, struct cgroup_subsys_state, destroy_work);
	struct cgroup_subsys *ss = css->ss;
	struct cgroup *cgrp = css->cgroup;

	mutex_lock(&cgroup_mutex);

	css->flags |= CSS_RELEASED;
	list_del_rcu(&css->sibling);

	if (ss) {
		/* css release path */
		if (!list_empty(&css->rstat_css_node)) {
			cgroup_rstat_flush(cgrp);
			list_del_rcu(&css->rstat_css_node);
		}

		cgroup_idr_replace(&ss->css_idr, NULL, css->id);
		if (ss->css_released)
			ss->css_released(css);
	} else {
		struct cgroup *tcgrp;

		/* cgroup release path */
		TRACE_CGROUP_PATH(release, cgrp);

		if (cgroup_on_dfl(cgrp))
			cgroup_rstat_flush(cgrp);

		spin_lock_irq(&css_set_lock);
		for (tcgrp = cgroup_parent(cgrp); tcgrp;
		     tcgrp = cgroup_parent(tcgrp))
			tcgrp->nr_dying_descendants--;
		spin_unlock_irq(&css_set_lock);

		/*
		 * There are two control paths which try to determine
		 * cgroup from dentry without going through kernfs -
		 * cgroupstats_build() and css_tryget_online_from_dir().
		 * Those are supported by RCU protecting clearing of
		 * cgrp->kn->priv backpointer.
		 */
		if (cgrp->kn)
			RCU_INIT_POINTER(*(void __rcu __force **)&cgrp->kn->priv,
					 NULL);
	}

	mutex_unlock(&cgroup_mutex);

	INIT_RCU_WORK(&css->destroy_rwork, css_free_rwork_fn);
	queue_rcu_work(cgroup_destroy_wq, &css->destroy_rwork);
}

static void css_release(struct percpu_ref *ref)
{
	struct cgroup_subsys_state *css =
		container_of(ref, struct cgroup_subsys_state, refcnt);

	INIT_WORK(&css->destroy_work, css_release_work_fn);
	queue_work(cgroup_destroy_wq, &css->destroy_work);
}

static void init_and_link_css(struct cgroup_subsys_state *css,
			      struct cgroup_subsys *ss, struct cgroup *cgrp)
{
	lockdep_assert_held(&cgroup_mutex);

	cgroup_get_live(cgrp);

	memset(css, 0, sizeof(*css));
	css->cgroup = cgrp;
	css->ss = ss;
	css->id = -1;
	INIT_LIST_HEAD(&css->sibling);
	INIT_LIST_HEAD(&css->children);
	INIT_LIST_HEAD(&css->rstat_css_node);
	css->serial_nr = css_serial_nr_next++;
	atomic_set(&css->online_cnt, 0);

	if (cgroup_parent(cgrp)) {
		css->parent = cgroup_css(cgroup_parent(cgrp), ss);
		css_get(css->parent);
	}

	if (cgroup_on_dfl(cgrp) && ss->css_rstat_flush)
		list_add_rcu(&css->rstat_css_node, &cgrp->rstat_css_list);

	BUG_ON(cgroup_css(cgrp, ss));
}

/* invoke ->css_online() on a new CSS and mark it online if successful */
static int online_css(struct cgroup_subsys_state *css)
{
	struct cgroup_subsys *ss = css->ss;
	int ret = 0;

	lockdep_assert_held(&cgroup_mutex);

	if (ss->css_online)
		ret = ss->css_online(css);
	if (!ret) {
		css->flags |= CSS_ONLINE;
		rcu_assign_pointer(css->cgroup->subsys[ss->id], css);

		atomic_inc(&css->online_cnt);
		if (css->parent)
			atomic_inc(&css->parent->online_cnt);
	}
	return ret;
}

/* if the CSS is online, invoke ->css_offline() on it and mark it offline */
static void offline_css(struct cgroup_subsys_state *css)
{
	struct cgroup_subsys *ss = css->ss;

	lockdep_assert_held(&cgroup_mutex);

	if (!(css->flags & CSS_ONLINE))
		return;

	if (ss->css_offline)
		ss->css_offline(css);

	css->flags &= ~CSS_ONLINE;
	RCU_INIT_POINTER(css->cgroup->subsys[ss->id], NULL);

	wake_up_all(&css->cgroup->offline_waitq);
}

/**
 * css_create - create a cgroup_subsys_state
 * @cgrp: the cgroup new css will be associated with
 * @ss: the subsys of new css
 *
 * Create a new css associated with @cgrp - @ss pair.  On success, the new
 * css is online and installed in @cgrp.  This function doesn't create the
 * interface files.  Returns 0 on success, -errno on failure.
 */
static struct cgroup_subsys_state *css_create(struct cgroup *cgrp,
					      struct cgroup_subsys *ss)
{
	struct cgroup *parent = cgroup_parent(cgrp);
	struct cgroup_subsys_state *parent_css = cgroup_css(parent, ss);
	struct cgroup_subsys_state *css;
	int err;

	lockdep_assert_held(&cgroup_mutex);

	css = ss->css_alloc(parent_css);
	if (!css)
		css = ERR_PTR(-ENOMEM);
	if (IS_ERR(css))
		return css;

	init_and_link_css(css, ss, cgrp);

	err = percpu_ref_init(&css->refcnt, css_release, 0, GFP_KERNEL);
	if (err)
		goto err_free_css;

	err = cgroup_idr_alloc(&ss->css_idr, NULL, 2, 0, GFP_KERNEL);
	if (err < 0)
		goto err_free_css;
	css->id = err;

	/* @css is ready to be brought online now, make it visible */
	list_add_tail_rcu(&css->sibling, &parent_css->children);
	cgroup_idr_replace(&ss->css_idr, css, css->id);

	err = online_css(css);
	if (err)
		goto err_list_del;

	if (ss->broken_hierarchy && !ss->warned_broken_hierarchy &&
	    cgroup_parent(parent)) {
		pr_warn("%s (%d) created nested cgroup for controller \"%s\" which has incomplete hierarchy support. Nested cgroups may change behavior in the future.\n",
			current->comm, current->pid, ss->name);
		if (!strcmp(ss->name, "memory"))
			pr_warn("\"memory\" requires setting use_hierarchy to 1 on the root\n");
		ss->warned_broken_hierarchy = true;
	}

	return css;

err_list_del:
	list_del_rcu(&css->sibling);
err_free_css:
	list_del_rcu(&css->rstat_css_node);
	INIT_RCU_WORK(&css->destroy_rwork, css_free_rwork_fn);
	queue_rcu_work(cgroup_destroy_wq, &css->destroy_rwork);
	return ERR_PTR(err);
}

/*
 * The returned cgroup is fully initialized including its control mask, but
 * it isn't associated with its kernfs_node and doesn't have the control
 * mask applied.
 */
static struct cgroup *cgroup_create(struct cgroup *parent, const char *name,
				    umode_t mode)
{
	struct cgroup_root *root = parent->root;
	struct cgroup *cgrp, *tcgrp;
	struct kernfs_node *kn;
	int level = parent->level + 1;
	int ret;

	/* allocate the cgroup and its ID, 0 is reserved for the root */
	cgrp = kzalloc(struct_size(cgrp, ancestor_ids, (level + 1)),
		       GFP_KERNEL);
	if (!cgrp)
		return ERR_PTR(-ENOMEM);

	ret = percpu_ref_init(&cgrp->self.refcnt, css_release, 0, GFP_KERNEL);
	if (ret)
		goto out_free_cgrp;

	if (cgroup_on_dfl(parent)) {
		ret = cgroup_rstat_init(cgrp);
		if (ret)
			goto out_cancel_ref;
	}

	/* create the directory */
	kn = kernfs_create_dir(parent->kn, name, mode, cgrp);
	if (IS_ERR(kn)) {
		ret = PTR_ERR(kn);
		goto out_stat_exit;
	}
	cgrp->kn = kn;

	init_cgroup_housekeeping(cgrp);

	cgrp->self.parent = &parent->self;
	cgrp->root = root;
	cgrp->level = level;

	ret = psi_cgroup_alloc(cgrp);
	if (ret)
		goto out_kernfs_remove;

	ret = cgroup_bpf_inherit(cgrp);
	if (ret)
		goto out_psi_free;

	/*
	 * New cgroup inherits effective freeze counter, and
	 * if the parent has to be frozen, the child has too.
	 */
	cgrp->freezer.e_freeze = parent->freezer.e_freeze;
	if (cgrp->freezer.e_freeze) {
		/*
		 * Set the CGRP_FREEZE flag, so when a process will be
		 * attached to the child cgroup, it will become frozen.
		 * At this point the new cgroup is unpopulated, so we can
		 * consider it frozen immediately.
		 */
		set_bit(CGRP_FREEZE, &cgrp->flags);
		set_bit(CGRP_FROZEN, &cgrp->flags);
	}

	spin_lock_irq(&css_set_lock);
	for (tcgrp = cgrp; tcgrp; tcgrp = cgroup_parent(tcgrp)) {
		cgrp->ancestor_ids[tcgrp->level] = cgroup_id(tcgrp);

		if (tcgrp != cgrp) {
			tcgrp->nr_descendants++;

			/*
			 * If the new cgroup is frozen, all ancestor cgroups
			 * get a new frozen descendant, but their state can't
			 * change because of this.
			 */
			if (cgrp->freezer.e_freeze)
				tcgrp->freezer.nr_frozen_descendants++;
		}
	}
	spin_unlock_irq(&css_set_lock);

	if (notify_on_release(parent))
		set_bit(CGRP_NOTIFY_ON_RELEASE, &cgrp->flags);

	if (test_bit(CGRP_CPUSET_CLONE_CHILDREN, &parent->flags))
		set_bit(CGRP_CPUSET_CLONE_CHILDREN, &cgrp->flags);

	cgrp->self.serial_nr = css_serial_nr_next++;

	/* allocation complete, commit to creation */
	list_add_tail_rcu(&cgrp->self.sibling, &cgroup_parent(cgrp)->self.children);
	atomic_inc(&root->nr_cgrps);
	cgroup_get_live(parent);

	/*
	 * On the default hierarchy, a child doesn't automatically inherit
	 * subtree_control from the parent.  Each is configured manually.
	 */
	if (!cgroup_on_dfl(cgrp))
		cgrp->subtree_control = cgroup_control(cgrp);

	cgroup_propagate_control(cgrp);

	return cgrp;

out_psi_free:
	psi_cgroup_free(cgrp);
out_kernfs_remove:
	kernfs_remove(cgrp->kn);
out_stat_exit:
	if (cgroup_on_dfl(parent))
		cgroup_rstat_exit(cgrp);
out_cancel_ref:
	percpu_ref_exit(&cgrp->self.refcnt);
out_free_cgrp:
	kfree(cgrp);
	return ERR_PTR(ret);
}

static bool cgroup_check_hierarchy_limits(struct cgroup *parent)
{
	struct cgroup *cgroup;
	int ret = false;
	int level = 1;

	lockdep_assert_held(&cgroup_mutex);

	for (cgroup = parent; cgroup; cgroup = cgroup_parent(cgroup)) {
		if (cgroup->nr_descendants >= cgroup->max_descendants)
			goto fail;

		if (level > cgroup->max_depth)
			goto fail;

		level++;
	}

	ret = true;
fail:
	return ret;
}

int cgroup_mkdir(struct kernfs_node *parent_kn, const char *name, umode_t mode)
{
	struct cgroup *parent, *cgrp;
	int ret;

	/* do not accept '\n' to prevent making /proc/<pid>/cgroup unparsable */
	if (strchr(name, '\n'))
		return -EINVAL;

	parent = cgroup_kn_lock_live(parent_kn, false);
	if (!parent)
		return -ENODEV;

	if (!cgroup_check_hierarchy_limits(parent)) {
		ret = -EAGAIN;
		goto out_unlock;
	}

	cgrp = cgroup_create(parent, name, mode);
	if (IS_ERR(cgrp)) {
		ret = PTR_ERR(cgrp);
		goto out_unlock;
	}

	/*
	 * This extra ref will be put in cgroup_free_fn() and guarantees
	 * that @cgrp->kn is always accessible.
	 */
	kernfs_get(cgrp->kn);

	ret = cgroup_kn_set_ugid(cgrp->kn);
	if (ret)
		goto out_destroy;

	ret = css_populate_dir(&cgrp->self);
	if (ret)
		goto out_destroy;

	ret = cgroup_apply_control_enable(cgrp);
	if (ret)
		goto out_destroy;

	TRACE_CGROUP_PATH(mkdir, cgrp);

	/* let's create and online css's */
	kernfs_activate(cgrp->kn);

	ret = 0;
	goto out_unlock;

out_destroy:
	cgroup_destroy_locked(cgrp);
out_unlock:
	cgroup_kn_unlock(parent_kn);
	return ret;
}

/*
 * This is called when the refcnt of a css is confirmed to be killed.
 * css_tryget_online() is now guaranteed to fail.  Tell the subsystem to
 * initate destruction and put the css ref from kill_css().
 */
static void css_killed_work_fn(struct work_struct *work)
{
	struct cgroup_subsys_state *css =
		container_of(work, struct cgroup_subsys_state, destroy_work);

	mutex_lock(&cgroup_mutex);

	do {
		offline_css(css);
		css_put(css);
		/* @css can't go away while we're holding cgroup_mutex */
		css = css->parent;
	} while (css && atomic_dec_and_test(&css->online_cnt));

	mutex_unlock(&cgroup_mutex);
}

/* css kill confirmation processing requires process context, bounce */
static void css_killed_ref_fn(struct percpu_ref *ref)
{
	struct cgroup_subsys_state *css =
		container_of(ref, struct cgroup_subsys_state, refcnt);

	if (atomic_dec_and_test(&css->online_cnt)) {
		INIT_WORK(&css->destroy_work, css_killed_work_fn);
		queue_work(cgroup_destroy_wq, &css->destroy_work);
	}
}

/**
 * kill_css - destroy a css
 * @css: css to destroy
 *
 * This function initiates destruction of @css by removing cgroup interface
 * files and putting its base reference.  ->css_offline() will be invoked
 * asynchronously once css_tryget_online() is guaranteed to fail and when
 * the reference count reaches zero, @css will be released.
 */
static void kill_css(struct cgroup_subsys_state *css)
{
	lockdep_assert_held(&cgroup_mutex);

	if (css->flags & CSS_DYING)
		return;

	css->flags |= CSS_DYING;

	/*
	 * This must happen before css is disassociated with its cgroup.
	 * See seq_css() for details.
	 */
	css_clear_dir(css);

	/*
	 * Killing would put the base ref, but we need to keep it alive
	 * until after ->css_offline().
	 */
	css_get(css);

	/*
	 * cgroup core guarantees that, by the time ->css_offline() is
	 * invoked, no new css reference will be given out via
	 * css_tryget_online().  We can't simply call percpu_ref_kill() and
	 * proceed to offlining css's because percpu_ref_kill() doesn't
	 * guarantee that the ref is seen as killed on all CPUs on return.
	 *
	 * Use percpu_ref_kill_and_confirm() to get notifications as each
	 * css is confirmed to be seen as killed on all CPUs.
	 */
	percpu_ref_kill_and_confirm(&css->refcnt, css_killed_ref_fn);
}

/**
 * cgroup_destroy_locked - the first stage of cgroup destruction
 * @cgrp: cgroup to be destroyed
 *
 * css's make use of percpu refcnts whose killing latency shouldn't be
 * exposed to userland and are RCU protected.  Also, cgroup core needs to
 * guarantee that css_tryget_online() won't succeed by the time
 * ->css_offline() is invoked.  To satisfy all the requirements,
 * destruction is implemented in the following two steps.
 *
 * s1. Verify @cgrp can be destroyed and mark it dying.  Remove all
 *     userland visible parts and start killing the percpu refcnts of
 *     css's.  Set up so that the next stage will be kicked off once all
 *     the percpu refcnts are confirmed to be killed.
 *
 * s2. Invoke ->css_offline(), mark the cgroup dead and proceed with the
 *     rest of destruction.  Once all cgroup references are gone, the
 *     cgroup is RCU-freed.
 *
 * This function implements s1.  After this step, @cgrp is gone as far as
 * the userland is concerned and a new cgroup with the same name may be
 * created.  As cgroup doesn't care about the names internally, this
 * doesn't cause any problem.
 */
static int cgroup_destroy_locked(struct cgroup *cgrp)
	__releases(&cgroup_mutex) __acquires(&cgroup_mutex)
{
	struct cgroup *tcgrp, *parent = cgroup_parent(cgrp);
	struct cgroup_subsys_state *css;
	struct cgrp_cset_link *link;
	int ssid;

	lockdep_assert_held(&cgroup_mutex);

	/*
	 * Only migration can raise populated from zero and we're already
	 * holding cgroup_mutex.
	 */
	if (cgroup_is_populated(cgrp))
		return -EBUSY;

	/*
	 * Make sure there's no live children.  We can't test emptiness of
	 * ->self.children as dead children linger on it while being
	 * drained; otherwise, "rmdir parent/child parent" may fail.
	 */
	if (css_has_online_children(&cgrp->self))
		return -EBUSY;

	/*
	 * Mark @cgrp and the associated csets dead.  The former prevents
	 * further task migration and child creation by disabling
	 * cgroup_lock_live_group().  The latter makes the csets ignored by
	 * the migration path.
	 */
	cgrp->self.flags &= ~CSS_ONLINE;

	spin_lock_irq(&css_set_lock);
	list_for_each_entry(link, &cgrp->cset_links, cset_link)
		link->cset->dead = true;
	spin_unlock_irq(&css_set_lock);

	/* initiate massacre of all css's */
	for_each_css(css, ssid, cgrp)
		kill_css(css);

	/* clear and remove @cgrp dir, @cgrp has an extra ref on its kn */
	css_clear_dir(&cgrp->self);
	kernfs_remove(cgrp->kn);

	if (parent && cgroup_is_threaded(cgrp))
		parent->nr_threaded_children--;

	spin_lock_irq(&css_set_lock);
	for (tcgrp = cgroup_parent(cgrp); tcgrp; tcgrp = cgroup_parent(tcgrp)) {
		tcgrp->nr_descendants--;
		tcgrp->nr_dying_descendants++;
		/*
		 * If the dying cgroup is frozen, decrease frozen descendants
		 * counters of ancestor cgroups.
		 */
		if (test_bit(CGRP_FROZEN, &cgrp->flags))
			tcgrp->freezer.nr_frozen_descendants--;
	}
	spin_unlock_irq(&css_set_lock);

	cgroup1_check_for_release(parent);

	cgroup_bpf_offline(cgrp);

	/* put the base reference */
	percpu_ref_kill(&cgrp->self.refcnt);

	return 0;
};

int cgroup_rmdir(struct kernfs_node *kn)
{
	struct cgroup *cgrp;
	int ret = 0;

	cgrp = cgroup_kn_lock_live(kn, false);
	if (!cgrp)
		return 0;

	ret = cgroup_destroy_locked(cgrp);
	if (!ret)
		TRACE_CGROUP_PATH(rmdir, cgrp);

	cgroup_kn_unlock(kn);
	return ret;
}

static struct kernfs_syscall_ops cgroup_kf_syscall_ops = {
	.show_options		= cgroup_show_options,
	.mkdir			= cgroup_mkdir,
	.rmdir			= cgroup_rmdir,
	.show_path		= cgroup_show_path,
};

static void __init cgroup_init_subsys(struct cgroup_subsys *ss, bool early)
{
	struct cgroup_subsys_state *css;

	pr_debug("Initializing cgroup subsys %s\n", ss->name);

	mutex_lock(&cgroup_mutex);

	idr_init(&ss->css_idr);
	INIT_LIST_HEAD(&ss->cfts);

	/* Create the root cgroup state for this subsystem */
	ss->root = &cgrp_dfl_root;
	css = ss->css_alloc(cgroup_css(&cgrp_dfl_root.cgrp, ss));
	/* We don't handle early failures gracefully */
	BUG_ON(IS_ERR(css));
	init_and_link_css(css, ss, &cgrp_dfl_root.cgrp);

	/*
	 * Root csses are never destroyed and we can't initialize
	 * percpu_ref during early init.  Disable refcnting.
	 */
	css->flags |= CSS_NO_REF;

	if (early) {
		/* allocation can't be done safely during early init */
		css->id = 1;
	} else {
		css->id = cgroup_idr_alloc(&ss->css_idr, css, 1, 2, GFP_KERNEL);
		BUG_ON(css->id < 0);
	}

	/* Update the init_css_set to contain a subsys
	 * pointer to this state - since the subsystem is
	 * newly registered, all tasks and hence the
	 * init_css_set is in the subsystem's root cgroup. */
	init_css_set.subsys[ss->id] = css;

	have_fork_callback |= (bool)ss->fork << ss->id;
	have_exit_callback |= (bool)ss->exit << ss->id;
	have_release_callback |= (bool)ss->release << ss->id;
	have_canfork_callback |= (bool)ss->can_fork << ss->id;

	/* At system boot, before all subsystems have been
	 * registered, no tasks have been forked, so we don't
	 * need to invoke fork callbacks here. */
	BUG_ON(!list_empty(&init_task.tasks));

	BUG_ON(online_css(css));

	mutex_unlock(&cgroup_mutex);
}

/**
 * cgroup_init_early - cgroup initialization at system boot
 *
 * Initialize cgroups at system boot, and initialize any
 * subsystems that request early init.
 */
int __init cgroup_init_early(void)
{
	static struct cgroup_fs_context __initdata ctx;
	struct cgroup_subsys *ss;
	int i;

	ctx.root = &cgrp_dfl_root;
	init_cgroup_root(&ctx);
	cgrp_dfl_root.cgrp.self.flags |= CSS_NO_REF;

	RCU_INIT_POINTER(init_task.cgroups, &init_css_set);

	for_each_subsys(ss, i) {
		WARN(!ss->css_alloc || !ss->css_free || ss->name || ss->id,
		     "invalid cgroup_subsys %d:%s css_alloc=%p css_free=%p id:name=%d:%s\n",
		     i, cgroup_subsys_name[i], ss->css_alloc, ss->css_free,
		     ss->id, ss->name);
		WARN(strlen(cgroup_subsys_name[i]) > MAX_CGROUP_TYPE_NAMELEN,
		     "cgroup_subsys_name %s too long\n", cgroup_subsys_name[i]);

		ss->id = i;
		ss->name = cgroup_subsys_name[i];
		if (!ss->legacy_name)
			ss->legacy_name = cgroup_subsys_name[i];

		if (ss->early_init)
			cgroup_init_subsys(ss, true);
	}
	return 0;
}

static u16 cgroup_disable_mask __initdata;

/**
 * cgroup_init - cgroup initialization
 *
 * Register cgroup filesystem and /proc file, and initialize
 * any subsystems that didn't request early init.
 */
int __init cgroup_init(void)
{
	struct cgroup_subsys *ss;
	int ssid;

	BUILD_BUG_ON(CGROUP_SUBSYS_COUNT > 16);
	BUG_ON(cgroup_init_cftypes(NULL, cgroup_base_files));
	BUG_ON(cgroup_init_cftypes(NULL, cgroup1_base_files));

	cgroup_rstat_boot();

	/*
	 * The latency of the synchronize_rcu() is too high for cgroups,
	 * avoid it at the cost of forcing all readers into the slow path.
	 */
	rcu_sync_enter_start(&cgroup_threadgroup_rwsem.rss);

	get_user_ns(init_cgroup_ns.user_ns);

	mutex_lock(&cgroup_mutex);

	/*
	 * Add init_css_set to the hash table so that dfl_root can link to
	 * it during init.
	 */
	hash_add(css_set_table, &init_css_set.hlist,
		 css_set_hash(init_css_set.subsys));

	BUG_ON(cgroup_setup_root(&cgrp_dfl_root, 0));

	mutex_unlock(&cgroup_mutex);

	for_each_subsys(ss, ssid) {
		if (ss->early_init) {
			struct cgroup_subsys_state *css =
				init_css_set.subsys[ss->id];

			css->id = cgroup_idr_alloc(&ss->css_idr, css, 1, 2,
						   GFP_KERNEL);
			BUG_ON(css->id < 0);
		} else {
			cgroup_init_subsys(ss, false);
		}

		list_add_tail(&init_css_set.e_cset_node[ssid],
			      &cgrp_dfl_root.cgrp.e_csets[ssid]);

		/*
		 * Setting dfl_root subsys_mask needs to consider the
		 * disabled flag and cftype registration needs kmalloc,
		 * both of which aren't available during early_init.
		 */
		if (cgroup_disable_mask & (1 << ssid)) {
			static_branch_disable(cgroup_subsys_enabled_key[ssid]);
			printk(KERN_INFO "Disabling %s control group subsystem\n",
			       ss->name);
			continue;
		}

		if (cgroup1_ssid_disabled(ssid))
			printk(KERN_INFO "Disabling %s control group subsystem in v1 mounts\n",
			       ss->name);

		cgrp_dfl_root.subsys_mask |= 1 << ss->id;

		/* implicit controllers must be threaded too */
		WARN_ON(ss->implicit_on_dfl && !ss->threaded);

		if (ss->implicit_on_dfl)
			cgrp_dfl_implicit_ss_mask |= 1 << ss->id;
		else if (!ss->dfl_cftypes)
			cgrp_dfl_inhibit_ss_mask |= 1 << ss->id;

		if (ss->threaded)
			cgrp_dfl_threaded_ss_mask |= 1 << ss->id;

		if (ss->dfl_cftypes == ss->legacy_cftypes) {
			WARN_ON(cgroup_add_cftypes(ss, ss->dfl_cftypes));
		} else {
			WARN_ON(cgroup_add_dfl_cftypes(ss, ss->dfl_cftypes));
			WARN_ON(cgroup_add_legacy_cftypes(ss, ss->legacy_cftypes));
		}

		if (ss->bind)
			ss->bind(init_css_set.subsys[ssid]);

		mutex_lock(&cgroup_mutex);
		css_populate_dir(init_css_set.subsys[ssid]);
		mutex_unlock(&cgroup_mutex);
	}

	/* init_css_set.subsys[] has been updated, re-hash */
	hash_del(&init_css_set.hlist);
	hash_add(css_set_table, &init_css_set.hlist,
		 css_set_hash(init_css_set.subsys));

	WARN_ON(sysfs_create_mount_point(fs_kobj, "cgroup"));
	WARN_ON(register_filesystem(&cgroup_fs_type));
	WARN_ON(register_filesystem(&cgroup2_fs_type));
	WARN_ON(!proc_create_single("cgroups", 0, NULL, proc_cgroupstats_show));
#ifdef CONFIG_CPUSETS
	WARN_ON(register_filesystem(&cpuset_fs_type));
#endif

	return 0;
}

static int __init cgroup_wq_init(void)
{
	/*
	 * There isn't much point in executing destruction path in
	 * parallel.  Good chunk is serialized with cgroup_mutex anyway.
	 * Use 1 for @max_active.
	 *
	 * We would prefer to do this in cgroup_init() above, but that
	 * is called before init_workqueues(): so leave this until after.
	 */
	cgroup_destroy_wq = alloc_workqueue("cgroup_destroy", 0, 1);
	BUG_ON(!cgroup_destroy_wq);
	return 0;
}
core_initcall(cgroup_wq_init);

void cgroup_path_from_kernfs_id(u64 id, char *buf, size_t buflen)
{
	struct kernfs_node *kn;

	kn = kernfs_find_and_get_node_by_id(cgrp_dfl_root.kf_root, id);
	if (!kn)
		return;
	kernfs_path(kn, buf, buflen);
	kernfs_put(kn);
}

/*
 * proc_cgroup_show()
 *  - Print task's cgroup paths into seq_file, one line for each hierarchy
 *  - Used for /proc/<pid>/cgroup.
 */
int proc_cgroup_show(struct seq_file *m, struct pid_namespace *ns,
		     struct pid *pid, struct task_struct *tsk)
{
	char *buf;
	int retval;
	struct cgroup_root *root;

	retval = -ENOMEM;
	buf = kmalloc(PATH_MAX, GFP_KERNEL);
	if (!buf)
		goto out;

	mutex_lock(&cgroup_mutex);
	spin_lock_irq(&css_set_lock);

	for_each_root(root) {
		struct cgroup_subsys *ss;
		struct cgroup *cgrp;
		int ssid, count = 0;

		if (root == &cgrp_dfl_root && !cgrp_dfl_visible)
			continue;

		seq_printf(m, "%d:", root->hierarchy_id);
		if (root != &cgrp_dfl_root)
			for_each_subsys(ss, ssid)
				if (root->subsys_mask & (1 << ssid))
					seq_printf(m, "%s%s", count++ ? "," : "",
						   ss->legacy_name);
		if (strlen(root->name))
			seq_printf(m, "%sname=%s", count ? "," : "",
				   root->name);
		seq_putc(m, ':');

		cgrp = task_cgroup_from_root(tsk, root);

		/*
		 * On traditional hierarchies, all zombie tasks show up as
		 * belonging to the root cgroup.  On the default hierarchy,
		 * while a zombie doesn't show up in "cgroup.procs" and
		 * thus can't be migrated, its /proc/PID/cgroup keeps
		 * reporting the cgroup it belonged to before exiting.  If
		 * the cgroup is removed before the zombie is reaped,
		 * " (deleted)" is appended to the cgroup path.
		 */
		if (cgroup_on_dfl(cgrp) || !(tsk->flags & PF_EXITING)) {
			retval = cgroup_path_ns_locked(cgrp, buf, PATH_MAX,
						current->nsproxy->cgroup_ns);
			if (retval >= PATH_MAX)
				retval = -ENAMETOOLONG;
			if (retval < 0)
				goto out_unlock;

			seq_puts(m, buf);
		} else {
			seq_puts(m, "/");
		}

		if (cgroup_on_dfl(cgrp) && cgroup_is_dead(cgrp))
			seq_puts(m, " (deleted)\n");
		else
			seq_putc(m, '\n');
	}

	retval = 0;
out_unlock:
	spin_unlock_irq(&css_set_lock);
	mutex_unlock(&cgroup_mutex);
	kfree(buf);
out:
	return retval;
}

/**
 * cgroup_fork - initialize cgroup related fields during copy_process()
 * @child: pointer to task_struct of forking parent process.
 *
 * A task is associated with the init_css_set until cgroup_post_fork()
 * attaches it to the target css_set.
 */
void cgroup_fork(struct task_struct *child)
{
	RCU_INIT_POINTER(child->cgroups, &init_css_set);
	INIT_LIST_HEAD(&child->cg_list);
}

static struct cgroup *cgroup_get_from_file(struct file *f)
{
	struct cgroup_subsys_state *css;
	struct cgroup *cgrp;

	css = css_tryget_online_from_dir(f->f_path.dentry, NULL);
	if (IS_ERR(css))
		return ERR_CAST(css);

	cgrp = css->cgroup;
	if (!cgroup_on_dfl(cgrp)) {
		cgroup_put(cgrp);
		return ERR_PTR(-EBADF);
	}

	return cgrp;
}

/**
 * cgroup_css_set_fork - find or create a css_set for a child process
 * @kargs: the arguments passed to create the child process
 *
 * This functions finds or creates a new css_set which the child
 * process will be attached to in cgroup_post_fork(). By default,
 * the child process will be given the same css_set as its parent.
 *
 * If CLONE_INTO_CGROUP is specified this function will try to find an
 * existing css_set which includes the requested cgroup and if not create
 * a new css_set that the child will be attached to later. If this function
 * succeeds it will hold cgroup_threadgroup_rwsem on return. If
 * CLONE_INTO_CGROUP is requested this function will grab cgroup mutex
 * before grabbing cgroup_threadgroup_rwsem and will hold a reference
 * to the target cgroup.
 */
static int cgroup_css_set_fork(struct kernel_clone_args *kargs)
	__acquires(&cgroup_mutex) __acquires(&cgroup_threadgroup_rwsem)
{
	int ret;
	struct cgroup *dst_cgrp = NULL;
	struct css_set *cset;
	struct super_block *sb;
	struct file *f;

	if (kargs->flags & CLONE_INTO_CGROUP)
		mutex_lock(&cgroup_mutex);

	cgroup_threadgroup_change_begin(current);

	spin_lock_irq(&css_set_lock);
	cset = task_css_set(current);
	get_css_set(cset);
	spin_unlock_irq(&css_set_lock);

	if (!(kargs->flags & CLONE_INTO_CGROUP)) {
		kargs->cset = cset;
		return 0;
	}

	f = fget_raw(kargs->cgroup);
	if (!f) {
		ret = -EBADF;
		goto err;
	}
	sb = f->f_path.dentry->d_sb;

	dst_cgrp = cgroup_get_from_file(f);
	if (IS_ERR(dst_cgrp)) {
		ret = PTR_ERR(dst_cgrp);
		dst_cgrp = NULL;
		goto err;
	}

	if (cgroup_is_dead(dst_cgrp)) {
		ret = -ENODEV;
		goto err;
	}

	/*
	 * Verify that we the target cgroup is writable for us. This is
	 * usually done by the vfs layer but since we're not going through
	 * the vfs layer here we need to do it "manually".
	 */
	ret = cgroup_may_write(dst_cgrp, sb);
	if (ret)
		goto err;

	ret = cgroup_attach_permissions(cset->dfl_cgrp, dst_cgrp, sb,
					!(kargs->flags & CLONE_THREAD));
	if (ret)
		goto err;

	kargs->cset = find_css_set(cset, dst_cgrp);
	if (!kargs->cset) {
		ret = -ENOMEM;
		goto err;
	}

	put_css_set(cset);
	fput(f);
	kargs->cgrp = dst_cgrp;
	return ret;

err:
	cgroup_threadgroup_change_end(current);
	mutex_unlock(&cgroup_mutex);
	if (f)
		fput(f);
	if (dst_cgrp)
		cgroup_put(dst_cgrp);
	put_css_set(cset);
	if (kargs->cset)
		put_css_set(kargs->cset);
	return ret;
}

/**
 * cgroup_css_set_put_fork - drop references we took during fork
 * @kargs: the arguments passed to create the child process
 *
 * Drop references to the prepared css_set and target cgroup if
 * CLONE_INTO_CGROUP was requested.
 */
static void cgroup_css_set_put_fork(struct kernel_clone_args *kargs)
	__releases(&cgroup_threadgroup_rwsem) __releases(&cgroup_mutex)
{
	cgroup_threadgroup_change_end(current);

	if (kargs->flags & CLONE_INTO_CGROUP) {
		struct cgroup *cgrp = kargs->cgrp;
		struct css_set *cset = kargs->cset;

		mutex_unlock(&cgroup_mutex);

		if (cset) {
			put_css_set(cset);
			kargs->cset = NULL;
		}

		if (cgrp) {
			cgroup_put(cgrp);
			kargs->cgrp = NULL;
		}
	}
}

/**
 * cgroup_can_fork - called on a new task before the process is exposed
 * @child: the child process
 *
 * This prepares a new css_set for the child process which the child will
 * be attached to in cgroup_post_fork().
 * This calls the subsystem can_fork() callbacks. If the cgroup_can_fork()
 * callback returns an error, the fork aborts with that error code. This
 * allows for a cgroup subsystem to conditionally allow or deny new forks.
 */
int cgroup_can_fork(struct task_struct *child, struct kernel_clone_args *kargs)
{
	struct cgroup_subsys *ss;
	int i, j, ret;

	ret = cgroup_css_set_fork(kargs);
	if (ret)
		return ret;

	do_each_subsys_mask(ss, i, have_canfork_callback) {
		ret = ss->can_fork(child, kargs->cset);
		if (ret)
			goto out_revert;
	} while_each_subsys_mask();

	return 0;

out_revert:
	for_each_subsys(ss, j) {
		if (j >= i)
			break;
		if (ss->cancel_fork)
			ss->cancel_fork(child, kargs->cset);
	}

	cgroup_css_set_put_fork(kargs);

	return ret;
}

/**
 * cgroup_cancel_fork - called if a fork failed after cgroup_can_fork()
 * @child: the child process
 * @kargs: the arguments passed to create the child process
 *
 * This calls the cancel_fork() callbacks if a fork failed *after*
 * cgroup_can_fork() succeded and cleans up references we took to
 * prepare a new css_set for the child process in cgroup_can_fork().
 */
void cgroup_cancel_fork(struct task_struct *child,
			struct kernel_clone_args *kargs)
{
	struct cgroup_subsys *ss;
	int i;

	for_each_subsys(ss, i)
		if (ss->cancel_fork)
			ss->cancel_fork(child, kargs->cset);

	cgroup_css_set_put_fork(kargs);
}

/**
 * cgroup_post_fork - finalize cgroup setup for the child process
 * @child: the child process
 *
 * Attach the child process to its css_set calling the subsystem fork()
 * callbacks.
 */
void cgroup_post_fork(struct task_struct *child,
		      struct kernel_clone_args *kargs)
	__releases(&cgroup_threadgroup_rwsem) __releases(&cgroup_mutex)
{
	struct cgroup_subsys *ss;
	struct css_set *cset;
	int i;

	cset = kargs->cset;
	kargs->cset = NULL;

	spin_lock_irq(&css_set_lock);

	/* init tasks are special, only link regular threads */
	if (likely(child->pid)) {
		WARN_ON_ONCE(!list_empty(&child->cg_list));
		cset->nr_tasks++;
		css_set_move_task(child, NULL, cset, false);
	} else {
		put_css_set(cset);
		cset = NULL;
	}

	/*
	 * If the cgroup has to be frozen, the new task has too.  Let's set
	 * the JOBCTL_TRAP_FREEZE jobctl bit to get the task into the
	 * frozen state.
	 */
	if (unlikely(cgroup_task_freeze(child))) {
		spin_lock(&child->sighand->siglock);
		WARN_ON_ONCE(child->frozen);
		child->jobctl |= JOBCTL_TRAP_FREEZE;
		spin_unlock(&child->sighand->siglock);

		/*
		 * Calling cgroup_update_frozen() isn't required here,
		 * because it will be called anyway a bit later from
		 * do_freezer_trap(). So we avoid cgroup's transient switch
		 * from the frozen state and back.
		 */
	}

	spin_unlock_irq(&css_set_lock);

	/*
	 * Call ss->fork().  This must happen after @child is linked on
	 * css_set; otherwise, @child might change state between ->fork()
	 * and addition to css_set.
	 */
	do_each_subsys_mask(ss, i, have_fork_callback) {
		ss->fork(child);
	} while_each_subsys_mask();

	/* Make the new cset the root_cset of the new cgroup namespace. */
	if (kargs->flags & CLONE_NEWCGROUP) {
		struct css_set *rcset = child->nsproxy->cgroup_ns->root_cset;

		get_css_set(cset);
		child->nsproxy->cgroup_ns->root_cset = cset;
		put_css_set(rcset);
	}

	cgroup_css_set_put_fork(kargs);
}

/**
 * cgroup_exit - detach cgroup from exiting task
 * @tsk: pointer to task_struct of exiting process
 *
 * Description: Detach cgroup from @tsk.
 *
 */
void cgroup_exit(struct task_struct *tsk)
{
	struct cgroup_subsys *ss;
	struct css_set *cset;
	int i;

	spin_lock_irq(&css_set_lock);

	WARN_ON_ONCE(list_empty(&tsk->cg_list));
	cset = task_css_set(tsk);
	css_set_move_task(tsk, cset, NULL, false);
	list_add_tail(&tsk->cg_list, &cset->dying_tasks);
	cset->nr_tasks--;

	WARN_ON_ONCE(cgroup_task_frozen(tsk));
	if (unlikely(cgroup_task_freeze(tsk)))
		cgroup_update_frozen(task_dfl_cgroup(tsk));

	spin_unlock_irq(&css_set_lock);

	/* see cgroup_post_fork() for details */
	do_each_subsys_mask(ss, i, have_exit_callback) {
		ss->exit(tsk);
	} while_each_subsys_mask();
}

void cgroup_release(struct task_struct *task)
{
	struct cgroup_subsys *ss;
	int ssid;

	do_each_subsys_mask(ss, ssid, have_release_callback) {
		ss->release(task);
	} while_each_subsys_mask();

	spin_lock_irq(&css_set_lock);
	css_set_skip_task_iters(task_css_set(task), task);
	list_del_init(&task->cg_list);
	spin_unlock_irq(&css_set_lock);
}

void cgroup_free(struct task_struct *task)
{
	struct css_set *cset = task_css_set(task);
	put_css_set(cset);
}

static int __init cgroup_disable(char *str)
{
	struct cgroup_subsys *ss;
	char *token;
	int i;

	while ((token = strsep(&str, ",")) != NULL) {
		if (!*token)
			continue;

		for_each_subsys(ss, i) {
			if (strcmp(token, ss->name) &&
			    strcmp(token, ss->legacy_name))
				continue;
			cgroup_disable_mask |= 1 << i;
		}
	}
	return 1;
}
__setup("cgroup_disable=", cgroup_disable);

void __init __weak enable_debug_cgroup(void) { }

static int __init enable_cgroup_debug(char *str)
{
	cgroup_debug = true;
	enable_debug_cgroup();
	return 1;
}
__setup("cgroup_debug", enable_cgroup_debug);

/**
 * css_tryget_online_from_dir - get corresponding css from a cgroup dentry
 * @dentry: directory dentry of interest
 * @ss: subsystem of interest
 *
 * If @dentry is a directory for a cgroup which has @ss enabled on it, try
 * to get the corresponding css and return it.  If such css doesn't exist
 * or can't be pinned, an ERR_PTR value is returned.
 */
struct cgroup_subsys_state *css_tryget_online_from_dir(struct dentry *dentry,
						       struct cgroup_subsys *ss)
{
	struct kernfs_node *kn = kernfs_node_from_dentry(dentry);
	struct file_system_type *s_type = dentry->d_sb->s_type;
	struct cgroup_subsys_state *css = NULL;
	struct cgroup *cgrp;

	/* is @dentry a cgroup dir? */
	if ((s_type != &cgroup_fs_type && s_type != &cgroup2_fs_type) ||
	    !kn || kernfs_type(kn) != KERNFS_DIR)
		return ERR_PTR(-EBADF);

	rcu_read_lock();

	/*
	 * This path doesn't originate from kernfs and @kn could already
	 * have been or be removed at any point.  @kn->priv is RCU
	 * protected for this access.  See css_release_work_fn() for details.
	 */
	cgrp = rcu_dereference(*(void __rcu __force **)&kn->priv);
	if (cgrp)
		css = cgroup_css(cgrp, ss);

	if (!css || !css_tryget_online(css))
		css = ERR_PTR(-ENOENT);

	rcu_read_unlock();
	return css;
}

/**
 * css_from_id - lookup css by id
 * @id: the cgroup id
 * @ss: cgroup subsys to be looked into
 *
 * Returns the css if there's valid one with @id, otherwise returns NULL.
 * Should be called under rcu_read_lock().
 */
struct cgroup_subsys_state *css_from_id(int id, struct cgroup_subsys *ss)
{
	WARN_ON_ONCE(!rcu_read_lock_held());
	return idr_find(&ss->css_idr, id);
}

/**
 * cgroup_get_from_path - lookup and get a cgroup from its default hierarchy path
 * @path: path on the default hierarchy
 *
 * Find the cgroup at @path on the default hierarchy, increment its
 * reference count and return it.  Returns pointer to the found cgroup on
 * success, ERR_PTR(-ENOENT) if @path doens't exist and ERR_PTR(-ENOTDIR)
 * if @path points to a non-directory.
 */
struct cgroup *cgroup_get_from_path(const char *path)
{
	struct kernfs_node *kn;
	struct cgroup *cgrp;

	mutex_lock(&cgroup_mutex);

	kn = kernfs_walk_and_get(cgrp_dfl_root.cgrp.kn, path);
	if (kn) {
		if (kernfs_type(kn) == KERNFS_DIR) {
			cgrp = kn->priv;
			cgroup_get_live(cgrp);
		} else {
			cgrp = ERR_PTR(-ENOTDIR);
		}
		kernfs_put(kn);
	} else {
		cgrp = ERR_PTR(-ENOENT);
	}

	mutex_unlock(&cgroup_mutex);
	return cgrp;
}
EXPORT_SYMBOL_GPL(cgroup_get_from_path);

/**
 * cgroup_get_from_fd - get a cgroup pointer from a fd
 * @fd: fd obtained by open(cgroup2_dir)
 *
 * Find the cgroup from a fd which should be obtained
 * by opening a cgroup directory.  Returns a pointer to the
 * cgroup on success. ERR_PTR is returned if the cgroup
 * cannot be found.
 */
struct cgroup *cgroup_get_from_fd(int fd)
{
	struct cgroup *cgrp;
	struct file *f;

	f = fget_raw(fd);
	if (!f)
		return ERR_PTR(-EBADF);

	cgrp = cgroup_get_from_file(f);
	fput(f);
	return cgrp;
}
EXPORT_SYMBOL_GPL(cgroup_get_from_fd);

static u64 power_of_ten(int power)
{
	u64 v = 1;
	while (power--)
		v *= 10;
	return v;
}

/**
 * cgroup_parse_float - parse a floating number
 * @input: input string
 * @dec_shift: number of decimal digits to shift
 * @v: output
 *
 * Parse a decimal floating point number in @input and store the result in
 * @v with decimal point right shifted @dec_shift times.  For example, if
 * @input is "12.3456" and @dec_shift is 3, *@v will be set to 12345.
 * Returns 0 on success, -errno otherwise.
 *
 * There's nothing cgroup specific about this function except that it's
 * currently the only user.
 */
int cgroup_parse_float(const char *input, unsigned dec_shift, s64 *v)
{
	s64 whole, frac = 0;
	int fstart = 0, fend = 0, flen;

	if (!sscanf(input, "%lld.%n%lld%n", &whole, &fstart, &frac, &fend))
		return -EINVAL;
	if (frac < 0)
		return -EINVAL;

	flen = fend > fstart ? fend - fstart : 0;
	if (flen < dec_shift)
		frac *= power_of_ten(dec_shift - flen);
	else
		frac = DIV_ROUND_CLOSEST_ULL(frac, power_of_ten(flen - dec_shift));

	*v = whole * power_of_ten(dec_shift) + frac;
	return 0;
}

/*
 * sock->sk_cgrp_data handling.  For more info, see sock_cgroup_data
 * definition in cgroup-defs.h.
 */
#ifdef CONFIG_SOCK_CGROUP_DATA

#if defined(CONFIG_CGROUP_NET_PRIO) || defined(CONFIG_CGROUP_NET_CLASSID)

DEFINE_SPINLOCK(cgroup_sk_update_lock);
static bool cgroup_sk_alloc_disabled __read_mostly;

void cgroup_sk_alloc_disable(void)
{
	if (cgroup_sk_alloc_disabled)
		return;
	pr_info("cgroup: disabling cgroup2 socket matching due to net_prio or net_cls activation\n");
	cgroup_sk_alloc_disabled = true;
}

#else

#define cgroup_sk_alloc_disabled	false

#endif

void cgroup_sk_alloc(struct sock_cgroup_data *skcd)
{
	if (cgroup_sk_alloc_disabled) {
		skcd->no_refcnt = 1;
		return;
	}

	/* Don't associate the sock with unrelated interrupted task's cgroup. */
	if (in_interrupt())
		return;

	rcu_read_lock();

	while (true) {
		struct css_set *cset;

		cset = task_css_set(current);
		if (likely(cgroup_tryget(cset->dfl_cgrp))) {
			skcd->val = (unsigned long)cset->dfl_cgrp;
			cgroup_bpf_get(cset->dfl_cgrp);
			break;
		}
		cpu_relax();
	}

	rcu_read_unlock();
}

void cgroup_sk_clone(struct sock_cgroup_data *skcd)
{
	if (skcd->val) {
		if (skcd->no_refcnt)
			return;
		/*
		 * We might be cloning a socket which is left in an empty
		 * cgroup and the cgroup might have already been rmdir'd.
		 * Don't use cgroup_get_live().
		 */
		cgroup_get(sock_cgroup_ptr(skcd));
		cgroup_bpf_get(sock_cgroup_ptr(skcd));
	}
}

void cgroup_sk_free(struct sock_cgroup_data *skcd)
{
	struct cgroup *cgrp = sock_cgroup_ptr(skcd);

	if (skcd->no_refcnt)
		return;
	cgroup_bpf_put(cgrp);
	cgroup_put(cgrp);
}

#endif	/* CONFIG_SOCK_CGROUP_DATA */

#ifdef CONFIG_CGROUP_BPF
int cgroup_bpf_attach(struct cgroup *cgrp,
		      struct bpf_prog *prog, struct bpf_prog *replace_prog,
		      struct bpf_cgroup_link *link,
		      enum bpf_attach_type type,
		      u32 flags)
{
	int ret;

	mutex_lock(&cgroup_mutex);
	ret = __cgroup_bpf_attach(cgrp, prog, replace_prog, link, type, flags);
	mutex_unlock(&cgroup_mutex);
	return ret;
}

int cgroup_bpf_detach(struct cgroup *cgrp, struct bpf_prog *prog,
		      enum bpf_attach_type type)
{
	int ret;

	mutex_lock(&cgroup_mutex);
	ret = __cgroup_bpf_detach(cgrp, prog, NULL, type);
	mutex_unlock(&cgroup_mutex);
	return ret;
}

int cgroup_bpf_query(struct cgroup *cgrp, const union bpf_attr *attr,
		     union bpf_attr __user *uattr)
{
	int ret;

	mutex_lock(&cgroup_mutex);
	ret = __cgroup_bpf_query(cgrp, attr, uattr);
	mutex_unlock(&cgroup_mutex);
	return ret;
}
#endif /* CONFIG_CGROUP_BPF */

#ifdef CONFIG_SYSFS
static ssize_t show_delegatable_files(struct cftype *files, char *buf,
				      ssize_t size, const char *prefix)
{
	struct cftype *cft;
	ssize_t ret = 0;

	for (cft = files; cft && cft->name[0] != '\0'; cft++) {
		if (!(cft->flags & CFTYPE_NS_DELEGATABLE))
			continue;

		if (prefix)
			ret += snprintf(buf + ret, size - ret, "%s.", prefix);

		ret += snprintf(buf + ret, size - ret, "%s\n", cft->name);

		if (WARN_ON(ret >= size))
			break;
	}

	return ret;
}

static ssize_t delegate_show(struct kobject *kobj, struct kobj_attribute *attr,
			      char *buf)
{
	struct cgroup_subsys *ss;
	int ssid;
	ssize_t ret = 0;

	ret = show_delegatable_files(cgroup_base_files, buf, PAGE_SIZE - ret,
				     NULL);

	for_each_subsys(ss, ssid)
		ret += show_delegatable_files(ss->dfl_cftypes, buf + ret,
					      PAGE_SIZE - ret,
					      cgroup_subsys_name[ssid]);

	return ret;
}
static struct kobj_attribute cgroup_delegate_attr = __ATTR_RO(delegate);

static ssize_t features_show(struct kobject *kobj, struct kobj_attribute *attr,
			     char *buf)
{
	return snprintf(buf, PAGE_SIZE,
			"nsdelegate\n"
			"memory_localevents\n"
			"memory_recursiveprot\n");
}
static struct kobj_attribute cgroup_features_attr = __ATTR_RO(features);

static struct attribute *cgroup_sysfs_attrs[] = {
	&cgroup_delegate_attr.attr,
	&cgroup_features_attr.attr,
	NULL,
};

static const struct attribute_group cgroup_sysfs_attr_group = {
	.attrs = cgroup_sysfs_attrs,
	.name = "cgroup",
};

static int __init cgroup_sysfs_init(void)
{
	return sysfs_create_group(kernel_kobj, &cgroup_sysfs_attr_group);
}
subsys_initcall(cgroup_sysfs_init);

#endif /* CONFIG_SYSFS */<|MERGE_RESOLUTION|>--- conflicted
+++ resolved
@@ -4408,31 +4408,12 @@
 			it->cur_tasks_head = &cset->dying_tasks;
 			break;
 		}
-<<<<<<< HEAD
-	} while (!css_set_populated(cset) && list_empty(&cset->dying_tasks));
-
-	if (!list_empty(&cset->tasks)) {
-		it->task_pos = cset->tasks.next;
-		it->cur_tasks_head = &cset->tasks;
-	} else if (!list_empty(&cset->mg_tasks)) {
-		it->task_pos = cset->mg_tasks.next;
-		it->cur_tasks_head = &cset->mg_tasks;
-	} else {
-		it->task_pos = cset->dying_tasks.next;
-		it->cur_tasks_head = &cset->dying_tasks;
-	}
-
-	it->tasks_head = &cset->tasks;
-	it->mg_tasks_head = &cset->mg_tasks;
-	it->dying_tasks_head = &cset->dying_tasks;
-=======
 	}
 	if (!cset) {
 		it->task_pos = NULL;
 		return;
 	}
 	it->task_pos = it->cur_tasks_head->next;
->>>>>>> d1988041
 
 	/*
 	 * We don't keep css_sets locked across iteration steps and thus
@@ -4486,17 +4467,6 @@
 		else
 			it->task_pos = it->task_pos->next;
 
-<<<<<<< HEAD
-		if (it->task_pos == it->tasks_head) {
-			it->task_pos = it->mg_tasks_head->next;
-			it->cur_tasks_head = it->mg_tasks_head;
-		}
-		if (it->task_pos == it->mg_tasks_head) {
-			it->task_pos = it->dying_tasks_head->next;
-			it->cur_tasks_head = it->dying_tasks_head;
-		}
-		if (it->task_pos == it->dying_tasks_head)
-=======
 		if (it->task_pos == &it->cur_cset->tasks) {
 			it->cur_tasks_head = &it->cur_cset->mg_tasks;
 			it->task_pos = it->cur_tasks_head->next;
@@ -4506,7 +4476,6 @@
 			it->task_pos = it->cur_tasks_head->next;
 		}
 		if (it->task_pos == &it->cur_cset->dying_tasks)
->>>>>>> d1988041
 			css_task_iter_advance_css_set(it);
 	} else {
 		/* called from start, proceed to the first cset */
@@ -4524,20 +4493,12 @@
 			goto repeat;
 
 		/* and dying leaders w/o live member threads */
-<<<<<<< HEAD
-		if (it->cur_tasks_head == it->dying_tasks_head &&
-=======
 		if (it->cur_tasks_head == &it->cur_cset->dying_tasks &&
->>>>>>> d1988041
 		    !atomic_read(&task->signal->live))
 			goto repeat;
 	} else {
 		/* skip all dying ones */
-<<<<<<< HEAD
-		if (it->cur_tasks_head == it->dying_tasks_head)
-=======
 		if (it->cur_tasks_head == &it->cur_cset->dying_tasks)
->>>>>>> d1988041
 			goto repeat;
 	}
 }
