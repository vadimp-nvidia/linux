// SPDX-License-Identifier: GPL-2.0
/*
 * drivers/power/process.c - Functions for starting/stopping processes on
 *                           suspend transitions.
 *
 * Originally from swsusp.
 */

#include <linux/interrupt.h>
#include <linux/oom.h>
#include <linux/suspend.h>
#include <linux/module.h>
#include <linux/sched/debug.h>
#include <linux/sched/task.h>
#include <linux/syscalls.h>
#include <linux/freezer.h>
#include <linux/delay.h>
#include <linux/workqueue.h>
#include <linux/kmod.h>
#include <trace/events/power.h>
#include <linux/cpuset.h>

/*
 * Timeout for stopping processes
 */
unsigned int __read_mostly freeze_timeout_msecs = 20 * MSEC_PER_SEC;

static int try_to_freeze_tasks(bool user_only)
{
	const char *what = user_only ? "user space processes" :
					"remaining freezable tasks";
	struct task_struct *g, *p;
	unsigned long end_time;
	unsigned int todo;
	bool wq_busy = false;
	ktime_t start, end, elapsed;
	unsigned int elapsed_msecs;
	bool wakeup = false;
	int sleep_usecs = USEC_PER_MSEC;

	pr_info("Freezing %s\n", what);

	start = ktime_get_boottime();

	end_time = jiffies + msecs_to_jiffies(freeze_timeout_msecs);

	if (!user_only)
		freeze_workqueues_begin();

	while (true) {
		todo = 0;
		read_lock(&tasklist_lock);
		for_each_process_thread(g, p) {
			if (p == current || !freeze_task(p))
				continue;

			todo++;
		}
		read_unlock(&tasklist_lock);

		if (!user_only) {
			wq_busy = freeze_workqueues_busy();
			todo += wq_busy;
		}

		if (!todo || time_after(jiffies, end_time))
			break;

		if (pm_wakeup_pending()) {
			wakeup = true;
			break;
		}

		/*
		 * We need to retry, but first give the freezing tasks some
		 * time to enter the refrigerator.  Start with an initial
		 * 1 ms sleep followed by exponential backoff until 8 ms.
		 */
		usleep_range(sleep_usecs / 2, sleep_usecs);
		if (sleep_usecs < 8 * USEC_PER_MSEC)
			sleep_usecs *= 2;
	}

	end = ktime_get_boottime();
	elapsed = ktime_sub(end, start);
	elapsed_msecs = ktime_to_ms(elapsed);

	if (todo) {
<<<<<<< HEAD
		pr_err("Freezing of tasks %s after %d.%03d seconds "
		       "(%d tasks refusing to freeze, wq_busy=%d):\n",
=======
		pr_err("Freezing %s %s after %d.%03d seconds "
		       "(%d tasks refusing to freeze, wq_busy=%d):\n", what,
>>>>>>> 6ab3eda1
		       wakeup ? "aborted" : "failed",
		       elapsed_msecs / 1000, elapsed_msecs % 1000,
		       todo - wq_busy, wq_busy);

		if (wq_busy)
			show_all_workqueues();

		if (!wakeup || pm_debug_messages_on) {
			read_lock(&tasklist_lock);
			for_each_process_thread(g, p) {
				if (p != current && freezing(p) && !frozen(p))
					sched_show_task(p);
			}
			read_unlock(&tasklist_lock);
		}
	} else {
		pr_info("Freezing %s completed (elapsed %d.%03d seconds)\n",
			what, elapsed_msecs / 1000, elapsed_msecs % 1000);
	}

	return todo ? -EBUSY : 0;
}

/**
 * freeze_processes - Signal user space processes to enter the refrigerator.
 * The current thread will not be frozen.  The same process that calls
 * freeze_processes must later call thaw_processes.
 *
 * On success, returns 0.  On failure, -errno and system is fully thawed.
 */
int freeze_processes(void)
{
	int error;

	error = __usermodehelper_disable(UMH_FREEZING);
	if (error)
		return error;

	/* Make sure this task doesn't get frozen */
	current->flags |= PF_SUSPEND_TASK;

	if (!pm_freezing)
		static_branch_inc(&freezer_active);

	pm_wakeup_clear(0);
	pm_freezing = true;
	error = try_to_freeze_tasks(true);
	if (!error)
		__usermodehelper_set_disable_depth(UMH_DISABLED);

	BUG_ON(in_atomic());

	/*
	 * Now that the whole userspace is frozen we need to disable
	 * the OOM killer to disallow any further interference with
	 * killable tasks. There is no guarantee oom victims will
	 * ever reach a point they go away we have to wait with a timeout.
	 */
	if (!error && !oom_killer_disable(msecs_to_jiffies(freeze_timeout_msecs)))
		error = -EBUSY;

	if (error)
		thaw_processes();
	return error;
}

/**
 * freeze_kernel_threads - Make freezable kernel threads go to the refrigerator.
 *
 * On success, returns 0.  On failure, -errno and only the kernel threads are
 * thawed, so as to give a chance to the caller to do additional cleanups
 * (if any) before thawing the userspace tasks. So, it is the responsibility
 * of the caller to thaw the userspace tasks, when the time is right.
 */
int freeze_kernel_threads(void)
{
	int error;

	pm_nosig_freezing = true;
	error = try_to_freeze_tasks(false);

	BUG_ON(in_atomic());

	if (error)
		thaw_kernel_threads();
	return error;
}

void thaw_processes(void)
{
	struct task_struct *g, *p;
	struct task_struct *curr = current;

	trace_suspend_resume(TPS("thaw_processes"), 0, true);
	if (pm_freezing)
		static_branch_dec(&freezer_active);
	pm_freezing = false;
	pm_nosig_freezing = false;

	oom_killer_enable();

	pr_info("Restarting tasks ... ");

	__usermodehelper_set_disable_depth(UMH_FREEZING);
	thaw_workqueues();

	cpuset_wait_for_hotplug();

	read_lock(&tasklist_lock);
	for_each_process_thread(g, p) {
		/* No other threads should have PF_SUSPEND_TASK set */
		WARN_ON((p != curr) && (p->flags & PF_SUSPEND_TASK));
		__thaw_task(p);
	}
	read_unlock(&tasklist_lock);

	WARN_ON(!(curr->flags & PF_SUSPEND_TASK));
	curr->flags &= ~PF_SUSPEND_TASK;

	usermodehelper_enable();

	schedule();
	pr_cont("done.\n");
	trace_suspend_resume(TPS("thaw_processes"), 0, false);
}

void thaw_kernel_threads(void)
{
	struct task_struct *g, *p;

	pm_nosig_freezing = false;
	pr_info("Restarting kernel threads ... ");

	thaw_workqueues();

	read_lock(&tasklist_lock);
	for_each_process_thread(g, p) {
		if (p->flags & PF_KTHREAD)
			__thaw_task(p);
	}
	read_unlock(&tasklist_lock);

	schedule();
	pr_cont("done.\n");
}<|MERGE_RESOLUTION|>--- conflicted
+++ resolved
@@ -86,13 +86,8 @@
 	elapsed_msecs = ktime_to_ms(elapsed);
 
 	if (todo) {
-<<<<<<< HEAD
-		pr_err("Freezing of tasks %s after %d.%03d seconds "
-		       "(%d tasks refusing to freeze, wq_busy=%d):\n",
-=======
 		pr_err("Freezing %s %s after %d.%03d seconds "
 		       "(%d tasks refusing to freeze, wq_busy=%d):\n", what,
->>>>>>> 6ab3eda1
 		       wakeup ? "aborted" : "failed",
 		       elapsed_msecs / 1000, elapsed_msecs % 1000,
 		       todo - wq_busy, wq_busy);
