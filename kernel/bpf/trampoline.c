--- conflicted
+++ resolved
@@ -360,12 +360,9 @@
 	    tprogs[BPF_TRAMP_MODIFY_RETURN].nr_progs)
 		flags = BPF_TRAMP_F_CALL_ORIG | BPF_TRAMP_F_SKIP_FRAME;
 
-<<<<<<< HEAD
-=======
 	if (ip_arg)
 		flags |= BPF_TRAMP_F_IP_ARG;
 
->>>>>>> 3b17187f
 	err = arch_prepare_bpf_trampoline(im, im->image, im->image + PAGE_SIZE,
 					  &tr->func.model, flags, tprogs,
 					  tr->func.addr);
