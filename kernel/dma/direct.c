// SPDX-License-Identifier: GPL-2.0
/*
 * Copyright (C) 2018-2020 Christoph Hellwig.
 *
 * DMA operations that map physical memory directly without using an IOMMU.
 */
#include <linux/memblock.h> /* for max_pfn */
#include <linux/export.h>
#include <linux/mm.h>
#include <linux/dma-map-ops.h>
#include <linux/scatterlist.h>
#include <linux/pfn.h>
#include <linux/vmalloc.h>
#include <linux/set_memory.h>
#include <linux/slab.h>
#include "direct.h"

/*
 * Most architectures use ZONE_DMA for the first 16 Megabytes, but some use
 * it for entirely different regions. In that case the arch code needs to
 * override the variable below for dma-direct to work properly.
 */
unsigned int zone_dma_bits __ro_after_init = 24;

static inline dma_addr_t phys_to_dma_direct(struct device *dev,
		phys_addr_t phys)
{
	if (force_dma_unencrypted(dev))
		return phys_to_dma_unencrypted(dev, phys);
	return phys_to_dma(dev, phys);
}

static inline struct page *dma_direct_to_page(struct device *dev,
		dma_addr_t dma_addr)
{
	return pfn_to_page(PHYS_PFN(dma_to_phys(dev, dma_addr)));
}

u64 dma_direct_get_required_mask(struct device *dev)
{
	phys_addr_t phys = (phys_addr_t)(max_pfn - 1) << PAGE_SHIFT;
	u64 max_dma = phys_to_dma_direct(dev, phys);

	return (1ULL << (fls64(max_dma) - 1)) * 2 - 1;
}

static gfp_t dma_direct_optimal_gfp_mask(struct device *dev, u64 dma_mask,
				  u64 *phys_limit)
{
	u64 dma_limit = min_not_zero(dma_mask, dev->bus_dma_limit);

	/*
	 * Optimistically try the zone that the physical address mask falls
	 * into first.  If that returns memory that isn't actually addressable
	 * we will fallback to the next lower zone and try again.
	 *
	 * Note that GFP_DMA32 and GFP_DMA are no ops without the corresponding
	 * zones.
	 */
	*phys_limit = dma_to_phys(dev, dma_limit);
	if (*phys_limit <= DMA_BIT_MASK(zone_dma_bits))
		return GFP_DMA;
	if (*phys_limit <= DMA_BIT_MASK(32))
		return GFP_DMA32;
	return 0;
}

static bool dma_coherent_ok(struct device *dev, phys_addr_t phys, size_t size)
{
	dma_addr_t dma_addr = phys_to_dma_direct(dev, phys);

	if (dma_addr == DMA_MAPPING_ERROR)
		return false;
	return dma_addr + size - 1 <=
		min_not_zero(dev->coherent_dma_mask, dev->bus_dma_limit);
}

static int dma_set_decrypted(struct device *dev, void *vaddr, size_t size)
{
	if (!force_dma_unencrypted(dev))
		return 0;
	return set_memory_decrypted((unsigned long)vaddr, PFN_UP(size));
}

static int dma_set_encrypted(struct device *dev, void *vaddr, size_t size)
{
	int ret;

	if (!force_dma_unencrypted(dev))
		return 0;
	ret = set_memory_encrypted((unsigned long)vaddr, PFN_UP(size));
	if (ret)
		pr_warn_ratelimited("leaking DMA memory that can't be re-encrypted\n");
	return ret;
}

static void __dma_direct_free_pages(struct device *dev, struct page *page,
				    size_t size)
{
	if (swiotlb_free(dev, page, size))
		return;
	dma_free_contiguous(dev, page, size);
}

static struct page *dma_direct_alloc_swiotlb(struct device *dev, size_t size)
{
	struct page *page = swiotlb_alloc(dev, size);

	if (page && !dma_coherent_ok(dev, page_to_phys(page), size)) {
		swiotlb_free(dev, page, size);
		return NULL;
	}

	return page;
}

static struct page *__dma_direct_alloc_pages(struct device *dev, size_t size,
		gfp_t gfp, bool allow_highmem)
{
	int node = dev_to_node(dev);
	struct page *page = NULL;
	u64 phys_limit;

	WARN_ON_ONCE(!PAGE_ALIGNED(size));

	if (is_swiotlb_for_alloc(dev))
		return dma_direct_alloc_swiotlb(dev, size);

	gfp |= dma_direct_optimal_gfp_mask(dev, dev->coherent_dma_mask,
					   &phys_limit);
	page = dma_alloc_contiguous(dev, size, gfp);
	if (page) {
		if (!dma_coherent_ok(dev, page_to_phys(page), size) ||
		    (!allow_highmem && PageHighMem(page))) {
			dma_free_contiguous(dev, page, size);
			page = NULL;
		}
	}
again:
	if (!page)
		page = alloc_pages_node(node, gfp, get_order(size));
	if (page && !dma_coherent_ok(dev, page_to_phys(page), size)) {
		dma_free_contiguous(dev, page, size);
		page = NULL;

		if (IS_ENABLED(CONFIG_ZONE_DMA32) &&
		    phys_limit < DMA_BIT_MASK(64) &&
		    !(gfp & (GFP_DMA32 | GFP_DMA))) {
			gfp |= GFP_DMA32;
			goto again;
		}

		if (IS_ENABLED(CONFIG_ZONE_DMA) && !(gfp & GFP_DMA)) {
			gfp = (gfp & ~GFP_DMA32) | GFP_DMA;
			goto again;
		}
	}

	return page;
}

/*
 * Check if a potentially blocking operations needs to dip into the atomic
 * pools for the given device/gfp.
 */
static bool dma_direct_use_pool(struct device *dev, gfp_t gfp)
{
	return !gfpflags_allow_blocking(gfp) && !is_swiotlb_for_alloc(dev);
}

static void *dma_direct_alloc_from_pool(struct device *dev, size_t size,
		dma_addr_t *dma_handle, gfp_t gfp)
{
	struct page *page;
	u64 phys_mask;
	void *ret;

	if (WARN_ON_ONCE(!IS_ENABLED(CONFIG_DMA_COHERENT_POOL)))
		return NULL;

	gfp |= dma_direct_optimal_gfp_mask(dev, dev->coherent_dma_mask,
					   &phys_mask);
	page = dma_alloc_from_pool(dev, size, &ret, gfp, dma_coherent_ok);
	if (!page)
		return NULL;
	*dma_handle = phys_to_dma_direct(dev, page_to_phys(page));
	return ret;
}

static void *dma_direct_alloc_no_mapping(struct device *dev, size_t size,
		dma_addr_t *dma_handle, gfp_t gfp)
{
	struct page *page;

	page = __dma_direct_alloc_pages(dev, size, gfp & ~__GFP_ZERO, true);
	if (!page)
		return NULL;

	/* remove any dirty cache lines on the kernel alias */
	if (!PageHighMem(page))
		arch_dma_prep_coherent(page, size);

	/* return the page pointer as the opaque cookie */
	*dma_handle = phys_to_dma_direct(dev, page_to_phys(page));
	return page;
}

void *dma_direct_alloc(struct device *dev, size_t size,
		dma_addr_t *dma_handle, gfp_t gfp, unsigned long attrs)
{
	bool remap = false, set_uncached = false;
	struct page *page;
	void *ret;

	size = PAGE_ALIGN(size);
	if (attrs & DMA_ATTR_NO_WARN)
		gfp |= __GFP_NOWARN;

	if ((attrs & DMA_ATTR_NO_KERNEL_MAPPING) &&
	    !force_dma_unencrypted(dev) && !is_swiotlb_for_alloc(dev))
		return dma_direct_alloc_no_mapping(dev, size, dma_handle, gfp);

	if (!dev_is_dma_coherent(dev)) {
		/*
		 * Fallback to the arch handler if it exists.  This should
		 * eventually go away.
		 */
		if (!IS_ENABLED(CONFIG_ARCH_HAS_DMA_SET_UNCACHED) &&
		    !IS_ENABLED(CONFIG_DMA_DIRECT_REMAP) &&
		    !IS_ENABLED(CONFIG_DMA_GLOBAL_POOL) &&
		    !is_swiotlb_for_alloc(dev))
			return arch_dma_alloc(dev, size, dma_handle, gfp,
					      attrs);

		/*
		 * If there is a global pool, always allocate from it for
		 * non-coherent devices.
		 */
		if (IS_ENABLED(CONFIG_DMA_GLOBAL_POOL))
			return dma_alloc_from_global_coherent(dev, size,
					dma_handle);

		/*
		 * Otherwise remap if the architecture is asking for it.  But
		 * given that remapping memory is a blocking operation we'll
		 * instead have to dip into the atomic pools.
		 */
		remap = IS_ENABLED(CONFIG_DMA_DIRECT_REMAP);
		if (remap) {
			if (dma_direct_use_pool(dev, gfp))
				return dma_direct_alloc_from_pool(dev, size,
						dma_handle, gfp);
		} else {
			if (!IS_ENABLED(CONFIG_ARCH_HAS_DMA_SET_UNCACHED))
				return NULL;
			set_uncached = true;
		}
	}

	/*
	 * Decrypting memory may block, so allocate the memory from the atomic
	 * pools if we can't block.
	 */
	if (force_dma_unencrypted(dev) && dma_direct_use_pool(dev, gfp))
		return dma_direct_alloc_from_pool(dev, size, dma_handle, gfp);

	/* we always manually zero the memory once we are done */
	page = __dma_direct_alloc_pages(dev, size, gfp & ~__GFP_ZERO, true);
	if (!page)
		return NULL;

	/*
	 * dma_alloc_contiguous can return highmem pages depending on a
	 * combination the cma= arguments and per-arch setup.  These need to be
	 * remapped to return a kernel virtual address.
	 */
	if (PageHighMem(page)) {
		remap = true;
		set_uncached = false;
	}

	if (remap) {
		pgprot_t prot = dma_pgprot(dev, PAGE_KERNEL, attrs);

		if (force_dma_unencrypted(dev))
			prot = pgprot_decrypted(prot);

		/* remove any dirty cache lines on the kernel alias */
		arch_dma_prep_coherent(page, size);

		/* create a coherent mapping */
		ret = dma_common_contiguous_remap(page, size, prot,
				__builtin_return_address(0));
		if (!ret)
			goto out_free_pages;
<<<<<<< HEAD
		memset(ret, 0, size);
		goto done;
	}

	if (PageHighMem(page)) {
		/*
		 * Depending on the cma= arguments and per-arch setup
		 * dma_alloc_contiguous could return highmem pages.
		 * Without remapping there is no way to return them here,
		 * so log an error and fail.
		 */
		dev_info(dev, "Rejecting highmem page from CMA.\n");
		goto out_free_pages;
	}

	ret = page_address(page);
	if (dma_set_decrypted(dev, ret, size))
		goto out_free_pages;
=======
	} else {
		ret = page_address(page);
		if (dma_set_decrypted(dev, ret, size))
			goto out_free_pages;
	}

>>>>>>> d60c95ef
	memset(ret, 0, size);

	if (set_uncached) {
		arch_dma_prep_coherent(page, size);
		ret = arch_dma_set_uncached(ret, size);
		if (IS_ERR(ret))
			goto out_encrypt_pages;
	}

	*dma_handle = phys_to_dma_direct(dev, page_to_phys(page));
	return ret;

out_encrypt_pages:
	if (dma_set_encrypted(dev, page_address(page), size))
		return NULL;
out_free_pages:
	__dma_direct_free_pages(dev, page, size);
	return NULL;
}

void dma_direct_free(struct device *dev, size_t size,
		void *cpu_addr, dma_addr_t dma_addr, unsigned long attrs)
{
	unsigned int page_order = get_order(size);

	if ((attrs & DMA_ATTR_NO_KERNEL_MAPPING) &&
	    !force_dma_unencrypted(dev) && !is_swiotlb_for_alloc(dev)) {
		/* cpu_addr is a struct page cookie, not a kernel address */
		dma_free_contiguous(dev, cpu_addr, size);
		return;
	}

	if (!IS_ENABLED(CONFIG_ARCH_HAS_DMA_SET_UNCACHED) &&
	    !IS_ENABLED(CONFIG_DMA_DIRECT_REMAP) &&
	    !IS_ENABLED(CONFIG_DMA_GLOBAL_POOL) &&
	    !dev_is_dma_coherent(dev) &&
	    !is_swiotlb_for_alloc(dev)) {
		arch_dma_free(dev, size, cpu_addr, dma_addr, attrs);
		return;
	}

	if (IS_ENABLED(CONFIG_DMA_GLOBAL_POOL) &&
	    !dev_is_dma_coherent(dev)) {
		if (!dma_release_from_global_coherent(page_order, cpu_addr))
			WARN_ON_ONCE(1);
		return;
	}

	/* If cpu_addr is not from an atomic pool, dma_free_from_pool() fails */
	if (IS_ENABLED(CONFIG_DMA_COHERENT_POOL) &&
	    dma_free_from_pool(dev, cpu_addr, PAGE_ALIGN(size)))
		return;

<<<<<<< HEAD
	if (IS_ENABLED(CONFIG_DMA_REMAP) && is_vmalloc_addr(cpu_addr)) {
=======
	if (is_vmalloc_addr(cpu_addr)) {
>>>>>>> d60c95ef
		vunmap(cpu_addr);
	} else {
		if (IS_ENABLED(CONFIG_ARCH_HAS_DMA_CLEAR_UNCACHED))
			arch_dma_clear_uncached(cpu_addr, size);
		if (dma_set_encrypted(dev, cpu_addr, size))
			return;
	}

	__dma_direct_free_pages(dev, dma_direct_to_page(dev, dma_addr), size);
}

struct page *dma_direct_alloc_pages(struct device *dev, size_t size,
		dma_addr_t *dma_handle, enum dma_data_direction dir, gfp_t gfp)
{
	struct page *page;
	void *ret;

	if (force_dma_unencrypted(dev) && dma_direct_use_pool(dev, gfp))
		return dma_direct_alloc_from_pool(dev, size, dma_handle, gfp);

	page = __dma_direct_alloc_pages(dev, size, gfp, false);
	if (!page)
		return NULL;

	ret = page_address(page);
	if (dma_set_decrypted(dev, ret, size))
		goto out_free_pages;
	memset(ret, 0, size);
	*dma_handle = phys_to_dma_direct(dev, page_to_phys(page));
	return page;
out_free_pages:
	__dma_direct_free_pages(dev, page, size);
	return NULL;
}

void dma_direct_free_pages(struct device *dev, size_t size,
		struct page *page, dma_addr_t dma_addr,
		enum dma_data_direction dir)
{
	void *vaddr = page_address(page);

	/* If cpu_addr is not from an atomic pool, dma_free_from_pool() fails */
	if (IS_ENABLED(CONFIG_DMA_COHERENT_POOL) &&
	    dma_free_from_pool(dev, vaddr, size))
		return;

	if (dma_set_encrypted(dev, vaddr, size))
		return;
	__dma_direct_free_pages(dev, page, size);
}

#if defined(CONFIG_ARCH_HAS_SYNC_DMA_FOR_DEVICE) || \
    defined(CONFIG_SWIOTLB)
void dma_direct_sync_sg_for_device(struct device *dev,
		struct scatterlist *sgl, int nents, enum dma_data_direction dir)
{
	struct scatterlist *sg;
	int i;

	for_each_sg(sgl, sg, nents, i) {
		phys_addr_t paddr = dma_to_phys(dev, sg_dma_address(sg));

		if (unlikely(is_swiotlb_buffer(dev, paddr)))
			swiotlb_sync_single_for_device(dev, paddr, sg->length,
						       dir);

		if (!dev_is_dma_coherent(dev))
			arch_sync_dma_for_device(paddr, sg->length,
					dir);
	}
}
#endif

#if defined(CONFIG_ARCH_HAS_SYNC_DMA_FOR_CPU) || \
    defined(CONFIG_ARCH_HAS_SYNC_DMA_FOR_CPU_ALL) || \
    defined(CONFIG_SWIOTLB)
void dma_direct_sync_sg_for_cpu(struct device *dev,
		struct scatterlist *sgl, int nents, enum dma_data_direction dir)
{
	struct scatterlist *sg;
	int i;

	for_each_sg(sgl, sg, nents, i) {
		phys_addr_t paddr = dma_to_phys(dev, sg_dma_address(sg));

		if (!dev_is_dma_coherent(dev))
			arch_sync_dma_for_cpu(paddr, sg->length, dir);

		if (unlikely(is_swiotlb_buffer(dev, paddr)))
			swiotlb_sync_single_for_cpu(dev, paddr, sg->length,
						    dir);

		if (dir == DMA_FROM_DEVICE)
			arch_dma_mark_clean(paddr, sg->length);
	}

	if (!dev_is_dma_coherent(dev))
		arch_sync_dma_for_cpu_all();
}

/*
 * Unmaps segments, except for ones marked as pci_p2pdma which do not
 * require any further action as they contain a bus address.
 */
void dma_direct_unmap_sg(struct device *dev, struct scatterlist *sgl,
		int nents, enum dma_data_direction dir, unsigned long attrs)
{
	struct scatterlist *sg;
	int i;

	for_each_sg(sgl,  sg, nents, i) {
		if (sg_is_dma_bus_address(sg))
			sg_dma_unmark_bus_address(sg);
		else
			dma_direct_unmap_page(dev, sg->dma_address,
					      sg_dma_len(sg), dir, attrs);
	}
}
#endif

int dma_direct_map_sg(struct device *dev, struct scatterlist *sgl, int nents,
		enum dma_data_direction dir, unsigned long attrs)
{
	struct pci_p2pdma_map_state p2pdma_state = {};
	enum pci_p2pdma_map_type map;
	struct scatterlist *sg;
	int i, ret;

	for_each_sg(sgl, sg, nents, i) {
		if (is_pci_p2pdma_page(sg_page(sg))) {
			map = pci_p2pdma_map_segment(&p2pdma_state, dev, sg);
			switch (map) {
			case PCI_P2PDMA_MAP_BUS_ADDR:
				continue;
			case PCI_P2PDMA_MAP_THRU_HOST_BRIDGE:
				/*
				 * Any P2P mapping that traverses the PCI
				 * host bridge must be mapped with CPU physical
				 * address and not PCI bus addresses. This is
				 * done with dma_direct_map_page() below.
				 */
				break;
			default:
				ret = -EREMOTEIO;
				goto out_unmap;
			}
		}

		sg->dma_address = dma_direct_map_page(dev, sg_page(sg),
				sg->offset, sg->length, dir, attrs);
		if (sg->dma_address == DMA_MAPPING_ERROR) {
			ret = -EIO;
			goto out_unmap;
		}
		sg_dma_len(sg) = sg->length;
	}

	return nents;

out_unmap:
	dma_direct_unmap_sg(dev, sgl, i, dir, attrs | DMA_ATTR_SKIP_CPU_SYNC);
	return ret;
}

dma_addr_t dma_direct_map_resource(struct device *dev, phys_addr_t paddr,
		size_t size, enum dma_data_direction dir, unsigned long attrs)
{
	dma_addr_t dma_addr = paddr;

	if (unlikely(!dma_capable(dev, dma_addr, size, false))) {
		dev_err_once(dev,
			     "DMA addr %pad+%zu overflow (mask %llx, bus limit %llx).\n",
			     &dma_addr, size, *dev->dma_mask, dev->bus_dma_limit);
		WARN_ON_ONCE(1);
		return DMA_MAPPING_ERROR;
	}

	return dma_addr;
}

int dma_direct_get_sgtable(struct device *dev, struct sg_table *sgt,
		void *cpu_addr, dma_addr_t dma_addr, size_t size,
		unsigned long attrs)
{
	struct page *page = dma_direct_to_page(dev, dma_addr);
	int ret;

	ret = sg_alloc_table(sgt, 1, GFP_KERNEL);
	if (!ret)
		sg_set_page(sgt->sgl, page, PAGE_ALIGN(size), 0);
	return ret;
}

bool dma_direct_can_mmap(struct device *dev)
{
	return dev_is_dma_coherent(dev) ||
		IS_ENABLED(CONFIG_DMA_NONCOHERENT_MMAP);
}

int dma_direct_mmap(struct device *dev, struct vm_area_struct *vma,
		void *cpu_addr, dma_addr_t dma_addr, size_t size,
		unsigned long attrs)
{
	unsigned long user_count = vma_pages(vma);
	unsigned long count = PAGE_ALIGN(size) >> PAGE_SHIFT;
	unsigned long pfn = PHYS_PFN(dma_to_phys(dev, dma_addr));
	int ret = -ENXIO;

	vma->vm_page_prot = dma_pgprot(dev, vma->vm_page_prot, attrs);
	if (force_dma_unencrypted(dev))
		vma->vm_page_prot = pgprot_decrypted(vma->vm_page_prot);

	if (dma_mmap_from_dev_coherent(dev, vma, cpu_addr, size, &ret))
		return ret;
	if (dma_mmap_from_global_coherent(vma, cpu_addr, size, &ret))
		return ret;

	if (vma->vm_pgoff >= count || user_count > count - vma->vm_pgoff)
		return -ENXIO;
	return remap_pfn_range(vma, vma->vm_start, pfn + vma->vm_pgoff,
			user_count << PAGE_SHIFT, vma->vm_page_prot);
}

int dma_direct_supported(struct device *dev, u64 mask)
{
	u64 min_mask = (max_pfn - 1) << PAGE_SHIFT;

	/*
	 * Because 32-bit DMA masks are so common we expect every architecture
	 * to be able to satisfy them - either by not supporting more physical
	 * memory, or by providing a ZONE_DMA32.  If neither is the case, the
	 * architecture needs to use an IOMMU instead of the direct mapping.
	 */
	if (mask >= DMA_BIT_MASK(32))
		return 1;

	/*
	 * This check needs to be against the actual bit mask value, so use
	 * phys_to_dma_unencrypted() here so that the SME encryption mask isn't
	 * part of the check.
	 */
	if (IS_ENABLED(CONFIG_ZONE_DMA))
		min_mask = min_t(u64, min_mask, DMA_BIT_MASK(zone_dma_bits));
	return mask >= phys_to_dma_unencrypted(dev, min_mask);
}

size_t dma_direct_max_mapping_size(struct device *dev)
{
	/* If SWIOTLB is active, use its maximum mapping size */
	if (is_swiotlb_active(dev) &&
	    (dma_addressing_limited(dev) || is_swiotlb_force_bounce(dev)))
		return swiotlb_max_mapping_size(dev);
	return SIZE_MAX;
}

bool dma_direct_need_sync(struct device *dev, dma_addr_t dma_addr)
{
	return !dev_is_dma_coherent(dev) ||
	       is_swiotlb_buffer(dev, dma_to_phys(dev, dma_addr));
}

/**
 * dma_direct_set_offset - Assign scalar offset for a single DMA range.
 * @dev:	device pointer; needed to "own" the alloced memory.
 * @cpu_start:  beginning of memory region covered by this offset.
 * @dma_start:  beginning of DMA/PCI region covered by this offset.
 * @size:	size of the region.
 *
 * This is for the simple case of a uniform offset which cannot
 * be discovered by "dma-ranges".
 *
 * It returns -ENOMEM if out of memory, -EINVAL if a map
 * already exists, 0 otherwise.
 *
 * Note: any call to this from a driver is a bug.  The mapping needs
 * to be described by the device tree or other firmware interfaces.
 */
int dma_direct_set_offset(struct device *dev, phys_addr_t cpu_start,
			 dma_addr_t dma_start, u64 size)
{
	struct bus_dma_region *map;
	u64 offset = (u64)cpu_start - (u64)dma_start;

	if (dev->dma_range_map) {
		dev_err(dev, "attempt to add DMA range to existing map\n");
		return -EINVAL;
	}

	if (!offset)
		return 0;

	map = kcalloc(2, sizeof(*map), GFP_KERNEL);
	if (!map)
		return -ENOMEM;
	map[0].cpu_start = cpu_start;
	map[0].dma_start = dma_start;
	map[0].offset = offset;
	map[0].size = size;
	dev->dma_range_map = map;
	return 0;
}<|MERGE_RESOLUTION|>--- conflicted
+++ resolved
@@ -293,33 +293,12 @@
 				__builtin_return_address(0));
 		if (!ret)
 			goto out_free_pages;
-<<<<<<< HEAD
-		memset(ret, 0, size);
-		goto done;
-	}
-
-	if (PageHighMem(page)) {
-		/*
-		 * Depending on the cma= arguments and per-arch setup
-		 * dma_alloc_contiguous could return highmem pages.
-		 * Without remapping there is no way to return them here,
-		 * so log an error and fail.
-		 */
-		dev_info(dev, "Rejecting highmem page from CMA.\n");
-		goto out_free_pages;
-	}
-
-	ret = page_address(page);
-	if (dma_set_decrypted(dev, ret, size))
-		goto out_free_pages;
-=======
 	} else {
 		ret = page_address(page);
 		if (dma_set_decrypted(dev, ret, size))
 			goto out_free_pages;
 	}
 
->>>>>>> d60c95ef
 	memset(ret, 0, size);
 
 	if (set_uncached) {
@@ -373,11 +352,7 @@
 	    dma_free_from_pool(dev, cpu_addr, PAGE_ALIGN(size)))
 		return;
 
-<<<<<<< HEAD
-	if (IS_ENABLED(CONFIG_DMA_REMAP) && is_vmalloc_addr(cpu_addr)) {
-=======
 	if (is_vmalloc_addr(cpu_addr)) {
->>>>>>> d60c95ef
 		vunmap(cpu_addr);
 	} else {
 		if (IS_ENABLED(CONFIG_ARCH_HAS_DMA_CLEAR_UNCACHED))
