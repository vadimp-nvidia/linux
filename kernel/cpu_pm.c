--- conflicted
+++ resolved
@@ -90,22 +90,7 @@
  */
 int cpu_pm_enter(void)
 {
-<<<<<<< HEAD
-	int nr_calls = 0;
-	int ret = 0;
-
-	ret = cpu_pm_notify(CPU_PM_ENTER, -1, &nr_calls);
-	if (ret)
-		/*
-		 * Inform listeners (nr_calls - 1) about failure of CPU PM
-		 * PM entry who are notified earlier to prepare for it.
-		 */
-		cpu_pm_notify(CPU_PM_ENTER_FAILED, nr_calls - 1, NULL);
-
-	return ret;
-=======
 	return cpu_pm_notify_robust(CPU_PM_ENTER, CPU_PM_ENTER_FAILED);
->>>>>>> d1988041
 }
 EXPORT_SYMBOL_GPL(cpu_pm_enter);
 
@@ -145,22 +130,7 @@
  */
 int cpu_cluster_pm_enter(void)
 {
-<<<<<<< HEAD
-	int nr_calls = 0;
-	int ret = 0;
-
-	ret = cpu_pm_notify(CPU_CLUSTER_PM_ENTER, -1, &nr_calls);
-	if (ret)
-		/*
-		 * Inform listeners (nr_calls - 1) about failure of CPU cluster
-		 * PM entry who are notified earlier to prepare for it.
-		 */
-		cpu_pm_notify(CPU_CLUSTER_PM_ENTER_FAILED, nr_calls - 1, NULL);
-
-	return ret;
-=======
 	return cpu_pm_notify_robust(CPU_CLUSTER_PM_ENTER, CPU_CLUSTER_PM_ENTER_FAILED);
->>>>>>> d1988041
 }
 EXPORT_SYMBOL_GPL(cpu_cluster_pm_enter);
 
