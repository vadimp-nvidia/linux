#ifndef IOU_ALLOC_CACHE_H
#define IOU_ALLOC_CACHE_H

/*
 * Don't allow the cache to grow beyond this size.
 */
#define IO_ALLOC_CACHE_MAX	128

static inline bool io_alloc_cache_put(struct io_alloc_cache *cache,
				      void *entry)
{
	if (cache->nr_cached < cache->max_cached) {
<<<<<<< HEAD
		cache->nr_cached++;
		wq_stack_add_head(&entry->node, &cache->list);
		kasan_mempool_poison_object(entry);
=======
		if (!kasan_mempool_poison_object(entry))
			return false;
		cache->entries[cache->nr_cached++] = entry;
>>>>>>> 0c383648
		return true;
	}
	return false;
}

static inline void *io_alloc_cache_get(struct io_alloc_cache *cache)
{
	if (cache->nr_cached) {
		void *entry = cache->entries[--cache->nr_cached];

<<<<<<< HEAD
		entry = container_of(cache->list.next, struct io_cache_entry, node);
		kasan_mempool_unpoison_object(entry, cache->elem_size);
		cache->list.next = cache->list.next->next;
		cache->nr_cached--;
=======
		kasan_mempool_unpoison_object(entry, cache->elem_size);
>>>>>>> 0c383648
		return entry;
	}

	return NULL;
}

/* returns false if the cache was initialized properly */
static inline bool io_alloc_cache_init(struct io_alloc_cache *cache,
				       unsigned max_nr, size_t size)
{
	cache->entries = kvmalloc_array(max_nr, sizeof(void *), GFP_KERNEL);
	if (cache->entries) {
		cache->nr_cached = 0;
		cache->max_cached = max_nr;
		cache->elem_size = size;
		return false;
	}
	return true;
}

static inline void io_alloc_cache_free(struct io_alloc_cache *cache,
				       void (*free)(const void *))
{
	void *entry;

	if (!cache->entries)
		return;

	while ((entry = io_alloc_cache_get(cache)) != NULL)
		free(entry);

	kvfree(cache->entries);
	cache->entries = NULL;
}
#endif<|MERGE_RESOLUTION|>--- conflicted
+++ resolved
@@ -10,15 +10,9 @@
 				      void *entry)
 {
 	if (cache->nr_cached < cache->max_cached) {
-<<<<<<< HEAD
-		cache->nr_cached++;
-		wq_stack_add_head(&entry->node, &cache->list);
-		kasan_mempool_poison_object(entry);
-=======
 		if (!kasan_mempool_poison_object(entry))
 			return false;
 		cache->entries[cache->nr_cached++] = entry;
->>>>>>> 0c383648
 		return true;
 	}
 	return false;
@@ -29,14 +23,7 @@
 	if (cache->nr_cached) {
 		void *entry = cache->entries[--cache->nr_cached];
 
-<<<<<<< HEAD
-		entry = container_of(cache->list.next, struct io_cache_entry, node);
 		kasan_mempool_unpoison_object(entry, cache->elem_size);
-		cache->list.next = cache->list.next->next;
-		cache->nr_cached--;
-=======
-		kasan_mempool_unpoison_object(entry, cache->elem_size);
->>>>>>> 0c383648
 		return entry;
 	}
 
