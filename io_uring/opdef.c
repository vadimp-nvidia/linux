--- conflicted
+++ resolved
@@ -329,10 +329,7 @@
 		.prep			= io_sendmsg_prep,
 		.issue			= io_send,
 		.fail			= io_sendrecv_fail,
-<<<<<<< HEAD
-=======
 		.prep_async		= io_send_prep_async,
->>>>>>> 2cb8e624
 #else
 		.prep			= io_eopnotsupp_prep,
 #endif
@@ -489,10 +486,7 @@
 		.needs_file		= 1,
 		.plug			= 1,
 		.name			= "URING_CMD",
-<<<<<<< HEAD
-=======
-		.iopoll			= 1,
->>>>>>> 2cb8e624
+		.iopoll			= 1,
 		.iopoll_queue		= 1,
 		.async_size		= uring_cmd_pdu_size(1),
 		.prep			= io_uring_cmd_prep,
@@ -511,11 +505,6 @@
 		.async_size		= sizeof(struct io_async_msghdr),
 		.prep			= io_send_zc_prep,
 		.issue			= io_send_zc,
-<<<<<<< HEAD
-		.prep_async		= io_sendzc_prep_async,
-		.cleanup		= io_send_zc_cleanup,
-		.fail			= io_send_zc_fail,
-=======
 		.prep_async		= io_send_prep_async,
 		.cleanup		= io_send_zc_cleanup,
 		.fail			= io_sendrecv_fail,
@@ -537,7 +526,6 @@
 		.prep_async		= io_sendmsg_prep_async,
 		.cleanup		= io_send_zc_cleanup,
 		.fail			= io_sendrecv_fail,
->>>>>>> 2cb8e624
 #else
 		.prep			= io_eopnotsupp_prep,
 #endif
