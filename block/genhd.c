--- conflicted
+++ resolved
@@ -424,11 +424,7 @@
 			disk->minors = DISK_MAX_PARTS;
 		}
 		if (disk->first_minor + disk->minors > MINORMASK + 1)
-<<<<<<< HEAD
-			return -EINVAL;
-=======
 			goto out_exit_elevator;
->>>>>>> d60c95ef
 	} else {
 		if (WARN_ON(disk->minors))
 			goto out_exit_elevator;
@@ -1160,9 +1156,6 @@
 	might_sleep();
 	WARN_ON_ONCE(disk_live(disk));
 
-<<<<<<< HEAD
-	blk_mq_cancel_work_sync(disk->queue);
-=======
 	/*
 	 * To undo the all initialization from blk_mq_init_allocated_queue in
 	 * case of a probe failure where add_disk is never called we have to
@@ -1178,7 +1171,6 @@
 	blkcg_exit_disk(disk);
 
 	bioset_exit(&disk->bio_split);
->>>>>>> d60c95ef
 
 	disk_release_events(disk);
 	kfree(disk->random);
