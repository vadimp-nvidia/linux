/* SPDX-License-Identifier: GPL-2.0 */
#ifndef RQ_QOS_H
#define RQ_QOS_H

#include <linux/kernel.h>
#include <linux/blkdev.h>
#include <linux/blk_types.h>
#include <linux/atomic.h>
#include <linux/wait.h>
#include <linux/blk-mq.h>

#include "blk-mq-debugfs.h"

struct blk_mq_debugfs_attr;

enum rq_qos_id {
	RQ_QOS_WBT,
	RQ_QOS_LATENCY,
	RQ_QOS_COST,
};

struct rq_wait {
	wait_queue_head_t wait;
	atomic_t inflight;
};

struct rq_qos {
	struct rq_qos_ops *ops;
	struct request_queue *q;
	enum rq_qos_id id;
	struct rq_qos *next;
#ifdef CONFIG_BLK_DEBUG_FS
	struct dentry *debugfs_dir;
#endif
};

struct rq_qos_ops {
	void (*throttle)(struct rq_qos *, struct bio *);
	void (*track)(struct rq_qos *, struct request *, struct bio *);
	void (*merge)(struct rq_qos *, struct request *, struct bio *);
	void (*issue)(struct rq_qos *, struct request *);
	void (*requeue)(struct rq_qos *, struct request *);
	void (*done)(struct rq_qos *, struct request *);
	void (*done_bio)(struct rq_qos *, struct bio *);
	void (*cleanup)(struct rq_qos *, struct bio *);
	void (*queue_depth_changed)(struct rq_qos *);
	void (*exit)(struct rq_qos *);
	const struct blk_mq_debugfs_attr *debugfs_attrs;
};

struct rq_depth {
	unsigned int max_depth;

	int scale_step;
	bool scaled_max;

	unsigned int queue_depth;
	unsigned int default_depth;
};

static inline struct rq_qos *rq_qos_id(struct request_queue *q,
				       enum rq_qos_id id)
{
	struct rq_qos *rqos;
	for (rqos = q->rq_qos; rqos; rqos = rqos->next) {
		if (rqos->id == id)
			break;
	}
	return rqos;
}

static inline struct rq_qos *wbt_rq_qos(struct request_queue *q)
{
	return rq_qos_id(q, RQ_QOS_WBT);
}

static inline struct rq_qos *blkcg_rq_qos(struct request_queue *q)
{
	return rq_qos_id(q, RQ_QOS_LATENCY);
}

static inline void rq_wait_init(struct rq_wait *rq_wait)
{
	atomic_set(&rq_wait->inflight, 0);
	init_waitqueue_head(&rq_wait->wait);
}

static inline int rq_qos_add(struct request_queue *q, struct rq_qos *rqos)
{
	/*
	 * No IO can be in-flight when adding rqos, so freeze queue, which
	 * is fine since we only support rq_qos for blk-mq queue.
	 *
	 * Reuse ->queue_lock for protecting against other concurrent
	 * rq_qos adding/deleting
	 */
	blk_mq_freeze_queue(q);

	spin_lock_irq(&q->queue_lock);
	if (rq_qos_id(q, rqos->id))
		goto ebusy;
	rqos->next = q->rq_qos;
	q->rq_qos = rqos;
	spin_unlock_irq(&q->queue_lock);

	blk_mq_unfreeze_queue(q);

	if (rqos->ops->debugfs_attrs) {
		mutex_lock(&q->debugfs_mutex);
		blk_mq_debugfs_register_rqos(rqos);
<<<<<<< HEAD
=======
		mutex_unlock(&q->debugfs_mutex);
	}
>>>>>>> d60c95ef

	return 0;
ebusy:
	spin_unlock_irq(&q->queue_lock);
	blk_mq_unfreeze_queue(q);
	return -EBUSY;

}

static inline void rq_qos_del(struct request_queue *q, struct rq_qos *rqos)
{
	struct rq_qos **cur;

	/*
	 * See comment in rq_qos_add() about freezing queue & using
	 * ->queue_lock.
	 */
	blk_mq_freeze_queue(q);

	spin_lock_irq(&q->queue_lock);
	for (cur = &q->rq_qos; *cur; cur = &(*cur)->next) {
		if (*cur == rqos) {
			*cur = rqos->next;
			break;
		}
	}
	spin_unlock_irq(&q->queue_lock);

	blk_mq_unfreeze_queue(q);

	mutex_lock(&q->debugfs_mutex);
	blk_mq_debugfs_unregister_rqos(rqos);
	mutex_unlock(&q->debugfs_mutex);
}

typedef bool (acquire_inflight_cb_t)(struct rq_wait *rqw, void *private_data);
typedef void (cleanup_cb_t)(struct rq_wait *rqw, void *private_data);

void rq_qos_wait(struct rq_wait *rqw, void *private_data,
		 acquire_inflight_cb_t *acquire_inflight_cb,
		 cleanup_cb_t *cleanup_cb);
bool rq_wait_inc_below(struct rq_wait *rq_wait, unsigned int limit);
bool rq_depth_scale_up(struct rq_depth *rqd);
bool rq_depth_scale_down(struct rq_depth *rqd, bool hard_throttle);
bool rq_depth_calc_max_depth(struct rq_depth *rqd);

void __rq_qos_cleanup(struct rq_qos *rqos, struct bio *bio);
void __rq_qos_done(struct rq_qos *rqos, struct request *rq);
void __rq_qos_issue(struct rq_qos *rqos, struct request *rq);
void __rq_qos_requeue(struct rq_qos *rqos, struct request *rq);
void __rq_qos_throttle(struct rq_qos *rqos, struct bio *bio);
void __rq_qos_track(struct rq_qos *rqos, struct request *rq, struct bio *bio);
void __rq_qos_merge(struct rq_qos *rqos, struct request *rq, struct bio *bio);
void __rq_qos_done_bio(struct rq_qos *rqos, struct bio *bio);
void __rq_qos_queue_depth_changed(struct rq_qos *rqos);

static inline void rq_qos_cleanup(struct request_queue *q, struct bio *bio)
{
	if (q->rq_qos)
		__rq_qos_cleanup(q->rq_qos, bio);
}

static inline void rq_qos_done(struct request_queue *q, struct request *rq)
{
	if (q->rq_qos)
		__rq_qos_done(q->rq_qos, rq);
}

static inline void rq_qos_issue(struct request_queue *q, struct request *rq)
{
	if (q->rq_qos)
		__rq_qos_issue(q->rq_qos, rq);
}

static inline void rq_qos_requeue(struct request_queue *q, struct request *rq)
{
	if (q->rq_qos)
		__rq_qos_requeue(q->rq_qos, rq);
}

static inline void rq_qos_done_bio(struct bio *bio)
{
	if (bio->bi_bdev && (bio_flagged(bio, BIO_QOS_THROTTLED) ||
			     bio_flagged(bio, BIO_QOS_MERGED))) {
		struct request_queue *q = bdev_get_queue(bio->bi_bdev);
		if (q->rq_qos)
			__rq_qos_done_bio(q->rq_qos, bio);
	}
}

static inline void rq_qos_throttle(struct request_queue *q, struct bio *bio)
{
	if (q->rq_qos) {
		bio_set_flag(bio, BIO_QOS_THROTTLED);
		__rq_qos_throttle(q->rq_qos, bio);
	}
}

static inline void rq_qos_track(struct request_queue *q, struct request *rq,
				struct bio *bio)
{
	if (q->rq_qos)
		__rq_qos_track(q->rq_qos, rq, bio);
}

static inline void rq_qos_merge(struct request_queue *q, struct request *rq,
				struct bio *bio)
{
	if (q->rq_qos) {
		bio_set_flag(bio, BIO_QOS_MERGED);
		__rq_qos_merge(q->rq_qos, rq, bio);
	}
}

static inline void rq_qos_queue_depth_changed(struct request_queue *q)
{
	if (q->rq_qos)
		__rq_qos_queue_depth_changed(q->rq_qos);
}

void rq_qos_exit(struct request_queue *);

#endif<|MERGE_RESOLUTION|>--- conflicted
+++ resolved
@@ -108,11 +108,8 @@
 	if (rqos->ops->debugfs_attrs) {
 		mutex_lock(&q->debugfs_mutex);
 		blk_mq_debugfs_register_rqos(rqos);
-<<<<<<< HEAD
-=======
 		mutex_unlock(&q->debugfs_mutex);
 	}
->>>>>>> d60c95ef
 
 	return 0;
 ebusy:
