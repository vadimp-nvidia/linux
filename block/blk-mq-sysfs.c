// SPDX-License-Identifier: GPL-2.0
#include <linux/kernel.h>
#include <linux/module.h>
#include <linux/backing-dev.h>
#include <linux/bio.h>
#include <linux/blkdev.h>
#include <linux/mm.h>
#include <linux/init.h>
#include <linux/slab.h>
#include <linux/workqueue.h>
#include <linux/smp.h>

#include <linux/blk-mq.h>
#include "blk.h"
#include "blk-mq.h"
#include "blk-mq-tag.h"

static void blk_mq_sysfs_release(struct kobject *kobj)
{
	struct blk_mq_ctxs *ctxs = container_of(kobj, struct blk_mq_ctxs, kobj);

	free_percpu(ctxs->queue_ctx);
	kfree(ctxs);
}

static void blk_mq_ctx_sysfs_release(struct kobject *kobj)
{
	struct blk_mq_ctx *ctx = container_of(kobj, struct blk_mq_ctx, kobj);

	/* ctx->ctxs won't be released until all ctx are freed */
	kobject_put(&ctx->ctxs->kobj);
}

static void blk_mq_hw_sysfs_release(struct kobject *kobj)
{
	struct blk_mq_hw_ctx *hctx = container_of(kobj, struct blk_mq_hw_ctx,
						  kobj);

<<<<<<< HEAD
=======
	cancel_delayed_work_sync(&hctx->run_work);

>>>>>>> f7688b48
	if (hctx->flags & BLK_MQ_F_BLOCKING)
		cleanup_srcu_struct(hctx->srcu);
	blk_free_flush_queue(hctx->fq);
	sbitmap_free(&hctx->ctx_map);
	free_cpumask_var(hctx->cpumask);
	kfree(hctx->ctxs);
	kfree(hctx);
}

struct blk_mq_ctx_sysfs_entry {
	struct attribute attr;
	ssize_t (*show)(struct blk_mq_ctx *, char *);
	ssize_t (*store)(struct blk_mq_ctx *, const char *, size_t);
};

struct blk_mq_hw_ctx_sysfs_entry {
	struct attribute attr;
	ssize_t (*show)(struct blk_mq_hw_ctx *, char *);
	ssize_t (*store)(struct blk_mq_hw_ctx *, const char *, size_t);
};

static ssize_t blk_mq_sysfs_show(struct kobject *kobj, struct attribute *attr,
				 char *page)
{
	struct blk_mq_ctx_sysfs_entry *entry;
	struct blk_mq_ctx *ctx;
	struct request_queue *q;
	ssize_t res;

	entry = container_of(attr, struct blk_mq_ctx_sysfs_entry, attr);
	ctx = container_of(kobj, struct blk_mq_ctx, kobj);
	q = ctx->queue;

	if (!entry->show)
		return -EIO;

	res = -ENOENT;
	mutex_lock(&q->sysfs_lock);
	if (!blk_queue_dying(q))
		res = entry->show(ctx, page);
	mutex_unlock(&q->sysfs_lock);
	return res;
}

static ssize_t blk_mq_sysfs_store(struct kobject *kobj, struct attribute *attr,
				  const char *page, size_t length)
{
	struct blk_mq_ctx_sysfs_entry *entry;
	struct blk_mq_ctx *ctx;
	struct request_queue *q;
	ssize_t res;

	entry = container_of(attr, struct blk_mq_ctx_sysfs_entry, attr);
	ctx = container_of(kobj, struct blk_mq_ctx, kobj);
	q = ctx->queue;

	if (!entry->store)
		return -EIO;

	res = -ENOENT;
	mutex_lock(&q->sysfs_lock);
	if (!blk_queue_dying(q))
		res = entry->store(ctx, page, length);
	mutex_unlock(&q->sysfs_lock);
	return res;
}

static ssize_t blk_mq_hw_sysfs_show(struct kobject *kobj,
				    struct attribute *attr, char *page)
{
	struct blk_mq_hw_ctx_sysfs_entry *entry;
	struct blk_mq_hw_ctx *hctx;
	struct request_queue *q;
	ssize_t res;

	entry = container_of(attr, struct blk_mq_hw_ctx_sysfs_entry, attr);
	hctx = container_of(kobj, struct blk_mq_hw_ctx, kobj);
	q = hctx->queue;

	if (!entry->show)
		return -EIO;

	res = -ENOENT;
	mutex_lock(&q->sysfs_lock);
	if (!blk_queue_dying(q))
		res = entry->show(hctx, page);
	mutex_unlock(&q->sysfs_lock);
	return res;
}

static ssize_t blk_mq_hw_sysfs_store(struct kobject *kobj,
				     struct attribute *attr, const char *page,
				     size_t length)
{
	struct blk_mq_hw_ctx_sysfs_entry *entry;
	struct blk_mq_hw_ctx *hctx;
	struct request_queue *q;
	ssize_t res;

	entry = container_of(attr, struct blk_mq_hw_ctx_sysfs_entry, attr);
	hctx = container_of(kobj, struct blk_mq_hw_ctx, kobj);
	q = hctx->queue;

	if (!entry->store)
		return -EIO;

	res = -ENOENT;
	mutex_lock(&q->sysfs_lock);
	if (!blk_queue_dying(q))
		res = entry->store(hctx, page, length);
	mutex_unlock(&q->sysfs_lock);
	return res;
}

static ssize_t blk_mq_hw_sysfs_nr_tags_show(struct blk_mq_hw_ctx *hctx,
					    char *page)
{
	return sprintf(page, "%u\n", hctx->tags->nr_tags);
}

static ssize_t blk_mq_hw_sysfs_nr_reserved_tags_show(struct blk_mq_hw_ctx *hctx,
						     char *page)
{
	return sprintf(page, "%u\n", hctx->tags->nr_reserved_tags);
}

static ssize_t blk_mq_hw_sysfs_cpus_show(struct blk_mq_hw_ctx *hctx, char *page)
{
	unsigned int i, first = 1;
	ssize_t ret = 0;

	for_each_cpu(i, hctx->cpumask) {
		if (first)
			ret += sprintf(ret + page, "%u", i);
		else
			ret += sprintf(ret + page, ", %u", i);

		first = 0;
	}

	ret += sprintf(ret + page, "\n");
	return ret;
}

static struct blk_mq_hw_ctx_sysfs_entry blk_mq_hw_sysfs_nr_tags = {
	.attr = {.name = "nr_tags", .mode = 0444 },
	.show = blk_mq_hw_sysfs_nr_tags_show,
};
static struct blk_mq_hw_ctx_sysfs_entry blk_mq_hw_sysfs_nr_reserved_tags = {
	.attr = {.name = "nr_reserved_tags", .mode = 0444 },
	.show = blk_mq_hw_sysfs_nr_reserved_tags_show,
};
static struct blk_mq_hw_ctx_sysfs_entry blk_mq_hw_sysfs_cpus = {
	.attr = {.name = "cpu_list", .mode = 0444 },
	.show = blk_mq_hw_sysfs_cpus_show,
};

static struct attribute *default_hw_ctx_attrs[] = {
	&blk_mq_hw_sysfs_nr_tags.attr,
	&blk_mq_hw_sysfs_nr_reserved_tags.attr,
	&blk_mq_hw_sysfs_cpus.attr,
	NULL,
};
ATTRIBUTE_GROUPS(default_hw_ctx);

static const struct sysfs_ops blk_mq_sysfs_ops = {
	.show	= blk_mq_sysfs_show,
	.store	= blk_mq_sysfs_store,
};

static const struct sysfs_ops blk_mq_hw_sysfs_ops = {
	.show	= blk_mq_hw_sysfs_show,
	.store	= blk_mq_hw_sysfs_store,
};

static struct kobj_type blk_mq_ktype = {
	.sysfs_ops	= &blk_mq_sysfs_ops,
	.release	= blk_mq_sysfs_release,
};

static struct kobj_type blk_mq_ctx_ktype = {
	.sysfs_ops	= &blk_mq_sysfs_ops,
	.release	= blk_mq_ctx_sysfs_release,
};

static struct kobj_type blk_mq_hw_ktype = {
	.sysfs_ops	= &blk_mq_hw_sysfs_ops,
	.default_groups = default_hw_ctx_groups,
	.release	= blk_mq_hw_sysfs_release,
};

static void blk_mq_unregister_hctx(struct blk_mq_hw_ctx *hctx)
{
	struct blk_mq_ctx *ctx;
	int i;

	if (!hctx->nr_ctx)
		return;

	hctx_for_each_ctx(hctx, ctx, i)
		kobject_del(&ctx->kobj);

	kobject_del(&hctx->kobj);
}

static int blk_mq_register_hctx(struct blk_mq_hw_ctx *hctx)
{
	struct request_queue *q = hctx->queue;
	struct blk_mq_ctx *ctx;
	int i, ret;

	if (!hctx->nr_ctx)
		return 0;

	ret = kobject_add(&hctx->kobj, q->mq_kobj, "%u", hctx->queue_num);
	if (ret)
		return ret;

	hctx_for_each_ctx(hctx, ctx, i) {
		ret = kobject_add(&ctx->kobj, &hctx->kobj, "cpu%u", ctx->cpu);
		if (ret)
			break;
	}

	return ret;
}

void blk_mq_unregister_dev(struct device *dev, struct request_queue *q)
{
	struct blk_mq_hw_ctx *hctx;
	int i;

	lockdep_assert_held(&q->sysfs_dir_lock);

	queue_for_each_hw_ctx(q, hctx, i)
		blk_mq_unregister_hctx(hctx);

	kobject_uevent(q->mq_kobj, KOBJ_REMOVE);
	kobject_del(q->mq_kobj);
	kobject_put(&dev->kobj);

	q->mq_sysfs_init_done = false;
}

void blk_mq_hctx_kobj_init(struct blk_mq_hw_ctx *hctx)
{
	kobject_init(&hctx->kobj, &blk_mq_hw_ktype);
}

void blk_mq_sysfs_deinit(struct request_queue *q)
{
	struct blk_mq_ctx *ctx;
	int cpu;

	for_each_possible_cpu(cpu) {
		ctx = per_cpu_ptr(q->queue_ctx, cpu);
		kobject_put(&ctx->kobj);
	}
	kobject_put(q->mq_kobj);
}

void blk_mq_sysfs_init(struct request_queue *q)
{
	struct blk_mq_ctx *ctx;
	int cpu;

	kobject_init(q->mq_kobj, &blk_mq_ktype);

	for_each_possible_cpu(cpu) {
		ctx = per_cpu_ptr(q->queue_ctx, cpu);

		kobject_get(q->mq_kobj);
		kobject_init(&ctx->kobj, &blk_mq_ctx_ktype);
	}
}

int __blk_mq_register_dev(struct device *dev, struct request_queue *q)
{
	struct blk_mq_hw_ctx *hctx;
	int ret, i;

	WARN_ON_ONCE(!q->kobj.parent);
	lockdep_assert_held(&q->sysfs_dir_lock);

	ret = kobject_add(q->mq_kobj, kobject_get(&dev->kobj), "%s", "mq");
	if (ret < 0)
		goto out;

	kobject_uevent(q->mq_kobj, KOBJ_ADD);

	queue_for_each_hw_ctx(q, hctx, i) {
		ret = blk_mq_register_hctx(hctx);
		if (ret)
			goto unreg;
	}

	q->mq_sysfs_init_done = true;

out:
	return ret;

unreg:
	while (--i >= 0)
		blk_mq_unregister_hctx(q->queue_hw_ctx[i]);

	kobject_uevent(q->mq_kobj, KOBJ_REMOVE);
	kobject_del(q->mq_kobj);
	kobject_put(&dev->kobj);
	return ret;
}

void blk_mq_sysfs_unregister(struct request_queue *q)
{
	struct blk_mq_hw_ctx *hctx;
	int i;

	mutex_lock(&q->sysfs_dir_lock);
	if (!q->mq_sysfs_init_done)
		goto unlock;

	queue_for_each_hw_ctx(q, hctx, i)
		blk_mq_unregister_hctx(hctx);

unlock:
	mutex_unlock(&q->sysfs_dir_lock);
}

int blk_mq_sysfs_register(struct request_queue *q)
{
	struct blk_mq_hw_ctx *hctx;
	int i, ret = 0;

	mutex_lock(&q->sysfs_dir_lock);
	if (!q->mq_sysfs_init_done)
		goto unlock;

	queue_for_each_hw_ctx(q, hctx, i) {
		ret = blk_mq_register_hctx(hctx);
		if (ret)
			break;
	}

unlock:
	mutex_unlock(&q->sysfs_dir_lock);

	return ret;
}<|MERGE_RESOLUTION|>--- conflicted
+++ resolved
@@ -36,11 +36,8 @@
 	struct blk_mq_hw_ctx *hctx = container_of(kobj, struct blk_mq_hw_ctx,
 						  kobj);
 
-<<<<<<< HEAD
-=======
 	cancel_delayed_work_sync(&hctx->run_work);
 
->>>>>>> f7688b48
 	if (hctx->flags & BLK_MQ_F_BLOCKING)
 		cleanup_srcu_struct(hctx->srcu);
 	blk_free_flush_queue(hctx->fq);
