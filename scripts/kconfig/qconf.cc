--- conflicted
+++ resolved
@@ -889,74 +889,11 @@
 		action = new QAction("Show Name", this);
 		action->setCheckable(true);
 		connect(action, SIGNAL(toggled(bool)),
-<<<<<<< HEAD
-			parent(), SLOT(setShowName(bool)));
-		connect(parent(), SIGNAL(showNameChanged(bool)),
-			action, SLOT(setChecked(bool)));
-		action->setChecked(showName);
-		headerPopup->addAction(action);
-
-		action = new QAction("Show Range", this);
-		action->setCheckable(true);
-		connect(action, SIGNAL(toggled(bool)),
-			parent(), SLOT(setShowRange(bool)));
-		connect(parent(), SIGNAL(showRangeChanged(bool)),
-			action, SLOT(setChecked(bool)));
-		action->setChecked(showRange);
-		headerPopup->addAction(action);
-
-		action = new QAction("Show Data", this);
-		action->setCheckable(true);
-		connect(action, SIGNAL(toggled(bool)),
-			parent(), SLOT(setShowData(bool)));
-		connect(parent(), SIGNAL(showDataChanged(bool)),
-			action, SLOT(setChecked(bool)));
-		action->setChecked(showData);
-		headerPopup->addAction(action);
-	}
-
-	headerPopup->exec(e->globalPos());
-	e->accept();
-}
-
-ConfigView*ConfigView::viewList;
-QAction *ConfigView::showNormalAction;
-QAction *ConfigView::showAllAction;
-QAction *ConfigView::showPromptAction;
-
-ConfigView::ConfigView(QWidget* parent, const char *name)
-	: Parent(parent)
-{
-	setObjectName(name);
-	QVBoxLayout *verticalLayout = new QVBoxLayout(this);
-	verticalLayout->setContentsMargins(0, 0, 0, 0);
-
-	list = new ConfigList(this);
-	verticalLayout->addWidget(list);
-	lineEdit = new ConfigLineEdit(this);
-	lineEdit->hide();
-	verticalLayout->addWidget(lineEdit);
-
-	this->nextView = viewList;
-	viewList = this;
-}
-
-ConfigView::~ConfigView(void)
-{
-	ConfigView** vp;
-
-	for (vp = &viewList; *vp; vp = &(*vp)->nextView) {
-		if (*vp == this) {
-			*vp = nextView;
-			break;
-		}
-=======
 			SLOT(setShowName(bool)));
 		connect(this, SIGNAL(showNameChanged(bool)),
 			action, SLOT(setChecked(bool)));
 		action->setChecked(showName);
 		headerPopup->addAction(action);
->>>>>>> d1988041
 	}
 
 	headerPopup->exec(e->globalPos());
@@ -1228,18 +1165,6 @@
 
 void ConfigInfoView::clicked(const QUrl &url)
 {
-<<<<<<< HEAD
-	QMenu* popup = Parent::createStandardContextMenu(pos);
-	QAction* action = new QAction("Show Debug Info", popup);
-
-	action->setCheckable(true);
-	connect(action, SIGNAL(toggled(bool)), SLOT(setShowDebug(bool)));
-	connect(this, SIGNAL(showDebugChanged(bool)), action, SLOT(setChecked(bool)));
-	action->setChecked(showDebug());
-	popup->addSeparator();
-	popup->addAction(action);
-	return popup;
-=======
 	QByteArray str = url.toEncoded();
 	const std::size_t count = str.size();
 	char *data = new char[count + 1];
@@ -1283,7 +1208,6 @@
 
 	free(result);
 	delete[] data;
->>>>>>> d1988041
 }
 
 void ConfigInfoView::contextMenuEvent(QContextMenuEvent *event)
